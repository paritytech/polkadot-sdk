// Copyright (C) Parity Technologies (UK) Ltd.
// This file is part of Cumulus.

// Cumulus is free software: you can redistribute it and/or modify
// it under the terms of the GNU General Public License as published by
// the Free Software Foundation, either version 3 of the License, or
// (at your option) any later version.

// Cumulus is distributed in the hope that it will be useful,
// but WITHOUT ANY WARRANTY; without even the implied warranty of
// MERCHANTABILITY or FITNESS FOR A PARTICULAR PURPOSE.  See the
// GNU General Public License for more details.

// You should have received a copy of the GNU General Public License
// along with Cumulus.  If not, see <http://www.gnu.org/licenses/>.

use crate::common::{
	command::NodeCommandRunner,
	rpc::BuildRpcExtensions,
	types::{
		ParachainBackend, ParachainBlockImport, ParachainClient, ParachainHostFunctions,
		ParachainService,
	},
	ConstructNodeRuntimeApi, NodeBlock, NodeExtraArgs,
};
use cumulus_client_cli::CollatorOptions;
use cumulus_client_service::{
	build_network, build_relay_chain_interface, prepare_node_config, start_relay_chain_tasks,
	BuildNetworkParams, CollatorSybilResistance, DARecoveryProfile, StartRelayChainTasksParams,
};
use cumulus_primitives_core::{BlockT, ParaId};
use cumulus_relay_chain_interface::{OverseerHandle, RelayChainInterface};
use parachains_common::Hash;
use polkadot_primitives::CollatorPair;
use prometheus_endpoint::Registry;
use sc_consensus::DefaultImportQueue;
use sc_executor::{HeapAllocStrategy, DEFAULT_HEAP_ALLOC_STRATEGY};
use sc_network::{config::FullNetworkConfiguration, NetworkBackend, NetworkBlock};
use sc_service::{Configuration, ImportQueue, PartialComponents, TaskManager};
use sc_sysinfo::HwBench;
use sc_telemetry::{TelemetryHandle, TelemetryWorker};
use sc_tracing::tracing::Instrument;
use sc_transaction_pool::TransactionPoolHandle;
use sp_keystore::KeystorePtr;
use std::{future::Future, pin::Pin, sync::Arc, time::Duration};

pub(crate) trait BuildImportQueue<
	Block: BlockT,
	RuntimeApi,
	BlockImport: sc_consensus::BlockImport<Block>,
>
{
	fn build_import_queue(
		client: Arc<ParachainClient<Block, RuntimeApi>>,
		block_import: ParachainBlockImport<Block, BlockImport>,
		config: &Configuration,
		telemetry_handle: Option<TelemetryHandle>,
		task_manager: &TaskManager,
	) -> sc_service::error::Result<DefaultImportQueue<Block>>;
}

pub(crate) trait StartConsensus<Block: BlockT, RuntimeApi, BI, BIAuxiliaryData>
where
	RuntimeApi: ConstructNodeRuntimeApi<Block, ParachainClient<Block, RuntimeApi>>,
{
	fn start_consensus(
		client: Arc<ParachainClient<Block, RuntimeApi>>,
		block_import: ParachainBlockImport<Block, BI>,
		prometheus_registry: Option<&Registry>,
		telemetry: Option<TelemetryHandle>,
		task_manager: &TaskManager,
		relay_chain_interface: Arc<dyn RelayChainInterface>,
		transaction_pool: Arc<TransactionPoolHandle<Block, ParachainClient<Block, RuntimeApi>>>,
		keystore: KeystorePtr,
		relay_chain_slot_duration: Duration,
		para_id: ParaId,
		collator_key: CollatorPair,
		overseer_handle: OverseerHandle,
		announce_block: Arc<dyn Fn(Hash, Option<Vec<u8>>) + Send + Sync>,
		backend: Arc<ParachainBackend<Block>>,
		node_extra_args: NodeExtraArgs,
		block_import_extra_return_value: BIAuxiliaryData,
	) -> Result<(), sc_service::Error>;
}

/// Checks that the hardware meets the requirements and print a warning otherwise.
fn warn_if_slow_hardware(hwbench: &sc_sysinfo::HwBench) {
	// Polkadot para-chains should generally use these requirements to ensure that the relay-chain
	// will not take longer than expected to import its blocks.
	if let Err(err) =
		frame_benchmarking_cli::SUBSTRATE_REFERENCE_HARDWARE.check_hardware(hwbench, false)
	{
		log::warn!(
			"⚠️  The hardware does not meet the minimal requirements {} for role 'Authority' find out more at:\n\
			https://wiki.polkadot.network/docs/maintain-guides-how-to-validate-polkadot#reference-hardware",
			err
		);
	}
}

pub(crate) trait InitBlockImport<Block: BlockT, RuntimeApi> {
	type BlockImport: sc_consensus::BlockImport<Block> + Clone + Send + Sync;
	type BlockImportAuxiliaryData;

	fn init_block_import(
		client: Arc<ParachainClient<Block, RuntimeApi>>,
	) -> sc_service::error::Result<(Self::BlockImport, Self::BlockImportAuxiliaryData)>;
}

pub(crate) struct ClientBlockImport;

impl<Block: BlockT, RuntimeApi> InitBlockImport<Block, RuntimeApi> for ClientBlockImport
where
	RuntimeApi: Send + ConstructNodeRuntimeApi<Block, ParachainClient<Block, RuntimeApi>>,
{
	type BlockImport = Arc<ParachainClient<Block, RuntimeApi>>;
	type BlockImportAuxiliaryData = ();

	fn init_block_import(
		client: Arc<ParachainClient<Block, RuntimeApi>>,
	) -> sc_service::error::Result<(Self::BlockImport, Self::BlockImportAuxiliaryData)> {
		Ok((client.clone(), ()))
	}
}

pub(crate) trait BaseNodeSpec {
	type Block: NodeBlock;

	type RuntimeApi: ConstructNodeRuntimeApi<
		Self::Block,
		ParachainClient<Self::Block, Self::RuntimeApi>,
	>;

	type BuildImportQueue: BuildImportQueue<
		Self::Block,
		Self::RuntimeApi,
		<Self::InitBlockImport as InitBlockImport<Self::Block, Self::RuntimeApi>>::BlockImport,
	>;

	type InitBlockImport: self::InitBlockImport<Self::Block, Self::RuntimeApi>;

	/// Starts a `ServiceBuilder` for a full service.
	///
	/// Use this macro if you don't actually need the full service, but just the builder in order to
	/// be able to perform chain operations.
	fn new_partial(
		config: &Configuration,
	) -> sc_service::error::Result<
		ParachainService<
			Self::Block,
			Self::RuntimeApi,
			<Self::InitBlockImport as InitBlockImport<Self::Block, Self::RuntimeApi>>::BlockImport,
			<Self::InitBlockImport as InitBlockImport<Self::Block, Self::RuntimeApi>>::BlockImportAuxiliaryData
		>
	>{
		let telemetry = config
			.telemetry_endpoints
			.clone()
			.filter(|x| !x.is_empty())
			.map(|endpoints| -> Result<_, sc_telemetry::Error> {
				let worker = TelemetryWorker::new(16)?;
				let telemetry = worker.handle().new_telemetry(endpoints);
				Ok((worker, telemetry))
			})
			.transpose()?;

		let heap_pages =
			config.executor.default_heap_pages.map_or(DEFAULT_HEAP_ALLOC_STRATEGY, |h| {
				HeapAllocStrategy::Static { extra_pages: h as _ }
			});

		let executor = sc_executor::WasmExecutor::<ParachainHostFunctions>::builder()
			.with_execution_method(config.executor.wasm_method)
			.with_max_runtime_instances(config.executor.max_runtime_instances)
			.with_runtime_cache_size(config.executor.runtime_cache_size)
			.with_onchain_heap_alloc_strategy(heap_pages)
			.with_offchain_heap_alloc_strategy(heap_pages)
			.build();

		let (client, backend, keystore_container, task_manager) =
			sc_service::new_full_parts_record_import::<Self::Block, Self::RuntimeApi, _>(
				config,
				telemetry.as_ref().map(|(_, telemetry)| telemetry.handle()),
				executor,
				true,
			)?;
		let client = Arc::new(client);

		let telemetry_worker_handle = telemetry.as_ref().map(|(worker, _)| worker.handle());

		let telemetry = telemetry.map(|(worker, telemetry)| {
			task_manager.spawn_handle().spawn("telemetry", None, worker.run());
			telemetry
		});

		let transaction_pool = Arc::from(
			sc_transaction_pool::Builder::new(
				task_manager.spawn_essential_handle(),
				client.clone(),
				config.role.is_authority().into(),
			)
			.with_options(config.transaction_pool.clone())
			.with_prometheus(config.prometheus_registry())
			.build(),
		);

		let (block_import, block_import_auxiliary_data) =
			Self::InitBlockImport::init_block_import(client.clone())?;

		let block_import = ParachainBlockImport::new(block_import, backend.clone());

		let import_queue = Self::BuildImportQueue::build_import_queue(
			client.clone(),
			block_import.clone(),
			config,
			telemetry.as_ref().map(|telemetry| telemetry.handle()),
			&task_manager,
		)?;

		Ok(PartialComponents {
			backend,
			client,
			import_queue,
			keystore_container,
			task_manager,
			transaction_pool,
			select_chain: (),
			other: (block_import, telemetry, telemetry_worker_handle, block_import_auxiliary_data),
		})
	}
}

pub(crate) trait NodeSpec: BaseNodeSpec {
	type BuildRpcExtensions: BuildRpcExtensions<
		ParachainClient<Self::Block, Self::RuntimeApi>,
		ParachainBackend<Self::Block>,
		TransactionPoolHandle<Self::Block, ParachainClient<Self::Block, Self::RuntimeApi>>,
	>;

	type StartConsensus: StartConsensus<
		Self::Block,
		Self::RuntimeApi,
		<Self::InitBlockImport as InitBlockImport<Self::Block, Self::RuntimeApi>>::BlockImport,
		<Self::InitBlockImport as InitBlockImport<Self::Block, Self::RuntimeApi>>::BlockImportAuxiliaryData,
	>;

	const SYBIL_RESISTANCE: CollatorSybilResistance;

	/// Start a node with the given parachain spec.
	///
	/// This is the actual implementation that is abstract over the executor and the runtime api.
	fn start_node<Net>(
		parachain_config: Configuration,
		polkadot_config: Configuration,
		collator_options: CollatorOptions,
		para_id: ParaId,
		hwbench: Option<sc_sysinfo::HwBench>,
		node_extra_args: NodeExtraArgs,
	) -> Pin<Box<dyn Future<Output = sc_service::error::Result<TaskManager>>>>
	where
		Net: NetworkBackend<Self::Block, Hash>,
	{
<<<<<<< HEAD
		Box::pin(
			async move {
				let parachain_config = prepare_node_config(parachain_config);

				let params = Self::new_partial(&parachain_config)?;
				let (
					block_import,
					mut telemetry,
					telemetry_worker_handle,
					block_import_auxiliary_data,
				) = params.other;

				let client = params.client.clone();
				let backend = params.backend.clone();

				let mut task_manager = params.task_manager;
				let (relay_chain_interface, collator_key) = build_relay_chain_interface(
					polkadot_config,
					&parachain_config,
					telemetry_worker_handle,
					&mut task_manager,
					collator_options.clone(),
					hwbench.clone(),
				)
				.await
				.map_err(|e| sc_service::Error::Application(Box::new(e) as Box<_>))?;

				let validator = parachain_config.role.is_authority();
				let prometheus_registry = parachain_config.prometheus_registry().cloned();
				let transaction_pool = params.transaction_pool.clone();
				let import_queue_service = params.import_queue.service();
				let net_config = FullNetworkConfiguration::<_, _, Net>::new(
					&parachain_config.network,
					prometheus_registry.clone(),
				);

				let (network, system_rpc_tx, tx_handler_controller, sync_service) =
					build_network(BuildNetworkParams {
						parachain_config: &parachain_config,
						net_config,
						client: client.clone(),
						transaction_pool: transaction_pool.clone(),
						para_id,
						spawn_handle: task_manager.spawn_handle(),
						relay_chain_interface: relay_chain_interface.clone(),
						import_queue: params.import_queue,
						sybil_resistance_level: Self::SYBIL_RESISTANCE,
					})
					.await?;

				let rpc_builder = {
					let client = client.clone();
					let transaction_pool = transaction_pool.clone();
					let backend_for_rpc = backend.clone();

					Box::new(move |_| {
						Self::BuildRpcExtensions::build_rpc_extensions(
							client.clone(),
							backend_for_rpc.clone(),
							transaction_pool.clone(),
						)
					})
				};

				sc_service::spawn_tasks(sc_service::SpawnTasksParams {
					rpc_builder,
=======
		let fut = async move {
			let parachain_config = prepare_node_config(parachain_config);

			let params = Self::new_partial(&parachain_config)?;
			let (block_import, mut telemetry, telemetry_worker_handle) = params.other;
			let client = params.client.clone();
			let backend = params.backend.clone();
			let mut task_manager = params.task_manager;
			let (relay_chain_interface, collator_key) = build_relay_chain_interface(
				polkadot_config,
				&parachain_config,
				telemetry_worker_handle,
				&mut task_manager,
				collator_options.clone(),
				hwbench.clone(),
			)
			.await
			.map_err(|e| sc_service::Error::Application(Box::new(e) as Box<_>))?;

			let validator = parachain_config.role.is_authority();
			let prometheus_registry = parachain_config.prometheus_registry().cloned();
			let transaction_pool = params.transaction_pool.clone();
			let import_queue_service = params.import_queue.service();
			let net_config = FullNetworkConfiguration::<_, _, Net>::new(
				&parachain_config.network,
				prometheus_registry.clone(),
			);

			let (network, system_rpc_tx, tx_handler_controller, sync_service) =
				build_network(BuildNetworkParams {
					parachain_config: &parachain_config,
					net_config,
>>>>>>> c10e25aa
					client: client.clone(),
					transaction_pool: transaction_pool.clone(),
					para_id,
					spawn_handle: task_manager.spawn_handle(),
					relay_chain_interface: relay_chain_interface.clone(),
					import_queue: params.import_queue,
					sybil_resistance_level: Self::SYBIL_RESISTANCE,
				})
				.await?;

			let rpc_builder = {
				let client = client.clone();
				let transaction_pool = transaction_pool.clone();
				let backend_for_rpc = backend.clone();

				Box::new(move |_| {
					Self::BuildRpcExtensions::build_rpc_extensions(
						client.clone(),
<<<<<<< HEAD
						block_import,
						prometheus_registry.as_ref(),
						telemetry.as_ref().map(|t| t.handle()),
						&task_manager,
						relay_chain_interface.clone(),
						transaction_pool,
						params.keystore_container.keystore(),
						relay_chain_slot_duration,
						para_id,
						collator_key.expect("Command line arguments do not allow this. qed"),
						overseer_handle,
						announce_block,
						backend.clone(),
						node_extra_args,
						block_import_auxiliary_data,
					)?;
=======
						backend_for_rpc.clone(),
						transaction_pool.clone(),
					)
				})
			};

			sc_service::spawn_tasks(sc_service::SpawnTasksParams {
				rpc_builder,
				client: client.clone(),
				transaction_pool: transaction_pool.clone(),
				task_manager: &mut task_manager,
				config: parachain_config,
				keystore: params.keystore_container.keystore(),
				backend: backend.clone(),
				network: network.clone(),
				sync_service: sync_service.clone(),
				system_rpc_tx,
				tx_handler_controller,
				telemetry: telemetry.as_mut(),
			})?;

			if let Some(hwbench) = hwbench {
				sc_sysinfo::print_hwbench(&hwbench);
				if validator {
					warn_if_slow_hardware(&hwbench);
>>>>>>> c10e25aa
				}

				if let Some(ref mut telemetry) = telemetry {
					let telemetry_handle = telemetry.handle();
					task_manager.spawn_handle().spawn(
						"telemetry_hwbench",
						None,
						sc_sysinfo::initialize_hwbench_telemetry(telemetry_handle, hwbench),
					);
				}
			}

			let announce_block = {
				let sync_service = sync_service.clone();
				Arc::new(move |hash, data| sync_service.announce_block(hash, data))
			};

			let relay_chain_slot_duration = Duration::from_secs(6);

			let overseer_handle = relay_chain_interface
				.overseer_handle()
				.map_err(|e| sc_service::Error::Application(Box::new(e)))?;

			start_relay_chain_tasks(StartRelayChainTasksParams {
				client: client.clone(),
				announce_block: announce_block.clone(),
				para_id,
				relay_chain_interface: relay_chain_interface.clone(),
				task_manager: &mut task_manager,
				da_recovery_profile: if validator {
					DARecoveryProfile::Collator
				} else {
					DARecoveryProfile::FullNode
				},
				import_queue: import_queue_service,
				relay_chain_slot_duration,
				recovery_handle: Box::new(overseer_handle.clone()),
				sync_service,
			})?;

			if validator {
				Self::StartConsensus::start_consensus(
					client.clone(),
					block_import,
					prometheus_registry.as_ref(),
					telemetry.as_ref().map(|t| t.handle()),
					&task_manager,
					relay_chain_interface.clone(),
					transaction_pool,
					params.keystore_container.keystore(),
					relay_chain_slot_duration,
					para_id,
					collator_key.expect("Command line arguments do not allow this. qed"),
					overseer_handle,
					announce_block,
					backend.clone(),
					node_extra_args,
				)?;
			}

			Ok(task_manager)
		};

		Box::pin(Instrument::instrument(
			fut,
			sc_tracing::tracing::info_span!(
				sc_tracing::logging::PREFIX_LOG_SPAN,
				name = "Parachain"
			),
		))
	}
}

pub(crate) trait DynNodeSpec: NodeCommandRunner {
	fn start_node(
		self: Box<Self>,
		parachain_config: Configuration,
		polkadot_config: Configuration,
		collator_options: CollatorOptions,
		para_id: ParaId,
		hwbench: Option<HwBench>,
		node_extra_args: NodeExtraArgs,
	) -> Pin<Box<dyn Future<Output = sc_service::error::Result<TaskManager>>>>;
}

impl<T> DynNodeSpec for T
where
	T: NodeSpec + NodeCommandRunner,
{
	fn start_node(
		self: Box<Self>,
		parachain_config: Configuration,
		polkadot_config: Configuration,
		collator_options: CollatorOptions,
		para_id: ParaId,
		hwbench: Option<HwBench>,
		node_extra_args: NodeExtraArgs,
	) -> Pin<Box<dyn Future<Output = sc_service::error::Result<TaskManager>>>> {
		match parachain_config.network.network_backend {
			sc_network::config::NetworkBackendType::Libp2p =>
				<Self as NodeSpec>::start_node::<sc_network::NetworkWorker<_, _>>(
					parachain_config,
					polkadot_config,
					collator_options,
					para_id,
					hwbench,
					node_extra_args,
				),
			sc_network::config::NetworkBackendType::Litep2p =>
				<Self as NodeSpec>::start_node::<sc_network::Litep2pNetworkBackend>(
					parachain_config,
					polkadot_config,
					collator_options,
					para_id,
					hwbench,
					node_extra_args,
				),
		}
	}
}<|MERGE_RESOLUTION|>--- conflicted
+++ resolved
@@ -260,79 +260,12 @@
 	where
 		Net: NetworkBackend<Self::Block, Hash>,
 	{
-<<<<<<< HEAD
-		Box::pin(
-			async move {
-				let parachain_config = prepare_node_config(parachain_config);
-
-				let params = Self::new_partial(&parachain_config)?;
-				let (
-					block_import,
-					mut telemetry,
-					telemetry_worker_handle,
-					block_import_auxiliary_data,
-				) = params.other;
-
-				let client = params.client.clone();
-				let backend = params.backend.clone();
-
-				let mut task_manager = params.task_manager;
-				let (relay_chain_interface, collator_key) = build_relay_chain_interface(
-					polkadot_config,
-					&parachain_config,
-					telemetry_worker_handle,
-					&mut task_manager,
-					collator_options.clone(),
-					hwbench.clone(),
-				)
-				.await
-				.map_err(|e| sc_service::Error::Application(Box::new(e) as Box<_>))?;
-
-				let validator = parachain_config.role.is_authority();
-				let prometheus_registry = parachain_config.prometheus_registry().cloned();
-				let transaction_pool = params.transaction_pool.clone();
-				let import_queue_service = params.import_queue.service();
-				let net_config = FullNetworkConfiguration::<_, _, Net>::new(
-					&parachain_config.network,
-					prometheus_registry.clone(),
-				);
-
-				let (network, system_rpc_tx, tx_handler_controller, sync_service) =
-					build_network(BuildNetworkParams {
-						parachain_config: &parachain_config,
-						net_config,
-						client: client.clone(),
-						transaction_pool: transaction_pool.clone(),
-						para_id,
-						spawn_handle: task_manager.spawn_handle(),
-						relay_chain_interface: relay_chain_interface.clone(),
-						import_queue: params.import_queue,
-						sybil_resistance_level: Self::SYBIL_RESISTANCE,
-					})
-					.await?;
-
-				let rpc_builder = {
-					let client = client.clone();
-					let transaction_pool = transaction_pool.clone();
-					let backend_for_rpc = backend.clone();
-
-					Box::new(move |_| {
-						Self::BuildRpcExtensions::build_rpc_extensions(
-							client.clone(),
-							backend_for_rpc.clone(),
-							transaction_pool.clone(),
-						)
-					})
-				};
-
-				sc_service::spawn_tasks(sc_service::SpawnTasksParams {
-					rpc_builder,
-=======
 		let fut = async move {
 			let parachain_config = prepare_node_config(parachain_config);
 
 			let params = Self::new_partial(&parachain_config)?;
-			let (block_import, mut telemetry, telemetry_worker_handle) = params.other;
+			let (block_import, mut telemetry, telemetry_worker_handle, block_import_auxiliary_data) =
+				params.other;
 			let client = params.client.clone();
 			let backend = params.backend.clone();
 			let mut task_manager = params.task_manager;
@@ -360,7 +293,6 @@
 				build_network(BuildNetworkParams {
 					parachain_config: &parachain_config,
 					net_config,
->>>>>>> c10e25aa
 					client: client.clone(),
 					transaction_pool: transaction_pool.clone(),
 					para_id,
@@ -379,24 +311,6 @@
 				Box::new(move |_| {
 					Self::BuildRpcExtensions::build_rpc_extensions(
 						client.clone(),
-<<<<<<< HEAD
-						block_import,
-						prometheus_registry.as_ref(),
-						telemetry.as_ref().map(|t| t.handle()),
-						&task_manager,
-						relay_chain_interface.clone(),
-						transaction_pool,
-						params.keystore_container.keystore(),
-						relay_chain_slot_duration,
-						para_id,
-						collator_key.expect("Command line arguments do not allow this. qed"),
-						overseer_handle,
-						announce_block,
-						backend.clone(),
-						node_extra_args,
-						block_import_auxiliary_data,
-					)?;
-=======
 						backend_for_rpc.clone(),
 						transaction_pool.clone(),
 					)
@@ -422,7 +336,6 @@
 				sc_sysinfo::print_hwbench(&hwbench);
 				if validator {
 					warn_if_slow_hardware(&hwbench);
->>>>>>> c10e25aa
 				}
 
 				if let Some(ref mut telemetry) = telemetry {
@@ -480,6 +393,7 @@
 					announce_block,
 					backend.clone(),
 					node_extra_args,
+					block_import_auxiliary_data,
 				)?;
 			}
 
