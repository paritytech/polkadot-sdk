--- conflicted
+++ resolved
@@ -29,9 +29,10 @@
 	build_network, build_relay_chain_interface, prepare_node_config, start_relay_chain_tasks,
 	BuildNetworkParams, CollatorSybilResistance, DARecoveryProfile, StartRelayChainTasksParams,
 };
-use cumulus_primitives_core::{BlockT, ParaId};
+use cumulus_primitives_core::{BlockT, GetParachainIdentity, ParaId};
 use cumulus_relay_chain_interface::{OverseerHandle, RelayChainInterface};
 use futures::FutureExt;
+use log::info;
 use parachains_common::Hash;
 use polkadot_cli::service::IdentifyNetworkBackend;
 use polkadot_primitives::CollatorPair;
@@ -46,12 +47,10 @@
 use sc_tracing::tracing::Instrument;
 use sc_transaction_pool::TransactionPoolHandle;
 use sc_transaction_pool_api::OffchainTransactionPoolFactory;
+use sp_api::ProvideRuntimeApi;
 use sp_keystore::KeystorePtr;
+use sp_runtime::traits::AccountIdConversion;
 use std::{future::Future, pin::Pin, sync::Arc, time::Duration};
-use sp_api::ProvideRuntimeApi;
-use cumulus_primitives_core::GetParachainIdentity;
-use log::info;
-use sp_runtime::traits::AccountIdConversion;
 
 pub(crate) trait BuildImportQueue<
 	Block: BlockT,
@@ -279,27 +278,20 @@
 			let client = params.client.clone();
 			let backend = params.backend.clone();
 			let mut task_manager = params.task_manager;
-<<<<<<< HEAD
+
+			// Take parachain id from runtime.
 			let best_hash = client.chain_info().best_hash;
-			let para_id = client.runtime_api().parachain_id(best_hash).expect("Failed to retrieve parachain id from runtime");
-
-			let parachain_account =
-					AccountIdConversion::<polkadot_primitives::AccountId>::into_account_truncating(
-						&para_id,
-					);
+			// TODO: how does this work for runtimes that don't have the API?
+			// Nodes that are upgraded will require their runtimes to expose the API,
+			// meaning a runtime upgrade should precede the node upgrade. This means we'd still need
+			// to support the old way of parsing parachain id from chain specs for a while, until
+			// runtimes are upgraded.
+			let para_id = client
+				.runtime_api()
+				.parachain_id(best_hash)
+				.expect("Failed to retrieve parachain id from runtime");
+
 			info!("🪪 Parachain id: {:?}", para_id);
-			info!("🧾 Parachain Account: {}", parachain_account);
-			let (relay_chain_interface, collator_key) = build_relay_chain_interface(
-				polkadot_config,
-				&parachain_config,
-				telemetry_worker_handle,
-				&mut task_manager,
-				collator_options.clone(),
-				hwbench.clone(),
-			)
-			.await
-			.map_err(|e| sc_service::Error::Application(Box::new(e) as Box<_>))?;
-=======
 			let relay_chain_fork_id = polkadot_config.chain_spec.fork_id().map(ToString::to_string);
 			let (relay_chain_interface, collator_key, relay_chain_network, paranode_rx) =
 				build_relay_chain_interface(
@@ -312,7 +304,6 @@
 				)
 				.await
 				.map_err(|e| sc_service::Error::Application(Box::new(e)))?;
->>>>>>> 2d1883f1
 
 			let validator = parachain_config.role.is_authority();
 			let prometheus_registry = parachain_config.prometheus_registry().cloned();
