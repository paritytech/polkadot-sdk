--- conflicted
+++ resolved
@@ -19,8 +19,4 @@
 /// The current node version for cumulus official binaries, which takes the basic
 /// SemVer form `<major>.<minor>.<patch>`. It should correspond to the latest
 /// `polkadot` version of a stable release.
-<<<<<<< HEAD
-pub const NODE_VERSION: &'static str = "1.20.2-weekly2025w46";
-=======
-pub const NODE_VERSION: &'static str = "1.20.2";
->>>>>>> 23cac32c
+pub const NODE_VERSION: &'static str = "1.20.3-weekly2025w49";