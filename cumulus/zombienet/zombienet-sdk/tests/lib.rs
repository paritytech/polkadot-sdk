--- conflicted
+++ resolved
@@ -19,14 +19,10 @@
 mod elastic_scaling;
 
 #[cfg(feature = "zombie-ci")]
-<<<<<<< HEAD
 mod multiple_blocks_per_pov;
-=======
-mod elastic_scaling;
 
 #[cfg(feature = "zombie-ci")]
 mod sync_blocks;
 
 #[cfg(feature = "zombie-ci")]
-mod bootnodes;
->>>>>>> 2a03e75b
+mod bootnodes;