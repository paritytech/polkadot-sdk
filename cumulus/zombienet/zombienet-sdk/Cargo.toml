[package]
name = "cumulus-zombienet-sdk-tests"
version = "0.1.0"
description = "Zomebienet-sdk tests for cumulus."
authors.workspace = true
edition.workspace = true
license.workspace = true
publish = false

[dependencies]
anyhow = { workspace = true }
env_logger = { workspace = true }
log = { workspace = true }
polkadot-primitives = { workspace = true, default-features = true }
serde = { workspace = true }
serde_json = { workspace = true }
tokio = { workspace = true, features = ["rt-multi-thread"] }
futures = { workspace = true }
zombienet-sdk = { workspace = true }
zombienet-orchestrator = { workspace = true }
zombienet-configuration = { workspace = true }
cumulus-zombienet-sdk-helpers = { workspace = true }
sp-rpc = { workspace = true, default-features = true }
sp-statement-store = { workspace = true, default-features = true }
sc-statement-store = { workspace = true, default-features = true }
sp-keyring = { workspace = true, default-features = true }
sp-core = { workspace = true, default-features = true }
<<<<<<< HEAD
frame-support = { workspace = true }
cumulus-primitives-core = { workspace = true }
cumulus-test-runtime = { workspace = true }
=======
codec = { workspace = true }
>>>>>>> 30a570b0
rstest = { workspace = true }

[features]
zombie-ci = []<|MERGE_RESOLUTION|>--- conflicted
+++ resolved
@@ -25,13 +25,10 @@
 sc-statement-store = { workspace = true, default-features = true }
 sp-keyring = { workspace = true, default-features = true }
 sp-core = { workspace = true, default-features = true }
-<<<<<<< HEAD
 frame-support = { workspace = true }
 cumulus-primitives-core = { workspace = true }
 cumulus-test-runtime = { workspace = true }
-=======
 codec = { workspace = true }
->>>>>>> 30a570b0
 rstest = { workspace = true }
 
 [features]
