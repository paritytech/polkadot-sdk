[package]
name = "cumulus-zombienet-sdk-tests"
version = "0.1.0"
description = "Zomebienet-sdk tests for cumulus."
authors.workspace = true
edition.workspace = true
license.workspace = true
publish = false

[dependencies]
anyhow = { workspace = true }
env_logger = { workspace = true }
log = { workspace = true }
polkadot-primitives = { workspace = true, default-features = true }
serde = { workspace = true }
serde_json = { workspace = true }
tokio = { workspace = true, features = ["rt-multi-thread"] }
futures = { workspace = true }
zombienet-sdk = { workspace = true }
zombienet-orchestrator = { workspace = true }
zombienet-configuration = { workspace = true }
cumulus-zombienet-sdk-helpers = { workspace = true }
<<<<<<< HEAD
sp-core = { workspace = true }
=======
sp-statement-store = { workspace = true, default-features = true }
sp-keyring = { workspace = true, default-features = true }
sp-core = { workspace = true, default-features = true }
>>>>>>> 225d1742

[features]
zombie-ci = []<|MERGE_RESOLUTION|>--- conflicted
+++ resolved
@@ -20,13 +20,9 @@
 zombienet-orchestrator = { workspace = true }
 zombienet-configuration = { workspace = true }
 cumulus-zombienet-sdk-helpers = { workspace = true }
-<<<<<<< HEAD
-sp-core = { workspace = true }
-=======
 sp-statement-store = { workspace = true, default-features = true }
 sp-keyring = { workspace = true, default-features = true }
 sp-core = { workspace = true, default-features = true }
->>>>>>> 225d1742
 
 [features]
 zombie-ci = []