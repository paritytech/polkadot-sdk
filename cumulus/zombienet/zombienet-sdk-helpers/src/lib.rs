--- conflicted
+++ resolved
@@ -125,40 +125,14 @@
 	for (para_id, expected_candidate_range) in expected_candidate_ranges {
 		let actual = candidate_count
 			.get(&para_id)
-			.ok_or_else(|| anyhow!("ParaId did not have any backed candidates"))?;
-
-		if !expected_candidate_range.contains(actual) {
-			return Err(anyhow!(
-				"Candidate count {actual} not within range {expected_candidate_range:?}"
-			))
-		}
-	}
-
-<<<<<<< HEAD
-	log::info!(
-		"Reached {stop_after} relay chain blocks that contain backed candidates: {:#?}",
-		candidate_count
-			.iter()
-			.map(|(para_id, (count, _))| format!(
-				"Parachain {para_id} has {count} backed candidates"
-			))
-			.collect::<Vec<_>>()
-	);
-
-	for (para_id, expected_candidate_range) in expected_candidate_ranges {
-		let actual = candidate_count
-			.get(&para_id)
 			.expect("ParaId did not have any backed candidates");
-
 		assert!(
-			expected_candidate_range.contains(&actual.0),
+			expected_candidate_range.contains(&actual),
 			"Candidate count {} not within range {expected_candidate_range:?}",
-			actual.0
+			actual
 		);
 	}
 
-=======
->>>>>>> 13bc266c
 	Ok(())
 }
 
