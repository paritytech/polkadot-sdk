--- conflicted
+++ resolved
@@ -28,31 +28,8 @@
 // If it does not arrive for whatever reason, we should not wait forever.
 const WAIT_MAX_BLOCKS_FOR_SESSION: u32 = 50;
 
-<<<<<<< HEAD
-/// Create a batch call to assign cores to a parachain.
-pub fn create_assign_core_call(core_and_para: &[(u32, u32)]) -> DynamicPayload {
-	let mut assign_cores = vec![];
-	for (core, para_id) in core_and_para.iter() {
-		assign_cores.push(value! {
-			Coretime(assign_core { core : *core, begin: 0, assignment: ((Task(*para_id), 57600)), end_hint: None() })
-		});
-	}
-
-	zombienet_sdk::subxt::tx::dynamic(
-		"Sudo",
-		"sudo",
-		vec![value! {
-			Utility(batch { calls: assign_cores })
-		}],
-	)
-}
-
-/// Find an event in subxt `Events` and attempt to decode the fields fo the event.
-pub fn find_event_and_decode_fields<T: Decode>(
-=======
 /// Find an event in subxt `Events` and attempt to decode the fields of the event.
 fn find_event_and_decode_fields<T: Decode>(
->>>>>>> 23cac32c
 	events: &Events<PolkadotConfig>,
 	pallet: &str,
 	variant: &str,
@@ -572,8 +549,8 @@
 			return Ok(block.hash())
 		}
 	}
-<<<<<<< HEAD
-	Ok(())
+
+	Err(anyhow!("Did not find a runtime upgrade"))
 }
 
 pub fn report_label_with_attributes(label: &str, attributes: Vec<(&str, &str)>) -> String {
@@ -583,8 +560,4 @@
 	}
 	let final_attrs = attrs.join(",");
 	format!("{label}{{{final_attrs}}}")
-=======
-
-	Err(anyhow!("Did not find a runtime upgrade"))
->>>>>>> 23cac32c
 }