[package]
name = "cumulus-zombienet-sdk-helpers"
version = "0.1.0"
description = "Zomebienet-sdk helpers for parachain related tests."
authors.workspace = true
edition.workspace = true
license.workspace = true
publish = false

[dependencies]
anyhow = { workspace = true, default-features = true }
codec = { workspace = true, features = ["derive"] }
log = { workspace = true }
polkadot-primitives = { workspace = true, default-features = true }
<<<<<<< HEAD
cumulus-primitives-core = { workspace = true, default-features = true }
subxt = { workspace = true, features = ["native"] }
tokio = { workspace = true, features = ["rt-multi-thread", "macros", "time"] }
futures = { workspace = true }
=======
tokio = { workspace = true, features = ["rt-multi-thread", "macros", "time"] }
zombienet-sdk = { workspace = true }
>>>>>>> 7b224d3b
<|MERGE_RESOLUTION|>--- conflicted
+++ resolved
@@ -12,12 +12,7 @@
 codec = { workspace = true, features = ["derive"] }
 log = { workspace = true }
 polkadot-primitives = { workspace = true, default-features = true }
-<<<<<<< HEAD
 cumulus-primitives-core = { workspace = true, default-features = true }
-subxt = { workspace = true, features = ["native"] }
-tokio = { workspace = true, features = ["rt-multi-thread", "macros", "time"] }
-futures = { workspace = true }
-=======
 tokio = { workspace = true, features = ["rt-multi-thread", "macros", "time"] }
 zombienet-sdk = { workspace = true }
->>>>>>> 7b224d3b
+futures = { workspace = true }
