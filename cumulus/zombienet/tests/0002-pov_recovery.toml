[relaychain]
default_image = "{{RELAY_IMAGE}}"
default_command = "polkadot"

chain = "rococo-local"

[relaychain.genesis.runtimeGenesis.patch.configuration.config]
# set parameters such that collators only connect to 1 validator as a backing group
max_validators_per_core = 1
group_rotation_frequency = 100 # 10 mins

[[relaychain.nodes]]
name = "ferdie"   # bootnode fullnode
validator = false

[[relaychain.node_groups]]
name = "validator"
count = 13
args = ["-lparachain::availability=trace,sync=debug,parachain=debug", "--reserved-only", "--reserved-nodes {{'ferdie'|zombie('multiAddress')}}"]

[[parachains]]
id = 2000
cumulus_based = true
register_para = false
add_to_genesis = false

# run bob as a parachain collator who is the only one producing blocks
# alice and charlie will need to recover the pov blocks through availability recovery
[[parachains.collators]]
name = "bob"
validator = true                         # collator
image = "{{COL_IMAGE}}"
command = "test-parachain"
args = ["--disable-block-announcements"]

<<<<<<< HEAD
# run 'alice' as a parachain collator who does not produce blocks
# 'alice' is a bootnode for 'bob' and 'charlie'
[[parachains.collators]]
name = "alice"
validator = true                                                                                                                                                                                                                                                                                                   # collator
image = "{{COL_IMAGE}}"
command = "test-parachain"
args = ["-lparachain::availability=trace,sync=debug,parachain=debug,cumulus-pov-recovery=debug,cumulus-consensus=debug", "--use-null-consensus", "--disable-block-announcements", "--bootnodes {{'bob'|zombie('multiAddress')}}", "--", "--reserved-only", "--reserved-nodes {{'ferdie'|zombie('multiAddress')}}"]

# run 'charlie' as a parachain full node
[[parachains.collators]]
name = "charlie"
validator = false                                                                                                                                                                                                                                                                                                           # full node
image = "{{COL_IMAGE}}"
command = "test-parachain"
args = ["-lparachain::availability=trace,sync=debug,parachain=debug,cumulus-pov-recovery=debug,cumulus-consensus=debug", "--disable-block-announcements", "--bootnodes {{'bob'|zombie('multiAddress')}}", "--in-peers 0", "--out-peers 0", "--", "--reserved-only", "--reserved-nodes {{'ferdie'|zombie('multiAddress')}}"]
=======
  # run 'alice' as a parachain collator who does not produce blocks
  [[parachains.collators]]
  name = "alice"
  validator = true # collator
  image = "{{COL_IMAGE}}"
  command = "test-parachain"
  args = ["-lparachain::availability=trace,sync=debug,parachain=debug,cumulus-pov-recovery=debug,cumulus-consensus=debug", "--use-null-consensus", "--disable-block-announcements", "--bootnodes {{'bob'|zombie('multiAddress')}}", "--in-peers 0", "--out-peers 0",  "--", "--reserved-only", "--reserved-nodes {{'ferdie'|zombie('multiAddress')}}"]

  # run 'charlie' as a parachain full node
  [[parachains.collators]]
  name = "charlie"
  validator = false # full node
  image = "{{COL_IMAGE}}"
  command = "test-parachain"
  args = ["-lparachain::availability=trace,sync=debug,parachain=debug,cumulus-pov-recovery=debug,cumulus-consensus=debug", "--disable-block-announcements", "--bootnodes {{'bob'|zombie('multiAddress')}}", "--in-peers 0", "--out-peers 0", "--", "--reserved-only", "--reserved-nodes {{'ferdie'|zombie('multiAddress')}}"]
>>>>>>> 1d5d4a48

# we fail recovery for 'eve' from time to time to test retries
[[parachains.collators]]
name = "eve"
validator = true                                                                                                                                                                                                                                                                                                                                                           # collator
image = "{{COL_IMAGE}}"
command = "test-parachain"
args = ["-lparachain::availability=trace,sync=debug,parachain=debug,cumulus-pov-recovery=debug,cumulus-consensus=debug", "--fail-pov-recovery", "--in-peers 0", "--out-peers 0", "--use-null-consensus", "--disable-block-announcements", "--bootnodes {{'bob'|zombie('multiAddress')}}", "--", "--reserved-only", "--reserved-nodes {{'ferdie'|zombie('multiAddress')}}"]

# run 'one' as a RPC collator who does not produce blocks
[[parachains.collators]]
name = "one"
validator = true                                                                                                                                                                                                                                                                                                                                                                                          # collator
image = "{{COL_IMAGE}}"
command = "test-parachain"
args = ["-lparachain::availability=trace,sync=debug,parachain=debug,cumulus-pov-recovery=debug,cumulus-consensus=debug", "--use-null-consensus", "--in-peers 0", "--out-peers 0", "--disable-block-announcements", "--bootnodes {{'bob'|zombie('multiAddress')}}", "--relay-chain-rpc-url {{'ferdie'|zombie('wsUri')}}", "--", "--reserved-only", "--reserved-nodes {{'ferdie'|zombie('multiAddress')}}"]

# run 'two' as a RPC parachain full node
[[parachains.collators]]
name = "two"
validator = false                                                                                                                                                                                                                                                                                                                                                                 # full node
image = "{{COL_IMAGE}}"
command = "test-parachain"
args = ["-lparachain::availability=trace,sync=debug,parachain=debug,cumulus-pov-recovery=debug,cumulus-consensus=debug", "--disable-block-announcements", "--in-peers 0", "--out-peers 0", "--bootnodes {{'bob'|zombie('multiAddress')}}", "--relay-chain-rpc-url {{'ferdie'|zombie('wsUri')}}", "--", "--reserved-only", "--reserved-nodes {{'ferdie'|zombie('multiAddress')}}"]

# run 'three' with light client
[[parachains.collators]]
name = "three"
validator = false                                                                                                                                                                                                                                                                                                                                         # full node
image = "{{COL_IMAGE}}"
command = "test-parachain"
args = ["-lparachain::availability=trace,sync=debug,parachain=debug,cumulus-pov-recovery=debug,cumulus-consensus=debug", "--disable-block-announcements", "--in-peers 0", "--out-peers 0", "--bootnodes {{'bob'|zombie('multiAddress')}}", "--relay-chain-light-client", "--", "--reserved-only", "--reserved-nodes {{'ferdie'|zombie('multiAddress')}}"]<|MERGE_RESOLUTION|>--- conflicted
+++ resolved
@@ -33,24 +33,6 @@
 command = "test-parachain"
 args = ["--disable-block-announcements"]
 
-<<<<<<< HEAD
-# run 'alice' as a parachain collator who does not produce blocks
-# 'alice' is a bootnode for 'bob' and 'charlie'
-[[parachains.collators]]
-name = "alice"
-validator = true                                                                                                                                                                                                                                                                                                   # collator
-image = "{{COL_IMAGE}}"
-command = "test-parachain"
-args = ["-lparachain::availability=trace,sync=debug,parachain=debug,cumulus-pov-recovery=debug,cumulus-consensus=debug", "--use-null-consensus", "--disable-block-announcements", "--bootnodes {{'bob'|zombie('multiAddress')}}", "--", "--reserved-only", "--reserved-nodes {{'ferdie'|zombie('multiAddress')}}"]
-
-# run 'charlie' as a parachain full node
-[[parachains.collators]]
-name = "charlie"
-validator = false                                                                                                                                                                                                                                                                                                           # full node
-image = "{{COL_IMAGE}}"
-command = "test-parachain"
-args = ["-lparachain::availability=trace,sync=debug,parachain=debug,cumulus-pov-recovery=debug,cumulus-consensus=debug", "--disable-block-announcements", "--bootnodes {{'bob'|zombie('multiAddress')}}", "--in-peers 0", "--out-peers 0", "--", "--reserved-only", "--reserved-nodes {{'ferdie'|zombie('multiAddress')}}"]
-=======
   # run 'alice' as a parachain collator who does not produce blocks
   [[parachains.collators]]
   name = "alice"
@@ -66,7 +48,6 @@
   image = "{{COL_IMAGE}}"
   command = "test-parachain"
   args = ["-lparachain::availability=trace,sync=debug,parachain=debug,cumulus-pov-recovery=debug,cumulus-consensus=debug", "--disable-block-announcements", "--bootnodes {{'bob'|zombie('multiAddress')}}", "--in-peers 0", "--out-peers 0", "--", "--reserved-only", "--reserved-nodes {{'ferdie'|zombie('multiAddress')}}"]
->>>>>>> 1d5d4a48
 
 # we fail recovery for 'eve' from time to time to test retries
 [[parachains.collators]]
