// Copyright (C) Parity Technologies (UK) Ltd.
// SPDX-License-Identifier: Apache-2.0

// Licensed under the Apache License, Version 2.0 (the "License");
// you may not use this file except in compliance with the License.
// You may obtain a copy of the License at
//
// 	http://www.apache.org/licenses/LICENSE-2.0
//
// Unless required by applicable law or agreed to in writing, software
// distributed under the License is distributed on an "AS IS" BASIS,
// WITHOUT WARRANTIES OR CONDITIONS OF ANY KIND, either express or implied.
// See the License for the specific language governing permissions and
// limitations under the License.

//! Mechanism to reclaim PoV proof size weight after an extrinsic has been applied.

#![cfg_attr(not(feature = "std"), no_std)]

use codec::{Decode, Encode};
use core::marker::PhantomData;
use cumulus_primitives_core::Weight;
use cumulus_primitives_proof_size_hostfunction::{
	storage_proof_size::storage_proof_size, PROOF_RECORDING_DISABLED,
};
use frame_support::{
	dispatch::{DispatchInfo, PostDispatchInfo},
	weights::WeightMeter,
};
use frame_system::Config;
use scale_info::TypeInfo;
use sp_runtime::{
	traits::{DispatchInfoOf, Dispatchable, PostDispatchInfoOf, SignedExtension},
	transaction_validity::TransactionValidityError,
	DispatchResult,
};

const LOG_TARGET: &'static str = "runtime::storage_reclaim";

/// `StorageWeightReclaimer` is a mechanism for manually reclaiming storage weight.
///
/// It internally keeps track of the proof size and storage weight at initialization time. At
/// reclaim  it computes the real consumed storage weight and refunds excess weight.
///
/// # Example
#[doc = docify::embed!("src/lib.rs", simple_reclaimer_example)]
pub struct StorageWeightReclaimer {
	previous_remaining_proof_size: u64,
	previous_reported_proof_size: Option<u64>,
}

impl StorageWeightReclaimer {
	/// Creates a new `StorageWeightReclaimer` instance and initializes it with the storage
	/// size provided by `weight_meter` and reported proof size from the node.
	#[must_use = "Must call `reclaim_with_meter` to reclaim the weight"]
	pub fn new(weight_meter: &WeightMeter) -> StorageWeightReclaimer {
		let previous_remaining_proof_size = weight_meter.remaining().proof_size();
		let previous_reported_proof_size = get_proof_size();
		Self { previous_remaining_proof_size, previous_reported_proof_size }
	}

	/// Check the consumed storage weight and calculate the consumed excess weight.
	fn reclaim(&mut self, remaining_weight: Weight) -> Option<Weight> {
		let current_remaining_weight = remaining_weight.proof_size();
		let current_storage_proof_size = get_proof_size()?;
		let previous_storage_proof_size = self.previous_reported_proof_size?;
		let used_weight =
			self.previous_remaining_proof_size.saturating_sub(current_remaining_weight);
		let reported_used_size =
			current_storage_proof_size.saturating_sub(previous_storage_proof_size);
		let reclaimable = used_weight.saturating_sub(reported_used_size);
		log::trace!(
			target: LOG_TARGET,
			"Found reclaimable storage weight. benchmarked: {used_weight}, consumed: {reported_used_size}"
		);

		self.previous_remaining_proof_size = current_remaining_weight.saturating_add(reclaimable);
		self.previous_reported_proof_size = Some(current_storage_proof_size);
		Some(Weight::from_parts(0, reclaimable))
	}

	/// Check the consumed storage weight and add the reclaimed
	/// weight budget back to `weight_meter`.
	pub fn reclaim_with_meter(&mut self, weight_meter: &mut WeightMeter) -> Option<Weight> {
		let reclaimed = self.reclaim(weight_meter.remaining())?;
		weight_meter.reclaim_proof_size(reclaimed.proof_size());
		Some(reclaimed)
	}
}

/// Returns the current storage proof size from the host side.
///
/// Returns `None` if proof recording is disabled on the host.
pub fn get_proof_size() -> Option<u64> {
	let proof_size = storage_proof_size();
	(proof_size != PROOF_RECORDING_DISABLED).then_some(proof_size)
}

/// Storage weight reclaim mechanism.
///
/// This extension checks the size of the node-side storage proof
/// before and after executing a given extrinsic. The difference between
/// benchmarked and spent weight can be reclaimed.
#[derive(Encode, Decode, Clone, Eq, PartialEq, Default, TypeInfo)]
#[scale_info(skip_type_params(T))]
pub struct StorageWeightReclaim<T: Config + Send + Sync>(PhantomData<T>);

impl<T: Config + Send + Sync> StorageWeightReclaim<T> {
	/// Create a new `StorageWeightReclaim` instance.
	pub fn new() -> Self {
		Self(Default::default())
	}
}

impl<T: Config + Send + Sync> core::fmt::Debug for StorageWeightReclaim<T> {
	fn fmt(&self, f: &mut core::fmt::Formatter<'_>) -> Result<(), core::fmt::Error> {
		let _ = write!(f, "StorageWeightReclaim");
		Ok(())
	}
}

impl<T: Config + Send + Sync> SignedExtension for StorageWeightReclaim<T>
where
	T::RuntimeCall: Dispatchable<Info = DispatchInfo, PostInfo = PostDispatchInfo>,
{
	const IDENTIFIER: &'static str = "StorageWeightReclaim";

	type AccountId = T::AccountId;
	type Call = T::RuntimeCall;
	type AdditionalSigned = ();
	type Pre = Option<u64>;

	fn additional_signed(
		&self,
	) -> Result<Self::AdditionalSigned, sp_runtime::transaction_validity::TransactionValidityError>
	{
		Ok(())
	}

	fn pre_dispatch(
		self,
		_who: &Self::AccountId,
		_call: &Self::Call,
		_info: &sp_runtime::traits::DispatchInfoOf<Self::Call>,
		_len: usize,
	) -> Result<Self::Pre, sp_runtime::transaction_validity::TransactionValidityError> {
		Ok(get_proof_size())
	}

	fn post_dispatch(
		pre: Option<Self::Pre>,
		info: &DispatchInfoOf<Self::Call>,
		post_info: &PostDispatchInfoOf<Self::Call>,
		_len: usize,
		_result: &DispatchResult,
	) -> Result<(), TransactionValidityError> {
		let Some(Some(pre_dispatch_proof_size)) = pre else {
			return Ok(());
		};

		let Some(post_dispatch_proof_size) = get_proof_size() else {
			log::debug!(
				target: LOG_TARGET,
				"Proof recording enabled during pre-dispatch, now disabled. This should not happen."
			);
			return Ok(())
		};
		// Unspent weight according to the `actual_weight` from `PostDispatchInfo`
		// This unspent weight will be refunded by the `CheckWeight` extension, so we need to
		// account for that.
		let unspent = post_info.calc_unspent(info).proof_size();
		let benchmarked_weight = info.weight.proof_size().saturating_sub(unspent);
		let consumed_weight = post_dispatch_proof_size.saturating_sub(pre_dispatch_proof_size);

		let storage_size_diff = benchmarked_weight.abs_diff(consumed_weight as u64);

		let extrinsic_len = frame_system::AllExtrinsicsLen::<T>::get().unwrap_or(0);
		let node_side_pov_size = post_dispatch_proof_size.saturating_add(extrinsic_len.into());

		// This value will be reclaimed by [`frame_system::CheckWeight`], so we need to calculate
		// that in.
		frame_system::BlockWeight::<T>::mutate(|current| {
			let block_weight_proof_size = current.total().proof_size();

			// If we encounter a situation where the node-side proof size is already higher than
			// what we have in the runtime bookkeeping, we add the difference to the `BlockWeight`.
			// This prevents that the proof size grows faster than the runtime proof size.
			if node_side_pov_size > block_weight_proof_size {
				let missing = node_side_pov_size.saturating_sub(block_weight_proof_size);
				current.accrue(Weight::from_parts(0, missing), info.class);
				log::warn!(
					target: LOG_TARGET,
					"Node-side PoV size higher than runtime proof size weight. node-side: {node_side_pov_size} extrinsic_len: {extrinsic_len} runtime: {block_weight_proof_size}, missing: {missing}. Setting to node-side proof size."
				);
			} else if consumed_weight > benchmarked_weight {
				log::error!(
					target: LOG_TARGET,
					"Benchmarked storage weight smaller than consumed storage weight. benchmarked: {benchmarked_weight} consumed: {consumed_weight} unspent: {unspent}"
				);
				current.accrue(Weight::from_parts(0, storage_size_diff), info.class)
			} else {
				log::trace!(
					target: LOG_TARGET,
					"Reclaiming storage weight. benchmarked: {benchmarked_weight}, consumed: {consumed_weight} unspent: {unspent}"
				);
				current.reduce(Weight::from_parts(0, storage_size_diff), info.class)
			}
		});
		Ok(())
	}
}

#[cfg(test)]
mod tests {
	use super::*;
	use core::marker::PhantomData;
	use frame_support::{
		assert_ok,
		dispatch::{DispatchClass, PerDispatchClass},
		weights::{Weight, WeightMeter},
	};
	use frame_system::{BlockWeight, CheckWeight};
	use sp_runtime::{AccountId32, BuildStorage};
	use sp_trie::proof_size_extension::ProofSizeExt;

	type Test = cumulus_test_runtime::Runtime;
	const CALL: &<Test as Config>::RuntimeCall =
		&cumulus_test_runtime::RuntimeCall::System(frame_system::Call::set_heap_pages {
			pages: 0u64,
		});
	const ALICE: AccountId32 = AccountId32::new([1u8; 32]);
	const LEN: usize = 150;

	pub fn new_test_ext() -> sp_io::TestExternalities {
		let ext: sp_io::TestExternalities = cumulus_test_runtime::RuntimeGenesisConfig::default()
			.build_storage()
			.unwrap()
			.into();
		ext
	}

	struct TestRecorder {
		return_values: Box<[usize]>,
		counter: std::sync::atomic::AtomicUsize,
	}

	impl TestRecorder {
		fn new(values: &[usize]) -> Self {
			TestRecorder { return_values: values.into(), counter: Default::default() }
		}
	}

	impl sp_trie::ProofSizeProvider for TestRecorder {
		fn estimate_encoded_size(&self) -> usize {
			let counter = self.counter.fetch_add(1, core::sync::atomic::Ordering::Relaxed);
			self.return_values[counter]
		}
	}

	fn setup_test_externalities(proof_values: &[usize]) -> sp_io::TestExternalities {
		let mut test_ext = new_test_ext();
		let test_recorder = TestRecorder::new(proof_values);
		test_ext.register_extension(ProofSizeExt::new(test_recorder));
		test_ext
	}

	fn set_current_storage_weight(new_weight: u64) {
		BlockWeight::<Test>::mutate(|current_weight| {
			current_weight.set(Weight::from_parts(0, new_weight), DispatchClass::Normal);
		});
	}

	fn get_storage_weight() -> PerDispatchClass<Weight> {
		BlockWeight::<Test>::get()
	}

	#[test]
	fn basic_refund() {
		// The real cost will be 100 bytes of storage size
		let mut test_ext = setup_test_externalities(&[0, 100]);

		test_ext.execute_with(|| {
			set_current_storage_weight(1000);

			// Benchmarked storage weight: 500
			let info = DispatchInfo { weight: Weight::from_parts(0, 500), ..Default::default() };
			let post_info = PostDispatchInfo::default();

			// Should add 500 + 150 (len) to weight.
			assert_ok!(CheckWeight::<Test>::do_pre_dispatch(&info, LEN));

			let pre = StorageWeightReclaim::<Test>(PhantomData)
				.pre_dispatch(&ALICE, CALL, &info, LEN)
				.unwrap();
			assert_eq!(pre, Some(0));

			assert_ok!(CheckWeight::<Test>::post_dispatch(None, &info, &post_info, 0, &Ok(())));
			// We expect a refund of 400
			assert_ok!(StorageWeightReclaim::<Test>::post_dispatch(
				Some(pre),
				&info,
				&post_info,
				LEN,
				&Ok(())
			));

			assert_eq!(get_storage_weight().total().proof_size(), 1250);
		})
	}

	#[test]
<<<<<<< HEAD
	fn sets_to_node_storage_proof_if_higher() {
		// The storage proof reported by the proof recorder is higher than what is stored on
		// the runtime side.
		let mut test_ext = setup_test_externalities(&[1000, 1005]);

		test_ext.execute_with(|| {
			// Stored in BlockWeight is 5
			set_current_storage_weight(5);

			// Benchmarked storage weight: 10
			let info = DispatchInfo { weight: Weight::from_parts(0, 10), ..Default::default() };
			let post_info = PostDispatchInfo::default();

			// Should add 10 + 150 (len) to weight.
=======
	fn underestimating_refund() {
		// We fixed a bug where `pre dispatch info weight > consumed weight > post info weight`
		// resulted in error.

		// The real cost will be 100 bytes of storage size
		let mut test_ext = setup_test_externalities(&[0, 100]);

		test_ext.execute_with(|| {
			set_current_storage_weight(1000);

			// Benchmarked storage weight: 500
			let info = DispatchInfo { weight: Weight::from_parts(0, 101), ..Default::default() };
			let post_info = PostDispatchInfo {
				actual_weight: Some(Weight::from_parts(0, 99)),
				pays_fee: Default::default(),
			};

>>>>>>> fc906d5d
			assert_ok!(CheckWeight::<Test>::do_pre_dispatch(&info, LEN));

			let pre = StorageWeightReclaim::<Test>(PhantomData)
				.pre_dispatch(&ALICE, CALL, &info, LEN)
				.unwrap();
<<<<<<< HEAD
			assert_eq!(pre, Some(1000));

			assert_ok!(CheckWeight::<Test>::post_dispatch(None, &info, &post_info, 0, &Ok(())));
			// We expect a refund of 400
=======
			assert_eq!(pre, Some(0));

			assert_ok!(CheckWeight::<Test>::post_dispatch(None, &info, &post_info, 0, &Ok(())));
			// We expect an accrue of 1
>>>>>>> fc906d5d
			assert_ok!(StorageWeightReclaim::<Test>::post_dispatch(
				Some(pre),
				&info,
				&post_info,
				LEN,
				&Ok(())
			));

<<<<<<< HEAD
			assert_eq!(get_storage_weight().total().proof_size(), 1155);
=======
			assert_eq!(get_storage_weight().total().proof_size(), 1250);
>>>>>>> fc906d5d
		})
	}

	#[test]
	fn does_nothing_without_extension() {
		let mut test_ext = new_test_ext();

		// Proof size extension not registered
		test_ext.execute_with(|| {
			set_current_storage_weight(1000);

			// Benchmarked storage weight: 500
			let info = DispatchInfo { weight: Weight::from_parts(0, 500), ..Default::default() };
			let post_info = PostDispatchInfo::default();

			// Adds 500 + 150 (len) weight
			assert_ok!(CheckWeight::<Test>::do_pre_dispatch(&info, LEN));

			let pre = StorageWeightReclaim::<Test>(PhantomData)
				.pre_dispatch(&ALICE, CALL, &info, LEN)
				.unwrap();
			assert_eq!(pre, None);

			assert_ok!(CheckWeight::<Test>::post_dispatch(None, &info, &post_info, 0, &Ok(())));
			assert_ok!(StorageWeightReclaim::<Test>::post_dispatch(
				Some(pre),
				&info,
				&post_info,
				LEN,
				&Ok(())
			));

			assert_eq!(get_storage_weight().total().proof_size(), 1650);
		})
	}

	#[test]
	fn negative_refund_is_added_to_weight() {
		let mut test_ext = setup_test_externalities(&[100, 300]);

		test_ext.execute_with(|| {
			set_current_storage_weight(1000);
			// Benchmarked storage weight: 100
			let info = DispatchInfo { weight: Weight::from_parts(0, 100), ..Default::default() };
			let post_info = PostDispatchInfo::default();

			// Weight added should be 100 + 150 (len)
			assert_ok!(CheckWeight::<Test>::do_pre_dispatch(&info, LEN));

			let pre = StorageWeightReclaim::<Test>(PhantomData)
				.pre_dispatch(&ALICE, CALL, &info, LEN)
				.unwrap();
			assert_eq!(pre, Some(100));

			// We expect no refund
			assert_ok!(CheckWeight::<Test>::post_dispatch(None, &info, &post_info, 0, &Ok(())));
			assert_ok!(StorageWeightReclaim::<Test>::post_dispatch(
				Some(pre),
				&info,
				&post_info,
				LEN,
				&Ok(())
			));

			assert_eq!(
				get_storage_weight().total().proof_size(),
				1100 + LEN as u64 + info.weight.proof_size()
			);
		})
	}

	#[test]
	fn test_zero_proof_size() {
		let mut test_ext = setup_test_externalities(&[0, 0]);

		test_ext.execute_with(|| {
			let info = DispatchInfo { weight: Weight::from_parts(0, 500), ..Default::default() };
			let post_info = PostDispatchInfo::default();

			assert_ok!(CheckWeight::<Test>::do_pre_dispatch(&info, LEN));

			let pre = StorageWeightReclaim::<Test>(PhantomData)
				.pre_dispatch(&ALICE, CALL, &info, LEN)
				.unwrap();
			assert_eq!(pre, Some(0));

			assert_ok!(CheckWeight::<Test>::post_dispatch(None, &info, &post_info, 0, &Ok(())));
			assert_ok!(StorageWeightReclaim::<Test>::post_dispatch(
				Some(pre),
				&info,
				&post_info,
				LEN,
				&Ok(())
			));

			// Proof size should be exactly equal to extrinsic length
			assert_eq!(get_storage_weight().total().proof_size(), LEN as u64);
		});
	}

	#[test]
	fn test_larger_pre_dispatch_proof_size() {
		let mut test_ext = setup_test_externalities(&[300, 100]);

		test_ext.execute_with(|| {
			set_current_storage_weight(1300);

			let info = DispatchInfo { weight: Weight::from_parts(0, 500), ..Default::default() };
			let post_info = PostDispatchInfo::default();

			// Adds 500 + 150 (len) weight, total weight is 1950
			assert_ok!(CheckWeight::<Test>::do_pre_dispatch(&info, LEN));

			let pre = StorageWeightReclaim::<Test>(PhantomData)
				.pre_dispatch(&ALICE, CALL, &info, LEN)
				.unwrap();
			assert_eq!(pre, Some(300));

			// Refund 500 unspent weight according to `post_info`, total weight is now 1650
			assert_ok!(CheckWeight::<Test>::post_dispatch(None, &info, &post_info, 0, &Ok(())));
			// Recorded proof size is negative -200, total weight is now 1450
			assert_ok!(StorageWeightReclaim::<Test>::post_dispatch(
				Some(pre),
				&info,
				&post_info,
				LEN,
				&Ok(())
			));

			assert_eq!(get_storage_weight().total().proof_size(), 1450);
		});
	}

	#[test]
	fn test_incorporates_check_weight_unspent_weight() {
		let mut test_ext = setup_test_externalities(&[100, 300]);

		test_ext.execute_with(|| {
			set_current_storage_weight(1000);

			// Benchmarked storage weight: 300
			let info = DispatchInfo { weight: Weight::from_parts(100, 300), ..Default::default() };

			// Actual weight is 50
			let post_info = PostDispatchInfo {
				actual_weight: Some(Weight::from_parts(50, 250)),
				pays_fee: Default::default(),
			};

			// Should add 300 + 150 (len) of weight
			assert_ok!(CheckWeight::<Test>::do_pre_dispatch(&info, LEN));

			let pre = StorageWeightReclaim::<Test>(PhantomData)
				.pre_dispatch(&ALICE, CALL, &info, LEN)
				.unwrap();
			assert_eq!(pre, Some(100));

			// The `CheckWeight` extension will refund `actual_weight` from `PostDispatchInfo`
			// we always need to call `post_dispatch` to verify that they interoperate correctly.
			assert_ok!(CheckWeight::<Test>::post_dispatch(None, &info, &post_info, 0, &Ok(())));
			assert_ok!(StorageWeightReclaim::<Test>::post_dispatch(
				Some(pre),
				&info,
				&post_info,
				LEN,
				&Ok(())
			));

			// Reclaimed 100
			assert_eq!(get_storage_weight().total().proof_size(), 1350);
		})
	}

	#[test]
	fn test_incorporates_check_weight_unspent_weight_on_negative() {
		let mut test_ext = setup_test_externalities(&[100, 300]);

		test_ext.execute_with(|| {
			set_current_storage_weight(1000);
			// Benchmarked storage weight: 50
			let info = DispatchInfo { weight: Weight::from_parts(100, 50), ..Default::default() };

			// Actual weight is 25
			let post_info = PostDispatchInfo {
				actual_weight: Some(Weight::from_parts(50, 25)),
				pays_fee: Default::default(),
			};

			// Adds 50 + 150 (len) weight, total weight 1200
			assert_ok!(CheckWeight::<Test>::do_pre_dispatch(&info, LEN));

			let pre = StorageWeightReclaim::<Test>(PhantomData)
				.pre_dispatch(&ALICE, CALL, &info, LEN)
				.unwrap();
			assert_eq!(pre, Some(100));

			// The `CheckWeight` extension will refund `actual_weight` from `PostDispatchInfo`
			// we always need to call `post_dispatch` to verify that they interoperate correctly.

			// Refunds unspent 25 weight according to `post_info`, 1175
			assert_ok!(CheckWeight::<Test>::post_dispatch(None, &info, &post_info, 0, &Ok(())));
			// Adds 200 - 25 (unspent) == 175 weight, total weight 1350
			assert_ok!(StorageWeightReclaim::<Test>::post_dispatch(
				Some(pre),
				&info,
				&post_info,
				LEN,
				&Ok(())
			));

			assert_eq!(get_storage_weight().total().proof_size(), 1350);
		})
	}

	#[test]
	fn test_nothing_relcaimed() {
		let mut test_ext = setup_test_externalities(&[0, 100]);

		test_ext.execute_with(|| {
			set_current_storage_weight(0);
			// Benchmarked storage weight: 100
			let info = DispatchInfo { weight: Weight::from_parts(100, 100), ..Default::default() };

			// Actual proof size is 100
			let post_info = PostDispatchInfo {
				actual_weight: Some(Weight::from_parts(50, 100)),
				pays_fee: Default::default(),
			};

			// Adds benchmarked weight 100 + 150 (len), total weight is now 250
			assert_ok!(CheckWeight::<Test>::do_pre_dispatch(&info, LEN));

			// Weight should go up by 150 len + 100 proof size weight, total weight 250
			assert_eq!(get_storage_weight().total().proof_size(), 250);

			let pre = StorageWeightReclaim::<Test>(PhantomData)
				.pre_dispatch(&ALICE, CALL, &info, LEN)
				.unwrap();
			// Should return `setup_test_externalities` proof recorder value: 100.
			assert_eq!(pre, Some(0));

			// The `CheckWeight` extension will refund `actual_weight` from `PostDispatchInfo`
			// we always need to call `post_dispatch` to verify that they interoperate correctly.
			// Nothing to refund, unspent is 0, total weight 250
			assert_ok!(CheckWeight::<Test>::post_dispatch(None, &info, &post_info, LEN, &Ok(())));
			// `setup_test_externalities` proof recorder value: 200, so this means the extrinsic
			// actually used 100 proof size.
			// Nothing to refund or add, weight matches proof recorder
			assert_ok!(StorageWeightReclaim::<Test>::post_dispatch(
				Some(pre),
				&info,
				&post_info,
				LEN,
				&Ok(())
			));

			// Check block len weight was not reclaimed:
			// 100 weight + 150 extrinsic len == 250 proof size
			assert_eq!(get_storage_weight().total().proof_size(), 250);
		})
	}

	#[test]
	fn test_incorporates_check_weight_unspent_weight_reverse_order() {
		let mut test_ext = setup_test_externalities(&[100, 300]);

		test_ext.execute_with(|| {
			set_current_storage_weight(1000);

			// Benchmarked storage weight: 300
			let info = DispatchInfo { weight: Weight::from_parts(100, 300), ..Default::default() };

			// Actual weight is 50
			let post_info = PostDispatchInfo {
				actual_weight: Some(Weight::from_parts(50, 250)),
				pays_fee: Default::default(),
			};

			// Adds 300 + 150 (len) weight, total weight 1450
			assert_ok!(CheckWeight::<Test>::do_pre_dispatch(&info, LEN));

			let pre = StorageWeightReclaim::<Test>(PhantomData)
				.pre_dispatch(&ALICE, CALL, &info, LEN)
				.unwrap();
			assert_eq!(pre, Some(100));

			// This refunds 100 - 50(unspent), total weight is now 1400
			assert_ok!(StorageWeightReclaim::<Test>::post_dispatch(
				Some(pre),
				&info,
				&post_info,
				LEN,
				&Ok(())
			));
			// `CheckWeight` gets called after `StorageWeightReclaim` this time.
			// The `CheckWeight` extension will refund `actual_weight` from `PostDispatchInfo`
			// we always need to call `post_dispatch` to verify that they interoperate correctly.
			assert_ok!(CheckWeight::<Test>::post_dispatch(None, &info, &post_info, 0, &Ok(())));

			// Above call refunds 50 (unspent), total weight is 1350 now
			assert_eq!(get_storage_weight().total().proof_size(), 1350);
		})
	}

	#[test]
	fn test_incorporates_check_weight_unspent_weight_on_negative_reverse_order() {
		let mut test_ext = setup_test_externalities(&[100, 300]);

		test_ext.execute_with(|| {
			set_current_storage_weight(1000);
			// Benchmarked storage weight: 50
			let info = DispatchInfo { weight: Weight::from_parts(100, 50), ..Default::default() };

			// Actual weight is 25
			let post_info = PostDispatchInfo {
				actual_weight: Some(Weight::from_parts(50, 25)),
				pays_fee: Default::default(),
			};

			// Adds 50 + 150 (len) weight, total weight is 1200
			assert_ok!(CheckWeight::<Test>::do_pre_dispatch(&info, LEN));

			let pre = StorageWeightReclaim::<Test>(PhantomData)
				.pre_dispatch(&ALICE, CALL, &info, LEN)
				.unwrap();
			assert_eq!(pre, Some(100));

			// Adds additional 150 weight recorded
			assert_ok!(StorageWeightReclaim::<Test>::post_dispatch(
				Some(pre),
				&info,
				&post_info,
				LEN,
				&Ok(())
			));
			// `CheckWeight` gets called after `StorageWeightReclaim` this time.
			// The `CheckWeight` extension will refund `actual_weight` from `PostDispatchInfo`
			// we always need to call `post_dispatch` to verify that they interoperate correctly.
			assert_ok!(CheckWeight::<Test>::post_dispatch(None, &info, &post_info, 0, &Ok(())));

			assert_eq!(get_storage_weight().total().proof_size(), 1350);
		})
	}

	#[test]
	fn storage_size_reported_correctly() {
		let mut test_ext = setup_test_externalities(&[1000]);
		test_ext.execute_with(|| {
			assert_eq!(get_proof_size(), Some(1000));
		});

		let mut test_ext = new_test_ext();

		let test_recorder = TestRecorder::new(&[0]);

		test_ext.register_extension(ProofSizeExt::new(test_recorder));

		test_ext.execute_with(|| {
			assert_eq!(get_proof_size(), Some(0));
		});
	}

	#[test]
	fn storage_size_disabled_reported_correctly() {
		let mut test_ext = setup_test_externalities(&[PROOF_RECORDING_DISABLED as usize]);

		test_ext.execute_with(|| {
			assert_eq!(get_proof_size(), None);
		});
	}

	#[test]
	fn test_reclaim_helper() {
		let mut test_ext = setup_test_externalities(&[1000, 1300, 1800]);

		test_ext.execute_with(|| {
			let mut remaining_weight_meter = WeightMeter::with_limit(Weight::from_parts(0, 2000));
			let mut reclaim_helper = StorageWeightReclaimer::new(&remaining_weight_meter);
			remaining_weight_meter.consume(Weight::from_parts(0, 500));
			let reclaimed = reclaim_helper.reclaim_with_meter(&mut remaining_weight_meter);

			assert_eq!(reclaimed, Some(Weight::from_parts(0, 200)));

			remaining_weight_meter.consume(Weight::from_parts(0, 800));
			let reclaimed = reclaim_helper.reclaim_with_meter(&mut remaining_weight_meter);
			assert_eq!(reclaimed, Some(Weight::from_parts(0, 300)));
			assert_eq!(remaining_weight_meter.remaining(), Weight::from_parts(0, 1200));
		});
	}

	#[test]
	fn test_reclaim_helper_does_not_reclaim_negative() {
		// Benchmarked weight does not change at all
		let mut test_ext = setup_test_externalities(&[1000, 1300]);

		test_ext.execute_with(|| {
			let mut remaining_weight_meter = WeightMeter::with_limit(Weight::from_parts(0, 1000));
			let mut reclaim_helper = StorageWeightReclaimer::new(&remaining_weight_meter);
			let reclaimed = reclaim_helper.reclaim_with_meter(&mut remaining_weight_meter);

			assert_eq!(reclaimed, Some(Weight::from_parts(0, 0)));
			assert_eq!(remaining_weight_meter.remaining(), Weight::from_parts(0, 1000));
		});

		// Benchmarked weight increases less than storage proof consumes
		let mut test_ext = setup_test_externalities(&[1000, 1300]);

		test_ext.execute_with(|| {
			let mut remaining_weight_meter = WeightMeter::with_limit(Weight::from_parts(0, 1000));
			let mut reclaim_helper = StorageWeightReclaimer::new(&remaining_weight_meter);
			remaining_weight_meter.consume(Weight::from_parts(0, 0));
			let reclaimed = reclaim_helper.reclaim_with_meter(&mut remaining_weight_meter);

			assert_eq!(reclaimed, Some(Weight::from_parts(0, 0)));
		});
	}

	/// Just here for doc purposes
	fn get_benched_weight() -> Weight {
		Weight::from_parts(0, 5)
	}

	/// Just here for doc purposes
	fn do_work() {}

	#[docify::export_content(simple_reclaimer_example)]
	fn reclaim_with_weight_meter() {
		let mut remaining_weight_meter = WeightMeter::with_limit(Weight::from_parts(10, 10));

		let benched_weight = get_benched_weight();

		// It is important to instantiate the `StorageWeightReclaimer` before we consume the weight
		// for a piece of work from the weight meter.
		let mut reclaim_helper = StorageWeightReclaimer::new(&remaining_weight_meter);

		if remaining_weight_meter.try_consume(benched_weight).is_ok() {
			// Perform some work that takes has `benched_weight` storage weight.
			do_work();

			// Reclaimer will detect that we only consumed 2 bytes, so 3 bytes are reclaimed.
			let reclaimed = reclaim_helper.reclaim_with_meter(&mut remaining_weight_meter);

			// We reclaimed 3 bytes of storage size!
			assert_eq!(reclaimed, Some(Weight::from_parts(0, 3)));
			assert_eq!(get_storage_weight().total().proof_size(), 10);
			assert_eq!(remaining_weight_meter.remaining(), Weight::from_parts(10, 8));
		}
	}

	#[test]
	fn test_reclaim_helper_works_with_meter() {
		// The node will report 12 - 10 = 2 consumed storage size between the calls.
		let mut test_ext = setup_test_externalities(&[10, 12]);

		test_ext.execute_with(|| {
			// Initial storage size is 10.
			set_current_storage_weight(10);
			reclaim_with_weight_meter();
		});
	}
}<|MERGE_RESOLUTION|>--- conflicted
+++ resolved
@@ -309,22 +309,6 @@
 	}
 
 	#[test]
-<<<<<<< HEAD
-	fn sets_to_node_storage_proof_if_higher() {
-		// The storage proof reported by the proof recorder is higher than what is stored on
-		// the runtime side.
-		let mut test_ext = setup_test_externalities(&[1000, 1005]);
-
-		test_ext.execute_with(|| {
-			// Stored in BlockWeight is 5
-			set_current_storage_weight(5);
-
-			// Benchmarked storage weight: 10
-			let info = DispatchInfo { weight: Weight::from_parts(0, 10), ..Default::default() };
-			let post_info = PostDispatchInfo::default();
-
-			// Should add 10 + 150 (len) to weight.
-=======
 	fn underestimating_refund() {
 		// We fixed a bug where `pre dispatch info weight > consumed weight > post info weight`
 		// resulted in error.
@@ -342,36 +326,60 @@
 				pays_fee: Default::default(),
 			};
 
->>>>>>> fc906d5d
-			assert_ok!(CheckWeight::<Test>::do_pre_dispatch(&info, LEN));
-
-			let pre = StorageWeightReclaim::<Test>(PhantomData)
-				.pre_dispatch(&ALICE, CALL, &info, LEN)
-				.unwrap();
-<<<<<<< HEAD
+			assert_ok!(CheckWeight::<Test>::do_pre_dispatch(&info, LEN));
+
+			let pre = StorageWeightReclaim::<Test>(PhantomData)
+				.pre_dispatch(&ALICE, CALL, &info, LEN)
+				.unwrap();
+			assert_eq!(pre, Some(0));
+
+			assert_ok!(CheckWeight::<Test>::post_dispatch(None, &info, &post_info, 0, &Ok(())));
+			// We expect an accrue of 1
+			assert_ok!(StorageWeightReclaim::<Test>::post_dispatch(
+				Some(pre),
+				&info,
+				&post_info,
+				LEN,
+				&Ok(())
+			));
+
+			assert_eq!(get_storage_weight().total().proof_size(), 1250);
+		})
+	}
+
+	#[test]
+	fn sets_to_node_storage_proof_if_higher() {
+		// The storage proof reported by the proof recorder is higher than what is stored on
+		// the runtime side.
+		let mut test_ext = setup_test_externalities(&[1000, 1005]);
+
+		test_ext.execute_with(|| {
+			// Stored in BlockWeight is 5
+			set_current_storage_weight(5);
+
+			// Benchmarked storage weight: 10
+			let info = DispatchInfo { weight: Weight::from_parts(0, 10), ..Default::default() };
+			let post_info = PostDispatchInfo::default();
+
+			// Should add 10 + 150 (len) to weight.
+			assert_ok!(CheckWeight::<Test>::do_pre_dispatch(&info, LEN));
+
+			let pre = StorageWeightReclaim::<Test>(PhantomData)
+				.pre_dispatch(&ALICE, CALL, &info, LEN)
+				.unwrap();
 			assert_eq!(pre, Some(1000));
 
 			assert_ok!(CheckWeight::<Test>::post_dispatch(None, &info, &post_info, 0, &Ok(())));
 			// We expect a refund of 400
-=======
-			assert_eq!(pre, Some(0));
-
-			assert_ok!(CheckWeight::<Test>::post_dispatch(None, &info, &post_info, 0, &Ok(())));
-			// We expect an accrue of 1
->>>>>>> fc906d5d
-			assert_ok!(StorageWeightReclaim::<Test>::post_dispatch(
-				Some(pre),
-				&info,
-				&post_info,
-				LEN,
-				&Ok(())
-			));
-
-<<<<<<< HEAD
+			assert_ok!(StorageWeightReclaim::<Test>::post_dispatch(
+				Some(pre),
+				&info,
+				&post_info,
+				LEN,
+				&Ok(())
+			));
+
 			assert_eq!(get_storage_weight().total().proof_size(), 1155);
-=======
-			assert_eq!(get_storage_weight().total().proof_size(), 1250);
->>>>>>> fc906d5d
 		})
 	}
 
