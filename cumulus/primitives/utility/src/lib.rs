--- conflicted
+++ resolved
@@ -521,17 +521,6 @@
 mod test_xcm_router {
 	use super::*;
 	use cumulus_primitives_core::UpwardMessage;
-<<<<<<< HEAD
-	use frame_support::{
-		assert_ok,
-		traits::tokens::{
-			DepositConsequence, Fortitude, Preservation, Provenance, WithdrawConsequence,
-		},
-	};
-	use sp_runtime::DispatchError;
-	use xcm_executor::{traits::Error, AssetsInHolding};
-=======
->>>>>>> a42a47f8
 
 	/// Validates [`validate`] for required Some(destination) and Some(message)
 	struct OkFixedXcmHashWithAssertingRequiredInputsSender;
