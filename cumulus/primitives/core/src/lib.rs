// Copyright (C) Parity Technologies (UK) Ltd.
// This file is part of Cumulus.
// SPDX-License-Identifier: Apache-2.0

// Licensed under the Apache License, Version 2.0 (the "License");
// you may not use this file except in compliance with the License.
// You may obtain a copy of the License at
//
// 	http://www.apache.org/licenses/LICENSE-2.0
//
// Unless required by applicable law or agreed to in writing, software
// distributed under the License is distributed on an "AS IS" BASIS,
// WITHOUT WARRANTIES OR CONDITIONS OF ANY KIND, either express or implied.
// See the License for the specific language governing permissions and
// limitations under the License.

//! Cumulus related core primitive types and traits.

#![cfg_attr(not(feature = "std"), no_std)]

extern crate alloc;

use alloc::vec::Vec;
use codec::{Compact, Decode, DecodeAll, DecodeWithMemTracking, Encode, MaxEncodedLen};
use polkadot_parachain_primitives::primitives::HeadData;
use scale_info::TypeInfo;
use Debug;

/// The ref time per core in seconds.
///
/// This is the execution time each PoV gets on a core on the relay chain.
pub const REF_TIME_PER_CORE_IN_SECS: u64 = 2;

pub mod parachain_block_data;

pub use parachain_block_data::ParachainBlockData;
pub use polkadot_core_primitives::InboundDownwardMessage;
pub use polkadot_parachain_primitives::primitives::{
	DmpMessageHandler, Id as ParaId, IsSystem, UpwardMessage, ValidationParams, XcmpMessageFormat,
	XcmpMessageHandler,
};
pub use polkadot_primitives::{
	AbridgedHostConfiguration, AbridgedHrmpChannel, ClaimQueueOffset, CoreSelector,
	PersistedValidationData,
};
pub use sp_runtime::{
	generic::{Digest, DigestItem},
	traits::Block as BlockT,
	ConsensusEngineId,
};
pub use xcm::latest::prelude::*;

/// A module that re-exports relevant relay chain definitions.
pub mod relay_chain {
	pub use polkadot_core_primitives::*;
	pub use polkadot_primitives::*;
}

/// An inbound HRMP message.
pub type InboundHrmpMessage = polkadot_primitives::InboundHrmpMessage<relay_chain::BlockNumber>;

/// And outbound HRMP message
pub type OutboundHrmpMessage = polkadot_primitives::OutboundHrmpMessage<ParaId>;

/// Error description of a message send failure.
#[derive(Eq, PartialEq, Copy, Clone, Debug, Encode, Decode)]
pub enum MessageSendError {
	/// The dispatch queue is full.
	QueueFull,
	/// There does not exist a channel for sending the message.
	NoChannel,
	/// The message is too big to ever fit in a channel.
	TooBig,
	/// Some other error.
	Other,
	/// There are too many channels open at once.
	TooManyChannels,
}

impl From<MessageSendError> for &'static str {
	fn from(e: MessageSendError) -> Self {
		use MessageSendError::*;
		match e {
			QueueFull => "QueueFull",
			NoChannel => "NoChannel",
			TooBig => "TooBig",
			Other => "Other",
			TooManyChannels => "TooManyChannels",
		}
	}
}

/// The origin of an inbound message.
#[derive(
	Encode, Decode, DecodeWithMemTracking, MaxEncodedLen, Clone, Eq, PartialEq, TypeInfo, Debug,
)]
pub enum AggregateMessageOrigin {
	/// The message came from the para-chain itself.
	Here,
	/// The message came from the relay-chain.
	///
	/// This is used by the DMP queue.
	Parent,
	/// The message came from a sibling para-chain.
	///
	/// This is used by the HRMP queue.
	Sibling(ParaId),
}

impl From<AggregateMessageOrigin> for Location {
	fn from(origin: AggregateMessageOrigin) -> Self {
		match origin {
			AggregateMessageOrigin::Here => Location::here(),
			AggregateMessageOrigin::Parent => Location::parent(),
			AggregateMessageOrigin::Sibling(id) => Location::new(1, Junction::Parachain(id.into())),
		}
	}
}

#[cfg(feature = "runtime-benchmarks")]
impl From<u32> for AggregateMessageOrigin {
	fn from(x: u32) -> Self {
		match x {
			0 => Self::Here,
			1 => Self::Parent,
			p => Self::Sibling(ParaId::from(p)),
		}
	}
}

/// Information about an XCMP channel.
pub struct ChannelInfo {
	/// The maximum number of messages that can be pending in the channel at once.
	pub max_capacity: u32,
	/// The maximum total size of the messages that can be pending in the channel at once.
	pub max_total_size: u32,
	/// The maximum message size that could be put into the channel.
	pub max_message_size: u32,
	/// The current number of messages pending in the channel.
	/// Invariant: should be less or equal to `max_capacity`.s`.
	pub msg_count: u32,
	/// The total size in bytes of all message payloads in the channel.
	/// Invariant: should be less or equal to `max_total_size`.
	pub total_size: u32,
}

pub trait GetChannelInfo {
	fn get_channel_status(id: ParaId) -> ChannelStatus;
	fn get_channel_info(id: ParaId) -> Option<ChannelInfo>;
}

/// List all open outgoing channels.
pub trait ListChannelInfos {
	fn outgoing_channels() -> Vec<ParaId>;
}

/// Something that should be called when sending an upward message.
pub trait UpwardMessageSender {
	/// Send the given UMP message; return the expected number of blocks before the message will
	/// be dispatched or an error if the message cannot be sent.
	/// return the hash of the message sent
	fn send_upward_message(message: UpwardMessage) -> Result<(u32, XcmHash), MessageSendError>;

	/// Pre-check the given UMP message.
	fn can_send_upward_message(message: &UpwardMessage) -> Result<(), MessageSendError>;

	/// Ensure `[Self::send_upward_message]` is successful when called in benchmarks/tests.
	#[cfg(any(feature = "std", feature = "runtime-benchmarks", test))]
	fn ensure_successful_delivery() {}
}

impl UpwardMessageSender for () {
	fn send_upward_message(_message: UpwardMessage) -> Result<(u32, XcmHash), MessageSendError> {
		Err(MessageSendError::NoChannel)
	}

	fn can_send_upward_message(_message: &UpwardMessage) -> Result<(), MessageSendError> {
		Err(MessageSendError::Other)
	}
}

/// The status of a channel.
pub enum ChannelStatus {
	/// Channel doesn't exist/has been closed.
	Closed,
	/// Channel is completely full right now.
	Full,
	/// Channel is ready for sending; the two parameters are the maximum size a valid message may
	/// have right now, and the maximum size a message may ever have (this will generally have been
	/// available during message construction, but it's possible the channel parameters changed in
	/// the meantime).
	Ready(usize, usize),
}

/// A means of figuring out what outbound XCMP messages should be being sent.
pub trait XcmpMessageSource {
	/// Take a single XCMP message from the queue for the given `dest`, if one exists.
	fn take_outbound_messages(maximum_channels: usize) -> Vec<(ParaId, Vec<u8>)>;
}

impl XcmpMessageSource for () {
	fn take_outbound_messages(_maximum_channels: usize) -> Vec<(ParaId, Vec<u8>)> {
		Vec::new()
	}
}

/// The "quality of service" considerations for message sending.
#[derive(Eq, PartialEq, Clone, Copy, Encode, Decode, Debug)]
pub enum ServiceQuality {
	/// Ensure that this message is dispatched in the same relative order as any other messages
	/// that were also sent with `Ordered`. This only guarantees message ordering on the dispatch
	/// side, and not necessarily on the execution side.
	Ordered,
	/// Ensure that the message is dispatched as soon as possible, which could result in it being
	/// dispatched before other messages which are larger and/or rely on relative ordering.
	Fast,
}

/// A consensus engine ID indicating that this is a Cumulus Parachain.
pub const CUMULUS_CONSENSUS_ID: ConsensusEngineId = *b"CMLS";

/// Information about the core on the relay chain this block will be validated on.
#[derive(Clone, Debug, Decode, Encode, PartialEq, Eq)]
pub struct CoreInfo {
	/// The selector that determines the actual core at `claim_queue_offset`.
	pub selector: CoreSelector,
	/// The claim queue offset that determines how far "into the future" the core is selected.
	pub claim_queue_offset: ClaimQueueOffset,
	/// The number of cores assigned to the parachain at `claim_queue_offset`.
	pub number_of_cores: Compact<u16>,
}

/// Return value of [`CumulusDigestItem::core_info_exists_at_max_once`]
#[derive(Debug, Clone, PartialEq, Eq)]
pub enum CoreInfoExistsAtMaxOnce {
	/// Exists exactly once.
	Once(CoreInfo),
	/// Not found.
	NotFound,
	/// Found more than once.
	MoreThanOnce,
}

/// Identifier for a relay chain block used by [`CumulusDigestItem`].
#[derive(Clone, Debug, PartialEq, Hash, Eq)]
pub enum RelayBlockIdentifier {
	/// The block is identified using its block hash.
	ByHash(relay_chain::Hash),
	/// The block is identified using its storage root and block number.
	ByStorageRoot { storage_root: relay_chain::Hash, block_number: relay_chain::BlockNumber },
}

/// Consensus header digests for Cumulus parachains.
#[derive(Clone, Debug, Decode, Encode, PartialEq)]
pub enum CumulusDigestItem {
	/// A digest item indicating the relay-parent a parachain block was built against.
	#[codec(index = 0)]
	RelayParent(relay_chain::Hash),
	/// A digest item providing information about the core selected on the relay chain for this
	/// block.
	#[codec(index = 1)]
	CoreInfo(CoreInfo),
}

impl CumulusDigestItem {
	/// Encode this as a Substrate [`DigestItem`].
	pub fn to_digest_item(&self) -> DigestItem {
		match self {
			Self::RelayParent(_) => DigestItem::Consensus(CUMULUS_CONSENSUS_ID, self.encode()),
			Self::CoreInfo(_) => DigestItem::PreRuntime(CUMULUS_CONSENSUS_ID, self.encode()),
		}
	}

	/// Find [`CumulusDigestItem::CoreInfo`] in the given `digest`.
	///
	/// If there are multiple valid digests, this returns the value of the first one.
	pub fn find_core_info(digest: &Digest) -> Option<CoreInfo> {
		digest.convert_first(|d| match d {
			DigestItem::PreRuntime(id, val) if id == &CUMULUS_CONSENSUS_ID => {
				let Ok(CumulusDigestItem::CoreInfo(core_info)) =
					CumulusDigestItem::decode_all(&mut &val[..])
				else {
					return None
				};

				Some(core_info)
			},
			_ => None,
		})
	}

	/// Returns the found [`CoreInfo`] and iff [`Self::CoreInfo`] exists at max once in the given
	/// `digest`.
	pub fn core_info_exists_at_max_once(digest: &Digest) -> CoreInfoExistsAtMaxOnce {
		let mut core_info = None;
		if digest
			.logs()
			.iter()
			.filter(|l| match l {
				DigestItem::PreRuntime(CUMULUS_CONSENSUS_ID, d) => {
					if let Ok(Self::CoreInfo(ci)) = Self::decode_all(&mut &d[..]) {
						core_info = Some(ci);
						true
					} else {
						false
					}
				},
				_ => false,
			})
			.count() <= 1
		{
			core_info
				.map(CoreInfoExistsAtMaxOnce::Once)
				.unwrap_or(CoreInfoExistsAtMaxOnce::NotFound)
		} else {
			CoreInfoExistsAtMaxOnce::MoreThanOnce
		}
	}

	/// Returns the [`RelayBlockIdentifier`] from the given `digest`.
	///
	/// The identifier corresponds to the relay parent used to build the parachain block.
	pub fn find_relay_block_identifier(digest: &Digest) -> Option<RelayBlockIdentifier> {
		digest.convert_first(|d| match d {
			DigestItem::Consensus(id, val) if id == &CUMULUS_CONSENSUS_ID => {
				let Ok(CumulusDigestItem::RelayParent(hash)) =
					CumulusDigestItem::decode_all(&mut &val[..])
				else {
					return None
				};

				Some(RelayBlockIdentifier::ByHash(hash))
			},
			DigestItem::Consensus(id, val) if id == &rpsr_digest::RPSR_CONSENSUS_ID => {
				let Ok((storage_root, block_number)) =
					rpsr_digest::RpsrType::decode_all(&mut &val[..])
				else {
					return None
				};

				Some(RelayBlockIdentifier::ByStorageRoot {
					storage_root,
					block_number: block_number.into(),
				})
			},
			_ => None,
		})
	}
}

///
/// If there are multiple valid digests, this returns the value of the first one, although
/// well-behaving runtimes should not produce headers with more than one.
pub fn extract_relay_parent(digest: &Digest) -> Option<relay_chain::Hash> {
	digest.convert_first(|d| match d {
		DigestItem::Consensus(id, val) if id == &CUMULUS_CONSENSUS_ID =>
			match CumulusDigestItem::decode(&mut &val[..]) {
				Ok(CumulusDigestItem::RelayParent(hash)) => Some(hash),
				_ => None,
			},
		_ => None,
	})
}

/// Utilities for handling the relay-parent storage root as a digest item.
///
/// This is not intended to be part of the public API, as it is a workaround for
/// <https://github.com/paritytech/cumulus/issues/303> via
/// <https://github.com/paritytech/polkadot/issues/7191>.
///
/// Runtimes using the parachain-system pallet are expected to produce this digest item,
/// but will stop as soon as they are able to provide the relay-parent hash directly.
///
/// The relay-chain storage root is, in practice, a unique identifier of a block
/// in the absence of equivocations (which are slashable). This assumes that the relay chain
/// uses BABE or SASSAFRAS, because the slot and the author's VRF randomness are both included
/// in the relay-chain storage root in both cases.
///
/// Therefore, the relay-parent storage root is a suitable identifier of unique relay chain
/// blocks in low-value scenarios such as performance optimizations.
#[doc(hidden)]
pub mod rpsr_digest {
	use super::{relay_chain, ConsensusEngineId, DecodeAll, Digest, DigestItem, Encode};
	use codec::Compact;

	/// The type used to store the relay-parent storage root and number.
	pub type RpsrType = (relay_chain::Hash, Compact<relay_chain::BlockNumber>);

	/// A consensus engine ID for relay-parent storage root digests.
	pub const RPSR_CONSENSUS_ID: ConsensusEngineId = *b"RPSR";

	/// Construct a digest item for relay-parent storage roots.
	pub fn relay_parent_storage_root_item(
		storage_root: relay_chain::Hash,
		number: impl Into<Compact<relay_chain::BlockNumber>>,
	) -> DigestItem {
		DigestItem::Consensus(
			RPSR_CONSENSUS_ID,
			RpsrType::from((storage_root, number.into())).encode(),
		)
	}

	/// Extract the relay-parent storage root and number from the provided header digest. Returns
	/// `None` if none were found.
	pub fn extract_relay_parent_storage_root(
		digest: &Digest,
	) -> Option<(relay_chain::Hash, relay_chain::BlockNumber)> {
		digest.convert_first(|d| match d {
			DigestItem::Consensus(id, val) if id == &RPSR_CONSENSUS_ID => {
				let (h, n) = RpsrType::decode_all(&mut &val[..]).ok()?;

				Some((h, n.0))
			},
			_ => None,
		})
	}
}

/// Information about a collation.
///
/// This was used in version 1 of the [`CollectCollationInfo`] runtime api.
#[derive(Clone, Debug, codec::Decode, codec::Encode, PartialEq)]
pub struct CollationInfoV1 {
	/// Messages destined to be interpreted by the Relay chain itself.
	pub upward_messages: Vec<UpwardMessage>,
	/// The horizontal messages sent by the parachain.
	pub horizontal_messages: Vec<OutboundHrmpMessage>,
	/// New validation code.
	pub new_validation_code: Option<relay_chain::ValidationCode>,
	/// The number of messages processed from the DMQ.
	pub processed_downward_messages: u32,
	/// The mark which specifies the block number up to which all inbound HRMP messages are
	/// processed.
	pub hrmp_watermark: relay_chain::BlockNumber,
}

impl CollationInfoV1 {
	/// Convert into the latest version of the [`CollationInfo`] struct.
	pub fn into_latest(self, head_data: HeadData) -> CollationInfo {
		CollationInfo {
			upward_messages: self.upward_messages,
			horizontal_messages: self.horizontal_messages,
			new_validation_code: self.new_validation_code,
			processed_downward_messages: self.processed_downward_messages,
			hrmp_watermark: self.hrmp_watermark,
			head_data,
		}
	}
}

/// Information about a collation.
#[derive(Clone, Debug, codec::Decode, codec::Encode, PartialEq, TypeInfo)]
pub struct CollationInfo {
	/// Messages destined to be interpreted by the Relay chain itself.
	pub upward_messages: Vec<UpwardMessage>,
	/// The horizontal messages sent by the parachain.
	pub horizontal_messages: Vec<OutboundHrmpMessage>,
	/// New validation code.
	pub new_validation_code: Option<relay_chain::ValidationCode>,
	/// The number of messages processed from the DMQ.
	pub processed_downward_messages: u32,
	/// The mark which specifies the block number up to which all inbound HRMP messages are
	/// processed.
	pub hrmp_watermark: relay_chain::BlockNumber,
	/// The head data, aka encoded header, of the block that corresponds to the collation.
	pub head_data: HeadData,
}

/// A relay chain storage key to be included in the storage proof.
#[derive(Clone, Debug, Encode, Decode, TypeInfo, PartialEq, Eq)]
pub enum RelayStorageKey {
	/// Top-level relay chain storage key.
	Top(Vec<u8>),
	/// Child trie storage key.
	Child {
		/// Unprefixed storage key identifying the child trie root location.
		/// Prefix `:child_storage:default:` is added when accessing storage.
		/// Used to derive `ChildInfo` for reading child trie data.
		/// Usage: let child_info = ChildInfo::new_default(&storage_key);
		storage_key: Vec<u8>,
		/// Key within the child trie.
		key: Vec<u8>,
	},
}

/// Request for proving relay chain storage data.
///
/// Contains a list of storage keys (either top-level or child trie keys)
/// to be included in the relay chain state proof.
#[derive(Clone, Debug, Encode, Decode, TypeInfo, PartialEq, Eq, Default)]
pub struct RelayProofRequest {
	/// Storage keys to include in the relay chain state proof.
	pub keys: Vec<RelayStorageKey>,
}

sp_api::decl_runtime_apis! {
	/// Runtime api to collect information about a collation.
	///
	/// Version history:
	/// - Version 2: Changed [`Self::collect_collation_info`] signature
	/// - Version 3: Signals to the node to use version 1 of [`ParachainBlockData`].
	#[api_version(3)]
	pub trait CollectCollationInfo {
		/// Collect information about a collation.
		#[changed_in(2)]
		fn collect_collation_info() -> CollationInfoV1;
		/// Collect information about a collation.
		///
		/// The given `header` is the header of the built block for that
		/// we are collecting the collation info for.
		fn collect_collation_info(header: &Block::Header) -> CollationInfo;
	}

	/// Runtime api used to access general info about a parachain runtime.
	pub trait GetParachainInfo {
		/// Retrieve the parachain id used for runtime.
		fn parachain_id() -> ParaId;
  }

	/// API to tell the node side how the relay parent should be chosen.
	///
	/// A larger offset indicates that the relay parent should not be the tip of the relay chain,
	/// but `N` blocks behind the tip. This offset is then enforced by the runtime.
	pub trait RelayParentOffsetApi {
		/// Fetch the slot offset that is expected from the relay chain.
		fn relay_parent_offset() -> u32;
	}

	/// API for parachain target block rate.
	///
	/// This runtime API allows the parachain runtime to communicate the target block rate
	/// to the node side. The target block rate is always valid for the next relay chain slot.
	///
	/// The runtime can not enforce this target block rate. It only acts as a maximum, but not more.
	/// In the end it depends on the collator how many blocks will be produced. If there are no cores
	/// available or the collator is offline, no blocks at all will be produced.
	pub trait TargetBlockRate {
		/// Get the target block rate for this parachain.
		///
		/// Returns the target number of blocks per relay chain slot.
		fn target_block_rate() -> u32;
	}

	/// API for specifying which relay chain storage data to include in storage proofs.
	///
	/// This API allows parachains to request both top-level relay chain storage keys
	/// and child trie storage keys to be included in the relay chain state proof.
	pub trait KeyToIncludeInRelayProof {
		/// Returns relay chain storage proof requests.
		///
<<<<<<< HEAD

=======
>>>>>>> cbc8986b
		/// The collator will include them in the relay chain proof that is passed alongside the parachain inherent into the runtime.
		fn keys_to_prove() -> RelayProofRequest;
	}
}<|MERGE_RESOLUTION|>--- conflicted
+++ resolved
@@ -548,10 +548,6 @@
 	pub trait KeyToIncludeInRelayProof {
 		/// Returns relay chain storage proof requests.
 		///
-<<<<<<< HEAD
-
-=======
->>>>>>> cbc8986b
 		/// The collator will include them in the relay chain proof that is passed alongside the parachain inherent into the runtime.
 		fn keys_to_prove() -> RelayProofRequest;
 	}
