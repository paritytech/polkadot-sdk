// Copyright (C) Parity Technologies (UK) Ltd.
// This file is part of Cumulus.
// SPDX-License-Identifier: Apache-2.0

// Licensed under the Apache License, Version 2.0 (the "License");
// you may not use this file except in compliance with the License.
// You may obtain a copy of the License at
//
// 	http://www.apache.org/licenses/LICENSE-2.0
//
// Unless required by applicable law or agreed to in writing, software
// distributed under the License is distributed on an "AS IS" BASIS,
// WITHOUT WARRANTIES OR CONDITIONS OF ANY KIND, either express or implied.
// See the License for the specific language governing permissions and
// limitations under the License.

//! Cumulus related core primitive types and traits.

#![cfg_attr(not(feature = "std"), no_std)]

extern crate alloc;

use core::time::Duration;

use alloc::vec::Vec;
use codec::{Compact, Decode, DecodeAll, DecodeWithMemTracking, Encode, MaxEncodedLen};
use polkadot_parachain_primitives::primitives::HeadData;
use scale_info::TypeInfo;
use sp_runtime::RuntimeDebug;

pub mod parachain_block_data;

pub use parachain_block_data::ParachainBlockData;
pub use polkadot_core_primitives::InboundDownwardMessage;
pub use polkadot_parachain_primitives::primitives::{
	DmpMessageHandler, Id as ParaId, IsSystem, UpwardMessage, ValidationParams, XcmpMessageFormat,
	XcmpMessageHandler,
};
pub use polkadot_primitives::{
	AbridgedHostConfiguration, AbridgedHrmpChannel, ClaimQueueOffset, CoreSelector,
	PersistedValidationData,
};
pub use sp_runtime::{
	generic::{Digest, DigestItem},
	traits::Block as BlockT,
	ConsensusEngineId,
};
pub use xcm::latest::prelude::*;

/// A module that re-exports relevant relay chain definitions.
pub mod relay_chain {
	pub use polkadot_core_primitives::*;
	pub use polkadot_primitives::*;
}

/// An inbound HRMP message.
pub type InboundHrmpMessage = polkadot_primitives::InboundHrmpMessage<relay_chain::BlockNumber>;

/// And outbound HRMP message
pub type OutboundHrmpMessage = polkadot_primitives::OutboundHrmpMessage<ParaId>;

/// Error description of a message send failure.
#[derive(Eq, PartialEq, Copy, Clone, RuntimeDebug, Encode, Decode)]
pub enum MessageSendError {
	/// The dispatch queue is full.
	QueueFull,
	/// There does not exist a channel for sending the message.
	NoChannel,
	/// The message is too big to ever fit in a channel.
	TooBig,
	/// Some other error.
	Other,
	/// There are too many channels open at once.
	TooManyChannels,
}

impl From<MessageSendError> for &'static str {
	fn from(e: MessageSendError) -> Self {
		use MessageSendError::*;
		match e {
			QueueFull => "QueueFull",
			NoChannel => "NoChannel",
			TooBig => "TooBig",
			Other => "Other",
			TooManyChannels => "TooManyChannels",
		}
	}
}

/// The origin of an inbound message.
#[derive(
	Encode, Decode, DecodeWithMemTracking, MaxEncodedLen, Clone, Eq, PartialEq, TypeInfo, Debug,
)]
pub enum AggregateMessageOrigin {
	/// The message came from the para-chain itself.
	Here,
	/// The message came from the relay-chain.
	///
	/// This is used by the DMP queue.
	Parent,
	/// The message came from a sibling para-chain.
	///
	/// This is used by the HRMP queue.
	Sibling(ParaId),
}

impl From<AggregateMessageOrigin> for Location {
	fn from(origin: AggregateMessageOrigin) -> Self {
		match origin {
			AggregateMessageOrigin::Here => Location::here(),
			AggregateMessageOrigin::Parent => Location::parent(),
			AggregateMessageOrigin::Sibling(id) => Location::new(1, Junction::Parachain(id.into())),
		}
	}
}

#[cfg(feature = "runtime-benchmarks")]
impl From<u32> for AggregateMessageOrigin {
	fn from(x: u32) -> Self {
		match x {
			0 => Self::Here,
			1 => Self::Parent,
			p => Self::Sibling(ParaId::from(p)),
		}
	}
}

/// Information about an XCMP channel.
pub struct ChannelInfo {
	/// The maximum number of messages that can be pending in the channel at once.
	pub max_capacity: u32,
	/// The maximum total size of the messages that can be pending in the channel at once.
	pub max_total_size: u32,
	/// The maximum message size that could be put into the channel.
	pub max_message_size: u32,
	/// The current number of messages pending in the channel.
	/// Invariant: should be less or equal to `max_capacity`.s`.
	pub msg_count: u32,
	/// The total size in bytes of all message payloads in the channel.
	/// Invariant: should be less or equal to `max_total_size`.
	pub total_size: u32,
}

pub trait GetChannelInfo {
	fn get_channel_status(id: ParaId) -> ChannelStatus;
	fn get_channel_info(id: ParaId) -> Option<ChannelInfo>;
}

/// List all open outgoing channels.
pub trait ListChannelInfos {
	fn outgoing_channels() -> Vec<ParaId>;
}

/// Something that should be called when sending an upward message.
pub trait UpwardMessageSender {
	/// Send the given UMP message; return the expected number of blocks before the message will
	/// be dispatched or an error if the message cannot be sent.
	/// return the hash of the message sent
	fn send_upward_message(message: UpwardMessage) -> Result<(u32, XcmHash), MessageSendError>;

	/// Pre-check the given UMP message.
	fn can_send_upward_message(message: &UpwardMessage) -> Result<(), MessageSendError>;

	/// Ensure `[Self::send_upward_message]` is successful when called in benchmarks/tests.
	#[cfg(any(feature = "std", feature = "runtime-benchmarks", test))]
	fn ensure_successful_delivery() {}
}

impl UpwardMessageSender for () {
	fn send_upward_message(_message: UpwardMessage) -> Result<(u32, XcmHash), MessageSendError> {
		Err(MessageSendError::NoChannel)
	}

	fn can_send_upward_message(_message: &UpwardMessage) -> Result<(), MessageSendError> {
		Err(MessageSendError::Other)
	}
}

/// The status of a channel.
pub enum ChannelStatus {
	/// Channel doesn't exist/has been closed.
	Closed,
	/// Channel is completely full right now.
	Full,
	/// Channel is ready for sending; the two parameters are the maximum size a valid message may
	/// have right now, and the maximum size a message may ever have (this will generally have been
	/// available during message construction, but it's possible the channel parameters changed in
	/// the meantime).
	Ready(usize, usize),
}

/// A means of figuring out what outbound XCMP messages should be being sent.
pub trait XcmpMessageSource {
	/// Take a single XCMP message from the queue for the given `dest`, if one exists.
	fn take_outbound_messages(maximum_channels: usize) -> Vec<(ParaId, Vec<u8>)>;
}

impl XcmpMessageSource for () {
	fn take_outbound_messages(_maximum_channels: usize) -> Vec<(ParaId, Vec<u8>)> {
		Vec::new()
	}
}

/// The "quality of service" considerations for message sending.
#[derive(Eq, PartialEq, Clone, Copy, Encode, Decode, RuntimeDebug)]
pub enum ServiceQuality {
	/// Ensure that this message is dispatched in the same relative order as any other messages
	/// that were also sent with `Ordered`. This only guarantees message ordering on the dispatch
	/// side, and not necessarily on the execution side.
	Ordered,
	/// Ensure that the message is dispatched as soon as possible, which could result in it being
	/// dispatched before other messages which are larger and/or rely on relative ordering.
	Fast,
}

/// A consensus engine ID indicating that this is a Cumulus Parachain.
pub const CUMULUS_CONSENSUS_ID: ConsensusEngineId = *b"CMLS";

/// Information about the core on the relay chain this block will be validated on.
#[derive(Clone, Debug, Decode, Encode, PartialEq, Eq)]
pub struct CoreInfo {
	/// The selector that determines the actual core at `claim_queue_offset`.
	pub selector: CoreSelector,
	/// The claim queue offset that determines how far "into the future" the core is selected.
	pub claim_queue_offset: ClaimQueueOffset,
	/// The number of cores assigned to the parachain at `claim_queue_offset`.
	pub number_of_cores: Compact<u16>,
}

<<<<<<< HEAD
impl core::hash::Hash for CoreInfo {
	fn hash<H: core::hash::Hasher>(&self, state: &mut H) {
		state.write_u8(self.selector.0);
		state.write_u8(self.claim_queue_offset.0);
		state.write_u16(self.number_of_cores.0);
	}
}

/// Information about a block that is part of a PoV bundle.
#[derive(Clone, Debug, Decode, Encode, PartialEq)]
pub struct BundleInfo {
	/// The index of the block in the bundle.
	pub index: u8,
	/// Is this the last block in the bundle from the point of view of the node?
	///
	/// It is possible that at `index` zero the runtime outputs the [`CumulusDigestItem::Special`]
	/// that informs the node to use an entire for one block only.
	pub maybe_last: bool,
=======
/// Return value of [`CumulusDigestItem::core_info_exists_at_max_once`]
#[derive(Debug, Clone, PartialEq, Eq)]
pub enum CoreInfoExistsAtMaxOnce {
	/// Exists exactly once.
	Once(CoreInfo),
	/// Not found.
	NotFound,
	/// Found more than once.
	MoreThanOnce,
>>>>>>> 4331b282
}

/// Identifier for a relay chain block used by [`CumulusDigestItem`].
#[derive(Clone, Debug, PartialEq, Hash, Eq)]
pub enum RelayBlockIdentifier {
	/// The block is identified using its block hash.
	ByHash(relay_chain::Hash),
	/// The block is identified using its storage root and block number.
	ByStorageRoot { storage_root: relay_chain::Hash, block_number: relay_chain::BlockNumber },
}

/// Consensus header digests for Cumulus parachains.
#[derive(Clone, Debug, Decode, Encode, PartialEq)]
pub enum CumulusDigestItem {
	/// A digest item indicating the relay-parent a parachain block was built against.
	#[codec(index = 0)]
	RelayParent(relay_chain::Hash),
	/// A digest item providing information about the core selected on the relay chain for this
	/// block.
	#[codec(index = 1)]
	CoreInfo(CoreInfo),
<<<<<<< HEAD
	/// A digest item providing information about the position of the block in the bundle.
	#[codec(index = 2)]
	BundleInfo(BundleInfo),
	/// A digest item informing the node that this block should be put alone onto a core.
	///
	/// In other words, the core should not be shared with other blocks.
	#[codec(index = 3)]
	UseFullCore,
=======
>>>>>>> 4331b282
}

impl CumulusDigestItem {
	/// Encode this as a Substrate [`DigestItem`].
	pub fn to_digest_item(&self) -> DigestItem {
<<<<<<< HEAD
		let encoded = self.encode();

		match self {
			Self::RelayParent(_) | Self::UseFullCore =>
				DigestItem::Consensus(CUMULUS_CONSENSUS_ID, encoded),
			_ => DigestItem::PreRuntime(CUMULUS_CONSENSUS_ID, encoded),
=======
		match self {
			Self::RelayParent(_) => DigestItem::Consensus(CUMULUS_CONSENSUS_ID, self.encode()),
			Self::CoreInfo(_) => DigestItem::PreRuntime(CUMULUS_CONSENSUS_ID, self.encode()),
>>>>>>> 4331b282
		}
	}

	/// Find [`CumulusDigestItem::CoreInfo`] in the given `digest`.
	///
	/// If there are multiple valid digests, this returns the value of the first one.
	pub fn find_core_info(digest: &Digest) -> Option<CoreInfo> {
		digest.convert_first(|d| match d {
			DigestItem::PreRuntime(id, val) if id == &CUMULUS_CONSENSUS_ID => {
				let Ok(CumulusDigestItem::CoreInfo(core_info)) =
					CumulusDigestItem::decode_all(&mut &val[..])
				else {
					return None
				};

				Some(core_info)
			},
			_ => None,
		})
	}

<<<<<<< HEAD
	/// Returns `true` if `Self::CoreInfo` only exists at max once in the given `digest`.
	pub fn core_info_exists_at_max_once(digest: &Digest) -> bool {
		digest
=======
	/// Returns the found [`CoreInfo`] and  iff [`Self::CoreInfo`] exists at max once in the given
	/// `digest`.
	pub fn core_info_exists_at_max_once(digest: &Digest) -> CoreInfoExistsAtMaxOnce {
		let mut core_info = None;
		if digest
>>>>>>> 4331b282
			.logs()
			.iter()
			.filter(|l| match l {
				DigestItem::PreRuntime(CUMULUS_CONSENSUS_ID, d) => {
<<<<<<< HEAD
					matches!(Self::decode_all(&mut &d[..]), Ok(CumulusDigestItem::CoreInfo(_)))
=======
					if let Ok(Self::CoreInfo(ci)) = Self::decode_all(&mut &d[..]) {
						core_info = Some(ci);
						true
					} else {
						false
					}
>>>>>>> 4331b282
				},
				_ => false,
			})
			.count() <= 1
<<<<<<< HEAD
=======
		{
			core_info
				.map(CoreInfoExistsAtMaxOnce::Once)
				.unwrap_or(CoreInfoExistsAtMaxOnce::NotFound)
		} else {
			CoreInfoExistsAtMaxOnce::MoreThanOnce
		}
>>>>>>> 4331b282
	}

	/// Returns the [`RelayBlockIdentifier`] from the given `digest`.
	///
	/// The identifier corresponds to the relay parent used to build the parachain block.
	pub fn find_relay_block_identifier(digest: &Digest) -> Option<RelayBlockIdentifier> {
		digest.convert_first(|d| match d {
			DigestItem::Consensus(id, val) if id == &CUMULUS_CONSENSUS_ID => {
				let Ok(CumulusDigestItem::RelayParent(hash)) =
					CumulusDigestItem::decode_all(&mut &val[..])
				else {
					return None
				};

				Some(RelayBlockIdentifier::ByHash(hash))
			},
			DigestItem::Consensus(id, val) if id == &rpsr_digest::RPSR_CONSENSUS_ID => {
				let Ok((storage_root, block_number)) =
					rpsr_digest::RpsrType::decode_all(&mut &val[..])
				else {
					return None
				};

				Some(RelayBlockIdentifier::ByStorageRoot {
					storage_root,
					block_number: block_number.into(),
				})
			},
			_ => None,
		})
	}

	/// Returns the [`BundleInfo`] from the given `digest`.
	pub fn find_bundle_info(digest: &Digest) -> Option<BundleInfo> {
		digest.convert_first(|d| match d {
			DigestItem::PreRuntime(id, val) if id == &CUMULUS_CONSENSUS_ID => {
				let Ok(CumulusDigestItem::BundleInfo(bundle_info)) =
					CumulusDigestItem::decode_all(&mut &val[..])
				else {
					return None
				};

				Some(bundle_info)
			},
			_ => None,
		})
	}

	/// Returns `true` if the given `digest` contains the [`Self::UseFullCore`] item.
	pub fn contains_use_full_core(digest: &Digest) -> bool {
		digest
			.convert_first(|d| match d {
				DigestItem::Consensus(id, val) if id == &CUMULUS_CONSENSUS_ID => {
					let Ok(CumulusDigestItem::UseFullCore) =
						CumulusDigestItem::decode_all(&mut &val[..])
					else {
						return None
					};

					Some(true)
				},
				_ => None,
			})
			.unwrap_or_default()
	}
}

///
/// If there are multiple valid digests, this returns the value of the first one, although
/// well-behaving runtimes should not produce headers with more than one.
pub fn extract_relay_parent(digest: &Digest) -> Option<relay_chain::Hash> {
	digest.convert_first(|d| match d {
		DigestItem::Consensus(id, val) if id == &CUMULUS_CONSENSUS_ID =>
			match CumulusDigestItem::decode(&mut &val[..]) {
				Ok(CumulusDigestItem::RelayParent(hash)) => Some(hash),
				_ => None,
			},
		_ => None,
	})
}

/// Utilities for handling the relay-parent storage root as a digest item.
///
/// This is not intended to be part of the public API, as it is a workaround for
/// <https://github.com/paritytech/cumulus/issues/303> via
/// <https://github.com/paritytech/polkadot/issues/7191>.
///
/// Runtimes using the parachain-system pallet are expected to produce this digest item,
/// but will stop as soon as they are able to provide the relay-parent hash directly.
///
/// The relay-chain storage root is, in practice, a unique identifier of a block
/// in the absence of equivocations (which are slashable). This assumes that the relay chain
/// uses BABE or SASSAFRAS, because the slot and the author's VRF randomness are both included
/// in the relay-chain storage root in both cases.
///
/// Therefore, the relay-parent storage root is a suitable identifier of unique relay chain
/// blocks in low-value scenarios such as performance optimizations.
#[doc(hidden)]
pub mod rpsr_digest {
	use super::{relay_chain, ConsensusEngineId, DecodeAll, Digest, DigestItem, Encode};
	use codec::Compact;

	/// The type used to store the relay-parent storage root and number.
	pub type RpsrType = (relay_chain::Hash, Compact<relay_chain::BlockNumber>);

	/// A consensus engine ID for relay-parent storage root digests.
	pub const RPSR_CONSENSUS_ID: ConsensusEngineId = *b"RPSR";

	/// Construct a digest item for relay-parent storage roots.
	pub fn relay_parent_storage_root_item(
		storage_root: relay_chain::Hash,
		number: impl Into<Compact<relay_chain::BlockNumber>>,
	) -> DigestItem {
		DigestItem::Consensus(
			RPSR_CONSENSUS_ID,
			RpsrType::from((storage_root, number.into())).encode(),
		)
	}

	/// Extract the relay-parent storage root and number from the provided header digest. Returns
	/// `None` if none were found.
	pub fn extract_relay_parent_storage_root(
		digest: &Digest,
	) -> Option<(relay_chain::Hash, relay_chain::BlockNumber)> {
		digest.convert_first(|d| match d {
			DigestItem::Consensus(id, val) if id == &RPSR_CONSENSUS_ID => {
				let (h, n) = RpsrType::decode_all(&mut &val[..]).ok()?;

				Some((h, n.0))
			},
			_ => None,
		})
	}
}

/// Information about a collation.
///
/// This was used in version 1 of the [`CollectCollationInfo`] runtime api.
#[derive(Clone, Debug, codec::Decode, codec::Encode, PartialEq)]
pub struct CollationInfoV1 {
	/// Messages destined to be interpreted by the Relay chain itself.
	pub upward_messages: Vec<UpwardMessage>,
	/// The horizontal messages sent by the parachain.
	pub horizontal_messages: Vec<OutboundHrmpMessage>,
	/// New validation code.
	pub new_validation_code: Option<relay_chain::ValidationCode>,
	/// The number of messages processed from the DMQ.
	pub processed_downward_messages: u32,
	/// The mark which specifies the block number up to which all inbound HRMP messages are
	/// processed.
	pub hrmp_watermark: relay_chain::BlockNumber,
}

impl CollationInfoV1 {
	/// Convert into the latest version of the [`CollationInfo`] struct.
	pub fn into_latest(self, head_data: HeadData) -> CollationInfo {
		CollationInfo {
			upward_messages: self.upward_messages,
			horizontal_messages: self.horizontal_messages,
			new_validation_code: self.new_validation_code,
			processed_downward_messages: self.processed_downward_messages,
			hrmp_watermark: self.hrmp_watermark,
			head_data,
		}
	}
}

/// Information about a collation.
#[derive(Clone, Debug, codec::Decode, codec::Encode, PartialEq, TypeInfo)]
pub struct CollationInfo {
	/// Messages destined to be interpreted by the Relay chain itself.
	pub upward_messages: Vec<UpwardMessage>,
	/// The horizontal messages sent by the parachain.
	pub horizontal_messages: Vec<OutboundHrmpMessage>,
	/// New validation code.
	pub new_validation_code: Option<relay_chain::ValidationCode>,
	/// The number of messages processed from the DMQ.
	pub processed_downward_messages: u32,
	/// The mark which specifies the block number up to which all inbound HRMP messages are
	/// processed.
	pub hrmp_watermark: relay_chain::BlockNumber,
	/// The head data, aka encoded header, of the block that corresponds to the collation.
	pub head_data: HeadData,
}

/// Block interval configuration for parachain block production for one relay chain slot.
#[derive(Clone, Debug, codec::Decode, codec::Encode, PartialEq, TypeInfo)]
pub struct BlockInterval {
	/// The number of blocks to produce in the relay chain slot.
	pub number_of_blocks: u32,
	/// The target block time in wall clock time for each block.
	pub block_time: Duration,
}

sp_api::decl_runtime_apis! {
	/// Runtime api to collect information about a collation.
	///
	/// Version history:
	/// - Version 2: Changed [`Self::collect_collation_info`] signature
	/// - Version 3: Signals to the node to use version 1 of [`ParachainBlockData`].
	#[api_version(3)]
	pub trait CollectCollationInfo {
		/// Collect information about a collation.
		#[changed_in(2)]
		fn collect_collation_info() -> CollationInfoV1;
		/// Collect information about a collation.
		///
		/// The given `header` is the header of the built block for that
		/// we are collecting the collation info for.
		fn collect_collation_info(header: &Block::Header) -> CollationInfo;
	}

	/// Runtime api used to access general info about a parachain runtime.
	pub trait GetParachainInfo {
		/// Retrieve the parachain id used for runtime.
		fn parachain_id() -> ParaId;
  }

	/// API to tell the node side how the relay parent should be chosen.
	///
	/// A larger offset indicates that the relay parent should not be the tip of the relay chain,
	/// but `N` blocks behind the tip. This offset is then enforced by the runtime.
	pub trait RelayParentOffsetApi {
		/// Fetch the slot offset that is expected from the relay chain.
		fn relay_parent_offset() -> u32;
	}

	/// API for parachain slot scheduling.
	///
	/// This runtime API allows the parachain runtime to communicate the block interval
	/// to the node side. The node will call this API every relay chain slot (~6 seconds)
	/// to get the scheduled parachain block interval.
	pub trait SlotSchedule {
		/// Get the block production schedule for the next relay chain slot.
		///
		/// - `num_cores`: The number of cores assigned to this parachain
		///
		/// Returns a [`BlockInterval`] specifying the number of blocks and target block time
		/// on standard hardware in wall clock time. This should be used as the upper wall
		/// clock time when building a block.
		fn next_slot_schedule(num_cores: u32) -> BlockInterval;
	}
}<|MERGE_RESOLUTION|>--- conflicted
+++ resolved
@@ -227,7 +227,6 @@
 	pub number_of_cores: Compact<u16>,
 }
 
-<<<<<<< HEAD
 impl core::hash::Hash for CoreInfo {
 	fn hash<H: core::hash::Hasher>(&self, state: &mut H) {
 		state.write_u8(self.selector.0);
@@ -246,7 +245,8 @@
 	/// It is possible that at `index` zero the runtime outputs the [`CumulusDigestItem::Special`]
 	/// that informs the node to use an entire for one block only.
 	pub maybe_last: bool,
-=======
+}
+
 /// Return value of [`CumulusDigestItem::core_info_exists_at_max_once`]
 #[derive(Debug, Clone, PartialEq, Eq)]
 pub enum CoreInfoExistsAtMaxOnce {
@@ -256,7 +256,6 @@
 	NotFound,
 	/// Found more than once.
 	MoreThanOnce,
->>>>>>> 4331b282
 }
 
 /// Identifier for a relay chain block used by [`CumulusDigestItem`].
@@ -278,7 +277,6 @@
 	/// block.
 	#[codec(index = 1)]
 	CoreInfo(CoreInfo),
-<<<<<<< HEAD
 	/// A digest item providing information about the position of the block in the bundle.
 	#[codec(index = 2)]
 	BundleInfo(BundleInfo),
@@ -287,25 +285,17 @@
 	/// In other words, the core should not be shared with other blocks.
 	#[codec(index = 3)]
 	UseFullCore,
-=======
->>>>>>> 4331b282
 }
 
 impl CumulusDigestItem {
 	/// Encode this as a Substrate [`DigestItem`].
 	pub fn to_digest_item(&self) -> DigestItem {
-<<<<<<< HEAD
 		let encoded = self.encode();
 
 		match self {
 			Self::RelayParent(_) | Self::UseFullCore =>
 				DigestItem::Consensus(CUMULUS_CONSENSUS_ID, encoded),
 			_ => DigestItem::PreRuntime(CUMULUS_CONSENSUS_ID, encoded),
-=======
-		match self {
-			Self::RelayParent(_) => DigestItem::Consensus(CUMULUS_CONSENSUS_ID, self.encode()),
-			Self::CoreInfo(_) => DigestItem::PreRuntime(CUMULUS_CONSENSUS_ID, self.encode()),
->>>>>>> 4331b282
 		}
 	}
 
@@ -327,37 +317,25 @@
 		})
 	}
 
-<<<<<<< HEAD
-	/// Returns `true` if `Self::CoreInfo` only exists at max once in the given `digest`.
-	pub fn core_info_exists_at_max_once(digest: &Digest) -> bool {
-		digest
-=======
 	/// Returns the found [`CoreInfo`] and  iff [`Self::CoreInfo`] exists at max once in the given
 	/// `digest`.
 	pub fn core_info_exists_at_max_once(digest: &Digest) -> CoreInfoExistsAtMaxOnce {
 		let mut core_info = None;
 		if digest
->>>>>>> 4331b282
 			.logs()
 			.iter()
 			.filter(|l| match l {
 				DigestItem::PreRuntime(CUMULUS_CONSENSUS_ID, d) => {
-<<<<<<< HEAD
-					matches!(Self::decode_all(&mut &d[..]), Ok(CumulusDigestItem::CoreInfo(_)))
-=======
 					if let Ok(Self::CoreInfo(ci)) = Self::decode_all(&mut &d[..]) {
 						core_info = Some(ci);
 						true
 					} else {
 						false
 					}
->>>>>>> 4331b282
 				},
 				_ => false,
 			})
 			.count() <= 1
-<<<<<<< HEAD
-=======
 		{
 			core_info
 				.map(CoreInfoExistsAtMaxOnce::Once)
@@ -365,7 +343,6 @@
 		} else {
 			CoreInfoExistsAtMaxOnce::MoreThanOnce
 		}
->>>>>>> 4331b282
 	}
 
 	/// Returns the [`RelayBlockIdentifier`] from the given `digest`.
