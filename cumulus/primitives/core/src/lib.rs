// Copyright (C) Parity Technologies (UK) Ltd.
// This file is part of Cumulus.
// SPDX-License-Identifier: Apache-2.0

// Licensed under the Apache License, Version 2.0 (the "License");
// you may not use this file except in compliance with the License.
// You may obtain a copy of the License at
//
// 	http://www.apache.org/licenses/LICENSE-2.0
//
// Unless required by applicable law or agreed to in writing, software
// distributed under the License is distributed on an "AS IS" BASIS,
// WITHOUT WARRANTIES OR CONDITIONS OF ANY KIND, either express or implied.
// See the License for the specific language governing permissions and
// limitations under the License.

//! Cumulus related core primitive types and traits.

#![cfg_attr(not(feature = "std"), no_std)]

extern crate alloc;

use alloc::vec::Vec;
use codec::{Decode, DecodeAll, DecodeWithMemTracking, Encode, MaxEncodedLen};
use polkadot_parachain_primitives::primitives::HeadData;
use scale_info::TypeInfo;
use sp_runtime::RuntimeDebug;

pub mod parachain_block_data;

pub use parachain_block_data::ParachainBlockData;
pub use polkadot_core_primitives::InboundDownwardMessage;
pub use polkadot_parachain_primitives::primitives::{
	DmpMessageHandler, Id as ParaId, IsSystem, UpwardMessage, ValidationParams, XcmpMessageFormat,
	XcmpMessageHandler,
};
pub use polkadot_primitives::{
	vstaging::{ClaimQueueOffset, CoreSelector},
	AbridgedHostConfiguration, AbridgedHrmpChannel, PersistedValidationData,
};
pub use sp_runtime::{
	generic::{Digest, DigestItem},
	traits::Block as BlockT,
	ConsensusEngineId,
};
pub use xcm::latest::prelude::*;

/// A module that re-exports relevant relay chain definitions.
pub mod relay_chain {
	pub use polkadot_core_primitives::*;
	pub use polkadot_primitives::*;
}

/// An inbound HRMP message.
pub type InboundHrmpMessage = polkadot_primitives::InboundHrmpMessage<relay_chain::BlockNumber>;

/// And outbound HRMP message
pub type OutboundHrmpMessage = polkadot_primitives::OutboundHrmpMessage<ParaId>;

/// Error description of a message send failure.
#[derive(Eq, PartialEq, Copy, Clone, RuntimeDebug, Encode, Decode)]
pub enum MessageSendError {
	/// The dispatch queue is full.
	QueueFull,
	/// There does not exist a channel for sending the message.
	NoChannel,
	/// The message is too big to ever fit in a channel.
	TooBig,
	/// Some other error.
	Other,
	/// There are too many channels open at once.
	TooManyChannels,
}

impl From<MessageSendError> for &'static str {
	fn from(e: MessageSendError) -> Self {
		use MessageSendError::*;
		match e {
			QueueFull => "QueueFull",
			NoChannel => "NoChannel",
			TooBig => "TooBig",
			Other => "Other",
			TooManyChannels => "TooManyChannels",
		}
	}
}

/// The origin of an inbound message.
#[derive(
	Encode, Decode, DecodeWithMemTracking, MaxEncodedLen, Clone, Eq, PartialEq, TypeInfo, Debug,
)]
pub enum AggregateMessageOrigin {
	/// The message came from the para-chain itself.
	Here,
	/// The message came from the relay-chain.
	///
	/// This is used by the DMP queue.
	Parent,
	/// The message came from a sibling para-chain.
	///
	/// This is used by the HRMP queue.
	Sibling(ParaId),
}

impl From<AggregateMessageOrigin> for Location {
	fn from(origin: AggregateMessageOrigin) -> Self {
		match origin {
			AggregateMessageOrigin::Here => Location::here(),
			AggregateMessageOrigin::Parent => Location::parent(),
			AggregateMessageOrigin::Sibling(id) => Location::new(1, Junction::Parachain(id.into())),
		}
	}
}

#[cfg(feature = "runtime-benchmarks")]
impl From<u32> for AggregateMessageOrigin {
	fn from(x: u32) -> Self {
		match x {
			0 => Self::Here,
			1 => Self::Parent,
			p => Self::Sibling(ParaId::from(p)),
		}
	}
}

/// Information about an XCMP channel.
pub struct ChannelInfo {
	/// The maximum number of messages that can be pending in the channel at once.
	pub max_capacity: u32,
	/// The maximum total size of the messages that can be pending in the channel at once.
	pub max_total_size: u32,
	/// The maximum message size that could be put into the channel.
	pub max_message_size: u32,
	/// The current number of messages pending in the channel.
	/// Invariant: should be less or equal to `max_capacity`.s`.
	pub msg_count: u32,
	/// The total size in bytes of all message payloads in the channel.
	/// Invariant: should be less or equal to `max_total_size`.
	pub total_size: u32,
}

pub trait GetChannelInfo {
	fn get_channel_status(id: ParaId) -> ChannelStatus;
	fn get_channel_info(id: ParaId) -> Option<ChannelInfo>;
}

/// List all open outgoing channels.
pub trait ListChannelInfos {
	fn outgoing_channels() -> Vec<ParaId>;
}

/// Something that should be called when sending an upward message.
pub trait UpwardMessageSender {
	/// Send the given UMP message; return the expected number of blocks before the message will
	/// be dispatched or an error if the message cannot be sent.
	/// return the hash of the message sent
	fn send_upward_message(message: UpwardMessage) -> Result<(u32, XcmHash), MessageSendError>;

	/// Pre-check the given UMP message.
	fn can_send_upward_message(message: &UpwardMessage) -> Result<(), MessageSendError>;

	/// Ensure `[Self::send_upward_message]` is successful when called in benchmarks/tests.
	#[cfg(any(feature = "std", feature = "runtime-benchmarks", test))]
	fn ensure_successful_delivery() {}
}

impl UpwardMessageSender for () {
	fn send_upward_message(_message: UpwardMessage) -> Result<(u32, XcmHash), MessageSendError> {
		Err(MessageSendError::NoChannel)
	}

	fn can_send_upward_message(_message: &UpwardMessage) -> Result<(), MessageSendError> {
		Err(MessageSendError::Other)
	}
}

/// The status of a channel.
pub enum ChannelStatus {
	/// Channel doesn't exist/has been closed.
	Closed,
	/// Channel is completely full right now.
	Full,
	/// Channel is ready for sending; the two parameters are the maximum size a valid message may
	/// have right now, and the maximum size a message may ever have (this will generally have been
	/// available during message construction, but it's possible the channel parameters changed in
	/// the meantime).
	Ready(usize, usize),
}

/// A means of figuring out what outbound XCMP messages should be being sent.
pub trait XcmpMessageSource {
	/// Take a single XCMP message from the queue for the given `dest`, if one exists.
	fn take_outbound_messages(maximum_channels: usize) -> Vec<(ParaId, Vec<u8>)>;
}

impl XcmpMessageSource for () {
	fn take_outbound_messages(_maximum_channels: usize) -> Vec<(ParaId, Vec<u8>)> {
		Vec::new()
	}
}

/// The "quality of service" considerations for message sending.
#[derive(Eq, PartialEq, Clone, Copy, Encode, Decode, RuntimeDebug)]
pub enum ServiceQuality {
	/// Ensure that this message is dispatched in the same relative order as any other messages
	/// that were also sent with `Ordered`. This only guarantees message ordering on the dispatch
	/// side, and not necessarily on the execution side.
	Ordered,
	/// Ensure that the message is dispatched as soon as possible, which could result in it being
	/// dispatched before other messages which are larger and/or rely on relative ordering.
	Fast,
}

/// A consensus engine ID indicating that this is a Cumulus Parachain.
pub const CUMULUS_CONSENSUS_ID: ConsensusEngineId = *b"CMLS";

/// Consensus header digests for Cumulus parachains.
#[derive(Clone, RuntimeDebug, Decode, Encode, PartialEq)]
pub enum CumulusDigestItem {
	/// A digest item indicating the relay-parent a parachain block was built against.
	#[codec(index = 0)]
	RelayParent(relay_chain::Hash),
	/// A digest item indicating which core to select on the relay chain for this block.
	#[codec(index = 1)]
	SelectCore {
		/// The selector that determines the actual core.
		selector: CoreSelector,
		/// The claim queue offset that determines how far "into the future" the core is selected.
		claim_queue_offset: ClaimQueueOffset,
	},
}

impl CumulusDigestItem {
	/// Encode this as a Substrate [`DigestItem`].
	pub fn to_digest_item(&self) -> DigestItem {
		DigestItem::Consensus(CUMULUS_CONSENSUS_ID, self.encode())
	}

	/// Find [`CumulusDigestItem::SelectCore`] in the given `digest`.
	///
	/// If there are multiple valid digests, this returns the value of the first one, although
	/// well-behaving runtimes should not produce headers with more than one.
	pub fn find_select_core(digest: &Digest) -> Option<(CoreSelector, ClaimQueueOffset)> {
		digest.convert_first(|d| match d {
			DigestItem::Consensus(id, val) if id == &CUMULUS_CONSENSUS_ID => {
				let Ok(CumulusDigestItem::SelectCore { selector, claim_queue_offset }) =
					CumulusDigestItem::decode_all(&mut &val[..])
				else {
					return None
				};

				Some((selector, claim_queue_offset))
			},
			_ => None,
		})
	}
}

/// Extract the relay-parent from the provided header digest. Returns `None` if none were found.
///
/// If there are multiple valid digests, this returns the value of the first one, although
/// well-behaving runtimes should not produce headers with more than one.
pub fn extract_relay_parent(digest: &Digest) -> Option<relay_chain::Hash> {
	digest.convert_first(|d| match d {
		DigestItem::Consensus(id, val) if id == &CUMULUS_CONSENSUS_ID =>
			match CumulusDigestItem::decode(&mut &val[..]) {
				Ok(CumulusDigestItem::RelayParent(hash)) => Some(hash),
				_ => None,
			},
		_ => None,
	})
}

/// Utilities for handling the relay-parent storage root as a digest item.
///
/// This is not intended to be part of the public API, as it is a workaround for
/// <https://github.com/paritytech/cumulus/issues/303> via
/// <https://github.com/paritytech/polkadot/issues/7191>.
///
/// Runtimes using the parachain-system pallet are expected to produce this digest item,
/// but will stop as soon as they are able to provide the relay-parent hash directly.
///
/// The relay-chain storage root is, in practice, a unique identifier of a block
/// in the absence of equivocations (which are slashable). This assumes that the relay chain
/// uses BABE or SASSAFRAS, because the slot and the author's VRF randomness are both included
/// in the relay-chain storage root in both cases.
///
/// Therefore, the relay-parent storage root is a suitable identifier of unique relay chain
/// blocks in low-value scenarios such as performance optimizations.
#[doc(hidden)]
pub mod rpsr_digest {
	use super::{relay_chain, ConsensusEngineId, Decode, Digest, DigestItem, Encode};
	use codec::Compact;

	/// A consensus engine ID for relay-parent storage root digests.
	pub const RPSR_CONSENSUS_ID: ConsensusEngineId = *b"RPSR";

	/// Construct a digest item for relay-parent storage roots.
	pub fn relay_parent_storage_root_item(
		storage_root: relay_chain::Hash,
		number: impl Into<Compact<relay_chain::BlockNumber>>,
	) -> DigestItem {
		DigestItem::Consensus(RPSR_CONSENSUS_ID, (storage_root, number.into()).encode())
	}

	/// Extract the relay-parent storage root and number from the provided header digest. Returns
	/// `None` if none were found.
	pub fn extract_relay_parent_storage_root(
		digest: &Digest,
	) -> Option<(relay_chain::Hash, relay_chain::BlockNumber)> {
		digest.convert_first(|d| match d {
			DigestItem::Consensus(id, val) if id == &RPSR_CONSENSUS_ID => {
				let (h, n): (relay_chain::Hash, Compact<relay_chain::BlockNumber>) =
					Decode::decode(&mut &val[..]).ok()?;

				Some((h, n.0))
			},
			_ => None,
		})
	}
}

/// Information about a collation.
///
/// This was used in version 1 of the [`CollectCollationInfo`] runtime api.
#[derive(Clone, Debug, codec::Decode, codec::Encode, PartialEq)]
pub struct CollationInfoV1 {
	/// Messages destined to be interpreted by the Relay chain itself.
	pub upward_messages: Vec<UpwardMessage>,
	/// The horizontal messages sent by the parachain.
	pub horizontal_messages: Vec<OutboundHrmpMessage>,
	/// New validation code.
	pub new_validation_code: Option<relay_chain::ValidationCode>,
	/// The number of messages processed from the DMQ.
	pub processed_downward_messages: u32,
	/// The mark which specifies the block number up to which all inbound HRMP messages are
	/// processed.
	pub hrmp_watermark: relay_chain::BlockNumber,
}

impl CollationInfoV1 {
	/// Convert into the latest version of the [`CollationInfo`] struct.
	pub fn into_latest(self, head_data: HeadData) -> CollationInfo {
		CollationInfo {
			upward_messages: self.upward_messages,
			horizontal_messages: self.horizontal_messages,
			new_validation_code: self.new_validation_code,
			processed_downward_messages: self.processed_downward_messages,
			hrmp_watermark: self.hrmp_watermark,
			head_data,
		}
	}
}

/// Information about a collation.
#[derive(Clone, Debug, codec::Decode, codec::Encode, PartialEq, TypeInfo)]
pub struct CollationInfo {
	/// Messages destined to be interpreted by the Relay chain itself.
	pub upward_messages: Vec<UpwardMessage>,
	/// The horizontal messages sent by the parachain.
	pub horizontal_messages: Vec<OutboundHrmpMessage>,
	/// New validation code.
	pub new_validation_code: Option<relay_chain::ValidationCode>,
	/// The number of messages processed from the DMQ.
	pub processed_downward_messages: u32,
	/// The mark which specifies the block number up to which all inbound HRMP messages are
	/// processed.
	pub hrmp_watermark: relay_chain::BlockNumber,
	/// The head data, aka encoded header, of the block that corresponds to the collation.
	pub head_data: HeadData,
}

sp_api::decl_runtime_apis! {
	/// Runtime api to collect information about a collation.
	///
	/// Version history:
	/// - Version 2: Changed [`Self::collect_collation_info`] signature
	/// - Version 3: Signals to the node to use version 1 of [`ParachainBlockData`].
	#[api_version(3)]
	pub trait CollectCollationInfo {
		/// Collect information about a collation.
		#[changed_in(2)]
		fn collect_collation_info() -> CollationInfoV1;
		/// Collect information about a collation.
		///
		/// The given `header` is the header of the built block for that
		/// we are collecting the collation info for.
		fn collect_collation_info(header: &Block::Header) -> CollationInfo;
	}

	/// Runtime api used to select the core for which the next block will be built.
	pub trait GetCoreSelectorApi {
		/// Retrieve core selector and claim queue offset for the next block.
		fn core_selector() -> (CoreSelector, ClaimQueueOffset);
	}
<<<<<<< HEAD

	/// Runtime api used to access general info about a parachain runtime.
	pub trait GetParachainIdentity {

		/// Retrieve the parachain id used for runtime.
		fn parachain_id() -> ParaId;
=======
	/// API to tell the node side how the relay parent should be chosen.
	///
	/// A larger offset indicates that the relay parent should not be the tip of the relay chain,
	/// but `N` blocks behind the tip. This offset is then enforced by the runtime.
	pub trait RelayParentOffsetApi {
		/// Fetch the slot offset that is expected from the relay chain.
		fn relay_parent_offset() -> u32;
>>>>>>> 40e3fcb0
	}
}<|MERGE_RESOLUTION|>--- conflicted
+++ resolved
@@ -393,14 +393,13 @@
 		/// Retrieve core selector and claim queue offset for the next block.
 		fn core_selector() -> (CoreSelector, ClaimQueueOffset);
 	}
-<<<<<<< HEAD
 
 	/// Runtime api used to access general info about a parachain runtime.
 	pub trait GetParachainIdentity {
-
 		/// Retrieve the parachain id used for runtime.
 		fn parachain_id() -> ParaId;
-=======
+  }
+  
 	/// API to tell the node side how the relay parent should be chosen.
 	///
 	/// A larger offset indicates that the relay parent should not be the tip of the relay chain,
@@ -408,6 +407,5 @@
 	pub trait RelayParentOffsetApi {
 		/// Fetch the slot offset that is expected from the relay chain.
 		fn relay_parent_offset() -> u32;
->>>>>>> 40e3fcb0
 	}
 }