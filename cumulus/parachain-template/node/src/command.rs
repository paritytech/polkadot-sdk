--- conflicted
+++ resolved
@@ -184,11 +184,7 @@
 			match cmd {
 				BenchmarkCmd::Pallet(cmd) =>
 					if cfg!(feature = "runtime-benchmarks") {
-<<<<<<< HEAD
-						runner.sync_run(|config| cmd.run::<Block, ReclaimHostFunctions>(config))
-=======
-						runner.sync_run(|config| cmd.run::<sp_runtime::traits::HashingFor<Block>, ()>(config))
->>>>>>> 5fc7622c
+						runner.sync_run(|config| cmd.run::<sp_runtime::traits::HashingFor<Block>, ReclaimHostFunctions>(config))
 					} else {
 						Err("Benchmarking wasn't enabled when building the node. \
 					You can enable it with `--features runtime-benchmarks`."
