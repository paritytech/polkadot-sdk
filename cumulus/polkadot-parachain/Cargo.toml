[package]
name = "polkadot-parachain-bin"
version = "4.0.0"
authors.workspace = true
edition.workspace = true
build = "build.rs"
description = "Runs a polkadot parachain node"
license = "Apache-2.0"

[lints]
workspace = true

[[bin]]
name = "polkadot-parachain"
path = "src/main.rs"

[dependencies]
color-eyre = { workspace = true }
hex-literal = { workspace = true, default-features = true }
log = { workspace = true, default-features = true }
serde = { features = ["derive"], workspace = true, default-features = true }
serde_json = { workspace = true, default-features = true }

# Local
<<<<<<< HEAD
polkadot-parachain-lib = { features = [
	"rococo-native",
	"westend-native",
], workspace = true }
=======
polkadot-omni-node-lib = { features = ["rococo-native", "westend-native"], workspace = true }
>>>>>>> c4823335
rococo-parachain-runtime = { workspace = true }
glutton-westend-runtime = { workspace = true }
asset-hub-rococo-runtime = { workspace = true, default-features = true }
asset-hub-westend-runtime = { workspace = true }
collectives-westend-runtime = { workspace = true }
contracts-rococo-runtime = { workspace = true }
bridge-hub-rococo-runtime = { workspace = true, default-features = true }
coretime-rococo-runtime = { workspace = true }
coretime-westend-runtime = { workspace = true }
bridge-hub-westend-runtime = { workspace = true, default-features = true }
penpal-runtime = { workspace = true }
people-rococo-runtime = { workspace = true }
people-westend-runtime = { workspace = true }
parachains-common = { workspace = true, default-features = true }

# Substrate
sp-core = { workspace = true, default-features = true }
sp-keyring = { workspace = true, default-features = true }
sc-cli = { workspace = true, default-features = true }
sc-service = { workspace = true, default-features = true }
sc-chain-spec = { workspace = true, default-features = true }
sp-genesis-builder = { workspace = true, default-features = true }

# Polkadot
xcm = { workspace = true, default-features = true }

# Cumulus
cumulus-primitives-core = { workspace = true, default-features = true }

[build-dependencies]
substrate-build-script-utils = { workspace = true, default-features = true }

[features]
default = []
runtime-benchmarks = [
	"cumulus-primitives-core/runtime-benchmarks",
	"parachains-common/runtime-benchmarks",
	"polkadot-omni-node-lib/runtime-benchmarks",
	"sc-service/runtime-benchmarks",

	"asset-hub-rococo-runtime/runtime-benchmarks",
	"asset-hub-westend-runtime/runtime-benchmarks",
	"bridge-hub-rococo-runtime/runtime-benchmarks",
	"bridge-hub-westend-runtime/runtime-benchmarks",
	"collectives-westend-runtime/runtime-benchmarks",
	"contracts-rococo-runtime/runtime-benchmarks",
	"coretime-rococo-runtime/runtime-benchmarks",
	"coretime-westend-runtime/runtime-benchmarks",
	"glutton-westend-runtime/runtime-benchmarks",
	"penpal-runtime/runtime-benchmarks",
	"people-rococo-runtime/runtime-benchmarks",
	"people-westend-runtime/runtime-benchmarks",
	"rococo-parachain-runtime/runtime-benchmarks",
]
try-runtime = [
	"polkadot-omni-node-lib/try-runtime",

	"asset-hub-rococo-runtime/try-runtime",
	"asset-hub-westend-runtime/try-runtime",
	"bridge-hub-rococo-runtime/try-runtime",
	"bridge-hub-westend-runtime/try-runtime",
	"collectives-westend-runtime/try-runtime",
	"contracts-rococo-runtime/try-runtime",
	"coretime-rococo-runtime/try-runtime",
	"coretime-westend-runtime/try-runtime",
	"glutton-westend-runtime/try-runtime",
	"penpal-runtime/try-runtime",
	"people-rococo-runtime/try-runtime",
	"people-westend-runtime/try-runtime",
]
fast-runtime = [
	"bridge-hub-rococo-runtime/fast-runtime",
	"bridge-hub-westend-runtime/fast-runtime",
	"coretime-rococo-runtime/fast-runtime",
	"coretime-westend-runtime/fast-runtime",
]<|MERGE_RESOLUTION|>--- conflicted
+++ resolved
@@ -22,14 +22,10 @@
 serde_json = { workspace = true, default-features = true }
 
 # Local
-<<<<<<< HEAD
-polkadot-parachain-lib = { features = [
+polkadot-omni-node-lib = { features = [
 	"rococo-native",
 	"westend-native",
 ], workspace = true }
-=======
-polkadot-omni-node-lib = { features = ["rococo-native", "westend-native"], workspace = true }
->>>>>>> c4823335
 rococo-parachain-runtime = { workspace = true }
 glutton-westend-runtime = { workspace = true }
 asset-hub-rococo-runtime = { workspace = true, default-features = true }
