[package]
name = "polkadot-parachain-bin"
version = "4.0.0"
authors.workspace = true
build = "build.rs"
edition.workspace = true
description = "Runs a polkadot parachain node which could be a collator."
license = "Apache-2.0"

[lints]
workspace = true

[[bin]]
name = "polkadot-parachain"
path = "src/main.rs"

[dependencies]
<<<<<<< HEAD
async-trait = { workspace = true }
clap = { features = ["derive"], workspace = true }
codec = { workspace = true, default-features = true }
futures = { workspace = true }
hex-literal = { workspace = true, default-features = true }
=======
async-trait = "0.1.79"
clap = { version = "4.5.3", features = ["derive"] }
codec = { package = "parity-scale-codec", version = "3.6.12" }
color-print = "0.3.4"
futures = "0.3.28"
hex-literal = "0.4.1"
>>>>>>> 7df94a46
log = { workspace = true, default-features = true }
serde = { features = ["derive"], workspace = true, default-features = true }
serde_json = { workspace = true, default-features = true }

# Local
rococo-parachain-runtime = { workspace = true }
shell-runtime = { workspace = true }
glutton-westend-runtime = { workspace = true }
seedling-runtime = { workspace = true }
asset-hub-rococo-runtime = { workspace = true, default-features = true }
asset-hub-westend-runtime = { workspace = true }
collectives-westend-runtime = { workspace = true }
contracts-rococo-runtime = { workspace = true }
bridge-hub-rococo-runtime = { workspace = true, default-features = true }
coretime-rococo-runtime = { workspace = true }
coretime-westend-runtime = { workspace = true }
bridge-hub-westend-runtime = { workspace = true, default-features = true }
penpal-runtime = { workspace = true }
jsonrpsee = { features = ["server"], workspace = true }
people-rococo-runtime = { workspace = true }
people-westend-runtime = { workspace = true }
parachains-common = { workspace = true, default-features = true }
testnet-parachains-constants = { features = [
	"rococo",
	"westend",
], workspace = true }

# Substrate
frame-benchmarking = { workspace = true, default-features = true }
frame-benchmarking-cli = { workspace = true, default-features = true }
sp-runtime = { workspace = true }
sp-io = { workspace = true, default-features = true }
sp-core = { workspace = true, default-features = true }
sp-session = { workspace = true, default-features = true }
frame-try-runtime = { optional = true, workspace = true, default-features = true }
sc-consensus = { workspace = true, default-features = true }
sp-tracing = { workspace = true, default-features = true }
frame-support = { workspace = true, default-features = true }
sc-cli = { workspace = true, default-features = true }
sc-client-api = { workspace = true, default-features = true }
sc-executor = { workspace = true, default-features = true }
sc-service = { workspace = true, default-features = true }
sc-telemetry = { workspace = true, default-features = true }
sc-transaction-pool = { workspace = true, default-features = true }
sp-transaction-pool = { workspace = true, default-features = true }
sc-network = { workspace = true, default-features = true }
sc-network-sync = { workspace = true, default-features = true }
sc-basic-authorship = { workspace = true, default-features = true }
sp-timestamp = { workspace = true, default-features = true }
sp-blockchain = { workspace = true, default-features = true }
sp-genesis-builder = { workspace = true }
sp-block-builder = { workspace = true, default-features = true }
sp-keystore = { workspace = true, default-features = true }
sc-chain-spec = { workspace = true, default-features = true }
sc-rpc = { workspace = true, default-features = true }
sp-version = { workspace = true, default-features = true }
sc-tracing = { workspace = true, default-features = true }
sp-offchain = { workspace = true, default-features = true }
frame-system-rpc-runtime-api = { workspace = true, default-features = true }
pallet-transaction-payment = { workspace = true, default-features = true }
pallet-transaction-payment-rpc-runtime-api = { workspace = true, default-features = true }
sp-std = { workspace = true, default-features = true }
sp-inherents = { workspace = true, default-features = true }
sp-api = { workspace = true, default-features = true }
sp-consensus-aura = { workspace = true, default-features = true }
sc-sysinfo = { workspace = true, default-features = true }
prometheus-endpoint = { workspace = true, default-features = true }
sc-transaction-pool-api = { workspace = true, default-features = true }
substrate-frame-rpc-system = { workspace = true, default-features = true }
pallet-transaction-payment-rpc = { workspace = true, default-features = true }
substrate-state-trie-migration-rpc = { workspace = true, default-features = true }

# Polkadot
# Use rococo-native as this is currently the default "local" relay chain
polkadot-cli = { features = ["rococo-native"], workspace = true, default-features = true }
polkadot-primitives = { workspace = true, default-features = true }
polkadot-service = { workspace = true, default-features = true }
xcm = { workspace = true, default-features = true }

# Cumulus
<<<<<<< HEAD
cumulus-client-cli = { workspace = true, default-features = true }
cumulus-client-collator = { workspace = true, default-features = true }
cumulus-client-consensus-aura = { workspace = true, default-features = true }
cumulus-client-consensus-relay-chain = { workspace = true, default-features = true }
cumulus-client-consensus-common = { workspace = true, default-features = true }
cumulus-client-consensus-proposer = { workspace = true, default-features = true }
cumulus-client-parachain-inherent = { workspace = true, default-features = true }
cumulus-client-service = { workspace = true, default-features = true }
cumulus-primitives-aura = { workspace = true, default-features = true }
cumulus-primitives-core = { workspace = true, default-features = true }
cumulus-relay-chain-interface = { workspace = true, default-features = true }
color-print = { workspace = true }
=======
cumulus-client-cli = { path = "../client/cli" }
cumulus-client-collator = { path = "../client/collator" }
cumulus-client-consensus-aura = { path = "../client/consensus/aura" }
cumulus-client-consensus-relay-chain = { path = "../client/consensus/relay-chain" }
cumulus-client-consensus-common = { path = "../client/consensus/common" }
cumulus-client-consensus-proposer = { path = "../client/consensus/proposer" }
cumulus-client-parachain-inherent = { path = "../client/parachain-inherent" }
cumulus-client-service = { path = "../client/service" }
cumulus-primitives-aura = { path = "../primitives/aura" }
cumulus-primitives-core = { path = "../primitives/core" }
cumulus-relay-chain-interface = { path = "../client/relay-chain-interface" }
>>>>>>> 7df94a46

[build-dependencies]
substrate-build-script-utils = { workspace = true, default-features = true }

[dev-dependencies]
assert_cmd = { workspace = true }
nix = { features = ["signal"], workspace = true }
tempfile = { workspace = true }
tokio = { features = ["macros", "parking_lot", "time"], workspace = true, default-features = true }
wait-timeout = { workspace = true }

[features]
default = []
runtime-benchmarks = [
	"asset-hub-rococo-runtime/runtime-benchmarks",
	"asset-hub-westend-runtime/runtime-benchmarks",
	"bridge-hub-rococo-runtime/runtime-benchmarks",
	"bridge-hub-westend-runtime/runtime-benchmarks",
	"collectives-westend-runtime/runtime-benchmarks",
	"contracts-rococo-runtime/runtime-benchmarks",
	"coretime-rococo-runtime/runtime-benchmarks",
	"coretime-westend-runtime/runtime-benchmarks",
	"cumulus-primitives-core/runtime-benchmarks",
	"frame-benchmarking-cli/runtime-benchmarks",
	"frame-benchmarking/runtime-benchmarks",
	"frame-support/runtime-benchmarks",
	"glutton-westend-runtime/runtime-benchmarks",
	"parachains-common/runtime-benchmarks",
	"penpal-runtime/runtime-benchmarks",
	"people-rococo-runtime/runtime-benchmarks",
	"people-westend-runtime/runtime-benchmarks",
	"polkadot-cli/runtime-benchmarks",
	"polkadot-primitives/runtime-benchmarks",
	"polkadot-service/runtime-benchmarks",
	"rococo-parachain-runtime/runtime-benchmarks",
	"sc-service/runtime-benchmarks",
	"sp-runtime/runtime-benchmarks",
]
try-runtime = [
	"asset-hub-rococo-runtime/try-runtime",
	"asset-hub-westend-runtime/try-runtime",
	"bridge-hub-rococo-runtime/try-runtime",
	"bridge-hub-westend-runtime/try-runtime",
	"collectives-westend-runtime/try-runtime",
	"contracts-rococo-runtime/try-runtime",
	"coretime-rococo-runtime/try-runtime",
	"coretime-westend-runtime/try-runtime",
	"frame-support/try-runtime",
	"frame-try-runtime/try-runtime",
	"glutton-westend-runtime/try-runtime",
	"pallet-transaction-payment/try-runtime",
	"penpal-runtime/try-runtime",
	"people-rococo-runtime/try-runtime",
	"people-westend-runtime/try-runtime",
	"polkadot-cli/try-runtime",
	"polkadot-service/try-runtime",
	"shell-runtime/try-runtime",
	"sp-runtime/try-runtime",
]
fast-runtime = ["bridge-hub-rococo-runtime/fast-runtime"]<|MERGE_RESOLUTION|>--- conflicted
+++ resolved
@@ -15,20 +15,12 @@
 path = "src/main.rs"
 
 [dependencies]
-<<<<<<< HEAD
-async-trait = { workspace = true }
-clap = { features = ["derive"], workspace = true }
-codec = { workspace = true, default-features = true }
-futures = { workspace = true }
-hex-literal = { workspace = true, default-features = true }
-=======
 async-trait = "0.1.79"
 clap = { version = "4.5.3", features = ["derive"] }
 codec = { package = "parity-scale-codec", version = "3.6.12" }
 color-print = "0.3.4"
 futures = "0.3.28"
 hex-literal = "0.4.1"
->>>>>>> 7df94a46
 log = { workspace = true, default-features = true }
 serde = { features = ["derive"], workspace = true, default-features = true }
 serde_json = { workspace = true, default-features = true }
@@ -109,20 +101,6 @@
 xcm = { workspace = true, default-features = true }
 
 # Cumulus
-<<<<<<< HEAD
-cumulus-client-cli = { workspace = true, default-features = true }
-cumulus-client-collator = { workspace = true, default-features = true }
-cumulus-client-consensus-aura = { workspace = true, default-features = true }
-cumulus-client-consensus-relay-chain = { workspace = true, default-features = true }
-cumulus-client-consensus-common = { workspace = true, default-features = true }
-cumulus-client-consensus-proposer = { workspace = true, default-features = true }
-cumulus-client-parachain-inherent = { workspace = true, default-features = true }
-cumulus-client-service = { workspace = true, default-features = true }
-cumulus-primitives-aura = { workspace = true, default-features = true }
-cumulus-primitives-core = { workspace = true, default-features = true }
-cumulus-relay-chain-interface = { workspace = true, default-features = true }
-color-print = { workspace = true }
-=======
 cumulus-client-cli = { path = "../client/cli" }
 cumulus-client-collator = { path = "../client/collator" }
 cumulus-client-consensus-aura = { path = "../client/consensus/aura" }
@@ -134,7 +112,6 @@
 cumulus-primitives-aura = { path = "../primitives/aura" }
 cumulus-primitives-core = { path = "../primitives/core" }
 cumulus-relay-chain-interface = { path = "../client/relay-chain-interface" }
->>>>>>> 7df94a46
 
 [build-dependencies]
 substrate-build-script-utils = { workspace = true, default-features = true }
