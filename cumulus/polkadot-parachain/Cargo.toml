[package]
name = "polkadot-parachain-bin"
version = "4.0.0"
authors.workspace = true
edition.workspace = true
build = "build.rs"
description = "Runs a polkadot parachain node"
license = "Apache-2.0"

[lints]
workspace = true

[[bin]]
name = "polkadot-parachain"
path = "src/main.rs"

[dependencies]
color-eyre = { workspace = true }
hex-literal = { workspace = true, default-features = true }
log = { workspace = true, default-features = true }
serde = { features = ["derive"], workspace = true, default-features = true }
serde_json = { workspace = true, default-features = true }

# Local
polkadot-parachain-lib = { features = ["rococo-native", "westend-native"], workspace = true }
rococo-parachain-runtime = { workspace = true }
shell-runtime = { workspace = true }
glutton-westend-runtime = { workspace = true }
seedling-runtime = { workspace = true }
asset-hub-rococo-runtime = { workspace = true, default-features = true }
asset-hub-westend-runtime = { workspace = true }
collectives-westend-runtime = { workspace = true }
contracts-rococo-runtime = { workspace = true }
bridge-hub-rococo-runtime = { workspace = true, default-features = true }
coretime-rococo-runtime = { workspace = true }
coretime-westend-runtime = { workspace = true }
bridge-hub-westend-runtime = { workspace = true, default-features = true }
penpal-runtime = { workspace = true }
people-rococo-runtime = { workspace = true }
people-westend-runtime = { workspace = true }
parachains-common = { workspace = true, default-features = true }
testnet-parachains-constants = { features = [
	"rococo",
	"westend",
], workspace = true }

# Substrate
sp-runtime = { workspace = true }
sp-core = { workspace = true, default-features = true }
sc-cli = { workspace = true, default-features = true }
<<<<<<< HEAD
sc-client-api = { workspace = true, default-features = true }
sc-client-db = { workspace = true, default-features = true }
sc-executor = { workspace = true, default-features = true }
=======
>>>>>>> dce789dd
sc-service = { workspace = true, default-features = true }
sc-chain-spec = { workspace = true, default-features = true }

# Polkadot
polkadot-service = { workspace = true, default-features = true }
xcm = { workspace = true, default-features = true }

# Cumulus
cumulus-primitives-core = { workspace = true, default-features = true }

[build-dependencies]
substrate-build-script-utils = { workspace = true, default-features = true }

[features]
default = []
runtime-benchmarks = [
	"cumulus-primitives-core/runtime-benchmarks",
	"parachains-common/runtime-benchmarks",
	"polkadot-parachain-lib/runtime-benchmarks",
	"polkadot-service/runtime-benchmarks",
	"sc-service/runtime-benchmarks",
	"sp-runtime/runtime-benchmarks",

	"asset-hub-rococo-runtime/runtime-benchmarks",
	"asset-hub-westend-runtime/runtime-benchmarks",
	"bridge-hub-rococo-runtime/runtime-benchmarks",
	"bridge-hub-westend-runtime/runtime-benchmarks",
	"collectives-westend-runtime/runtime-benchmarks",
	"contracts-rococo-runtime/runtime-benchmarks",
	"coretime-rococo-runtime/runtime-benchmarks",
	"coretime-westend-runtime/runtime-benchmarks",
	"glutton-westend-runtime/runtime-benchmarks",
	"penpal-runtime/runtime-benchmarks",
	"people-rococo-runtime/runtime-benchmarks",
	"people-westend-runtime/runtime-benchmarks",
	"rococo-parachain-runtime/runtime-benchmarks",
<<<<<<< HEAD
	"sc-client-db/runtime-benchmarks",
	"sc-service/runtime-benchmarks",
	"sp-runtime/runtime-benchmarks",
=======
>>>>>>> dce789dd
]
try-runtime = [
	"polkadot-parachain-lib/try-runtime",
	"polkadot-service/try-runtime",
	"sp-runtime/try-runtime",

	"asset-hub-rococo-runtime/try-runtime",
	"asset-hub-westend-runtime/try-runtime",
	"bridge-hub-rococo-runtime/try-runtime",
	"bridge-hub-westend-runtime/try-runtime",
	"collectives-westend-runtime/try-runtime",
	"contracts-rococo-runtime/try-runtime",
	"coretime-rococo-runtime/try-runtime",
	"coretime-westend-runtime/try-runtime",
	"glutton-westend-runtime/try-runtime",
	"penpal-runtime/try-runtime",
	"people-rococo-runtime/try-runtime",
	"people-westend-runtime/try-runtime",
	"shell-runtime/try-runtime",
]
fast-runtime = [
	"bridge-hub-rococo-runtime/fast-runtime",
	"bridge-hub-westend-runtime/fast-runtime",
	"coretime-rococo-runtime/fast-runtime",
	"coretime-westend-runtime/fast-runtime",
]<|MERGE_RESOLUTION|>--- conflicted
+++ resolved
@@ -48,12 +48,6 @@
 sp-runtime = { workspace = true }
 sp-core = { workspace = true, default-features = true }
 sc-cli = { workspace = true, default-features = true }
-<<<<<<< HEAD
-sc-client-api = { workspace = true, default-features = true }
-sc-client-db = { workspace = true, default-features = true }
-sc-executor = { workspace = true, default-features = true }
-=======
->>>>>>> dce789dd
 sc-service = { workspace = true, default-features = true }
 sc-chain-spec = { workspace = true, default-features = true }
 
@@ -90,12 +84,6 @@
 	"people-rococo-runtime/runtime-benchmarks",
 	"people-westend-runtime/runtime-benchmarks",
 	"rococo-parachain-runtime/runtime-benchmarks",
-<<<<<<< HEAD
-	"sc-client-db/runtime-benchmarks",
-	"sc-service/runtime-benchmarks",
-	"sp-runtime/runtime-benchmarks",
-=======
->>>>>>> dce789dd
 ]
 try-runtime = [
 	"polkadot-parachain-lib/try-runtime",
