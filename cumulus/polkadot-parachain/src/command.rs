--- conflicted
+++ resolved
@@ -685,50 +685,9 @@
 				info!("Parachain Account: {}", parachain_account);
 				info!("Is collating: {}", if config.role.is_authority() { "yes" } else { "no" });
 
-<<<<<<< HEAD
 				match polkadot_config.network.network_backend {
 					sc_network::config::NetworkBackendType::Libp2p => {
 						start_node::<sc_network::NetworkWorker<_, _>>(
-=======
-				match config.chain_spec.runtime()? {
-					AssetHubPolkadot => crate::service::start_asset_hub_node::<
-						AssetHubPolkadotRuntimeApi,
-						AssetHubPolkadotAuraId,
-					>(config, polkadot_config, collator_options, id, hwbench)
-					.await
-					.map(|r| r.0)
-					.map_err(Into::into),
-
-					AssetHubKusama | AssetHubWestend =>
-						crate::service::start_asset_hub_node::<
-							RuntimeApi,
-							AuraId,
-						>(config, polkadot_config, collator_options, id, hwbench)
-						.await
-						.map(|r| r.0)
-						.map_err(Into::into),
-
-				    AssetHubRococo =>
-						crate::service::start_asset_hub_lookahead_node::<
-						RuntimeApi,
-							AuraId,
-						>(config, polkadot_config, collator_options, id, hwbench)
-						.await
-						.map(|r| r.0)
-						.map_err(Into::into),
-
-					CollectivesPolkadot | CollectivesWestend =>
-						crate::service::start_generic_aura_node::<
-							RuntimeApi,
-							AuraId,
-						>(config, polkadot_config, collator_options, id, hwbench)
-						.await
-						.map(|r| r.0)
-						.map_err(Into::into),
-
-					Seedling | Shell =>
-						crate::service::start_shell_node::<RuntimeApi>(
->>>>>>> 30ecd855
 							config,
 							polkadot_config,
 							collator_options,
@@ -768,7 +727,7 @@
 		.map(|r| r.0)
 		.map_err(Into::into),
 
-		Runtime::AssetHubKusama | Runtime::AssetHubRococo | Runtime::AssetHubWestend =>
+		Runtime::AssetHubKusama | Runtime::AssetHubWestend =>
 			crate::service::start_asset_hub_node::<RuntimeApi, AuraId, Network>(
 				config,
 				polkadot_config,
@@ -779,6 +738,14 @@
 			.await
 			.map(|r| r.0)
 			.map_err(Into::into),
+		Runtime::AssetHubRococo => crate::service::start_asset_hub_lookahead_node::<
+			RuntimeApi,
+			AuraId,
+			Network,
+		>(config, polkadot_config, collator_options, id, hwbench)
+		.await
+		.map(|r| r.0)
+		.map_err(Into::into),
 
 		Runtime::CollectivesPolkadot | Runtime::CollectivesWestend =>
 			crate::service::start_generic_aura_node::<RuntimeApi, AuraId, Network>(
