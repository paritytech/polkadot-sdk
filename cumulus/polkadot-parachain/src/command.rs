--- conflicted
+++ resolved
@@ -433,8 +433,7 @@
 			Runtime::ContractsRococo | Runtime::Penpal(_) | Runtime::Default => {
 				let $partials = new_partial::<RuntimeApi, _>(
 					&$config,
-<<<<<<< HEAD
-					crate::service::contracts_rococo_build_import_queue,
+					crate::service::build_aura_import_queue,
 				)?;
 				$code
 			},
@@ -442,9 +441,6 @@
 				let $partials = new_partial::<RuntimeApi, _>(
 					&$config,
 					crate::service::rococo_parachain_build_import_queue,
-=======
-					crate::service::build_aura_import_queue,
->>>>>>> 31dc8bb1
 				)?;
 				$code
 			},
@@ -496,21 +492,7 @@
 					{ $( $code )* }.map(|v| (v, task_manager))
 				})
 			}
-<<<<<<< HEAD
-			Runtime::ContractsRococo => {
-				runner.async_run(|$config| {
-					let $components = new_partial::<RuntimeApi, _>(
-						&$config,
-						crate::service::contracts_rococo_build_import_queue,
-					)?;
-					let task_manager = $components.task_manager;
-					{ $( $code )* }.map(|v| (v, task_manager))
-				})
-			},
-			Runtime::StakingRococo | Runtime::Penpal(_) | Runtime::Default => {
-=======
-			Runtime::ContractsRococo | Runtime::Penpal(_) | Runtime::Default => {
->>>>>>> 31dc8bb1
+			Runtime::ContractsRococo | Runtime::Penpal(_) | Runtime::StakingRococo | Runtime::Default => {
 				runner.async_run(|$config| {
 					let $components = new_partial::<
 						RuntimeApi,
@@ -698,67 +680,9 @@
 				info!("Parachain Account: {}", parachain_account);
 				info!("Is collating: {}", if config.role.is_authority() { "yes" } else { "no" });
 
-<<<<<<< HEAD
-				match config.chain_spec.runtime()? {
-					AssetHubPolkadot => crate::service::start_asset_hub_node::<
-						AssetHubPolkadotRuntimeApi,
-						AssetHubPolkadotAuraId,
-					>(config, polkadot_config, collator_options, id, hwbench)
-					.await
-					.map(|r| r.0)
-					.map_err(Into::into),
-
-					AssetHubKusama =>
-						crate::service::start_asset_hub_node::<
-							RuntimeApi,
-							AuraId,
-						>(config, polkadot_config, collator_options, id, hwbench)
-						.await
-						.map(|r| r.0)
-						.map_err(Into::into),
-
-				    AssetHubRococo | AssetHubWestend =>
-						crate::service::start_asset_hub_lookahead_node::<
-						RuntimeApi,
-							AuraId,
-						>(config, polkadot_config, collator_options, id, hwbench)
-						.await
-						.map(|r| r.0)
-						.map_err(Into::into),
-
-					CollectivesPolkadot =>
-						crate::service::start_generic_aura_node::<
-							RuntimeApi,
-							AuraId,
-						>(config, polkadot_config, collator_options, id, hwbench)
-						.await
-						.map(|r| r.0)
-						.map_err(Into::into),
-
-					CollectivesWestend =>
-						crate::service::start_generic_aura_lookahead_node::<
-							RuntimeApi,
-							AuraId,
-						>(config, polkadot_config, collator_options, id, hwbench)
-						.await
-						.map(|r| r.0)
-						.map_err(Into::into),
-
-					Runtime::StakingRococo => crate::service::start_generic_aura_node::<
-						RuntimeApi,
-						AuraId,
-					>(config, polkadot_config, collator_options, id, hwbench)
-						.await
-						.map(|r| r.0)
-						.map_err(Into::into),
-
-					Seedling | Shell =>
-						crate::service::start_shell_node::<RuntimeApi>(
-=======
 				match polkadot_config.network.network_backend {
 					sc_network::config::NetworkBackendType::Libp2p =>
 						start_node::<sc_network::NetworkWorker<_, _>>(
->>>>>>> 31dc8bb1
 							config,
 							polkadot_config,
 							collator_options,
@@ -914,6 +838,17 @@
 			.map(|r| r.0)
 			.map_err(Into::into),
 
+		Runtime::StakingRococo => crate::service::start_generic_aura_node::<RuntimeApi, AuraId>(
+			config,
+			polkadot_config,
+			collator_options,
+			id,
+			hwbench,
+		)
+		.await
+		.map(|r| r.0)
+		.map_err(Into::into),
+
 		Runtime::People(people_runtime_type) => match people_runtime_type {
 			chain_spec::people::PeopleRuntimeType::Kusama |
 			chain_spec::people::PeopleRuntimeType::KusamaLocal |
