--- conflicted
+++ resolved
@@ -729,26 +729,8 @@
 			.map(|r| r.0)
 			.map_err(Into::into),
 
-<<<<<<< HEAD
-		Runtime::AssetHubRococo | Runtime::AssetHubWestend | Runtime::AssetHubKusama =>
-			crate::service::start_asset_hub_async_backing_node::<RuntimeApi, AuraId, Network>(
-				config,
-				polkadot_config,
-				collator_options,
-				id,
-				use_experimental_slot_based,
-				hwbench,
-			)
-			.await
-			.map(|r| r.0)
-			.map_err(Into::into),
-
-		Runtime::CollectivesWestend | Runtime::CollectivesPolkadot =>
+		Runtime::AssetHub | Runtime::Collectives =>
 			crate::service::start_generic_aura_async_backing_node::<Network>(
-=======
-		Runtime::AssetHub | Runtime::Collectives =>
-			crate::service::start_generic_aura_lookahead_node::<Network>(
->>>>>>> 924728cf
 				config,
 				polkadot_config,
 				collator_options,
@@ -831,55 +813,29 @@
 		}
 		.map_err(Into::into),
 
-<<<<<<< HEAD
-		Runtime::Penpal(_) | Runtime::Default =>
-			crate::service::start_rococo_parachain_node::<Network>(
-				config,
-				polkadot_config,
-				collator_options,
-				id,
-				use_experimental_slot_based,
-				hwbench,
-			)
-			.await
-			.map(|r| r.0)
-			.map_err(Into::into),
-
-		Runtime::Glutton | Runtime::GluttonWestend =>
-			crate::service::start_basic_async_backing_node::<Network>(
-				config,
-				polkadot_config,
-				collator_options,
-				id,
-				use_experimental_slot_based,
-				hwbench,
-			)
-			.await
-			.map(|r| r.0)
-			.map_err(Into::into),
-=======
 		Runtime::Penpal(_) => crate::service::start_rococo_parachain_node::<Network>(
 			config,
 			polkadot_config,
 			collator_options,
 			id,
+			use_experimental_slot_based,
 			hwbench,
 		)
 		.await
 		.map(|r| r.0)
 		.map_err(Into::into),
 
-		Runtime::Glutton => crate::service::start_basic_lookahead_node::<Network>(
+		Runtime::Glutton => crate::service::start_basic_async_backing_node::<Network>(
 			config,
 			polkadot_config,
 			collator_options,
 			id,
+			use_experimental_slot_based,
 			hwbench,
 		)
 		.await
 		.map(|r| r.0)
 		.map_err(Into::into),
->>>>>>> 924728cf
 
 		Runtime::People(people_runtime_type) => match people_runtime_type {
 			chain_spec::people::PeopleRuntimeType::Kusama |
