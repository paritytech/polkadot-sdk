--- conflicted
+++ resolved
@@ -903,18 +903,14 @@
 					.await
 					.map(|r| r.0)
 					.map_err(Into::into),
-<<<<<<< HEAD
-					Runtime::AssetHubRococo | Runtime::AssetHubWococo => crate::service::start_generic_aura_node::<
+					Runtime::AssetHubRococo | Runtime::AssetHubWococo => crate::service::start_asset_hub_node::<
 						asset_hub_rococo_runtime::RuntimeApi,
 						AuraId,
 					>(config, polkadot_config, collator_options, id, hwbench)
 						.await
 						.map(|r| r.0)
 						.map_err(Into::into),
-					Runtime::AssetHubWestend => crate::service::start_generic_aura_node::<
-=======
 					Runtime::AssetHubWestend => crate::service::start_asset_hub_node::<
->>>>>>> 19381bdc
 						asset_hub_westend_runtime::RuntimeApi,
 						AuraId,
 					>(config, polkadot_config, collator_options, id, hwbench)
