--- conflicted
+++ resolved
@@ -669,101 +669,18 @@
 				info!("Parachain Account: {}", parachain_account);
 				info!("Is collating: {}", if config.role.is_authority() { "yes" } else { "no" });
 
-<<<<<<< HEAD
-				match config.chain_spec.runtime()? {
-					AssetHubPolkadot => crate::service::start_asset_hub_lookahead_node::<
-						AssetHubPolkadotRuntimeApi,
-						AssetHubPolkadotAuraId,
-					>(config, polkadot_config, collator_options, id, hwbench)
-					.await
-					.map(|r| r.0)
-					.map_err(Into::into),
-
-				    AssetHubKusama | AssetHubRococo | AssetHubWestend =>
-						crate::service::start_asset_hub_lookahead_node::<
-						RuntimeApi,
-							AuraId,
-						>(config, polkadot_config, collator_options, id, hwbench)
-						.await
-						.map(|r| r.0)
-						.map_err(Into::into),
-
-					CollectivesPolkadot | CollectivesWestend =>
-						crate::service::start_generic_aura_lookahead_node(config, polkadot_config, collator_options, id, hwbench)
-						.await
-						.map(|r| r.0)
-						.map_err(Into::into),
-
-					Seedling | Shell =>
-						crate::service::start_shell_node(
-=======
 				match polkadot_config.network.network_backend {
 					sc_network::config::NetworkBackendType::Libp2p =>
 						start_node::<sc_network::NetworkWorker<_, _>>(
->>>>>>> 598e9557
 							config,
 							polkadot_config,
 							collator_options,
 							id,
 							hwbench,
 						)
-<<<<<<< HEAD
-						.await
-						.map(|r| r.0)
-						.map_err(Into::into),
-
-					ContractsRococo => crate::service::start_contracts_rococo_node(
-						config,
-						polkadot_config,
-						collator_options,
-						id,
-						hwbench,
-					)
-					.await
-					.map(|r| r.0)
-					.map_err(Into::into),
-
-					BridgeHub(bridge_hub_runtime_type) => match bridge_hub_runtime_type {
-						chain_spec::bridge_hubs::BridgeHubRuntimeType::Polkadot |
-						chain_spec::bridge_hubs::BridgeHubRuntimeType::PolkadotLocal |
-						chain_spec::bridge_hubs::BridgeHubRuntimeType::Kusama |
-						chain_spec::bridge_hubs::BridgeHubRuntimeType::KusamaLocal |
-						chain_spec::bridge_hubs::BridgeHubRuntimeType::Westend |
-						chain_spec::bridge_hubs::BridgeHubRuntimeType::WestendLocal |
-						chain_spec::bridge_hubs::BridgeHubRuntimeType::WestendDevelopment |
-						chain_spec::bridge_hubs::BridgeHubRuntimeType::Rococo |
-						chain_spec::bridge_hubs::BridgeHubRuntimeType::RococoLocal |
-						chain_spec::bridge_hubs::BridgeHubRuntimeType::RococoDevelopment =>
-							crate::service::start_generic_aura_lookahead_node(config, polkadot_config, collator_options, id, hwbench)
-							.await
-							.map(|r| r.0),
-					}
-					.map_err(Into::into),
-
-					Coretime(coretime_runtime_type) => match coretime_runtime_type {
-						chain_spec::coretime::CoretimeRuntimeType::Kusama |
-						chain_spec::coretime::CoretimeRuntimeType::KusamaLocal |
-						chain_spec::coretime::CoretimeRuntimeType::Polkadot |
-						chain_spec::coretime::CoretimeRuntimeType::PolkadotLocal |
-						chain_spec::coretime::CoretimeRuntimeType::Rococo |
-						chain_spec::coretime::CoretimeRuntimeType::RococoLocal |
-						chain_spec::coretime::CoretimeRuntimeType::RococoDevelopment |
-						chain_spec::coretime::CoretimeRuntimeType::Westend |
-						chain_spec::coretime::CoretimeRuntimeType::WestendLocal |
-						chain_spec::coretime::CoretimeRuntimeType::WestendDevelopment =>
-							crate::service::start_generic_aura_lookahead_node(config, polkadot_config, collator_options, id, hwbench)
-							.await
-							.map(|r| r.0),
-					}
-					.map_err(Into::into),
-
-					Penpal(_) | Default =>
-						crate::service::start_rococo_parachain_node(
-=======
 						.await,
 					sc_network::config::NetworkBackendType::Litep2p =>
 						start_node::<sc_network::Litep2pNetworkBackend>(
->>>>>>> 598e9557
 							config,
 							polkadot_config,
 							collator_options,
@@ -785,7 +702,7 @@
 	hwbench: Option<sc_sysinfo::HwBench>,
 ) -> Result<sc_service::TaskManager> {
 	match config.chain_spec.runtime()? {
-		Runtime::AssetHubPolkadot => crate::service::start_asset_hub_node::<
+		Runtime::AssetHubPolkadot => crate::service::start_asset_hub_lookahead_node::<
 			AssetHubPolkadotRuntimeApi,
 			AssetHubPolkadotAuraId,
 			Network,
@@ -794,16 +711,7 @@
 		.map(|r| r.0)
 		.map_err(Into::into),
 
-		Runtime::AssetHubKusama => crate::service::start_asset_hub_node::<
-			RuntimeApi,
-			AuraId,
-			Network,
-		>(config, polkadot_config, collator_options, id, hwbench)
-		.await
-		.map(|r| r.0)
-		.map_err(Into::into),
-
-		Runtime::AssetHubRococo | Runtime::AssetHubWestend =>
+		Runtime::AssetHubRococo | Runtime::AssetHubWestend | Runtime::AssetHubKusama =>
 			crate::service::start_asset_hub_lookahead_node::<RuntimeApi, AuraId, Network>(
 				config,
 				polkadot_config,
@@ -815,18 +723,7 @@
 			.map(|r| r.0)
 			.map_err(Into::into),
 
-		Runtime::CollectivesPolkadot => crate::service::start_generic_aura_node::<Network>(
-			config,
-			polkadot_config,
-			collator_options,
-			id,
-			hwbench,
-		)
-		.await
-		.map(|r| r.0)
-		.map_err(Into::into),
-
-		Runtime::CollectivesWestend =>
+		Runtime::CollectivesWestend | Runtime::CollectivesPolkadot =>
 			crate::service::start_generic_aura_lookahead_node::<Network>(
 				config,
 				polkadot_config,
@@ -862,39 +759,12 @@
 
 		Runtime::BridgeHub(bridge_hub_runtime_type) => match bridge_hub_runtime_type {
 			chain_spec::bridge_hubs::BridgeHubRuntimeType::Polkadot |
-			chain_spec::bridge_hubs::BridgeHubRuntimeType::PolkadotLocal =>
-				crate::service::start_generic_aura_node::<Network>(
-					config,
-					polkadot_config,
-					collator_options,
-					id,
-					hwbench,
-				)
-				.await
-				.map(|r| r.0),
+			chain_spec::bridge_hubs::BridgeHubRuntimeType::PolkadotLocal |
 			chain_spec::bridge_hubs::BridgeHubRuntimeType::Kusama |
-			chain_spec::bridge_hubs::BridgeHubRuntimeType::KusamaLocal =>
-				crate::service::start_generic_aura_node::<Network>(
-					config,
-					polkadot_config,
-					collator_options,
-					id,
-					hwbench,
-				)
-				.await
-				.map(|r| r.0),
+			chain_spec::bridge_hubs::BridgeHubRuntimeType::KusamaLocal |
 			chain_spec::bridge_hubs::BridgeHubRuntimeType::Westend |
 			chain_spec::bridge_hubs::BridgeHubRuntimeType::WestendLocal |
-			chain_spec::bridge_hubs::BridgeHubRuntimeType::WestendDevelopment =>
-				crate::service::start_generic_aura_lookahead_node::<Network>(
-					config,
-					polkadot_config,
-					collator_options,
-					id,
-					hwbench,
-				)
-				.await
-				.map(|r| r.0),
+			chain_spec::bridge_hubs::BridgeHubRuntimeType::WestendDevelopment |
 			chain_spec::bridge_hubs::BridgeHubRuntimeType::Rococo |
 			chain_spec::bridge_hubs::BridgeHubRuntimeType::RococoLocal |
 			chain_spec::bridge_hubs::BridgeHubRuntimeType::RococoDevelopment =>
