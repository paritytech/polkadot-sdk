// Copyright (C) Parity Technologies (UK) Ltd.
// This file is part of Cumulus.

// Cumulus is free software: you can redistribute it and/or modify
// it under the terms of the GNU General Public License as published by
// the Free Software Foundation, either version 3 of the License, or
// (at your option) any later version.

// Cumulus is distributed in the hope that it will be useful,
// but WITHOUT ANY WARRANTY; without even the implied warranty of
// MERCHANTABILITY or FITNESS FOR A PARTICULAR PURPOSE.  See the
// GNU General Public License for more details.

// You should have received a copy of the GNU General Public License
// along with Cumulus.  If not, see <http://www.gnu.org/licenses/>.

use codec::{Codec, Decode};
use cumulus_client_cli::CollatorOptions;
use cumulus_client_collator::service::CollatorService;
use cumulus_client_consensus_aura::collators::{
	basic::{self as basic_aura, Params as BasicAuraParams},
	lookahead::{self as aura, Params as AuraParams},
};
use cumulus_client_consensus_common::{
	ParachainBlockImport as TParachainBlockImport, ParachainCandidate, ParachainConsensus,
};
use cumulus_client_consensus_proposer::Proposer;
#[allow(deprecated)]
use cumulus_client_service::old_consensus;
use cumulus_client_service::{
	build_network, build_relay_chain_interface, prepare_node_config, start_relay_chain_tasks,
	BuildNetworkParams, CollatorSybilResistance, DARecoveryProfile, StartRelayChainTasksParams,
};
use cumulus_primitives_core::{
	relay_chain::{Hash as PHash, PersistedValidationData, ValidationCode},
	ParaId,
};
use cumulus_relay_chain_interface::{OverseerHandle, RelayChainInterface};
use sp_core::Pair;

use jsonrpsee::RpcModule;

use crate::{fake_runtime_api::aura::RuntimeApi, rpc};
pub use parachains_common::{AccountId, Balance, Block, Hash, Header, Nonce};

use cumulus_client_consensus_relay_chain::Verifier as RelayChainVerifier;
use futures::{lock::Mutex, prelude::*};
use sc_consensus::{
	import_queue::{BasicQueue, Verifier as VerifierT},
	BlockImportParams, ImportQueue,
};
use sc_executor::{HeapAllocStrategy, WasmExecutor, DEFAULT_HEAP_ALLOC_STRATEGY};
use sc_network::{config::FullNetworkConfiguration, NetworkBackend, NetworkBlock};
use sc_network_sync::SyncingService;
use sc_service::{Configuration, PartialComponents, TFullBackend, TFullClient, TaskManager};
use sc_telemetry::{Telemetry, TelemetryHandle, TelemetryWorker, TelemetryWorkerHandle};
use sp_api::{ApiExt, ConstructRuntimeApi, ProvideRuntimeApi};
use sp_consensus_aura::AuraApi;
use sp_core::traits::SpawnEssentialNamed;
use sp_keystore::KeystorePtr;
use sp_runtime::{
	app_crypto::AppCrypto,
	traits::{Block as BlockT, Header as HeaderT},
};
use std::{marker::PhantomData, sync::Arc, time::Duration};
use substrate_prometheus_endpoint::Registry;

use polkadot_primitives::CollatorPair;

#[cfg(not(feature = "runtime-benchmarks"))]
type HostFunctions = sp_io::SubstrateHostFunctions;

#[cfg(feature = "runtime-benchmarks")]
type HostFunctions =
	(sp_io::SubstrateHostFunctions, frame_benchmarking::benchmarking::HostFunctions);

type ParachainClient<RuntimeApi> = TFullClient<Block, RuntimeApi, WasmExecutor<HostFunctions>>;

type ParachainBackend = TFullBackend<Block>;

type ParachainBlockImport<RuntimeApi> =
	TParachainBlockImport<Block, Arc<ParachainClient<RuntimeApi>>, ParachainBackend>;

/// Native executor instance.
pub struct ShellRuntimeExecutor;

impl sc_executor::NativeExecutionDispatch for ShellRuntimeExecutor {
	type ExtendHostFunctions = ();

	fn dispatch(method: &str, data: &[u8]) -> Option<Vec<u8>> {
		shell_runtime::api::dispatch(method, data)
	}

	fn native_version() -> sc_executor::NativeVersion {
		shell_runtime::native_version()
	}
}

/// Native Asset Hub Westend (Westmint) executor instance.
pub struct AssetHubWestendExecutor;
impl sc_executor::NativeExecutionDispatch for AssetHubWestendExecutor {
	type ExtendHostFunctions = frame_benchmarking::benchmarking::HostFunctions;

	fn dispatch(method: &str, data: &[u8]) -> Option<Vec<u8>> {
		asset_hub_westend_runtime::api::dispatch(method, data)
	}

	fn native_version() -> sc_executor::NativeVersion {
		asset_hub_westend_runtime::native_version()
	}
}

/// Native Westend Collectives executor instance.
pub struct CollectivesWestendRuntimeExecutor;

impl sc_executor::NativeExecutionDispatch for CollectivesWestendRuntimeExecutor {
	type ExtendHostFunctions = frame_benchmarking::benchmarking::HostFunctions;

	fn dispatch(method: &str, data: &[u8]) -> Option<Vec<u8>> {
		collectives_westend_runtime::api::dispatch(method, data)
	}

	fn native_version() -> sc_executor::NativeVersion {
		collectives_westend_runtime::native_version()
	}
}

/// Native BridgeHubRococo executor instance.
pub struct BridgeHubRococoRuntimeExecutor;
impl sc_executor::NativeExecutionDispatch for BridgeHubRococoRuntimeExecutor {
	type ExtendHostFunctions = frame_benchmarking::benchmarking::HostFunctions;

	fn dispatch(method: &str, data: &[u8]) -> Option<Vec<u8>> {
		bridge_hub_rococo_runtime::api::dispatch(method, data)
	}

	fn native_version() -> sc_executor::NativeVersion {
		bridge_hub_rococo_runtime::native_version()
	}
}

/// Native `CoretimeRococo` executor instance.
pub struct CoretimeRococoRuntimeExecutor;
impl sc_executor::NativeExecutionDispatch for CoretimeRococoRuntimeExecutor {
	type ExtendHostFunctions = frame_benchmarking::benchmarking::HostFunctions;
	fn dispatch(method: &str, data: &[u8]) -> Option<Vec<u8>> {
		coretime_rococo_runtime::api::dispatch(method, data)
	}
	fn native_version() -> sc_executor::NativeVersion {
		coretime_rococo_runtime::native_version()
	}
}

/// Native `CoretimeWestend` executor instance.
pub struct CoretimeWestendRuntimeExecutor;
impl sc_executor::NativeExecutionDispatch for CoretimeWestendRuntimeExecutor {
	type ExtendHostFunctions = frame_benchmarking::benchmarking::HostFunctions;
	fn dispatch(method: &str, data: &[u8]) -> Option<Vec<u8>> {
		coretime_westend_runtime::api::dispatch(method, data)
	}
	fn native_version() -> sc_executor::NativeVersion {
		coretime_westend_runtime::native_version()
	}
}

/// Native contracts executor instance.
pub struct ContractsRococoRuntimeExecutor;
impl sc_executor::NativeExecutionDispatch for ContractsRococoRuntimeExecutor {
	type ExtendHostFunctions = frame_benchmarking::benchmarking::HostFunctions;

	fn dispatch(method: &str, data: &[u8]) -> Option<Vec<u8>> {
		contracts_rococo_runtime::api::dispatch(method, data)
	}

	fn native_version() -> sc_executor::NativeVersion {
		contracts_rococo_runtime::native_version()
	}
}

/// Native Westend Glutton executor instance.
pub struct GluttonWestendRuntimeExecutor;

impl sc_executor::NativeExecutionDispatch for GluttonWestendRuntimeExecutor {
	type ExtendHostFunctions = frame_benchmarking::benchmarking::HostFunctions;

	fn dispatch(method: &str, data: &[u8]) -> Option<Vec<u8>> {
		glutton_westend_runtime::api::dispatch(method, data)
	}

	fn native_version() -> sc_executor::NativeVersion {
		glutton_westend_runtime::native_version()
	}
}

/// Native `PeopleWestend` executor instance.
pub struct PeopleWestendRuntimeExecutor;
impl sc_executor::NativeExecutionDispatch for PeopleWestendRuntimeExecutor {
	type ExtendHostFunctions = frame_benchmarking::benchmarking::HostFunctions;
	fn dispatch(method: &str, data: &[u8]) -> Option<Vec<u8>> {
		people_westend_runtime::api::dispatch(method, data)
	}
	fn native_version() -> sc_executor::NativeVersion {
		people_westend_runtime::native_version()
	}
}

/// Native `PeopleRococo` executor instance.
pub struct PeopleRococoRuntimeExecutor;
impl sc_executor::NativeExecutionDispatch for PeopleRococoRuntimeExecutor {
	type ExtendHostFunctions = frame_benchmarking::benchmarking::HostFunctions;
	fn dispatch(method: &str, data: &[u8]) -> Option<Vec<u8>> {
		people_rococo_runtime::api::dispatch(method, data)
	}
	fn native_version() -> sc_executor::NativeVersion {
		people_rococo_runtime::native_version()
	}
}

/// Assembly of PartialComponents (enough to run chain ops subcommands)
pub type Service<RuntimeApi> = PartialComponents<
	ParachainClient<RuntimeApi>,
	ParachainBackend,
	(),
	sc_consensus::DefaultImportQueue<Block>,
	sc_transaction_pool::FullPool<Block, ParachainClient<RuntimeApi>>,
	(ParachainBlockImport<RuntimeApi>, Option<Telemetry>, Option<TelemetryWorkerHandle>),
>;

/// Starts a `ServiceBuilder` for a full service.
///
/// Use this macro if you don't actually need the full service, but just the builder in order to
/// be able to perform chain operations.
pub fn new_partial<RuntimeApi, BIQ>(
	config: &Configuration,
	build_import_queue: BIQ,
) -> Result<Service<RuntimeApi>, sc_service::Error>
where
	RuntimeApi: ConstructRuntimeApi<Block, ParachainClient<RuntimeApi>> + Send + Sync + 'static,
	RuntimeApi::RuntimeApi: sp_transaction_pool::runtime_api::TaggedTransactionQueue<Block>
		+ sp_api::Metadata<Block>
		+ sp_session::SessionKeys<Block>
		+ sp_api::ApiExt<Block>
		+ sp_offchain::OffchainWorkerApi<Block>
		+ sp_block_builder::BlockBuilder<Block>,
	BIQ: FnOnce(
		Arc<ParachainClient<RuntimeApi>>,
		ParachainBlockImport<RuntimeApi>,
		&Configuration,
		Option<TelemetryHandle>,
		&TaskManager,
	) -> Result<sc_consensus::DefaultImportQueue<Block>, sc_service::Error>,
{
	let telemetry = config
		.telemetry_endpoints
		.clone()
		.filter(|x| !x.is_empty())
		.map(|endpoints| -> Result<_, sc_telemetry::Error> {
			let worker = TelemetryWorker::new(16)?;
			let telemetry = worker.handle().new_telemetry(endpoints);
			Ok((worker, telemetry))
		})
		.transpose()?;

	let heap_pages = config
		.default_heap_pages
		.map_or(DEFAULT_HEAP_ALLOC_STRATEGY, |h| HeapAllocStrategy::Static { extra_pages: h as _ });

	let executor = sc_executor::WasmExecutor::<HostFunctions>::builder()
		.with_execution_method(config.wasm_method)
		.with_max_runtime_instances(config.max_runtime_instances)
		.with_runtime_cache_size(config.runtime_cache_size)
		.with_onchain_heap_alloc_strategy(heap_pages)
		.with_offchain_heap_alloc_strategy(heap_pages)
		.build();

	let (client, backend, keystore_container, task_manager) =
		sc_service::new_full_parts::<Block, RuntimeApi, _>(
			config,
			telemetry.as_ref().map(|(_, telemetry)| telemetry.handle()),
			executor,
		)?;
	let client = Arc::new(client);

	let telemetry_worker_handle = telemetry.as_ref().map(|(worker, _)| worker.handle());

	let telemetry = telemetry.map(|(worker, telemetry)| {
		task_manager.spawn_handle().spawn("telemetry", None, worker.run());
		telemetry
	});

	let transaction_pool = sc_transaction_pool::BasicPool::new_full(
		config.transaction_pool.clone(),
		config.role.is_authority().into(),
		config.prometheus_registry(),
		task_manager.spawn_essential_handle(),
		client.clone(),
	);

	let block_import = ParachainBlockImport::new(client.clone(), backend.clone());

	let import_queue = build_import_queue(
		client.clone(),
		block_import.clone(),
		config,
		telemetry.as_ref().map(|telemetry| telemetry.handle()),
		&task_manager,
	)?;

	Ok(PartialComponents {
		backend,
		client,
		import_queue,
		keystore_container,
		task_manager,
		transaction_pool,
		select_chain: (),
		other: (block_import, telemetry, telemetry_worker_handle),
	})
}

/// Start a shell node with the given parachain `Configuration` and relay chain `Configuration`.
///
/// This is the actual implementation that is abstract over the executor and the runtime api for
/// shell nodes.
#[sc_tracing::logging::prefix_logs_with("Parachain")]
async fn start_shell_node_impl<RuntimeApi, RB, BIQ, SC, Net>(
	parachain_config: Configuration,
	polkadot_config: Configuration,
	collator_options: CollatorOptions,
	sybil_resistance_level: CollatorSybilResistance,
	para_id: ParaId,
	rpc_ext_builder: RB,
	build_import_queue: BIQ,
	start_consensus: SC,
	hwbench: Option<sc_sysinfo::HwBench>,
) -> sc_service::error::Result<(TaskManager, Arc<ParachainClient<RuntimeApi>>)>
where
	RuntimeApi: ConstructRuntimeApi<Block, ParachainClient<RuntimeApi>> + Send + Sync + 'static,
	RuntimeApi::RuntimeApi: sp_transaction_pool::runtime_api::TaggedTransactionQueue<Block>
		+ sp_api::Metadata<Block>
		+ sp_session::SessionKeys<Block>
		+ sp_api::ApiExt<Block>
		+ sp_offchain::OffchainWorkerApi<Block>
		+ sp_block_builder::BlockBuilder<Block>
		+ cumulus_primitives_core::CollectCollationInfo<Block>,
	RB: Fn(Arc<ParachainClient<RuntimeApi>>) -> Result<jsonrpsee::RpcModule<()>, sc_service::Error>
		+ 'static,
	BIQ: FnOnce(
		Arc<ParachainClient<RuntimeApi>>,
		ParachainBlockImport<RuntimeApi>,
		&Configuration,
		Option<TelemetryHandle>,
		&TaskManager,
	) -> Result<sc_consensus::DefaultImportQueue<Block>, sc_service::Error>,
	SC: FnOnce(
		Arc<ParachainClient<RuntimeApi>>,
		ParachainBlockImport<RuntimeApi>,
		Option<&Registry>,
		Option<TelemetryHandle>,
		&TaskManager,
		Arc<dyn RelayChainInterface>,
		Arc<sc_transaction_pool::FullPool<Block, ParachainClient<RuntimeApi>>>,
		Arc<SyncingService<Block>>,
		KeystorePtr,
		Duration,
		ParaId,
		CollatorPair,
		OverseerHandle,
		Arc<dyn Fn(Hash, Option<Vec<u8>>) + Send + Sync>,
	) -> Result<(), sc_service::Error>,
	Net: NetworkBackend<Block, Hash>,
{
	let parachain_config = prepare_node_config(parachain_config);

	let params = new_partial::<RuntimeApi, BIQ>(&parachain_config, build_import_queue)?;
	let (block_import, mut telemetry, telemetry_worker_handle) = params.other;

	let client = params.client.clone();
	let backend = params.backend.clone();

	let mut task_manager = params.task_manager;

	let (relay_chain_interface, collator_key) = build_relay_chain_interface(
		polkadot_config,
		&parachain_config,
		telemetry_worker_handle,
		&mut task_manager,
		collator_options.clone(),
		hwbench.clone(),
	)
	.await
	.map_err(|e| sc_service::Error::Application(Box::new(e) as Box<_>))?;

	let validator = parachain_config.role.is_authority();
	let prometheus_registry = parachain_config.prometheus_registry().cloned();
	let transaction_pool = params.transaction_pool.clone();
	let import_queue_service = params.import_queue.service();
	let net_config = FullNetworkConfiguration::<Block, Hash, Net>::new(&parachain_config.network);

	let (network, system_rpc_tx, tx_handler_controller, start_network, sync_service) =
		build_network(BuildNetworkParams {
			parachain_config: &parachain_config,
			net_config,
			client: client.clone(),
			transaction_pool: transaction_pool.clone(),
			para_id,
			spawn_handle: task_manager.spawn_handle(),
			relay_chain_interface: relay_chain_interface.clone(),
			import_queue: params.import_queue,
			sybil_resistance_level,
		})
		.await?;

	let rpc_client = client.clone();
	let rpc_builder = Box::new(move |_, _| rpc_ext_builder(rpc_client.clone()));

	sc_service::spawn_tasks(sc_service::SpawnTasksParams {
		rpc_builder,
		client: client.clone(),
		transaction_pool: transaction_pool.clone(),
		task_manager: &mut task_manager,
		config: parachain_config,
		keystore: params.keystore_container.keystore(),
		backend: backend.clone(),
		network: network.clone(),
		sync_service: sync_service.clone(),
		system_rpc_tx,
		tx_handler_controller,
		telemetry: telemetry.as_mut(),
	})?;

	if let Some(hwbench) = hwbench {
		sc_sysinfo::print_hwbench(&hwbench);
		if validator {
			warn_if_slow_hardware(&hwbench);
		}

		if let Some(ref mut telemetry) = telemetry {
			let telemetry_handle = telemetry.handle();
			task_manager.spawn_handle().spawn(
				"telemetry_hwbench",
				None,
				sc_sysinfo::initialize_hwbench_telemetry(telemetry_handle, hwbench),
			);
		}
	}

	let announce_block = {
		let sync_service = sync_service.clone();
		Arc::new(move |hash, data| sync_service.announce_block(hash, data))
	};

	let relay_chain_slot_duration = Duration::from_secs(6);

	let overseer_handle = relay_chain_interface
		.overseer_handle()
		.map_err(|e| sc_service::Error::Application(Box::new(e)))?;

	start_relay_chain_tasks(StartRelayChainTasksParams {
		client: client.clone(),
		announce_block: announce_block.clone(),
		para_id,
		relay_chain_interface: relay_chain_interface.clone(),
		task_manager: &mut task_manager,
		da_recovery_profile: if validator {
			DARecoveryProfile::Collator
		} else {
			DARecoveryProfile::FullNode
		},
		import_queue: import_queue_service,
		relay_chain_slot_duration,
		recovery_handle: Box::new(overseer_handle.clone()),
		sync_service: sync_service.clone(),
	})?;

	if validator {
		start_consensus(
			client.clone(),
			block_import,
			prometheus_registry.as_ref(),
			telemetry.as_ref().map(|t| t.handle()),
			&task_manager,
			relay_chain_interface.clone(),
			transaction_pool,
			sync_service.clone(),
			params.keystore_container.keystore(),
			relay_chain_slot_duration,
			para_id,
			collator_key.expect("Command line arguments do not allow this. qed"),
			overseer_handle,
			announce_block,
		)?;
	}

	start_network.start_network();

	Ok((task_manager, client))
}

/// Start a node with the given parachain `Configuration` and relay chain `Configuration`.
///
/// This is the actual implementation that is abstract over the executor and the runtime api.
#[sc_tracing::logging::prefix_logs_with("Parachain")]
async fn start_node_impl<RuntimeApi, RB, BIQ, SC, Net>(
	parachain_config: Configuration,
	polkadot_config: Configuration,
	collator_options: CollatorOptions,
	sybil_resistance_level: CollatorSybilResistance,
	para_id: ParaId,
	_rpc_ext_builder: RB,
	build_import_queue: BIQ,
	start_consensus: SC,
	hwbench: Option<sc_sysinfo::HwBench>,
) -> sc_service::error::Result<(TaskManager, Arc<ParachainClient<RuntimeApi>>)>
where
	RuntimeApi: ConstructRuntimeApi<Block, ParachainClient<RuntimeApi>> + Send + Sync + 'static,
	RuntimeApi::RuntimeApi: sp_transaction_pool::runtime_api::TaggedTransactionQueue<Block>
		+ sp_api::Metadata<Block>
		+ sp_session::SessionKeys<Block>
		+ sp_api::ApiExt<Block>
		+ sp_offchain::OffchainWorkerApi<Block>
		+ sp_block_builder::BlockBuilder<Block>
		+ cumulus_primitives_core::CollectCollationInfo<Block>
		+ pallet_transaction_payment_rpc::TransactionPaymentRuntimeApi<Block, Balance>
		+ frame_rpc_system::AccountNonceApi<Block, AccountId, Nonce>,
	RB: Fn(Arc<ParachainClient<RuntimeApi>>) -> Result<jsonrpsee::RpcModule<()>, sc_service::Error>,
	BIQ: FnOnce(
		Arc<ParachainClient<RuntimeApi>>,
		ParachainBlockImport<RuntimeApi>,
		&Configuration,
		Option<TelemetryHandle>,
		&TaskManager,
	) -> Result<sc_consensus::DefaultImportQueue<Block>, sc_service::Error>,
	SC: FnOnce(
		Arc<ParachainClient<RuntimeApi>>,
		ParachainBlockImport<RuntimeApi>,
		Option<&Registry>,
		Option<TelemetryHandle>,
		&TaskManager,
		Arc<dyn RelayChainInterface>,
		Arc<sc_transaction_pool::FullPool<Block, ParachainClient<RuntimeApi>>>,
		Arc<SyncingService<Block>>,
		KeystorePtr,
		Duration,
		ParaId,
		CollatorPair,
		OverseerHandle,
		Arc<dyn Fn(Hash, Option<Vec<u8>>) + Send + Sync>,
		Arc<ParachainBackend>,
	) -> Result<(), sc_service::Error>,
	Net: NetworkBackend<Block, Hash>,
{
	let parachain_config = prepare_node_config(parachain_config);

	let params = new_partial::<RuntimeApi, BIQ>(&parachain_config, build_import_queue)?;
	let (block_import, mut telemetry, telemetry_worker_handle) = params.other;

	let client = params.client.clone();
	let backend = params.backend.clone();

	let mut task_manager = params.task_manager;
	let (relay_chain_interface, collator_key) = build_relay_chain_interface(
		polkadot_config,
		&parachain_config,
		telemetry_worker_handle,
		&mut task_manager,
		collator_options.clone(),
		hwbench.clone(),
	)
	.await
	.map_err(|e| sc_service::Error::Application(Box::new(e) as Box<_>))?;

	let validator = parachain_config.role.is_authority();
	let prometheus_registry = parachain_config.prometheus_registry().cloned();
	let transaction_pool = params.transaction_pool.clone();
	let import_queue_service = params.import_queue.service();
	let net_config = FullNetworkConfiguration::<Block, Hash, Net>::new(&parachain_config.network);

	let (network, system_rpc_tx, tx_handler_controller, start_network, sync_service) =
		build_network(BuildNetworkParams {
			parachain_config: &parachain_config,
			net_config,
			client: client.clone(),
			transaction_pool: transaction_pool.clone(),
			para_id,
			spawn_handle: task_manager.spawn_handle(),
			relay_chain_interface: relay_chain_interface.clone(),
			import_queue: params.import_queue,
			sybil_resistance_level,
		})
		.await?;

	let rpc_builder = {
		let client = client.clone();
		let transaction_pool = transaction_pool.clone();

		let backend_for_rpc = backend.clone();
		Box::new(move |deny_unsafe, _| {
			let deps = rpc::FullDeps {
				client: client.clone(),
				pool: transaction_pool.clone(),
				deny_unsafe,
			};

			rpc::create_full(deps, backend_for_rpc.clone()).map_err(Into::into)
		})
	};

	sc_service::spawn_tasks(sc_service::SpawnTasksParams {
		rpc_builder,
		client: client.clone(),
		transaction_pool: transaction_pool.clone(),
		task_manager: &mut task_manager,
		config: parachain_config,
		keystore: params.keystore_container.keystore(),
		backend: backend.clone(),
		network: network.clone(),
		sync_service: sync_service.clone(),
		system_rpc_tx,
		tx_handler_controller,
		telemetry: telemetry.as_mut(),
	})?;

	if let Some(hwbench) = hwbench {
		sc_sysinfo::print_hwbench(&hwbench);
		if validator {
			warn_if_slow_hardware(&hwbench);
		}

		if let Some(ref mut telemetry) = telemetry {
			let telemetry_handle = telemetry.handle();
			task_manager.spawn_handle().spawn(
				"telemetry_hwbench",
				None,
				sc_sysinfo::initialize_hwbench_telemetry(telemetry_handle, hwbench),
			);
		}
	}

	let announce_block = {
		let sync_service = sync_service.clone();
		Arc::new(move |hash, data| sync_service.announce_block(hash, data))
	};

	let relay_chain_slot_duration = Duration::from_secs(6);

	let overseer_handle = relay_chain_interface
		.overseer_handle()
		.map_err(|e| sc_service::Error::Application(Box::new(e)))?;

	start_relay_chain_tasks(StartRelayChainTasksParams {
		client: client.clone(),
		announce_block: announce_block.clone(),
		para_id,
		relay_chain_interface: relay_chain_interface.clone(),
		task_manager: &mut task_manager,
		da_recovery_profile: if validator {
			DARecoveryProfile::Collator
		} else {
			DARecoveryProfile::FullNode
		},
		import_queue: import_queue_service,
		relay_chain_slot_duration,
		recovery_handle: Box::new(overseer_handle.clone()),
		sync_service: sync_service.clone(),
	})?;

	if validator {
		start_consensus(
			client.clone(),
			block_import,
			prometheus_registry.as_ref(),
			telemetry.as_ref().map(|t| t.handle()),
			&task_manager,
			relay_chain_interface.clone(),
			transaction_pool,
			sync_service.clone(),
			params.keystore_container.keystore(),
			relay_chain_slot_duration,
			para_id,
			collator_key.expect("Command line arguments do not allow this. qed"),
			overseer_handle,
			announce_block,
			backend.clone(),
		)?;
	}

	start_network.start_network();

	Ok((task_manager, client))
}

/// Start a node with the given parachain `Configuration` and relay chain `Configuration`.
///
/// This is the actual implementation that is abstract over the executor and the runtime api.
///
/// This node is basic in the sense that it doesn't support functionality like transaction
/// payment. Intended to replace start_shell_node in use for glutton, shell, and seedling.
#[sc_tracing::logging::prefix_logs_with("Parachain")]
async fn start_basic_lookahead_node_impl<RuntimeApi, RB, BIQ, SC, Net>(
	parachain_config: Configuration,
	polkadot_config: Configuration,
	collator_options: CollatorOptions,
	sybil_resistance_level: CollatorSybilResistance,
	para_id: ParaId,
	rpc_ext_builder: RB,
	build_import_queue: BIQ,
	start_consensus: SC,
	hwbench: Option<sc_sysinfo::HwBench>,
) -> sc_service::error::Result<(TaskManager, Arc<ParachainClient<RuntimeApi>>)>
where
	RuntimeApi: ConstructRuntimeApi<Block, ParachainClient<RuntimeApi>> + Send + Sync + 'static,
	RuntimeApi::RuntimeApi: sp_transaction_pool::runtime_api::TaggedTransactionQueue<Block>
		+ sp_api::Metadata<Block>
		+ sp_session::SessionKeys<Block>
		+ sp_api::ApiExt<Block>
		+ sp_offchain::OffchainWorkerApi<Block>
		+ sp_block_builder::BlockBuilder<Block>
		+ cumulus_primitives_core::CollectCollationInfo<Block>
		+ frame_rpc_system::AccountNonceApi<Block, AccountId, Nonce>,
	RB: Fn(Arc<ParachainClient<RuntimeApi>>) -> Result<jsonrpsee::RpcModule<()>, sc_service::Error>
		+ 'static,
	BIQ: FnOnce(
		Arc<ParachainClient<RuntimeApi>>,
		ParachainBlockImport<RuntimeApi>,
		&Configuration,
		Option<TelemetryHandle>,
		&TaskManager,
	) -> Result<sc_consensus::DefaultImportQueue<Block>, sc_service::Error>,
	SC: FnOnce(
		Arc<ParachainClient<RuntimeApi>>,
		ParachainBlockImport<RuntimeApi>,
		Option<&Registry>,
		Option<TelemetryHandle>,
		&TaskManager,
		Arc<dyn RelayChainInterface>,
		Arc<sc_transaction_pool::FullPool<Block, ParachainClient<RuntimeApi>>>,
		Arc<SyncingService<Block>>,
		KeystorePtr,
		Duration,
		ParaId,
		CollatorPair,
		OverseerHandle,
		Arc<dyn Fn(Hash, Option<Vec<u8>>) + Send + Sync>,
		Arc<ParachainBackend>,
	) -> Result<(), sc_service::Error>,
	Net: sc_network::NetworkBackend<Block, <Block as BlockT>::Hash>,
{
	let parachain_config = prepare_node_config(parachain_config);

	let params = new_partial::<RuntimeApi, BIQ>(&parachain_config, build_import_queue)?;
	let (block_import, mut telemetry, telemetry_worker_handle) = params.other;

	let client = params.client.clone();
	let backend = params.backend.clone();

	let mut task_manager = params.task_manager;
	let (relay_chain_interface, collator_key) = build_relay_chain_interface(
		polkadot_config,
		&parachain_config,
		telemetry_worker_handle,
		&mut task_manager,
		collator_options.clone(),
		hwbench.clone(),
	)
	.await
	.map_err(|e| sc_service::Error::Application(Box::new(e) as Box<_>))?;

	let validator = parachain_config.role.is_authority();
	let prometheus_registry = parachain_config.prometheus_registry().cloned();
	let transaction_pool = params.transaction_pool.clone();
	let import_queue_service = params.import_queue.service();
	let net_config = FullNetworkConfiguration::<_, _, Net>::new(&parachain_config.network);

	let (network, system_rpc_tx, tx_handler_controller, start_network, sync_service) =
		build_network(BuildNetworkParams {
			parachain_config: &parachain_config,
			net_config,
			client: client.clone(),
			transaction_pool: transaction_pool.clone(),
			para_id,
			spawn_handle: task_manager.spawn_handle(),
			relay_chain_interface: relay_chain_interface.clone(),
			import_queue: params.import_queue,
			sybil_resistance_level,
		})
		.await?;

	let rpc_client = client.clone();
	let rpc_builder = Box::new(move |_, _| rpc_ext_builder(rpc_client.clone()));

	sc_service::spawn_tasks(sc_service::SpawnTasksParams {
		rpc_builder,
		client: client.clone(),
		transaction_pool: transaction_pool.clone(),
		task_manager: &mut task_manager,
		config: parachain_config,
		keystore: params.keystore_container.keystore(),
		backend: backend.clone(),
		network: network.clone(),
		sync_service: sync_service.clone(),
		system_rpc_tx,
		tx_handler_controller,
		telemetry: telemetry.as_mut(),
	})?;

	if let Some(hwbench) = hwbench {
		sc_sysinfo::print_hwbench(&hwbench);
		if validator {
			warn_if_slow_hardware(&hwbench);
		}

		if let Some(ref mut telemetry) = telemetry {
			let telemetry_handle = telemetry.handle();
			task_manager.spawn_handle().spawn(
				"telemetry_hwbench",
				None,
				sc_sysinfo::initialize_hwbench_telemetry(telemetry_handle, hwbench),
			);
		}
	}

	let announce_block = {
		let sync_service = sync_service.clone();
		Arc::new(move |hash, data| sync_service.announce_block(hash, data))
	};

	let relay_chain_slot_duration = Duration::from_secs(6);

	let overseer_handle = relay_chain_interface
		.overseer_handle()
		.map_err(|e| sc_service::Error::Application(Box::new(e)))?;

	start_relay_chain_tasks(StartRelayChainTasksParams {
		client: client.clone(),
		announce_block: announce_block.clone(),
		para_id,
		relay_chain_interface: relay_chain_interface.clone(),
		task_manager: &mut task_manager,
		da_recovery_profile: if validator {
			DARecoveryProfile::Collator
		} else {
			DARecoveryProfile::FullNode
		},
		import_queue: import_queue_service,
		relay_chain_slot_duration,
		recovery_handle: Box::new(overseer_handle.clone()),
		sync_service: sync_service.clone(),
	})?;

	if validator {
		start_consensus(
			client.clone(),
			block_import,
			prometheus_registry.as_ref(),
			telemetry.as_ref().map(|t| t.handle()),
			&task_manager,
			relay_chain_interface.clone(),
			transaction_pool,
			sync_service.clone(),
			params.keystore_container.keystore(),
			relay_chain_slot_duration,
			para_id,
			collator_key.expect("Command line arguments do not allow this. qed"),
			overseer_handle,
			announce_block,
			backend.clone(),
		)?;
	}

	start_network.start_network();

	Ok((task_manager, client))
}

/// Build the import queue for the rococo parachain runtime.
pub fn rococo_parachain_build_import_queue(
	client: Arc<ParachainClient<RuntimeApi>>,
	block_import: ParachainBlockImport<RuntimeApi>,
	config: &Configuration,
	telemetry: Option<TelemetryHandle>,
	task_manager: &TaskManager,
) -> Result<sc_consensus::DefaultImportQueue<Block>, sc_service::Error> {
	let slot_duration = cumulus_client_consensus_aura::slot_duration(&*client)?;

	cumulus_client_consensus_aura::import_queue::<
		sp_consensus_aura::sr25519::AuthorityPair,
		_,
		_,
		_,
		_,
		_,
	>(cumulus_client_consensus_aura::ImportQueueParams {
		block_import,
		client,
		create_inherent_data_providers: move |_, _| async move {
			let timestamp = sp_timestamp::InherentDataProvider::from_system_time();

			let slot =
				sp_consensus_aura::inherents::InherentDataProvider::from_timestamp_and_slot_duration(
					*timestamp,
					slot_duration,
				);

			Ok((slot, timestamp))
		},
		registry: config.prometheus_registry(),
		spawner: &task_manager.spawn_essential_handle(),
		telemetry,
	})
	.map_err(Into::into)
}

/// Start a rococo parachain node.
pub async fn start_rococo_parachain_node<Net: NetworkBackend<Block, Hash>>(
	parachain_config: Configuration,
	polkadot_config: Configuration,
	collator_options: CollatorOptions,
	para_id: ParaId,
	hwbench: Option<sc_sysinfo::HwBench>,
) -> sc_service::error::Result<(TaskManager, Arc<ParachainClient<RuntimeApi>>)> {
	start_node_impl::<RuntimeApi, _, _, _, Net>(
		parachain_config,
		polkadot_config,
		collator_options,
		CollatorSybilResistance::Resistant, // Aura
		para_id,
		|_| Ok(RpcModule::new(())),
		rococo_parachain_build_import_queue,
		|client,
		 block_import,
		 prometheus_registry,
		 telemetry,
		 task_manager,
		 relay_chain_interface,
		 transaction_pool,
		 sync_oracle,
		 keystore,
		 relay_chain_slot_duration,
		 para_id,
		 collator_key,
		 overseer_handle,
		 announce_block,
		 backend| {
			let slot_duration = cumulus_client_consensus_aura::slot_duration(&*client)?;

			let proposer_factory = sc_basic_authorship::ProposerFactory::with_proof_recording(
				task_manager.spawn_handle(),
				client.clone(),
				transaction_pool,
				prometheus_registry,
				telemetry.clone(),
			);
			let proposer = Proposer::new(proposer_factory);

			let collator_service = CollatorService::new(
				client.clone(),
				Arc::new(task_manager.spawn_handle()),
				announce_block,
				client.clone(),
			);

			let params = AuraParams {
				create_inherent_data_providers: move |_, ()| async move { Ok(()) },
				block_import,
				para_client: client.clone(),
				para_backend: backend.clone(),
				relay_client: relay_chain_interface,
				code_hash_provider: move |block_hash| {
					client.code_at(block_hash).ok().map(|c| ValidationCode::from(c).hash())
				},
				sync_oracle,
				keystore,
				collator_key,
				para_id,
				overseer_handle,
				slot_duration,
				relay_chain_slot_duration,
				proposer,
				collator_service,
				authoring_duration: Duration::from_millis(1500),
				reinitialize: false,
			};

			let fut = aura::run::<
				Block,
				sp_consensus_aura::sr25519::AuthorityPair,
				_,
				_,
				_,
				_,
				_,
				_,
				_,
				_,
				_,
			>(params);
			task_manager.spawn_essential_handle().spawn("aura", None, fut);

			Ok(())
		},
		hwbench,
	)
	.await
}

/// Build the import queue for the shell runtime.
pub fn shell_build_import_queue<RuntimeApi>(
	client: Arc<ParachainClient<RuntimeApi>>,
	block_import: ParachainBlockImport<RuntimeApi>,
	config: &Configuration,
	_: Option<TelemetryHandle>,
	task_manager: &TaskManager,
) -> Result<sc_consensus::DefaultImportQueue<Block>, sc_service::Error>
where
	RuntimeApi: ConstructRuntimeApi<Block, ParachainClient<RuntimeApi>> + Send + Sync + 'static,
	RuntimeApi::RuntimeApi: sp_transaction_pool::runtime_api::TaggedTransactionQueue<Block>
		+ sp_api::Metadata<Block>
		+ sp_session::SessionKeys<Block>
		+ sp_api::ApiExt<Block>
		+ sp_offchain::OffchainWorkerApi<Block>
		+ sp_block_builder::BlockBuilder<Block>,
{
	cumulus_client_consensus_relay_chain::import_queue(
		client,
		block_import,
		|_, _| async { Ok(()) },
		&task_manager.spawn_essential_handle(),
		config.prometheus_registry(),
	)
	.map_err(Into::into)
}

/// Start a polkadot-shell parachain node.
pub async fn start_shell_node<RuntimeApi, Net>(
	parachain_config: Configuration,
	polkadot_config: Configuration,
	collator_options: CollatorOptions,
	para_id: ParaId,
	hwbench: Option<sc_sysinfo::HwBench>,
) -> sc_service::error::Result<(TaskManager, Arc<ParachainClient<RuntimeApi>>)>
where
	RuntimeApi: ConstructRuntimeApi<Block, ParachainClient<RuntimeApi>> + Send + Sync + 'static,
	RuntimeApi::RuntimeApi: sp_transaction_pool::runtime_api::TaggedTransactionQueue<Block>
		+ sp_api::Metadata<Block>
		+ sp_session::SessionKeys<Block>
		+ sp_api::ApiExt<Block>
		+ sp_offchain::OffchainWorkerApi<Block>
		+ sp_block_builder::BlockBuilder<Block>
		+ cumulus_primitives_core::CollectCollationInfo<Block>,
	Net: NetworkBackend<Block, Hash>,
{
	start_shell_node_impl::<RuntimeApi, _, _, _, Net>(
		parachain_config,
		polkadot_config,
		collator_options,
		CollatorSybilResistance::Unresistant, // free-for-all consensus
		para_id,
		|_| Ok(RpcModule::new(())),
		shell_build_import_queue,
		|client,
		 block_import,
		 prometheus_registry,
		 telemetry,
		 task_manager,
		 relay_chain_interface,
		 transaction_pool,
		 _sync_oracle,
		 _keystore,
		 _relay_chain_slot_duration,
		 para_id,
		 collator_key,
		 overseer_handle,
		 announce_block| {
			let proposer_factory = sc_basic_authorship::ProposerFactory::with_proof_recording(
				task_manager.spawn_handle(),
				client.clone(),
				transaction_pool,
				prometheus_registry,
				telemetry,
			);

			let free_for_all = cumulus_client_consensus_relay_chain::build_relay_chain_consensus(
				cumulus_client_consensus_relay_chain::BuildRelayChainConsensusParams {
					para_id,
					proposer_factory,
					block_import,
					relay_chain_interface: relay_chain_interface.clone(),
					create_inherent_data_providers: move |_, (relay_parent, validation_data)| {
						let relay_chain_interface = relay_chain_interface.clone();
						async move {
							let parachain_inherent =
							cumulus_client_parachain_inherent::ParachainInherentDataProvider::create_at(
								relay_parent,
								&relay_chain_interface,
								&validation_data,
								para_id,
							).await;
							let parachain_inherent = parachain_inherent.ok_or_else(|| {
								Box::<dyn std::error::Error + Send + Sync>::from(
									"Failed to create parachain inherent",
								)
							})?;
							Ok(parachain_inherent)
						}
					},
				},
			);

			let spawner = task_manager.spawn_handle();

			// Required for free-for-all consensus
			#[allow(deprecated)]
			old_consensus::start_collator_sync(old_consensus::StartCollatorParams {
				para_id,
				block_status: client.clone(),
				announce_block,
				overseer_handle,
				spawner,
				key: collator_key,
				parachain_consensus: free_for_all,
				runtime_api: client.clone(),
			});

			Ok(())
		},
		hwbench,
	)
	.await
}

enum BuildOnAccess<R> {
	Uninitialized(Option<Box<dyn FnOnce() -> R + Send + Sync>>),
	Initialized(R),
}

impl<R> BuildOnAccess<R> {
	fn get_mut(&mut self) -> &mut R {
		loop {
			match self {
				Self::Uninitialized(f) => {
					*self = Self::Initialized((f.take().unwrap())());
				},
				Self::Initialized(ref mut r) => return r,
			}
		}
	}
}

/// Special [`ParachainConsensus`] implementation that waits for the upgrade from
/// shell to a parachain runtime that implements Aura.
struct WaitForAuraConsensus<Client, AuraId> {
	client: Arc<Client>,
	aura_consensus: Arc<Mutex<BuildOnAccess<Box<dyn ParachainConsensus<Block>>>>>,
	relay_chain_consensus: Arc<Mutex<Box<dyn ParachainConsensus<Block>>>>,
	_phantom: PhantomData<AuraId>,
}

impl<Client, AuraId> Clone for WaitForAuraConsensus<Client, AuraId> {
	fn clone(&self) -> Self {
		Self {
			client: self.client.clone(),
			aura_consensus: self.aura_consensus.clone(),
			relay_chain_consensus: self.relay_chain_consensus.clone(),
			_phantom: PhantomData,
		}
	}
}

#[async_trait::async_trait]
impl<Client, AuraId> ParachainConsensus<Block> for WaitForAuraConsensus<Client, AuraId>
where
	Client: sp_api::ProvideRuntimeApi<Block> + Send + Sync,
	Client::Api: AuraApi<Block, AuraId>,
	AuraId: Send + Codec + Sync,
{
	async fn produce_candidate(
		&mut self,
		parent: &Header,
		relay_parent: PHash,
		validation_data: &PersistedValidationData,
	) -> Option<ParachainCandidate<Block>> {
		if self
			.client
			.runtime_api()
			.has_api::<dyn AuraApi<Block, AuraId>>(parent.hash())
			.unwrap_or(false)
		{
			self.aura_consensus
				.lock()
				.await
				.get_mut()
				.produce_candidate(parent, relay_parent, validation_data)
				.await
		} else {
			self.relay_chain_consensus
				.lock()
				.await
				.produce_candidate(parent, relay_parent, validation_data)
				.await
		}
	}
}

struct Verifier<Client, AuraId> {
	client: Arc<Client>,
	aura_verifier: BuildOnAccess<Box<dyn VerifierT<Block>>>,
	relay_chain_verifier: Box<dyn VerifierT<Block>>,
	_phantom: PhantomData<AuraId>,
}

#[async_trait::async_trait]
impl<Client, AuraId> VerifierT<Block> for Verifier<Client, AuraId>
where
	Client: sp_api::ProvideRuntimeApi<Block> + Send + Sync,
	Client::Api: AuraApi<Block, AuraId>,
	AuraId: Send + Sync + Codec,
{
	async fn verify(
		&mut self,
		block_import: BlockImportParams<Block>,
	) -> Result<BlockImportParams<Block>, String> {
		if self
			.client
			.runtime_api()
			.has_api::<dyn AuraApi<Block, AuraId>>(*block_import.header.parent_hash())
			.unwrap_or(false)
		{
			self.aura_verifier.get_mut().verify(block_import).await
		} else {
			self.relay_chain_verifier.verify(block_import).await
		}
	}
}

/// Build the import queue for Aura-based runtimes.
pub fn aura_build_import_queue<RuntimeApi, AuraId: AppCrypto>(
	client: Arc<ParachainClient<RuntimeApi>>,
	block_import: ParachainBlockImport<RuntimeApi>,
	config: &Configuration,
	telemetry_handle: Option<TelemetryHandle>,
	task_manager: &TaskManager,
) -> Result<sc_consensus::DefaultImportQueue<Block>, sc_service::Error>
where
	RuntimeApi: ConstructRuntimeApi<Block, ParachainClient<RuntimeApi>> + Send + Sync + 'static,
	RuntimeApi::RuntimeApi: sp_transaction_pool::runtime_api::TaggedTransactionQueue<Block>
		+ sp_api::Metadata<Block>
		+ sp_session::SessionKeys<Block>
		+ sp_api::ApiExt<Block>
		+ sp_offchain::OffchainWorkerApi<Block>
		+ sp_block_builder::BlockBuilder<Block>
		+ sp_consensus_aura::AuraApi<Block, <<AuraId as AppCrypto>::Pair as Pair>::Public>,
	<<AuraId as AppCrypto>::Pair as Pair>::Signature:
		TryFrom<Vec<u8>> + std::hash::Hash + sp_runtime::traits::Member + Codec,
{
	let client2 = client.clone();

	let aura_verifier = move || {
		let slot_duration = cumulus_client_consensus_aura::slot_duration(&*client2).unwrap();

		Box::new(cumulus_client_consensus_aura::build_verifier::<
			<AuraId as AppCrypto>::Pair,
			_,
			_,
			_,
		>(cumulus_client_consensus_aura::BuildVerifierParams {
			client: client2.clone(),
			create_inherent_data_providers: move |_, _| async move {
				let timestamp = sp_timestamp::InherentDataProvider::from_system_time();

				let slot =
							sp_consensus_aura::inherents::InherentDataProvider::from_timestamp_and_slot_duration(
								*timestamp,
								slot_duration,
							);

				Ok((slot, timestamp))
			},
			telemetry: telemetry_handle,
		})) as Box<_>
	};

	let relay_chain_verifier =
		Box::new(RelayChainVerifier::new(client.clone(), |_, _| async { Ok(()) })) as Box<_>;

	let verifier = Verifier {
		client,
		relay_chain_verifier,
		aura_verifier: BuildOnAccess::Uninitialized(Some(Box::new(aura_verifier))),
		_phantom: PhantomData,
	};

	let registry = config.prometheus_registry();
	let spawner = task_manager.spawn_essential_handle();

	Ok(BasicQueue::new(verifier, Box::new(block_import), None, &spawner, registry))
}

<<<<<<< HEAD
/// Start an aura powered parachain node. Collectives uses this.
pub async fn start_generic_aura_node<RuntimeApi, AuraId: AppCrypto, Net>(
=======
/// Start an aura powered parachain node. Some system chains use this.
pub async fn start_generic_aura_node<RuntimeApi, AuraId: AppCrypto>(
>>>>>>> 53f615de
	parachain_config: Configuration,
	polkadot_config: Configuration,
	collator_options: CollatorOptions,
	para_id: ParaId,
	hwbench: Option<sc_sysinfo::HwBench>,
) -> sc_service::error::Result<(TaskManager, Arc<ParachainClient<RuntimeApi>>)>
where
	RuntimeApi: ConstructRuntimeApi<Block, ParachainClient<RuntimeApi>> + Send + Sync + 'static,
	RuntimeApi::RuntimeApi: sp_transaction_pool::runtime_api::TaggedTransactionQueue<Block>
		+ sp_api::Metadata<Block>
		+ sp_session::SessionKeys<Block>
		+ sp_api::ApiExt<Block>
		+ sp_offchain::OffchainWorkerApi<Block>
		+ sp_block_builder::BlockBuilder<Block>
		+ cumulus_primitives_core::CollectCollationInfo<Block>
		+ sp_consensus_aura::AuraApi<Block, <<AuraId as AppCrypto>::Pair as Pair>::Public>
		+ pallet_transaction_payment_rpc::TransactionPaymentRuntimeApi<Block, Balance>
		+ frame_rpc_system::AccountNonceApi<Block, AccountId, Nonce>,
	<<AuraId as AppCrypto>::Pair as Pair>::Signature:
		TryFrom<Vec<u8>> + std::hash::Hash + sp_runtime::traits::Member + Codec,
	Net: NetworkBackend<Block, Hash>,
{
	start_node_impl::<RuntimeApi, _, _, _, Net>(
		parachain_config,
		polkadot_config,
		collator_options,
		CollatorSybilResistance::Resistant, // Aura
		para_id,
		|_| Ok(RpcModule::new(())),
		aura_build_import_queue::<_, AuraId>,
		|client,
		 block_import,
		 prometheus_registry,
		 telemetry,
		 task_manager,
		 relay_chain_interface,
		 transaction_pool,
		 sync_oracle,
		 keystore,
		 relay_chain_slot_duration,
		 para_id,
		 collator_key,
		 overseer_handle,
		 announce_block,
		 _backend| {
			let slot_duration = cumulus_client_consensus_aura::slot_duration(&*client)?;

			let proposer_factory = sc_basic_authorship::ProposerFactory::with_proof_recording(
				task_manager.spawn_handle(),
				client.clone(),
				transaction_pool,
				prometheus_registry,
				telemetry.clone(),
			);
			let proposer = Proposer::new(proposer_factory);

			let collator_service = CollatorService::new(
				client.clone(),
				Arc::new(task_manager.spawn_handle()),
				announce_block,
				client.clone(),
			);

			let params = BasicAuraParams {
				create_inherent_data_providers: move |_, ()| async move { Ok(()) },
				block_import,
				para_client: client,
				relay_client: relay_chain_interface,
				sync_oracle,
				keystore,
				collator_key,
				para_id,
				overseer_handle,
				slot_duration,
				relay_chain_slot_duration,
				proposer,
				collator_service,
				// Very limited proposal time.
				authoring_duration: Duration::from_millis(500),
				collation_request_receiver: None,
			};

			let fut =
				basic_aura::run::<Block, <AuraId as AppCrypto>::Pair, _, _, _, _, _, _, _>(params);
			task_manager.spawn_essential_handle().spawn("aura", None, fut);

			Ok(())
		},
		hwbench,
	)
	.await
}

/// Uses the lookahead collator to support async backing.
///
/// Start an aura powered parachain node. Some system chains use this.
pub async fn start_generic_aura_lookahead_node<RuntimeApi, AuraId: AppCrypto>(
	parachain_config: Configuration,
	polkadot_config: Configuration,
	collator_options: CollatorOptions,
	para_id: ParaId,
	hwbench: Option<sc_sysinfo::HwBench>,
) -> sc_service::error::Result<(TaskManager, Arc<ParachainClient<RuntimeApi>>)>
where
	RuntimeApi: ConstructRuntimeApi<Block, ParachainClient<RuntimeApi>> + Send + Sync + 'static,
	RuntimeApi::RuntimeApi: sp_transaction_pool::runtime_api::TaggedTransactionQueue<Block>
		+ sp_api::Metadata<Block>
		+ sp_session::SessionKeys<Block>
		+ sp_api::ApiExt<Block>
		+ sp_offchain::OffchainWorkerApi<Block>
		+ sp_block_builder::BlockBuilder<Block>
		+ cumulus_primitives_core::CollectCollationInfo<Block>
		+ sp_consensus_aura::AuraApi<Block, <<AuraId as AppCrypto>::Pair as Pair>::Public>
		+ pallet_transaction_payment_rpc::TransactionPaymentRuntimeApi<Block, Balance>
		+ frame_rpc_system::AccountNonceApi<Block, AccountId, Nonce>
		+ cumulus_primitives_aura::AuraUnincludedSegmentApi<Block>,
	<<AuraId as AppCrypto>::Pair as Pair>::Signature:
		TryFrom<Vec<u8>> + std::hash::Hash + sp_runtime::traits::Member + Codec,
{
	start_node_impl::<RuntimeApi, _, _, _>(
		parachain_config,
		polkadot_config,
		collator_options,
		CollatorSybilResistance::Resistant, // Aura
		para_id,
		|_| Ok(RpcModule::new(())),
		aura_build_import_queue::<_, AuraId>,
		|client,
		 block_import,
		 prometheus_registry,
		 telemetry,
		 task_manager,
		 relay_chain_interface,
		 transaction_pool,
		 sync_oracle,
		 keystore,
		 relay_chain_slot_duration,
		 para_id,
		 collator_key,
		 overseer_handle,
		 announce_block,
		 backend| {
			let slot_duration = cumulus_client_consensus_aura::slot_duration(&*client)?;

			let proposer_factory = sc_basic_authorship::ProposerFactory::with_proof_recording(
				task_manager.spawn_handle(),
				client.clone(),
				transaction_pool,
				prometheus_registry,
				telemetry.clone(),
			);
			let proposer = Proposer::new(proposer_factory);

			let collator_service = CollatorService::new(
				client.clone(),
				Arc::new(task_manager.spawn_handle()),
				announce_block,
				client.clone(),
			);

			let params = AuraParams {
				create_inherent_data_providers: move |_, ()| async move { Ok(()) },
				block_import,
				para_client: client.clone(),
				para_backend: backend,
				relay_client: relay_chain_interface,
				code_hash_provider: move |block_hash| {
					client.code_at(block_hash).ok().map(|c| ValidationCode::from(c).hash())
				},
				sync_oracle,
				keystore,
				collator_key,
				para_id,
				overseer_handle,
				slot_duration,
				relay_chain_slot_duration,
				proposer,
				collator_service,
				authoring_duration: Duration::from_millis(1500),
				reinitialize: false,
			};

			let fut =
				aura::run::<Block, <AuraId as AppCrypto>::Pair, _, _, _, _, _, _, _, _, _>(params);
			task_manager.spawn_essential_handle().spawn("aura", None, fut);

			Ok(())
		},
		hwbench,
	)
	.await
}

/// Start a shell node which should later transition into an Aura powered parachain node. Asset Hub
/// uses this because at genesis, Asset Hub was on the `shell` runtime which didn't have Aura and
/// needs to sync and upgrade before it can run `AuraApi` functions.
pub async fn start_asset_hub_node<RuntimeApi, AuraId: AppCrypto + Send + Codec + Sync, Network>(
	parachain_config: Configuration,
	polkadot_config: Configuration,
	collator_options: CollatorOptions,
	para_id: ParaId,
	hwbench: Option<sc_sysinfo::HwBench>,
) -> sc_service::error::Result<(TaskManager, Arc<ParachainClient<RuntimeApi>>)>
where
	RuntimeApi: ConstructRuntimeApi<Block, ParachainClient<RuntimeApi>> + Send + Sync + 'static,
	RuntimeApi::RuntimeApi: sp_transaction_pool::runtime_api::TaggedTransactionQueue<Block>
		+ sp_api::Metadata<Block>
		+ sp_session::SessionKeys<Block>
		+ sp_api::ApiExt<Block>
		+ sp_offchain::OffchainWorkerApi<Block>
		+ sp_block_builder::BlockBuilder<Block>
		+ cumulus_primitives_core::CollectCollationInfo<Block>
		+ sp_consensus_aura::AuraApi<Block, <<AuraId as AppCrypto>::Pair as Pair>::Public>
		+ pallet_transaction_payment_rpc::TransactionPaymentRuntimeApi<Block, Balance>
		+ frame_rpc_system::AccountNonceApi<Block, AccountId, Nonce>,
	<<AuraId as AppCrypto>::Pair as Pair>::Signature:
		TryFrom<Vec<u8>> + std::hash::Hash + sp_runtime::traits::Member + Codec,
	Network: sc_network::NetworkBackend<Block, Hash>,
{
	start_node_impl::<RuntimeApi, _, _, _, Network>(
		parachain_config,
		polkadot_config,
		collator_options,
		CollatorSybilResistance::Resistant, // Aura
		para_id,
		|_| Ok(RpcModule::new(())),
		aura_build_import_queue::<_, AuraId>,
		|client,
		 block_import,
		 prometheus_registry,
		 telemetry,
		 task_manager,
		 relay_chain_interface,
		 transaction_pool,
		 sync_oracle,
		 keystore,
		 relay_chain_slot_duration,
		 para_id,
		 collator_key,
		 overseer_handle,
		 announce_block,
		 _backend| {
			let relay_chain_interface2 = relay_chain_interface.clone();

			let collator_service = CollatorService::new(
				client.clone(),
				Arc::new(task_manager.spawn_handle()),
				announce_block,
				client.clone(),
			);

			let spawner = task_manager.spawn_handle();

			let proposer_factory = sc_basic_authorship::ProposerFactory::with_proof_recording(
				spawner,
				client.clone(),
				transaction_pool,
				prometheus_registry,
				telemetry.clone(),
			);

			let collation_future = Box::pin(async move {
				// Start collating with the `shell` runtime while waiting for an upgrade to an Aura
				// compatible runtime.
				let mut request_stream = cumulus_client_collator::relay_chain_driven::init(
					collator_key.clone(),
					para_id,
					overseer_handle.clone(),
				)
				.await;
				while let Some(request) = request_stream.next().await {
					let pvd = request.persisted_validation_data().clone();
					let last_head_hash =
						match <Block as BlockT>::Header::decode(&mut &pvd.parent_head.0[..]) {
							Ok(header) => header.hash(),
							Err(e) => {
								log::error!("Could not decode the head data: {e}");
								request.complete(None);
								continue
							},
						};

					// Check if we have upgraded to an Aura compatible runtime and transition if
					// necessary.
					if client
						.runtime_api()
						.has_api::<dyn AuraApi<Block, AuraId>>(last_head_hash)
						.unwrap_or(false)
					{
						// Respond to this request before transitioning to Aura.
						request.complete(None);
						break
					}
				}

				// Move to Aura consensus.
				let slot_duration = match cumulus_client_consensus_aura::slot_duration(&*client) {
					Ok(d) => d,
					Err(e) => {
						log::error!("Could not get Aura slot duration: {e}");
						return
					},
				};

				let proposer = Proposer::new(proposer_factory);

				let params = BasicAuraParams {
					create_inherent_data_providers: move |_, ()| async move { Ok(()) },
					block_import,
					para_client: client,
					relay_client: relay_chain_interface2,
					sync_oracle,
					keystore,
					collator_key,
					para_id,
					overseer_handle,
					slot_duration,
					relay_chain_slot_duration,
					proposer,
					collator_service,
					// Very limited proposal time.
					authoring_duration: Duration::from_millis(500),
					collation_request_receiver: Some(request_stream),
				};

				basic_aura::run::<Block, <AuraId as AppCrypto>::Pair, _, _, _, _, _, _, _>(params)
					.await
			});

			let spawner = task_manager.spawn_essential_handle();
			spawner.spawn_essential("cumulus-asset-hub-collator", None, collation_future);

			Ok(())
		},
		hwbench,
	)
	.await
}

/// Start a shell node which should later transition into an Aura powered parachain node. Asset Hub
/// uses this because at genesis, Asset Hub was on the `shell` runtime which didn't have Aura and
/// needs to sync and upgrade before it can run `AuraApi` functions.
///
/// Uses the lookahead collator to support async backing.
#[sc_tracing::logging::prefix_logs_with("Parachain")]
pub async fn start_asset_hub_lookahead_node<
	RuntimeApi,
	AuraId: AppCrypto + Send + Codec + Sync,
	Network,
>(
	parachain_config: Configuration,
	polkadot_config: Configuration,
	collator_options: CollatorOptions,
	para_id: ParaId,
	hwbench: Option<sc_sysinfo::HwBench>,
) -> sc_service::error::Result<(TaskManager, Arc<ParachainClient<RuntimeApi>>)>
where
	RuntimeApi: ConstructRuntimeApi<Block, ParachainClient<RuntimeApi>> + Send + Sync + 'static,
	RuntimeApi::RuntimeApi: sp_transaction_pool::runtime_api::TaggedTransactionQueue<Block>
		+ sp_api::Metadata<Block>
		+ sp_session::SessionKeys<Block>
		+ sp_api::ApiExt<Block>
		+ sp_offchain::OffchainWorkerApi<Block>
		+ sp_block_builder::BlockBuilder<Block>
		+ cumulus_primitives_core::CollectCollationInfo<Block>
		+ sp_consensus_aura::AuraApi<Block, <<AuraId as AppCrypto>::Pair as Pair>::Public>
		+ pallet_transaction_payment_rpc::TransactionPaymentRuntimeApi<Block, Balance>
		+ frame_rpc_system::AccountNonceApi<Block, AccountId, Nonce>
		+ cumulus_primitives_aura::AuraUnincludedSegmentApi<Block>,
	<<AuraId as AppCrypto>::Pair as Pair>::Signature:
		TryFrom<Vec<u8>> + std::hash::Hash + sp_runtime::traits::Member + Codec,
	Network: sc_network::NetworkBackend<Block, Hash>,
{
	start_node_impl::<RuntimeApi, _, _, _, Network>(
		parachain_config,
		polkadot_config,
		collator_options,
		CollatorSybilResistance::Resistant, // Aura
		para_id,
		|_| Ok(RpcModule::new(())),
		aura_build_import_queue::<_, AuraId>,
		|client,
		 block_import,
		 prometheus_registry,
		 telemetry,
		 task_manager,
		 relay_chain_interface,
		 transaction_pool,
		 sync_oracle,
		 keystore,
		 relay_chain_slot_duration,
		 para_id,
		 collator_key,
		 overseer_handle,
		 announce_block,
		 backend| {
			let relay_chain_interface2 = relay_chain_interface.clone();

			let collator_service = CollatorService::new(
				client.clone(),
				Arc::new(task_manager.spawn_handle()),
				announce_block,
				client.clone(),
			);

			let spawner = task_manager.spawn_handle();

			let proposer_factory = sc_basic_authorship::ProposerFactory::with_proof_recording(
				spawner,
				client.clone(),
				transaction_pool,
				prometheus_registry,
				telemetry.clone(),
			);

			let collation_future = Box::pin(async move {
				// Start collating with the `shell` runtime while waiting for an upgrade to an Aura
				// compatible runtime.
				let mut request_stream = cumulus_client_collator::relay_chain_driven::init(
					collator_key.clone(),
					para_id,
					overseer_handle.clone(),
				)
				.await;
				while let Some(request) = request_stream.next().await {
					let pvd = request.persisted_validation_data().clone();
					let last_head_hash =
						match <Block as BlockT>::Header::decode(&mut &pvd.parent_head.0[..]) {
							Ok(header) => header.hash(),
							Err(e) => {
								log::error!("Could not decode the head data: {e}");
								request.complete(None);
								continue
							},
						};

					// Check if we have upgraded to an Aura compatible runtime and transition if
					// necessary.
					if client
						.runtime_api()
						.has_api::<dyn AuraApi<Block, AuraId>>(last_head_hash)
						.unwrap_or(false)
					{
						// Respond to this request before transitioning to Aura.
						request.complete(None);
						break
					}
				}

				// Move to Aura consensus.
				let slot_duration = match cumulus_client_consensus_aura::slot_duration(&*client) {
					Ok(d) => d,
					Err(e) => {
						log::error!("Could not get Aura slot duration: {e}");
						return
					},
				};

				let proposer = Proposer::new(proposer_factory);

				let params = AuraParams {
					create_inherent_data_providers: move |_, ()| async move { Ok(()) },
					block_import,
					para_client: client.clone(),
					para_backend: backend,
					relay_client: relay_chain_interface2,
					code_hash_provider: move |block_hash| {
						client.code_at(block_hash).ok().map(|c| ValidationCode::from(c).hash())
					},
					sync_oracle,
					keystore,
					collator_key,
					para_id,
					overseer_handle,
					slot_duration,
					relay_chain_slot_duration,
					proposer,
					collator_service,
					authoring_duration: Duration::from_millis(1500),
					reinitialize: true, /* we need to always re-initialize for asset-hub moving
					                     * to aura */
				};

				aura::run::<Block, <AuraId as AppCrypto>::Pair, _, _, _, _, _, _, _, _, _>(params)
					.await
			});

			let spawner = task_manager.spawn_essential_handle();
			spawner.spawn_essential("cumulus-asset-hub-collator", None, collation_future);

			Ok(())
		},
		hwbench,
	)
	.await
}

/// Start an aura powered parachain node which uses the lookahead collator to support async backing.
/// This node is basic in the sense that its runtime api doesn't include common contents such as
/// transaction payment. Used for aura glutton.
pub async fn start_basic_lookahead_node<RuntimeApi, AuraId: AppCrypto, Network>(
	parachain_config: Configuration,
	polkadot_config: Configuration,
	collator_options: CollatorOptions,
	para_id: ParaId,
	hwbench: Option<sc_sysinfo::HwBench>,
) -> sc_service::error::Result<(TaskManager, Arc<ParachainClient<RuntimeApi>>)>
where
	RuntimeApi: ConstructRuntimeApi<Block, ParachainClient<RuntimeApi>> + Send + Sync + 'static,
	RuntimeApi::RuntimeApi: sp_transaction_pool::runtime_api::TaggedTransactionQueue<Block>
		+ sp_api::Metadata<Block>
		+ sp_session::SessionKeys<Block>
		+ sp_api::ApiExt<Block>
		+ sp_offchain::OffchainWorkerApi<Block>
		+ sp_block_builder::BlockBuilder<Block>
		+ cumulus_primitives_core::CollectCollationInfo<Block>
		+ sp_consensus_aura::AuraApi<Block, <<AuraId as AppCrypto>::Pair as Pair>::Public>
		+ frame_rpc_system::AccountNonceApi<Block, AccountId, Nonce>
		+ cumulus_primitives_aura::AuraUnincludedSegmentApi<Block>,
	<<AuraId as AppCrypto>::Pair as Pair>::Signature:
		TryFrom<Vec<u8>> + std::hash::Hash + sp_runtime::traits::Member + Codec,
	Network: sc_network::NetworkBackend<Block, Hash>,
{
	start_basic_lookahead_node_impl::<RuntimeApi, _, _, _, Network>(
		parachain_config,
		polkadot_config,
		collator_options,
		CollatorSybilResistance::Resistant, // Aura
		para_id,
		|_| Ok(RpcModule::new(())),
		aura_build_import_queue::<_, AuraId>,
		|client,
		 block_import,
		 prometheus_registry,
		 telemetry,
		 task_manager,
		 relay_chain_interface,
		 transaction_pool,
		 sync_oracle,
		 keystore,
		 relay_chain_slot_duration,
		 para_id,
		 collator_key,
		 overseer_handle,
		 announce_block,
		 backend| {
			let slot_duration = cumulus_client_consensus_aura::slot_duration(&*client)?;

			let proposer_factory = sc_basic_authorship::ProposerFactory::with_proof_recording(
				task_manager.spawn_handle(),
				client.clone(),
				transaction_pool,
				prometheus_registry,
				telemetry.clone(),
			);
			let proposer = Proposer::new(proposer_factory);

			let collator_service = CollatorService::new(
				client.clone(),
				Arc::new(task_manager.spawn_handle()),
				announce_block,
				client.clone(),
			);

			let params = AuraParams {
				create_inherent_data_providers: move |_, ()| async move { Ok(()) },
				block_import,
				para_client: client.clone(),
				para_backend: backend.clone(),
				relay_client: relay_chain_interface,
				code_hash_provider: move |block_hash| {
					client.code_at(block_hash).ok().map(|c| ValidationCode::from(c).hash())
				},
				sync_oracle,
				keystore,
				collator_key,
				para_id,
				overseer_handle,
				slot_duration,
				relay_chain_slot_duration,
				proposer,
				collator_service,
				authoring_duration: Duration::from_millis(1500),
				reinitialize: false,
			};

			let fut =
				aura::run::<Block, <AuraId as AppCrypto>::Pair, _, _, _, _, _, _, _, _, _>(params);
			task_manager.spawn_essential_handle().spawn("aura", None, fut);

			Ok(())
		},
		hwbench,
	)
	.await
}

#[sc_tracing::logging::prefix_logs_with("Parachain")]
async fn start_contracts_rococo_node_impl<RuntimeApi, RB, BIQ, SC, Net>(
	parachain_config: Configuration,
	polkadot_config: Configuration,
	collator_options: CollatorOptions,
	sybil_resistance_level: CollatorSybilResistance,
	para_id: ParaId,
	_rpc_ext_builder: RB,
	build_import_queue: BIQ,
	start_consensus: SC,
	hwbench: Option<sc_sysinfo::HwBench>,
) -> sc_service::error::Result<(TaskManager, Arc<ParachainClient<RuntimeApi>>)>
where
	RuntimeApi: ConstructRuntimeApi<Block, ParachainClient<RuntimeApi>> + Send + Sync + 'static,
	RuntimeApi::RuntimeApi: sp_transaction_pool::runtime_api::TaggedTransactionQueue<Block>
		+ sp_api::Metadata<Block>
		+ sp_session::SessionKeys<Block>
		+ sp_api::ApiExt<Block>
		+ sp_offchain::OffchainWorkerApi<Block>
		+ sp_block_builder::BlockBuilder<Block>
		+ cumulus_primitives_core::CollectCollationInfo<Block>
		+ pallet_transaction_payment_rpc::TransactionPaymentRuntimeApi<Block, Balance>
		+ frame_rpc_system::AccountNonceApi<Block, AccountId, Nonce>
		+ cumulus_primitives_aura::AuraUnincludedSegmentApi<Block>,
	RB: Fn(Arc<ParachainClient<RuntimeApi>>) -> Result<jsonrpsee::RpcModule<()>, sc_service::Error>,
	BIQ: FnOnce(
		Arc<ParachainClient<RuntimeApi>>,
		ParachainBlockImport<RuntimeApi>,
		&Configuration,
		Option<TelemetryHandle>,
		&TaskManager,
	) -> Result<sc_consensus::DefaultImportQueue<Block>, sc_service::Error>,
	SC: FnOnce(
		Arc<ParachainClient<RuntimeApi>>,
		ParachainBlockImport<RuntimeApi>,
		Option<&Registry>,
		Option<TelemetryHandle>,
		&TaskManager,
		Arc<dyn RelayChainInterface>,
		Arc<sc_transaction_pool::FullPool<Block, ParachainClient<RuntimeApi>>>,
		Arc<SyncingService<Block>>,
		KeystorePtr,
		Duration,
		ParaId,
		CollatorPair,
		OverseerHandle,
		Arc<dyn Fn(Hash, Option<Vec<u8>>) + Send + Sync>,
		Arc<ParachainBackend>,
	) -> Result<(), sc_service::Error>,
	Net: NetworkBackend<Block, Hash>,
{
	let parachain_config = prepare_node_config(parachain_config);

	let params = new_partial::<RuntimeApi, BIQ>(&parachain_config, build_import_queue)?;
	let (block_import, mut telemetry, telemetry_worker_handle) = params.other;

	let client = params.client.clone();
	let backend = params.backend.clone();
	let mut task_manager = params.task_manager;

	let (relay_chain_interface, collator_key) = build_relay_chain_interface(
		polkadot_config,
		&parachain_config,
		telemetry_worker_handle,
		&mut task_manager,
		collator_options.clone(),
		hwbench.clone(),
	)
	.await
	.map_err(|e| sc_service::Error::Application(Box::new(e) as Box<_>))?;

	let validator = parachain_config.role.is_authority();
	let prometheus_registry = parachain_config.prometheus_registry().cloned();
	let transaction_pool = params.transaction_pool.clone();
	let import_queue_service = params.import_queue.service();
	let net_config = FullNetworkConfiguration::<Block, Hash, Net>::new(&parachain_config.network);

	let (network, system_rpc_tx, tx_handler_controller, start_network, sync_service) =
		build_network(BuildNetworkParams {
			parachain_config: &parachain_config,
			net_config,
			client: client.clone(),
			transaction_pool: transaction_pool.clone(),
			para_id,
			spawn_handle: task_manager.spawn_handle(),
			relay_chain_interface: relay_chain_interface.clone(),
			import_queue: params.import_queue,
			sybil_resistance_level,
		})
		.await?;

	let rpc_builder = {
		let client = client.clone();
		let transaction_pool = transaction_pool.clone();

		Box::new(move |deny_unsafe, _| {
			let deps = crate::rpc::FullDeps {
				client: client.clone(),
				pool: transaction_pool.clone(),
				deny_unsafe,
			};

			crate::rpc::create_contracts_rococo(deps).map_err(Into::into)
		})
	};

	sc_service::spawn_tasks(sc_service::SpawnTasksParams {
		rpc_builder,
		client: client.clone(),
		transaction_pool: transaction_pool.clone(),
		task_manager: &mut task_manager,
		config: parachain_config,
		keystore: params.keystore_container.keystore(),
		backend: backend.clone(),
		network: network.clone(),
		sync_service: sync_service.clone(),
		system_rpc_tx,
		tx_handler_controller,
		telemetry: telemetry.as_mut(),
	})?;

	if let Some(hwbench) = hwbench {
		sc_sysinfo::print_hwbench(&hwbench);
		if validator {
			warn_if_slow_hardware(&hwbench);
		}

		if let Some(ref mut telemetry) = telemetry {
			let telemetry_handle = telemetry.handle();
			task_manager.spawn_handle().spawn(
				"telemetry_hwbench",
				None,
				sc_sysinfo::initialize_hwbench_telemetry(telemetry_handle, hwbench),
			);
		}
	}

	let announce_block = {
		let sync_service = sync_service.clone();
		Arc::new(move |hash, data| sync_service.announce_block(hash, data))
	};

	let relay_chain_slot_duration = Duration::from_secs(6);

	let overseer_handle = relay_chain_interface
		.overseer_handle()
		.map_err(|e| sc_service::Error::Application(Box::new(e)))?;

	start_relay_chain_tasks(StartRelayChainTasksParams {
		client: client.clone(),
		announce_block: announce_block.clone(),
		para_id,
		relay_chain_interface: relay_chain_interface.clone(),
		task_manager: &mut task_manager,
		da_recovery_profile: if validator {
			DARecoveryProfile::Collator
		} else {
			DARecoveryProfile::FullNode
		},
		import_queue: import_queue_service,
		relay_chain_slot_duration,
		recovery_handle: Box::new(overseer_handle.clone()),
		sync_service: sync_service.clone(),
	})?;

	if validator {
		start_consensus(
			client.clone(),
			block_import,
			prometheus_registry.as_ref(),
			telemetry.as_ref().map(|t| t.handle()),
			&task_manager,
			relay_chain_interface.clone(),
			transaction_pool,
			sync_service.clone(),
			params.keystore_container.keystore(),
			relay_chain_slot_duration,
			para_id,
			collator_key.expect("Command line arguments do not allow this. qed"),
			overseer_handle,
			announce_block,
			backend.clone(),
		)?;
	}

	start_network.start_network();

	Ok((task_manager, client))
}

#[allow(clippy::type_complexity)]
pub fn contracts_rococo_build_import_queue(
	client: Arc<ParachainClient<RuntimeApi>>,
	block_import: ParachainBlockImport<RuntimeApi>,
	config: &Configuration,
	telemetry: Option<TelemetryHandle>,
	task_manager: &TaskManager,
) -> Result<sc_consensus::DefaultImportQueue<Block>, sc_service::Error> {
	let slot_duration = cumulus_client_consensus_aura::slot_duration(&*client)?;

	cumulus_client_consensus_aura::import_queue::<
		sp_consensus_aura::sr25519::AuthorityPair,
		_,
		_,
		_,
		_,
		_,
	>(cumulus_client_consensus_aura::ImportQueueParams {
		block_import,
		client,
		create_inherent_data_providers: move |_, _| async move {
			let timestamp = sp_timestamp::InherentDataProvider::from_system_time();

			let slot =
				sp_consensus_aura::inherents::InherentDataProvider::from_timestamp_and_slot_duration(
					*timestamp,
					slot_duration,
				);

			Ok((slot, timestamp))
		},
		registry: config.prometheus_registry(),
		spawner: &task_manager.spawn_essential_handle(),
		telemetry,
	})
	.map_err(Into::into)
}

/// Start a parachain node.
pub async fn start_contracts_rococo_node<Net: NetworkBackend<Block, Hash>>(
	parachain_config: Configuration,
	polkadot_config: Configuration,
	collator_options: CollatorOptions,
	para_id: ParaId,
	hwbench: Option<sc_sysinfo::HwBench>,
) -> sc_service::error::Result<(TaskManager, Arc<ParachainClient<RuntimeApi>>)> {
	start_contracts_rococo_node_impl::<RuntimeApi, _, _, _, Net>(
		parachain_config,
		polkadot_config,
		collator_options,
		CollatorSybilResistance::Resistant, // Aura
		para_id,
		|_| Ok(RpcModule::new(())),
		contracts_rococo_build_import_queue,
		|client,
		 block_import,
		 prometheus_registry,
		 telemetry,
		 task_manager,
		 relay_chain_interface,
		 transaction_pool,
		 sync_oracle,
		 keystore,
		 relay_chain_slot_duration,
		 para_id,
		 collator_key,
		 overseer_handle,
		 announce_block,
		 backend| {
			let slot_duration = cumulus_client_consensus_aura::slot_duration(&*client)?;

			let proposer_factory = sc_basic_authorship::ProposerFactory::with_proof_recording(
				task_manager.spawn_handle(),
				client.clone(),
				transaction_pool,
				prometheus_registry,
				telemetry.clone(),
			);
			let proposer = Proposer::new(proposer_factory);

			let collator_service = CollatorService::new(
				client.clone(),
				Arc::new(task_manager.spawn_handle()),
				announce_block,
				client.clone(),
			);

			let params = AuraParams {
				create_inherent_data_providers: move |_, ()| async move { Ok(()) },
				block_import,
				para_client: client.clone(),
				para_backend: backend.clone(),
				relay_client: relay_chain_interface,
				code_hash_provider: move |block_hash| {
					client.code_at(block_hash).ok().map(|c| ValidationCode::from(c).hash())
				},
				sync_oracle,
				keystore,
				collator_key,
				para_id,
				overseer_handle,
				slot_duration,
				relay_chain_slot_duration,
				proposer,
				collator_service,
				// Very limited proposal time.
				authoring_duration: Duration::from_millis(1500),
				reinitialize: false,
			};

			let fut = aura::run::<
				Block,
				sp_consensus_aura::sr25519::AuthorityPair,
				_,
				_,
				_,
				_,
				_,
				_,
				_,
				_,
				_,
			>(params);
			task_manager.spawn_essential_handle().spawn("aura", None, fut);

			Ok(())
		},
		hwbench,
	)
	.await
}

/// Checks that the hardware meets the requirements and print a warning otherwise.
fn warn_if_slow_hardware(hwbench: &sc_sysinfo::HwBench) {
	// Polkadot para-chains should generally use these requirements to ensure that the relay-chain
	// will not take longer than expected to import its blocks.
	if let Err(err) = frame_benchmarking_cli::SUBSTRATE_REFERENCE_HARDWARE.check_hardware(hwbench) {
		log::warn!(
			"⚠️  The hardware does not meet the minimal requirements {} for role 'Authority' find out more at:\n\
			https://wiki.polkadot.network/docs/maintain-guides-how-to-validate-polkadot#reference-hardware",
			err
		);
	}
}<|MERGE_RESOLUTION|>--- conflicted
+++ resolved
@@ -1296,13 +1296,7 @@
 	Ok(BasicQueue::new(verifier, Box::new(block_import), None, &spawner, registry))
 }
 
-<<<<<<< HEAD
-/// Start an aura powered parachain node. Collectives uses this.
 pub async fn start_generic_aura_node<RuntimeApi, AuraId: AppCrypto, Net>(
-=======
-/// Start an aura powered parachain node. Some system chains use this.
-pub async fn start_generic_aura_node<RuntimeApi, AuraId: AppCrypto>(
->>>>>>> 53f615de
 	parachain_config: Configuration,
 	polkadot_config: Configuration,
 	collator_options: CollatorOptions,
@@ -1399,7 +1393,7 @@
 /// Uses the lookahead collator to support async backing.
 ///
 /// Start an aura powered parachain node. Some system chains use this.
-pub async fn start_generic_aura_lookahead_node<RuntimeApi, AuraId: AppCrypto>(
+pub async fn start_generic_aura_lookahead_node<RuntimeApi, AuraId: AppCrypto, Network>(
 	parachain_config: Configuration,
 	polkadot_config: Configuration,
 	collator_options: CollatorOptions,
@@ -1421,8 +1415,9 @@
 		+ cumulus_primitives_aura::AuraUnincludedSegmentApi<Block>,
 	<<AuraId as AppCrypto>::Pair as Pair>::Signature:
 		TryFrom<Vec<u8>> + std::hash::Hash + sp_runtime::traits::Member + Codec,
+	Network: NetworkBackend<Block, Hash>,
 {
-	start_node_impl::<RuntimeApi, _, _, _>(
+	start_node_impl::<RuntimeApi, _, _, _, Network>(
 		parachain_config,
 		polkadot_config,
 		collator_options,
