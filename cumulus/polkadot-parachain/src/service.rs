// Copyright (C) Parity Technologies (UK) Ltd.
// This file is part of Cumulus.

// Cumulus is free software: you can redistribute it and/or modify
// it under the terms of the GNU General Public License as published by
// the Free Software Foundation, either version 3 of the License, or
// (at your option) any later version.

// Cumulus is distributed in the hope that it will be useful,
// but WITHOUT ANY WARRANTY; without even the implied warranty of
// MERCHANTABILITY or FITNESS FOR A PARTICULAR PURPOSE.  See the
// GNU General Public License for more details.

// You should have received a copy of the GNU General Public License
// along with Cumulus.  If not, see <http://www.gnu.org/licenses/>.

<<<<<<< HEAD
use codec::Decode;
use cumulus_client_cli::{CollatorOptions, ExportGenesisHeadCommand};
=======
use cumulus_client_cli::CollatorOptions;
>>>>>>> 924728cf
use cumulus_client_collator::service::CollatorService;
use cumulus_client_consensus_aura::collators::lookahead::{self as aura, Params as AuraParams};
use cumulus_client_consensus_common::ParachainBlockImport as TParachainBlockImport;
use cumulus_client_consensus_proposer::Proposer;
use cumulus_client_consensus_relay_chain::Verifier as RelayChainVerifier;
#[allow(deprecated)]
use cumulus_client_service::old_consensus;
use cumulus_client_service::{
	build_network, build_relay_chain_interface, prepare_node_config, start_relay_chain_tasks,
	BuildNetworkParams, CollatorSybilResistance, DARecoveryProfile, StartRelayChainTasksParams,
};
use cumulus_primitives_core::{relay_chain::ValidationCode, ParaId};
use cumulus_relay_chain_interface::{OverseerHandle, RelayChainInterface};
use sc_rpc::DenyUnsafe;

use jsonrpsee::RpcModule;

use crate::{
	common::{
		aura::{AuraIdT, AuraRuntimeApi},
		ConstructNodeRuntimeApi,
	},
	fake_runtime_api::aura::RuntimeApi as FakeRuntimeApi,
	rpc,
	rpc::BuildRpcExtensions,
};
pub use parachains_common::{AccountId, AuraId, Balance, Block, Hash, Nonce};

use frame_benchmarking_cli::BlockCmd;
#[cfg(any(feature = "runtime-benchmarks"))]
use frame_benchmarking_cli::StorageCmd;
use futures::prelude::*;
use polkadot_primitives::CollatorPair;
use prometheus_endpoint::Registry;
<<<<<<< HEAD
use sc_cli::{CheckBlockCmd, ExportBlocksCmd, ExportStateCmd, ImportBlocksCmd, RevertCmd};
use sc_client_api::Backend as ClientApiBackend;
=======
use sc_client_api::BlockchainEvents;
>>>>>>> 924728cf
use sc_consensus::{
	import_queue::{BasicQueue, Verifier as VerifierT},
	BlockImportParams, DefaultImportQueue, ImportQueue,
};
use sc_executor::{HeapAllocStrategy, WasmExecutor, DEFAULT_HEAP_ALLOC_STRATEGY};
use sc_network::{config::FullNetworkConfiguration, service::traits::NetworkBackend, NetworkBlock};
use sc_network_sync::SyncingService;
use sc_service::{Configuration, Error, PartialComponents, TFullBackend, TFullClient, TaskManager};
use sc_sysinfo::HwBench;
use sc_telemetry::{Telemetry, TelemetryHandle, TelemetryWorker, TelemetryWorkerHandle};
<<<<<<< HEAD
use sc_transaction_pool::FullPool;
use sp_api::ProvideRuntimeApi;
use sp_blockchain::HeaderBackend;
use sp_core::traits::SpawnEssentialNamed;
use sp_keystore::KeystorePtr;
use sp_runtime::{
	app_crypto::AppCrypto,
	traits::{Block as BlockT, Header as HeaderT},
};
use std::{marker::PhantomData, pin::Pin, sync::Arc, time::Duration};
=======
use sp_api::{ApiExt, ConstructRuntimeApi, ProvideRuntimeApi};
use sp_consensus_aura::AuraApi;
use sp_keystore::KeystorePtr;
use sp_runtime::{app_crypto::AppCrypto, traits::Header as HeaderT};
use std::{marker::PhantomData, sync::Arc, time::Duration};

use polkadot_primitives::CollatorPair;
>>>>>>> 924728cf

#[cfg(not(feature = "runtime-benchmarks"))]
type HostFunctions = cumulus_client_service::ParachainHostFunctions;

#[cfg(feature = "runtime-benchmarks")]
type HostFunctions = (
	cumulus_client_service::ParachainHostFunctions,
	frame_benchmarking::benchmarking::HostFunctions,
);

pub type ParachainClient<RuntimeApi> = TFullClient<Block, RuntimeApi, WasmExecutor<HostFunctions>>;

type ParachainBackend = TFullBackend<Block>;

type ParachainBlockImport<RuntimeApi> =
	TParachainBlockImport<Block, Arc<ParachainClient<RuntimeApi>>, ParachainBackend>;

/// Assembly of PartialComponents (enough to run chain ops subcommands)
pub type Service<RuntimeApi> = PartialComponents<
	ParachainClient<RuntimeApi>,
	ParachainBackend,
	(),
	sc_consensus::DefaultImportQueue<Block>,
	sc_transaction_pool::FullPool<Block, ParachainClient<RuntimeApi>>,
	(ParachainBlockImport<RuntimeApi>, Option<Telemetry>, Option<TelemetryWorkerHandle>),
>;

pub trait BuildImportQueue<RuntimeApi> {
	fn build_import_queue(
		client: Arc<ParachainClient<RuntimeApi>>,
		block_import: ParachainBlockImport<RuntimeApi>,
		config: &Configuration,
		telemetry_handle: Option<TelemetryHandle>,
		task_manager: &TaskManager,
	) -> sc_service::error::Result<DefaultImportQueue<Block>>;
}

pub trait StartConsensus<RuntimeApi>
where
	RuntimeApi: ConstructNodeRuntimeApi<Block, ParachainClient<RuntimeApi>>,
{
	fn start_consensus(
		client: Arc<ParachainClient<RuntimeApi>>,
		block_import: ParachainBlockImport<RuntimeApi>,
		prometheus_registry: Option<&Registry>,
		telemetry: Option<TelemetryHandle>,
		task_manager: &TaskManager,
		relay_chain_interface: Arc<dyn RelayChainInterface>,
		transaction_pool: Arc<sc_transaction_pool::FullPool<Block, ParachainClient<RuntimeApi>>>,
		sync_oracle: Arc<SyncingService<Block>>,
		keystore: KeystorePtr,
		relay_chain_slot_duration: Duration,
		para_id: ParaId,
		collator_key: CollatorPair,
		overseer_handle: OverseerHandle,
		announce_block: Arc<dyn Fn(Hash, Option<Vec<u8>>) + Send + Sync>,
		backend: Arc<ParachainBackend>,
	) -> Result<(), sc_service::Error>;
}

pub trait NodeSpec {
	type RuntimeApi: ConstructNodeRuntimeApi<Block, ParachainClient<Self::RuntimeApi>>;

	type BuildImportQueue: BuildImportQueue<Self::RuntimeApi> + 'static;

	type BuildRpcExtensions: BuildRpcExtensions<
			ParachainClient<Self::RuntimeApi>,
			ParachainBackend,
			sc_transaction_pool::FullPool<Block, ParachainClient<Self::RuntimeApi>>,
		> + 'static;

	type StartConsensus: StartConsensus<Self::RuntimeApi> + 'static;

	const SYBIL_RESISTANCE: CollatorSybilResistance;

	/// Starts a `ServiceBuilder` for a full service.
	///
	/// Use this macro if you don't actually need the full service, but just the builder in order to
	/// be able to perform chain operations.
	fn new_partial(config: &Configuration) -> sc_service::error::Result<Service<Self::RuntimeApi>> {
		let telemetry = config
			.telemetry_endpoints
			.clone()
			.filter(|x| !x.is_empty())
			.map(|endpoints| -> Result<_, sc_telemetry::Error> {
				let worker = TelemetryWorker::new(16)?;
				let telemetry = worker.handle().new_telemetry(endpoints);
				Ok((worker, telemetry))
			})
			.transpose()?;

		let heap_pages = config.default_heap_pages.map_or(DEFAULT_HEAP_ALLOC_STRATEGY, |h| {
			HeapAllocStrategy::Static { extra_pages: h as _ }
		});

		let executor = sc_executor::WasmExecutor::<HostFunctions>::builder()
			.with_execution_method(config.wasm_method)
			.with_max_runtime_instances(config.max_runtime_instances)
			.with_runtime_cache_size(config.runtime_cache_size)
			.with_onchain_heap_alloc_strategy(heap_pages)
			.with_offchain_heap_alloc_strategy(heap_pages)
			.build();

		let (client, backend, keystore_container, task_manager) =
			sc_service::new_full_parts_record_import::<Block, Self::RuntimeApi, _>(
				config,
				telemetry.as_ref().map(|(_, telemetry)| telemetry.handle()),
				executor,
				true,
			)?;
		let client = Arc::new(client);

		let telemetry_worker_handle = telemetry.as_ref().map(|(worker, _)| worker.handle());

		let telemetry = telemetry.map(|(worker, telemetry)| {
			task_manager.spawn_handle().spawn("telemetry", None, worker.run());
			telemetry
		});

		let transaction_pool = sc_transaction_pool::BasicPool::new_full(
			config.transaction_pool.clone(),
			config.role.is_authority().into(),
			config.prometheus_registry(),
			task_manager.spawn_essential_handle(),
			client.clone(),
		);

		let block_import = ParachainBlockImport::new(client.clone(), backend.clone());

		let import_queue = Self::BuildImportQueue::build_import_queue(
			client.clone(),
			block_import.clone(),
			config,
			telemetry.as_ref().map(|telemetry| telemetry.handle()),
			&task_manager,
		)?;

		Ok(PartialComponents {
			backend,
			client,
			import_queue,
			keystore_container,
			task_manager,
			transaction_pool,
			select_chain: (),
			other: (block_import, telemetry, telemetry_worker_handle),
		})
	}

	/// Start a node with the given parachain spec.
	///
	/// This is the actual implementation that is abstract over the executor and the runtime api.
	fn start_node<Net>(
		parachain_config: Configuration,
		polkadot_config: Configuration,
		collator_options: CollatorOptions,
		para_id: ParaId,
		hwbench: Option<sc_sysinfo::HwBench>,
	) -> Pin<Box<dyn Future<Output = sc_service::error::Result<TaskManager>>>>
	where
		Net: NetworkBackend<Block, Hash>,
	{
		Box::pin(async move {
			let parachain_config = prepare_node_config(parachain_config);

			let params = Self::new_partial(&parachain_config)?;
			let (block_import, mut telemetry, telemetry_worker_handle) = params.other;

			let client = params.client.clone();
			let backend = params.backend.clone();

			let mut task_manager = params.task_manager;
			let (relay_chain_interface, collator_key) = build_relay_chain_interface(
				polkadot_config,
				&parachain_config,
				telemetry_worker_handle,
				&mut task_manager,
				collator_options.clone(),
				hwbench.clone(),
			)
			.await
			.map_err(|e| sc_service::Error::Application(Box::new(e) as Box<_>))?;

			let validator = parachain_config.role.is_authority();
			let prometheus_registry = parachain_config.prometheus_registry().cloned();
			let transaction_pool = params.transaction_pool.clone();
			let import_queue_service = params.import_queue.service();
			let net_config = FullNetworkConfiguration::<_, _, Net>::new(&parachain_config.network);

			let (network, system_rpc_tx, tx_handler_controller, start_network, sync_service) =
				build_network(BuildNetworkParams {
					parachain_config: &parachain_config,
					net_config,
					client: client.clone(),
					transaction_pool: transaction_pool.clone(),
					para_id,
					spawn_handle: task_manager.spawn_handle(),
					relay_chain_interface: relay_chain_interface.clone(),
					import_queue: params.import_queue,
					sybil_resistance_level: Self::SYBIL_RESISTANCE,
				})
				.await?;

			let rpc_builder = {
				let client = client.clone();
				let transaction_pool = transaction_pool.clone();
				let backend_for_rpc = backend.clone();

				Box::new(move |deny_unsafe, _| {
					Self::BuildRpcExtensions::build_rpc_extensions(
						deny_unsafe,
						client.clone(),
						backend_for_rpc.clone(),
						transaction_pool.clone(),
					)
				})
			};

			sc_service::spawn_tasks(sc_service::SpawnTasksParams {
				rpc_builder,
				client: client.clone(),
				transaction_pool: transaction_pool.clone(),
				task_manager: &mut task_manager,
				config: parachain_config,
				keystore: params.keystore_container.keystore(),
				backend: backend.clone(),
				network: network.clone(),
				sync_service: sync_service.clone(),
				system_rpc_tx,
				tx_handler_controller,
				telemetry: telemetry.as_mut(),
			})?;

			if let Some(hwbench) = hwbench {
				sc_sysinfo::print_hwbench(&hwbench);
				if validator {
					warn_if_slow_hardware(&hwbench);
				}

				if let Some(ref mut telemetry) = telemetry {
					let telemetry_handle = telemetry.handle();
					task_manager.spawn_handle().spawn(
						"telemetry_hwbench",
						None,
						sc_sysinfo::initialize_hwbench_telemetry(telemetry_handle, hwbench),
					);
				}
			}

			let announce_block = {
				let sync_service = sync_service.clone();
				Arc::new(move |hash, data| sync_service.announce_block(hash, data))
			};

			let relay_chain_slot_duration = Duration::from_secs(6);

			let overseer_handle = relay_chain_interface
				.overseer_handle()
				.map_err(|e| sc_service::Error::Application(Box::new(e)))?;

			start_relay_chain_tasks(StartRelayChainTasksParams {
				client: client.clone(),
				announce_block: announce_block.clone(),
				para_id,
				relay_chain_interface: relay_chain_interface.clone(),
				task_manager: &mut task_manager,
				da_recovery_profile: if validator {
					DARecoveryProfile::Collator
				} else {
					DARecoveryProfile::FullNode
				},
				import_queue: import_queue_service,
				relay_chain_slot_duration,
				recovery_handle: Box::new(overseer_handle.clone()),
				sync_service: sync_service.clone(),
			})?;

			if validator {
				Self::StartConsensus::start_consensus(
					client.clone(),
					block_import,
					prometheus_registry.as_ref(),
					telemetry.as_ref().map(|t| t.handle()),
					&task_manager,
					relay_chain_interface.clone(),
					transaction_pool,
					sync_service.clone(),
					params.keystore_container.keystore(),
					relay_chain_slot_duration,
					para_id,
					collator_key.expect("Command line arguments do not allow this. qed"),
					overseer_handle,
					announce_block,
					backend.clone(),
				)?;
			}

			start_network.start_network();

			Ok(task_manager)
		})
	}
}

/// Build the import queue for Aura-based runtimes.
pub struct BuildAuraImportQueue<RuntimeApi>(PhantomData<RuntimeApi>);

impl BuildImportQueue<FakeRuntimeApi> for BuildAuraImportQueue<FakeRuntimeApi> {
	fn build_import_queue(
		client: Arc<ParachainClient<FakeRuntimeApi>>,
		block_import: ParachainBlockImport<FakeRuntimeApi>,
		config: &Configuration,
		telemetry_handle: Option<TelemetryHandle>,
		task_manager: &TaskManager,
	) -> sc_service::error::Result<DefaultImportQueue<Block>> {
		let slot_duration = cumulus_client_consensus_aura::slot_duration(&*client)?;

		cumulus_client_consensus_aura::import_queue::<
			sp_consensus_aura::sr25519::AuthorityPair,
			_,
			_,
			_,
			_,
			_,
		>(cumulus_client_consensus_aura::ImportQueueParams {
			block_import,
			client,
			create_inherent_data_providers: move |_, _| async move {
				let timestamp = sp_timestamp::InherentDataProvider::from_system_time();

				let slot =
					sp_consensus_aura::inherents::InherentDataProvider::from_timestamp_and_slot_duration(
						*timestamp,
						slot_duration,
					);

				Ok((slot, timestamp))
			},
			registry: config.prometheus_registry(),
			spawner: &task_manager.spawn_essential_handle(),
			telemetry: telemetry_handle,
		})
		.map_err(Into::into)
	}
}

<<<<<<< HEAD
pub struct RococoParachainNode;

impl NodeSpec for RococoParachainNode {
	type RuntimeApi = FakeRuntimeApi;
	type BuildImportQueue = BuildAuraImportQueue<Self::RuntimeApi>;
	type BuildRpcExtensions = BuildParachainRpcExtensions<Self::RuntimeApi>;
	type StartConsensus = StartLookaheadAuraConsensus<Self::RuntimeApi>;

	const SYBIL_RESISTANCE: CollatorSybilResistance = CollatorSybilResistance::Resistant;
=======
/// Start a rococo parachain node.
pub async fn start_rococo_parachain_node<Net: NetworkBackend<Block, Hash>>(
	parachain_config: Configuration,
	polkadot_config: Configuration,
	collator_options: CollatorOptions,
	para_id: ParaId,
	hwbench: Option<sc_sysinfo::HwBench>,
) -> sc_service::error::Result<(TaskManager, Arc<ParachainClient<FakeRuntimeApi>>)> {
	start_node_impl::<FakeRuntimeApi, _, _, _, Net>(
		parachain_config,
		polkadot_config,
		collator_options,
		CollatorSybilResistance::Resistant, // Aura
		para_id,
		build_parachain_rpc_extensions::<FakeRuntimeApi>,
		build_aura_import_queue,
		start_lookahead_aura_consensus::<_, AuraId>,
		hwbench,
	)
	.await
>>>>>>> 924728cf
}

/// Build the import queue for the shell runtime.
pub struct BuildShellImportQueue<RuntimeApi>(PhantomData<RuntimeApi>);

impl BuildImportQueue<FakeRuntimeApi> for BuildShellImportQueue<FakeRuntimeApi> {
	fn build_import_queue(
		client: Arc<ParachainClient<FakeRuntimeApi>>,
		block_import: ParachainBlockImport<FakeRuntimeApi>,
		config: &Configuration,
		_telemetry_handle: Option<TelemetryHandle>,
		task_manager: &TaskManager,
	) -> sc_service::error::Result<DefaultImportQueue<Block>> {
		cumulus_client_consensus_relay_chain::import_queue(
			client,
			block_import,
			|_, _| async { Ok(()) },
			&task_manager.spawn_essential_handle(),
			config.prometheus_registry(),
		)
		.map_err(Into::into)
	}
}

pub struct BuildParachainRpcExtensions<RuntimeApi>(PhantomData<RuntimeApi>);

impl<RuntimeApi>
	BuildRpcExtensions<
		ParachainClient<RuntimeApi>,
		ParachainBackend,
		sc_transaction_pool::FullPool<Block, ParachainClient<RuntimeApi>>,
	> for BuildParachainRpcExtensions<RuntimeApi>
where
	RuntimeApi: ConstructNodeRuntimeApi<Block, ParachainClient<RuntimeApi>> + Send + Sync + 'static,
	RuntimeApi::RuntimeApi: pallet_transaction_payment_rpc::TransactionPaymentRuntimeApi<Block, Balance>
		+ substrate_frame_rpc_system::AccountNonceApi<Block, AccountId, Nonce>,
{
	fn build_rpc_extensions(
		deny_unsafe: DenyUnsafe,
		client: Arc<ParachainClient<RuntimeApi>>,
		backend: Arc<ParachainBackend>,
		pool: Arc<sc_transaction_pool::FullPool<Block, ParachainClient<RuntimeApi>>>,
	) -> sc_service::error::Result<RpcModule<()>> {
		let deps = rpc::FullDeps { client, pool, deny_unsafe };

		rpc::create_full(deps, backend).map_err(Into::into)
	}
}

pub struct BuildContractsRpcExtensions;

impl
	BuildRpcExtensions<
		ParachainClient<FakeRuntimeApi>,
		ParachainBackend,
		sc_transaction_pool::FullPool<Block, ParachainClient<FakeRuntimeApi>>,
	> for BuildContractsRpcExtensions
{
	fn build_rpc_extensions(
		deny_unsafe: DenyUnsafe,
		client: Arc<ParachainClient<FakeRuntimeApi>>,
		_backend: Arc<ParachainBackend>,
		pool: Arc<sc_transaction_pool::FullPool<Block, ParachainClient<FakeRuntimeApi>>>,
	) -> sc_service::error::Result<RpcModule<()>> {
		let deps = crate::rpc::FullDeps { client: client.clone(), pool: pool.clone(), deny_unsafe };

		crate::rpc::create_contracts_rococo(deps).map_err(Into::into)
	}
}

pub struct BuildEmptyRpcExtensions<RuntimeApi>(PhantomData<RuntimeApi>);

impl<RuntimeApi>
	BuildRpcExtensions<
		ParachainClient<RuntimeApi>,
		ParachainBackend,
		sc_transaction_pool::FullPool<Block, ParachainClient<RuntimeApi>>,
	> for BuildEmptyRpcExtensions<RuntimeApi>
where
	RuntimeApi: ConstructNodeRuntimeApi<Block, ParachainClient<RuntimeApi>> + Send + Sync + 'static,
{
	fn build_rpc_extensions(
		_deny_unsafe: DenyUnsafe,
		_client: Arc<ParachainClient<RuntimeApi>>,
		_backend: Arc<ParachainBackend>,
		_pool: Arc<sc_transaction_pool::FullPool<Block, ParachainClient<RuntimeApi>>>,
	) -> sc_service::error::Result<RpcModule<()>> {
		Ok(RpcModule::new(()))
	}
}

pub struct ShellNode;

impl NodeSpec for ShellNode {
	type RuntimeApi = FakeRuntimeApi;
	type BuildImportQueue = BuildShellImportQueue<Self::RuntimeApi>;
	type BuildRpcExtensions = BuildEmptyRpcExtensions<Self::RuntimeApi>;
	type StartConsensus = StartRelayChainConsensus;

	const SYBIL_RESISTANCE: CollatorSybilResistance = CollatorSybilResistance::Unresistant;
}

struct Verifier<Client, AuraId> {
	client: Arc<Client>,
	aura_verifier: Box<dyn VerifierT<Block>>,
	relay_chain_verifier: Box<dyn VerifierT<Block>>,
	_phantom: PhantomData<AuraId>,
}

#[async_trait::async_trait]
impl<Client, AuraId> VerifierT<Block> for Verifier<Client, AuraId>
where
	Client: ProvideRuntimeApi<Block> + Send + Sync,
	Client::Api: AuraRuntimeApi<Block, AuraId>,
	AuraId: AuraIdT + Sync,
{
	async fn verify(
		&self,
		block_import: BlockImportParams<Block>,
	) -> Result<BlockImportParams<Block>, String> {
		if self.client.runtime_api().has_aura_api(*block_import.header.parent_hash()) {
			self.aura_verifier.verify(block_import).await
		} else {
			self.relay_chain_verifier.verify(block_import).await
		}
	}
}

/// Build the import queue for parachain runtimes that started with relay chain consensus and
/// switched to aura.
pub struct BuildRelayToAuraImportQueue<RuntimeApi, AuraId>(PhantomData<(RuntimeApi, AuraId)>);

impl<RuntimeApi, AuraId> BuildImportQueue<RuntimeApi>
	for BuildRelayToAuraImportQueue<RuntimeApi, AuraId>
where
	RuntimeApi: ConstructNodeRuntimeApi<Block, ParachainClient<RuntimeApi>>,
	RuntimeApi::RuntimeApi: AuraRuntimeApi<Block, AuraId>,
	AuraId: AuraIdT + Sync,
{
	fn build_import_queue(
		client: Arc<ParachainClient<RuntimeApi>>,
		block_import: ParachainBlockImport<RuntimeApi>,
		config: &Configuration,
		telemetry_handle: Option<TelemetryHandle>,
		task_manager: &TaskManager,
	) -> sc_service::error::Result<DefaultImportQueue<Block>> {
		let verifier_client = client.clone();

		let aura_verifier =
			cumulus_client_consensus_aura::build_verifier::<<AuraId as AppCrypto>::Pair, _, _, _>(
				cumulus_client_consensus_aura::BuildVerifierParams {
					client: verifier_client.clone(),
					create_inherent_data_providers: move |parent_hash, _| {
						let cidp_client = verifier_client.clone();
						async move {
							let slot_duration = cumulus_client_consensus_aura::slot_duration_at(
								&*cidp_client,
								parent_hash,
							)?;
							let timestamp = sp_timestamp::InherentDataProvider::from_system_time();

							let slot =
						sp_consensus_aura::inherents::InherentDataProvider::from_timestamp_and_slot_duration(
							*timestamp,
							slot_duration,
						);

							Ok((slot, timestamp))
						}
					},
					telemetry: telemetry_handle,
				},
			);

		let relay_chain_verifier =
			Box::new(RelayChainVerifier::new(client.clone(), |_, _| async { Ok(()) }));

		let verifier = Verifier {
			client,
			relay_chain_verifier,
			aura_verifier: Box::new(aura_verifier),
			_phantom: PhantomData,
		};

		let registry = config.prometheus_registry();
		let spawner = task_manager.spawn_essential_handle();

		Ok(BasicQueue::new(verifier, Box::new(block_import), None, &spawner, registry))
	}
}

/// Uses the lookahead collator to support async backing.
///
/// Start an aura powered parachain node. Some system chains use this.
<<<<<<< HEAD
pub struct GenericAuraLookaheadNode;

impl NodeSpec for GenericAuraLookaheadNode {
	type RuntimeApi = FakeRuntimeApi;
	type BuildImportQueue = BuildRelayToAuraImportQueue<Self::RuntimeApi, AuraId>;
	type BuildRpcExtensions = BuildParachainRpcExtensions<Self::RuntimeApi>;
	type StartConsensus = StartLookaheadAuraConsensus<Self::RuntimeApi>;
	const SYBIL_RESISTANCE: CollatorSybilResistance = CollatorSybilResistance::Resistant;
=======
pub async fn start_generic_aura_lookahead_node<Net: NetworkBackend<Block, Hash>>(
	parachain_config: Configuration,
	polkadot_config: Configuration,
	collator_options: CollatorOptions,
	para_id: ParaId,
	hwbench: Option<sc_sysinfo::HwBench>,
) -> sc_service::error::Result<(TaskManager, Arc<ParachainClient<FakeRuntimeApi>>)> {
	start_node_impl::<FakeRuntimeApi, _, _, _, Net>(
		parachain_config,
		polkadot_config,
		collator_options,
		CollatorSybilResistance::Resistant, // Aura
		para_id,
		build_parachain_rpc_extensions::<FakeRuntimeApi>,
		build_relay_to_aura_import_queue::<_, AuraId>,
		start_lookahead_aura_consensus::<_, AuraId>,
		hwbench,
	)
	.await
>>>>>>> 924728cf
}

pub struct AssetHubLookaheadNode<RuntimeApi, AuraId>(pub PhantomData<(RuntimeApi, AuraId)>);

impl<RuntimeApi, AuraId> NodeSpec for AssetHubLookaheadNode<RuntimeApi, AuraId>
where
	RuntimeApi: ConstructNodeRuntimeApi<Block, ParachainClient<RuntimeApi>>,
	RuntimeApi::RuntimeApi: AuraRuntimeApi<Block, AuraId>
		+ pallet_transaction_payment_rpc::TransactionPaymentRuntimeApi<Block, Balance>
		+ substrate_frame_rpc_system::AccountNonceApi<Block, AccountId, Nonce>,
	AuraId: AuraIdT + Sync,
{
<<<<<<< HEAD
	type RuntimeApi = RuntimeApi;
	type BuildImportQueue = BuildRelayToAuraImportQueue<RuntimeApi, AuraId>;
	type BuildRpcExtensions = BuildParachainRpcExtensions<RuntimeApi>;
	type StartConsensus = StartRelayToAuraConsensus<RuntimeApi, AuraId>;
	const SYBIL_RESISTANCE: CollatorSybilResistance = CollatorSybilResistance::Resistant;
=======
	start_node_impl::<RuntimeApi, _, _, _, Net>(
		parachain_config,
		polkadot_config,
		collator_options,
		CollatorSybilResistance::Resistant, // Aura
		para_id,
		build_parachain_rpc_extensions::<RuntimeApi>,
		build_relay_to_aura_import_queue::<_, AuraId>,
		start_lookahead_aura_consensus::<RuntimeApi, AuraId>,
		hwbench,
	)
	.await
>>>>>>> 924728cf
}

/// Wait for the Aura runtime API to appear on chain.
/// This is useful for chains that started out without Aura. Components that
/// are depending on Aura functionality will wait until Aura appears in the runtime.
async fn wait_for_aura<RuntimeApi, AuraId>(client: Arc<ParachainClient<RuntimeApi>>)
where
	RuntimeApi: ConstructNodeRuntimeApi<Block, ParachainClient<RuntimeApi>>,
	RuntimeApi::RuntimeApi: AuraRuntimeApi<Block, AuraId>,
	AuraId: AuraIdT + Sync,
{
	let finalized_hash = client.chain_info().finalized_hash;
	if client
		.runtime_api()
		.has_api::<dyn AuraApi<Block, AuraId>>(finalized_hash)
		.unwrap_or(false)
	{
		return;
	};

	let mut stream = client.finality_notification_stream();
	while let Some(notification) = stream.next().await {
		let has_aura_api = client
			.runtime_api()
			.has_api::<dyn AuraApi<Block, AuraId>>(notification.hash)
			.unwrap_or(false);
		if has_aura_api {
			return;
		}
	}
}

/// Start relay-chain consensus that is free for all. Everyone can submit a block, the relay-chain
/// decides what is backed and included.
pub struct StartRelayChainConsensus;

impl StartConsensus<FakeRuntimeApi> for StartRelayChainConsensus {
	fn start_consensus(
		client: Arc<ParachainClient<FakeRuntimeApi>>,
		block_import: ParachainBlockImport<FakeRuntimeApi>,
		prometheus_registry: Option<&Registry>,
		telemetry: Option<TelemetryHandle>,
		task_manager: &TaskManager,
		relay_chain_interface: Arc<dyn RelayChainInterface>,
		transaction_pool: Arc<FullPool<Block, ParachainClient<FakeRuntimeApi>>>,
		_sync_oracle: Arc<SyncingService<Block>>,
		_keystore: KeystorePtr,
		_relay_chain_slot_duration: Duration,
		para_id: ParaId,
		collator_key: CollatorPair,
		overseer_handle: OverseerHandle,
		announce_block: Arc<dyn Fn(Hash, Option<Vec<u8>>) + Send + Sync>,
		_backend: Arc<ParachainBackend>,
	) -> Result<(), Error> {
		let proposer_factory = sc_basic_authorship::ProposerFactory::with_proof_recording(
			task_manager.spawn_handle(),
			client.clone(),
			transaction_pool,
			prometheus_registry,
			telemetry,
		);

		let free_for_all = cumulus_client_consensus_relay_chain::build_relay_chain_consensus(
			cumulus_client_consensus_relay_chain::BuildRelayChainConsensusParams {
				para_id,
				proposer_factory,
				block_import,
				relay_chain_interface: relay_chain_interface.clone(),
				create_inherent_data_providers: move |_, (relay_parent, validation_data)| {
					let relay_chain_interface = relay_chain_interface.clone();
					async move {
						let parachain_inherent =
							cumulus_client_parachain_inherent::ParachainInherentDataProvider::create_at(
								relay_parent,
								&relay_chain_interface,
								&validation_data,
								para_id,
							).await;
						let parachain_inherent = parachain_inherent.ok_or_else(|| {
							Box::<dyn std::error::Error + Send + Sync>::from(
								"Failed to create parachain inherent",
							)
						})?;
						Ok(parachain_inherent)
					}
				},
			},
		);

		let spawner = task_manager.spawn_handle();

		// Required for free-for-all consensus
		#[allow(deprecated)]
		old_consensus::start_collator_sync(old_consensus::StartCollatorParams {
			para_id,
			block_status: client.clone(),
			announce_block,
			overseer_handle,
			spawner,
			key: collator_key,
			parachain_consensus: free_for_all,
			runtime_api: client.clone(),
		});

		Ok(())
	}
}

/// Start consensus using the lookahead aura collator.
<<<<<<< HEAD
pub struct StartLookaheadAuraConsensus<RuntimeApi>(PhantomData<RuntimeApi>);

impl<RuntimeApi> StartConsensus<RuntimeApi> for StartLookaheadAuraConsensus<RuntimeApi>
=======
fn start_lookahead_aura_consensus<RuntimeApi, AuraId>(
	client: Arc<ParachainClient<RuntimeApi>>,
	block_import: ParachainBlockImport<RuntimeApi>,
	prometheus_registry: Option<&Registry>,
	telemetry: Option<TelemetryHandle>,
	task_manager: &TaskManager,
	relay_chain_interface: Arc<dyn RelayChainInterface>,
	transaction_pool: Arc<sc_transaction_pool::FullPool<Block, ParachainClient<RuntimeApi>>>,
	sync_oracle: Arc<SyncingService<Block>>,
	keystore: KeystorePtr,
	relay_chain_slot_duration: Duration,
	para_id: ParaId,
	collator_key: CollatorPair,
	overseer_handle: OverseerHandle,
	announce_block: Arc<dyn Fn(Hash, Option<Vec<u8>>) + Send + Sync>,
	backend: Arc<ParachainBackend>,
) -> Result<(), sc_service::Error>
>>>>>>> 924728cf
where
	RuntimeApi: ConstructNodeRuntimeApi<Block, ParachainClient<RuntimeApi>>,
	RuntimeApi::RuntimeApi: AuraRuntimeApi<Block, AuraId>,
	AuraId: AuraIdT + Sync,
{
<<<<<<< HEAD
	fn start_consensus(
		client: Arc<ParachainClient<RuntimeApi>>,
		block_import: ParachainBlockImport<RuntimeApi>,
		prometheus_registry: Option<&Registry>,
		telemetry: Option<TelemetryHandle>,
		task_manager: &TaskManager,
		relay_chain_interface: Arc<dyn RelayChainInterface>,
		transaction_pool: Arc<FullPool<Block, ParachainClient<RuntimeApi>>>,
		sync_oracle: Arc<SyncingService<Block>>,
		keystore: KeystorePtr,
		relay_chain_slot_duration: Duration,
		para_id: ParaId,
		collator_key: CollatorPair,
		overseer_handle: OverseerHandle,
		announce_block: Arc<dyn Fn(Hash, Option<Vec<u8>>) + Send + Sync>,
		backend: Arc<ParachainBackend>,
	) -> Result<(), Error> {
		let info = backend.blockchain().info();
		if !client.runtime_api().has_aura_api(info.finalized_hash) {
			return Err(sc_service::error::Error::Other("Missing aura runtime APIs".to_string()));
		}

		let proposer_factory = sc_basic_authorship::ProposerFactory::with_proof_recording(
			task_manager.spawn_handle(),
			client.clone(),
			transaction_pool,
			prometheus_registry,
			telemetry.clone(),
		);

		let collator_service = CollatorService::new(
			client.clone(),
			Arc::new(task_manager.spawn_handle()),
			announce_block,
			client.clone(),
		);

		let params = AuraParams {
			create_inherent_data_providers: move |_, ()| async move { Ok(()) },
			block_import,
			para_client: client.clone(),
			para_backend: backend,
			relay_client: relay_chain_interface,
			code_hash_provider: move |block_hash| {
				client.code_at(block_hash).ok().map(|c| ValidationCode::from(c).hash())
			},
			sync_oracle,
			keystore,
			collator_key,
			para_id,
			overseer_handle,
			relay_chain_slot_duration,
			proposer: Proposer::new(proposer_factory),
			collator_service,
			authoring_duration: Duration::from_millis(1500),
			reinitialize: false,
		};

		let fut =
			aura::run::<Block, <AuraId as AppCrypto>::Pair, _, _, _, _, _, _, _, _, _>(params);
		task_manager.spawn_essential_handle().spawn("aura", None, fut);

		Ok(())
	}
}

pub struct StartRelayToAuraConsensus<RuntimeApi, AuraId>(PhantomData<(RuntimeApi, AuraId)>);

impl<RuntimeApi, AuraId> StartConsensus<RuntimeApi>
	for StartRelayToAuraConsensus<RuntimeApi, AuraId>
where
	RuntimeApi: ConstructNodeRuntimeApi<Block, ParachainClient<RuntimeApi>>,
	RuntimeApi::RuntimeApi: AuraRuntimeApi<Block, AuraId>,
	AuraId: AuraIdT + Sync,
{
	fn start_consensus(
		client: Arc<ParachainClient<RuntimeApi>>,
		block_import: ParachainBlockImport<RuntimeApi>,
		prometheus_registry: Option<&Registry>,
		telemetry: Option<TelemetryHandle>,
		task_manager: &TaskManager,
		relay_chain_interface: Arc<dyn RelayChainInterface>,
		transaction_pool: Arc<FullPool<Block, ParachainClient<RuntimeApi>>>,
		sync_oracle: Arc<SyncingService<Block>>,
		keystore: KeystorePtr,
		relay_chain_slot_duration: Duration,
		para_id: ParaId,
		collator_key: CollatorPair,
		overseer_handle: OverseerHandle,
		announce_block: Arc<dyn Fn(Hash, Option<Vec<u8>>) + Send + Sync>,
		backend: Arc<ParachainBackend>,
	) -> Result<(), Error> {
		let relay_chain_interface2 = relay_chain_interface.clone();

		let collator_service = CollatorService::new(
			client.clone(),
			Arc::new(task_manager.spawn_handle()),
			announce_block,
			client.clone(),
		);

		let spawner = task_manager.spawn_handle();

		let proposer_factory = sc_basic_authorship::ProposerFactory::with_proof_recording(
			spawner,
			client.clone(),
			transaction_pool,
			prometheus_registry,
			telemetry.clone(),
		);

		let collation_future = Box::pin(async move {
			// Start collating with the `shell` runtime while waiting for an upgrade to an Aura
			// compatible runtime.
			let mut request_stream = cumulus_client_collator::relay_chain_driven::init(
				collator_key.clone(),
				para_id,
				overseer_handle.clone(),
			)
			.await;
			while let Some(request) = request_stream.next().await {
				let pvd = request.persisted_validation_data().clone();
				let last_head_hash =
					match <Block as BlockT>::Header::decode(&mut &pvd.parent_head.0[..]) {
						Ok(header) => header.hash(),
						Err(e) => {
							log::error!("Could not decode the head data: {e}");
							request.complete(None);
							continue
						},
					};

				// Check if we have upgraded to an Aura compatible runtime and transition if
				// necessary.
				if client.runtime_api().has_aura_api(last_head_hash) {
					// Respond to this request before transitioning to Aura.
					request.complete(None);
					break
				}
			}

			// Move to Aura consensus.
			let proposer = Proposer::new(proposer_factory);

			let params = AuraParams {
				create_inherent_data_providers: move |_, ()| async move { Ok(()) },
				block_import,
				para_client: client.clone(),
				para_backend: backend,
				relay_client: relay_chain_interface2,
				code_hash_provider: move |block_hash| {
					client.code_at(block_hash).ok().map(|c| ValidationCode::from(c).hash())
				},
				sync_oracle,
				keystore,
				collator_key,
				para_id,
				overseer_handle,
				relay_chain_slot_duration,
				proposer,
				collator_service,
				authoring_duration: Duration::from_millis(1500),
				reinitialize: true, /* we need to always re-initialize for asset-hub moving
				                     * to aura */
			};

			aura::run::<Block, <AuraId as AppCrypto>::Pair, _, _, _, _, _, _, _, _, _>(params).await
		});

		let spawner = task_manager.spawn_essential_handle();
		spawner.spawn_essential("cumulus-asset-hub-collator", None, collation_future);

		Ok(())
	}
=======
	let proposer_factory = sc_basic_authorship::ProposerFactory::with_proof_recording(
		task_manager.spawn_handle(),
		client.clone(),
		transaction_pool,
		prometheus_registry,
		telemetry.clone(),
	);

	let collator_service = CollatorService::new(
		client.clone(),
		Arc::new(task_manager.spawn_handle()),
		announce_block,
		client.clone(),
	);

	let params = AuraParams {
		create_inherent_data_providers: move |_, ()| async move { Ok(()) },
		block_import,
		para_client: client.clone(),
		para_backend: backend,
		relay_client: relay_chain_interface,
		code_hash_provider: {
			let client = client.clone();
			move |block_hash| {
				client.code_at(block_hash).ok().map(|c| ValidationCode::from(c).hash())
			}
		},
		sync_oracle,
		keystore,
		collator_key,
		para_id,
		overseer_handle,
		relay_chain_slot_duration,
		proposer: Proposer::new(proposer_factory),
		collator_service,
		authoring_duration: Duration::from_millis(1500),
		reinitialize: false,
	};

	let fut = async move {
		wait_for_aura(client).await;
		aura::run::<Block, <AuraId as AppCrypto>::Pair, _, _, _, _, _, _, _, _, _>(params).await;
	};
	task_manager.spawn_essential_handle().spawn("aura", None, fut);

	Ok(())
>>>>>>> 924728cf
}

/// Start an aura powered parachain node which uses the lookahead collator to support async backing.
/// This node is basic in the sense that its runtime api doesn't include common contents such as
/// transaction payment. Used for aura glutton.
<<<<<<< HEAD
pub struct BasicLookaheadNode;

impl NodeSpec for BasicLookaheadNode {
	type RuntimeApi = FakeRuntimeApi;
	type BuildImportQueue = BuildRelayToAuraImportQueue<Self::RuntimeApi, AuraId>;
	type BuildRpcExtensions = BuildEmptyRpcExtensions<Self::RuntimeApi>;
	type StartConsensus = StartLookaheadAuraConsensus<Self::RuntimeApi>;
	const SYBIL_RESISTANCE: CollatorSybilResistance = CollatorSybilResistance::Resistant;
}

/// Start a parachain node for Rococo Contracts.
pub struct ContractsRococoNode;

impl NodeSpec for ContractsRococoNode {
	type RuntimeApi = FakeRuntimeApi;
	type BuildImportQueue = BuildAuraImportQueue<Self::RuntimeApi>;
	type BuildRpcExtensions = BuildContractsRpcExtensions;
	type StartConsensus = StartLookaheadAuraConsensus<Self::RuntimeApi>;
	const SYBIL_RESISTANCE: CollatorSybilResistance = CollatorSybilResistance::Resistant;
=======
pub async fn start_basic_lookahead_node<Net: NetworkBackend<Block, Hash>>(
	parachain_config: Configuration,
	polkadot_config: Configuration,
	collator_options: CollatorOptions,
	para_id: ParaId,
	hwbench: Option<sc_sysinfo::HwBench>,
) -> sc_service::error::Result<(TaskManager, Arc<ParachainClient<FakeRuntimeApi>>)> {
	start_node_impl::<FakeRuntimeApi, _, _, _, Net>(
		parachain_config,
		polkadot_config,
		collator_options,
		CollatorSybilResistance::Resistant, // Aura
		para_id,
		|_, _, _, _| Ok(RpcModule::new(())),
		build_relay_to_aura_import_queue::<_, AuraId>,
		start_lookahead_aura_consensus::<_, AuraId>,
		hwbench,
	)
	.await
}

/// Start a parachain node for Rococo Contracts.
pub async fn start_contracts_rococo_node<Net: NetworkBackend<Block, Hash>>(
	parachain_config: Configuration,
	polkadot_config: Configuration,
	collator_options: CollatorOptions,
	para_id: ParaId,
	hwbench: Option<sc_sysinfo::HwBench>,
) -> sc_service::error::Result<(TaskManager, Arc<ParachainClient<FakeRuntimeApi>>)> {
	start_node_impl::<FakeRuntimeApi, _, _, _, Net>(
		parachain_config,
		polkadot_config,
		collator_options,
		CollatorSybilResistance::Resistant, // Aura
		para_id,
		build_contracts_rpc_extensions,
		build_aura_import_queue,
		start_lookahead_aura_consensus::<_, AuraId>,
		hwbench,
	)
	.await
>>>>>>> 924728cf
}

/// Checks that the hardware meets the requirements and print a warning otherwise.
fn warn_if_slow_hardware(hwbench: &sc_sysinfo::HwBench) {
	// Polkadot para-chains should generally use these requirements to ensure that the relay-chain
	// will not take longer than expected to import its blocks.
	if let Err(err) = frame_benchmarking_cli::SUBSTRATE_REFERENCE_HARDWARE.check_hardware(hwbench) {
		log::warn!(
			"⚠️  The hardware does not meet the minimal requirements {} for role 'Authority' find out more at:\n\
			https://wiki.polkadot.network/docs/maintain-guides-how-to-validate-polkadot#reference-hardware",
			err
		);
	}
}

type SyncCmdResult = sc_cli::Result<()>;

type AsyncCmdResult<'a> =
	sc_cli::Result<(Pin<Box<dyn Future<Output = SyncCmdResult> + 'a>>, TaskManager)>;

pub trait DynNodeSpec {
	fn prepare_check_block_cmd(
		self: Box<Self>,
		config: Configuration,
		cmd: &CheckBlockCmd,
	) -> AsyncCmdResult<'_>;

	fn prepare_export_blocks_cmd(
		self: Box<Self>,
		config: Configuration,
		cmd: &ExportBlocksCmd,
	) -> AsyncCmdResult<'_>;

	fn prepare_export_state_cmd(
		self: Box<Self>,
		config: Configuration,
		cmd: &ExportStateCmd,
	) -> AsyncCmdResult<'_>;

	fn prepare_import_blocks_cmd(
		self: Box<Self>,
		config: Configuration,
		cmd: &ImportBlocksCmd,
	) -> AsyncCmdResult<'_>;

	fn prepare_revert_cmd(
		self: Box<Self>,
		config: Configuration,
		cmd: &RevertCmd,
	) -> AsyncCmdResult<'_>;

	fn run_export_genesis_head_cmd(
		self: Box<Self>,
		config: Configuration,
		cmd: &ExportGenesisHeadCommand,
	) -> SyncCmdResult;

	fn run_benchmark_block_cmd(
		self: Box<Self>,
		config: Configuration,
		cmd: &BlockCmd,
	) -> SyncCmdResult;

	#[cfg(any(feature = "runtime-benchmarks"))]
	fn run_benchmark_storage_cmd(
		self: Box<Self>,
		config: Configuration,
		cmd: &StorageCmd,
	) -> SyncCmdResult;

	fn start_node(
		self: Box<Self>,
		parachain_config: Configuration,
		polkadot_config: Configuration,
		collator_options: CollatorOptions,
		para_id: ParaId,
		hwbench: Option<sc_sysinfo::HwBench>,
	) -> Pin<Box<dyn Future<Output = sc_service::error::Result<TaskManager>>>>;
}

impl<T> DynNodeSpec for T
where
	T: NodeSpec,
{
	fn prepare_check_block_cmd(
		self: Box<Self>,
		config: Configuration,
		cmd: &CheckBlockCmd,
	) -> AsyncCmdResult<'_> {
		let partial = Self::new_partial(&config).map_err(sc_cli::Error::Service)?;
		Ok((Box::pin(cmd.run(partial.client, partial.import_queue)), partial.task_manager))
	}

	fn prepare_export_blocks_cmd(
		self: Box<Self>,
		config: Configuration,
		cmd: &ExportBlocksCmd,
	) -> AsyncCmdResult<'_> {
		let partial = Self::new_partial(&config).map_err(sc_cli::Error::Service)?;
		Ok((Box::pin(cmd.run(partial.client, config.database)), partial.task_manager))
	}

	fn prepare_export_state_cmd(
		self: Box<Self>,
		config: Configuration,
		cmd: &ExportStateCmd,
	) -> AsyncCmdResult<'_> {
		let partial = Self::new_partial(&config).map_err(sc_cli::Error::Service)?;
		Ok((Box::pin(cmd.run(partial.client, config.chain_spec)), partial.task_manager))
	}

	fn prepare_import_blocks_cmd(
		self: Box<Self>,
		config: Configuration,
		cmd: &ImportBlocksCmd,
	) -> AsyncCmdResult<'_> {
		let partial = Self::new_partial(&config).map_err(sc_cli::Error::Service)?;
		Ok((Box::pin(cmd.run(partial.client, partial.import_queue)), partial.task_manager))
	}

	fn prepare_revert_cmd(
		self: Box<Self>,
		config: Configuration,
		cmd: &RevertCmd,
	) -> AsyncCmdResult<'_> {
		let partial = Self::new_partial(&config).map_err(sc_cli::Error::Service)?;
		Ok((Box::pin(cmd.run(partial.client, partial.backend, None)), partial.task_manager))
	}

	fn run_export_genesis_head_cmd(
		self: Box<Self>,
		config: Configuration,
		cmd: &ExportGenesisHeadCommand,
	) -> SyncCmdResult {
		let partial = Self::new_partial(&config).map_err(sc_cli::Error::Service)?;
		cmd.run(partial.client)
	}

	fn run_benchmark_block_cmd(
		self: Box<Self>,
		config: Configuration,
		cmd: &BlockCmd,
	) -> SyncCmdResult {
		let partial = Self::new_partial(&config).map_err(sc_cli::Error::Service)?;
		cmd.run(partial.client)
	}

	#[cfg(any(feature = "runtime-benchmarks"))]
	fn run_benchmark_storage_cmd(
		self: Box<Self>,
		config: Configuration,
		cmd: &StorageCmd,
	) -> SyncCmdResult {
		let partial = Self::new_partial(&config).map_err(sc_cli::Error::Service)?;
		let db = partial.backend.expose_db();
		let storage = partial.backend.expose_storage();

		cmd.run(config, partial.client, db, storage)
	}

	fn start_node(
		self: Box<Self>,
		parachain_config: Configuration,
		polkadot_config: Configuration,
		collator_options: CollatorOptions,
		para_id: ParaId,
		hwbench: Option<HwBench>,
	) -> Pin<Box<dyn Future<Output = sc_service::error::Result<TaskManager>>>> {
		match parachain_config.network.network_backend {
			sc_network::config::NetworkBackendType::Libp2p =>
				<Self as NodeSpec>::start_node::<sc_network::NetworkWorker<_, _>>(
					parachain_config,
					polkadot_config,
					collator_options,
					para_id,
					hwbench,
				),
			sc_network::config::NetworkBackendType::Litep2p =>
				<Self as NodeSpec>::start_node::<sc_network::Litep2pNetworkBackend>(
					parachain_config,
					polkadot_config,
					collator_options,
					para_id,
					hwbench,
				),
		}
	}
}<|MERGE_RESOLUTION|>--- conflicted
+++ resolved
@@ -14,12 +14,7 @@
 // You should have received a copy of the GNU General Public License
 // along with Cumulus.  If not, see <http://www.gnu.org/licenses/>.
 
-<<<<<<< HEAD
-use codec::Decode;
 use cumulus_client_cli::{CollatorOptions, ExportGenesisHeadCommand};
-=======
-use cumulus_client_cli::CollatorOptions;
->>>>>>> 924728cf
 use cumulus_client_collator::service::CollatorService;
 use cumulus_client_consensus_aura::collators::lookahead::{self as aura, Params as AuraParams};
 use cumulus_client_consensus_common::ParachainBlockImport as TParachainBlockImport;
@@ -54,12 +49,8 @@
 use futures::prelude::*;
 use polkadot_primitives::CollatorPair;
 use prometheus_endpoint::Registry;
-<<<<<<< HEAD
 use sc_cli::{CheckBlockCmd, ExportBlocksCmd, ExportStateCmd, ImportBlocksCmd, RevertCmd};
-use sc_client_api::Backend as ClientApiBackend;
-=======
 use sc_client_api::BlockchainEvents;
->>>>>>> 924728cf
 use sc_consensus::{
 	import_queue::{BasicQueue, Verifier as VerifierT},
 	BlockImportParams, DefaultImportQueue, ImportQueue,
@@ -70,26 +61,11 @@
 use sc_service::{Configuration, Error, PartialComponents, TFullBackend, TFullClient, TaskManager};
 use sc_sysinfo::HwBench;
 use sc_telemetry::{Telemetry, TelemetryHandle, TelemetryWorker, TelemetryWorkerHandle};
-<<<<<<< HEAD
 use sc_transaction_pool::FullPool;
 use sp_api::ProvideRuntimeApi;
-use sp_blockchain::HeaderBackend;
-use sp_core::traits::SpawnEssentialNamed;
-use sp_keystore::KeystorePtr;
-use sp_runtime::{
-	app_crypto::AppCrypto,
-	traits::{Block as BlockT, Header as HeaderT},
-};
-use std::{marker::PhantomData, pin::Pin, sync::Arc, time::Duration};
-=======
-use sp_api::{ApiExt, ConstructRuntimeApi, ProvideRuntimeApi};
-use sp_consensus_aura::AuraApi;
 use sp_keystore::KeystorePtr;
 use sp_runtime::{app_crypto::AppCrypto, traits::Header as HeaderT};
-use std::{marker::PhantomData, sync::Arc, time::Duration};
-
-use polkadot_primitives::CollatorPair;
->>>>>>> 924728cf
+use std::{marker::PhantomData, pin::Pin, sync::Arc, time::Duration};
 
 #[cfg(not(feature = "runtime-benchmarks"))]
 type HostFunctions = cumulus_client_service::ParachainHostFunctions;
@@ -436,38 +412,15 @@
 	}
 }
 
-<<<<<<< HEAD
 pub struct RococoParachainNode;
 
 impl NodeSpec for RococoParachainNode {
 	type RuntimeApi = FakeRuntimeApi;
 	type BuildImportQueue = BuildAuraImportQueue<Self::RuntimeApi>;
 	type BuildRpcExtensions = BuildParachainRpcExtensions<Self::RuntimeApi>;
-	type StartConsensus = StartLookaheadAuraConsensus<Self::RuntimeApi>;
+	type StartConsensus = StartLookaheadAuraConsensus<Self::RuntimeApi, AuraId>;
 
 	const SYBIL_RESISTANCE: CollatorSybilResistance = CollatorSybilResistance::Resistant;
-=======
-/// Start a rococo parachain node.
-pub async fn start_rococo_parachain_node<Net: NetworkBackend<Block, Hash>>(
-	parachain_config: Configuration,
-	polkadot_config: Configuration,
-	collator_options: CollatorOptions,
-	para_id: ParaId,
-	hwbench: Option<sc_sysinfo::HwBench>,
-) -> sc_service::error::Result<(TaskManager, Arc<ParachainClient<FakeRuntimeApi>>)> {
-	start_node_impl::<FakeRuntimeApi, _, _, _, Net>(
-		parachain_config,
-		polkadot_config,
-		collator_options,
-		CollatorSybilResistance::Resistant, // Aura
-		para_id,
-		build_parachain_rpc_extensions::<FakeRuntimeApi>,
-		build_aura_import_queue,
-		start_lookahead_aura_consensus::<_, AuraId>,
-		hwbench,
-	)
-	.await
->>>>>>> 924728cf
 }
 
 /// Build the import queue for the shell runtime.
@@ -662,36 +615,14 @@
 /// Uses the lookahead collator to support async backing.
 ///
 /// Start an aura powered parachain node. Some system chains use this.
-<<<<<<< HEAD
 pub struct GenericAuraLookaheadNode;
 
 impl NodeSpec for GenericAuraLookaheadNode {
 	type RuntimeApi = FakeRuntimeApi;
 	type BuildImportQueue = BuildRelayToAuraImportQueue<Self::RuntimeApi, AuraId>;
 	type BuildRpcExtensions = BuildParachainRpcExtensions<Self::RuntimeApi>;
-	type StartConsensus = StartLookaheadAuraConsensus<Self::RuntimeApi>;
+	type StartConsensus = StartLookaheadAuraConsensus<Self::RuntimeApi, AuraId>;
 	const SYBIL_RESISTANCE: CollatorSybilResistance = CollatorSybilResistance::Resistant;
-=======
-pub async fn start_generic_aura_lookahead_node<Net: NetworkBackend<Block, Hash>>(
-	parachain_config: Configuration,
-	polkadot_config: Configuration,
-	collator_options: CollatorOptions,
-	para_id: ParaId,
-	hwbench: Option<sc_sysinfo::HwBench>,
-) -> sc_service::error::Result<(TaskManager, Arc<ParachainClient<FakeRuntimeApi>>)> {
-	start_node_impl::<FakeRuntimeApi, _, _, _, Net>(
-		parachain_config,
-		polkadot_config,
-		collator_options,
-		CollatorSybilResistance::Resistant, // Aura
-		para_id,
-		build_parachain_rpc_extensions::<FakeRuntimeApi>,
-		build_relay_to_aura_import_queue::<_, AuraId>,
-		start_lookahead_aura_consensus::<_, AuraId>,
-		hwbench,
-	)
-	.await
->>>>>>> 924728cf
 }
 
 pub struct AssetHubLookaheadNode<RuntimeApi, AuraId>(pub PhantomData<(RuntimeApi, AuraId)>);
@@ -704,26 +635,11 @@
 		+ substrate_frame_rpc_system::AccountNonceApi<Block, AccountId, Nonce>,
 	AuraId: AuraIdT + Sync,
 {
-<<<<<<< HEAD
 	type RuntimeApi = RuntimeApi;
 	type BuildImportQueue = BuildRelayToAuraImportQueue<RuntimeApi, AuraId>;
 	type BuildRpcExtensions = BuildParachainRpcExtensions<RuntimeApi>;
-	type StartConsensus = StartRelayToAuraConsensus<RuntimeApi, AuraId>;
+	type StartConsensus = StartLookaheadAuraConsensus<RuntimeApi, AuraId>;
 	const SYBIL_RESISTANCE: CollatorSybilResistance = CollatorSybilResistance::Resistant;
-=======
-	start_node_impl::<RuntimeApi, _, _, _, Net>(
-		parachain_config,
-		polkadot_config,
-		collator_options,
-		CollatorSybilResistance::Resistant, // Aura
-		para_id,
-		build_parachain_rpc_extensions::<RuntimeApi>,
-		build_relay_to_aura_import_queue::<_, AuraId>,
-		start_lookahead_aura_consensus::<RuntimeApi, AuraId>,
-		hwbench,
-	)
-	.await
->>>>>>> 924728cf
 }
 
 /// Wait for the Aura runtime API to appear on chain.
@@ -736,21 +652,13 @@
 	AuraId: AuraIdT + Sync,
 {
 	let finalized_hash = client.chain_info().finalized_hash;
-	if client
-		.runtime_api()
-		.has_api::<dyn AuraApi<Block, AuraId>>(finalized_hash)
-		.unwrap_or(false)
-	{
+	if client.runtime_api().has_aura_api(finalized_hash) {
 		return;
 	};
 
 	let mut stream = client.finality_notification_stream();
 	while let Some(notification) = stream.next().await {
-		let has_aura_api = client
-			.runtime_api()
-			.has_api::<dyn AuraApi<Block, AuraId>>(notification.hash)
-			.unwrap_or(false);
-		if has_aura_api {
+		if client.runtime_api().has_aura_api(notification.hash) {
 			return;
 		}
 	}
@@ -833,105 +741,10 @@
 }
 
 /// Start consensus using the lookahead aura collator.
-<<<<<<< HEAD
-pub struct StartLookaheadAuraConsensus<RuntimeApi>(PhantomData<RuntimeApi>);
-
-impl<RuntimeApi> StartConsensus<RuntimeApi> for StartLookaheadAuraConsensus<RuntimeApi>
-=======
-fn start_lookahead_aura_consensus<RuntimeApi, AuraId>(
-	client: Arc<ParachainClient<RuntimeApi>>,
-	block_import: ParachainBlockImport<RuntimeApi>,
-	prometheus_registry: Option<&Registry>,
-	telemetry: Option<TelemetryHandle>,
-	task_manager: &TaskManager,
-	relay_chain_interface: Arc<dyn RelayChainInterface>,
-	transaction_pool: Arc<sc_transaction_pool::FullPool<Block, ParachainClient<RuntimeApi>>>,
-	sync_oracle: Arc<SyncingService<Block>>,
-	keystore: KeystorePtr,
-	relay_chain_slot_duration: Duration,
-	para_id: ParaId,
-	collator_key: CollatorPair,
-	overseer_handle: OverseerHandle,
-	announce_block: Arc<dyn Fn(Hash, Option<Vec<u8>>) + Send + Sync>,
-	backend: Arc<ParachainBackend>,
-) -> Result<(), sc_service::Error>
->>>>>>> 924728cf
-where
-	RuntimeApi: ConstructNodeRuntimeApi<Block, ParachainClient<RuntimeApi>>,
-	RuntimeApi::RuntimeApi: AuraRuntimeApi<Block, AuraId>,
-	AuraId: AuraIdT + Sync,
-{
-<<<<<<< HEAD
-	fn start_consensus(
-		client: Arc<ParachainClient<RuntimeApi>>,
-		block_import: ParachainBlockImport<RuntimeApi>,
-		prometheus_registry: Option<&Registry>,
-		telemetry: Option<TelemetryHandle>,
-		task_manager: &TaskManager,
-		relay_chain_interface: Arc<dyn RelayChainInterface>,
-		transaction_pool: Arc<FullPool<Block, ParachainClient<RuntimeApi>>>,
-		sync_oracle: Arc<SyncingService<Block>>,
-		keystore: KeystorePtr,
-		relay_chain_slot_duration: Duration,
-		para_id: ParaId,
-		collator_key: CollatorPair,
-		overseer_handle: OverseerHandle,
-		announce_block: Arc<dyn Fn(Hash, Option<Vec<u8>>) + Send + Sync>,
-		backend: Arc<ParachainBackend>,
-	) -> Result<(), Error> {
-		let info = backend.blockchain().info();
-		if !client.runtime_api().has_aura_api(info.finalized_hash) {
-			return Err(sc_service::error::Error::Other("Missing aura runtime APIs".to_string()));
-		}
-
-		let proposer_factory = sc_basic_authorship::ProposerFactory::with_proof_recording(
-			task_manager.spawn_handle(),
-			client.clone(),
-			transaction_pool,
-			prometheus_registry,
-			telemetry.clone(),
-		);
-
-		let collator_service = CollatorService::new(
-			client.clone(),
-			Arc::new(task_manager.spawn_handle()),
-			announce_block,
-			client.clone(),
-		);
-
-		let params = AuraParams {
-			create_inherent_data_providers: move |_, ()| async move { Ok(()) },
-			block_import,
-			para_client: client.clone(),
-			para_backend: backend,
-			relay_client: relay_chain_interface,
-			code_hash_provider: move |block_hash| {
-				client.code_at(block_hash).ok().map(|c| ValidationCode::from(c).hash())
-			},
-			sync_oracle,
-			keystore,
-			collator_key,
-			para_id,
-			overseer_handle,
-			relay_chain_slot_duration,
-			proposer: Proposer::new(proposer_factory),
-			collator_service,
-			authoring_duration: Duration::from_millis(1500),
-			reinitialize: false,
-		};
-
-		let fut =
-			aura::run::<Block, <AuraId as AppCrypto>::Pair, _, _, _, _, _, _, _, _, _>(params);
-		task_manager.spawn_essential_handle().spawn("aura", None, fut);
-
-		Ok(())
-	}
-}
-
-pub struct StartRelayToAuraConsensus<RuntimeApi, AuraId>(PhantomData<(RuntimeApi, AuraId)>);
+pub struct StartLookaheadAuraConsensus<RuntimeApi, AuraId>(PhantomData<(RuntimeApi, AuraId)>);
 
 impl<RuntimeApi, AuraId> StartConsensus<RuntimeApi>
-	for StartRelayToAuraConsensus<RuntimeApi, AuraId>
+	for StartLookaheadAuraConsensus<RuntimeApi, AuraId>
 where
 	RuntimeApi: ConstructNodeRuntimeApi<Block, ParachainClient<RuntimeApi>>,
 	RuntimeApi::RuntimeApi: AuraRuntimeApi<Block, AuraId>,
@@ -954,7 +767,13 @@
 		announce_block: Arc<dyn Fn(Hash, Option<Vec<u8>>) + Send + Sync>,
 		backend: Arc<ParachainBackend>,
 	) -> Result<(), Error> {
-		let relay_chain_interface2 = relay_chain_interface.clone();
+		let proposer_factory = sc_basic_authorship::ProposerFactory::with_proof_recording(
+			task_manager.spawn_handle(),
+			client.clone(),
+			transaction_pool,
+			prometheus_registry,
+			telemetry.clone(),
+		);
 
 		let collator_service = CollatorService::new(
 			client.clone(),
@@ -963,140 +782,51 @@
 			client.clone(),
 		);
 
-		let spawner = task_manager.spawn_handle();
-
-		let proposer_factory = sc_basic_authorship::ProposerFactory::with_proof_recording(
-			spawner,
-			client.clone(),
-			transaction_pool,
-			prometheus_registry,
-			telemetry.clone(),
-		);
-
-		let collation_future = Box::pin(async move {
-			// Start collating with the `shell` runtime while waiting for an upgrade to an Aura
-			// compatible runtime.
-			let mut request_stream = cumulus_client_collator::relay_chain_driven::init(
-				collator_key.clone(),
-				para_id,
-				overseer_handle.clone(),
-			)
-			.await;
-			while let Some(request) = request_stream.next().await {
-				let pvd = request.persisted_validation_data().clone();
-				let last_head_hash =
-					match <Block as BlockT>::Header::decode(&mut &pvd.parent_head.0[..]) {
-						Ok(header) => header.hash(),
-						Err(e) => {
-							log::error!("Could not decode the head data: {e}");
-							request.complete(None);
-							continue
-						},
-					};
-
-				// Check if we have upgraded to an Aura compatible runtime and transition if
-				// necessary.
-				if client.runtime_api().has_aura_api(last_head_hash) {
-					// Respond to this request before transitioning to Aura.
-					request.complete(None);
-					break
+		let params = AuraParams {
+			create_inherent_data_providers: move |_, ()| async move { Ok(()) },
+			block_import,
+			para_client: client.clone(),
+			para_backend: backend,
+			relay_client: relay_chain_interface,
+			code_hash_provider: {
+				let client = client.clone();
+				move |block_hash| {
+					client.code_at(block_hash).ok().map(|c| ValidationCode::from(c).hash())
 				}
-			}
-
-			// Move to Aura consensus.
-			let proposer = Proposer::new(proposer_factory);
-
-			let params = AuraParams {
-				create_inherent_data_providers: move |_, ()| async move { Ok(()) },
-				block_import,
-				para_client: client.clone(),
-				para_backend: backend,
-				relay_client: relay_chain_interface2,
-				code_hash_provider: move |block_hash| {
-					client.code_at(block_hash).ok().map(|c| ValidationCode::from(c).hash())
-				},
-				sync_oracle,
-				keystore,
-				collator_key,
-				para_id,
-				overseer_handle,
-				relay_chain_slot_duration,
-				proposer,
-				collator_service,
-				authoring_duration: Duration::from_millis(1500),
-				reinitialize: true, /* we need to always re-initialize for asset-hub moving
-				                     * to aura */
-			};
-
-			aura::run::<Block, <AuraId as AppCrypto>::Pair, _, _, _, _, _, _, _, _, _>(params).await
-		});
-
-		let spawner = task_manager.spawn_essential_handle();
-		spawner.spawn_essential("cumulus-asset-hub-collator", None, collation_future);
+			},
+			sync_oracle,
+			keystore,
+			collator_key,
+			para_id,
+			overseer_handle,
+			relay_chain_slot_duration,
+			proposer: Proposer::new(proposer_factory),
+			collator_service,
+			authoring_duration: Duration::from_millis(1500),
+			reinitialize: false,
+		};
+
+		let fut = async move {
+			wait_for_aura(client).await;
+			aura::run::<Block, <AuraId as AppCrypto>::Pair, _, _, _, _, _, _, _, _, _>(params)
+				.await;
+		};
+		task_manager.spawn_essential_handle().spawn("aura", None, fut);
 
 		Ok(())
 	}
-=======
-	let proposer_factory = sc_basic_authorship::ProposerFactory::with_proof_recording(
-		task_manager.spawn_handle(),
-		client.clone(),
-		transaction_pool,
-		prometheus_registry,
-		telemetry.clone(),
-	);
-
-	let collator_service = CollatorService::new(
-		client.clone(),
-		Arc::new(task_manager.spawn_handle()),
-		announce_block,
-		client.clone(),
-	);
-
-	let params = AuraParams {
-		create_inherent_data_providers: move |_, ()| async move { Ok(()) },
-		block_import,
-		para_client: client.clone(),
-		para_backend: backend,
-		relay_client: relay_chain_interface,
-		code_hash_provider: {
-			let client = client.clone();
-			move |block_hash| {
-				client.code_at(block_hash).ok().map(|c| ValidationCode::from(c).hash())
-			}
-		},
-		sync_oracle,
-		keystore,
-		collator_key,
-		para_id,
-		overseer_handle,
-		relay_chain_slot_duration,
-		proposer: Proposer::new(proposer_factory),
-		collator_service,
-		authoring_duration: Duration::from_millis(1500),
-		reinitialize: false,
-	};
-
-	let fut = async move {
-		wait_for_aura(client).await;
-		aura::run::<Block, <AuraId as AppCrypto>::Pair, _, _, _, _, _, _, _, _, _>(params).await;
-	};
-	task_manager.spawn_essential_handle().spawn("aura", None, fut);
-
-	Ok(())
->>>>>>> 924728cf
 }
 
 /// Start an aura powered parachain node which uses the lookahead collator to support async backing.
 /// This node is basic in the sense that its runtime api doesn't include common contents such as
 /// transaction payment. Used for aura glutton.
-<<<<<<< HEAD
 pub struct BasicLookaheadNode;
 
 impl NodeSpec for BasicLookaheadNode {
 	type RuntimeApi = FakeRuntimeApi;
 	type BuildImportQueue = BuildRelayToAuraImportQueue<Self::RuntimeApi, AuraId>;
 	type BuildRpcExtensions = BuildEmptyRpcExtensions<Self::RuntimeApi>;
-	type StartConsensus = StartLookaheadAuraConsensus<Self::RuntimeApi>;
+	type StartConsensus = StartLookaheadAuraConsensus<Self::RuntimeApi, AuraId>;
 	const SYBIL_RESISTANCE: CollatorSybilResistance = CollatorSybilResistance::Resistant;
 }
 
@@ -1107,51 +837,8 @@
 	type RuntimeApi = FakeRuntimeApi;
 	type BuildImportQueue = BuildAuraImportQueue<Self::RuntimeApi>;
 	type BuildRpcExtensions = BuildContractsRpcExtensions;
-	type StartConsensus = StartLookaheadAuraConsensus<Self::RuntimeApi>;
+	type StartConsensus = StartLookaheadAuraConsensus<Self::RuntimeApi, AuraId>;
 	const SYBIL_RESISTANCE: CollatorSybilResistance = CollatorSybilResistance::Resistant;
-=======
-pub async fn start_basic_lookahead_node<Net: NetworkBackend<Block, Hash>>(
-	parachain_config: Configuration,
-	polkadot_config: Configuration,
-	collator_options: CollatorOptions,
-	para_id: ParaId,
-	hwbench: Option<sc_sysinfo::HwBench>,
-) -> sc_service::error::Result<(TaskManager, Arc<ParachainClient<FakeRuntimeApi>>)> {
-	start_node_impl::<FakeRuntimeApi, _, _, _, Net>(
-		parachain_config,
-		polkadot_config,
-		collator_options,
-		CollatorSybilResistance::Resistant, // Aura
-		para_id,
-		|_, _, _, _| Ok(RpcModule::new(())),
-		build_relay_to_aura_import_queue::<_, AuraId>,
-		start_lookahead_aura_consensus::<_, AuraId>,
-		hwbench,
-	)
-	.await
-}
-
-/// Start a parachain node for Rococo Contracts.
-pub async fn start_contracts_rococo_node<Net: NetworkBackend<Block, Hash>>(
-	parachain_config: Configuration,
-	polkadot_config: Configuration,
-	collator_options: CollatorOptions,
-	para_id: ParaId,
-	hwbench: Option<sc_sysinfo::HwBench>,
-) -> sc_service::error::Result<(TaskManager, Arc<ParachainClient<FakeRuntimeApi>>)> {
-	start_node_impl::<FakeRuntimeApi, _, _, _, Net>(
-		parachain_config,
-		polkadot_config,
-		collator_options,
-		CollatorSybilResistance::Resistant, // Aura
-		para_id,
-		build_contracts_rpc_extensions,
-		build_aura_import_queue,
-		start_lookahead_aura_consensus::<_, AuraId>,
-		hwbench,
-	)
-	.await
->>>>>>> 924728cf
 }
 
 /// Checks that the hardware meets the requirements and print a warning otherwise.
