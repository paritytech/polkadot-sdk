--- conflicted
+++ resolved
@@ -424,11 +424,7 @@
 		para_id,
 		build_parachain_rpc_extensions::<FakeRuntimeApi>,
 		build_aura_import_queue,
-<<<<<<< HEAD
 		consensus_starter,
-=======
-		start_lookahead_aura_consensus::<_, AuraId>,
->>>>>>> 924728cf
 		hwbench,
 	)
 	.await
@@ -611,11 +607,7 @@
 		para_id,
 		build_parachain_rpc_extensions::<FakeRuntimeApi>,
 		build_relay_to_aura_import_queue::<_, AuraId>,
-<<<<<<< HEAD
 		consensus_starter,
-=======
-		start_lookahead_aura_consensus::<_, AuraId>,
->>>>>>> 924728cf
 		hwbench,
 	)
 	.await
@@ -627,11 +619,7 @@
 ///
 /// Uses the lookahead collator to support async backing.
 #[sc_tracing::logging::prefix_logs_with("Parachain")]
-<<<<<<< HEAD
-pub async fn start_asset_hub_async_backing_node<RuntimeApi, AuraId: AuraIdT, Net>(
-=======
-pub async fn start_asset_hub_lookahead_node<RuntimeApi, AuraId, Net>(
->>>>>>> 924728cf
+pub async fn start_asset_hub_async_backing_node<RuntimeApi, AuraId, Net>(
 	parachain_config: Configuration,
 	polkadot_config: Configuration,
 	collator_options: CollatorOptions,
@@ -655,155 +643,7 @@
 		para_id,
 		build_parachain_rpc_extensions::<RuntimeApi>,
 		build_relay_to_aura_import_queue::<_, AuraId>,
-<<<<<<< HEAD
-		|client,
-		 block_import,
-		 prometheus_registry,
-		 telemetry,
-		 task_manager,
-		 relay_chain_interface,
-		 transaction_pool,
-		 keystore,
-		 relay_chain_slot_duration,
-		 para_id,
-		 collator_key,
-		 overseer_handle,
-		 announce_block,
-		 backend| {
-			let relay_chain_interface2 = relay_chain_interface.clone();
-
-			let collator_service = CollatorService::new(
-				client.clone(),
-				Arc::new(task_manager.spawn_handle()),
-				announce_block,
-				client.clone(),
-			);
-
-			let spawner = task_manager.spawn_handle();
-
-			let proposer_factory = sc_basic_authorship::ProposerFactory::with_proof_recording(
-				spawner,
-				client.clone(),
-				transaction_pool,
-				prometheus_registry,
-				telemetry.clone(),
-			);
-
-			let essential_spawner = task_manager.spawn_essential_handle();
-			let collation_future = Box::pin(async move {
-				// Start collating with the `shell` runtime while waiting for an upgrade to an Aura
-				// compatible runtime.
-				let mut request_stream = cumulus_client_collator::relay_chain_driven::init(
-					collator_key.clone(),
-					para_id,
-					overseer_handle.clone(),
-				)
-				.await;
-				while let Some(request) = request_stream.next().await {
-					let pvd = request.persisted_validation_data().clone();
-					let last_head_hash =
-						match <Block as BlockT>::Header::decode(&mut &pvd.parent_head.0[..]) {
-							Ok(header) => header.hash(),
-							Err(e) => {
-								log::error!("Could not decode the head data: {e}");
-								request.complete(None);
-								continue
-							},
-						};
-
-					// Check if we have upgraded to an Aura compatible runtime and transition if
-					// necessary.
-					if client.runtime_api().has_aura_api(last_head_hash) {
-						// Respond to this request before transitioning to Aura.
-						request.complete(None);
-						break
-					}
-				}
-
-				// Move to Aura consensus.
-				let proposer = Proposer::new(proposer_factory);
-				if use_experimental_slot_based {
-					let client_for_aura = client.clone();
-					let params = SlotBasedParams {
-						create_inherent_data_providers: move |_, ()| async move { Ok(()) },
-						block_import,
-						para_client: client.clone(),
-						para_backend: backend.clone(),
-						relay_client: relay_chain_interface,
-						code_hash_provider: move |block_hash| {
-							client_for_aura
-								.code_at(block_hash)
-								.ok()
-								.map(|c| ValidationCode::from(c).hash())
-						},
-						keystore,
-						collator_key,
-						para_id,
-						relay_chain_slot_duration,
-						proposer,
-						collator_service,
-						authoring_duration: Duration::from_millis(2000),
-						reinitialize: false,
-						slot_drift: Duration::from_secs(1),
-					};
-
-					let (collation_future, block_builder_future) = slot_based::run::<
-						Block,
-						<AuraId as AppCrypto>::Pair,
-						_,
-						_,
-						_,
-						_,
-						_,
-						_,
-						_,
-						_,
-					>(params);
-					essential_spawner.spawn_essential(
-						"block-builder-task",
-						Some("parachain-block-authoring"),
-						Box::pin(collation_future),
-					);
-					block_builder_future.await;
-				} else {
-					let params = AuraParams {
-						create_inherent_data_providers: move |_, ()| async move { Ok(()) },
-						block_import,
-						para_client: client.clone(),
-						para_backend: backend,
-						relay_client: relay_chain_interface2,
-						code_hash_provider: move |block_hash| {
-							client.code_at(block_hash).ok().map(|c| ValidationCode::from(c).hash())
-						},
-						keystore,
-						collator_key,
-						para_id,
-						overseer_handle,
-						relay_chain_slot_duration,
-						proposer,
-						collator_service,
-						authoring_duration: Duration::from_millis(1500),
-						reinitialize: true, /* we need to always re-initialize for asset-hub
-						                     * moving to aura */
-					};
-
-					aura::run::<Block, <AuraId as AppCrypto>::Pair, _, _, _, _, _, _, _, _>(params)
-						.await
-				};
-			});
-
-			let spawner = task_manager.spawn_essential_handle();
-			spawner.spawn_essential(
-				"cumulus-asset-hub-collator",
-				Some("parachain-block-authoring"),
-				collation_future,
-			);
-
-			Ok(())
-		},
-=======
 		start_lookahead_aura_consensus::<RuntimeApi, AuraId>,
->>>>>>> 924728cf
 		hwbench,
 	)
 	.await
@@ -970,14 +810,10 @@
 		reinitialize: false,
 	};
 
-<<<<<<< HEAD
-	let fut = aura::run::<Block, <AuraId as AppCrypto>::Pair, _, _, _, _, _, _, _, _>(params);
-=======
 	let fut = async move {
 		wait_for_aura(client).await;
-		aura::run::<Block, <AuraId as AppCrypto>::Pair, _, _, _, _, _, _, _, _, _>(params).await;
-	};
->>>>>>> 924728cf
+		aura::run::<Block, <AuraId as AppCrypto>::Pair, _, _, _, _, _, _, _, _>(params).await;
+	};
 	task_manager.spawn_essential_handle().spawn("aura", None, fut);
 
 	Ok(())
@@ -1076,11 +912,7 @@
 		para_id,
 		|_, _, _, _| Ok(RpcModule::new(())),
 		build_relay_to_aura_import_queue::<_, AuraId>,
-<<<<<<< HEAD
 		consensus_starter,
-=======
-		start_lookahead_aura_consensus::<_, AuraId>,
->>>>>>> 924728cf
 		hwbench,
 	)
 	.await
@@ -1108,11 +940,7 @@
 		para_id,
 		build_contracts_rpc_extensions,
 		build_aura_import_queue,
-<<<<<<< HEAD
 		consensus_starter,
-=======
-		start_lookahead_aura_consensus::<_, AuraId>,
->>>>>>> 924728cf
 		hwbench,
 	)
 	.await
