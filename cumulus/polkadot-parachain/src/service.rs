// Copyright (C) Parity Technologies (UK) Ltd.
// This file is part of Cumulus.

// Cumulus is free software: you can redistribute it and/or modify
// it under the terms of the GNU General Public License as published by
// the Free Software Foundation, either version 3 of the License, or
// (at your option) any later version.

// Cumulus is distributed in the hope that it will be useful,
// but WITHOUT ANY WARRANTY; without even the implied warranty of
// MERCHANTABILITY or FITNESS FOR A PARTICULAR PURPOSE.  See the
// GNU General Public License for more details.

// You should have received a copy of the GNU General Public License
// along with Cumulus.  If not, see <http://www.gnu.org/licenses/>.

use codec::Codec;
use cumulus_client_cli::CollatorOptions;
use cumulus_client_collator::service::CollatorService;
use cumulus_client_consensus_aura::collators::{
	basic::{self as basic_aura, Params as BasicAuraParams},
	lookahead::{self as aura, Params as AuraParams},
};
use cumulus_client_consensus_common::{
	ParachainBlockImport as TParachainBlockImport, ParachainCandidate, ParachainConsensus,
};
use cumulus_client_consensus_proposer::Proposer;
#[allow(deprecated)]
use cumulus_client_service::old_consensus;
use cumulus_client_service::{
	build_network, build_relay_chain_interface, prepare_node_config, start_relay_chain_tasks,
	BuildNetworkParams, CollatorSybilResistance, DARecoveryProfile, StartRelayChainTasksParams,
};
use cumulus_primitives_core::{
	relay_chain::{Hash as PHash, PersistedValidationData, ValidationCode},
	ParaId,
};
use cumulus_relay_chain_interface::{OverseerHandle, RelayChainInterface};
use sp_core::Pair;

use jsonrpsee::RpcModule;

use crate::rpc;
pub use parachains_common::{AccountId, Balance, Block, BlockNumber, Hash, Header, Nonce};

use cumulus_client_consensus_relay_chain::Verifier as RelayChainVerifier;
use futures::lock::Mutex;
use sc_consensus::{
	import_queue::{BasicQueue, Verifier as VerifierT},
	BlockImportParams, ImportQueue,
};
use sc_executor::{HeapAllocStrategy, WasmExecutor, DEFAULT_HEAP_ALLOC_STRATEGY};
use sc_network::{config::FullNetworkConfiguration, NetworkBlock};
use sc_network_sync::SyncingService;
use sc_service::{Configuration, PartialComponents, TFullBackend, TFullClient, TaskManager};
use sc_telemetry::{Telemetry, TelemetryHandle, TelemetryWorker, TelemetryWorkerHandle};
use sp_api::{ApiExt, ConstructRuntimeApi};
use sp_consensus_aura::AuraApi;
use sp_keystore::KeystorePtr;
use sp_runtime::{app_crypto::AppCrypto, traits::Header as HeaderT};
use std::{marker::PhantomData, sync::Arc, time::Duration};
use substrate_prometheus_endpoint::Registry;

use polkadot_primitives::CollatorPair;

#[cfg(not(feature = "runtime-benchmarks"))]
type HostFunctions = sp_io::SubstrateHostFunctions;

#[cfg(feature = "runtime-benchmarks")]
type HostFunctions =
	(sp_io::SubstrateHostFunctions, frame_benchmarking::benchmarking::HostFunctions);

type ParachainClient<RuntimeApi> = TFullClient<Block, RuntimeApi, WasmExecutor<HostFunctions>>;

type ParachainBackend = TFullBackend<Block>;

type ParachainBlockImport<RuntimeApi> =
	TParachainBlockImport<Block, Arc<ParachainClient<RuntimeApi>>, ParachainBackend>;

/// Native executor instance.
pub struct ShellRuntimeExecutor;

impl sc_executor::NativeExecutionDispatch for ShellRuntimeExecutor {
	type ExtendHostFunctions = ();

	fn dispatch(method: &str, data: &[u8]) -> Option<Vec<u8>> {
		shell_runtime::api::dispatch(method, data)
	}

	fn native_version() -> sc_executor::NativeVersion {
		shell_runtime::native_version()
	}
}

/// Native Asset Hub Polkadot (Statemint) executor instance.
pub struct AssetHubPolkadotRuntimeExecutor;

impl sc_executor::NativeExecutionDispatch for AssetHubPolkadotRuntimeExecutor {
	type ExtendHostFunctions = frame_benchmarking::benchmarking::HostFunctions;

	fn dispatch(method: &str, data: &[u8]) -> Option<Vec<u8>> {
		asset_hub_polkadot_runtime::api::dispatch(method, data)
	}

	fn native_version() -> sc_executor::NativeVersion {
		asset_hub_polkadot_runtime::native_version()
	}
}

/// Native Asset Hub Kusama (Statemine) executor instance.
pub struct AssetHubKusamaExecutor;

impl sc_executor::NativeExecutionDispatch for AssetHubKusamaExecutor {
	type ExtendHostFunctions = frame_benchmarking::benchmarking::HostFunctions;

	fn dispatch(method: &str, data: &[u8]) -> Option<Vec<u8>> {
		asset_hub_kusama_runtime::api::dispatch(method, data)
	}

	fn native_version() -> sc_executor::NativeVersion {
		asset_hub_kusama_runtime::native_version()
	}
}

/// Native Asset Hub Westend (Westmint) executor instance.
pub struct AssetHubWestendExecutor;

impl sc_executor::NativeExecutionDispatch for AssetHubWestendExecutor {
	type ExtendHostFunctions = frame_benchmarking::benchmarking::HostFunctions;

	fn dispatch(method: &str, data: &[u8]) -> Option<Vec<u8>> {
		asset_hub_westend_runtime::api::dispatch(method, data)
	}

	fn native_version() -> sc_executor::NativeVersion {
		asset_hub_westend_runtime::native_version()
	}
}

/// Native Polkadot Collectives executor instance.
pub struct CollectivesPolkadotRuntimeExecutor;

impl sc_executor::NativeExecutionDispatch for CollectivesPolkadotRuntimeExecutor {
	type ExtendHostFunctions = frame_benchmarking::benchmarking::HostFunctions;

	fn dispatch(method: &str, data: &[u8]) -> Option<Vec<u8>> {
		collectives_polkadot_runtime::api::dispatch(method, data)
	}

	fn native_version() -> sc_executor::NativeVersion {
		collectives_polkadot_runtime::native_version()
	}
}

/// Native BridgeHubPolkadot executor instance.
pub struct BridgeHubPolkadotRuntimeExecutor;

impl sc_executor::NativeExecutionDispatch for BridgeHubPolkadotRuntimeExecutor {
	type ExtendHostFunctions = frame_benchmarking::benchmarking::HostFunctions;

	fn dispatch(method: &str, data: &[u8]) -> Option<Vec<u8>> {
		bridge_hub_polkadot_runtime::api::dispatch(method, data)
	}

	fn native_version() -> sc_executor::NativeVersion {
		bridge_hub_polkadot_runtime::native_version()
	}
}

/// Native BridgeHubKusama executor instance.
pub struct BridgeHubKusamaRuntimeExecutor;

impl sc_executor::NativeExecutionDispatch for BridgeHubKusamaRuntimeExecutor {
	type ExtendHostFunctions = frame_benchmarking::benchmarking::HostFunctions;

	fn dispatch(method: &str, data: &[u8]) -> Option<Vec<u8>> {
		bridge_hub_kusama_runtime::api::dispatch(method, data)
	}

	fn native_version() -> sc_executor::NativeVersion {
		bridge_hub_kusama_runtime::native_version()
	}
}

/// Native BridgeHubRococo executor instance.
pub struct BridgeHubRococoRuntimeExecutor;

impl sc_executor::NativeExecutionDispatch for BridgeHubRococoRuntimeExecutor {
	type ExtendHostFunctions = frame_benchmarking::benchmarking::HostFunctions;

	fn dispatch(method: &str, data: &[u8]) -> Option<Vec<u8>> {
		bridge_hub_rococo_runtime::api::dispatch(method, data)
	}

	fn native_version() -> sc_executor::NativeVersion {
		bridge_hub_rococo_runtime::native_version()
	}
}

/// Native contracts executor instance.
pub struct ContractsRococoRuntimeExecutor;

impl sc_executor::NativeExecutionDispatch for ContractsRococoRuntimeExecutor {
	type ExtendHostFunctions = frame_benchmarking::benchmarking::HostFunctions;

	fn dispatch(method: &str, data: &[u8]) -> Option<Vec<u8>> {
		contracts_rococo_runtime::api::dispatch(method, data)
	}

	fn native_version() -> sc_executor::NativeVersion {
		contracts_rococo_runtime::native_version()
	}
}

/// Native Glutton executor instance.
pub struct GluttonRuntimeExecutor;

impl sc_executor::NativeExecutionDispatch for GluttonRuntimeExecutor {
	type ExtendHostFunctions = frame_benchmarking::benchmarking::HostFunctions;

	fn dispatch(method: &str, data: &[u8]) -> Option<Vec<u8>> {
		shell_runtime::api::dispatch(method, data)
	}

	fn native_version() -> sc_executor::NativeVersion {
		shell_runtime::native_version()
	}
}

/// Starts a `ServiceBuilder` for a full service.
///
/// Use this macro if you don't actually need the full service, but just the builder in order to
/// be able to perform chain operations.
pub fn new_partial<RuntimeApi, BIQ>(
	config: &Configuration,
	build_import_queue: BIQ,
) -> Result<
	PartialComponents<
		ParachainClient<RuntimeApi>,
		ParachainBackend,
		(),
		sc_consensus::DefaultImportQueue<Block>,
		sc_transaction_pool::FullPool<Block, ParachainClient<RuntimeApi>>,
		(ParachainBlockImport<RuntimeApi>, Option<Telemetry>, Option<TelemetryWorkerHandle>),
	>,
	sc_service::Error,
>
where
	RuntimeApi: ConstructRuntimeApi<Block, ParachainClient<RuntimeApi>> + Send + Sync + 'static,
	RuntimeApi::RuntimeApi: sp_transaction_pool::runtime_api::TaggedTransactionQueue<Block>
		+ sp_api::Metadata<Block>
		+ sp_session::SessionKeys<Block>
		+ sp_api::ApiExt<Block>
		+ sp_offchain::OffchainWorkerApi<Block>
		+ sp_block_builder::BlockBuilder<Block>,
	BIQ: FnOnce(
		Arc<ParachainClient<RuntimeApi>>,
		ParachainBlockImport<RuntimeApi>,
		&Configuration,
		Option<TelemetryHandle>,
		&TaskManager,
	) -> Result<sc_consensus::DefaultImportQueue<Block>, sc_service::Error>,
{
	let telemetry = config
		.telemetry_endpoints
		.clone()
		.filter(|x| !x.is_empty())
		.map(|endpoints| -> Result<_, sc_telemetry::Error> {
			let worker = TelemetryWorker::new(16)?;
			let telemetry = worker.handle().new_telemetry(endpoints);
			Ok((worker, telemetry))
		})
		.transpose()?;

	let heap_pages = config
		.default_heap_pages
		.map_or(DEFAULT_HEAP_ALLOC_STRATEGY, |h| HeapAllocStrategy::Static { extra_pages: h as _ });

	let executor = sc_executor::WasmExecutor::<HostFunctions>::builder()
		.with_execution_method(config.wasm_method)
		.with_max_runtime_instances(config.max_runtime_instances)
		.with_runtime_cache_size(config.runtime_cache_size)
		.with_onchain_heap_alloc_strategy(heap_pages)
		.with_offchain_heap_alloc_strategy(heap_pages)
		.build();

	let (client, backend, keystore_container, task_manager) =
		sc_service::new_full_parts::<Block, RuntimeApi, _>(
			config,
			telemetry.as_ref().map(|(_, telemetry)| telemetry.handle()),
			executor,
		)?;
	let client = Arc::new(client);

	let telemetry_worker_handle = telemetry.as_ref().map(|(worker, _)| worker.handle());

	let telemetry = telemetry.map(|(worker, telemetry)| {
		task_manager.spawn_handle().spawn("telemetry", None, worker.run());
		telemetry
	});

	let transaction_pool = sc_transaction_pool::BasicPool::new_full(
		config.transaction_pool.clone(),
		config.role.is_authority().into(),
		config.prometheus_registry(),
		task_manager.spawn_essential_handle(),
		client.clone(),
	);

	let block_import = ParachainBlockImport::new(client.clone(), backend.clone());

	let import_queue = build_import_queue(
		client.clone(),
		block_import.clone(),
		config,
		telemetry.as_ref().map(|telemetry| telemetry.handle()),
		&task_manager,
	)?;

	Ok(PartialComponents {
		backend,
		client,
		import_queue,
		keystore_container,
		task_manager,
		transaction_pool,
		select_chain: (),
		other: (block_import, telemetry, telemetry_worker_handle),
	})
}

/// Start a shell node with the given parachain `Configuration` and relay chain `Configuration`.
///
/// This is the actual implementation that is abstract over the executor and the runtime api for
/// shell nodes.
#[sc_tracing::logging::prefix_logs_with("Parachain")]
async fn start_shell_node_impl<RuntimeApi, RB, BIQ, SC>(
	parachain_config: Configuration,
	polkadot_config: Configuration,
	collator_options: CollatorOptions,
	sybil_resistance_level: CollatorSybilResistance,
	para_id: ParaId,
	rpc_ext_builder: RB,
	build_import_queue: BIQ,
	start_consensus: SC,
	hwbench: Option<sc_sysinfo::HwBench>,
) -> sc_service::error::Result<(TaskManager, Arc<ParachainClient<RuntimeApi>>)>
where
	RuntimeApi: ConstructRuntimeApi<Block, ParachainClient<RuntimeApi>> + Send + Sync + 'static,
	RuntimeApi::RuntimeApi: sp_transaction_pool::runtime_api::TaggedTransactionQueue<Block>
		+ sp_api::Metadata<Block>
		+ sp_session::SessionKeys<Block>
		+ sp_api::ApiExt<Block>
		+ sp_offchain::OffchainWorkerApi<Block>
		+ sp_block_builder::BlockBuilder<Block>
		+ cumulus_primitives_core::CollectCollationInfo<Block>,
	RB: Fn(Arc<ParachainClient<RuntimeApi>>) -> Result<jsonrpsee::RpcModule<()>, sc_service::Error>
		+ 'static,
	BIQ: FnOnce(
		Arc<ParachainClient<RuntimeApi>>,
		ParachainBlockImport<RuntimeApi>,
		&Configuration,
		Option<TelemetryHandle>,
		&TaskManager,
	) -> Result<sc_consensus::DefaultImportQueue<Block>, sc_service::Error>,
	SC: FnOnce(
		Arc<ParachainClient<RuntimeApi>>,
		ParachainBlockImport<RuntimeApi>,
		Option<&Registry>,
		Option<TelemetryHandle>,
		&TaskManager,
		Arc<dyn RelayChainInterface>,
		Arc<sc_transaction_pool::FullPool<Block, ParachainClient<RuntimeApi>>>,
		Arc<SyncingService<Block>>,
		KeystorePtr,
		Duration,
		ParaId,
		CollatorPair,
		OverseerHandle,
		Arc<dyn Fn(Hash, Option<Vec<u8>>) + Send + Sync>,
	) -> Result<(), sc_service::Error>,
{
	let parachain_config = prepare_node_config(parachain_config);

	let params = new_partial::<RuntimeApi, BIQ>(&parachain_config, build_import_queue)?;
	let (block_import, mut telemetry, telemetry_worker_handle) = params.other;

	let client = params.client.clone();
	let backend = params.backend.clone();

	let mut task_manager = params.task_manager;

	let (relay_chain_interface, collator_key) = build_relay_chain_interface(
		polkadot_config,
		&parachain_config,
		telemetry_worker_handle,
		&mut task_manager,
		collator_options.clone(),
		hwbench.clone(),
	)
	.await
	.map_err(|e| sc_service::Error::Application(Box::new(e) as Box<_>))?;

	let validator = parachain_config.role.is_authority();
	let prometheus_registry = parachain_config.prometheus_registry().cloned();
	let transaction_pool = params.transaction_pool.clone();
	let import_queue_service = params.import_queue.service();
	let net_config = FullNetworkConfiguration::new(&parachain_config.network);

	let (network, system_rpc_tx, tx_handler_controller, start_network, sync_service) =
		build_network(BuildNetworkParams {
			parachain_config: &parachain_config,
			net_config,
			client: client.clone(),
			transaction_pool: transaction_pool.clone(),
			para_id,
			spawn_handle: task_manager.spawn_handle(),
			relay_chain_interface: relay_chain_interface.clone(),
			import_queue: params.import_queue,
			sybil_resistance_level,
		})
		.await?;

	let rpc_client = client.clone();
	let rpc_builder = Box::new(move |_, _| rpc_ext_builder(rpc_client.clone()));

	sc_service::spawn_tasks(sc_service::SpawnTasksParams {
		rpc_builder,
		client: client.clone(),
		transaction_pool: transaction_pool.clone(),
		task_manager: &mut task_manager,
		config: parachain_config,
		keystore: params.keystore_container.keystore(),
		backend: backend.clone(),
		network: network.clone(),
		sync_service: sync_service.clone(),
		system_rpc_tx,
		tx_handler_controller,
		telemetry: telemetry.as_mut(),
	})?;

	if let Some(hwbench) = hwbench {
		sc_sysinfo::print_hwbench(&hwbench);
		if validator {
			warn_if_slow_hardware(&hwbench);
		}

		if let Some(ref mut telemetry) = telemetry {
			let telemetry_handle = telemetry.handle();
			task_manager.spawn_handle().spawn(
				"telemetry_hwbench",
				None,
				sc_sysinfo::initialize_hwbench_telemetry(telemetry_handle, hwbench),
			);
		}
	}

	let announce_block = {
		let sync_service = sync_service.clone();
		Arc::new(move |hash, data| sync_service.announce_block(hash, data))
	};

	let relay_chain_slot_duration = Duration::from_secs(6);

	let overseer_handle = relay_chain_interface
		.overseer_handle()
		.map_err(|e| sc_service::Error::Application(Box::new(e)))?;

	start_relay_chain_tasks(StartRelayChainTasksParams {
		client: client.clone(),
		announce_block: announce_block.clone(),
		para_id,
		relay_chain_interface: relay_chain_interface.clone(),
		task_manager: &mut task_manager,
		da_recovery_profile: if validator {
			DARecoveryProfile::Collator
		} else {
			DARecoveryProfile::FullNode
		},
		import_queue: import_queue_service,
		relay_chain_slot_duration,
		recovery_handle: Box::new(overseer_handle.clone()),
		sync_service: sync_service.clone(),
	})?;

	if validator {
		start_consensus(
			client.clone(),
			block_import,
			prometheus_registry.as_ref(),
			telemetry.as_ref().map(|t| t.handle()),
			&task_manager,
			relay_chain_interface.clone(),
			transaction_pool,
			sync_service.clone(),
			params.keystore_container.keystore(),
			relay_chain_slot_duration,
			para_id,
			collator_key.expect("Command line arguments do not allow this. qed"),
			overseer_handle,
			announce_block,
		)?;
	}

	start_network.start_network();

	Ok((task_manager, client))
}

/// Start a node with the given parachain `Configuration` and relay chain `Configuration`.
///
/// This is the actual implementation that is abstract over the executor and the runtime api.
#[sc_tracing::logging::prefix_logs_with("Parachain")]
async fn start_node_impl<RuntimeApi, RB, BIQ, SC>(
	parachain_config: Configuration,
	polkadot_config: Configuration,
	collator_options: CollatorOptions,
	sybil_resistance_level: CollatorSybilResistance,
	para_id: ParaId,
	_rpc_ext_builder: RB,
	build_import_queue: BIQ,
	start_consensus: SC,
	hwbench: Option<sc_sysinfo::HwBench>,
) -> sc_service::error::Result<(TaskManager, Arc<ParachainClient<RuntimeApi>>)>
where
	RuntimeApi: ConstructRuntimeApi<Block, ParachainClient<RuntimeApi>> + Send + Sync + 'static,
	RuntimeApi::RuntimeApi: sp_transaction_pool::runtime_api::TaggedTransactionQueue<Block>
		+ sp_api::Metadata<Block>
		+ sp_session::SessionKeys<Block>
		+ sp_api::ApiExt<Block>
		+ sp_offchain::OffchainWorkerApi<Block>
		+ sp_block_builder::BlockBuilder<Block>
		+ cumulus_primitives_core::CollectCollationInfo<Block>
		+ pallet_transaction_payment_rpc::TransactionPaymentRuntimeApi<Block, Balance>
		+ frame_rpc_system::AccountNonceApi<Block, AccountId, Nonce>,
	RB: Fn(Arc<ParachainClient<RuntimeApi>>) -> Result<jsonrpsee::RpcModule<()>, sc_service::Error>,
	BIQ: FnOnce(
		Arc<ParachainClient<RuntimeApi>>,
		ParachainBlockImport<RuntimeApi>,
		&Configuration,
		Option<TelemetryHandle>,
		&TaskManager,
	) -> Result<sc_consensus::DefaultImportQueue<Block>, sc_service::Error>,
	SC: FnOnce(
		Arc<ParachainClient<RuntimeApi>>,
		ParachainBlockImport<RuntimeApi>,
		Option<&Registry>,
		Option<TelemetryHandle>,
		&TaskManager,
		Arc<dyn RelayChainInterface>,
		Arc<sc_transaction_pool::FullPool<Block, ParachainClient<RuntimeApi>>>,
		Arc<SyncingService<Block>>,
		KeystorePtr,
		Duration,
		ParaId,
		CollatorPair,
		OverseerHandle,
		Arc<dyn Fn(Hash, Option<Vec<u8>>) + Send + Sync>,
	) -> Result<(), sc_service::Error>,
{
	let parachain_config = prepare_node_config(parachain_config);

	let params = new_partial::<RuntimeApi, BIQ>(&parachain_config, build_import_queue)?;
	let (block_import, mut telemetry, telemetry_worker_handle) = params.other;

	let client = params.client.clone();
	let backend = params.backend.clone();

	let mut task_manager = params.task_manager;
	let (relay_chain_interface, collator_key) = build_relay_chain_interface(
		polkadot_config,
		&parachain_config,
		telemetry_worker_handle,
		&mut task_manager,
		collator_options.clone(),
		hwbench.clone(),
	)
	.await
	.map_err(|e| sc_service::Error::Application(Box::new(e) as Box<_>))?;

	let validator = parachain_config.role.is_authority();
	let prometheus_registry = parachain_config.prometheus_registry().cloned();
	let transaction_pool = params.transaction_pool.clone();
	let import_queue_service = params.import_queue.service();
	let net_config = FullNetworkConfiguration::new(&parachain_config.network);

	let (network, system_rpc_tx, tx_handler_controller, start_network, sync_service) =
		build_network(BuildNetworkParams {
			parachain_config: &parachain_config,
			net_config,
			client: client.clone(),
			transaction_pool: transaction_pool.clone(),
			para_id,
			spawn_handle: task_manager.spawn_handle(),
			relay_chain_interface: relay_chain_interface.clone(),
			import_queue: params.import_queue,
			sybil_resistance_level,
		})
		.await?;

	let rpc_builder = {
		let client = client.clone();
		let transaction_pool = transaction_pool.clone();

		let backend_for_rpc = backend.clone();
		Box::new(move |deny_unsafe, _| {
			let deps = rpc::FullDeps {
				client: client.clone(),
				pool: transaction_pool.clone(),
				deny_unsafe,
			};

			rpc::create_full(deps, backend_for_rpc.clone()).map_err(Into::into)
		})
	};

	sc_service::spawn_tasks(sc_service::SpawnTasksParams {
		rpc_builder,
		client: client.clone(),
		transaction_pool: transaction_pool.clone(),
		task_manager: &mut task_manager,
		config: parachain_config,
		keystore: params.keystore_container.keystore(),
		backend: backend.clone(),
		network: network.clone(),
		sync_service: sync_service.clone(),
		system_rpc_tx,
		tx_handler_controller,
		telemetry: telemetry.as_mut(),
	})?;

	if let Some(hwbench) = hwbench {
		sc_sysinfo::print_hwbench(&hwbench);
		if validator {
			warn_if_slow_hardware(&hwbench);
		}

		if let Some(ref mut telemetry) = telemetry {
			let telemetry_handle = telemetry.handle();
			task_manager.spawn_handle().spawn(
				"telemetry_hwbench",
				None,
				sc_sysinfo::initialize_hwbench_telemetry(telemetry_handle, hwbench),
			);
		}
	}

	let announce_block = {
		let sync_service = sync_service.clone();
		Arc::new(move |hash, data| sync_service.announce_block(hash, data))
	};

	let relay_chain_slot_duration = Duration::from_secs(6);

	let overseer_handle = relay_chain_interface
		.overseer_handle()
		.map_err(|e| sc_service::Error::Application(Box::new(e)))?;

	start_relay_chain_tasks(StartRelayChainTasksParams {
		client: client.clone(),
		announce_block: announce_block.clone(),
		para_id,
		relay_chain_interface: relay_chain_interface.clone(),
		task_manager: &mut task_manager,
		da_recovery_profile: if validator {
			DARecoveryProfile::Collator
		} else {
			DARecoveryProfile::FullNode
		},
		import_queue: import_queue_service,
		relay_chain_slot_duration,
		recovery_handle: Box::new(overseer_handle.clone()),
		sync_service: sync_service.clone(),
	})?;

	if validator {
		start_consensus(
			client.clone(),
			block_import,
			prometheus_registry.as_ref(),
			telemetry.as_ref().map(|t| t.handle()),
			&task_manager,
			relay_chain_interface.clone(),
			transaction_pool,
			sync_service.clone(),
			params.keystore_container.keystore(),
			relay_chain_slot_duration,
			para_id,
			collator_key.expect("Command line arguments do not allow this. qed"),
			overseer_handle,
			announce_block,
		)?;
	}

	start_network.start_network();

	Ok((task_manager, client))
}

/// Start a node with the given parachain `Configuration` and relay chain `Configuration`.
///
/// This is the actual implementation that is abstract over the executor and the runtime api.
///
/// This node is basic in the sense that it doesn't support functionality like transaction
/// payment. Intended to replace start_shell_node in use for glutton, shell, and seedling.
#[sc_tracing::logging::prefix_logs_with("Parachain")]
async fn start_basic_lookahead_node_impl<RuntimeApi, RB, BIQ, SC>(
	parachain_config: Configuration,
	polkadot_config: Configuration,
	collator_options: CollatorOptions,
	sybil_resistance_level: CollatorSybilResistance,
	para_id: ParaId,
	rpc_ext_builder: RB,
	build_import_queue: BIQ,
	start_consensus: SC,
	hwbench: Option<sc_sysinfo::HwBench>,
) -> sc_service::error::Result<(TaskManager, Arc<ParachainClient<RuntimeApi>>)>
where
	RuntimeApi: ConstructRuntimeApi<Block, ParachainClient<RuntimeApi>> + Send + Sync + 'static,
	RuntimeApi::RuntimeApi: sp_transaction_pool::runtime_api::TaggedTransactionQueue<Block>
		+ sp_api::Metadata<Block>
		+ sp_session::SessionKeys<Block>
		+ sp_api::ApiExt<Block>
		+ sp_offchain::OffchainWorkerApi<Block>
		+ sp_block_builder::BlockBuilder<Block>
		+ cumulus_primitives_core::CollectCollationInfo<Block>
		+ frame_rpc_system::AccountNonceApi<Block, AccountId, Nonce>,
	RB: Fn(Arc<ParachainClient<RuntimeApi>>) -> Result<jsonrpsee::RpcModule<()>, sc_service::Error>
		+ 'static,
	BIQ: FnOnce(
		Arc<ParachainClient<RuntimeApi>>,
		ParachainBlockImport<RuntimeApi>,
		&Configuration,
		Option<TelemetryHandle>,
		&TaskManager,
	) -> Result<sc_consensus::DefaultImportQueue<Block>, sc_service::Error>,
	SC: FnOnce(
		Arc<ParachainClient<RuntimeApi>>,
		ParachainBlockImport<RuntimeApi>,
		Option<&Registry>,
		Option<TelemetryHandle>,
		&TaskManager,
		Arc<dyn RelayChainInterface>,
		Arc<sc_transaction_pool::FullPool<Block, ParachainClient<RuntimeApi>>>,
		Arc<SyncingService<Block>>,
		KeystorePtr,
		Duration,
		ParaId,
		CollatorPair,
		OverseerHandle,
		Arc<dyn Fn(Hash, Option<Vec<u8>>) + Send + Sync>,
		Arc<ParachainBackend>,
	) -> Result<(), sc_service::Error>,
{
	let parachain_config = prepare_node_config(parachain_config);

	let params = new_partial::<RuntimeApi, BIQ>(&parachain_config, build_import_queue)?;
	let (block_import, mut telemetry, telemetry_worker_handle) = params.other;

	let client = params.client.clone();
	let backend = params.backend.clone();

	let mut task_manager = params.task_manager;
	let (relay_chain_interface, collator_key) = build_relay_chain_interface(
		polkadot_config,
		&parachain_config,
		telemetry_worker_handle,
		&mut task_manager,
		collator_options.clone(),
		hwbench.clone(),
	)
	.await
	.map_err(|e| sc_service::Error::Application(Box::new(e) as Box<_>))?;

	let validator = parachain_config.role.is_authority();
	let prometheus_registry = parachain_config.prometheus_registry().cloned();
	let transaction_pool = params.transaction_pool.clone();
	let import_queue_service = params.import_queue.service();
	let net_config = FullNetworkConfiguration::new(&parachain_config.network);

	let (network, system_rpc_tx, tx_handler_controller, start_network, sync_service) =
		build_network(BuildNetworkParams {
			parachain_config: &parachain_config,
			net_config,
			client: client.clone(),
			transaction_pool: transaction_pool.clone(),
			para_id,
			spawn_handle: task_manager.spawn_handle(),
			relay_chain_interface: relay_chain_interface.clone(),
			import_queue: params.import_queue,
			sybil_resistance_level,
		})
		.await?;

	let rpc_client = client.clone();
	let rpc_builder = Box::new(move |_, _| rpc_ext_builder(rpc_client.clone()));

	sc_service::spawn_tasks(sc_service::SpawnTasksParams {
		rpc_builder,
		client: client.clone(),
		transaction_pool: transaction_pool.clone(),
		task_manager: &mut task_manager,
		config: parachain_config,
		keystore: params.keystore_container.keystore(),
		backend: backend.clone(),
		network: network.clone(),
		sync_service: sync_service.clone(),
		system_rpc_tx,
		tx_handler_controller,
		telemetry: telemetry.as_mut(),
	})?;

	if let Some(hwbench) = hwbench {
		sc_sysinfo::print_hwbench(&hwbench);
		if validator {
			warn_if_slow_hardware(&hwbench);
		}

		if let Some(ref mut telemetry) = telemetry {
			let telemetry_handle = telemetry.handle();
			task_manager.spawn_handle().spawn(
				"telemetry_hwbench",
				None,
				sc_sysinfo::initialize_hwbench_telemetry(telemetry_handle, hwbench),
			);
		}
	}

	let announce_block = {
		let sync_service = sync_service.clone();
		Arc::new(move |hash, data| sync_service.announce_block(hash, data))
	};

	let relay_chain_slot_duration = Duration::from_secs(6);

	let overseer_handle = relay_chain_interface
		.overseer_handle()
		.map_err(|e| sc_service::Error::Application(Box::new(e)))?;

	start_relay_chain_tasks(StartRelayChainTasksParams {
		client: client.clone(),
		announce_block: announce_block.clone(),
		para_id,
		relay_chain_interface: relay_chain_interface.clone(),
		task_manager: &mut task_manager,
		da_recovery_profile: if validator {
			DARecoveryProfile::Collator
		} else {
			DARecoveryProfile::FullNode
		},
		import_queue: import_queue_service,
		relay_chain_slot_duration,
		recovery_handle: Box::new(overseer_handle.clone()),
		sync_service: sync_service.clone(),
	})?;

	if validator {
		start_consensus(
			client.clone(),
			block_import,
			prometheus_registry.as_ref(),
			telemetry.as_ref().map(|t| t.handle()),
			&task_manager,
			relay_chain_interface.clone(),
			transaction_pool,
			sync_service.clone(),
			params.keystore_container.keystore(),
			relay_chain_slot_duration,
			para_id,
			collator_key.expect("Command line arguments do not allow this. qed"),
			overseer_handle,
			announce_block,
			backend.clone(),
		)?;
	}

	start_network.start_network();

	Ok((task_manager, client))
}

/// Build the import queue for the rococo parachain runtime.
pub fn rococo_parachain_build_import_queue(
	client: Arc<ParachainClient<rococo_parachain_runtime::RuntimeApi>>,
	block_import: ParachainBlockImport<rococo_parachain_runtime::RuntimeApi>,
	config: &Configuration,
	telemetry: Option<TelemetryHandle>,
	task_manager: &TaskManager,
) -> Result<sc_consensus::DefaultImportQueue<Block>, sc_service::Error> {
	let slot_duration = cumulus_client_consensus_aura::slot_duration(&*client)?;

	cumulus_client_consensus_aura::import_queue::<
		sp_consensus_aura::sr25519::AuthorityPair,
		_,
		_,
		_,
		_,
		_,
	>(cumulus_client_consensus_aura::ImportQueueParams {
		block_import,
		client,
		create_inherent_data_providers: move |_, _| async move {
			let timestamp = sp_timestamp::InherentDataProvider::from_system_time();

			let slot =
				sp_consensus_aura::inherents::InherentDataProvider::from_timestamp_and_slot_duration(
					*timestamp,
					slot_duration,
				);

			Ok((slot, timestamp))
		},
		registry: config.prometheus_registry(),
		spawner: &task_manager.spawn_essential_handle(),
		telemetry,
	})
	.map_err(Into::into)
}

/// Start a rococo parachain node.
pub async fn start_rococo_parachain_node(
	parachain_config: Configuration,
	polkadot_config: Configuration,
	collator_options: CollatorOptions,
	para_id: ParaId,
	hwbench: Option<sc_sysinfo::HwBench>,
) -> sc_service::error::Result<(
	TaskManager,
	Arc<ParachainClient<rococo_parachain_runtime::RuntimeApi>>,
)> {
	start_node_impl::<rococo_parachain_runtime::RuntimeApi, _, _, _>(
		parachain_config,
		polkadot_config,
		collator_options,
		CollatorSybilResistance::Resistant, // Aura
		para_id,
		|_| Ok(RpcModule::new(())),
		rococo_parachain_build_import_queue,
		|client,
		 block_import,
		 prometheus_registry,
		 telemetry,
		 task_manager,
		 relay_chain_interface,
		 transaction_pool,
		 sync_oracle,
		 keystore,
		 relay_chain_slot_duration,
		 para_id,
		 collator_key,
		 overseer_handle,
		 announce_block| {
			let slot_duration = cumulus_client_consensus_aura::slot_duration(&*client)?;

			let proposer_factory = sc_basic_authorship::ProposerFactory::with_proof_recording(
				task_manager.spawn_handle(),
				client.clone(),
				transaction_pool,
				prometheus_registry,
				telemetry.clone(),
			);
			let proposer = Proposer::new(proposer_factory);

			let collator_service = CollatorService::new(
				client.clone(),
				Arc::new(task_manager.spawn_handle()),
				announce_block,
				client.clone(),
			);

			let params = BasicAuraParams {
				create_inherent_data_providers: move |_, ()| async move { Ok(()) },
				block_import,
				para_client: client,
				relay_client: relay_chain_interface,
				sync_oracle,
				keystore,
				collator_key,
				para_id,
				overseer_handle,
				slot_duration,
				relay_chain_slot_duration,
				proposer,
				collator_service,
				// Very limited proposal time.
				authoring_duration: Duration::from_millis(500),
			};

			let fut = basic_aura::run::<
				Block,
				sp_consensus_aura::sr25519::AuthorityPair,
				_,
				_,
				_,
				_,
				_,
				_,
				_,
			>(params);
			task_manager.spawn_essential_handle().spawn("aura", None, fut);

			Ok(())
		},
		hwbench,
	)
	.await
}

/// Build the import queue for the shell runtime.
pub fn shell_build_import_queue<RuntimeApi>(
	client: Arc<ParachainClient<RuntimeApi>>,
	block_import: ParachainBlockImport<RuntimeApi>,
	config: &Configuration,
	_: Option<TelemetryHandle>,
	task_manager: &TaskManager,
) -> Result<sc_consensus::DefaultImportQueue<Block>, sc_service::Error>
where
	RuntimeApi: ConstructRuntimeApi<Block, ParachainClient<RuntimeApi>> + Send + Sync + 'static,
	RuntimeApi::RuntimeApi: sp_transaction_pool::runtime_api::TaggedTransactionQueue<Block>
		+ sp_api::Metadata<Block>
		+ sp_session::SessionKeys<Block>
		+ sp_api::ApiExt<Block>
		+ sp_offchain::OffchainWorkerApi<Block>
		+ sp_block_builder::BlockBuilder<Block>,
{
	cumulus_client_consensus_relay_chain::import_queue(
		client,
		block_import,
		|_, _| async { Ok(()) },
		&task_manager.spawn_essential_handle(),
		config.prometheus_registry(),
	)
	.map_err(Into::into)
}

/// Start a polkadot-shell parachain node.
pub async fn start_shell_node<RuntimeApi>(
	parachain_config: Configuration,
	polkadot_config: Configuration,
	collator_options: CollatorOptions,
	para_id: ParaId,
	hwbench: Option<sc_sysinfo::HwBench>,
) -> sc_service::error::Result<(TaskManager, Arc<ParachainClient<RuntimeApi>>)>
where
	RuntimeApi: ConstructRuntimeApi<Block, ParachainClient<RuntimeApi>> + Send + Sync + 'static,
	RuntimeApi::RuntimeApi: sp_transaction_pool::runtime_api::TaggedTransactionQueue<Block>
		+ sp_api::Metadata<Block>
		+ sp_session::SessionKeys<Block>
		+ sp_api::ApiExt<Block>
		+ sp_offchain::OffchainWorkerApi<Block>
		+ sp_block_builder::BlockBuilder<Block>
		+ cumulus_primitives_core::CollectCollationInfo<Block>,
{
	start_shell_node_impl::<RuntimeApi, _, _, _>(
		parachain_config,
		polkadot_config,
		collator_options,
		CollatorSybilResistance::Unresistant, // free-for-all consensus
		para_id,
		|_| Ok(RpcModule::new(())),
		shell_build_import_queue,
		|client,
		 block_import,
		 prometheus_registry,
		 telemetry,
		 task_manager,
		 relay_chain_interface,
		 transaction_pool,
		 _sync_oracle,
		 _keystore,
		 _relay_chain_slot_duration,
		 para_id,
		 collator_key,
		 overseer_handle,
		 announce_block| {
			let proposer_factory = sc_basic_authorship::ProposerFactory::with_proof_recording(
				task_manager.spawn_handle(),
				client.clone(),
				transaction_pool,
				prometheus_registry,
				telemetry,
			);

			let free_for_all = cumulus_client_consensus_relay_chain::build_relay_chain_consensus(
				cumulus_client_consensus_relay_chain::BuildRelayChainConsensusParams {
					para_id,
					proposer_factory,
					block_import,
					relay_chain_interface: relay_chain_interface.clone(),
					create_inherent_data_providers: move |_, (relay_parent, validation_data)| {
						let relay_chain_interface = relay_chain_interface.clone();
						async move {
							let parachain_inherent =
							cumulus_primitives_parachain_inherent::ParachainInherentData::create_at(
								relay_parent,
								&relay_chain_interface,
								&validation_data,
								para_id,
							).await;
							let parachain_inherent = parachain_inherent.ok_or_else(|| {
								Box::<dyn std::error::Error + Send + Sync>::from(
									"Failed to create parachain inherent",
								)
							})?;
							Ok(parachain_inherent)
						}
					},
				},
			);

			let spawner = task_manager.spawn_handle();

			// Required for free-for-all consensus
			#[allow(deprecated)]
			old_consensus::start_collator_sync(old_consensus::StartCollatorParams {
				para_id,
				block_status: client.clone(),
				announce_block,
				overseer_handle,
				spawner,
				key: collator_key,
				parachain_consensus: free_for_all,
				runtime_api: client.clone(),
			});

			Ok(())
		},
		hwbench,
	)
	.await
}

enum BuildOnAccess<R> {
	Uninitialized(Option<Box<dyn FnOnce() -> R + Send + Sync>>),
	Initialized(R),
}

impl<R> BuildOnAccess<R> {
	fn get_mut(&mut self) -> &mut R {
		loop {
			match self {
				Self::Uninitialized(f) => {
					*self = Self::Initialized((f.take().unwrap())());
				},
				Self::Initialized(ref mut r) => return r,
			}
		}
	}
}

/// Special [`ParachainConsensus`] implementation that waits for the upgrade from
/// shell to a parachain runtime that implements Aura.
struct WaitForAuraConsensus<Client, AuraId> {
	client: Arc<Client>,
	aura_consensus: Arc<Mutex<BuildOnAccess<Box<dyn ParachainConsensus<Block>>>>>,
	relay_chain_consensus: Arc<Mutex<Box<dyn ParachainConsensus<Block>>>>,
	_phantom: PhantomData<AuraId>,
}

impl<Client, AuraId> Clone for WaitForAuraConsensus<Client, AuraId> {
	fn clone(&self) -> Self {
		Self {
			client: self.client.clone(),
			aura_consensus: self.aura_consensus.clone(),
			relay_chain_consensus: self.relay_chain_consensus.clone(),
			_phantom: PhantomData,
		}
	}
}

#[async_trait::async_trait]
impl<Client, AuraId> ParachainConsensus<Block> for WaitForAuraConsensus<Client, AuraId>
where
	Client: sp_api::ProvideRuntimeApi<Block> + Send + Sync,
	Client::Api: AuraApi<Block, AuraId>,
	AuraId: Send + Codec + Sync,
{
	async fn produce_candidate(
		&mut self,
		parent: &Header,
		relay_parent: PHash,
		validation_data: &PersistedValidationData,
	) -> Option<ParachainCandidate<Block>> {
		if self
			.client
			.runtime_api()
			.has_api::<dyn AuraApi<Block, AuraId>>(parent.hash())
			.unwrap_or(false)
		{
			self.aura_consensus
				.lock()
				.await
				.get_mut()
				.produce_candidate(parent, relay_parent, validation_data)
				.await
		} else {
			self.relay_chain_consensus
				.lock()
				.await
				.produce_candidate(parent, relay_parent, validation_data)
				.await
		}
	}
}

struct Verifier<Client, AuraId> {
	client: Arc<Client>,
	aura_verifier: BuildOnAccess<Box<dyn VerifierT<Block>>>,
	relay_chain_verifier: Box<dyn VerifierT<Block>>,
	_phantom: PhantomData<AuraId>,
}

#[async_trait::async_trait]
impl<Client, AuraId> VerifierT<Block> for Verifier<Client, AuraId>
where
	Client: sp_api::ProvideRuntimeApi<Block> + Send + Sync,
	Client::Api: AuraApi<Block, AuraId>,
	AuraId: Send + Sync + Codec,
{
	async fn verify(
		&mut self,
		block_import: BlockImportParams<Block>,
	) -> Result<BlockImportParams<Block>, String> {
		if self
			.client
			.runtime_api()
			.has_api::<dyn AuraApi<Block, AuraId>>(*block_import.header.parent_hash())
			.unwrap_or(false)
		{
			self.aura_verifier.get_mut().verify(block_import).await
		} else {
			self.relay_chain_verifier.verify(block_import).await
		}
	}
}

/// Build the import queue for Aura-based runtimes.
pub fn aura_build_import_queue<RuntimeApi, AuraId: AppCrypto>(
	client: Arc<ParachainClient<RuntimeApi>>,
	block_import: ParachainBlockImport<RuntimeApi>,
	config: &Configuration,
	telemetry_handle: Option<TelemetryHandle>,
	task_manager: &TaskManager,
) -> Result<sc_consensus::DefaultImportQueue<Block>, sc_service::Error>
where
	RuntimeApi: ConstructRuntimeApi<Block, ParachainClient<RuntimeApi>> + Send + Sync + 'static,
	RuntimeApi::RuntimeApi: sp_transaction_pool::runtime_api::TaggedTransactionQueue<Block>
		+ sp_api::Metadata<Block>
		+ sp_session::SessionKeys<Block>
		+ sp_api::ApiExt<Block>
		+ sp_offchain::OffchainWorkerApi<Block>
		+ sp_block_builder::BlockBuilder<Block>
		+ sp_consensus_aura::AuraApi<Block, <<AuraId as AppCrypto>::Pair as Pair>::Public>,
	<<AuraId as AppCrypto>::Pair as Pair>::Signature:
		TryFrom<Vec<u8>> + std::hash::Hash + sp_runtime::traits::Member + Codec,
{
	let client2 = client.clone();

	let aura_verifier = move || {
		let slot_duration = cumulus_client_consensus_aura::slot_duration(&*client2).unwrap();

		Box::new(cumulus_client_consensus_aura::build_verifier::<
			<AuraId as AppCrypto>::Pair,
			_,
			_,
			_,
		>(cumulus_client_consensus_aura::BuildVerifierParams {
			client: client2.clone(),
			create_inherent_data_providers: move |_, _| async move {
				let timestamp = sp_timestamp::InherentDataProvider::from_system_time();

				let slot =
							sp_consensus_aura::inherents::InherentDataProvider::from_timestamp_and_slot_duration(
								*timestamp,
								slot_duration,
							);

				Ok((slot, timestamp))
			},
			telemetry: telemetry_handle,
		})) as Box<_>
	};

	let relay_chain_verifier =
		Box::new(RelayChainVerifier::new(client.clone(), |_, _| async { Ok(()) })) as Box<_>;

	let verifier = Verifier {
		client,
		relay_chain_verifier,
		aura_verifier: BuildOnAccess::Uninitialized(Some(Box::new(aura_verifier))),
		_phantom: PhantomData,
	};

	let registry = config.prometheus_registry();
	let spawner = task_manager.spawn_essential_handle();

	Ok(BasicQueue::new(verifier, Box::new(block_import), None, &spawner, registry))
}

/// Start an aura powered parachain node. Asset Hub and Collectives use this.
pub async fn start_generic_aura_node<RuntimeApi, AuraId: AppCrypto>(
	parachain_config: Configuration,
	polkadot_config: Configuration,
	collator_options: CollatorOptions,
	para_id: ParaId,
	hwbench: Option<sc_sysinfo::HwBench>,
) -> sc_service::error::Result<(TaskManager, Arc<ParachainClient<RuntimeApi>>)>
where
	RuntimeApi: ConstructRuntimeApi<Block, ParachainClient<RuntimeApi>> + Send + Sync + 'static,
	RuntimeApi::RuntimeApi: sp_transaction_pool::runtime_api::TaggedTransactionQueue<Block>
		+ sp_api::Metadata<Block>
		+ sp_session::SessionKeys<Block>
		+ sp_api::ApiExt<Block>
		+ sp_offchain::OffchainWorkerApi<Block>
		+ sp_block_builder::BlockBuilder<Block>
		+ cumulus_primitives_core::CollectCollationInfo<Block>
		+ sp_consensus_aura::AuraApi<Block, <<AuraId as AppCrypto>::Pair as Pair>::Public>
		+ pallet_transaction_payment_rpc::TransactionPaymentRuntimeApi<Block, Balance>
		+ frame_rpc_system::AccountNonceApi<Block, AccountId, Nonce>,
	<<AuraId as AppCrypto>::Pair as Pair>::Signature:
		TryFrom<Vec<u8>> + std::hash::Hash + sp_runtime::traits::Member + Codec,
{
	start_node_impl::<RuntimeApi, _, _, _>(
		parachain_config,
		polkadot_config,
		collator_options,
		CollatorSybilResistance::Resistant, // Aura
		para_id,
		|_| Ok(RpcModule::new(())),
		aura_build_import_queue::<_, AuraId>,
		|client,
		 block_import,
		 prometheus_registry,
		 telemetry,
		 task_manager,
		 relay_chain_interface,
		 transaction_pool,
		 sync_oracle,
		 keystore,
		 relay_chain_slot_duration,
		 para_id,
		 collator_key,
		 overseer_handle,
		 announce_block| {
			let slot_duration = cumulus_client_consensus_aura::slot_duration(&*client)?;

			let proposer_factory = sc_basic_authorship::ProposerFactory::with_proof_recording(
				task_manager.spawn_handle(),
				client.clone(),
				transaction_pool,
				prometheus_registry,
				telemetry.clone(),
			);
			let proposer = Proposer::new(proposer_factory);

			let collator_service = CollatorService::new(
				client.clone(),
				Arc::new(task_manager.spawn_handle()),
				announce_block,
				client.clone(),
			);

			let params = BasicAuraParams {
				create_inherent_data_providers: move |_, ()| async move { Ok(()) },
				block_import,
				para_client: client,
				relay_client: relay_chain_interface,
				sync_oracle,
				keystore,
				collator_key,
				para_id,
				overseer_handle,
				slot_duration,
				relay_chain_slot_duration,
				proposer,
				collator_service,
				// Very limited proposal time.
				authoring_duration: Duration::from_millis(500),
			};

			let fut =
				basic_aura::run::<Block, <AuraId as AppCrypto>::Pair, _, _, _, _, _, _, _>(params);
			task_manager.spawn_essential_handle().spawn("aura", None, fut);

			Ok(())
		},
		hwbench,
	)
	.await
}

<<<<<<< HEAD
use cumulus_client_collator::Collator;
use futures::prelude::*;
use sp_api::ProvideRuntimeApi;

/// Start a shell node which should later transition into an Aura powered parachain node. Asset Hub
/// uses this because at genesis, Asset Hub was on the `shell` runtime which didn't have Aura and
/// needs to sync and upgrade before it can run `AuraApi` functions.
pub async fn start_asset_hub_node<RuntimeApi, AuraId: AppCrypto + Send + Codec + Sync>(
	parachain_config: Configuration,
	polkadot_config: Configuration,
	collator_options: CollatorOptions,
	para_id: ParaId,
	hwbench: Option<sc_sysinfo::HwBench>,
) -> sc_service::error::Result<(TaskManager, Arc<ParachainClient<RuntimeApi>>)>
where
	RuntimeApi: ConstructRuntimeApi<Block, ParachainClient<RuntimeApi>> + Send + Sync + 'static,
	RuntimeApi::RuntimeApi: sp_transaction_pool::runtime_api::TaggedTransactionQueue<Block>
		+ sp_api::Metadata<Block>
		+ sp_session::SessionKeys<Block>
		+ sp_api::ApiExt<Block>
		+ sp_offchain::OffchainWorkerApi<Block>
		+ sp_block_builder::BlockBuilder<Block>
		+ cumulus_primitives_core::CollectCollationInfo<Block>
		+ sp_consensus_aura::AuraApi<Block, <<AuraId as AppCrypto>::Pair as Pair>::Public>
		+ pallet_transaction_payment_rpc::TransactionPaymentRuntimeApi<Block, Balance>
		+ frame_rpc_system::AccountNonceApi<Block, AccountId, Nonce>,
	<<AuraId as AppCrypto>::Pair as Pair>::Signature:
		TryFrom<Vec<u8>> + std::hash::Hash + sp_runtime::traits::Member + Codec,
{
	start_node_impl::<RuntimeApi, _, _, _>(
		parachain_config,
		polkadot_config,
		collator_options,
		CollatorSybilResistance::Resistant, // Aura
		para_id,
		|_| Ok(RpcModule::new(())),
		aura_build_import_queue::<_, AuraId>,
		|client,
		 block_import,
		 prometheus_registry,
		 telemetry,
		 task_manager,
		 relay_chain_interface,
		 transaction_pool,
		 sync_oracle,
		 keystore,
		 relay_chain_slot_duration,
		 para_id,
		 collator_key,
		 overseer_handle,
		 announce_block| {
			let proposer_factory = sc_basic_authorship::ProposerFactory::with_proof_recording(
				task_manager.spawn_handle(),
				client.clone(),
				transaction_pool.clone(),
				prometheus_registry,
				telemetry.clone(),
			);
			let relay_chain_interface2 = relay_chain_interface.clone();

			// Build the free-for-all consensus necessary for the initial `shell` runtime.
			let free_for_all = cumulus_client_consensus_relay_chain::build_relay_chain_consensus(
				cumulus_client_consensus_relay_chain::BuildRelayChainConsensusParams {
					para_id,
					proposer_factory,
					block_import: block_import.clone(),
					relay_chain_interface: relay_chain_interface.clone(),
					create_inherent_data_providers: move |_, (relay_parent, validation_data)| {
						let relay_chain_interface = relay_chain_interface.clone();
						async move {
							let parachain_inherent =
							cumulus_primitives_parachain_inherent::ParachainInherentData::create_at(
								relay_parent,
								&relay_chain_interface,
								&validation_data,
								para_id,
							).await;
							let parachain_inherent = parachain_inherent.ok_or_else(|| {
								Box::<dyn std::error::Error + Send + Sync>::from(
									"Failed to create parachain inherent",
								)
							})?;
							Ok(parachain_inherent)
						}
					},
				},
			);

			let proposer_factory = sc_basic_authorship::ProposerFactory::with_proof_recording(
				task_manager.spawn_handle(),
				client.clone(),
				transaction_pool,
				prometheus_registry,
				telemetry.clone(),
			);
			let proposer = Proposer::new(proposer_factory);

			let spawner = task_manager.spawn_handle();
			let collator_service = CollatorService::new(
				client.clone(),
				Arc::new(spawner),
				announce_block.clone(),
				client.clone(),
			);

			let collator = Collator::new(collator_service.clone(), free_for_all);

			let collation_future = Box::pin(async move {
				// Start collating with the `shell` runtime while waiting for an upgrade to an Aura
				// compatible runtime.
				let mut request_stream = cumulus_client_collator::relay_chain_driven::init(
					collator_key.clone(),
					para_id,
					overseer_handle.clone(),
				)
				.await;
				while let Some(request) = request_stream.next().await {
					let collation = {
						let last_head_hash = match collator
							.header_hash(request.persisted_validation_data().clone())
						{
							Some(header_hash) => header_hash,
							None => {
								request.complete(None);
								continue
							},
						};
						// Check if we have upgraded to an Aura compatible runtime and transition if
						// necessary.
						if client
							.runtime_api()
							.has_api::<dyn AuraApi<Block, AuraId>>(last_head_hash)
							.unwrap_or(false)
						{
							// Respond to this request before transitioning to Aura.
							request.complete(None);
							break
						}

						collator
							.clone()
							.produce_candidate(
								*request.relay_parent(),
								request.persisted_validation_data().clone(),
							)
							.await
					};

					request.complete(collation);
				}

				// Move to Aura consensus.
				let slot_duration = cumulus_client_consensus_aura::slot_duration(&*client).unwrap();

				let params = BasicAuraParams {
					create_inherent_data_providers: move |_, ()| async move { Ok(()) },
					block_import,
					para_client: client,
					relay_client: relay_chain_interface2,
					sync_oracle,
					keystore,
					collator_key,
					para_id,
					overseer_handle,
					slot_duration,
					relay_chain_slot_duration,
					proposer,
					collator_service,
					// Very limited proposal time.
					authoring_duration: Duration::from_millis(500),
				};

				basic_aura::run::<Block, <AuraId as AppCrypto>::Pair, _, _, _, _, _, _, _>(params)
					.await
			});

			let spawner = task_manager.spawn_handle();
			spawner.spawn("cumulus-asset-hub-collator", None, collation_future);

			Ok(())
		},
		hwbench,
	)
	.await
}

=======
>>>>>>> 0a6dfdf9
/// Start an aura powered parachain node which uses the lookahead collator to support async backing.
/// This node is basic in the sense that its runtime api doesn't include common contents such as
/// transaction payment. Used for aura glutton.
pub async fn start_basic_lookahead_node<RuntimeApi, AuraId: AppCrypto>(
	parachain_config: Configuration,
	polkadot_config: Configuration,
	collator_options: CollatorOptions,
	para_id: ParaId,
	hwbench: Option<sc_sysinfo::HwBench>,
) -> sc_service::error::Result<(TaskManager, Arc<ParachainClient<RuntimeApi>>)>
where
	RuntimeApi: ConstructRuntimeApi<Block, ParachainClient<RuntimeApi>> + Send + Sync + 'static,
	RuntimeApi::RuntimeApi: sp_transaction_pool::runtime_api::TaggedTransactionQueue<Block>
		+ sp_api::Metadata<Block>
		+ sp_session::SessionKeys<Block>
		+ sp_api::ApiExt<Block>
		+ sp_offchain::OffchainWorkerApi<Block>
		+ sp_block_builder::BlockBuilder<Block>
		+ cumulus_primitives_core::CollectCollationInfo<Block>
		+ sp_consensus_aura::AuraApi<Block, <<AuraId as AppCrypto>::Pair as Pair>::Public>
		+ frame_rpc_system::AccountNonceApi<Block, AccountId, Nonce>
		+ cumulus_primitives_aura::AuraUnincludedSegmentApi<Block>,
	<<AuraId as AppCrypto>::Pair as Pair>::Signature:
		TryFrom<Vec<u8>> + std::hash::Hash + sp_runtime::traits::Member + Codec,
{
	start_basic_lookahead_node_impl::<RuntimeApi, _, _, _>(
		parachain_config,
		polkadot_config,
		collator_options,
		CollatorSybilResistance::Resistant, // Aura
		para_id,
		|_| Ok(RpcModule::new(())),
		aura_build_import_queue::<_, AuraId>,
		|client,
		 block_import,
		 prometheus_registry,
		 telemetry,
		 task_manager,
		 relay_chain_interface,
		 transaction_pool,
		 sync_oracle,
		 keystore,
		 relay_chain_slot_duration,
		 para_id,
		 collator_key,
		 overseer_handle,
		 announce_block,
		 backend| {
			let slot_duration = cumulus_client_consensus_aura::slot_duration(&*client)?;

			let proposer_factory = sc_basic_authorship::ProposerFactory::with_proof_recording(
				task_manager.spawn_handle(),
				client.clone(),
				transaction_pool,
				prometheus_registry,
				telemetry.clone(),
			);
			let proposer = Proposer::new(proposer_factory);

			let collator_service = CollatorService::new(
				client.clone(),
				Arc::new(task_manager.spawn_handle()),
				announce_block,
				client.clone(),
			);

			let params = AuraParams {
				create_inherent_data_providers: move |_, ()| async move { Ok(()) },
				block_import,
				para_client: client.clone(),
				para_backend: backend.clone(),
				relay_client: relay_chain_interface,
				code_hash_provider: move |block_hash| {
					client.code_at(block_hash).ok().map(ValidationCode).map(|c| c.hash())
				},
				sync_oracle,
				keystore,
				collator_key,
				para_id,
				overseer_handle,
				slot_duration,
				relay_chain_slot_duration,
				proposer,
				collator_service,
				authoring_duration: Duration::from_millis(1500),
			};

			let fut =
				aura::run::<Block, <AuraId as AppCrypto>::Pair, _, _, _, _, _, _, _, _, _>(params);
			task_manager.spawn_essential_handle().spawn("aura", None, fut);

			Ok(())
		},
		hwbench,
	)
	.await
}

#[sc_tracing::logging::prefix_logs_with("Parachain")]
async fn start_contracts_rococo_node_impl<RuntimeApi, RB, BIQ, SC>(
	parachain_config: Configuration,
	polkadot_config: Configuration,
	collator_options: CollatorOptions,
	sybil_resistance_level: CollatorSybilResistance,
	para_id: ParaId,
	_rpc_ext_builder: RB,
	build_import_queue: BIQ,
	start_consensus: SC,
	hwbench: Option<sc_sysinfo::HwBench>,
) -> sc_service::error::Result<(TaskManager, Arc<ParachainClient<RuntimeApi>>)>
where
	RuntimeApi: ConstructRuntimeApi<Block, ParachainClient<RuntimeApi>> + Send + Sync + 'static,
	RuntimeApi::RuntimeApi: sp_transaction_pool::runtime_api::TaggedTransactionQueue<Block>
		+ sp_api::Metadata<Block>
		+ sp_session::SessionKeys<Block>
		+ sp_api::ApiExt<Block>
		+ sp_offchain::OffchainWorkerApi<Block>
		+ sp_block_builder::BlockBuilder<Block>
		+ cumulus_primitives_core::CollectCollationInfo<Block>
		+ pallet_transaction_payment_rpc::TransactionPaymentRuntimeApi<Block, Balance>
		+ frame_rpc_system::AccountNonceApi<Block, AccountId, Nonce>,
	RB: Fn(Arc<ParachainClient<RuntimeApi>>) -> Result<jsonrpsee::RpcModule<()>, sc_service::Error>,
	BIQ: FnOnce(
		Arc<ParachainClient<RuntimeApi>>,
		ParachainBlockImport<RuntimeApi>,
		&Configuration,
		Option<TelemetryHandle>,
		&TaskManager,
	) -> Result<sc_consensus::DefaultImportQueue<Block>, sc_service::Error>,
	SC: FnOnce(
		Arc<ParachainClient<RuntimeApi>>,
		ParachainBlockImport<RuntimeApi>,
		Option<&Registry>,
		Option<TelemetryHandle>,
		&TaskManager,
		Arc<dyn RelayChainInterface>,
		Arc<sc_transaction_pool::FullPool<Block, ParachainClient<RuntimeApi>>>,
		Arc<SyncingService<Block>>,
		KeystorePtr,
		Duration,
		ParaId,
		CollatorPair,
		OverseerHandle,
		Arc<dyn Fn(Hash, Option<Vec<u8>>) + Send + Sync>,
	) -> Result<(), sc_service::Error>,
{
	let parachain_config = prepare_node_config(parachain_config);

	let params = new_partial::<RuntimeApi, BIQ>(&parachain_config, build_import_queue)?;
	let (block_import, mut telemetry, telemetry_worker_handle) = params.other;

	let client = params.client.clone();
	let backend = params.backend.clone();
	let mut task_manager = params.task_manager;

	let (relay_chain_interface, collator_key) = build_relay_chain_interface(
		polkadot_config,
		&parachain_config,
		telemetry_worker_handle,
		&mut task_manager,
		collator_options.clone(),
		hwbench.clone(),
	)
	.await
	.map_err(|e| sc_service::Error::Application(Box::new(e) as Box<_>))?;

	let validator = parachain_config.role.is_authority();
	let prometheus_registry = parachain_config.prometheus_registry().cloned();
	let transaction_pool = params.transaction_pool.clone();
	let import_queue_service = params.import_queue.service();
	let net_config = FullNetworkConfiguration::new(&parachain_config.network);

	let (network, system_rpc_tx, tx_handler_controller, start_network, sync_service) =
		build_network(BuildNetworkParams {
			parachain_config: &parachain_config,
			net_config,
			client: client.clone(),
			transaction_pool: transaction_pool.clone(),
			para_id,
			spawn_handle: task_manager.spawn_handle(),
			relay_chain_interface: relay_chain_interface.clone(),
			import_queue: params.import_queue,
			sybil_resistance_level,
		})
		.await?;

	let rpc_builder = {
		let client = client.clone();
		let transaction_pool = transaction_pool.clone();

		Box::new(move |deny_unsafe, _| {
			let deps = crate::rpc::FullDeps {
				client: client.clone(),
				pool: transaction_pool.clone(),
				deny_unsafe,
			};

			crate::rpc::create_contracts_rococo(deps).map_err(Into::into)
		})
	};

	sc_service::spawn_tasks(sc_service::SpawnTasksParams {
		rpc_builder,
		client: client.clone(),
		transaction_pool: transaction_pool.clone(),
		task_manager: &mut task_manager,
		config: parachain_config,
		keystore: params.keystore_container.keystore(),
		backend: backend.clone(),
		network: network.clone(),
		sync_service: sync_service.clone(),
		system_rpc_tx,
		tx_handler_controller,
		telemetry: telemetry.as_mut(),
	})?;

	if let Some(hwbench) = hwbench {
		sc_sysinfo::print_hwbench(&hwbench);
		if validator {
			warn_if_slow_hardware(&hwbench);
		}

		if let Some(ref mut telemetry) = telemetry {
			let telemetry_handle = telemetry.handle();
			task_manager.spawn_handle().spawn(
				"telemetry_hwbench",
				None,
				sc_sysinfo::initialize_hwbench_telemetry(telemetry_handle, hwbench),
			);
		}
	}

	let announce_block = {
		let sync_service = sync_service.clone();
		Arc::new(move |hash, data| sync_service.announce_block(hash, data))
	};

	let relay_chain_slot_duration = Duration::from_secs(6);

	let overseer_handle = relay_chain_interface
		.overseer_handle()
		.map_err(|e| sc_service::Error::Application(Box::new(e)))?;

	start_relay_chain_tasks(StartRelayChainTasksParams {
		client: client.clone(),
		announce_block: announce_block.clone(),
		para_id,
		relay_chain_interface: relay_chain_interface.clone(),
		task_manager: &mut task_manager,
		da_recovery_profile: if validator {
			DARecoveryProfile::Collator
		} else {
			DARecoveryProfile::FullNode
		},
		import_queue: import_queue_service,
		relay_chain_slot_duration,
		recovery_handle: Box::new(overseer_handle.clone()),
		sync_service: sync_service.clone(),
	})?;

	if validator {
		start_consensus(
			client.clone(),
			block_import,
			prometheus_registry.as_ref(),
			telemetry.as_ref().map(|t| t.handle()),
			&task_manager,
			relay_chain_interface.clone(),
			transaction_pool,
			sync_service.clone(),
			params.keystore_container.keystore(),
			relay_chain_slot_duration,
			para_id,
			collator_key.expect("Command line arguments do not allow this. qed"),
			overseer_handle,
			announce_block,
		)?;
	}

	start_network.start_network();

	Ok((task_manager, client))
}

#[allow(clippy::type_complexity)]
pub fn contracts_rococo_build_import_queue(
	client: Arc<ParachainClient<contracts_rococo_runtime::RuntimeApi>>,
	block_import: ParachainBlockImport<contracts_rococo_runtime::RuntimeApi>,
	config: &Configuration,
	telemetry: Option<TelemetryHandle>,
	task_manager: &TaskManager,
) -> Result<sc_consensus::DefaultImportQueue<Block>, sc_service::Error> {
	let slot_duration = cumulus_client_consensus_aura::slot_duration(&*client)?;

	cumulus_client_consensus_aura::import_queue::<
		sp_consensus_aura::sr25519::AuthorityPair,
		_,
		_,
		_,
		_,
		_,
	>(cumulus_client_consensus_aura::ImportQueueParams {
		block_import,
		client,
		create_inherent_data_providers: move |_, _| async move {
			let timestamp = sp_timestamp::InherentDataProvider::from_system_time();

			let slot =
				sp_consensus_aura::inherents::InherentDataProvider::from_timestamp_and_slot_duration(
					*timestamp,
					slot_duration,
				);

			Ok((slot, timestamp))
		},
		registry: config.prometheus_registry(),
		spawner: &task_manager.spawn_essential_handle(),
		telemetry,
	})
	.map_err(Into::into)
}

/// Start a parachain node.
pub async fn start_contracts_rococo_node(
	parachain_config: Configuration,
	polkadot_config: Configuration,
	collator_options: CollatorOptions,
	para_id: ParaId,
	hwbench: Option<sc_sysinfo::HwBench>,
) -> sc_service::error::Result<(
	TaskManager,
	Arc<ParachainClient<contracts_rococo_runtime::RuntimeApi>>,
)> {
	start_contracts_rococo_node_impl::<contracts_rococo_runtime::RuntimeApi, _, _, _>(
		parachain_config,
		polkadot_config,
		collator_options,
		CollatorSybilResistance::Resistant, // Aura
		para_id,
		|_| Ok(RpcModule::new(())),
		contracts_rococo_build_import_queue,
		|client,
		 block_import,
		 prometheus_registry,
		 telemetry,
		 task_manager,
		 relay_chain_interface,
		 transaction_pool,
		 sync_oracle,
		 keystore,
		 relay_chain_slot_duration,
		 para_id,
		 collator_key,
		 overseer_handle,
		 announce_block| {
			let slot_duration = cumulus_client_consensus_aura::slot_duration(&*client)?;

			let proposer_factory = sc_basic_authorship::ProposerFactory::with_proof_recording(
				task_manager.spawn_handle(),
				client.clone(),
				transaction_pool,
				prometheus_registry,
				telemetry.clone(),
			);
			let proposer = Proposer::new(proposer_factory);

			let collator_service = CollatorService::new(
				client.clone(),
				Arc::new(task_manager.spawn_handle()),
				announce_block,
				client.clone(),
			);

			let params = BasicAuraParams {
				create_inherent_data_providers: move |_, ()| async move { Ok(()) },
				block_import,
				para_client: client,
				relay_client: relay_chain_interface,
				sync_oracle,
				keystore,
				collator_key,
				para_id,
				overseer_handle,
				slot_duration,
				relay_chain_slot_duration,
				proposer,
				collator_service,
				// Very limited proposal time.
				authoring_duration: Duration::from_millis(500),
			};

			let fut = basic_aura::run::<
				Block,
				sp_consensus_aura::sr25519::AuthorityPair,
				_,
				_,
				_,
				_,
				_,
				_,
				_,
			>(params);
			task_manager.spawn_essential_handle().spawn("aura", None, fut);

			Ok(())
		},
		hwbench,
	)
	.await
}

/// Checks that the hardware meets the requirements and print a warning otherwise.
fn warn_if_slow_hardware(hwbench: &sc_sysinfo::HwBench) {
	// Polkadot para-chains should generally use these requirements to ensure that the relay-chain
	// will not take longer than expected to import its blocks.
	if !frame_benchmarking_cli::SUBSTRATE_REFERENCE_HARDWARE.check_hardware(hwbench) {
		log::warn!(
			"⚠️  The hardware does not meet the minimal requirements for role 'Authority' find out more at:\n\
			https://wiki.polkadot.network/docs/maintain-guides-how-to-validate-polkadot#reference-hardware"
		);
	}
}<|MERGE_RESOLUTION|>--- conflicted
+++ resolved
@@ -43,8 +43,9 @@
 use crate::rpc;
 pub use parachains_common::{AccountId, Balance, Block, BlockNumber, Hash, Header, Nonce};
 
+use cumulus_client_collator::Collator;
 use cumulus_client_consensus_relay_chain::Verifier as RelayChainVerifier;
-use futures::lock::Mutex;
+use futures::{lock::Mutex, prelude::*};
 use sc_consensus::{
 	import_queue::{BasicQueue, Verifier as VerifierT},
 	BlockImportParams, ImportQueue,
@@ -54,7 +55,7 @@
 use sc_network_sync::SyncingService;
 use sc_service::{Configuration, PartialComponents, TFullBackend, TFullClient, TaskManager};
 use sc_telemetry::{Telemetry, TelemetryHandle, TelemetryWorker, TelemetryWorkerHandle};
-use sp_api::{ApiExt, ConstructRuntimeApi};
+use sp_api::{ApiExt, ConstructRuntimeApi, ProvideRuntimeApi};
 use sp_consensus_aura::AuraApi;
 use sp_keystore::KeystorePtr;
 use sp_runtime::{app_crypto::AppCrypto, traits::Header as HeaderT};
@@ -1389,11 +1390,6 @@
 	.await
 }
 
-<<<<<<< HEAD
-use cumulus_client_collator::Collator;
-use futures::prelude::*;
-use sp_api::ProvideRuntimeApi;
-
 /// Start a shell node which should later transition into an Aura powered parachain node. Asset Hub
 /// uses this because at genesis, Asset Hub was on the `shell` runtime which didn't have Aura and
 /// needs to sync and upgrade before it can run `AuraApi` functions.
@@ -1576,8 +1572,6 @@
 	.await
 }
 
-=======
->>>>>>> 0a6dfdf9
 /// Start an aura powered parachain node which uses the lookahead collator to support async backing.
 /// This node is basic in the sense that its runtime api doesn't include common contents such as
 /// transaction payment. Used for aura glutton.
