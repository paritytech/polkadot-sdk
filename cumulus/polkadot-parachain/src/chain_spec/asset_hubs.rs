// Copyright (C) Parity Technologies (UK) Ltd.
// This file is part of Cumulus.

// Cumulus is free software: you can redistribute it and/or modify
// it under the terms of the GNU General Public License as published by
// the Free Software Foundation, either version 3 of the License, or
// (at your option) any later version.

// Cumulus is distributed in the hope that it will be useful,
// but WITHOUT ANY WARRANTY; without even the implied warranty of
// MERCHANTABILITY or FITNESS FOR A PARTICULAR PURPOSE.  See the
// GNU General Public License for more details.

// You should have received a copy of the GNU General Public License
// along with Cumulus.  If not, see <http://www.gnu.org/licenses/>.

use crate::chain_spec::{
	get_account_id_from_seed, get_collator_keys_from_seed, Extensions, SAFE_XCM_VERSION,
};
use cumulus_primitives_core::ParaId;
use hex_literal::hex;
use parachains_common::{AccountId, AssetHubPolkadotAuraId, AuraId, Balance as AssetHubBalance};
use sc_service::ChainType;
use sp_core::{crypto::UncheckedInto, sr25519};

/// Specialized `ChainSpec` for the normal parachain runtime.
<<<<<<< HEAD
pub type AssetHubPolkadotChainSpec = sc_service::GenericChainSpec<(), Extensions>;
pub type AssetHubKusamaChainSpec = sc_service::GenericChainSpec<(), Extensions>;
pub type AssetHubWestendChainSpec = sc_service::GenericChainSpec<(), Extensions>;
=======
pub type AssetHubPolkadotChainSpec =
	sc_service::GenericChainSpec<asset_hub_polkadot_runtime::RuntimeGenesisConfig, Extensions>;
pub type AssetHubKusamaChainSpec =
	sc_service::GenericChainSpec<asset_hub_kusama_runtime::RuntimeGenesisConfig, Extensions>;
pub type AssetHubWestendChainSpec =
	sc_service::GenericChainSpec<asset_hub_westend_runtime::RuntimeGenesisConfig, Extensions>;
pub type AssetHubRococoChainSpec =
	sc_service::GenericChainSpec<asset_hub_rococo_runtime::RuntimeGenesisConfig, Extensions>;
pub type AssetHubWococoChainSpec = AssetHubRococoChainSpec;
>>>>>>> d3ea69b7

const ASSET_HUB_POLKADOT_ED: AssetHubBalance =
	parachains_common::polkadot::currency::EXISTENTIAL_DEPOSIT;
const ASSET_HUB_KUSAMA_ED: AssetHubBalance =
	parachains_common::kusama::currency::EXISTENTIAL_DEPOSIT;
const ASSET_HUB_WESTEND_ED: AssetHubBalance =
	parachains_common::westend::currency::EXISTENTIAL_DEPOSIT;
const ASSET_HUB_ROCOCO_ED: AssetHubBalance =
	parachains_common::westend::currency::EXISTENTIAL_DEPOSIT;

/// Generate the session keys from individual elements.
///
/// The input must be a tuple of individual keys (a single arg for now since we have just one key).
pub fn asset_hub_polkadot_session_keys(
	keys: AssetHubPolkadotAuraId,
) -> asset_hub_polkadot_runtime::SessionKeys {
	asset_hub_polkadot_runtime::SessionKeys { aura: keys }
}

/// Generate the session keys from individual elements.
///
/// The input must be a tuple of individual keys (a single arg for now since we have just one key).
pub fn asset_hub_kusama_session_keys(keys: AuraId) -> asset_hub_kusama_runtime::SessionKeys {
	asset_hub_kusama_runtime::SessionKeys { aura: keys }
}

/// Generate the session keys from individual elements.
///
/// The input must be a tuple of individual keys (a single arg for now since we have just one key).
pub fn asset_hub_rococo_session_keys(keys: AuraId) -> asset_hub_rococo_runtime::SessionKeys {
	asset_hub_rococo_runtime::SessionKeys { aura: keys }
}

/// Generate the session keys from individual elements.
///
/// The input must be a tuple of individual keys (a single arg for now since we have just one key).
pub fn asset_hub_westend_session_keys(keys: AuraId) -> asset_hub_westend_runtime::SessionKeys {
	asset_hub_westend_runtime::SessionKeys { aura: keys }
}

pub fn asset_hub_polkadot_development_config() -> AssetHubPolkadotChainSpec {
	let mut properties = sc_chain_spec::Properties::new();
	properties.insert("ss58Format".into(), 0.into());
	properties.insert("tokenSymbol".into(), "DOT".into());
	properties.insert("tokenDecimals".into(), 10.into());

	AssetHubPolkadotChainSpec::builder(
		asset_hub_polkadot_runtime::WASM_BINARY
			.expect("WASM binary was not build, please build it!"),
		Extensions { relay_chain: "polkadot-dev".into(), para_id: 1000 },
	)
	.with_name("Polkadot Asset Hub Development")
	.with_id("asset-hub-polkadot-dev")
	.with_chain_type(ChainType::Local)
	.with_genesis_config_patch(asset_hub_polkadot_genesis(
		// initial collators.
		vec![(
			get_account_id_from_seed::<sr25519::Public>("Alice"),
			get_collator_keys_from_seed::<AssetHubPolkadotAuraId>("Alice"),
		)],
		vec![
			get_account_id_from_seed::<sr25519::Public>("Alice"),
			get_account_id_from_seed::<sr25519::Public>("Bob"),
			get_account_id_from_seed::<sr25519::Public>("Alice//stash"),
			get_account_id_from_seed::<sr25519::Public>("Bob//stash"),
		],
		1000.into(),
	))
	.with_boot_nodes(Vec::new())
	.with_properties(properties)
	.build()
}

pub fn asset_hub_polkadot_local_config() -> AssetHubPolkadotChainSpec {
	let mut properties = sc_chain_spec::Properties::new();
	properties.insert("ss58Format".into(), 0.into());
	properties.insert("tokenSymbol".into(), "DOT".into());
	properties.insert("tokenDecimals".into(), 10.into());

	AssetHubPolkadotChainSpec::builder(
		asset_hub_polkadot_runtime::WASM_BINARY
			.expect("WASM binary was not build, please build it!"),
		Extensions { relay_chain: "polkadot-local".into(), para_id: 1000 },
	)
	.with_name("Polkadot Asset Hub Local")
	.with_id("asset-hub-polkadot-local")
	.with_chain_type(ChainType::Local)
	.with_genesis_config_patch(asset_hub_polkadot_genesis(
		// initial collators.
		vec![
			(
				get_account_id_from_seed::<sr25519::Public>("Alice"),
				get_collator_keys_from_seed::<AssetHubPolkadotAuraId>("Alice"),
			),
			(
				get_account_id_from_seed::<sr25519::Public>("Bob"),
				get_collator_keys_from_seed::<AssetHubPolkadotAuraId>("Bob"),
			),
		],
		vec![
			get_account_id_from_seed::<sr25519::Public>("Alice"),
			get_account_id_from_seed::<sr25519::Public>("Bob"),
			get_account_id_from_seed::<sr25519::Public>("Charlie"),
			get_account_id_from_seed::<sr25519::Public>("Dave"),
			get_account_id_from_seed::<sr25519::Public>("Eve"),
			get_account_id_from_seed::<sr25519::Public>("Ferdie"),
			get_account_id_from_seed::<sr25519::Public>("Alice//stash"),
			get_account_id_from_seed::<sr25519::Public>("Bob//stash"),
			get_account_id_from_seed::<sr25519::Public>("Charlie//stash"),
			get_account_id_from_seed::<sr25519::Public>("Dave//stash"),
			get_account_id_from_seed::<sr25519::Public>("Eve//stash"),
			get_account_id_from_seed::<sr25519::Public>("Ferdie//stash"),
		],
		1000.into(),
	))
	.with_boot_nodes(Vec::new())
	.with_properties(properties)
	.build()
}

// Not used for syncing, but just to determine the genesis values set for the upgrade from shell.
pub fn asset_hub_polkadot_config() -> AssetHubPolkadotChainSpec {
	let mut properties = sc_chain_spec::Properties::new();
	properties.insert("ss58Format".into(), 0.into());
	properties.insert("tokenSymbol".into(), "DOT".into());
	properties.insert("tokenDecimals".into(), 10.into());

	AssetHubPolkadotChainSpec::builder(
		asset_hub_polkadot_runtime::WASM_BINARY
			.expect("WASM binary was not build, please build it!"),
		Extensions { relay_chain: "polkadot".into(), para_id: 1000 },
	)
	.with_name("Polkadot Asset Hub")
	.with_id("asset-hub-polkadot")
	.with_chain_type(ChainType::Live)
	.with_genesis_config_patch(asset_hub_polkadot_genesis(
		// initial collators.
		vec![
			(
				hex!("4c3d674d2a01060f0ded218e5dcc6f90c1726f43df79885eb3e22d97a20d5421").into(),
				hex!("4c3d674d2a01060f0ded218e5dcc6f90c1726f43df79885eb3e22d97a20d5421")
					.unchecked_into(),
			),
			(
				hex!("c7d7d38d16bc23c6321152c50306212dc22c0efc04a2e52b5cccfc31ab3d7811").into(),
				hex!("c7d7d38d16bc23c6321152c50306212dc22c0efc04a2e52b5cccfc31ab3d7811")
					.unchecked_into(),
			),
			(
				hex!("c5c07ba203d7375675f5c1ebe70f0a5bb729ae57b48bcc877fcc2ab21309b762").into(),
				hex!("c5c07ba203d7375675f5c1ebe70f0a5bb729ae57b48bcc877fcc2ab21309b762")
					.unchecked_into(),
			),
			(
				hex!("0b2d0013fb974794bd7aa452465b567d48ef70373fe231a637c1fb7c547e85b3").into(),
				hex!("0b2d0013fb974794bd7aa452465b567d48ef70373fe231a637c1fb7c547e85b3")
					.unchecked_into(),
			),
		],
		vec![],
		1000u32.into(),
	))
	.with_boot_nodes(vec![
		"/ip4/34.65.251.121/tcp/30334/p2p/12D3KooWG3GrM6XKMM4gp3cvemdwUvu96ziYoJmqmetLZBXE8bSa"
			.parse()
			.unwrap(),
		"/ip4/34.65.35.228/tcp/30334/p2p/12D3KooWMRyTLrCEPcAQD6c4EnudL3vVzg9zji3whvsMYPUYevpq"
			.parse()
			.unwrap(),
		"/ip4/34.83.247.146/tcp/30334/p2p/12D3KooWE4jFh5FpJDkWVZhnWtFnbSqRhdjvC7Dp9b8b3FTuubQC"
			.parse()
			.unwrap(),
		"/ip4/104.199.117.230/tcp/30334/p2p/12D3KooWG9R8pVXKumVo2rdkeVD4j5PVhRTqmYgLHY3a4yPYgLqM"
			.parse()
			.unwrap(),
	])
	.with_properties(properties)
	.build()
}

fn asset_hub_polkadot_genesis(
	invulnerables: Vec<(AccountId, AssetHubPolkadotAuraId)>,
	endowed_accounts: Vec<AccountId>,
	id: ParaId,
) -> serde_json::Value {
	serde_json::json!( {
		"balances": {
			"balances": endowed_accounts
				.iter()
				.cloned()
				.map(|k| (k, ASSET_HUB_POLKADOT_ED * 4096))
				.collect::<Vec<_>>(),
		},
		"parachainInfo": {
			"parachainId": id,
		},
		"collatorSelection": {
			"invulnerables": invulnerables.iter().cloned().map(|(acc, _)| acc).collect::<Vec<_>>(),
			"candidacyBond": ASSET_HUB_POLKADOT_ED * 16,
		},
		"session": {
			"keys": invulnerables
				.into_iter()
				.map(|(acc, aura)| {
					(
						acc.clone(),                           // account id
						acc,                                   // validator id
						asset_hub_polkadot_session_keys(aura), // session keys
					)
				})
				.collect::<Vec<_>>(),
		},
		"polkadotXcm": {
			"safeXcmVersion": Some(SAFE_XCM_VERSION),
		}
	})
}

pub fn asset_hub_kusama_development_config() -> AssetHubKusamaChainSpec {
	let mut properties = sc_chain_spec::Properties::new();
	properties.insert("ss58Format".into(), 2.into());
	properties.insert("tokenSymbol".into(), "KSM".into());
	properties.insert("tokenDecimals".into(), 12.into());

	AssetHubKusamaChainSpec::builder(
		asset_hub_kusama_runtime::WASM_BINARY.expect("WASM binary was not build, please build it!"),
		Extensions { relay_chain: "kusama-dev".into(), para_id: 1000 },
	)
	.with_name("Kusama Asset Hub Development")
	.with_id("asset-hub-kusama-dev")
	.with_chain_type(ChainType::Local)
	.with_genesis_config_patch(asset_hub_kusama_genesis(
		// initial collators.
		vec![(
			get_account_id_from_seed::<sr25519::Public>("Alice"),
			get_collator_keys_from_seed::<AuraId>("Alice"),
		)],
		vec![
			get_account_id_from_seed::<sr25519::Public>("Alice"),
			get_account_id_from_seed::<sr25519::Public>("Bob"),
			get_account_id_from_seed::<sr25519::Public>("Alice//stash"),
			get_account_id_from_seed::<sr25519::Public>("Bob//stash"),
		],
		1000.into(),
	))
	.with_properties(properties)
	.build()
}

pub fn asset_hub_kusama_local_config() -> AssetHubKusamaChainSpec {
	let mut properties = sc_chain_spec::Properties::new();
	properties.insert("ss58Format".into(), 2.into());
	properties.insert("tokenSymbol".into(), "KSM".into());
	properties.insert("tokenDecimals".into(), 12.into());

	AssetHubKusamaChainSpec::builder(
		asset_hub_kusama_runtime::WASM_BINARY.expect("WASM binary was not build, please build it!"),
		Extensions { relay_chain: "kusama-local".into(), para_id: 1000 },
	)
	.with_name("Kusama Asset Hub Local")
	.with_id("asset-hub-kusama-local")
	.with_chain_type(ChainType::Local)
	.with_genesis_config_patch(asset_hub_kusama_genesis(
		// initial collators.
		vec![
			(
				get_account_id_from_seed::<sr25519::Public>("Alice"),
				get_collator_keys_from_seed::<AuraId>("Alice"),
			),
			(
				get_account_id_from_seed::<sr25519::Public>("Bob"),
				get_collator_keys_from_seed::<AuraId>("Bob"),
			),
		],
		vec![
			get_account_id_from_seed::<sr25519::Public>("Alice"),
			get_account_id_from_seed::<sr25519::Public>("Bob"),
			get_account_id_from_seed::<sr25519::Public>("Charlie"),
			get_account_id_from_seed::<sr25519::Public>("Dave"),
			get_account_id_from_seed::<sr25519::Public>("Eve"),
			get_account_id_from_seed::<sr25519::Public>("Ferdie"),
			get_account_id_from_seed::<sr25519::Public>("Alice//stash"),
			get_account_id_from_seed::<sr25519::Public>("Bob//stash"),
			get_account_id_from_seed::<sr25519::Public>("Charlie//stash"),
			get_account_id_from_seed::<sr25519::Public>("Dave//stash"),
			get_account_id_from_seed::<sr25519::Public>("Eve//stash"),
			get_account_id_from_seed::<sr25519::Public>("Ferdie//stash"),
		],
		1000.into(),
	))
	.with_properties(properties)
	.build()
}

pub fn asset_hub_kusama_config() -> AssetHubKusamaChainSpec {
	let mut properties = sc_chain_spec::Properties::new();
	properties.insert("ss58Format".into(), 2.into());
	properties.insert("tokenSymbol".into(), "KSM".into());
	properties.insert("tokenDecimals".into(), 12.into());

	AssetHubKusamaChainSpec::builder(
		asset_hub_kusama_runtime::WASM_BINARY.expect("WASM binary was not build, please build it!"),
		Extensions { relay_chain: "kusama".into(), para_id: 1000 },
	)
	.with_name("Kusama Asset Hub")
	.with_id("asset-hub-kusama")
	.with_chain_type(ChainType::Live)
	.with_genesis_config_patch(asset_hub_kusama_genesis(
		// initial collators.
		vec![
			(
				hex!("50673d59020488a4ffc9d8c6de3062a65977046e6990915617f85fef6d349730").into(),
				hex!("50673d59020488a4ffc9d8c6de3062a65977046e6990915617f85fef6d349730")
					.unchecked_into(),
			),
			(
				hex!("fe8102dbc244e7ea2babd9f53236d67403b046154370da5c3ea99def0bd0747a").into(),
				hex!("fe8102dbc244e7ea2babd9f53236d67403b046154370da5c3ea99def0bd0747a")
					.unchecked_into(),
			),
			(
				hex!("38144b5398e5d0da5ec936a3af23f5a96e782f676ab19d45f29075ee92eca76a").into(),
				hex!("38144b5398e5d0da5ec936a3af23f5a96e782f676ab19d45f29075ee92eca76a")
					.unchecked_into(),
			),
			(
				hex!("3253947640e309120ae70fa458dcacb915e2ddd78f930f52bd3679ec63fc4415").into(),
				hex!("3253947640e309120ae70fa458dcacb915e2ddd78f930f52bd3679ec63fc4415")
					.unchecked_into(),
			),
		],
		Vec::new(),
		1000.into(),
	))
	.with_properties(properties)
	.build()
}

fn asset_hub_kusama_genesis(
	invulnerables: Vec<(AccountId, AuraId)>,
	endowed_accounts: Vec<AccountId>,
	id: ParaId,
) -> serde_json::Value {
	serde_json::json!( {
		"balances": {
			"balances": endowed_accounts
				.iter()
				.cloned()
				.map(|k| (k, ASSET_HUB_KUSAMA_ED * 524_288))
				.collect::<Vec<_>>(),
		},
		"parachainInfo": {
			"parachainId": id,
		},
		"collatorSelection": {
			"invulnerables": invulnerables.iter().cloned().map(|(acc, _)| acc).collect::<Vec<_>>(),
			"candidacyBond": ASSET_HUB_KUSAMA_ED * 16,
		},
		"session": {
			"keys": invulnerables
				.into_iter()
				.map(|(acc, aura)| {
					(
						acc.clone(),                         // account id
						acc,                                 // validator id
						asset_hub_kusama_session_keys(aura), // session keys
					)
				})
				.collect::<Vec<_>>(),
		},
		"polkadotXcm": {
			"safeXcmVersion": Some(SAFE_XCM_VERSION),
		},
	})
}

pub fn asset_hub_westend_development_config() -> AssetHubWestendChainSpec {
	let mut properties = sc_chain_spec::Properties::new();
	properties.insert("tokenSymbol".into(), "WND".into());
	properties.insert("tokenDecimals".into(), 12.into());

	AssetHubWestendChainSpec::builder(
		asset_hub_westend_runtime::WASM_BINARY
			.expect("WASM binary was not build, please build it!"),
		Extensions { relay_chain: "westend".into(), para_id: 1000 },
	)
	.with_name("Westend Asset Hub Development")
	.with_id("asset-hub-westend-dev")
	.with_chain_type(ChainType::Local)
	.with_genesis_config_patch(asset_hub_westend_genesis(
		// initial collators.
		vec![(
			get_account_id_from_seed::<sr25519::Public>("Alice"),
			get_collator_keys_from_seed::<AuraId>("Alice"),
		)],
		vec![
			get_account_id_from_seed::<sr25519::Public>("Alice"),
			get_account_id_from_seed::<sr25519::Public>("Bob"),
			get_account_id_from_seed::<sr25519::Public>("Alice//stash"),
			get_account_id_from_seed::<sr25519::Public>("Bob//stash"),
		],
		1000.into(),
	))
	.with_properties(properties)
	.build()
}

pub fn asset_hub_westend_local_config() -> AssetHubWestendChainSpec {
	let mut properties = sc_chain_spec::Properties::new();
	properties.insert("tokenSymbol".into(), "WND".into());
	properties.insert("tokenDecimals".into(), 12.into());

	AssetHubWestendChainSpec::builder(
		asset_hub_westend_runtime::WASM_BINARY
			.expect("WASM binary was not build, please build it!"),
		Extensions { relay_chain: "westend-local".into(), para_id: 1000 },
	)
	.with_name("Westend Asset Hub Local")
	.with_id("asset-hub-westend-local")
	.with_chain_type(ChainType::Local)
	.with_genesis_config_patch(asset_hub_westend_genesis(
		// initial collators.
		vec![
			(
				get_account_id_from_seed::<sr25519::Public>("Alice"),
				get_collator_keys_from_seed::<AuraId>("Alice"),
			),
			(
				get_account_id_from_seed::<sr25519::Public>("Bob"),
				get_collator_keys_from_seed::<AuraId>("Bob"),
			),
		],
		vec![
			get_account_id_from_seed::<sr25519::Public>("Alice"),
			get_account_id_from_seed::<sr25519::Public>("Bob"),
			get_account_id_from_seed::<sr25519::Public>("Charlie"),
			get_account_id_from_seed::<sr25519::Public>("Dave"),
			get_account_id_from_seed::<sr25519::Public>("Eve"),
			get_account_id_from_seed::<sr25519::Public>("Ferdie"),
			get_account_id_from_seed::<sr25519::Public>("Alice//stash"),
			get_account_id_from_seed::<sr25519::Public>("Bob//stash"),
			get_account_id_from_seed::<sr25519::Public>("Charlie//stash"),
			get_account_id_from_seed::<sr25519::Public>("Dave//stash"),
			get_account_id_from_seed::<sr25519::Public>("Eve//stash"),
			get_account_id_from_seed::<sr25519::Public>("Ferdie//stash"),
		],
		1000.into(),
	))
	.with_properties(properties)
	.build()
}

pub fn asset_hub_westend_config() -> AssetHubWestendChainSpec {
	let mut properties = sc_chain_spec::Properties::new();
	properties.insert("tokenSymbol".into(), "WND".into());
	properties.insert("tokenDecimals".into(), 12.into());

	AssetHubWestendChainSpec::builder(
		asset_hub_westend_runtime::WASM_BINARY
			.expect("WASM binary was not build, please build it!"),
		Extensions { relay_chain: "westend".into(), para_id: 1000 },
	)
	.with_name("Westend Asset Hub")
	.with_id("asset-hub-westend")
	.with_chain_type(ChainType::Live)
	.with_genesis_config_patch(asset_hub_westend_genesis(
		// initial collators.
		vec![
			(
				hex!("9cfd429fa002114f33c1d3e211501d62830c9868228eb3b4b8ae15a83de04325").into(),
				hex!("9cfd429fa002114f33c1d3e211501d62830c9868228eb3b4b8ae15a83de04325")
					.unchecked_into(),
			),
			(
				hex!("12a03fb4e7bda6c9a07ec0a11d03c24746943e054ff0bb04938970104c783876").into(),
				hex!("12a03fb4e7bda6c9a07ec0a11d03c24746943e054ff0bb04938970104c783876")
					.unchecked_into(),
			),
			(
				hex!("1256436307dfde969324e95b8c62cb9101f520a39435e6af0f7ac07b34e1931f").into(),
				hex!("1256436307dfde969324e95b8c62cb9101f520a39435e6af0f7ac07b34e1931f")
					.unchecked_into(),
			),
			(
				hex!("98102b7bca3f070f9aa19f58feed2c0a4e107d203396028ec17a47e1ed80e322").into(),
				hex!("98102b7bca3f070f9aa19f58feed2c0a4e107d203396028ec17a47e1ed80e322")
					.unchecked_into(),
			),
		],
		Vec::new(),
		1000.into(),
	))
	.with_properties(properties)
	.build()
}

fn asset_hub_westend_genesis(
	invulnerables: Vec<(AccountId, AuraId)>,
	endowed_accounts: Vec<AccountId>,
	id: ParaId,
) -> serde_json::Value {
	serde_json::json!({
		"balances": {
			"balances": endowed_accounts
				.iter()
				.cloned()
				.map(|k| (k, ASSET_HUB_WESTEND_ED * 4096))
				.collect::<Vec<_>>(),
		},
		"parachainInfo": {
			"parachainId": id,
		},
		"collatorSelection": {
			"invulnerables": invulnerables.iter().cloned().map(|(acc, _)| acc).collect::<Vec<_>>(),
			"candidacyBond": ASSET_HUB_WESTEND_ED * 16,
		},
		"session": {
			"keys": invulnerables
				.into_iter()
				.map(|(acc, aura)| {
					(
						acc.clone(),                          // account id
						acc,                                  // validator id
						asset_hub_westend_session_keys(aura), // session keys
					)
				})
				.collect::<Vec<_>>(),
		},
		"polkadotXcm": {
			"safeXcmVersion": Some(SAFE_XCM_VERSION),
		},
<<<<<<< HEAD
	})
=======
	}
}

pub fn asset_hub_rococo_development_config() -> AssetHubRococoChainSpec {
	let mut properties = sc_chain_spec::Properties::new();
	properties.insert("ss58Format".into(), 42.into());
	properties.insert("tokenSymbol".into(), "ROC".into());
	properties.insert("tokenDecimals".into(), 12.into());
	asset_hub_rococo_like_development_config(
		properties,
		"Rococo Asset Hub Development",
		"asset-hub-rococo-dev",
		1000,
	)
}

pub fn asset_hub_wococo_development_config() -> AssetHubWococoChainSpec {
	let mut properties = sc_chain_spec::Properties::new();
	properties.insert("ss58Format".into(), 42.into());
	properties.insert("tokenSymbol".into(), "WOC".into());
	properties.insert("tokenDecimals".into(), 12.into());
	asset_hub_rococo_like_development_config(
		properties,
		"Wococo Asset Hub Development",
		"asset-hub-wococo-dev",
		1000,
	)
}

fn asset_hub_rococo_like_development_config(
	properties: sc_chain_spec::Properties,
	name: &str,
	chain_id: &str,
	para_id: u32,
) -> AssetHubRococoChainSpec {
	AssetHubRococoChainSpec::from_genesis(
		// Name
		name,
		// ID
		chain_id,
		ChainType::Local,
		move || {
			asset_hub_rococo_genesis(
				// initial collators.
				vec![(
					get_account_id_from_seed::<sr25519::Public>("Alice"),
					get_collator_keys_from_seed::<AuraId>("Alice"),
				)],
				vec![
					get_account_id_from_seed::<sr25519::Public>("Alice"),
					get_account_id_from_seed::<sr25519::Public>("Bob"),
					get_account_id_from_seed::<sr25519::Public>("Alice//stash"),
					get_account_id_from_seed::<sr25519::Public>("Bob//stash"),
				],
				para_id.into(),
			)
		},
		Vec::new(),
		None,
		None,
		None,
		Some(properties),
		Extensions { relay_chain: "rococo-dev".into(), para_id },
	)
}

pub fn asset_hub_rococo_local_config() -> AssetHubRococoChainSpec {
	let mut properties = sc_chain_spec::Properties::new();
	properties.insert("ss58Format".into(), 42.into());
	properties.insert("tokenSymbol".into(), "ROC".into());
	properties.insert("tokenDecimals".into(), 12.into());
	asset_hub_rococo_like_local_config(
		properties,
		"Rococo Asset Hub Local",
		"asset-hub-rococo-local",
		1000,
	)
}

pub fn asset_hub_wococo_local_config() -> AssetHubWococoChainSpec {
	let mut properties = sc_chain_spec::Properties::new();
	properties.insert("ss58Format".into(), 42.into());
	properties.insert("tokenSymbol".into(), "WOC".into());
	properties.insert("tokenDecimals".into(), 12.into());
	asset_hub_rococo_like_local_config(
		properties,
		"Wococo Asset Hub Local",
		"asset-hub-wococo-local",
		1000,
	)
}

fn asset_hub_rococo_like_local_config(
	properties: sc_chain_spec::Properties,
	name: &str,
	chain_id: &str,
	para_id: u32,
) -> AssetHubRococoChainSpec {
	AssetHubRococoChainSpec::from_genesis(
		// Name
		name,
		// ID
		chain_id,
		ChainType::Local,
		move || {
			asset_hub_rococo_genesis(
				// initial collators.
				vec![
					(
						get_account_id_from_seed::<sr25519::Public>("Alice"),
						get_collator_keys_from_seed::<AuraId>("Alice"),
					),
					(
						get_account_id_from_seed::<sr25519::Public>("Bob"),
						get_collator_keys_from_seed::<AuraId>("Bob"),
					),
				],
				vec![
					get_account_id_from_seed::<sr25519::Public>("Alice"),
					get_account_id_from_seed::<sr25519::Public>("Bob"),
					get_account_id_from_seed::<sr25519::Public>("Charlie"),
					get_account_id_from_seed::<sr25519::Public>("Dave"),
					get_account_id_from_seed::<sr25519::Public>("Eve"),
					get_account_id_from_seed::<sr25519::Public>("Ferdie"),
					get_account_id_from_seed::<sr25519::Public>("Alice//stash"),
					get_account_id_from_seed::<sr25519::Public>("Bob//stash"),
					get_account_id_from_seed::<sr25519::Public>("Charlie//stash"),
					get_account_id_from_seed::<sr25519::Public>("Dave//stash"),
					get_account_id_from_seed::<sr25519::Public>("Eve//stash"),
					get_account_id_from_seed::<sr25519::Public>("Ferdie//stash"),
				],
				para_id.into(),
			)
		},
		Vec::new(),
		None,
		None,
		None,
		Some(properties),
		Extensions { relay_chain: "rococo-local".into(), para_id },
	)
}

pub fn asset_hub_rococo_config() -> AssetHubRococoChainSpec {
	let mut properties = sc_chain_spec::Properties::new();
	properties.insert("ss58Format".into(), 42.into());
	properties.insert("tokenSymbol".into(), "ROC".into());
	properties.insert("tokenDecimals".into(), 12.into());
	asset_hub_rococo_like_local_config(properties, "Rococo Asset Hub", "asset-hub-rococo", 1000)
}

pub fn asset_hub_wococo_config() -> AssetHubWococoChainSpec {
	let mut properties = sc_chain_spec::Properties::new();
	properties.insert("ss58Format".into(), 42.into());
	properties.insert("tokenSymbol".into(), "WOC".into());
	properties.insert("tokenDecimals".into(), 12.into());
	asset_hub_rococo_like_config(properties, "Wococo Asset Hub", "asset-hub-wococo", 1000)
}

fn asset_hub_rococo_like_config(
	properties: sc_chain_spec::Properties,
	name: &str,
	chain_id: &str,
	para_id: u32,
) -> AssetHubRococoChainSpec {
	AssetHubRococoChainSpec::from_genesis(
		// Name
		name,
		// ID
		chain_id,
		ChainType::Live,
		move || {
			asset_hub_rococo_genesis(
				// initial collators.
				vec![
					// TODO: add invulnerables? from Rockmine?
				],
				Vec::new(),
				para_id.into(),
			)
		},
		Vec::new(),
		None,
		None,
		None,
		Some(properties),
		Extensions { relay_chain: "rococo".into(), para_id },
	)
}

fn asset_hub_rococo_genesis(
	invulnerables: Vec<(AccountId, AuraId)>,
	endowed_accounts: Vec<AccountId>,
	id: ParaId,
) -> asset_hub_rococo_runtime::RuntimeGenesisConfig {
	asset_hub_rococo_runtime::RuntimeGenesisConfig {
		system: asset_hub_rococo_runtime::SystemConfig {
			code: asset_hub_rococo_runtime::WASM_BINARY
				.expect("WASM binary was not build, please build it!")
				.to_vec(),
			..Default::default()
		},
		balances: asset_hub_rococo_runtime::BalancesConfig {
			balances: endowed_accounts
				.iter()
				.cloned()
				.map(|k| (k, ASSET_HUB_ROCOCO_ED * 524_288))
				.collect(),
		},
		parachain_info: asset_hub_rococo_runtime::ParachainInfoConfig {
			parachain_id: id,
			..Default::default()
		},
		collator_selection: asset_hub_rococo_runtime::CollatorSelectionConfig {
			invulnerables: invulnerables.iter().cloned().map(|(acc, _)| acc).collect(),
			candidacy_bond: ASSET_HUB_ROCOCO_ED * 16,
			..Default::default()
		},
		session: asset_hub_rococo_runtime::SessionConfig {
			keys: invulnerables
				.into_iter()
				.map(|(acc, aura)| {
					(
						acc.clone(),                         // account id
						acc,                                 // validator id
						asset_hub_rococo_session_keys(aura), // session keys
					)
				})
				.collect(),
		},
		aura: Default::default(),
		aura_ext: Default::default(),
		parachain_system: Default::default(),
		polkadot_xcm: asset_hub_rococo_runtime::PolkadotXcmConfig {
			safe_xcm_version: Some(SAFE_XCM_VERSION),
			..Default::default()
		},
	}
>>>>>>> d3ea69b7
}<|MERGE_RESOLUTION|>--- conflicted
+++ resolved
@@ -24,11 +24,6 @@
 use sp_core::{crypto::UncheckedInto, sr25519};
 
 /// Specialized `ChainSpec` for the normal parachain runtime.
-<<<<<<< HEAD
-pub type AssetHubPolkadotChainSpec = sc_service::GenericChainSpec<(), Extensions>;
-pub type AssetHubKusamaChainSpec = sc_service::GenericChainSpec<(), Extensions>;
-pub type AssetHubWestendChainSpec = sc_service::GenericChainSpec<(), Extensions>;
-=======
 pub type AssetHubPolkadotChainSpec =
 	sc_service::GenericChainSpec<asset_hub_polkadot_runtime::RuntimeGenesisConfig, Extensions>;
 pub type AssetHubKusamaChainSpec =
@@ -38,7 +33,6 @@
 pub type AssetHubRococoChainSpec =
 	sc_service::GenericChainSpec<asset_hub_rococo_runtime::RuntimeGenesisConfig, Extensions>;
 pub type AssetHubWococoChainSpec = AssetHubRococoChainSpec;
->>>>>>> d3ea69b7
 
 const ASSET_HUB_POLKADOT_ED: AssetHubBalance =
 	parachains_common::polkadot::currency::EXISTENTIAL_DEPOSIT;
@@ -107,7 +101,6 @@
 		],
 		1000.into(),
 	))
-	.with_boot_nodes(Vec::new())
 	.with_properties(properties)
 	.build()
 }
@@ -570,10 +563,7 @@
 		"polkadotXcm": {
 			"safeXcmVersion": Some(SAFE_XCM_VERSION),
 		},
-<<<<<<< HEAD
 	})
-=======
-	}
 }
 
 pub fn asset_hub_rococo_development_config() -> AssetHubRococoChainSpec {
@@ -608,35 +598,29 @@
 	chain_id: &str,
 	para_id: u32,
 ) -> AssetHubRococoChainSpec {
-	AssetHubRococoChainSpec::from_genesis(
-		// Name
-		name,
-		// ID
-		chain_id,
-		ChainType::Local,
-		move || {
-			asset_hub_rococo_genesis(
-				// initial collators.
-				vec![(
-					get_account_id_from_seed::<sr25519::Public>("Alice"),
-					get_collator_keys_from_seed::<AuraId>("Alice"),
-				)],
-				vec![
-					get_account_id_from_seed::<sr25519::Public>("Alice"),
-					get_account_id_from_seed::<sr25519::Public>("Bob"),
-					get_account_id_from_seed::<sr25519::Public>("Alice//stash"),
-					get_account_id_from_seed::<sr25519::Public>("Bob//stash"),
-				],
-				para_id.into(),
-			)
-		},
-		Vec::new(),
-		None,
-		None,
-		None,
-		Some(properties),
+	AssetHubRococoChainSpec::builder(
+		asset_hub_rococo_runtime::WASM_BINARY.expect("WASM binary was not build, please build it!"),
 		Extensions { relay_chain: "rococo-dev".into(), para_id },
 	)
+	.with_name(name)
+	.with_id(chain_id)
+	.with_chain_type(ChainType::Local)
+	.with_genesis_config_patch(asset_hub_rococo_genesis(
+		// initial collators.
+		vec![(
+			get_account_id_from_seed::<sr25519::Public>("Alice"),
+			get_collator_keys_from_seed::<AuraId>("Alice"),
+		)],
+		vec![
+			get_account_id_from_seed::<sr25519::Public>("Alice"),
+			get_account_id_from_seed::<sr25519::Public>("Bob"),
+			get_account_id_from_seed::<sr25519::Public>("Alice//stash"),
+			get_account_id_from_seed::<sr25519::Public>("Bob//stash"),
+		],
+		para_id.into(),
+	))
+	.with_properties(properties)
+	.build()
 }
 
 pub fn asset_hub_rococo_local_config() -> AssetHubRococoChainSpec {
@@ -671,49 +655,43 @@
 	chain_id: &str,
 	para_id: u32,
 ) -> AssetHubRococoChainSpec {
-	AssetHubRococoChainSpec::from_genesis(
-		// Name
-		name,
-		// ID
-		chain_id,
-		ChainType::Local,
-		move || {
-			asset_hub_rococo_genesis(
-				// initial collators.
-				vec![
-					(
-						get_account_id_from_seed::<sr25519::Public>("Alice"),
-						get_collator_keys_from_seed::<AuraId>("Alice"),
-					),
-					(
-						get_account_id_from_seed::<sr25519::Public>("Bob"),
-						get_collator_keys_from_seed::<AuraId>("Bob"),
-					),
-				],
-				vec![
-					get_account_id_from_seed::<sr25519::Public>("Alice"),
-					get_account_id_from_seed::<sr25519::Public>("Bob"),
-					get_account_id_from_seed::<sr25519::Public>("Charlie"),
-					get_account_id_from_seed::<sr25519::Public>("Dave"),
-					get_account_id_from_seed::<sr25519::Public>("Eve"),
-					get_account_id_from_seed::<sr25519::Public>("Ferdie"),
-					get_account_id_from_seed::<sr25519::Public>("Alice//stash"),
-					get_account_id_from_seed::<sr25519::Public>("Bob//stash"),
-					get_account_id_from_seed::<sr25519::Public>("Charlie//stash"),
-					get_account_id_from_seed::<sr25519::Public>("Dave//stash"),
-					get_account_id_from_seed::<sr25519::Public>("Eve//stash"),
-					get_account_id_from_seed::<sr25519::Public>("Ferdie//stash"),
-				],
-				para_id.into(),
-			)
-		},
-		Vec::new(),
-		None,
-		None,
-		None,
-		Some(properties),
+	AssetHubRococoChainSpec::builder(
+		asset_hub_rococo_runtime::WASM_BINARY.expect("WASM binary was not build, please build it!"),
 		Extensions { relay_chain: "rococo-local".into(), para_id },
 	)
+	.with_name(name)
+	.with_id(chain_id)
+	.with_chain_type(ChainType::Local)
+	.with_genesis_config_patch(asset_hub_rococo_genesis(
+		// initial collators.
+		vec![
+			(
+				get_account_id_from_seed::<sr25519::Public>("Alice"),
+				get_collator_keys_from_seed::<AuraId>("Alice"),
+			),
+			(
+				get_account_id_from_seed::<sr25519::Public>("Bob"),
+				get_collator_keys_from_seed::<AuraId>("Bob"),
+			),
+		],
+		vec![
+			get_account_id_from_seed::<sr25519::Public>("Alice"),
+			get_account_id_from_seed::<sr25519::Public>("Bob"),
+			get_account_id_from_seed::<sr25519::Public>("Charlie"),
+			get_account_id_from_seed::<sr25519::Public>("Dave"),
+			get_account_id_from_seed::<sr25519::Public>("Eve"),
+			get_account_id_from_seed::<sr25519::Public>("Ferdie"),
+			get_account_id_from_seed::<sr25519::Public>("Alice//stash"),
+			get_account_id_from_seed::<sr25519::Public>("Bob//stash"),
+			get_account_id_from_seed::<sr25519::Public>("Charlie//stash"),
+			get_account_id_from_seed::<sr25519::Public>("Dave//stash"),
+			get_account_id_from_seed::<sr25519::Public>("Eve//stash"),
+			get_account_id_from_seed::<sr25519::Public>("Ferdie//stash"),
+		],
+		para_id.into(),
+	))
+	.with_properties(properties)
+	.build()
 }
 
 pub fn asset_hub_rococo_config() -> AssetHubRococoChainSpec {
@@ -738,60 +716,54 @@
 	chain_id: &str,
 	para_id: u32,
 ) -> AssetHubRococoChainSpec {
-	AssetHubRococoChainSpec::from_genesis(
-		// Name
-		name,
-		// ID
-		chain_id,
-		ChainType::Live,
-		move || {
-			asset_hub_rococo_genesis(
-				// initial collators.
-				vec![
-					// TODO: add invulnerables? from Rockmine?
-				],
-				Vec::new(),
-				para_id.into(),
-			)
-		},
+	AssetHubRococoChainSpec::builder(
+		asset_hub_rococo_runtime::WASM_BINARY.expect("WASM binary was not build, please build it!"),
+		Extensions { relay_chain: "rococo".into(), para_id },
+	)
+	.with_name(name)
+	.with_id(chain_id)
+	.with_chain_type(ChainType::Live)
+	.with_genesis_config_patch(asset_hub_rococo_genesis(
+		// initial collators.
+		vec![
+			// TODO: add invulnerables? from Rockmine?
+			// This is just a stub to avoid runtime failure:
+			// ERROR runtime: panicked at 'Empty validator set for session 0 in genesis block!'
+			(
+				get_account_id_from_seed::<sr25519::Public>("Alice"),
+				get_collator_keys_from_seed::<AuraId>("Alice"),
+			),
+		],
 		Vec::new(),
-		None,
-		None,
-		None,
-		Some(properties),
-		Extensions { relay_chain: "rococo".into(), para_id },
-	)
+		para_id.into(),
+	))
+	.with_properties(properties)
+	.build()
 }
 
 fn asset_hub_rococo_genesis(
 	invulnerables: Vec<(AccountId, AuraId)>,
 	endowed_accounts: Vec<AccountId>,
 	id: ParaId,
-) -> asset_hub_rococo_runtime::RuntimeGenesisConfig {
-	asset_hub_rococo_runtime::RuntimeGenesisConfig {
-		system: asset_hub_rococo_runtime::SystemConfig {
-			code: asset_hub_rococo_runtime::WASM_BINARY
-				.expect("WASM binary was not build, please build it!")
-				.to_vec(),
-			..Default::default()
-		},
-		balances: asset_hub_rococo_runtime::BalancesConfig {
+) -> serde_json::Value {
+	serde_json::json!({
+		"balances": asset_hub_rococo_runtime::BalancesConfig {
 			balances: endowed_accounts
 				.iter()
 				.cloned()
 				.map(|k| (k, ASSET_HUB_ROCOCO_ED * 524_288))
 				.collect(),
 		},
-		parachain_info: asset_hub_rococo_runtime::ParachainInfoConfig {
+		"parachainInfo": asset_hub_rococo_runtime::ParachainInfoConfig {
 			parachain_id: id,
 			..Default::default()
 		},
-		collator_selection: asset_hub_rococo_runtime::CollatorSelectionConfig {
+		"collatorSelection": asset_hub_rococo_runtime::CollatorSelectionConfig {
 			invulnerables: invulnerables.iter().cloned().map(|(acc, _)| acc).collect(),
 			candidacy_bond: ASSET_HUB_ROCOCO_ED * 16,
 			..Default::default()
 		},
-		session: asset_hub_rococo_runtime::SessionConfig {
+		"session": asset_hub_rococo_runtime::SessionConfig {
 			keys: invulnerables
 				.into_iter()
 				.map(|(acc, aura)| {
@@ -803,13 +775,9 @@
 				})
 				.collect(),
 		},
-		aura: Default::default(),
-		aura_ext: Default::default(),
-		parachain_system: Default::default(),
-		polkadot_xcm: asset_hub_rococo_runtime::PolkadotXcmConfig {
+		"polkadotXcm": asset_hub_rococo_runtime::PolkadotXcmConfig {
 			safe_xcm_version: Some(SAFE_XCM_VERSION),
 			..Default::default()
-		},
-	}
->>>>>>> d3ea69b7
+		}
+	})
 }