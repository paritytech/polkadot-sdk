// Copyright (C) Parity Technologies (UK) Ltd.
// This file is part of Cumulus.
// SPDX-License-Identifier: Apache-2.0

// Licensed under the Apache License, Version 2.0 (the "License");
// you may not use this file except in compliance with the License.
// You may obtain a copy of the License at
//
// 	http://www.apache.org/licenses/LICENSE-2.0
//
// Unless required by applicable law or agreed to in writing, software
// distributed under the License is distributed on an "AS IS" BASIS,
// WITHOUT WARRANTIES OR CONDITIONS OF ANY KIND, either express or implied.
// See the License for the specific language governing permissions and
// limitations under the License.

use cumulus_primitives_core::ParaId;
use polkadot_omni_node_lib::{
	chain_spec::{GenericChainSpec, LoadSpec},
	runtime::{
		AuraConsensusId, BlockNumber, Consensus, Runtime, RuntimeResolver as RuntimeResolverT,
	},
};
use sc_chain_spec::{ChainSpec, ChainType};
use yet_another_parachain::yet_another_parachain_config;

pub mod asset_hubs;
pub mod bridge_hubs;
pub mod collectives;
pub mod coretime;
pub mod glutton;
pub mod penpal;
pub mod people;
pub mod yet_another_parachain;

/// Extracts the normalized chain id and parachain id from the input chain id.
/// (H/T to Phala for the idea)
/// E.g. "penpal-kusama-2004" yields ("penpal-kusama", Some(2004))
fn extract_parachain_id<'a>(
	id: &'a str,
	para_prefixes: &[&str],
) -> (&'a str, &'a str, Option<ParaId>) {
	for para_prefix in para_prefixes {
		if let Some(suffix) = id.strip_prefix(para_prefix) {
			let para_id: u32 = suffix.parse().expect("Invalid parachain-id suffix");
			return (&id[..para_prefix.len() - 1], id, Some(para_id.into()));
		}
	}

	(id, id, None)
}

#[derive(Debug)]
pub(crate) struct ChainSpecLoader;

impl LoadSpec for ChainSpecLoader {
	fn load_spec(&self, id: &str) -> Result<Box<dyn ChainSpec>, String> {
		Ok(match id {
			// - Default-like
<<<<<<< HEAD
			"staging" => Box::new(rococo_parachain::staging_rococo_parachain_local_config(false)),
			"staging-polkavm" =>
				Box::new(rococo_parachain::staging_rococo_parachain_local_config(true)),
=======
			"staging" => Box::new(penpal::staging_penpal_local_config()),
>>>>>>> e551d3b5
			"tick" => Box::new(GenericChainSpec::from_json_bytes(
				&include_bytes!("../../chain-specs/tick.json")[..],
			)?),
			"trick" => Box::new(GenericChainSpec::from_json_bytes(
				&include_bytes!("../../chain-specs/trick.json")[..],
			)?),
			"track" => Box::new(GenericChainSpec::from_json_bytes(
				&include_bytes!("../../chain-specs/track.json")[..],
			)?),

			// -- Asset Hub Polkadot
			"asset-hub-polkadot" | "statemint" => Box::new(GenericChainSpec::from_json_bytes(
				&include_bytes!("../../chain-specs/asset-hub-polkadot.json")[..],
			)?),

			// -- Asset Hub Kusama
			"asset-hub-kusama" | "statemine" => Box::new(GenericChainSpec::from_json_bytes(
				&include_bytes!("../../chain-specs/asset-hub-kusama.json")[..],
			)?),

			// -- Asset Hub Rococo
			"asset-hub-rococo-dev" => Box::new(asset_hubs::asset_hub_rococo_development_config()),
			"asset-hub-rococo-local" => Box::new(asset_hubs::asset_hub_rococo_local_config()),
			// the chain spec as used for generating the upgrade genesis values
			"asset-hub-rococo-genesis" => Box::new(asset_hubs::asset_hub_rococo_genesis_config()),
			"asset-hub-rococo" => Box::new(GenericChainSpec::from_json_bytes(
				&include_bytes!("../../chain-specs/asset-hub-rococo.json")[..],
			)?),

			// -- Asset Hub Westend
			"asset-hub-westend-dev" | "westmint-dev" =>
				Box::new(asset_hubs::asset_hub_westend_development_config()),
			"asset-hub-westend-local" | "westmint-local" =>
				Box::new(asset_hubs::asset_hub_westend_local_config()),
			// the chain spec as used for generating the upgrade genesis values
			"asset-hub-westend-genesis" | "westmint-genesis" =>
				Box::new(asset_hubs::asset_hub_westend_config()),
			// the shell-based chain spec as used for syncing
			"asset-hub-westend" | "westmint" => Box::new(GenericChainSpec::from_json_bytes(
				&include_bytes!("../../chain-specs/asset-hub-westend.json")[..],
			)?),

			// -- Polkadot Collectives
			"collectives-polkadot" => Box::new(GenericChainSpec::from_json_bytes(
				&include_bytes!("../../chain-specs/collectives-polkadot.json")[..],
			)?),

			// -- Westend Collectives
			"collectives-westend-dev" =>
				Box::new(collectives::collectives_westend_development_config()),
			"collectives-westend-local" =>
				Box::new(collectives::collectives_westend_local_config()),
			"collectives-westend" => Box::new(GenericChainSpec::from_json_bytes(
				&include_bytes!("../../chain-specs/collectives-westend.json")[..],
			)?),

			// -- BridgeHub
			bridge_like_id
				if bridge_like_id.starts_with(bridge_hubs::BridgeHubRuntimeType::ID_PREFIX) =>
				bridge_like_id
					.parse::<bridge_hubs::BridgeHubRuntimeType>()
					.expect("invalid value")
					.load_config()?,

			// -- Coretime
			coretime_like_id
				if coretime_like_id.starts_with(coretime::CoretimeRuntimeType::ID_PREFIX) =>
				coretime_like_id
					.parse::<coretime::CoretimeRuntimeType>()
					.expect("invalid value")
					.load_config()?,

			// -- Penpal
			id if id.starts_with("penpal-rococo") => {
				let (_, _, para_id) = extract_parachain_id(&id, &["penpal-rococo-"]);
				Box::new(penpal::get_penpal_chain_spec(
					para_id.expect("Must specify parachain id"),
					"rococo-local",
				))
			},
			id if id.starts_with("penpal-westend") => {
				let (_, _, para_id) = extract_parachain_id(&id, &["penpal-westend-"]);
				Box::new(penpal::get_penpal_chain_spec(
					para_id.expect("Must specify parachain id"),
					"westend-local",
				))
			},

			// -- Glutton Westend
			id if id.starts_with("glutton-westend-dev") => {
				let (_, _, para_id) = extract_parachain_id(&id, &["glutton-westend-dev-"]);
				Box::new(glutton::glutton_westend_config(
					para_id.expect("Must specify parachain id"),
					ChainType::Development,
					"westend-dev",
				))
			},
			id if id.starts_with("glutton-westend-local") => {
				let (_, _, para_id) = extract_parachain_id(&id, &["glutton-westend-local-"]);
				Box::new(glutton::glutton_westend_config(
					para_id.expect("Must specify parachain id"),
					ChainType::Local,
					"westend-local",
				))
			},
			// the chain spec as used for generating the upgrade genesis values
			id if id.starts_with("glutton-westend-genesis") => {
				let (_, _, para_id) = extract_parachain_id(&id, &["glutton-westend-genesis-"]);
				Box::new(glutton::glutton_westend_config(
					para_id.expect("Must specify parachain id"),
					ChainType::Live,
					"westend",
				))
			},

			id if id.starts_with("yap-") => {
				let tok: Vec<String> = id.split('-').map(|s| s.to_owned()).collect();
				assert!(
					tok.len() == 4,
					"Invalid YAP chain id, should be 'yap-<relay>-<chaintype>-<para-id>'"
				);
				let relay = if &tok[2] == "live" { tok[1].clone() } else { tok[1..=2].join("-") };
				let chain_type = match tok[2].as_str() {
					"local" => ChainType::Local,
					"dev" => ChainType::Development,
					"live" => ChainType::Live,
					_ => unimplemented!("Unknown chain type {}", tok[2]),
				};
				let para_id: u32 =
					tok[3].parse().expect(&format!("Illegal para id '{}' provided", tok[3]));

				Box::new(yet_another_parachain_config(relay, chain_type, para_id))
			},

			// -- People
			people_like_id if people_like_id.starts_with(people::PeopleRuntimeType::ID_PREFIX) =>
				people_like_id
					.parse::<people::PeopleRuntimeType>()
					.expect("invalid value")
					.load_config()?,

			"rococo-parachain-local" =>
				Box::new(rococo_parachain::rococo_parachain_local_config(false)),
			"rococo-parachain-local-polkavm" =>
				Box::new(rococo_parachain::rococo_parachain_local_config(true)),

			// -- Fallback (generic chainspec)
			"" => {
<<<<<<< HEAD
				log::warn!("No ChainSpec.id specified, so using default one, based on rococo-parachain runtime");
				Box::new(rococo_parachain::rococo_parachain_local_config(false))
=======
				log::warn!(
					"No ChainSpec.id specified, so using default one, based on Penpal runtime"
				);
				Box::new(penpal::staging_penpal_local_config())
>>>>>>> e551d3b5
			},

			// -- Loading a specific spec from disk
			path => Box::new(GenericChainSpec::from_json_file(path.into())?),
		})
	}
}

/// Helper enum that is used for better distinction of different parachain/runtime configuration
/// (it is based/calculated on ChainSpec's ID attribute)
#[derive(Debug, PartialEq)]
enum LegacyRuntime {
	Omni,
	AssetHubPolkadot,
	AssetHub,
	Penpal,
	Collectives,
	Glutton,
	BridgeHub(bridge_hubs::BridgeHubRuntimeType),
	Coretime(coretime::CoretimeRuntimeType),
	People(people::PeopleRuntimeType),
}

impl LegacyRuntime {
	fn from_id(id: &str) -> LegacyRuntime {
		let id = id.replace('_', "-");

		if id.starts_with("asset-hub-polkadot") | id.starts_with("statemint") {
			LegacyRuntime::AssetHubPolkadot
		} else if id.starts_with("asset-hub-kusama") |
			id.starts_with("statemine") |
			id.starts_with("asset-hub-rococo") |
			id.starts_with("rockmine") |
			id.starts_with("asset-hub-westend") |
			id.starts_with("westmint")
		{
			LegacyRuntime::AssetHub
		} else if id.starts_with("penpal") {
			LegacyRuntime::Penpal
		} else if id.starts_with("collectives-polkadot") || id.starts_with("collectives-westend") {
			LegacyRuntime::Collectives
		} else if id.starts_with(bridge_hubs::BridgeHubRuntimeType::ID_PREFIX) {
			LegacyRuntime::BridgeHub(
				id.parse::<bridge_hubs::BridgeHubRuntimeType>().expect("Invalid value"),
			)
		} else if id.starts_with(coretime::CoretimeRuntimeType::ID_PREFIX) {
			LegacyRuntime::Coretime(
				id.parse::<coretime::CoretimeRuntimeType>().expect("Invalid value"),
			)
		} else if id.starts_with("glutton") {
			LegacyRuntime::Glutton
		} else if id.starts_with(people::PeopleRuntimeType::ID_PREFIX) {
			LegacyRuntime::People(id.parse::<people::PeopleRuntimeType>().expect("Invalid value"))
		} else {
			log::warn!(
				"No specific runtime was recognized for ChainSpec's id: '{}', \
				so Runtime::Omni(Consensus::Aura) will be used",
				id
			);
			LegacyRuntime::Omni
		}
	}
}

#[derive(Debug)]
pub(crate) struct RuntimeResolver;

impl RuntimeResolverT for RuntimeResolver {
	fn runtime(&self, chain_spec: &dyn ChainSpec) -> sc_cli::Result<Runtime> {
		let legacy_runtime = LegacyRuntime::from_id(chain_spec.id());
		Ok(match legacy_runtime {
			LegacyRuntime::AssetHubPolkadot =>
				Runtime::Omni(BlockNumber::U32, Consensus::Aura(AuraConsensusId::Ed25519)),
			LegacyRuntime::AssetHub |
			LegacyRuntime::BridgeHub(_) |
			LegacyRuntime::Collectives |
			LegacyRuntime::Coretime(_) |
			LegacyRuntime::People(_) |
			LegacyRuntime::Glutton |
			LegacyRuntime::Penpal |
			LegacyRuntime::Omni =>
				Runtime::Omni(BlockNumber::U32, Consensus::Aura(AuraConsensusId::Sr25519)),
		})
	}
}

#[cfg(test)]
mod tests {
	use super::*;
	use sc_chain_spec::{ChainSpecExtension, ChainSpecGroup, ChainType, Extension};
	use serde::{Deserialize, Serialize};

	#[derive(
		Debug, Clone, PartialEq, Serialize, Deserialize, ChainSpecGroup, ChainSpecExtension, Default,
	)]
	#[serde(deny_unknown_fields)]
	pub struct Extensions1 {
		pub attribute1: String,
		pub attribute2: u32,
	}

	#[derive(
		Debug, Clone, PartialEq, Serialize, Deserialize, ChainSpecGroup, ChainSpecExtension, Default,
	)]
	#[serde(deny_unknown_fields)]
	pub struct Extensions2 {
		pub attribute_x: String,
		pub attribute_y: String,
		pub attribute_z: u32,
	}

	pub type DummyChainSpec<E> = sc_service::GenericChainSpec<E>;

	pub fn create_default_with_extensions<E: Extension>(
		id: &str,
		extension: E,
	) -> DummyChainSpec<E> {
		DummyChainSpec::builder(
			penpal_runtime::WASM_BINARY.expect("WASM binary was not built, please build it!"),
			extension,
		)
		.with_name("Dummy local testnet")
		.with_id(id)
		.with_chain_type(ChainType::Local)
		.with_genesis_config_preset_name(sp_genesis_builder::LOCAL_TESTNET_RUNTIME_PRESET)
		.build()
	}

	#[test]
	fn test_legacy_runtime_for_different_chain_specs() {
		let chain_spec =
			create_default_with_extensions("penpal-rococo-1000", Extensions2::default());
		assert_eq!(LegacyRuntime::Penpal, LegacyRuntime::from_id(chain_spec.id()));
<<<<<<< HEAD

		let chain_spec = crate::chain_spec::rococo_parachain::rococo_parachain_local_config(false);
		assert_eq!(LegacyRuntime::Omni, LegacyRuntime::from_id(chain_spec.id()));
=======
>>>>>>> e551d3b5
	}
}<|MERGE_RESOLUTION|>--- conflicted
+++ resolved
@@ -57,13 +57,9 @@
 	fn load_spec(&self, id: &str) -> Result<Box<dyn ChainSpec>, String> {
 		Ok(match id {
 			// - Default-like
-<<<<<<< HEAD
-			"staging" => Box::new(rococo_parachain::staging_rococo_parachain_local_config(false)),
+			"staging" => Box::new(penpal::staging_penpal_local_config(false)),
 			"staging-polkavm" =>
-				Box::new(rococo_parachain::staging_rococo_parachain_local_config(true)),
-=======
-			"staging" => Box::new(penpal::staging_penpal_local_config()),
->>>>>>> e551d3b5
+				Box::new(rococo_parachain::staging_penpal_local_config(true)),
 			"tick" => Box::new(GenericChainSpec::from_json_bytes(
 				&include_bytes!("../../chain-specs/tick.json")[..],
 			)?),
@@ -212,15 +208,10 @@
 
 			// -- Fallback (generic chainspec)
 			"" => {
-<<<<<<< HEAD
-				log::warn!("No ChainSpec.id specified, so using default one, based on rococo-parachain runtime");
-				Box::new(rococo_parachain::rococo_parachain_local_config(false))
-=======
 				log::warn!(
 					"No ChainSpec.id specified, so using default one, based on Penpal runtime"
 				);
-				Box::new(penpal::staging_penpal_local_config())
->>>>>>> e551d3b5
+				Box::new(penpal::staging_penpal_local_config(true))
 			},
 
 			// -- Loading a specific spec from disk
@@ -354,11 +345,5 @@
 		let chain_spec =
 			create_default_with_extensions("penpal-rococo-1000", Extensions2::default());
 		assert_eq!(LegacyRuntime::Penpal, LegacyRuntime::from_id(chain_spec.id()));
-<<<<<<< HEAD
-
-		let chain_spec = crate::chain_spec::rococo_parachain::rococo_parachain_local_config(false);
-		assert_eq!(LegacyRuntime::Omni, LegacyRuntime::from_id(chain_spec.id()));
-=======
->>>>>>> e551d3b5
 	}
 }