--- conflicted
+++ resolved
@@ -171,13 +171,6 @@
 	const BRIDGE_HUB_ROCOCO_ED: BridgeHubBalance =
 		parachains_common::rococo::currency::EXISTENTIAL_DEPOSIT;
 
-<<<<<<< HEAD
-	pub type RuntimeApi = bridge_hub_rococo_runtime::RuntimeApi;
-=======
-	/// Specialized `ChainSpec` for the normal parachain runtime.
-	pub type BridgeHubChainSpec = sc_service::GenericChainSpec<(), Extensions>;
->>>>>>> 81638d4d
-
 	pub fn local_config<ModifyProperties: Fn(&mut sc_chain_spec::Properties)>(
 		id: &str,
 		chain_name: &str,
@@ -295,13 +288,6 @@
 	const BRIDGE_HUB_KUSAMA_ED: BridgeHubBalance =
 		parachains_common::kusama::currency::EXISTENTIAL_DEPOSIT;
 
-<<<<<<< HEAD
-	pub type RuntimeApi = bridge_hub_kusama_runtime::RuntimeApi;
-=======
-	/// Specialized `ChainSpec` for the normal parachain runtime.
-	pub type BridgeHubChainSpec = sc_service::GenericChainSpec<(), Extensions>;
->>>>>>> 81638d4d
-
 	pub fn local_config(
 		id: &str,
 		chain_name: &str,
@@ -407,14 +393,6 @@
 	const BRIDGE_HUB_WESTEND_ED: BridgeHubBalance =
 		parachains_common::westend::currency::EXISTENTIAL_DEPOSIT;
 
-<<<<<<< HEAD
-	pub type RuntimeApi = bridge_hub_westend_runtime::RuntimeApi;
-=======
-	/// Specialized `ChainSpec` for the normal parachain runtime.
-	pub type BridgeHubChainSpec =
-		sc_service::GenericChainSpec<bridge_hub_westend_runtime::RuntimeGenesisConfig, Extensions>;
->>>>>>> 81638d4d
-
 	pub fn local_config(
 		id: &str,
 		chain_name: &str,
@@ -528,13 +506,6 @@
 	const BRIDGE_HUB_POLKADOT_ED: BridgeHubBalance =
 		parachains_common::polkadot::currency::EXISTENTIAL_DEPOSIT;
 
-<<<<<<< HEAD
-	pub type RuntimeApi = bridge_hub_polkadot_runtime::RuntimeApi;
-=======
-	/// Specialized `ChainSpec` for the normal parachain runtime.
-	pub type BridgeHubChainSpec = sc_service::GenericChainSpec<(), Extensions>;
->>>>>>> 81638d4d
-
 	pub fn local_config(
 		id: &str,
 		chain_name: &str,
