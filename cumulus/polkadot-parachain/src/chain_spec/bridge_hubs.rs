--- conflicted
+++ resolved
@@ -295,27 +295,13 @@
 			"bridgeRococoGrandpa": {
 				"owner": bridges_pallet_owner.clone(),
 			},
-<<<<<<< HEAD
-			"bridgeRococoMessages": {
+			"bridgeWococoToRococoMessages": {
 				"owner": bridges_pallet_owner.clone(),
 			},
-			"bridgeWococoMessages": {
+			"bridgeRococoToWococoMessages": {
 				"owner": bridges_pallet_owner,
-			}
+			},
 		})
-=======
-			bridge_wococo_to_rococo_messages:
-				bridge_hub_rococo_runtime::BridgeWococoToRococoMessagesConfig {
-					owner: bridges_pallet_owner.clone(),
-					..Default::default()
-				},
-			bridge_rococo_to_wococo_messages:
-				bridge_hub_rococo_runtime::BridgeRococoToWococoMessagesConfig {
-					owner: bridges_pallet_owner,
-					..Default::default()
-				},
-		}
->>>>>>> 676bacd7
 	}
 }
 
