// Copyright (C) Parity Technologies (UK) Ltd.
// This file is part of Cumulus.

// Cumulus is free software: you can redistribute it and/or modify
// it under the terms of the GNU General Public License as published by
// the Free Software Foundation, either version 3 of the License, or
// (at your option) any later version.

// Cumulus is distributed in the hope that it will be useful,
// but WITHOUT ANY WARRANTY; without even the implied warranty of
// MERCHANTABILITY or FITNESS FOR A PARTICULAR PURPOSE.  See the
// GNU General Public License for more details.

// You should have received a copy of the GNU General Public License
// along with Cumulus.  If not, see <http://www.gnu.org/licenses/>.

use crate::chain_spec::{get_account_id_from_seed, get_collator_keys_from_seed};
use cumulus_primitives_core::ParaId;
use parachains_common::Balance as BridgeHubBalance;
use sc_chain_spec::ChainSpec;
use sp_core::sr25519;
use std::{path::PathBuf, str::FromStr};

/// Collects all supported BridgeHub configurations
#[derive(Debug, PartialEq)]
pub enum BridgeHubRuntimeType {
	Rococo,
	RococoLocal,
	// used by benchmarks
	RococoDevelopment,

	Wococo,
	WococoLocal,

	Kusama,
	KusamaLocal,
	// used by benchmarks
	KusamaDevelopment,

	Polkadot,
	PolkadotLocal,
	// used by benchmarks
	PolkadotDevelopment,

	Westend,
	WestendLocal,
	// used by benchmarks
	WestendDevelopment,
}

impl FromStr for BridgeHubRuntimeType {
	type Err = String;

	fn from_str(value: &str) -> Result<Self, Self::Err> {
		match value {
			polkadot::BRIDGE_HUB_POLKADOT => Ok(BridgeHubRuntimeType::Polkadot),
			polkadot::BRIDGE_HUB_POLKADOT_LOCAL => Ok(BridgeHubRuntimeType::PolkadotLocal),
			polkadot::BRIDGE_HUB_POLKADOT_DEVELOPMENT =>
				Ok(BridgeHubRuntimeType::PolkadotDevelopment),
			kusama::BRIDGE_HUB_KUSAMA => Ok(BridgeHubRuntimeType::Kusama),
			kusama::BRIDGE_HUB_KUSAMA_LOCAL => Ok(BridgeHubRuntimeType::KusamaLocal),
			kusama::BRIDGE_HUB_KUSAMA_DEVELOPMENT => Ok(BridgeHubRuntimeType::KusamaDevelopment),
			westend::BRIDGE_HUB_WESTEND => Ok(BridgeHubRuntimeType::Westend),
			westend::BRIDGE_HUB_WESTEND_LOCAL => Ok(BridgeHubRuntimeType::WestendLocal),
			westend::BRIDGE_HUB_WESTEND_DEVELOPMENT => Ok(BridgeHubRuntimeType::WestendDevelopment),
			rococo::BRIDGE_HUB_ROCOCO => Ok(BridgeHubRuntimeType::Rococo),
			rococo::BRIDGE_HUB_ROCOCO_LOCAL => Ok(BridgeHubRuntimeType::RococoLocal),
			rococo::BRIDGE_HUB_ROCOCO_DEVELOPMENT => Ok(BridgeHubRuntimeType::RococoDevelopment),
			wococo::BRIDGE_HUB_WOCOCO => Ok(BridgeHubRuntimeType::Wococo),
			wococo::BRIDGE_HUB_WOCOCO_LOCAL => Ok(BridgeHubRuntimeType::WococoLocal),
			_ => Err(format!("Value '{}' is not configured yet", value)),
		}
	}
}

impl BridgeHubRuntimeType {
	pub const ID_PREFIX: &'static str = "bridge-hub";

	pub fn chain_spec_from_json_file(&self, path: PathBuf) -> Result<Box<dyn ChainSpec>, String> {
		match self {
			BridgeHubRuntimeType::Polkadot |
			BridgeHubRuntimeType::PolkadotLocal |
			BridgeHubRuntimeType::PolkadotDevelopment =>
				Ok(Box::new(polkadot::BridgeHubChainSpec::from_json_file(path)?)),
			BridgeHubRuntimeType::Kusama |
			BridgeHubRuntimeType::KusamaLocal |
			BridgeHubRuntimeType::KusamaDevelopment =>
				Ok(Box::new(kusama::BridgeHubChainSpec::from_json_file(path)?)),
			BridgeHubRuntimeType::Westend |
			BridgeHubRuntimeType::WestendLocal |
			BridgeHubRuntimeType::WestendDevelopment =>
				Ok(Box::new(westend::BridgeHubChainSpec::from_json_file(path)?)),
			BridgeHubRuntimeType::Rococo |
			BridgeHubRuntimeType::RococoLocal |
			BridgeHubRuntimeType::RococoDevelopment =>
				Ok(Box::new(rococo::BridgeHubChainSpec::from_json_file(path)?)),
			BridgeHubRuntimeType::Wococo | BridgeHubRuntimeType::WococoLocal =>
				Ok(Box::new(wococo::BridgeHubChainSpec::from_json_file(path)?)),
		}
	}

	pub fn load_config(&self) -> Result<Box<dyn ChainSpec>, String> {
		match self {
			BridgeHubRuntimeType::Polkadot =>
				Ok(Box::new(polkadot::BridgeHubChainSpec::from_json_bytes(
					&include_bytes!("../../chain-specs/bridge-hub-polkadot.json")[..],
				)?)),
			BridgeHubRuntimeType::PolkadotLocal => Ok(Box::new(polkadot::local_config(
				polkadot::BRIDGE_HUB_POLKADOT_LOCAL,
				"Polkadot BridgeHub Local",
				"polkadot-local",
				ParaId::new(1002),
			))),
			BridgeHubRuntimeType::PolkadotDevelopment => Ok(Box::new(polkadot::local_config(
				polkadot::BRIDGE_HUB_POLKADOT_DEVELOPMENT,
				"Polkadot BridgeHub Development",
				"polkadot-dev",
				ParaId::new(1002),
			))),
			BridgeHubRuntimeType::Kusama =>
				Ok(Box::new(kusama::BridgeHubChainSpec::from_json_bytes(
					&include_bytes!("../../chain-specs/bridge-hub-kusama.json")[..],
				)?)),
			BridgeHubRuntimeType::KusamaLocal => Ok(Box::new(kusama::local_config(
				kusama::BRIDGE_HUB_KUSAMA_LOCAL,
				"Kusama BridgeHub Local",
				"kusama-local",
				ParaId::new(1003),
			))),
			BridgeHubRuntimeType::KusamaDevelopment => Ok(Box::new(kusama::local_config(
				kusama::BRIDGE_HUB_KUSAMA_DEVELOPMENT,
				"Kusama BridgeHub Development",
				"kusama-dev",
				ParaId::new(1003),
			))),
			BridgeHubRuntimeType::Westend =>
				Ok(Box::new(westend::BridgeHubChainSpec::from_json_bytes(
					&include_bytes!("../../chain-specs/bridge-hub-westend.json")[..],
				)?)),
			BridgeHubRuntimeType::WestendLocal => Ok(Box::new(westend::local_config(
				westend::BRIDGE_HUB_WESTEND_LOCAL,
				"Westend BridgeHub Local",
				"westend-local",
				ParaId::new(1002),
				Some("Bob".to_string()),
			))),
			BridgeHubRuntimeType::WestendDevelopment => Ok(Box::new(westend::local_config(
				westend::BRIDGE_HUB_WESTEND_DEVELOPMENT,
				"Westend BridgeHub Development",
				"westend-dev",
				ParaId::new(1002),
				Some("Bob".to_string()),
			))),
			BridgeHubRuntimeType::Rococo =>
				Ok(Box::new(rococo::BridgeHubChainSpec::from_json_bytes(
					&include_bytes!("../../chain-specs/bridge-hub-rococo.json")[..],
				)?)),
			BridgeHubRuntimeType::RococoLocal => Ok(Box::new(rococo::local_config(
				rococo::BRIDGE_HUB_ROCOCO_LOCAL,
				"Rococo BridgeHub Local",
				"rococo-local",
				ParaId::new(1013),
				Some("Bob".to_string()),
				|_| (),
			))),
			BridgeHubRuntimeType::RococoDevelopment => Ok(Box::new(rococo::local_config(
				rococo::BRIDGE_HUB_ROCOCO_DEVELOPMENT,
				"Rococo BridgeHub Development",
				"rococo-dev",
				ParaId::new(1013),
				Some("Bob".to_string()),
				|_| (),
			))),
			BridgeHubRuntimeType::Wococo =>
				Ok(Box::new(wococo::BridgeHubChainSpec::from_json_bytes(
					&include_bytes!("../../chain-specs/bridge-hub-wococo.json")[..],
				)?)),
			BridgeHubRuntimeType::WococoLocal => Ok(Box::new(wococo::local_config(
				wococo::BRIDGE_HUB_WOCOCO_LOCAL,
				"Wococo BridgeHub Local",
				"wococo-local",
				ParaId::new(1014),
				Some("Bob".to_string()),
			))),
		}
	}
}

/// Check if 'id' satisfy BridgeHub-like format
fn ensure_id(id: &str) -> Result<&str, String> {
	if id.starts_with(BridgeHubRuntimeType::ID_PREFIX) {
		Ok(id)
	} else {
		Err(format!(
			"Invalid 'id' attribute ({}), should start with prefix: {}",
			id,
			BridgeHubRuntimeType::ID_PREFIX
		))
	}
}

/// Sub-module for Rococo setup
pub mod rococo {
	use super::{get_account_id_from_seed, get_collator_keys_from_seed, sr25519, ParaId};
	use crate::chain_spec::{Extensions, SAFE_XCM_VERSION};
	use parachains_common::{AccountId, AuraId};
	use sc_chain_spec::ChainType;

	use super::BridgeHubBalance;

	pub(crate) const BRIDGE_HUB_ROCOCO: &str = "bridge-hub-rococo";
	pub(crate) const BRIDGE_HUB_ROCOCO_LOCAL: &str = "bridge-hub-rococo-local";
	pub(crate) const BRIDGE_HUB_ROCOCO_DEVELOPMENT: &str = "bridge-hub-rococo-dev";
	const BRIDGE_HUB_ROCOCO_ED: BridgeHubBalance =
		parachains_common::rococo::currency::EXISTENTIAL_DEPOSIT;

	/// Specialized `ChainSpec` for the normal parachain runtime.
	pub type BridgeHubChainSpec = sc_service::GenericChainSpec<(), Extensions>;

	pub type RuntimeApi = bridge_hub_rococo_runtime::RuntimeApi;

	pub fn local_config<ModifyProperties: Fn(&mut sc_chain_spec::Properties)>(
		id: &str,
		chain_name: &str,
		relay_chain: &str,
		para_id: ParaId,
		bridges_pallet_owner_seed: Option<String>,
		modify_props: ModifyProperties,
	) -> BridgeHubChainSpec {
		// Rococo defaults
		let mut properties = sc_chain_spec::Properties::new();
		properties.insert("ss58Format".into(), 42.into());
		properties.insert("tokenSymbol".into(), "ROC".into());
		properties.insert("tokenDecimals".into(), 12.into());
		modify_props(&mut properties);

		BridgeHubChainSpec::builder(
			bridge_hub_rococo_runtime::WASM_BINARY
				.expect("WASM binary was not built, please build it!"),
			Extensions { relay_chain: relay_chain.to_string(), para_id: para_id.into() },
		)
		.with_name(chain_name)
		.with_id(super::ensure_id(id).expect("invalid id"))
		.with_chain_type(ChainType::Local)
		.with_genesis_config_patch(genesis(
			// initial collators.
			vec![
				(
					get_account_id_from_seed::<sr25519::Public>("Alice"),
					get_collator_keys_from_seed::<AuraId>("Alice"),
				),
				(
					get_account_id_from_seed::<sr25519::Public>("Bob"),
					get_collator_keys_from_seed::<AuraId>("Bob"),
				),
			],
			vec![
				get_account_id_from_seed::<sr25519::Public>("Alice"),
				get_account_id_from_seed::<sr25519::Public>("Bob"),
				get_account_id_from_seed::<sr25519::Public>("Charlie"),
				get_account_id_from_seed::<sr25519::Public>("Dave"),
				get_account_id_from_seed::<sr25519::Public>("Eve"),
				get_account_id_from_seed::<sr25519::Public>("Ferdie"),
				get_account_id_from_seed::<sr25519::Public>("Alice//stash"),
				get_account_id_from_seed::<sr25519::Public>("Bob//stash"),
				get_account_id_from_seed::<sr25519::Public>("Charlie//stash"),
				get_account_id_from_seed::<sr25519::Public>("Dave//stash"),
				get_account_id_from_seed::<sr25519::Public>("Eve//stash"),
				get_account_id_from_seed::<sr25519::Public>("Ferdie//stash"),
			],
			para_id,
			bridges_pallet_owner_seed
				.as_ref()
				.map(|seed| get_account_id_from_seed::<sr25519::Public>(seed)),
		))
		.with_properties(properties)
		.build()
	}

	fn genesis(
		invulnerables: Vec<(AccountId, AuraId)>,
		endowed_accounts: Vec<AccountId>,
		id: ParaId,
		bridges_pallet_owner: Option<AccountId>,
	) -> serde_json::Value {
		serde_json::json!({
			"balances": {
				"balances": endowed_accounts.iter().cloned().map(|k| (k, 1u64 << 60)).collect::<Vec<_>>(),
			},
			"parachainInfo": {
				"parachainId": id,
			},
			"collatorSelection": {
				"invulnerables": invulnerables.iter().cloned().map(|(acc, _)| acc).collect::<Vec<_>>(),
				"candidacyBond": BRIDGE_HUB_ROCOCO_ED * 16,
			},
			"session": {
				"keys": invulnerables
					.into_iter()
					.map(|(acc, aura)| {
						(
							acc.clone(),                                     // account id
							acc,                                             // validator id
							bridge_hub_rococo_runtime::SessionKeys { aura }, // session keys
						)
					})
					.collect::<Vec<_>>(),
			},
			"polkadotXcm": {
				"safeXcmVersion": Some(SAFE_XCM_VERSION),
			},
			"bridgeWococoGrandpa": {
				"owner": bridges_pallet_owner.clone(),
			},
<<<<<<< HEAD
			"bridgeRococoGrandpa": {
				"owner": bridges_pallet_owner.clone(),
			},
			"bridgeWococoToRococoMessages": {
				"owner": bridges_pallet_owner.clone(),
			},
			"bridgeRococoToWococoMessages": {
				"owner": bridges_pallet_owner,
			},
		})
=======
			bridge_westend_grandpa: bridge_hub_rococo_runtime::BridgeWestendGrandpaConfig {
				owner: bridges_pallet_owner.clone(),
				..Default::default()
			},
			bridge_rococo_grandpa: bridge_hub_rococo_runtime::BridgeRococoGrandpaConfig {
				owner: bridges_pallet_owner.clone(),
				..Default::default()
			},
			bridge_rococo_messages: bridge_hub_rococo_runtime::BridgeRococoMessagesConfig {
				owner: bridges_pallet_owner.clone(),
				..Default::default()
			},
			bridge_wococo_messages: bridge_hub_rococo_runtime::BridgeWococoMessagesConfig {
				owner: bridges_pallet_owner.clone(),
				..Default::default()
			},
			bridge_westend_messages: bridge_hub_rococo_runtime::BridgeWestendMessagesConfig {
				owner: bridges_pallet_owner.clone(),
				..Default::default()
			},
		}
>>>>>>> e1c033eb
	}
}

/// Sub-module for Wococo setup (reuses stuff from Rococo)
pub mod wococo {
	use super::ParaId;
	use crate::chain_spec::bridge_hubs::rococo;

	pub(crate) const BRIDGE_HUB_WOCOCO: &str = "bridge-hub-wococo";
	pub(crate) const BRIDGE_HUB_WOCOCO_LOCAL: &str = "bridge-hub-wococo-local";

	pub type BridgeHubChainSpec = rococo::BridgeHubChainSpec;
	pub type RuntimeApi = rococo::RuntimeApi;

	pub fn local_config(
		id: &str,
		chain_name: &str,
		relay_chain: &str,
		para_id: ParaId,
		bridges_pallet_owner_seed: Option<String>,
	) -> BridgeHubChainSpec {
		rococo::local_config(
			id,
			chain_name,
			relay_chain,
			para_id,
			bridges_pallet_owner_seed,
			|properties| {
				properties.insert("tokenSymbol".into(), "WOOK".into());
			},
		)
	}
}

/// Sub-module for Kusama setup
pub mod kusama {
	use super::{BridgeHubBalance, ParaId};
	use crate::chain_spec::{
		get_account_id_from_seed, get_collator_keys_from_seed, Extensions, SAFE_XCM_VERSION,
	};
	use parachains_common::{AccountId, AuraId};
	use sc_chain_spec::ChainType;
	use sp_core::sr25519;

	pub(crate) const BRIDGE_HUB_KUSAMA: &str = "bridge-hub-kusama";
	pub(crate) const BRIDGE_HUB_KUSAMA_LOCAL: &str = "bridge-hub-kusama-local";
	pub(crate) const BRIDGE_HUB_KUSAMA_DEVELOPMENT: &str = "bridge-hub-kusama-dev";
	const BRIDGE_HUB_KUSAMA_ED: BridgeHubBalance =
		parachains_common::kusama::currency::EXISTENTIAL_DEPOSIT;

	/// Specialized `ChainSpec` for the normal parachain runtime.
	pub type BridgeHubChainSpec = sc_service::GenericChainSpec<(), Extensions>;
	pub type RuntimeApi = bridge_hub_kusama_runtime::RuntimeApi;

	pub fn local_config(
		id: &str,
		chain_name: &str,
		relay_chain: &str,
		para_id: ParaId,
	) -> BridgeHubChainSpec {
		let mut properties = sc_chain_spec::Properties::new();
		properties.insert("ss58Format".into(), 2.into());
		properties.insert("tokenSymbol".into(), "KSM".into());
		properties.insert("tokenDecimals".into(), 12.into());

		BridgeHubChainSpec::builder(
			bridge_hub_kusama_runtime::WASM_BINARY
				.expect("WASM binary was not built, please build it!"),
			Extensions { relay_chain: relay_chain.to_string(), para_id: para_id.into() },
		)
		.with_name(chain_name)
		.with_id(super::ensure_id(id).expect("invalid id"))
		.with_chain_type(ChainType::Local)
		.with_genesis_config_patch(genesis(
			// initial collators.
			vec![
				(
					get_account_id_from_seed::<sr25519::Public>("Alice"),
					get_collator_keys_from_seed::<AuraId>("Alice"),
				),
				(
					get_account_id_from_seed::<sr25519::Public>("Bob"),
					get_collator_keys_from_seed::<AuraId>("Bob"),
				),
			],
			vec![
				get_account_id_from_seed::<sr25519::Public>("Alice"),
				get_account_id_from_seed::<sr25519::Public>("Bob"),
				get_account_id_from_seed::<sr25519::Public>("Charlie"),
				get_account_id_from_seed::<sr25519::Public>("Dave"),
				get_account_id_from_seed::<sr25519::Public>("Eve"),
				get_account_id_from_seed::<sr25519::Public>("Ferdie"),
				get_account_id_from_seed::<sr25519::Public>("Alice//stash"),
				get_account_id_from_seed::<sr25519::Public>("Bob//stash"),
				get_account_id_from_seed::<sr25519::Public>("Charlie//stash"),
				get_account_id_from_seed::<sr25519::Public>("Dave//stash"),
				get_account_id_from_seed::<sr25519::Public>("Eve//stash"),
				get_account_id_from_seed::<sr25519::Public>("Ferdie//stash"),
			],
			para_id,
		))
		.with_properties(properties)
		.build()
	}

	fn genesis(
		invulnerables: Vec<(AccountId, AuraId)>,
		endowed_accounts: Vec<AccountId>,
		id: ParaId,
	) -> serde_json::Value {
		serde_json::json!({
			"balances": {
				"balances": endowed_accounts
					.iter()
					.cloned()
					.map(|k| (k, BRIDGE_HUB_KUSAMA_ED * 524_288))
					.collect::<Vec<_>>(),
			},
			"parachainInfo": {
				"parachainId": id,
			},
			"collatorSelection": {
				"invulnerables": invulnerables.iter().cloned().map(|(acc, _)| acc).collect::<Vec<_>>(),
				"candidacyBond": BRIDGE_HUB_KUSAMA_ED * 16,
			},
			"session": {
				"keys": invulnerables
					.into_iter()
					.map(|(acc, aura)| {
						(
							acc.clone(),                                     // account id
							acc,                                             // validator id
							bridge_hub_kusama_runtime::SessionKeys { aura }, // session keys
						)
					})
					.collect::<Vec<_>>(),
			},
			"polkadotXcm": {
				"safeXcmVersion": Some(SAFE_XCM_VERSION),
			}
		})
	}
}

/// Sub-module for Westend setup.
pub mod westend {
	use super::{get_account_id_from_seed, get_collator_keys_from_seed, sr25519, ParaId};
	use crate::chain_spec::{Extensions, SAFE_XCM_VERSION};
	use parachains_common::{AccountId, AuraId};
	use sc_chain_spec::ChainType;

	use super::BridgeHubBalance;

	pub(crate) const BRIDGE_HUB_WESTEND: &str = "bridge-hub-westend";
	pub(crate) const BRIDGE_HUB_WESTEND_LOCAL: &str = "bridge-hub-westend-local";
	pub(crate) const BRIDGE_HUB_WESTEND_DEVELOPMENT: &str = "bridge-hub-westend-dev";
	const BRIDGE_HUB_WESTEND_ED: BridgeHubBalance =
		parachains_common::westend::currency::EXISTENTIAL_DEPOSIT;

	/// Specialized `ChainSpec` for the normal parachain runtime.
	pub type BridgeHubChainSpec =
		sc_service::GenericChainSpec<bridge_hub_westend_runtime::RuntimeGenesisConfig, Extensions>;
	pub type RuntimeApi = bridge_hub_westend_runtime::RuntimeApi;

	pub fn local_config(
		id: &str,
		chain_name: &str,
		relay_chain: &str,
		para_id: ParaId,
		bridges_pallet_owner_seed: Option<String>,
	) -> BridgeHubChainSpec {
		let mut properties = sc_chain_spec::Properties::new();
		properties.insert("tokenSymbol".into(), "WND".into());
		properties.insert("tokenDecimals".into(), 12.into());

		BridgeHubChainSpec::from_genesis(
			// Name
			chain_name,
			// ID
			super::ensure_id(id).expect("invalid id"),
			ChainType::Local,
			move || {
				genesis(
					// initial collators.
					vec![
						(
							get_account_id_from_seed::<sr25519::Public>("Alice"),
							get_collator_keys_from_seed::<AuraId>("Alice"),
						),
						(
							get_account_id_from_seed::<sr25519::Public>("Bob"),
							get_collator_keys_from_seed::<AuraId>("Bob"),
						),
					],
					vec![
						get_account_id_from_seed::<sr25519::Public>("Alice"),
						get_account_id_from_seed::<sr25519::Public>("Bob"),
						get_account_id_from_seed::<sr25519::Public>("Charlie"),
						get_account_id_from_seed::<sr25519::Public>("Dave"),
						get_account_id_from_seed::<sr25519::Public>("Eve"),
						get_account_id_from_seed::<sr25519::Public>("Ferdie"),
						get_account_id_from_seed::<sr25519::Public>("Alice//stash"),
						get_account_id_from_seed::<sr25519::Public>("Bob//stash"),
						get_account_id_from_seed::<sr25519::Public>("Charlie//stash"),
						get_account_id_from_seed::<sr25519::Public>("Dave//stash"),
						get_account_id_from_seed::<sr25519::Public>("Eve//stash"),
						get_account_id_from_seed::<sr25519::Public>("Ferdie//stash"),
					],
					para_id,
					bridges_pallet_owner_seed
						.as_ref()
						.map(|seed| get_account_id_from_seed::<sr25519::Public>(seed)),
				)
			},
			Vec::new(),
			None,
			None,
			None,
			Some(properties),
			Extensions { relay_chain: relay_chain.to_string(), para_id: para_id.into() },
		)
	}

	fn genesis(
		invulnerables: Vec<(AccountId, AuraId)>,
		endowed_accounts: Vec<AccountId>,
		id: ParaId,
		bridges_pallet_owner: Option<AccountId>,
	) -> bridge_hub_westend_runtime::RuntimeGenesisConfig {
		bridge_hub_westend_runtime::RuntimeGenesisConfig {
			system: bridge_hub_westend_runtime::SystemConfig {
				code: bridge_hub_westend_runtime::WASM_BINARY
					.expect("WASM binary was not build, please build it!")
					.to_vec(),
				..Default::default()
			},
			balances: bridge_hub_westend_runtime::BalancesConfig {
				balances: endowed_accounts.iter().cloned().map(|k| (k, 1 << 60)).collect(),
			},
			parachain_info: bridge_hub_westend_runtime::ParachainInfoConfig {
				parachain_id: id,
				..Default::default()
			},
			collator_selection: bridge_hub_westend_runtime::CollatorSelectionConfig {
				invulnerables: invulnerables.iter().cloned().map(|(acc, _)| acc).collect(),
				candidacy_bond: BRIDGE_HUB_WESTEND_ED * 16,
				..Default::default()
			},
			session: bridge_hub_westend_runtime::SessionConfig {
				keys: invulnerables
					.into_iter()
					.map(|(acc, aura)| {
						(
							acc.clone(),                                      // account id
							acc,                                              // validator id
							bridge_hub_westend_runtime::SessionKeys { aura }, // session keys
						)
					})
					.collect(),
			},
			aura: Default::default(),
			aura_ext: Default::default(),
			parachain_system: Default::default(),
			polkadot_xcm: bridge_hub_westend_runtime::PolkadotXcmConfig {
				safe_xcm_version: Some(SAFE_XCM_VERSION),
				..Default::default()
			},
			bridge_rococo_grandpa: bridge_hub_westend_runtime::BridgeRococoGrandpaConfig {
				owner: bridges_pallet_owner.clone(),
				..Default::default()
			},
			bridge_rococo_messages: bridge_hub_westend_runtime::BridgeRococoMessagesConfig {
				owner: bridges_pallet_owner.clone(),
				..Default::default()
			},
		}
	}
}

/// Sub-module for Polkadot setup
pub mod polkadot {
	use super::{BridgeHubBalance, ParaId};
	use crate::chain_spec::{
		get_account_id_from_seed, get_collator_keys_from_seed, Extensions, SAFE_XCM_VERSION,
	};
	use parachains_common::{AccountId, AuraId};
	use sc_chain_spec::ChainType;
	use sp_core::sr25519;

	pub(crate) const BRIDGE_HUB_POLKADOT: &str = "bridge-hub-polkadot";
	pub(crate) const BRIDGE_HUB_POLKADOT_LOCAL: &str = "bridge-hub-polkadot-local";
	pub(crate) const BRIDGE_HUB_POLKADOT_DEVELOPMENT: &str = "bridge-hub-polkadot-dev";
	const BRIDGE_HUB_POLKADOT_ED: BridgeHubBalance =
		parachains_common::polkadot::currency::EXISTENTIAL_DEPOSIT;

	/// Specialized `ChainSpec` for the normal parachain runtime.
	pub type BridgeHubChainSpec = sc_service::GenericChainSpec<(), Extensions>;
	pub type RuntimeApi = bridge_hub_polkadot_runtime::RuntimeApi;

	pub fn local_config(
		id: &str,
		chain_name: &str,
		relay_chain: &str,
		para_id: ParaId,
	) -> BridgeHubChainSpec {
		let mut properties = sc_chain_spec::Properties::new();
		properties.insert("ss58Format".into(), 0.into());
		properties.insert("tokenSymbol".into(), "DOT".into());
		properties.insert("tokenDecimals".into(), 10.into());

		BridgeHubChainSpec::builder(
			bridge_hub_polkadot_runtime::WASM_BINARY
				.expect("WASM binary was not built, please build it!"),
			Extensions { relay_chain: relay_chain.to_string(), para_id: para_id.into() },
		)
		.with_name(chain_name)
		.with_id(super::ensure_id(id).expect("invalid id"))
		.with_chain_type(ChainType::Local)
		.with_genesis_config_patch(genesis(
			// initial collators.
			vec![
				(
					get_account_id_from_seed::<sr25519::Public>("Alice"),
					get_collator_keys_from_seed::<AuraId>("Alice"),
				),
				(
					get_account_id_from_seed::<sr25519::Public>("Bob"),
					get_collator_keys_from_seed::<AuraId>("Bob"),
				),
			],
			vec![
				get_account_id_from_seed::<sr25519::Public>("Alice"),
				get_account_id_from_seed::<sr25519::Public>("Bob"),
				get_account_id_from_seed::<sr25519::Public>("Charlie"),
				get_account_id_from_seed::<sr25519::Public>("Dave"),
				get_account_id_from_seed::<sr25519::Public>("Eve"),
				get_account_id_from_seed::<sr25519::Public>("Ferdie"),
				get_account_id_from_seed::<sr25519::Public>("Alice//stash"),
				get_account_id_from_seed::<sr25519::Public>("Bob//stash"),
				get_account_id_from_seed::<sr25519::Public>("Charlie//stash"),
				get_account_id_from_seed::<sr25519::Public>("Dave//stash"),
				get_account_id_from_seed::<sr25519::Public>("Eve//stash"),
				get_account_id_from_seed::<sr25519::Public>("Ferdie//stash"),
			],
			para_id,
		))
		.with_properties(properties)
		.build()
	}

	fn genesis(
		invulnerables: Vec<(AccountId, AuraId)>,
		endowed_accounts: Vec<AccountId>,
		id: ParaId,
	) -> serde_json::Value {
		serde_json::json!({
			"balances": {
				"balances": endowed_accounts
					.iter()
					.cloned()
					.map(|k| (k, BRIDGE_HUB_POLKADOT_ED * 4096))
					.collect::<Vec<_>>(),
			},
			"parachainInfo": {
				"parachainId": id,
			},
			"collatorSelection": {
				"invulnerables": invulnerables.iter().cloned().map(|(acc, _)| acc).collect::<Vec<_>>(),
				"candidacyBond": BRIDGE_HUB_POLKADOT_ED * 16,
			},
			"session": {
				"keys": invulnerables
					.into_iter()
					.map(|(acc, aura)| {
						(
							acc.clone(),                                       // account id
							acc,                                               // validator id
							bridge_hub_polkadot_runtime::SessionKeys { aura }, // session keys
						)
					})
					.collect::<Vec<_>>(),
			},
			"polkadotXcm": {
				"safeXcmVersion": Some(SAFE_XCM_VERSION),
			}
		})
	}
}<|MERGE_RESOLUTION|>--- conflicted
+++ resolved
@@ -309,43 +309,26 @@
 			"polkadotXcm": {
 				"safeXcmVersion": Some(SAFE_XCM_VERSION),
 			},
-			"bridgeWococoGrandpa": {
+
+			"bridgeWococoGrandpa":  {
 				"owner": bridges_pallet_owner.clone(),
 			},
-<<<<<<< HEAD
+			"bridgeWestendGrandpa": {
+				"owner": bridges_pallet_owner.clone(),
+			},
 			"bridgeRococoGrandpa": {
 				"owner": bridges_pallet_owner.clone(),
 			},
-			"bridgeWococoToRococoMessages": {
+			"bridgeRococoMessages": {
 				"owner": bridges_pallet_owner.clone(),
 			},
-			"bridgeRococoToWococoMessages": {
-				"owner": bridges_pallet_owner,
+			"bridgeWococoMessages": {
+				"owner": bridges_pallet_owner.clone(),
+			},
+			"bridgeWestendMessages": {
+				"owner": bridges_pallet_owner.clone(),
 			},
 		})
-=======
-			bridge_westend_grandpa: bridge_hub_rococo_runtime::BridgeWestendGrandpaConfig {
-				owner: bridges_pallet_owner.clone(),
-				..Default::default()
-			},
-			bridge_rococo_grandpa: bridge_hub_rococo_runtime::BridgeRococoGrandpaConfig {
-				owner: bridges_pallet_owner.clone(),
-				..Default::default()
-			},
-			bridge_rococo_messages: bridge_hub_rococo_runtime::BridgeRococoMessagesConfig {
-				owner: bridges_pallet_owner.clone(),
-				..Default::default()
-			},
-			bridge_wococo_messages: bridge_hub_rococo_runtime::BridgeWococoMessagesConfig {
-				owner: bridges_pallet_owner.clone(),
-				..Default::default()
-			},
-			bridge_westend_messages: bridge_hub_rococo_runtime::BridgeWestendMessagesConfig {
-				owner: bridges_pallet_owner.clone(),
-				..Default::default()
-			},
-		}
->>>>>>> e1c033eb
 	}
 }
 
@@ -521,52 +504,48 @@
 		properties.insert("tokenSymbol".into(), "WND".into());
 		properties.insert("tokenDecimals".into(), 12.into());
 
-		BridgeHubChainSpec::from_genesis(
-			// Name
-			chain_name,
-			// ID
-			super::ensure_id(id).expect("invalid id"),
-			ChainType::Local,
-			move || {
-				genesis(
-					// initial collators.
-					vec![
-						(
-							get_account_id_from_seed::<sr25519::Public>("Alice"),
-							get_collator_keys_from_seed::<AuraId>("Alice"),
-						),
-						(
-							get_account_id_from_seed::<sr25519::Public>("Bob"),
-							get_collator_keys_from_seed::<AuraId>("Bob"),
-						),
-					],
-					vec![
-						get_account_id_from_seed::<sr25519::Public>("Alice"),
-						get_account_id_from_seed::<sr25519::Public>("Bob"),
-						get_account_id_from_seed::<sr25519::Public>("Charlie"),
-						get_account_id_from_seed::<sr25519::Public>("Dave"),
-						get_account_id_from_seed::<sr25519::Public>("Eve"),
-						get_account_id_from_seed::<sr25519::Public>("Ferdie"),
-						get_account_id_from_seed::<sr25519::Public>("Alice//stash"),
-						get_account_id_from_seed::<sr25519::Public>("Bob//stash"),
-						get_account_id_from_seed::<sr25519::Public>("Charlie//stash"),
-						get_account_id_from_seed::<sr25519::Public>("Dave//stash"),
-						get_account_id_from_seed::<sr25519::Public>("Eve//stash"),
-						get_account_id_from_seed::<sr25519::Public>("Ferdie//stash"),
-					],
-					para_id,
-					bridges_pallet_owner_seed
-						.as_ref()
-						.map(|seed| get_account_id_from_seed::<sr25519::Public>(seed)),
-				)
-			},
-			Vec::new(),
-			None,
-			None,
-			None,
-			Some(properties),
+
+		BridgeHubChainSpec::builder(
+			bridge_hub_westend_runtime::WASM_BINARY
+				.expect("WASM binary was not build, please build it!")
 			Extensions { relay_chain: relay_chain.to_string(), para_id: para_id.into() },
 		)
+		.with_name(chain_name)
+		.with_id(super::ensure_id(id).expect("invalid id"))
+		.with_chain_type(ChainType::Local)
+		.with_genesis_config_patch(genesis(
+			// initial collators.
+			vec![
+				(
+					get_account_id_from_seed::<sr25519::Public>("Alice"),
+					get_collator_keys_from_seed::<AuraId>("Alice"),
+				),
+				(
+					get_account_id_from_seed::<sr25519::Public>("Bob"),
+					get_collator_keys_from_seed::<AuraId>("Bob"),
+				),
+			],
+			vec![
+				get_account_id_from_seed::<sr25519::Public>("Alice"),
+				get_account_id_from_seed::<sr25519::Public>("Bob"),
+				get_account_id_from_seed::<sr25519::Public>("Charlie"),
+				get_account_id_from_seed::<sr25519::Public>("Dave"),
+				get_account_id_from_seed::<sr25519::Public>("Eve"),
+				get_account_id_from_seed::<sr25519::Public>("Ferdie"),
+				get_account_id_from_seed::<sr25519::Public>("Alice//stash"),
+				get_account_id_from_seed::<sr25519::Public>("Bob//stash"),
+				get_account_id_from_seed::<sr25519::Public>("Charlie//stash"),
+				get_account_id_from_seed::<sr25519::Public>("Dave//stash"),
+				get_account_id_from_seed::<sr25519::Public>("Eve//stash"),
+				get_account_id_from_seed::<sr25519::Public>("Ferdie//stash"),
+			],
+			para_id,
+			bridges_pallet_owner_seed
+				.as_ref()
+				.map(|seed| get_account_id_from_seed::<sr25519::Public>(seed)),
+		))
+		.with_properties(properties)
+		.build()
 	}
 
 	fn genesis(
@@ -574,28 +553,20 @@
 		endowed_accounts: Vec<AccountId>,
 		id: ParaId,
 		bridges_pallet_owner: Option<AccountId>,
-	) -> bridge_hub_westend_runtime::RuntimeGenesisConfig {
-		bridge_hub_westend_runtime::RuntimeGenesisConfig {
-			system: bridge_hub_westend_runtime::SystemConfig {
-				code: bridge_hub_westend_runtime::WASM_BINARY
-					.expect("WASM binary was not build, please build it!")
-					.to_vec(),
-				..Default::default()
-			},
-			balances: bridge_hub_westend_runtime::BalancesConfig {
-				balances: endowed_accounts.iter().cloned().map(|k| (k, 1 << 60)).collect(),
-			},
-			parachain_info: bridge_hub_westend_runtime::ParachainInfoConfig {
-				parachain_id: id,
-				..Default::default()
-			},
-			collator_selection: bridge_hub_westend_runtime::CollatorSelectionConfig {
-				invulnerables: invulnerables.iter().cloned().map(|(acc, _)| acc).collect(),
-				candidacy_bond: BRIDGE_HUB_WESTEND_ED * 16,
-				..Default::default()
-			},
-			session: bridge_hub_westend_runtime::SessionConfig {
-				keys: invulnerables
+	) -> serde_json::Value {
+		serde_json::json!({
+			"balances": bridge_hub_westend_runtime::BalancesConfig {
+				"balances": endowed_accounts.iter().cloned().map(|k| (k, 1 << 60)).collect(),
+			},
+			"parachainInfo": {
+				"parachainId": id,
+			},
+			"collatorSelection": {
+				"invulnerables": invulnerables.iter().cloned().map(|(acc, _)| acc).collect(),
+				"candidacy_bond": BRIDGE_HUB_WESTEND_ED * 16,
+			},
+			"session": {
+				"keys": invulnerables
 					.into_iter()
 					.map(|(acc, aura)| {
 						(
@@ -606,22 +577,16 @@
 					})
 					.collect(),
 			},
-			aura: Default::default(),
-			aura_ext: Default::default(),
-			parachain_system: Default::default(),
-			polkadot_xcm: bridge_hub_westend_runtime::PolkadotXcmConfig {
-				safe_xcm_version: Some(SAFE_XCM_VERSION),
-				..Default::default()
-			},
-			bridge_rococo_grandpa: bridge_hub_westend_runtime::BridgeRococoGrandpaConfig {
-				owner: bridges_pallet_owner.clone(),
-				..Default::default()
-			},
-			bridge_rococo_messages: bridge_hub_westend_runtime::BridgeRococoMessagesConfig {
-				owner: bridges_pallet_owner.clone(),
-				..Default::default()
-			},
-		}
+			"polkadotXcm": {
+				"safeXcmVersion": Some(SAFE_XCM_VERSION),
+			},
+			"bridgeRococoGrandpa": {
+				"owner": bridges_pallet_owner.clone(),
+			},
+			"bridgeRococoMessages":  {
+				"owner": bridges_pallet_owner.clone(),
+			}
+		})
 	}
 }
 
