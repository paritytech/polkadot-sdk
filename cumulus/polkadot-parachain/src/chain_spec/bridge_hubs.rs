--- conflicted
+++ resolved
@@ -208,54 +208,6 @@
 		.with_properties(properties)
 		.build()
 	}
-<<<<<<< HEAD
-
-	fn genesis(
-		invulnerables: Vec<(AccountId, AuraId)>,
-		endowed_accounts: Vec<AccountId>,
-		id: ParaId,
-		bridges_pallet_owner: Option<AccountId>,
-	) -> serde_json::Value {
-		serde_json::json!({
-			"balances": {
-				"balances": endowed_accounts.iter().cloned().map(|k| (k, 1u64 << 60)).collect::<Vec<_>>(),
-			},
-			"parachainInfo": {
-				"parachainId": id,
-			},
-			"collatorSelection": {
-				"invulnerables": invulnerables.iter().cloned().map(|(acc, _)| acc).collect::<Vec<_>>(),
-				"candidacyBond": BRIDGE_HUB_WESTEND_ED * 16,
-			},
-			"session": {
-				"keys": invulnerables
-					.into_iter()
-					.map(|(acc, aura)| {
-						(
-							acc.clone(),                                      // account id
-							acc,                                              // validator id
-							bridge_hub_westend_runtime::SessionKeys { aura }, // session keys
-						)
-					})
-					.collect::<Vec<_>>(),
-			},
-			"polkadotXcm": {
-				"safeXcmVersion": Some(SAFE_XCM_VERSION),
-			},
-			"bridgeRococoGrandpa": {
-				"owner": bridges_pallet_owner.clone(),
-			},
-			"bridgeRococoMessages":  {
-				"owner": bridges_pallet_owner.clone(),
-			},
-			"ethereumSystem": {
-				"paraId": id,
-				"assetHubParaId": 1000
-			}
-		})
-	}
-=======
->>>>>>> ffa90d0f
 }
 
 /// Sub-module for Polkadot setup
