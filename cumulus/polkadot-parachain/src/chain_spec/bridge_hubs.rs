--- conflicted
+++ resolved
@@ -14,11 +14,6 @@
 // You should have received a copy of the GNU General Public License
 // along with Cumulus.  If not, see <http://www.gnu.org/licenses/>.
 
-<<<<<<< HEAD
-use crate::chain_spec::{get_account_id_from_seed, get_collator_keys_from_seed};
-use bp_messages::LegacyLaneId;
-=======
->>>>>>> 8735c663
 use cumulus_primitives_core::ParaId;
 use polkadot_parachain_lib::chain_spec::GenericChainSpec;
 use sc_chain_spec::{ChainSpec, ChainType};
@@ -84,28 +79,14 @@
 				"Westend BridgeHub Local",
 				"westend-local",
 				ParaId::new(1002),
-<<<<<<< HEAD
-				Some("Bob".to_string()),
-				vec![(
-					Location::new(1, [Parachain(1000)]),
-					Junctions::from([Rococo.into(), Parachain(1000)]),
-					Some(LegacyLaneId([0, 0, 0, 2])),
-				)],
-=======
 				ChainType::Local,
->>>>>>> 8735c663
 			))),
 			BridgeHubRuntimeType::WestendDevelopment => Ok(Box::new(westend::local_config(
 				westend::BRIDGE_HUB_WESTEND_DEVELOPMENT,
 				"Westend BridgeHub Development",
 				"westend-dev",
 				ParaId::new(1002),
-<<<<<<< HEAD
-				Some("Bob".to_string()),
-				vec![],
-=======
 				ChainType::Development,
->>>>>>> 8735c663
 			))),
 			BridgeHubRuntimeType::Rococo => Ok(Box::new(GenericChainSpec::from_json_bytes(
 				&include_bytes!("../../chain-specs/bridge-hub-rococo.json")[..],
@@ -115,15 +96,6 @@
 				"Rococo BridgeHub Local",
 				"rococo-local",
 				ParaId::new(1013),
-<<<<<<< HEAD
-				Some("Bob".to_string()),
-				vec![(
-					Location::new(1, [Parachain(1000)]),
-					Junctions::from([Westend.into(), Parachain(1000)]),
-					Some(LegacyLaneId([0, 0, 0, 2])),
-				)],
-=======
->>>>>>> 8735c663
 				|_| (),
 				ChainType::Local,
 			))),
@@ -132,11 +104,6 @@
 				"Rococo BridgeHub Development",
 				"rococo-dev",
 				ParaId::new(1013),
-<<<<<<< HEAD
-				Some("Bob".to_string()),
-				vec![],
-=======
->>>>>>> 8735c663
 				|_| (),
 				ChainType::Development,
 			))),
@@ -160,16 +127,8 @@
 
 /// Sub-module for Rococo setup
 pub mod rococo {
-<<<<<<< HEAD
-	use super::*;
-	use crate::chain_spec::SAFE_XCM_VERSION;
-	use parachains_common::{AccountId, AuraId};
-	use polkadot_parachain_lib::chain_spec::{Extensions, GenericChainSpec};
-	use sc_chain_spec::ChainType;
-=======
 	use super::{ChainType, ParaId};
 	use polkadot_parachain_lib::chain_spec::{Extensions, GenericChainSpec};
->>>>>>> 8735c663
 
 	pub(crate) const BRIDGE_HUB_ROCOCO: &str = "bridge-hub-rococo";
 	pub(crate) const BRIDGE_HUB_ROCOCO_LOCAL: &str = "bridge-hub-rococo-local";
@@ -180,11 +139,6 @@
 		chain_name: &str,
 		relay_chain: &str,
 		para_id: ParaId,
-<<<<<<< HEAD
-		bridges_pallet_owner_seed: Option<String>,
-		opened_bridges: Vec<(Location, InteriorLocation, Option<LegacyLaneId>)>,
-=======
->>>>>>> 8735c663
 		modify_props: ModifyProperties,
 		chain_type: ChainType,
 	) -> GenericChainSpec {
@@ -202,93 +156,6 @@
 		)
 		.with_name(chain_name)
 		.with_id(super::ensure_id(id).expect("invalid id"))
-<<<<<<< HEAD
-		.with_chain_type(ChainType::Local)
-		.with_genesis_config_patch(genesis(
-			// initial collators.
-			vec![
-				(
-					get_account_id_from_seed::<sr25519::Public>("Alice"),
-					get_collator_keys_from_seed::<AuraId>("Alice"),
-				),
-				(
-					get_account_id_from_seed::<sr25519::Public>("Bob"),
-					get_collator_keys_from_seed::<AuraId>("Bob"),
-				),
-			],
-			vec![
-				get_account_id_from_seed::<sr25519::Public>("Alice"),
-				get_account_id_from_seed::<sr25519::Public>("Bob"),
-				get_account_id_from_seed::<sr25519::Public>("Charlie"),
-				get_account_id_from_seed::<sr25519::Public>("Dave"),
-				get_account_id_from_seed::<sr25519::Public>("Eve"),
-				get_account_id_from_seed::<sr25519::Public>("Ferdie"),
-				get_account_id_from_seed::<sr25519::Public>("Alice//stash"),
-				get_account_id_from_seed::<sr25519::Public>("Bob//stash"),
-				get_account_id_from_seed::<sr25519::Public>("Charlie//stash"),
-				get_account_id_from_seed::<sr25519::Public>("Dave//stash"),
-				get_account_id_from_seed::<sr25519::Public>("Eve//stash"),
-				get_account_id_from_seed::<sr25519::Public>("Ferdie//stash"),
-			],
-			para_id,
-			bridges_pallet_owner_seed
-				.as_ref()
-				.map(|seed| get_account_id_from_seed::<sr25519::Public>(seed)),
-			opened_bridges,
-		))
-		.with_properties(properties)
-		.build()
-	}
-
-	fn genesis(
-		invulnerables: Vec<(AccountId, AuraId)>,
-		endowed_accounts: Vec<AccountId>,
-		id: ParaId,
-		bridges_pallet_owner: Option<AccountId>,
-		opened_bridges: Vec<(Location, InteriorLocation, Option<LegacyLaneId>)>,
-	) -> serde_json::Value {
-		serde_json::json!({
-			"balances": {
-				"balances": endowed_accounts.iter().cloned().map(|k| (k, 1u64 << 60)).collect::<Vec<_>>(),
-			},
-			"parachainInfo": {
-				"parachainId": id,
-			},
-			"collatorSelection": {
-				"invulnerables": invulnerables.iter().cloned().map(|(acc, _)| acc).collect::<Vec<_>>(),
-				"candidacyBond": BRIDGE_HUB_ROCOCO_ED * 16,
-			},
-			"session": {
-				"keys": invulnerables
-					.into_iter()
-					.map(|(acc, aura)| {
-						(
-							acc.clone(),                                     // account id
-							acc,                                             // validator id
-							bridge_hub_rococo_runtime::SessionKeys { aura }, // session keys
-						)
-					})
-					.collect::<Vec<_>>(),
-			},
-			"polkadotXcm": {
-				"safeXcmVersion": Some(SAFE_XCM_VERSION),
-			},
-			"bridgeWestendGrandpa": {
-				"owner": bridges_pallet_owner.clone(),
-			},
-			"bridgeWestendMessages": {
-				"owner": bridges_pallet_owner.clone(),
-			},
-			"xcmOverBridgeHubWestend": {
-				"openedBridges": opened_bridges,
-			},
-			"ethereumSystem": {
-				"paraId": id,
-				"assetHubParaId": 1000
-			}
-		})
-	}
-=======
 		.with_chain_type(chain_type.clone())
 		.with_genesis_config_preset_name(match chain_type {
 			ChainType::Development => sp_genesis_builder::DEV_RUNTIME_PRESET,
@@ -298,7 +165,6 @@
 		.with_properties(properties)
 		.build()
 	}
->>>>>>> 8735c663
 }
 
 /// Sub-module for Kusama setup
@@ -309,16 +175,8 @@
 
 /// Sub-module for Westend setup.
 pub mod westend {
-<<<<<<< HEAD
-	use super::*;
-	use crate::chain_spec::SAFE_XCM_VERSION;
-	use parachains_common::{AccountId, AuraId};
-	use polkadot_parachain_lib::chain_spec::{Extensions, GenericChainSpec};
-	use sc_chain_spec::ChainType;
-=======
 	use super::{ChainType, ParaId};
 	use polkadot_parachain_lib::chain_spec::{Extensions, GenericChainSpec};
->>>>>>> 8735c663
 
 	pub(crate) const BRIDGE_HUB_WESTEND: &str = "bridge-hub-westend";
 	pub(crate) const BRIDGE_HUB_WESTEND_LOCAL: &str = "bridge-hub-westend-local";
@@ -329,12 +187,7 @@
 		chain_name: &str,
 		relay_chain: &str,
 		para_id: ParaId,
-<<<<<<< HEAD
-		bridges_pallet_owner_seed: Option<String>,
-		opened_bridges: Vec<(Location, InteriorLocation, Option<LegacyLaneId>)>,
-=======
 		chain_type: ChainType,
->>>>>>> 8735c663
 	) -> GenericChainSpec {
 		let mut properties = sc_chain_spec::Properties::new();
 		properties.insert("tokenSymbol".into(), "WND".into());
@@ -347,93 +200,6 @@
 		)
 		.with_name(chain_name)
 		.with_id(super::ensure_id(id).expect("invalid id"))
-<<<<<<< HEAD
-		.with_chain_type(ChainType::Local)
-		.with_genesis_config_patch(genesis(
-			// initial collators.
-			vec![
-				(
-					get_account_id_from_seed::<sr25519::Public>("Alice"),
-					get_collator_keys_from_seed::<AuraId>("Alice"),
-				),
-				(
-					get_account_id_from_seed::<sr25519::Public>("Bob"),
-					get_collator_keys_from_seed::<AuraId>("Bob"),
-				),
-			],
-			vec![
-				get_account_id_from_seed::<sr25519::Public>("Alice"),
-				get_account_id_from_seed::<sr25519::Public>("Bob"),
-				get_account_id_from_seed::<sr25519::Public>("Charlie"),
-				get_account_id_from_seed::<sr25519::Public>("Dave"),
-				get_account_id_from_seed::<sr25519::Public>("Eve"),
-				get_account_id_from_seed::<sr25519::Public>("Ferdie"),
-				get_account_id_from_seed::<sr25519::Public>("Alice//stash"),
-				get_account_id_from_seed::<sr25519::Public>("Bob//stash"),
-				get_account_id_from_seed::<sr25519::Public>("Charlie//stash"),
-				get_account_id_from_seed::<sr25519::Public>("Dave//stash"),
-				get_account_id_from_seed::<sr25519::Public>("Eve//stash"),
-				get_account_id_from_seed::<sr25519::Public>("Ferdie//stash"),
-			],
-			para_id,
-			bridges_pallet_owner_seed
-				.as_ref()
-				.map(|seed| get_account_id_from_seed::<sr25519::Public>(seed)),
-			opened_bridges,
-		))
-		.with_properties(properties)
-		.build()
-	}
-
-	fn genesis(
-		invulnerables: Vec<(AccountId, AuraId)>,
-		endowed_accounts: Vec<AccountId>,
-		id: ParaId,
-		bridges_pallet_owner: Option<AccountId>,
-		opened_bridges: Vec<(Location, InteriorLocation, Option<LegacyLaneId>)>,
-	) -> serde_json::Value {
-		serde_json::json!({
-			"balances": {
-				"balances": endowed_accounts.iter().cloned().map(|k| (k, 1u64 << 60)).collect::<Vec<_>>(),
-			},
-			"parachainInfo": {
-				"parachainId": id,
-			},
-			"collatorSelection": {
-				"invulnerables": invulnerables.iter().cloned().map(|(acc, _)| acc).collect::<Vec<_>>(),
-				"candidacyBond": BRIDGE_HUB_WESTEND_ED * 16,
-			},
-			"session": {
-				"keys": invulnerables
-					.into_iter()
-					.map(|(acc, aura)| {
-						(
-							acc.clone(),                                      // account id
-							acc,                                              // validator id
-							bridge_hub_westend_runtime::SessionKeys { aura }, // session keys
-						)
-					})
-					.collect::<Vec<_>>(),
-			},
-			"polkadotXcm": {
-				"safeXcmVersion": Some(SAFE_XCM_VERSION),
-			},
-			"bridgeRococoGrandpa": {
-				"owner": bridges_pallet_owner.clone(),
-			},
-			"bridgeRococoMessages":  {
-				"owner": bridges_pallet_owner.clone(),
-			},
-			"xcmOverBridgeHubRococo": {
-				"openedBridges": opened_bridges,
-			},
-			"ethereumSystem": {
-				"paraId": id,
-				"assetHubParaId": 1000
-			}
-		})
-	}
-=======
 		.with_chain_type(chain_type.clone())
 		.with_genesis_config_preset_name(match chain_type {
 			ChainType::Development => sp_genesis_builder::DEV_RUNTIME_PRESET,
@@ -443,7 +209,6 @@
 		.with_properties(properties)
 		.build()
 	}
->>>>>>> 8735c663
 }
 
 /// Sub-module for Polkadot setup
