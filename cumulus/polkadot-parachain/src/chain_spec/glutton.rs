--- conflicted
+++ resolved
@@ -23,14 +23,8 @@
 use super::get_collator_keys_from_seed;
 
 /// Specialized `ChainSpec` for the Glutton parachain runtime.
-<<<<<<< HEAD
-pub type GluttonChainSpec =
-	sc_service::GenericChainSpec<glutton_runtime::RuntimeGenesisConfig, Extensions>;
-pub type GluttonWestendChainSpec =
-	sc_service::GenericChainSpec<glutton_westend_runtime::RuntimeGenesisConfig, Extensions>;
-=======
 pub type GluttonChainSpec = sc_service::GenericChainSpec<(), Extensions>;
->>>>>>> f6ee4781
+pub type GluttonWestendChainSpec = sc_service::GenericChainSpec<(), Extensions>;
 
 pub fn glutton_development_config(para_id: ParaId) -> GluttonChainSpec {
 	GluttonChainSpec::builder(
@@ -96,8 +90,8 @@
 		"sudo": {
 			"key": Some(get_account_id_from_seed::<sr25519::Public>("Alice")),
 		},
-<<<<<<< HEAD
-	}
+		"aura": { "authorities": collators },
+	})
 }
 
 pub fn glutton_westend_development_config(para_id: ParaId) -> GluttonWestendChainSpec {
@@ -201,8 +195,4 @@
 			key: Some(get_account_id_from_seed::<sr25519::Public>("Alice")),
 		},
 	}
-=======
-		"aura": { "authorities": collators },
-	})
->>>>>>> f6ee4781
 }