--- conflicted
+++ resolved
@@ -549,200 +549,4 @@
 
 		Ok(())
 	}
-<<<<<<< HEAD
-}
-
-/// Checks that the hardware meets the requirements and print a warning otherwise.
-fn warn_if_slow_hardware(hwbench: &sc_sysinfo::HwBench) {
-	// Polkadot para-chains should generally use these requirements to ensure that the relay-chain
-	// will not take longer than expected to import its blocks.
-	if let Err(err) =
-		frame_benchmarking_cli::SUBSTRATE_REFERENCE_HARDWARE.check_hardware(hwbench, false)
-	{
-		log::warn!(
-			"⚠️  The hardware does not meet the minimal requirements {} for role 'Authority' find out more at:\n\
-			https://wiki.polkadot.network/docs/maintain-guides-how-to-validate-polkadot#reference-hardware",
-			err
-		);
-	}
-}
-
-type SyncCmdResult = sc_cli::Result<()>;
-
-type AsyncCmdResult<'a> =
-	sc_cli::Result<(Pin<Box<dyn Future<Output = SyncCmdResult> + 'a>>, TaskManager)>;
-
-pub(crate) trait DynNodeSpec {
-	fn prepare_check_block_cmd(
-		self: Box<Self>,
-		config: Configuration,
-		cmd: &CheckBlockCmd,
-	) -> AsyncCmdResult<'_>;
-
-	fn prepare_export_blocks_cmd(
-		self: Box<Self>,
-		config: Configuration,
-		cmd: &ExportBlocksCmd,
-	) -> AsyncCmdResult<'_>;
-
-	fn prepare_export_state_cmd(
-		self: Box<Self>,
-		config: Configuration,
-		cmd: &ExportStateCmd,
-	) -> AsyncCmdResult<'_>;
-
-	fn prepare_import_blocks_cmd(
-		self: Box<Self>,
-		config: Configuration,
-		cmd: &ImportBlocksCmd,
-	) -> AsyncCmdResult<'_>;
-
-	fn prepare_revert_cmd(
-		self: Box<Self>,
-		config: Configuration,
-		cmd: &RevertCmd,
-	) -> AsyncCmdResult<'_>;
-
-	fn run_export_genesis_head_cmd(
-		self: Box<Self>,
-		config: Configuration,
-		cmd: &ExportGenesisHeadCommand,
-	) -> SyncCmdResult;
-
-	fn run_benchmark_block_cmd(
-		self: Box<Self>,
-		config: Configuration,
-		cmd: &BlockCmd,
-	) -> SyncCmdResult;
-
-	#[cfg(any(feature = "runtime-benchmarks"))]
-	fn run_benchmark_storage_cmd(
-		self: Box<Self>,
-		config: Configuration,
-		cmd: &StorageCmd,
-	) -> SyncCmdResult;
-
-	fn start_node(
-		self: Box<Self>,
-		parachain_config: Configuration,
-		polkadot_config: Configuration,
-		collator_options: CollatorOptions,
-		para_id: ParaId,
-		hwbench: Option<sc_sysinfo::HwBench>,
-		node_extra_args: NodeExtraArgs,
-	) -> Pin<Box<dyn Future<Output = sc_service::error::Result<TaskManager>>>>;
-}
-
-impl<T> DynNodeSpec for T
-where
-	T: NodeSpec,
-{
-	fn prepare_check_block_cmd(
-		self: Box<Self>,
-		config: Configuration,
-		cmd: &CheckBlockCmd,
-	) -> AsyncCmdResult<'_> {
-		let partial = Self::new_partial(&config).map_err(sc_cli::Error::Service)?;
-		Ok((Box::pin(cmd.run(partial.client, partial.import_queue)), partial.task_manager))
-	}
-
-	fn prepare_export_blocks_cmd(
-		self: Box<Self>,
-		config: Configuration,
-		cmd: &ExportBlocksCmd,
-	) -> AsyncCmdResult<'_> {
-		let partial = Self::new_partial(&config).map_err(sc_cli::Error::Service)?;
-		Ok((Box::pin(cmd.run(partial.client, config.database)), partial.task_manager))
-	}
-
-	fn prepare_export_state_cmd(
-		self: Box<Self>,
-		config: Configuration,
-		cmd: &ExportStateCmd,
-	) -> AsyncCmdResult<'_> {
-		let partial = Self::new_partial(&config).map_err(sc_cli::Error::Service)?;
-		Ok((Box::pin(cmd.run(partial.client, config.chain_spec)), partial.task_manager))
-	}
-
-	fn prepare_import_blocks_cmd(
-		self: Box<Self>,
-		config: Configuration,
-		cmd: &ImportBlocksCmd,
-	) -> AsyncCmdResult<'_> {
-		let partial = Self::new_partial(&config).map_err(sc_cli::Error::Service)?;
-		Ok((Box::pin(cmd.run(partial.client, partial.import_queue)), partial.task_manager))
-	}
-
-	fn prepare_revert_cmd(
-		self: Box<Self>,
-		config: Configuration,
-		cmd: &RevertCmd,
-	) -> AsyncCmdResult<'_> {
-		let partial = Self::new_partial(&config).map_err(sc_cli::Error::Service)?;
-		Ok((Box::pin(cmd.run(partial.client, partial.backend, None)), partial.task_manager))
-	}
-
-	fn run_export_genesis_head_cmd(
-		self: Box<Self>,
-		config: Configuration,
-		cmd: &ExportGenesisHeadCommand,
-	) -> SyncCmdResult {
-		let partial = Self::new_partial(&config).map_err(sc_cli::Error::Service)?;
-		cmd.run(partial.client)
-	}
-
-	fn run_benchmark_block_cmd(
-		self: Box<Self>,
-		config: Configuration,
-		cmd: &BlockCmd,
-	) -> SyncCmdResult {
-		let partial = Self::new_partial(&config).map_err(sc_cli::Error::Service)?;
-		cmd.run(partial.client)
-	}
-
-	#[cfg(any(feature = "runtime-benchmarks"))]
-	fn run_benchmark_storage_cmd(
-		self: Box<Self>,
-		config: Configuration,
-		cmd: &StorageCmd,
-	) -> SyncCmdResult {
-		let partial = Self::new_partial(&config).map_err(sc_cli::Error::Service)?;
-		let db = partial.backend.expose_db();
-		let storage = partial.backend.expose_storage();
-
-		cmd.run(config, partial.client, db, storage)
-	}
-
-	fn start_node(
-		self: Box<Self>,
-		parachain_config: Configuration,
-		polkadot_config: Configuration,
-		collator_options: CollatorOptions,
-		para_id: ParaId,
-		hwbench: Option<HwBench>,
-		node_extra_args: NodeExtraArgs,
-	) -> Pin<Box<dyn Future<Output = sc_service::error::Result<TaskManager>>>> {
-		match parachain_config.network.network_backend {
-			sc_network::config::NetworkBackendType::Libp2p =>
-				<Self as NodeSpec>::start_node::<sc_network::NetworkWorker<_, _>>(
-					parachain_config,
-					polkadot_config,
-					collator_options,
-					para_id,
-					hwbench,
-					node_extra_args,
-				),
-			sc_network::config::NetworkBackendType::Litep2p =>
-				<Self as NodeSpec>::start_node::<sc_network::Litep2pNetworkBackend>(
-					parachain_config,
-					polkadot_config,
-					collator_options,
-					para_id,
-					hwbench,
-					node_extra_args,
-				),
-		}
-	}
-=======
->>>>>>> b7d5f15a
 }