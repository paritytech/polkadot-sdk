// Copyright (C) Parity Technologies (UK) Ltd.
// This file is part of Cumulus.

// Cumulus is free software: you can redistribute it and/or modify
// it under the terms of the GNU General Public License as published by
// the Free Software Foundation, either version 3 of the License, or
// (at your option) any later version.

// Cumulus is distributed in the hope that it will be useful,
// but WITHOUT ANY WARRANTY; without even the implied warranty of
// MERCHANTABILITY or FITNESS FOR A PARTICULAR PURPOSE.  See the
// GNU General Public License for more details.

// You should have received a copy of the GNU General Public License
// along with Cumulus.  If not, see <http://www.gnu.org/licenses/>.

use crate::Client;
use codec::Encode;
use cumulus_primitives_core::{ParachainBlockData, PersistedValidationData};
use cumulus_primitives_parachain_inherent::{ParachainInherentData, INHERENT_IDENTIFIER};
use cumulus_test_relay_sproof_builder::RelayStateSproofBuilder;
use cumulus_test_runtime::{Block, GetLastTimestamp, Hash, Header};
use polkadot_primitives::{BlockNumber as PBlockNumber, Hash as PHash};
use sc_block_builder::BlockBuilderBuilder;
use sp_api::{ProofRecorder, ProofRecorderIgnoredNodes, ProvideRuntimeApi};
use sp_consensus_aura::{AuraApi, Slot};
use sp_runtime::{traits::Header as HeaderT, Digest, DigestItem};

/// A struct containing a block builder and support data required to build test scenarios.
pub struct BlockBuilderAndSupportData<'a> {
	pub block_builder: sc_block_builder::BlockBuilder<'a, Block, Client>,
	pub persisted_validation_data: PersistedValidationData<PHash, PBlockNumber>,
}

/// An extension for the Cumulus test client to init a block builder.
pub trait InitBlockBuilder {
	/// Init a specific block builder that works for the test runtime.
	///
	/// This will automatically create and push the inherents for you to make the block
	/// valid for the test runtime.
	///
	/// You can use the relay chain state sproof builder to arrange required relay chain state or
	/// just use a default one. The relay chain slot in the storage proof
	/// will be adjusted to align with the parachain slot to pass validation.
	///
	/// Returns the block builder and validation data for further usage.
	fn init_block_builder(
		&self,
		validation_data: Option<PersistedValidationData<PHash, PBlockNumber>>,
		relay_sproof_builder: RelayStateSproofBuilder,
	) -> BlockBuilderAndSupportData;

	/// Init a specific block builder at a specific block that works for the test runtime.
	///
	/// Same as [`InitBlockBuilder::init_block_builder`] besides that it takes a
	/// [`type@Hash`] to say which should be the parent block of the block that is being build.
	fn init_block_builder_at(
		&self,
		at: Hash,
		validation_data: Option<PersistedValidationData<PHash, PBlockNumber>>,
		relay_sproof_builder: RelayStateSproofBuilder,
	) -> BlockBuilderAndSupportData;

	/// Init a specific block builder using the given pre-digests.
	///
	/// Same as [`InitBlockBuilder::init_block_builder`] besides that it takes vector of
	/// [`DigestItem`]'s that are passed as pre-digest to the block builder.
	fn init_block_builder_with_pre_digests(
		&self,
		validation_data: Option<PersistedValidationData<PHash, PBlockNumber>>,
		relay_sproof_builder: RelayStateSproofBuilder,
		pre_digests: Vec<DigestItem>,
	) -> BlockBuilderAndSupportData;
	/// Init a specific block builder at a specific block that works for the test runtime.
	///
	/// Same as [`InitBlockBuilder::init_block_builder_with_timestamp`] besides that it takes
	/// `ignored_nodes` that instruct the proof recorder to not record these nodes.
	fn init_block_builder_with_ignored_nodes(
		&self,
		at: Hash,
		validation_data: Option<PersistedValidationData<PHash, PBlockNumber>>,
		relay_sproof_builder: RelayStateSproofBuilder,
		timestamp: u64,
		ignored_nodes: ProofRecorderIgnoredNodes<Block>,
	) -> BlockBuilderAndSupportData;

	/// Init a specific block builder using the given pre-digests.
	///
	/// Same as [`InitBlockBuilder::init_block_builder`] besides that it takes vector of
	/// [`DigestItem`]'s that are passed as pre-digest to the block builder.
	fn init_block_builder_with_pre_digests(
		&self,
		validation_data: Option<PersistedValidationData<PHash, PBlockNumber>>,
		relay_sproof_builder: RelayStateSproofBuilder,
		pre_digests: Vec<DigestItem>,
	) -> BlockBuilderAndSupportData;

	/// Init a specific block builder that works for the test runtime.
	///
	/// Same as [`InitBlockBuilder::init_block_builder`] besides that it takes a
	/// [`type@Hash`] to say which should be the parent block of the block that is being build and
	/// it will use the given `timestamp` as input for the timestamp inherent.
	fn init_block_builder_with_timestamp(
		&self,
		at: Hash,
		validation_data: Option<PersistedValidationData<PHash, PBlockNumber>>,
		relay_sproof_builder: RelayStateSproofBuilder,
		timestamp: u64,
	) -> BlockBuilderAndSupportData;
}

fn init_block_builder(
	client: &Client,
	at: Hash,
	validation_data: Option<PersistedValidationData<PHash, PBlockNumber>>,
	mut relay_sproof_builder: RelayStateSproofBuilder,
	timestamp: Option<u64>,
<<<<<<< HEAD
=======
	extra_pre_digests: Option<Vec<DigestItem>>,
>>>>>>> 4331b282
	ignored_nodes: Option<ProofRecorderIgnoredNodes<Block>>,
	extra_pre_digests: Option<Vec<DigestItem>>,
) -> BlockBuilderAndSupportData<'_> {
	let timestamp = timestamp.unwrap_or_else(|| {
		let last_timestamp =
			client.runtime_api().get_last_timestamp(at).expect("Get last timestamp");

		if last_timestamp == 0 {
			if relay_sproof_builder.current_slot != 0u64 {
				*relay_sproof_builder.current_slot * 6_000
			} else {
				std::time::SystemTime::now()
					.duration_since(std::time::SystemTime::UNIX_EPOCH)
					.expect("Time is always after UNIX_EPOCH; qed")
					.as_millis() as u64
			}
		} else {
			last_timestamp + client.runtime_api().slot_duration(at).unwrap().as_millis()
		}
	});

	let slot: Slot =
		(timestamp / client.runtime_api().slot_duration(at).unwrap().as_millis()).into();

	if relay_sproof_builder.current_slot == 0u64 {
		relay_sproof_builder.current_slot = (timestamp / 6_000).into();
	}

<<<<<<< HEAD
	let aura_pre_digest = Digest {
=======
	let pre_digests = Digest {
>>>>>>> 4331b282
		logs: extra_pre_digests
			.unwrap_or_default()
			.into_iter()
			.chain(std::iter::once(DigestItem::PreRuntime(
				sp_consensus_aura::AURA_ENGINE_ID,
				slot.encode(),
			)))
			.collect::<Vec<_>>(),
	};

	let mut block_builder = BlockBuilderBuilder::new(client)
		.on_parent_block(at)
		.fetch_parent_block_number(client)
		.unwrap()
		.with_proof_recorder(Some(ProofRecorder::<Block>::with_ignored_nodes(
			ignored_nodes.unwrap_or_default(),
		)))
		.with_inherent_digests(pre_digests)
		.build()
		.expect("Creates new block builder for test runtime");

	let mut inherent_data = sp_inherents::InherentData::new();

	inherent_data
		.put_data(sp_timestamp::INHERENT_IDENTIFIER, &timestamp)
		.expect("Put timestamp failed");

	let (relay_parent_storage_root, relay_chain_state) =
		relay_sproof_builder.into_state_root_and_proof();

	let mut validation_data = validation_data.unwrap_or_default();
	validation_data.relay_parent_storage_root = relay_parent_storage_root;

	inherent_data
		.put_data(
			INHERENT_IDENTIFIER,
			&ParachainInherentData {
				validation_data: validation_data.clone(),
				relay_chain_state,
				downward_messages: Default::default(),
				horizontal_messages: Default::default(),
				relay_parent_descendants: Default::default(),
				collator_peer_id: None,
			},
		)
		.expect("Put validation function params failed");

	let inherents = block_builder.create_inherents(inherent_data).expect("Creates inherents");

	inherents
		.into_iter()
		.for_each(|ext| block_builder.push(ext).expect("Pushes inherent"));

	BlockBuilderAndSupportData { block_builder, persisted_validation_data: validation_data }
}

impl InitBlockBuilder for Client {
	fn init_block_builder(
		&self,
		validation_data: Option<PersistedValidationData<PHash, PBlockNumber>>,
		relay_sproof_builder: RelayStateSproofBuilder,
	) -> BlockBuilderAndSupportData {
		let chain_info = self.chain_info();
		self.init_block_builder_at(chain_info.best_hash, validation_data, relay_sproof_builder)
	}

	fn init_block_builder_with_pre_digests(
		&self,
		validation_data: Option<PersistedValidationData<PHash, PBlockNumber>>,
		relay_sproof_builder: RelayStateSproofBuilder,
		pre_digests: Vec<DigestItem>,
	) -> BlockBuilderAndSupportData {
		let chain_info = self.chain_info();
		init_block_builder(
			self,
			chain_info.best_hash,
			validation_data,
			relay_sproof_builder,
			None,
<<<<<<< HEAD
			None,
			Some(pre_digests),
=======
			Some(pre_digests),
			None,
>>>>>>> 4331b282
		)
	}

	fn init_block_builder_at(
		&self,
		at: Hash,
		validation_data: Option<PersistedValidationData<PHash, PBlockNumber>>,
		relay_sproof_builder: RelayStateSproofBuilder,
	) -> BlockBuilderAndSupportData {
		init_block_builder(self, at, validation_data, relay_sproof_builder, None, None, None)
	}

	fn init_block_builder_with_ignored_nodes(
		&self,
		at: Hash,
		validation_data: Option<PersistedValidationData<PHash, PBlockNumber>>,
		relay_sproof_builder: RelayStateSproofBuilder,
		timestamp: u64,
		ignored_nodes: ProofRecorderIgnoredNodes<Block>,
	) -> BlockBuilderAndSupportData {
		init_block_builder(
			self,
			at,
			validation_data,
			relay_sproof_builder,
			Some(timestamp),
<<<<<<< HEAD
=======
			None,
>>>>>>> 4331b282
			Some(ignored_nodes),
			None,
		)
	}

	fn init_block_builder_with_timestamp(
		&self,
		at: Hash,
		validation_data: Option<PersistedValidationData<PHash, PBlockNumber>>,
		relay_sproof_builder: RelayStateSproofBuilder,
		timestamp: u64,
	) -> BlockBuilderAndSupportData {
		init_block_builder(
			self,
			at,
			validation_data,
			relay_sproof_builder,
			Some(timestamp),
			None,
			None,
		)
	}
}

/// Extension trait for the [`BlockBuilder`](sc_block_builder::BlockBuilder) to build directly a
/// [`ParachainBlockData`].
pub trait BuildParachainBlockData {
	/// Directly build the [`ParachainBlockData`] from the block that comes out of the block
	/// builder.
	fn build_parachain_block(self, parent_state_root: Hash) -> ParachainBlockData<Block>;
}

impl<'a> BuildParachainBlockData for sc_block_builder::BlockBuilder<'a, Block, Client> {
	fn build_parachain_block(self, parent_state_root: Hash) -> ParachainBlockData<Block> {
		let built_block = self.build().expect("Builds the block");

		let storage_proof = built_block
			.proof
			.expect("We enabled proof recording before.")
			.into_compact_proof::<<Header as HeaderT>::Hashing>(parent_state_root)
			.expect("Creates the compact proof");

		ParachainBlockData::new(vec![built_block.block], storage_proof)
	}
}<|MERGE_RESOLUTION|>--- conflicted
+++ resolved
@@ -61,16 +61,6 @@
 		relay_sproof_builder: RelayStateSproofBuilder,
 	) -> BlockBuilderAndSupportData;
 
-	/// Init a specific block builder using the given pre-digests.
-	///
-	/// Same as [`InitBlockBuilder::init_block_builder`] besides that it takes vector of
-	/// [`DigestItem`]'s that are passed as pre-digest to the block builder.
-	fn init_block_builder_with_pre_digests(
-		&self,
-		validation_data: Option<PersistedValidationData<PHash, PBlockNumber>>,
-		relay_sproof_builder: RelayStateSproofBuilder,
-		pre_digests: Vec<DigestItem>,
-	) -> BlockBuilderAndSupportData;
 	/// Init a specific block builder at a specific block that works for the test runtime.
 	///
 	/// Same as [`InitBlockBuilder::init_block_builder_with_timestamp`] besides that it takes
@@ -115,10 +105,6 @@
 	validation_data: Option<PersistedValidationData<PHash, PBlockNumber>>,
 	mut relay_sproof_builder: RelayStateSproofBuilder,
 	timestamp: Option<u64>,
-<<<<<<< HEAD
-=======
-	extra_pre_digests: Option<Vec<DigestItem>>,
->>>>>>> 4331b282
 	ignored_nodes: Option<ProofRecorderIgnoredNodes<Block>>,
 	extra_pre_digests: Option<Vec<DigestItem>>,
 ) -> BlockBuilderAndSupportData<'_> {
@@ -147,11 +133,7 @@
 		relay_sproof_builder.current_slot = (timestamp / 6_000).into();
 	}
 
-<<<<<<< HEAD
-	let aura_pre_digest = Digest {
-=======
 	let pre_digests = Digest {
->>>>>>> 4331b282
 		logs: extra_pre_digests
 			.unwrap_or_default()
 			.into_iter()
@@ -231,13 +213,8 @@
 			validation_data,
 			relay_sproof_builder,
 			None,
-<<<<<<< HEAD
 			None,
 			Some(pre_digests),
-=======
-			Some(pre_digests),
-			None,
->>>>>>> 4331b282
 		)
 	}
 
@@ -264,10 +241,6 @@
 			validation_data,
 			relay_sproof_builder,
 			Some(timestamp),
-<<<<<<< HEAD
-=======
-			None,
->>>>>>> 4331b282
 			Some(ignored_nodes),
 			None,
 		)
