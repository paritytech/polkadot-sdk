[package]
name = "cumulus-test-client"
version = "0.1.0"
authors.workspace = true
edition.workspace = true
publish = false

[lints]
workspace = true

[dependencies]
codec = { features = ["derive"], workspace = true }

# Substrate
frame-system = { workspace = true, default-features = true }
pallet-balances = { workspace = true, default-features = true }
pallet-transaction-payment = { workspace = true, default-features = true }
sc-block-builder = { workspace = true, default-features = true }
sc-consensus = { workspace = true, default-features = true }
sc-consensus-aura = { workspace = true, default-features = true }
sc-executor = { workspace = true, default-features = true }
sc-executor-common = { workspace = true, default-features = true }
sc-service = { workspace = true, default-features = true }
sp-api = { workspace = true, default-features = true }
sp-application-crypto = { workspace = true, default-features = true }
sp-blockchain = { workspace = true, default-features = true }
sp-consensus-aura = { workspace = true, default-features = true }
sp-core = { workspace = true, default-features = true }
sp-inherents = { workspace = true, default-features = true }
sp-io = { workspace = true, default-features = true }
sp-keyring = { workspace = true, default-features = true }
sp-keystore = { workspace = true, default-features = true }
sp-runtime = { workspace = true, default-features = true }
sp-timestamp = { workspace = true, default-features = true }
substrate-test-client = { workspace = true }

# Polkadot
polkadot-parachain-primitives = { workspace = true, default-features = true }
polkadot-primitives = { workspace = true, default-features = true }

# Cumulus
cumulus-primitives-core = { workspace = true, default-features = true }
cumulus-primitives-parachain-inherent = { workspace = true, default-features = true }
<<<<<<< HEAD
cumulus-pallet-weight-reclaim = { workspace = true, default-features = true }
=======
cumulus-primitives-proof-size-hostfunction = { workspace = true, default-features = true }
cumulus-primitives-storage-weight-reclaim = { workspace = true, default-features = true }
cumulus-test-relay-sproof-builder = { workspace = true, default-features = true }
cumulus-test-runtime = { workspace = true }
cumulus-test-service = { workspace = true }
>>>>>>> cdf3a2dc

[features]
runtime-benchmarks = [
	"cumulus-pallet-weight-reclaim/runtime-benchmarks",
	"cumulus-primitives-core/runtime-benchmarks",
	"cumulus-test-service/runtime-benchmarks",
	"frame-system/runtime-benchmarks",
	"pallet-balances/runtime-benchmarks",
	"pallet-transaction-payment/runtime-benchmarks",
	"polkadot-parachain-primitives/runtime-benchmarks",
	"polkadot-primitives/runtime-benchmarks",
	"sc-service/runtime-benchmarks",
	"sp-runtime/runtime-benchmarks",
]<|MERGE_RESOLUTION|>--- conflicted
+++ resolved
@@ -39,17 +39,13 @@
 polkadot-primitives = { workspace = true, default-features = true }
 
 # Cumulus
+cumulus-pallet-weight-reclaim = { workspace = true, default-features = true }
 cumulus-primitives-core = { workspace = true, default-features = true }
 cumulus-primitives-parachain-inherent = { workspace = true, default-features = true }
-<<<<<<< HEAD
-cumulus-pallet-weight-reclaim = { workspace = true, default-features = true }
-=======
 cumulus-primitives-proof-size-hostfunction = { workspace = true, default-features = true }
-cumulus-primitives-storage-weight-reclaim = { workspace = true, default-features = true }
 cumulus-test-relay-sproof-builder = { workspace = true, default-features = true }
 cumulus-test-runtime = { workspace = true }
 cumulus-test-service = { workspace = true }
->>>>>>> cdf3a2dc
 
 [features]
 runtime-benchmarks = [
