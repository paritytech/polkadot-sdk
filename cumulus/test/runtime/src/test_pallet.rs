--- conflicted
+++ resolved
@@ -20,19 +20,10 @@
 /// Some key that we set in genesis and only read in [`TestOnRuntimeUpgrade`] to ensure that
 /// [`OnRuntimeUpgrade`] works as expected.
 pub const TEST_RUNTIME_UPGRADE_KEY: &[u8] = b"+test_runtime_upgrade_key+";
-<<<<<<< HEAD
-/// Allows to set `runtime::ParachainId` in genesis:
-pub const PARACHAIN_ID_RUNTIME_KEY: &[u8] = b":ParachainId:";
-
-#[frame_support::pallet(dev_mode)]
-pub mod pallet {
-	use crate::test_pallet::{PARACHAIN_ID_RUNTIME_KEY, TEST_RUNTIME_UPGRADE_KEY};
-=======
 
 #[frame_support::pallet(dev_mode)]
 pub mod pallet {
 	use crate::test_pallet::TEST_RUNTIME_UPGRADE_KEY;
->>>>>>> 1c0b4373
 	use frame_support::pallet_prelude::*;
 	use frame_system::pallet_prelude::*;
 
@@ -71,18 +62,9 @@
 	#[pallet::genesis_build]
 	impl<T: Config> BuildGenesisConfig for GenesisConfig<T> {
 		fn build(&self) {
-<<<<<<< HEAD
-			sp_io::storage::set(TEST_RUNTIME_UPGRADE_KEY, &[1, 2, 3, 4].encode());
-			self.self_para_id.map(|para_id| {
-				sp_io::storage::set(
-					&sp_io::hashing::twox_128(&PARACHAIN_ID_RUNTIME_KEY),
-					&para_id.encode(),
-				)
-=======
 			sp_io::storage::set(TEST_RUNTIME_UPGRADE_KEY, &[1, 2, 3, 4]);
 			self.self_para_id.map(|para_id| {
 				crate::ParachainId::set(&para_id);
->>>>>>> 1c0b4373
 			});
 		}
 	}
