// Copyright (C) Parity Technologies (UK) Ltd.
// This file is part of Cumulus.

// Cumulus is free software: you can redistribute it and/or modify
// it under the terms of the GNU General Public License as published by
// the Free Software Foundation, either version 3 of the License, or
// (at your option) any later version.

// Cumulus is distributed in the hope that it will be useful,
// but WITHOUT ANY WARRANTY; without even the implied warranty of
// MERCHANTABILITY or FITNESS FOR A PARTICULAR PURPOSE.  See the
// GNU General Public License for more details.

// You should have received a copy of the GNU General Public License
// along with Cumulus.  If not, see <http://www.gnu.org/licenses/>.

#![cfg_attr(not(feature = "std"), no_std)]
// `construct_runtime!` does a lot of recursion and requires us to increase the limit to 256.
#![recursion_limit = "256"]

// Make the WASM binary available.
#[cfg(feature = "std")]
include!(concat!(env!("OUT_DIR"), "/wasm_binary.rs"));

pub mod wasm_spec_version_incremented {
	#[cfg(feature = "std")]
	include!(concat!(env!("OUT_DIR"), "/wasm_binary_spec_version_incremented.rs"));
}

pub mod elastic_scaling {
	#[cfg(feature = "std")]
	include!(concat!(env!("OUT_DIR"), "/wasm_binary_elastic_scaling.rs"));
}

mod test_pallet;
use frame_support::{derive_impl, traits::OnRuntimeUpgrade, PalletId};
use sp_api::{decl_runtime_apis, impl_runtime_apis};
pub use sp_consensus_aura::sr25519::AuthorityId as AuraId;
use sp_core::{ConstBool, ConstU32, ConstU64, OpaqueMetadata};

use sp_runtime::{
	create_runtime_str, generic, impl_opaque_keys,
	traits::{BlakeTwo256, Block as BlockT, IdentifyAccount, IdentityLookup, Verify},
	transaction_validity::{TransactionSource, TransactionValidity},
	ApplyExtrinsicResult, MultiSignature,
};
use sp_std::prelude::*;
#[cfg(feature = "std")]
use sp_version::NativeVersion;
use sp_version::RuntimeVersion;

// A few exports that help ease life for downstream crates.
pub use frame_support::{
	construct_runtime,
	dispatch::DispatchClass,
	genesis_builder_helper::{build_state, get_preset},
	parameter_types,
	traits::{ConstU8, Randomness},
	weights::{
		constants::{
			BlockExecutionWeight, ExtrinsicBaseWeight, RocksDbWeight, WEIGHT_REF_TIME_PER_SECOND,
		},
		ConstantMultiplier, IdentityFee, Weight,
	},
	StorageValue,
};
use frame_system::{
	limits::{BlockLength, BlockWeights},
	EnsureRoot,
};
pub use pallet_balances::Call as BalancesCall;
pub use pallet_glutton::Call as GluttonCall;
pub use pallet_sudo::Call as SudoCall;
pub use pallet_timestamp::{Call as TimestampCall, Now};
#[cfg(any(feature = "std", test))]
pub use sp_runtime::BuildStorage;
pub use sp_runtime::{Perbill, Permill};
pub use test_pallet::Call as TestPalletCall;

pub type SessionHandlers = ();

impl_opaque_keys! {
	pub struct SessionKeys {
		pub aura: Aura,
	}
}

/// The para-id used in this runtime.
pub const PARACHAIN_ID: u32 = 100;

#[cfg(not(feature = "elastic-scaling"))]
const UNINCLUDED_SEGMENT_CAPACITY: u32 = 4;
#[cfg(not(feature = "elastic-scaling"))]
const BLOCK_PROCESSING_VELOCITY: u32 = 1;

#[cfg(feature = "elastic-scaling")]
<<<<<<< HEAD
const UNINCLUDED_SEGMENT_CAPACITY: u32 = 6;
#[cfg(feature = "elastic-scaling")]
const BLOCK_PROCESSING_VELOCITY: u32 = 3;
=======
const UNINCLUDED_SEGMENT_CAPACITY: u32 = 7;
#[cfg(feature = "elastic-scaling")]
const BLOCK_PROCESSING_VELOCITY: u32 = 4;
>>>>>>> 9d149896

#[cfg(not(feature = "elastic-scaling"))]
pub const MILLISECS_PER_BLOCK: u64 = 6000;
#[cfg(feature = "elastic-scaling")]
pub const MILLISECS_PER_BLOCK: u64 = 2000;

pub const SLOT_DURATION: u64 = MILLISECS_PER_BLOCK;

const RELAY_CHAIN_SLOT_DURATION_MILLIS: u32 = 6000;

// The only difference between the two declarations below is the `spec_version`. With the
// `increment-spec-version` feature enabled `spec_version` should be greater than the one of without
// the `increment-spec-version` feature.
//
// The duplication here is unfortunate necessity.
//
// runtime_version macro is dumb. It accepts a const item declaration, passes it through and
// also emits runtime version custom section. It parses the expressions to extract the version
// details. Since macro kicks in early, it operates on AST. Thus you cannot use constants.
// Macros are expanded top to bottom, meaning we also cannot use `cfg` here.

#[cfg(not(feature = "increment-spec-version"))]
#[sp_version::runtime_version]
pub const VERSION: RuntimeVersion = RuntimeVersion {
	spec_name: create_runtime_str!("cumulus-test-parachain"),
	impl_name: create_runtime_str!("cumulus-test-parachain"),
	authoring_version: 1,
	// Read the note above.
	spec_version: 1,
	impl_version: 1,
	apis: RUNTIME_API_VERSIONS,
	transaction_version: 1,
	state_version: 1,
};

#[cfg(feature = "increment-spec-version")]
#[sp_version::runtime_version]
pub const VERSION: RuntimeVersion = RuntimeVersion {
	spec_name: create_runtime_str!("cumulus-test-parachain"),
	impl_name: create_runtime_str!("cumulus-test-parachain"),
	authoring_version: 1,
	// Read the note above.
	spec_version: 2,
	impl_version: 1,
	apis: RUNTIME_API_VERSIONS,
	transaction_version: 1,
	state_version: 1,
};

pub const EPOCH_DURATION_IN_BLOCKS: u32 = 10 * MINUTES;

// These time units are defined in number of blocks.
pub const MINUTES: BlockNumber = 60_000 / (MILLISECS_PER_BLOCK as BlockNumber);
pub const HOURS: BlockNumber = MINUTES * 60;
pub const DAYS: BlockNumber = HOURS * 24;

// 1 in 4 blocks (on average, not counting collisions) will be primary babe blocks.
pub const PRIMARY_PROBABILITY: (u64, u64) = (1, 4);

/// The version information used to identify this runtime when compiled natively.
#[cfg(feature = "std")]
pub fn native_version() -> NativeVersion {
	NativeVersion { runtime_version: VERSION, can_author_with: Default::default() }
}

/// We assume that ~10% of the block weight is consumed by `on_initialize` handlers.
/// This is used to limit the maximal weight of a single extrinsic.
const AVERAGE_ON_INITIALIZE_RATIO: Perbill = Perbill::from_percent(10);
/// We allow `Normal` extrinsics to fill up the block up to 75%, the rest can be used
/// by  Operational  extrinsics.
const NORMAL_DISPATCH_RATIO: Perbill = Perbill::from_percent(75);
/// We allow for 1 second of compute with a 6 second average block time.
const MAXIMUM_BLOCK_WEIGHT: Weight = Weight::from_parts(
	WEIGHT_REF_TIME_PER_SECOND,
	cumulus_primitives_core::relay_chain::MAX_POV_SIZE as u64,
);

parameter_types! {
	pub const BlockHashCount: BlockNumber = 250;
	pub const Version: RuntimeVersion = VERSION;
	pub RuntimeBlockLength: BlockLength =
		BlockLength::max_with_normal_ratio(5 * 1024 * 1024, NORMAL_DISPATCH_RATIO);
	pub RuntimeBlockWeights: BlockWeights = BlockWeights::builder()
		.base_block(BlockExecutionWeight::get())
		.for_class(DispatchClass::all(), |weights| {
			weights.base_extrinsic = ExtrinsicBaseWeight::get();
		})
		.for_class(DispatchClass::Normal, |weights| {
			weights.max_total = Some(NORMAL_DISPATCH_RATIO * MAXIMUM_BLOCK_WEIGHT);
		})
		.for_class(DispatchClass::Operational, |weights| {
			weights.max_total = Some(MAXIMUM_BLOCK_WEIGHT);
			// Operational transactions have some extra reserved space, so that they
			// are included even if block reached `MAXIMUM_BLOCK_WEIGHT`.
			weights.reserved = Some(
				MAXIMUM_BLOCK_WEIGHT - NORMAL_DISPATCH_RATIO * MAXIMUM_BLOCK_WEIGHT
			);
		})
		.avg_block_initialization(AVERAGE_ON_INITIALIZE_RATIO)
		.build_or_panic();
	pub const SS58Prefix: u8 = 42;
}

#[derive_impl(frame_system::config_preludes::ParaChainDefaultConfig)]
impl frame_system::Config for Runtime {
	/// The identifier used to distinguish between accounts.
	type AccountId = AccountId;
	/// The lookup mechanism to get account ID from whatever is passed in dispatchers.
	type Lookup = IdentityLookup<AccountId>;
	/// The index type for storing how many extrinsics an account has signed.
	type Nonce = Nonce;
	/// The type for hashing blocks and tries.
	type Hash = Hash;
	/// The block type.
	type Block = Block;
	/// Maximum number of block number to block hash mappings to keep (oldest pruned first).
	type BlockHashCount = BlockHashCount;
	/// Runtime version.
	type Version = Version;
	type AccountData = pallet_balances::AccountData<Balance>;
	type BlockWeights = RuntimeBlockWeights;
	type BlockLength = RuntimeBlockLength;
	type SS58Prefix = SS58Prefix;
	type OnSetCode = cumulus_pallet_parachain_system::ParachainSetCode<Self>;
	type MaxConsumers = frame_support::traits::ConstU32<16>;
}

parameter_types! {
	pub const MinimumPeriod: u64 = SLOT_DURATION / 2;
	pub const PotId: PalletId = PalletId(*b"PotStake");
	pub const SessionLength: BlockNumber = 10 * MINUTES;
	pub const Offset: u32 = 0;
}

impl cumulus_pallet_aura_ext::Config for Runtime {}

impl pallet_timestamp::Config for Runtime {
	/// A timestamp: milliseconds since the unix epoch.
	type Moment = u64;
	type OnTimestampSet = Aura;
	type MinimumPeriod = MinimumPeriod;
	type WeightInfo = ();
}

parameter_types! {
	pub const ExistentialDeposit: u128 = 500;
	pub const TransferFee: u128 = 0;
	pub const CreationFee: u128 = 0;
	pub const TransactionByteFee: u128 = 1;
	pub const MaxReserves: u32 = 50;
}

impl pallet_balances::Config for Runtime {
	/// The type for recording an account's balance.
	type Balance = Balance;
	/// The ubiquitous event type.
	type RuntimeEvent = RuntimeEvent;
	type DustRemoval = ();
	type ExistentialDeposit = ExistentialDeposit;
	type AccountStore = System;
	type WeightInfo = ();
	type MaxLocks = ();
	type MaxReserves = MaxReserves;
	type ReserveIdentifier = [u8; 8];
	type RuntimeHoldReason = RuntimeHoldReason;
	type RuntimeFreezeReason = RuntimeFreezeReason;
	type FreezeIdentifier = ();
	type MaxFreezes = ConstU32<0>;
}

impl pallet_transaction_payment::Config for Runtime {
	type RuntimeEvent = RuntimeEvent;
	type OnChargeTransaction = pallet_transaction_payment::FungibleAdapter<Balances, ()>;
	type WeightToFee = IdentityFee<Balance>;
	type LengthToFee = ConstantMultiplier<Balance, TransactionByteFee>;
	type FeeMultiplierUpdate = ();
	type OperationalFeeMultiplier = ConstU8<5>;
}

impl pallet_sudo::Config for Runtime {
	type RuntimeCall = RuntimeCall;
	type RuntimeEvent = RuntimeEvent;
	type WeightInfo = pallet_sudo::weights::SubstrateWeight<Runtime>;
}

impl pallet_glutton::Config for Runtime {
	type RuntimeEvent = RuntimeEvent;
	type AdminOrigin = EnsureRoot<AccountId>;
	type WeightInfo = pallet_glutton::weights::SubstrateWeight<Runtime>;
}

type ConsensusHook = cumulus_pallet_aura_ext::FixedVelocityConsensusHook<
	Runtime,
	RELAY_CHAIN_SLOT_DURATION_MILLIS,
	BLOCK_PROCESSING_VELOCITY,
	UNINCLUDED_SEGMENT_CAPACITY,
>;
impl cumulus_pallet_parachain_system::Config for Runtime {
	type WeightInfo = ();
	type SelfParaId = parachain_info::Pallet<Runtime>;
	type RuntimeEvent = RuntimeEvent;
	type OnSystemEvent = ();
	type OutboundXcmpMessageSource = ();
	// Ignore all DMP messages by enqueueing them into `()`:
	type DmpQueue = frame_support::traits::EnqueueWithOrigin<(), sp_core::ConstU8<0>>;
	type ReservedDmpWeight = ();
	type XcmpMessageHandler = ();
	type ReservedXcmpWeight = ();
	type CheckAssociatedRelayNumber =
		cumulus_pallet_parachain_system::RelayNumberMonotonicallyIncreases;
	type ConsensusHook = ConsensusHook;
}

impl parachain_info::Config for Runtime {}

impl pallet_aura::Config for Runtime {
	type AuthorityId = AuraId;
	type DisabledValidators = ();
	type MaxAuthorities = ConstU32<32>;
	type AllowMultipleBlocksPerSlot = ConstBool<true>;
	type SlotDuration = ConstU64<SLOT_DURATION>;
}

impl test_pallet::Config for Runtime {}

construct_runtime! {
	pub enum Runtime
	{
		System: frame_system,
		ParachainSystem: cumulus_pallet_parachain_system,
		Timestamp: pallet_timestamp,
		ParachainInfo: parachain_info,
		Balances: pallet_balances,
		Sudo: pallet_sudo,
		TransactionPayment: pallet_transaction_payment,
		TestPallet: test_pallet,
		Glutton: pallet_glutton,
		Aura: pallet_aura,
		AuraExt: cumulus_pallet_aura_ext,
	}
}

/// Index of a transaction in the chain.
pub type Nonce = u32;
/// A hash of some data used by the chain.
pub type Hash = sp_core::H256;
/// Balance of an account.
pub type Balance = u128;
/// Alias to 512-bit hash when used in the context of a transaction signature on the chain.
pub type Signature = MultiSignature;
/// An index to a block.
pub type BlockNumber = u32;
/// Some way of identifying an account on the chain. We intentionally make it equivalent
/// to the public key of our transaction signing scheme.
pub type AccountId = <<Signature as Verify>::Signer as IdentifyAccount>::AccountId;
/// Opaque block type.
pub type NodeBlock = generic::Block<Header, sp_runtime::OpaqueExtrinsic>;

/// The address format for describing accounts.
pub type Address = AccountId;
/// Block header type as expected by this runtime.
pub type Header = generic::Header<BlockNumber, BlakeTwo256>;
/// Block type as expected by this runtime.
pub type Block = generic::Block<Header, UncheckedExtrinsic>;
/// A Block signed with a Justification
pub type SignedBlock = generic::SignedBlock<Block>;
/// BlockId type as expected by this runtime.
pub type BlockId = generic::BlockId<Block>;
/// The SignedExtension to the basic transaction logic.
pub type SignedExtra = (
	frame_system::CheckNonZeroSender<Runtime>,
	frame_system::CheckSpecVersion<Runtime>,
	frame_system::CheckGenesis<Runtime>,
	frame_system::CheckEra<Runtime>,
	frame_system::CheckNonce<Runtime>,
	frame_system::CheckWeight<Runtime>,
	pallet_transaction_payment::ChargeTransactionPayment<Runtime>,
	cumulus_primitives_storage_weight_reclaim::StorageWeightReclaim<Runtime>,
);
/// Unchecked extrinsic type as expected by this runtime.
pub type UncheckedExtrinsic =
	generic::UncheckedExtrinsic<Address, RuntimeCall, Signature, SignedExtra>;
/// Executive: handles dispatch to the various modules.
pub type Executive = frame_executive::Executive<
	Runtime,
	Block,
	frame_system::ChainContext<Runtime>,
	Runtime,
	AllPalletsWithSystem,
	TestOnRuntimeUpgrade,
>;
/// The payload being signed in transactions.
pub type SignedPayload = generic::SignedPayload<RuntimeCall, SignedExtra>;

pub struct TestOnRuntimeUpgrade;

impl OnRuntimeUpgrade for TestOnRuntimeUpgrade {
	fn on_runtime_upgrade() -> frame_support::weights::Weight {
		assert_eq!(
			sp_io::storage::get(test_pallet::TEST_RUNTIME_UPGRADE_KEY),
			Some(vec![1, 2, 3, 4].into())
		);
		Weight::from_parts(1, 0)
	}
}

decl_runtime_apis! {
	pub trait GetLastTimestamp {
		/// Returns the last timestamp of a runtime.
		fn get_last_timestamp() -> u64;
	}
}

impl_runtime_apis! {
	impl sp_api::Core<Block> for Runtime {
		fn version() -> RuntimeVersion {
			VERSION
		}

		fn execute_block(block: Block) {
			Executive::execute_block(block)
		}

		fn initialize_block(header: &<Block as BlockT>::Header) -> sp_runtime::ExtrinsicInclusionMode {
			Executive::initialize_block(header)
		}
	}


	impl cumulus_primitives_aura::AuraUnincludedSegmentApi<Block> for Runtime {
		fn can_build_upon(
			included_hash: <Block as BlockT>::Hash,
			slot: cumulus_primitives_aura::Slot,
		) -> bool {
			ConsensusHook::can_build_upon(included_hash, slot)
		}
	}

	impl sp_consensus_aura::AuraApi<Block, AuraId> for Runtime {
		fn slot_duration() -> sp_consensus_aura::SlotDuration {
			sp_consensus_aura::SlotDuration::from_millis(SLOT_DURATION)
		}

		fn authorities() -> Vec<AuraId> {
			pallet_aura::Authorities::<Runtime>::get().into_inner()
		}
	}

	impl sp_api::Metadata<Block> for Runtime {
		fn metadata() -> OpaqueMetadata {
			OpaqueMetadata::new(Runtime::metadata().into())
		}

		fn metadata_at_version(version: u32) -> Option<OpaqueMetadata> {
			Runtime::metadata_at_version(version)
		}

		fn metadata_versions() -> sp_std::vec::Vec<u32> {
			Runtime::metadata_versions()
		}
	}

	impl frame_system_rpc_runtime_api::AccountNonceApi<Block, AccountId, Nonce> for Runtime {
		fn account_nonce(account: AccountId) -> Nonce {
			System::account_nonce(account)
		}
	}

	impl sp_block_builder::BlockBuilder<Block> for Runtime {
		fn apply_extrinsic(
			extrinsic: <Block as BlockT>::Extrinsic,
		) -> ApplyExtrinsicResult {
			Executive::apply_extrinsic(extrinsic)
		}

		fn finalize_block() -> <Block as BlockT>::Header {
			Executive::finalize_block()
		}

		fn inherent_extrinsics(data: sp_inherents::InherentData) -> Vec<<Block as BlockT>::Extrinsic> {
			data.create_extrinsics()
		}

		fn check_inherents(block: Block, data: sp_inherents::InherentData) -> sp_inherents::CheckInherentsResult {
			data.check_extrinsics(&block)
		}
	}

	impl sp_transaction_pool::runtime_api::TaggedTransactionQueue<Block> for Runtime {
		fn validate_transaction(
			source: TransactionSource,
			tx: <Block as BlockT>::Extrinsic,
			block_hash: <Block as BlockT>::Hash,
		) -> TransactionValidity {
			Executive::validate_transaction(source, tx, block_hash)
		}
	}

	impl sp_offchain::OffchainWorkerApi<Block> for Runtime {
		fn offchain_worker(header: &<Block as BlockT>::Header) {
			Executive::offchain_worker(header)
		}
	}

	impl sp_session::SessionKeys<Block> for Runtime {
		fn decode_session_keys(
			encoded: Vec<u8>,
		) -> Option<Vec<(Vec<u8>, sp_core::crypto::KeyTypeId)>> {
			SessionKeys::decode_into_raw_public_keys(&encoded)
		}

		fn generate_session_keys(seed: Option<Vec<u8>>) -> Vec<u8> {
			SessionKeys::generate(seed)
		}
	}

	impl crate::GetLastTimestamp<Block> for Runtime {
		fn get_last_timestamp() -> u64 {
			Now::<Runtime>::get()
		}
	}

	impl cumulus_primitives_core::CollectCollationInfo<Block> for Runtime {
		fn collect_collation_info(header: &<Block as BlockT>::Header) -> cumulus_primitives_core::CollationInfo {
			ParachainSystem::collect_collation_info(header)
		}
	}

	impl sp_genesis_builder::GenesisBuilder<Block> for Runtime {
		fn build_state(config: Vec<u8>) -> sp_genesis_builder::Result {
			build_state::<RuntimeGenesisConfig>(config)
		}

		fn get_preset(id: &Option<sp_genesis_builder::PresetId>) -> Option<Vec<u8>> {
			get_preset::<RuntimeGenesisConfig>(id, |_| None)
		}

		fn preset_names() -> Vec<sp_genesis_builder::PresetId> {
			vec![]
		}
	}
}

cumulus_pallet_parachain_system::register_validate_block! {
	Runtime = Runtime,
	BlockExecutor = cumulus_pallet_aura_ext::BlockExecutor::<Runtime, Executive>,
}<|MERGE_RESOLUTION|>--- conflicted
+++ resolved
@@ -94,15 +94,9 @@
 const BLOCK_PROCESSING_VELOCITY: u32 = 1;
 
 #[cfg(feature = "elastic-scaling")]
-<<<<<<< HEAD
-const UNINCLUDED_SEGMENT_CAPACITY: u32 = 6;
-#[cfg(feature = "elastic-scaling")]
-const BLOCK_PROCESSING_VELOCITY: u32 = 3;
-=======
 const UNINCLUDED_SEGMENT_CAPACITY: u32 = 7;
 #[cfg(feature = "elastic-scaling")]
 const BLOCK_PROCESSING_VELOCITY: u32 = 4;
->>>>>>> 9d149896
 
 #[cfg(not(feature = "elastic-scaling"))]
 pub const MILLISECS_PER_BLOCK: u64 = 6000;
