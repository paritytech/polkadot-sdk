--- conflicted
+++ resolved
@@ -352,7 +352,6 @@
 	type WeightInfo = pallet_glutton::weights::SubstrateWeight<Runtime>;
 }
 
-<<<<<<< HEAD
 parameter_types! {
 	pub storage BlocksPerPoV: u32 = 1;
 }
@@ -385,13 +384,12 @@
 		(CoreSelector(core_selector), ClaimQueueOffset(0))
 	}
 }
-=======
+
 #[cfg(feature = "relay-parent-offset")]
 const RELAY_PARENT_OFFSET: u32 = 2;
 
 #[cfg(not(feature = "relay-parent-offset"))]
 const RELAY_PARENT_OFFSET: u32 = 0;
->>>>>>> 40e3fcb0
 
 type ConsensusHook = cumulus_pallet_aura_ext::FixedVelocityConsensusHook<
 	Runtime,
@@ -413,12 +411,8 @@
 	type CheckAssociatedRelayNumber =
 		cumulus_pallet_parachain_system::RelayNumberMonotonicallyIncreases;
 	type ConsensusHook = ConsensusHook;
-<<<<<<< HEAD
 	type SelectCore = MultipleBlocksPerPoVCoreSelector;
-=======
-	type SelectCore = cumulus_pallet_parachain_system::DefaultCoreSelector<Runtime>;
 	type RelayParentOffset = ConstU32<RELAY_PARENT_OFFSET>;
->>>>>>> 40e3fcb0
 }
 
 impl parachain_info::Config for Runtime {}
