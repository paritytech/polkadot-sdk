// Copyright (C) Parity Technologies (UK) Ltd.
// This file is part of Cumulus.

// Cumulus is free software: you can redistribute it and/or modify
// it under the terms of the GNU General Public License as published by
// the Free Software Foundation, either version 3 of the License, or
// (at your option) any later version.

// Cumulus is distributed in the hope that it will be useful,
// but WITHOUT ANY WARRANTY; without even the implied warranty of
// MERCHANTABILITY or FITNESS FOR A PARTICULAR PURPOSE.  See the
// GNU General Public License for more details.

// You should have received a copy of the GNU General Public License
// along with Cumulus.  If not, see <http://www.gnu.org/licenses/>.

#![cfg_attr(not(feature = "std"), no_std)]
// `construct_runtime!` does a lot of recursion and requires us to increase the limit to 256.
#![recursion_limit = "256"]

// Make the WASM binary available.
#[cfg(feature = "std")]
include!(concat!(env!("OUT_DIR"), "/wasm_binary.rs"));

pub mod wasm_spec_version_incremented {
	#[cfg(feature = "std")]
	include!(concat!(env!("OUT_DIR"), "/wasm_binary_spec_version_incremented.rs"));
}

pub mod relay_parent_offset {
	#[cfg(feature = "std")]
	include!(concat!(env!("OUT_DIR"), "/wasm_binary_relay_parent_offset.rs"));
}

pub mod elastic_scaling_500ms {
	#[cfg(feature = "std")]
	include!(concat!(env!("OUT_DIR"), "/wasm_binary_elastic_scaling_500ms.rs"));
}
pub mod elastic_scaling_mvp {
	#[cfg(feature = "std")]
	include!(concat!(env!("OUT_DIR"), "/wasm_binary_elastic_scaling_mvp.rs"));
}

pub mod elastic_scaling {
	#[cfg(feature = "std")]
	include!(concat!(env!("OUT_DIR"), "/wasm_binary_elastic_scaling.rs"));
}

pub mod elastic_scaling_multi_block_slot {
	#[cfg(feature = "std")]
	include!(concat!(env!("OUT_DIR"), "/wasm_binary_elastic_scaling_multi_block_slot.rs"));
}

pub mod elastic_scaling_12s_slot {
	#[cfg(feature = "std")]
	include!(concat!(env!("OUT_DIR"), "/wasm_binary_elastic_scaling_12s_slot.rs"));
}

pub mod sync_backing {
	#[cfg(feature = "std")]
	include!(concat!(env!("OUT_DIR"), "/wasm_binary_sync_backing.rs"));
}

pub mod async_backing {
	#[cfg(feature = "std")]
	include!(concat!(env!("OUT_DIR"), "/wasm_binary.rs"));
}

mod genesis_config_presets;
mod test_pallet;

extern crate alloc;

use alloc::{vec, vec::Vec};
use frame_support::{derive_impl, traits::OnRuntimeUpgrade, PalletId};
use sp_api::{decl_runtime_apis, impl_runtime_apis};
pub use sp_consensus_aura::sr25519::AuthorityId as AuraId;
use sp_core::{ConstBool, ConstU32, ConstU64, OpaqueMetadata};

use sp_runtime::{
	generic, impl_opaque_keys,
	traits::{BlakeTwo256, Block as BlockT, IdentifyAccount, Verify},
	transaction_validity::{TransactionSource, TransactionValidity},
	ApplyExtrinsicResult, MultiAddress, MultiSignature,
};
#[cfg(feature = "std")]
use sp_version::NativeVersion;
use sp_version::RuntimeVersion;

use cumulus_primitives_core::{ParaId, RelayProofRequest};

// A few exports that help ease life for downstream crates.
pub use frame_support::{
	construct_runtime,
	dispatch::DispatchClass,
	genesis_builder_helper::{build_state, get_preset},
	parameter_types,
	traits::{ConstU8, Randomness},
	weights::{
		constants::{
			BlockExecutionWeight, ExtrinsicBaseWeight, RocksDbWeight, WEIGHT_REF_TIME_PER_SECOND,
		},
		ConstantMultiplier, IdentityFee, Weight,
	},
	StorageValue,
};
pub use frame_system::Call as SystemCall;
use frame_system::{
	limits::{BlockLength, BlockWeights},
	EnsureRoot,
};
pub use pallet_balances::Call as BalancesCall;
pub use pallet_glutton::Call as GluttonCall;
pub use pallet_sudo::Call as SudoCall;
pub use pallet_timestamp::{Call as TimestampCall, Now};
#[cfg(any(feature = "std", test))]
pub use sp_runtime::BuildStorage;
pub use sp_runtime::{Perbill, Permill};
pub use test_pallet::Call as TestPalletCall;

pub type SessionHandlers = ();

impl_opaque_keys! {
	pub struct SessionKeys {
		pub aura: Aura,
	}
}

/// The para-id used in this runtime.
pub const PARACHAIN_ID: u32 = 100;

#[cfg(feature = "elastic-scaling-500ms")]
pub const BLOCK_PROCESSING_VELOCITY: u32 = 12;

#[cfg(all(feature = "elastic-scaling-multi-block-slot", not(feature = "elastic-scaling-500ms")))]
pub const BLOCK_PROCESSING_VELOCITY: u32 = 6;

#[cfg(all(
	any(feature = "elastic-scaling", feature = "relay-parent-offset"),
	not(feature = "elastic-scaling-500ms"),
	not(feature = "elastic-scaling-multi-block-slot")
))]
pub const BLOCK_PROCESSING_VELOCITY: u32 = 3;

#[cfg(not(any(
	feature = "elastic-scaling",
	feature = "elastic-scaling-500ms",
	feature = "elastic-scaling-multi-block-slot",
	feature = "relay-parent-offset",
)))]
pub const BLOCK_PROCESSING_VELOCITY: u32 = 1;

#[cfg(feature = "async-backing")]
const UNINCLUDED_SEGMENT_CAPACITY: u32 = 3;

#[cfg(all(feature = "sync-backing", not(feature = "async-backing")))]
const UNINCLUDED_SEGMENT_CAPACITY: u32 = 1;

// The `+2` shouldn't be needed, https://github.com/paritytech/polkadot-sdk/issues/5260
#[cfg(all(not(feature = "sync-backing"), not(feature = "async-backing")))]
const UNINCLUDED_SEGMENT_CAPACITY: u32 = BLOCK_PROCESSING_VELOCITY * (2 + RELAY_PARENT_OFFSET) + 2;

#[cfg(any(feature = "sync-backing", feature = "elastic-scaling-12s-slot"))]
pub const SLOT_DURATION: u64 = 12000;
#[cfg(not(any(feature = "sync-backing", feature = "elastic-scaling-12s-slot")))]
pub const SLOT_DURATION: u64 = 6000;

const RELAY_CHAIN_SLOT_DURATION_MILLIS: u32 = 6000;

// The only difference between the two declarations below is the `spec_version`. With the
// `increment-spec-version` feature enabled `spec_version` should be greater than the one of without
// the `increment-spec-version` feature.
//
// The duplication here is unfortunate necessity.
//
// runtime_version macro is dumb. It accepts a const item declaration, passes it through and
// also emits runtime version custom section. It parses the expressions to extract the version
// details. Since macro kicks in early, it operates on AST. Thus you cannot use constants.
// Macros are expanded top to bottom, meaning we also cannot use `cfg` here.

#[cfg(all(not(feature = "increment-spec-version"), not(feature = "elastic-scaling")))]
#[sp_version::runtime_version]
pub const VERSION: RuntimeVersion = RuntimeVersion {
	spec_name: alloc::borrow::Cow::Borrowed("cumulus-test-parachain"),
	impl_name: alloc::borrow::Cow::Borrowed("cumulus-test-parachain"),
	authoring_version: 1,
	// Read the note above.
	spec_version: 2,
	impl_version: 1,
	apis: RUNTIME_API_VERSIONS,
	transaction_version: 1,
	system_version: 1,
};

#[cfg(any(feature = "increment-spec-version", feature = "elastic-scaling"))]
#[sp_version::runtime_version]
pub const VERSION: RuntimeVersion = RuntimeVersion {
	spec_name: alloc::borrow::Cow::Borrowed("cumulus-test-parachain"),
	impl_name: alloc::borrow::Cow::Borrowed("cumulus-test-parachain"),
	authoring_version: 1,
	// Read the note above.
	spec_version: 3,
	impl_version: 1,
	apis: RUNTIME_API_VERSIONS,
	transaction_version: 1,
	system_version: 1,
};

pub const EPOCH_DURATION_IN_BLOCKS: u32 = 10 * MINUTES;

// These time units are defined in number of blocks.
pub const MINUTES: BlockNumber = 60_000 / (SLOT_DURATION as BlockNumber);
pub const HOURS: BlockNumber = MINUTES * 60;
pub const DAYS: BlockNumber = HOURS * 24;

// 1 in 4 blocks (on average, not counting collisions) will be primary babe blocks.
pub const PRIMARY_PROBABILITY: (u64, u64) = (1, 4);

/// The version information used to identify this runtime when compiled natively.
#[cfg(feature = "std")]
pub fn native_version() -> NativeVersion {
	NativeVersion { runtime_version: VERSION, can_author_with: Default::default() }
}

/// We assume that ~10% of the block weight is consumed by `on_initialize` handlers.
/// This is used to limit the maximal weight of a single extrinsic.
const AVERAGE_ON_INITIALIZE_RATIO: Perbill = Perbill::from_percent(10);
/// We allow `Normal` extrinsics to fill up the block up to 75%, the rest can be used
/// by  Operational  extrinsics.
const NORMAL_DISPATCH_RATIO: Perbill = Perbill::from_percent(75);
/// We allow for 1 second of compute with a 6 second average block time.
const MAXIMUM_BLOCK_WEIGHT: Weight = Weight::from_parts(
	WEIGHT_REF_TIME_PER_SECOND,
	cumulus_primitives_core::relay_chain::MAX_POV_SIZE as u64,
);

parameter_types! {
	/// Target number of blocks per relay chain slot.
	pub const NumberOfBlocksPerRelaySlot: u32 = 12;
	pub const BlockHashCount: BlockNumber = 250;
	pub const Version: RuntimeVersion = VERSION;
	pub RuntimeBlockLength: BlockLength =
		BlockLength::max_with_normal_ratio(5 * 1024 * 1024, NORMAL_DISPATCH_RATIO);
	pub RuntimeBlockWeights: BlockWeights = BlockWeights::builder()
		.base_block(BlockExecutionWeight::get())
		.for_class(DispatchClass::all(), |weights| {
			weights.base_extrinsic = ExtrinsicBaseWeight::get();
		})
		.for_class(DispatchClass::Normal, |weights| {
			weights.max_total = Some(NORMAL_DISPATCH_RATIO * MAXIMUM_BLOCK_WEIGHT);
		})
		.for_class(DispatchClass::Operational, |weights| {
			weights.max_total = Some(MAXIMUM_BLOCK_WEIGHT);
			// Operational transactions have some extra reserved space, so that they
			// are included even if block reached `MAXIMUM_BLOCK_WEIGHT`.
			weights.reserved = Some(
				MAXIMUM_BLOCK_WEIGHT - NORMAL_DISPATCH_RATIO * MAXIMUM_BLOCK_WEIGHT
			);
		})
		.avg_block_initialization(AVERAGE_ON_INITIALIZE_RATIO)
		.build_or_panic();
	pub const SS58Prefix: u8 = 42;
}

#[derive_impl(frame_system::config_preludes::ParaChainDefaultConfig)]
impl frame_system::Config for Runtime {
	/// The identifier used to distinguish between accounts.
	type AccountId = AccountId;
	/// The index type for storing how many extrinsics an account has signed.
	type Nonce = Nonce;
	/// The type for hashing blocks and tries.
	type Hash = Hash;
	/// The block type.
	type Block = Block;
	/// Maximum number of block number to block hash mappings to keep (oldest pruned first).
	type BlockHashCount = BlockHashCount;
	/// Runtime version.
	type Version = Version;
	type AccountData = pallet_balances::AccountData<Balance>;
	type BlockWeights = RuntimeBlockWeights;
	type BlockLength = RuntimeBlockLength;
	type SS58Prefix = SS58Prefix;
	type OnSetCode = cumulus_pallet_parachain_system::ParachainSetCode<Self>;
	type MaxConsumers = frame_support::traits::ConstU32<16>;
	type SingleBlockMigrations = SingleBlockMigrations;
}

impl cumulus_pallet_weight_reclaim::Config for Runtime {
	type WeightInfo = ();
}

parameter_types! {
	pub const MinimumPeriod: u64 = 0;
}

parameter_types! {
	pub const PotId: PalletId = PalletId(*b"PotStake");
	pub const SessionLength: BlockNumber = 10 * MINUTES;
	pub const Offset: u32 = 0;
}

impl cumulus_pallet_aura_ext::Config for Runtime {}

impl pallet_timestamp::Config for Runtime {
	/// A timestamp: milliseconds since the unix epoch.
	type Moment = u64;
	type OnTimestampSet = Aura;
	type MinimumPeriod = MinimumPeriod;
	type WeightInfo = ();
}

parameter_types! {
	pub const ExistentialDeposit: u128 = 500;
	pub const TransferFee: u128 = 0;
	pub const CreationFee: u128 = 0;
	pub const TransactionByteFee: u128 = 1;
	pub const MaxReserves: u32 = 50;
}

impl pallet_balances::Config for Runtime {
	/// The type for recording an account's balance.
	type Balance = Balance;
	/// The ubiquitous event type.
	type RuntimeEvent = RuntimeEvent;
	type DustRemoval = ();
	type ExistentialDeposit = ExistentialDeposit;
	type AccountStore = System;
	type WeightInfo = ();
	type MaxLocks = ();
	type MaxReserves = MaxReserves;
	type ReserveIdentifier = [u8; 8];
	type RuntimeHoldReason = RuntimeHoldReason;
	type RuntimeFreezeReason = RuntimeFreezeReason;
	type FreezeIdentifier = ();
	type MaxFreezes = ConstU32<0>;
	type DoneSlashHandler = ();
}

impl pallet_transaction_payment::Config for Runtime {
	type RuntimeEvent = RuntimeEvent;
	type OnChargeTransaction = pallet_transaction_payment::FungibleAdapter<Balances, ()>;
	type WeightToFee = IdentityFee<Balance>;
	type LengthToFee = ConstantMultiplier<Balance, TransactionByteFee>;
	type FeeMultiplierUpdate = ();
	type OperationalFeeMultiplier = ConstU8<5>;
	type WeightInfo = pallet_transaction_payment::weights::SubstrateWeight<Runtime>;
}

impl pallet_sudo::Config for Runtime {
	type RuntimeCall = RuntimeCall;
	type RuntimeEvent = RuntimeEvent;
	type WeightInfo = pallet_sudo::weights::SubstrateWeight<Runtime>;
}

impl pallet_glutton::Config for Runtime {
	type RuntimeEvent = RuntimeEvent;
	type AdminOrigin = EnsureRoot<AccountId>;
	type WeightInfo = pallet_glutton::weights::SubstrateWeight<Runtime>;
}

#[cfg(feature = "relay-parent-offset")]
const RELAY_PARENT_OFFSET: u32 = 2;

#[cfg(not(feature = "relay-parent-offset"))]
const RELAY_PARENT_OFFSET: u32 = 0;

type ConsensusHook = cumulus_pallet_aura_ext::FixedVelocityConsensusHook<
	Runtime,
	RELAY_CHAIN_SLOT_DURATION_MILLIS,
	BLOCK_PROCESSING_VELOCITY,
	UNINCLUDED_SEGMENT_CAPACITY,
>;
impl cumulus_pallet_parachain_system::Config for Runtime {
	type WeightInfo = ();
	type SelfParaId = parachain_info::Pallet<Runtime>;
	type RuntimeEvent = RuntimeEvent;
	type OnSystemEvent = TestPallet;
	type OutboundXcmpMessageSource = ();
	// Ignore all DMP messages by enqueueing them into `()`:
	type DmpQueue = frame_support::traits::EnqueueWithOrigin<(), sp_core::ConstU8<0>>;
	type ReservedDmpWeight = ();
	type XcmpMessageHandler = ();
	type ReservedXcmpWeight = ();
	type CheckAssociatedRelayNumber =
		cumulus_pallet_parachain_system::RelayNumberMonotonicallyIncreases;
	type ConsensusHook = ConsensusHook;
	type RelayParentOffset = ConstU32<RELAY_PARENT_OFFSET>;
}

impl parachain_info::Config for Runtime {}

impl pallet_aura::Config for Runtime {
	type AuthorityId = AuraId;
	type DisabledValidators = ();
	type MaxAuthorities = ConstU32<32>;
	#[cfg(feature = "sync-backing")]
	type AllowMultipleBlocksPerSlot = ConstBool<false>;
	#[cfg(not(feature = "sync-backing"))]
	type AllowMultipleBlocksPerSlot = ConstBool<true>;
	type SlotDuration = ConstU64<SLOT_DURATION>;
}

impl test_pallet::Config for Runtime {}

construct_runtime! {
	pub enum Runtime
	{
		System: frame_system,
		ParachainSystem: cumulus_pallet_parachain_system,
		Timestamp: pallet_timestamp,
		ParachainInfo: parachain_info,
		Balances: pallet_balances,
		Sudo: pallet_sudo,
		TransactionPayment: pallet_transaction_payment,
		TestPallet: test_pallet,
		Glutton: pallet_glutton,
		Aura: pallet_aura,
		AuraExt: cumulus_pallet_aura_ext,
		WeightReclaim: cumulus_pallet_weight_reclaim,
	}
}

/// Index of a transaction in the chain.
pub type Nonce = u32;
/// A hash of some data used by the chain.
pub type Hash = sp_core::H256;
/// Balance of an account.
pub type Balance = u128;
/// Alias to 512-bit hash when used in the context of a transaction signature on the chain.
pub type Signature = MultiSignature;
/// An index to a block.
pub type BlockNumber = u32;
/// Some way of identifying an account on the chain. We intentionally make it equivalent
/// to the public key of our transaction signing scheme.
pub type AccountId = <<Signature as Verify>::Signer as IdentifyAccount>::AccountId;
/// Opaque block type.
pub type NodeBlock = generic::Block<Header, sp_runtime::OpaqueExtrinsic>;

/// The address format for describing accounts.
pub type Address = MultiAddress<AccountId, ()>;
/// Block header type as expected by this runtime.
pub type Header = generic::Header<BlockNumber, BlakeTwo256>;
/// Block type as expected by this runtime.
pub type Block = generic::Block<Header, UncheckedExtrinsic>;
/// A Block signed with a Justification
pub type SignedBlock = generic::SignedBlock<Block>;
/// BlockId type as expected by this runtime.
pub type BlockId = generic::BlockId<Block>;
/// The extension to the basic transaction logic.
pub type TxExtension = cumulus_pallet_weight_reclaim::StorageWeightReclaim<
	Runtime,
	(
		frame_system::AuthorizeCall<Runtime>,
		frame_system::CheckNonZeroSender<Runtime>,
		frame_system::CheckSpecVersion<Runtime>,
		frame_system::CheckGenesis<Runtime>,
		frame_system::CheckEra<Runtime>,
		frame_system::CheckNonce<Runtime>,
		frame_system::CheckWeight<Runtime>,
		pallet_transaction_payment::ChargeTransactionPayment<Runtime>,
	),
>;
/// Unchecked extrinsic type as expected by this runtime.
pub type UncheckedExtrinsic =
	generic::UncheckedExtrinsic<Address, RuntimeCall, Signature, TxExtension>;
/// Executive: handles dispatch to the various modules.
pub type Executive = frame_executive::Executive<
	Runtime,
	Block,
	frame_system::ChainContext<Runtime>,
	Runtime,
	AllPalletsWithSystem,
>;

/// The payload being signed in transactions.
pub type SignedPayload = generic::SignedPayload<RuntimeCall, TxExtension>;

pub struct SingleBlockMigrations;

impl OnRuntimeUpgrade for SingleBlockMigrations {
	fn on_runtime_upgrade() -> frame_support::weights::Weight {
		assert_eq!(
			sp_io::storage::get(test_pallet::TEST_RUNTIME_UPGRADE_KEY),
			Some(vec![1, 2, 3, 4].into())
		);
		Weight::from_parts(1, 0)
	}
}

decl_runtime_apis! {
	pub trait GetLastTimestamp {
		/// Returns the last timestamp of a runtime.
		fn get_last_timestamp() -> u64;
	}
}

impl_runtime_apis! {
	impl sp_api::Core<Block> for Runtime {
		fn version() -> RuntimeVersion {
			VERSION
		}

		fn execute_block(block: <Block as BlockT>::LazyBlock) {
			Executive::execute_block(block)
		}

		fn initialize_block(header: &<Block as BlockT>::Header) -> sp_runtime::ExtrinsicInclusionMode {
			Executive::initialize_block(header)
		}
	}


	impl cumulus_primitives_aura::AuraUnincludedSegmentApi<Block> for Runtime {
		fn can_build_upon(
			included_hash: <Block as BlockT>::Hash,
			slot: cumulus_primitives_aura::Slot,
		) -> bool {
			ConsensusHook::can_build_upon(included_hash, slot)
		}
	}

	impl cumulus_primitives_core::RelayParentOffsetApi<Block> for Runtime {
		fn relay_parent_offset() -> u32 {
			RELAY_PARENT_OFFSET
		}
	}

	impl sp_consensus_aura::AuraApi<Block, AuraId> for Runtime {
		fn slot_duration() -> sp_consensus_aura::SlotDuration {
			sp_consensus_aura::SlotDuration::from_millis(SLOT_DURATION)
		}

		fn authorities() -> Vec<AuraId> {
			pallet_aura::Authorities::<Runtime>::get().into_inner()
		}
	}

	impl sp_api::Metadata<Block> for Runtime {
		fn metadata() -> OpaqueMetadata {
			OpaqueMetadata::new(Runtime::metadata().into())
		}

		fn metadata_at_version(version: u32) -> Option<OpaqueMetadata> {
			Runtime::metadata_at_version(version)
		}

		fn metadata_versions() -> Vec<u32> {
			Runtime::metadata_versions()
		}
	}

	impl frame_system_rpc_runtime_api::AccountNonceApi<Block, AccountId, Nonce> for Runtime {
		fn account_nonce(account: AccountId) -> Nonce {
			System::account_nonce(account)
		}
	}

	impl sp_block_builder::BlockBuilder<Block> for Runtime {
		fn apply_extrinsic(
			extrinsic: <Block as BlockT>::Extrinsic,
		) -> ApplyExtrinsicResult {
			Executive::apply_extrinsic(extrinsic)
		}

		fn finalize_block() -> <Block as BlockT>::Header {
			Executive::finalize_block()
		}

		fn inherent_extrinsics(data: sp_inherents::InherentData) -> Vec<<Block as BlockT>::Extrinsic> {
			data.create_extrinsics()
		}

		fn check_inherents(block: <Block as BlockT>::LazyBlock, data: sp_inherents::InherentData) -> sp_inherents::CheckInherentsResult {
			data.check_extrinsics(&block)
		}
	}

	impl sp_transaction_pool::runtime_api::TaggedTransactionQueue<Block> for Runtime {
		fn validate_transaction(
			source: TransactionSource,
			tx: <Block as BlockT>::Extrinsic,
			block_hash: <Block as BlockT>::Hash,
		) -> TransactionValidity {
			Executive::validate_transaction(source, tx, block_hash)
		}
	}

	impl sp_offchain::OffchainWorkerApi<Block> for Runtime {
		fn offchain_worker(header: &<Block as BlockT>::Header) {
			Executive::offchain_worker(header)
		}
	}

	impl sp_session::SessionKeys<Block> for Runtime {
		fn decode_session_keys(
			encoded: Vec<u8>,
		) -> Option<Vec<(Vec<u8>, sp_core::crypto::KeyTypeId)>> {
			SessionKeys::decode_into_raw_public_keys(&encoded)
		}

		fn generate_session_keys(owner: Vec<u8>, seed: Option<Vec<u8>>) -> sp_session::OpaqueGeneratedSessionKeys {
			SessionKeys::generate(&owner, seed).into()
		}
	}

	impl crate::GetLastTimestamp<Block> for Runtime {
		fn get_last_timestamp() -> u64 {
			Now::<Runtime>::get()
		}
	}

	impl cumulus_primitives_core::CollectCollationInfo<Block> for Runtime {
		fn collect_collation_info(header: &<Block as BlockT>::Header) -> cumulus_primitives_core::CollationInfo {
			ParachainSystem::collect_collation_info(header)
		}
	}

	impl sp_genesis_builder::GenesisBuilder<Block> for Runtime {
		fn build_state(config: Vec<u8>) -> sp_genesis_builder::Result {
			build_state::<RuntimeGenesisConfig>(config)
		}

		fn get_preset(id: &Option<sp_genesis_builder::PresetId>) -> Option<Vec<u8>> {
			get_preset::<RuntimeGenesisConfig>(id, genesis_config_presets::get_preset)
		}

		fn preset_names() -> Vec<sp_genesis_builder::PresetId> {
			genesis_config_presets::preset_names()
		}
	}

	impl cumulus_primitives_core::GetParachainInfo<Block> for Runtime {
		fn parachain_id() -> ParaId {
			ParachainInfo::parachain_id()
		}

	}

	impl cumulus_primitives_core::TargetBlockRate<Block> for Runtime {
		fn target_block_rate() -> u32 {
			1
		}
	}

	impl cumulus_primitives_core::KeyToIncludeInRelayProof<Block> for Runtime {
		fn keys_to_prove() -> cumulus_primitives_core::RelayProofRequest {
			use cumulus_primitives_core::RelayStorageKey;

			RelayProofRequest {
				keys: vec![
<<<<<<< HEAD
					// Request a well-known key to verify its inclusion in the relay proof.
					RelayStorageKey::Top(test_pallet::RELAY_EPOCH_INDEX_KEY.to_vec()),
=======
					// Request a key to verify its inclusion in the proof.
					RelayStorageKey::Top(test_pallet::relay_alice_account_key()),
>>>>>>> cbc8986b
				],
			}
		}
	}
}

cumulus_pallet_parachain_system::register_validate_block! {
	Runtime = Runtime,
	BlockExecutor = cumulus_pallet_aura_ext::BlockExecutor::<Runtime, Executive>,
}<|MERGE_RESOLUTION|>--- conflicted
+++ resolved
@@ -648,13 +648,8 @@
 
 			RelayProofRequest {
 				keys: vec![
-<<<<<<< HEAD
-					// Request a well-known key to verify its inclusion in the relay proof.
-					RelayStorageKey::Top(test_pallet::RELAY_EPOCH_INDEX_KEY.to_vec()),
-=======
 					// Request a key to verify its inclusion in the proof.
 					RelayStorageKey::Top(test_pallet::relay_alice_account_key()),
->>>>>>> cbc8986b
 				],
 			}
 		}
