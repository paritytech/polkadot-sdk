--- conflicted
+++ resolved
@@ -44,15 +44,11 @@
 # Cumulus
 cumulus-pallet-aura-ext = { workspace = true }
 cumulus-pallet-parachain-system = { workspace = true }
+cumulus-pallet-weight-reclaim = { workspace = true }
 cumulus-primitives-aura = { workspace = true }
 cumulus-primitives-core = { workspace = true }
-<<<<<<< HEAD
-cumulus-pallet-weight-reclaim = { workspace = true }
-=======
-cumulus-primitives-storage-weight-reclaim = { workspace = true }
 pallet-collator-selection = { workspace = true }
 parachain-info = { workspace = true }
->>>>>>> cdf3a2dc
 
 [build-dependencies]
 substrate-wasm-builder = { optional = true, workspace = true, default-features = true }
