// Copyright (C) Parity Technologies (UK) Ltd.
// This file is part of Cumulus.

// Cumulus is free software: you can redistribute it and/or modify
// it under the terms of the GNU General Public License as published by
// the Free Software Foundation, either version 3 of the License, or
// (at your option) any later version.

// Cumulus is distributed in the hope that it will be useful,
// but WITHOUT ANY WARRANTY; without even the implied warranty of
// MERCHANTABILITY or FITNESS FOR A PARTICULAR PURPOSE.  See the
// GNU General Public License for more details.

// You should have received a copy of the GNU General Public License
// along with Cumulus.  If not, see <http://www.gnu.org/licenses/>.

mod cli;

use std::sync::Arc;

use cli::{AuthoringPolicy, RelayChainCli, Subcommand, TestCollatorCli};
use cumulus_primitives_core::relay_chain::CollatorPair;
use cumulus_test_service::{chain_spec, new_partial, AnnounceBlockFn};
use polkadot_service::IdentifyNetworkBackend;
use sc_cli::{CliConfiguration, SubstrateCli};
use sp_core::Pair;

pub fn wrap_announce_block() -> Box<dyn FnOnce(AnnounceBlockFn) -> AnnounceBlockFn> {
	tracing::info!("Block announcements disabled.");
	Box::new(|_| {
		// Never announce any block
		Arc::new(|_, _| {})
	})
}

fn main() -> Result<(), sc_cli::Error> {
	let cli = TestCollatorCli::from_args();

	match &cli.subcommand {
		Some(Subcommand::BuildSpec(cmd)) => {
			let runner = cli.create_runner(cmd)?;
			runner.sync_run(|config| cmd.run(config.chain_spec, config.network))
		},

		Some(Subcommand::ExportGenesisHead(cmd)) => {
			let runner = cli.create_runner(cmd)?;
			runner.sync_run(|mut config| {
				let partial = new_partial(&mut config, false)?;
				cmd.run(partial.client)
			})
		},
		Some(Subcommand::ExportGenesisWasm(cmd)) => {
			let runner = cli.create_runner(cmd)?;
			runner.sync_run(|config| cmd.run(&*config.chain_spec))
		},
		None => {
			let log_filters = cli.run.normalize().log_filters();
			let mut builder = sc_cli::LoggerBuilder::new(log_filters.unwrap_or_default());
			builder.with_colors(false);
			let _ = builder.init();

			let collator_options = cli.run.collator_options();
			let tokio_runtime = sc_cli::build_runtime()?;
			let tokio_handle = tokio_runtime.handle();
			let parachain_config = cli
				.run
				.normalize()
				.create_configuration(&cli, tokio_handle.clone())
				.expect("Should be able to generate config");

			let relay_chain_cli = RelayChainCli::new(
				&parachain_config,
				[RelayChainCli::executable_name()].iter().chain(cli.relaychain_args.iter()),
			);
			let tokio_handle = parachain_config.tokio_handle.clone();
			let relay_chain_config = SubstrateCli::create_configuration(
				&relay_chain_cli,
				&relay_chain_cli,
				tokio_handle,
			)
			.map_err(|err| format!("Relay chain argument error: {}", err))?;

			let parachain_id = chain_spec::Extensions::try_get(&*parachain_config.chain_spec)
				.map(|e| e.para_id)
				.ok_or("Could not find parachain extension in chain-spec.")?;

			tracing::info!("Parachain id: {:?}", parachain_id);
			tracing::info!(
				"Is collating: {}",
				if parachain_config.role.is_authority() { "yes" } else { "no" }
			);
			if cli.fail_pov_recovery {
				tracing::info!("PoV recovery failure enabled");
			}

			let collator_key =
				parachain_config.role.is_authority().then(|| CollatorPair::generate().0);

			let consensus = cli
				.use_null_consensus
				.then(|| {
					tracing::info!("Using null consensus.");
					cumulus_test_service::Consensus::Null
				})
				.unwrap_or(cumulus_test_service::Consensus::Aura);
<<<<<<< HEAD
			let use_slot_based_collator = cli.authoring == AuthoringPolicy::SlotBased;
=======

			// If the network backend is unspecified, use the default for the given chain.
			let default_backend = relay_chain_config.chain_spec.network_backend();
			let network_backend =
				relay_chain_config.network.network_backend.unwrap_or(default_backend);
>>>>>>> 19003e2c
			let (mut task_manager, _, _, _, _, _) = tokio_runtime
				.block_on(async move {
					match network_backend {
						sc_network::config::NetworkBackendType::Libp2p =>
							cumulus_test_service::start_node_impl::<
								_,
								sc_network::NetworkWorker<_, _>,
							>(
								parachain_config,
								collator_key,
								relay_chain_config,
								parachain_id.into(),
								cli.disable_block_announcements.then(wrap_announce_block),
								cli.fail_pov_recovery,
								|_| Ok(jsonrpsee::RpcModule::new(())),
								consensus,
								collator_options,
								true,
								use_slot_based_collator,
							)
							.await,
						sc_network::config::NetworkBackendType::Litep2p =>
							cumulus_test_service::start_node_impl::<
								_,
								sc_network::Litep2pNetworkBackend,
							>(
								parachain_config,
								collator_key,
								relay_chain_config,
								parachain_id.into(),
								cli.disable_block_announcements.then(wrap_announce_block),
								cli.fail_pov_recovery,
								|_| Ok(jsonrpsee::RpcModule::new(())),
								consensus,
								collator_options,
								true,
								use_slot_based_collator,
							)
							.await,
					}
				})
				.expect("could not create Cumulus test service");

			tokio_runtime
				.block_on(task_manager.future())
				.expect("Could not run service to completion");
			Ok(())
		},
	}
}<|MERGE_RESOLUTION|>--- conflicted
+++ resolved
@@ -103,16 +103,12 @@
 					cumulus_test_service::Consensus::Null
 				})
 				.unwrap_or(cumulus_test_service::Consensus::Aura);
-<<<<<<< HEAD
 			let use_slot_based_collator = cli.authoring == AuthoringPolicy::SlotBased;
-=======
-
-			// If the network backend is unspecified, use the default for the given chain.
-			let default_backend = relay_chain_config.chain_spec.network_backend();
-			let network_backend =
-				relay_chain_config.network.network_backend.unwrap_or(default_backend);
->>>>>>> 19003e2c
-			let (mut task_manager, _, _, _, _, _) = tokio_runtime
+            // If the network backend is unspecified, use the default for the given chain.
+            let default_backend = relay_chain_config.chain_spec.network_backend();
+            let network_backend =
+                relay_chain_config.network.network_backend.unwrap_or(default_backend);
+            let (mut task_manager, _, _, _, _, _) = tokio_runtime
 				.block_on(async move {
 					match network_backend {
 						sc_network::config::NetworkBackendType::Libp2p =>
