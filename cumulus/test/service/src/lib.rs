// Copyright (C) Parity Technologies (UK) Ltd.
// This file is part of Cumulus.

// Cumulus is free software: you can redistribute it and/or modify
// it under the terms of the GNU General Public License as published by
// the Free Software Foundation, either version 3 of the License, or
// (at your option) any later version.

// Cumulus is distributed in the hope that it will be useful,
// but WITHOUT ANY WARRANTY; without even the implied warranty of
// MERCHANTABILITY or FITNESS FOR A PARTICULAR PURPOSE.  See the
// GNU General Public License for more details.

// You should have received a copy of the GNU General Public License
// along with Cumulus.  If not, see <http://www.gnu.org/licenses/>.

//! Crate used for testing with Cumulus.

#![warn(missing_docs)]

/// Utilities used for benchmarking
pub mod bench_utils;

pub mod chain_spec;

use cumulus_client_collator::service::CollatorService;
use cumulus_client_consensus_aura::{
	collators::{
		lookahead::{self as aura, Params as AuraParams},
		slot_based::{self as slot_based, Params as SlotBasedParams},
	},
	ImportQueueParams,
};
use cumulus_client_consensus_proposer::Proposer;
use runtime::AccountId;
use sc_executor::{HeapAllocStrategy, WasmExecutor, DEFAULT_HEAP_ALLOC_STRATEGY};
use sp_consensus_aura::sr25519::AuthorityPair;
use std::{
	collections::HashSet,
	future::Future,
	net::{Ipv4Addr, SocketAddr, SocketAddrV4},
	time::Duration,
};
use url::Url;

use crate::runtime::Weight;
use cumulus_client_cli::{CollatorOptions, RelayChainMode};
use cumulus_client_consensus_common::{
	ParachainBlockImport as TParachainBlockImport, ParachainCandidate, ParachainConsensus,
};
use cumulus_client_pov_recovery::{RecoveryDelayRange, RecoveryHandle};
#[allow(deprecated)]
use cumulus_client_service::old_consensus;
use cumulus_client_service::{
	build_network, prepare_node_config, start_relay_chain_tasks, BuildNetworkParams,
	CollatorSybilResistance, DARecoveryProfile, StartRelayChainTasksParams,
};
use cumulus_primitives_core::{relay_chain::ValidationCode, ParaId};
use cumulus_relay_chain_inprocess_interface::RelayChainInProcessInterface;
use cumulus_relay_chain_interface::{RelayChainError, RelayChainInterface, RelayChainResult};
use cumulus_relay_chain_minimal_node::{
	build_minimal_relay_chain_node_light_client, build_minimal_relay_chain_node_with_rpc,
};

use cumulus_test_runtime::{Hash, Header, NodeBlock as Block, RuntimeApi};

use frame_system_rpc_runtime_api::AccountNonceApi;
use polkadot_node_subsystem::{errors::RecoveryError, messages::AvailabilityRecoveryMessage};
use polkadot_overseer::Handle as OverseerHandle;
use polkadot_primitives::{CandidateHash, CollatorPair, Hash as PHash, PersistedValidationData};
use polkadot_service::ProvideRuntimeApi;
use sc_consensus::ImportQueue;
use sc_network::{
	config::{FullNetworkConfiguration, TransportConfig},
	multiaddr,
	service::traits::NetworkService,
	NetworkBackend, NetworkBlock, NetworkStateInfo,
};
use sc_service::{
	config::{
<<<<<<< HEAD
		BlocksPruning, DatabaseSource, ExecutorConfiguration, KeystoreConfig, MultiaddrWithPeerId,
		NetworkConfiguration, OffchainWorkerConfig, PruningMode, RpcBatchRequestConfig,
		RpcConfiguration, WasmExecutionMethod,
=======
		BlocksPruning, DatabaseSource, KeystoreConfig, MultiaddrWithPeerId, NetworkConfiguration,
		OffchainWorkerConfig, PruningMode, RpcBatchRequestConfig, RpcEndpoint, WasmExecutionMethod,
>>>>>>> f7504cec
	},
	BasePath, ChainSpec as ChainSpecService, Configuration, Error as ServiceError,
	PartialComponents, Role, RpcHandlers, TFullBackend, TFullClient, TaskManager,
};
use sp_arithmetic::traits::SaturatedConversion;
use sp_blockchain::HeaderBackend;
use sp_core::Pair;
use sp_keyring::Sr25519Keyring;
use sp_runtime::{codec::Encode, generic};
use sp_state_machine::BasicExternalities;
use std::sync::Arc;
use substrate_test_client::{
	BlockchainEventsExt, RpcHandlersExt, RpcTransactionError, RpcTransactionOutput,
};

pub use chain_spec::*;
pub use cumulus_test_runtime as runtime;
pub use sp_keyring::Sr25519Keyring as Keyring;

const LOG_TARGET: &str = "cumulus-test-service";

/// A consensus that will never produce any block.
#[derive(Clone)]
struct NullConsensus;

#[async_trait::async_trait]
impl ParachainConsensus<Block> for NullConsensus {
	async fn produce_candidate(
		&mut self,
		_: &Header,
		_: PHash,
		_: &PersistedValidationData,
	) -> Option<ParachainCandidate<Block>> {
		None
	}
}

/// The signature of the announce block fn.
pub type AnnounceBlockFn = Arc<dyn Fn(Hash, Option<Vec<u8>>) + Send + Sync>;

type HostFunctions =
	(sp_io::SubstrateHostFunctions, cumulus_client_service::storage_proof_size::HostFunctions);
/// The client type being used by the test service.
pub type Client = TFullClient<runtime::NodeBlock, runtime::RuntimeApi, WasmExecutor<HostFunctions>>;

/// The backend type being used by the test service.
pub type Backend = TFullBackend<Block>;

/// The block-import type being used by the test service.
pub type ParachainBlockImport = TParachainBlockImport<Block, Arc<Client>, Backend>;

/// Transaction pool type used by the test service
pub type TransactionPool = Arc<sc_transaction_pool::FullPool<Block, Client>>;

/// Recovery handle that fails regularly to simulate unavailable povs.
pub struct FailingRecoveryHandle {
	overseer_handle: OverseerHandle,
	counter: u32,
	failed_hashes: HashSet<CandidateHash>,
}

impl FailingRecoveryHandle {
	/// Create a new FailingRecoveryHandle
	pub fn new(overseer_handle: OverseerHandle) -> Self {
		Self { overseer_handle, counter: 0, failed_hashes: Default::default() }
	}
}

#[async_trait::async_trait]
impl RecoveryHandle for FailingRecoveryHandle {
	async fn send_recovery_msg(
		&mut self,
		message: AvailabilityRecoveryMessage,
		origin: &'static str,
	) {
		let AvailabilityRecoveryMessage::RecoverAvailableData(ref receipt, _, _, _, _) = message;
		let candidate_hash = receipt.hash();

		// For every 3rd block we immediately signal unavailability to trigger
		// a retry. The same candidate is never failed multiple times to ensure progress.
		if self.counter % 3 == 0 && self.failed_hashes.insert(candidate_hash) {
			tracing::info!(target: LOG_TARGET, ?candidate_hash, "Failing pov recovery.");

			let AvailabilityRecoveryMessage::RecoverAvailableData(_, _, _, _, back_sender) =
				message;
			back_sender
				.send(Err(RecoveryError::Unavailable))
				.expect("Return channel should work here.");
		} else {
			self.overseer_handle.send_msg(message, origin).await;
		}
		self.counter += 1;
	}
}

/// Assembly of PartialComponents (enough to run chain ops subcommands)
pub type Service = PartialComponents<
	Client,
	Backend,
	(),
	sc_consensus::import_queue::BasicQueue<Block>,
	sc_transaction_pool::FullPool<Block, Client>,
	ParachainBlockImport,
>;

/// Starts a `ServiceBuilder` for a full service.
///
/// Use this macro if you don't actually need the full service, but just the builder in order to
/// be able to perform chain operations.
pub fn new_partial(
	config: &mut Configuration,
	enable_import_proof_record: bool,
) -> Result<Service, sc_service::Error> {
	let heap_pages = config
		.executor
		.default_heap_pages
		.map_or(DEFAULT_HEAP_ALLOC_STRATEGY, |h| HeapAllocStrategy::Static { extra_pages: h as _ });

	let executor = WasmExecutor::builder()
		.with_execution_method(config.executor.wasm_method)
		.with_onchain_heap_alloc_strategy(heap_pages)
		.with_offchain_heap_alloc_strategy(heap_pages)
		.with_max_runtime_instances(config.executor.max_runtime_instances)
		.with_runtime_cache_size(config.executor.runtime_cache_size)
		.build();

	let (client, backend, keystore_container, task_manager) =
		sc_service::new_full_parts_record_import::<Block, RuntimeApi, _>(
			config,
			None,
			executor,
			enable_import_proof_record,
		)?;
	let client = Arc::new(client);

	let block_import = ParachainBlockImport::new(client.clone(), backend.clone());

	let transaction_pool = sc_transaction_pool::BasicPool::new_full(
		config.transaction_pool.clone(),
		config.role.is_authority().into(),
		config.prometheus_registry(),
		task_manager.spawn_essential_handle(),
		client.clone(),
	);

	let slot_duration = sc_consensus_aura::slot_duration(&*client)?;
	let import_queue = cumulus_client_consensus_aura::import_queue::<AuthorityPair, _, _, _, _, _>(
		ImportQueueParams {
			block_import: block_import.clone(),
			client: client.clone(),
			create_inherent_data_providers: move |_, ()| async move {
				let timestamp = sp_timestamp::InherentDataProvider::from_system_time();

				let slot =
					sp_consensus_aura::inherents::InherentDataProvider::from_timestamp_and_slot_duration(
						*timestamp,
						slot_duration,
					);

				Ok((slot, timestamp))
			},
			spawner: &task_manager.spawn_essential_handle(),
			registry: None,
			telemetry: None,
		},
	)?;

	let params = PartialComponents {
		backend,
		client,
		import_queue,
		keystore_container,
		task_manager,
		transaction_pool,
		select_chain: (),
		other: block_import,
	};

	Ok(params)
}

async fn build_relay_chain_interface(
	relay_chain_config: Configuration,
	collator_key: Option<CollatorPair>,
	collator_options: CollatorOptions,
	task_manager: &mut TaskManager,
) -> RelayChainResult<Arc<dyn RelayChainInterface + 'static>> {
	let relay_chain_full_node = match collator_options.relay_chain_mode {
		cumulus_client_cli::RelayChainMode::Embedded => polkadot_test_service::new_full(
			relay_chain_config,
			if let Some(ref key) = collator_key {
				polkadot_service::IsParachainNode::Collator(key.clone())
			} else {
				polkadot_service::IsParachainNode::Collator(CollatorPair::generate().0)
			},
			None,
			polkadot_service::CollatorOverseerGen,
		)
		.map_err(|e| RelayChainError::Application(Box::new(e) as Box<_>))?,
		cumulus_client_cli::RelayChainMode::ExternalRpc(rpc_target_urls) =>
			return build_minimal_relay_chain_node_with_rpc(
				relay_chain_config,
				task_manager,
				rpc_target_urls,
			)
			.await
			.map(|r| r.0),
		cumulus_client_cli::RelayChainMode::LightClient =>
			return build_minimal_relay_chain_node_light_client(relay_chain_config, task_manager)
				.await
				.map(|r| r.0),
	};

	task_manager.add_child(relay_chain_full_node.task_manager);
	tracing::info!("Using inprocess node.");
	Ok(Arc::new(RelayChainInProcessInterface::new(
		relay_chain_full_node.client.clone(),
		relay_chain_full_node.backend.clone(),
		relay_chain_full_node.sync_service.clone(),
		relay_chain_full_node.overseer_handle.ok_or(RelayChainError::GenericError(
			"Overseer should be running in full node.".to_string(),
		))?,
	)))
}

/// Start a node with the given parachain `Configuration` and relay chain `Configuration`.
///
/// This is the actual implementation that is abstract over the executor and the runtime api.
#[sc_tracing::logging::prefix_logs_with("Parachain")]
pub async fn start_node_impl<RB, Net: NetworkBackend<Block, Hash>>(
	parachain_config: Configuration,
	collator_key: Option<CollatorPair>,
	relay_chain_config: Configuration,
	para_id: ParaId,
	wrap_announce_block: Option<Box<dyn FnOnce(AnnounceBlockFn) -> AnnounceBlockFn>>,
	fail_pov_recovery: bool,
	rpc_ext_builder: RB,
	consensus: Consensus,
	collator_options: CollatorOptions,
	proof_recording_during_import: bool,
	use_slot_based_collator: bool,
) -> sc_service::error::Result<(
	TaskManager,
	Arc<Client>,
	Arc<dyn NetworkService>,
	RpcHandlers,
	TransactionPool,
	Arc<Backend>,
)>
where
	RB: Fn(Arc<Client>) -> Result<jsonrpsee::RpcModule<()>, sc_service::Error> + Send + 'static,
{
	let mut parachain_config = prepare_node_config(parachain_config);

	let params = new_partial(&mut parachain_config, proof_recording_during_import)?;

	let transaction_pool = params.transaction_pool.clone();
	let mut task_manager = params.task_manager;

	let client = params.client.clone();
	let backend = params.backend.clone();

	let block_import = params.other;

	let relay_chain_interface = build_relay_chain_interface(
		relay_chain_config,
		collator_key.clone(),
		collator_options.clone(),
		&mut task_manager,
	)
	.await
	.map_err(|e| sc_service::Error::Application(Box::new(e) as Box<_>))?;

	let import_queue_service = params.import_queue.service();
	let prometheus_registry = parachain_config.prometheus_registry().cloned();
	let net_config = FullNetworkConfiguration::<Block, Hash, Net>::new(
		&parachain_config.network,
		prometheus_registry.clone(),
	);

	let (network, system_rpc_tx, tx_handler_controller, start_network, sync_service) =
		build_network(BuildNetworkParams {
			parachain_config: &parachain_config,
			net_config,
			client: client.clone(),
			transaction_pool: transaction_pool.clone(),
			para_id,
			spawn_handle: task_manager.spawn_handle(),
			relay_chain_interface: relay_chain_interface.clone(),
			import_queue: params.import_queue,
			sybil_resistance_level: CollatorSybilResistance::Resistant, /* Either Aura that is
			                                                             * resistant or null that
			                                                             * is not producing any
			                                                             * blocks at all. */
		})
		.await?;

	let keystore = params.keystore_container.keystore();
	let rpc_builder = {
		let client = client.clone();
		Box::new(move |_| rpc_ext_builder(client.clone()))
	};

	let rpc_handlers = sc_service::spawn_tasks(sc_service::SpawnTasksParams {
		rpc_builder,
		client: client.clone(),
		transaction_pool: transaction_pool.clone(),
		task_manager: &mut task_manager,
		config: parachain_config,
		keystore: keystore.clone(),
		backend: backend.clone(),
		network: network.clone(),
		sync_service: sync_service.clone(),
		system_rpc_tx,
		tx_handler_controller,
		telemetry: None,
	})?;

	let announce_block = {
		let sync_service = sync_service.clone();
		Arc::new(move |hash, data| sync_service.announce_block(hash, data))
	};

	let announce_block = wrap_announce_block
		.map(|w| (w)(announce_block.clone()))
		.unwrap_or_else(|| announce_block);

	let overseer_handle = relay_chain_interface
		.overseer_handle()
		.map_err(|e| sc_service::Error::Application(Box::new(e)))?;

	let recovery_handle: Box<dyn RecoveryHandle> = if fail_pov_recovery {
		Box::new(FailingRecoveryHandle::new(overseer_handle.clone()))
	} else {
		Box::new(overseer_handle.clone())
	};
	let relay_chain_slot_duration = Duration::from_secs(6);

	start_relay_chain_tasks(StartRelayChainTasksParams {
		client: client.clone(),
		announce_block: announce_block.clone(),
		para_id,
		relay_chain_interface: relay_chain_interface.clone(),
		task_manager: &mut task_manager,
		// Increase speed of recovery for testing purposes.
		da_recovery_profile: DARecoveryProfile::Other(RecoveryDelayRange {
			min: Duration::from_secs(1),
			max: Duration::from_secs(5),
		}),
		import_queue: import_queue_service,
		relay_chain_slot_duration,
		recovery_handle,
		sync_service: sync_service.clone(),
	})?;

	if let Some(collator_key) = collator_key {
		if let Consensus::Null = consensus {
			#[allow(deprecated)]
			old_consensus::start_collator(old_consensus::StartCollatorParams {
				block_status: client.clone(),
				announce_block,
				runtime_api: client.clone(),
				spawner: task_manager.spawn_handle(),
				para_id,
				parachain_consensus: Box::new(NullConsensus) as Box<_>,
				key: collator_key,
				overseer_handle,
			})
			.await;
		} else {
			let proposer_factory = sc_basic_authorship::ProposerFactory::with_proof_recording(
				task_manager.spawn_handle(),
				client.clone(),
				transaction_pool.clone(),
				prometheus_registry.as_ref(),
				None,
			);
			let proposer = Proposer::new(proposer_factory);

			let collator_service = CollatorService::new(
				client.clone(),
				Arc::new(task_manager.spawn_handle()),
				announce_block,
				client.clone(),
			);

			let client_for_aura = client.clone();

			if use_slot_based_collator {
				tracing::info!(target: LOG_TARGET, "Starting block authoring with slot based authoring.");
				let params = SlotBasedParams {
					create_inherent_data_providers: move |_, ()| async move { Ok(()) },
					block_import,
					para_client: client.clone(),
					para_backend: backend.clone(),
					relay_client: relay_chain_interface,
					code_hash_provider: move |block_hash| {
						client_for_aura
							.code_at(block_hash)
							.ok()
							.map(|c| ValidationCode::from(c).hash())
					},
					keystore,
					collator_key,
					para_id,
					relay_chain_slot_duration,
					proposer,
					collator_service,
					authoring_duration: Duration::from_millis(2000),
					reinitialize: false,
					slot_drift: Duration::from_secs(1),
				};

				let (collation_future, block_builer_future) =
					slot_based::run::<Block, AuthorityPair, _, _, _, _, _, _, _, _>(params);
				task_manager.spawn_essential_handle().spawn(
					"collation-task",
					None,
					collation_future,
				);
				task_manager.spawn_essential_handle().spawn(
					"block-builder-task",
					None,
					block_builer_future,
				);
			} else {
				tracing::info!(target: LOG_TARGET, "Starting block authoring with lookahead collator.");
				let params = AuraParams {
					create_inherent_data_providers: move |_, ()| async move { Ok(()) },
					block_import,
					para_client: client.clone(),
					para_backend: backend.clone(),
					relay_client: relay_chain_interface,
					code_hash_provider: move |block_hash| {
						client_for_aura
							.code_at(block_hash)
							.ok()
							.map(|c| ValidationCode::from(c).hash())
					},
					keystore,
					collator_key,
					para_id,
					overseer_handle,
					relay_chain_slot_duration,
					proposer,
					collator_service,
					authoring_duration: Duration::from_millis(2000),
					reinitialize: false,
				};

				let fut = aura::run::<Block, AuthorityPair, _, _, _, _, _, _, _, _>(params);
				task_manager.spawn_essential_handle().spawn("aura", None, fut);
			}
		}
	}

	start_network.start_network();

	Ok((task_manager, client, network, rpc_handlers, transaction_pool, backend))
}

/// A Cumulus test node instance used for testing.
pub struct TestNode {
	/// TaskManager's instance.
	pub task_manager: TaskManager,
	/// Client's instance.
	pub client: Arc<Client>,
	/// Node's network.
	pub network: Arc<dyn NetworkService>,
	/// The `MultiaddrWithPeerId` to this node. This is useful if you want to pass it as "boot
	/// node" to other nodes.
	pub addr: MultiaddrWithPeerId,
	/// RPCHandlers to make RPC queries.
	pub rpc_handlers: RpcHandlers,
	/// Node's transaction pool
	pub transaction_pool: TransactionPool,
	/// Node's backend
	pub backend: Arc<Backend>,
}

#[allow(missing_docs)]
pub enum Consensus {
	/// Use Aura consensus.
	Aura,
	/// Use the null consensus that will never produce any block.
	Null,
}

/// A builder to create a [`TestNode`].
pub struct TestNodeBuilder {
	para_id: ParaId,
	tokio_handle: tokio::runtime::Handle,
	key: Sr25519Keyring,
	collator_key: Option<CollatorPair>,
	parachain_nodes: Vec<MultiaddrWithPeerId>,
	parachain_nodes_exclusive: bool,
	relay_chain_nodes: Vec<MultiaddrWithPeerId>,
	wrap_announce_block: Option<Box<dyn FnOnce(AnnounceBlockFn) -> AnnounceBlockFn>>,
	storage_update_func_parachain: Option<Box<dyn Fn()>>,
	storage_update_func_relay_chain: Option<Box<dyn Fn()>>,
	consensus: Consensus,
	relay_chain_mode: RelayChainMode,
	endowed_accounts: Vec<AccountId>,
	record_proof_during_import: bool,
}

impl TestNodeBuilder {
	/// Create a new instance of `Self`.
	///
	/// `para_id` - The parachain id this node is running for.
	/// `tokio_handle` - The tokio handler to use.
	/// `key` - The key that will be used to generate the name and that will be passed as
	/// `dev_seed`.
	pub fn new(para_id: ParaId, tokio_handle: tokio::runtime::Handle, key: Sr25519Keyring) -> Self {
		TestNodeBuilder {
			key,
			para_id,
			tokio_handle,
			collator_key: None,
			parachain_nodes: Vec::new(),
			parachain_nodes_exclusive: false,
			relay_chain_nodes: Vec::new(),
			wrap_announce_block: None,
			storage_update_func_parachain: None,
			storage_update_func_relay_chain: None,
			consensus: Consensus::Aura,
			endowed_accounts: Default::default(),
			relay_chain_mode: RelayChainMode::Embedded,
			record_proof_during_import: true,
		}
	}

	/// Enable collator for this node.
	pub fn enable_collator(mut self) -> Self {
		let collator_key = CollatorPair::generate().0;
		self.collator_key = Some(collator_key);
		self
	}

	/// Instruct the node to exclusively connect to registered parachain nodes.
	///
	/// Parachain nodes can be registered using [`Self::connect_to_parachain_node`] and
	/// [`Self::connect_to_parachain_nodes`].
	pub fn exclusively_connect_to_registered_parachain_nodes(mut self) -> Self {
		self.parachain_nodes_exclusive = true;
		self
	}

	/// Make the node connect to the given parachain node.
	///
	/// By default the node will not be connected to any node or will be able to discover any other
	/// node.
	pub fn connect_to_parachain_node(mut self, node: &TestNode) -> Self {
		self.parachain_nodes.push(node.addr.clone());
		self
	}

	/// Make the node connect to the given parachain nodes.
	///
	/// By default the node will not be connected to any node or will be able to discover any other
	/// node.
	pub fn connect_to_parachain_nodes<'a>(
		mut self,
		nodes: impl IntoIterator<Item = &'a TestNode>,
	) -> Self {
		self.parachain_nodes.extend(nodes.into_iter().map(|n| n.addr.clone()));
		self
	}

	/// Make the node connect to the given relay chain node.
	///
	/// By default the node will not be connected to any node or will be able to discover any other
	/// node.
	pub fn connect_to_relay_chain_node(
		mut self,
		node: &polkadot_test_service::PolkadotTestNode,
	) -> Self {
		self.relay_chain_nodes.push(node.addr.clone());
		self
	}

	/// Make the node connect to the given relay chain nodes.
	///
	/// By default the node will not be connected to any node or will be able to discover any other
	/// node.
	pub fn connect_to_relay_chain_nodes<'a>(
		mut self,
		nodes: impl IntoIterator<Item = &'a polkadot_test_service::PolkadotTestNode>,
	) -> Self {
		self.relay_chain_nodes.extend(nodes.into_iter().map(|n| n.addr.clone()));
		self
	}

	/// Wrap the announce block function of this node.
	pub fn wrap_announce_block(
		mut self,
		wrap: impl FnOnce(AnnounceBlockFn) -> AnnounceBlockFn + 'static,
	) -> Self {
		self.wrap_announce_block = Some(Box::new(wrap));
		self
	}

	/// Allows accessing the parachain storage before the test node is built.
	pub fn update_storage_parachain(mut self, updater: impl Fn() + 'static) -> Self {
		self.storage_update_func_parachain = Some(Box::new(updater));
		self
	}

	/// Allows accessing the relay chain storage before the test node is built.
	pub fn update_storage_relay_chain(mut self, updater: impl Fn() + 'static) -> Self {
		self.storage_update_func_relay_chain = Some(Box::new(updater));
		self
	}

	/// Use the null consensus that will never author any block.
	pub fn use_null_consensus(mut self) -> Self {
		self.consensus = Consensus::Null;
		self
	}

	/// Connect to full node via RPC.
	pub fn use_external_relay_chain_node_at_url(mut self, network_address: Url) -> Self {
		self.relay_chain_mode = RelayChainMode::ExternalRpc(vec![network_address]);
		self
	}

	/// Connect to full node via RPC.
	pub fn use_external_relay_chain_node_at_port(mut self, port: u16) -> Self {
		let mut localhost_url =
			Url::parse("ws://localhost").expect("Should be able to parse localhost Url");
		localhost_url.set_port(Some(port)).expect("Should be able to set port");
		self.relay_chain_mode = RelayChainMode::ExternalRpc(vec![localhost_url]);
		self
	}

	/// Accounts which will have an initial balance.
	pub fn endowed_accounts(mut self, accounts: Vec<AccountId>) -> TestNodeBuilder {
		self.endowed_accounts = accounts;
		self
	}

	/// Record proofs during import.
	pub fn import_proof_recording(mut self, should_record_proof: bool) -> TestNodeBuilder {
		self.record_proof_during_import = should_record_proof;
		self
	}

	/// Build the [`TestNode`].
	pub async fn build(self) -> TestNode {
		let parachain_config = node_config(
			self.storage_update_func_parachain.unwrap_or_else(|| Box::new(|| ())),
			self.tokio_handle.clone(),
			self.key,
			self.parachain_nodes,
			self.parachain_nodes_exclusive,
			self.para_id,
			self.collator_key.is_some(),
			self.endowed_accounts,
		)
		.expect("could not generate Configuration");

		let mut relay_chain_config = polkadot_test_service::node_config(
			self.storage_update_func_relay_chain.unwrap_or_else(|| Box::new(|| ())),
			self.tokio_handle,
			self.key,
			self.relay_chain_nodes,
			false,
		);

		let collator_options = CollatorOptions { relay_chain_mode: self.relay_chain_mode };

		relay_chain_config.network.node_name =
			format!("{} (relay chain)", relay_chain_config.network.node_name);

		let multiaddr = parachain_config.network.listen_addresses[0].clone();
		let (task_manager, client, network, rpc_handlers, transaction_pool, backend) =
			match relay_chain_config.network.network_backend {
				sc_network::config::NetworkBackendType::Libp2p =>
					start_node_impl::<_, sc_network::NetworkWorker<_, _>>(
						parachain_config,
						self.collator_key,
						relay_chain_config,
						self.para_id,
						self.wrap_announce_block,
						false,
						|_| Ok(jsonrpsee::RpcModule::new(())),
						self.consensus,
						collator_options,
						self.record_proof_during_import,
						false,
					)
					.await
					.expect("could not create Cumulus test service"),
				sc_network::config::NetworkBackendType::Litep2p =>
					start_node_impl::<_, sc_network::Litep2pNetworkBackend>(
						parachain_config,
						self.collator_key,
						relay_chain_config,
						self.para_id,
						self.wrap_announce_block,
						false,
						|_| Ok(jsonrpsee::RpcModule::new(())),
						self.consensus,
						collator_options,
						self.record_proof_during_import,
						false,
					)
					.await
					.expect("could not create Cumulus test service"),
			};
		let peer_id = network.local_peer_id();
		let addr = MultiaddrWithPeerId { multiaddr, peer_id };

		TestNode { task_manager, client, network, addr, rpc_handlers, transaction_pool, backend }
	}
}

/// Create a Cumulus `Configuration`.
///
/// By default an in-memory socket will be used, therefore you need to provide nodes if you want the
/// node to be connected to other nodes. If `nodes_exclusive` is `true`, the node will only connect
/// to the given `nodes` and not to any other node. The `storage_update_func` can be used to make
/// adjustments to the runtime genesis.
pub fn node_config(
	storage_update_func: impl Fn(),
	tokio_handle: tokio::runtime::Handle,
	key: Sr25519Keyring,
	nodes: Vec<MultiaddrWithPeerId>,
	nodes_exclusive: bool,
	para_id: ParaId,
	is_collator: bool,
	endowed_accounts: Vec<AccountId>,
) -> Result<Configuration, ServiceError> {
	let base_path = BasePath::new_temp_dir()?;
	let root = base_path.path().join(format!("cumulus_test_service_{}", key));
	let role = if is_collator { Role::Authority } else { Role::Full };
	let key_seed = key.to_seed();
	let mut spec = Box::new(chain_spec::get_chain_spec_with_extra_endowed(
		Some(para_id),
		endowed_accounts,
		cumulus_test_runtime::WASM_BINARY.expect("WASM binary was not built, please build it!"),
	));

	let mut storage = spec.as_storage_builder().build_storage().expect("could not build storage");

	BasicExternalities::execute_with_storage(&mut storage, storage_update_func);
	spec.set_storage(storage);

	let mut network_config = NetworkConfiguration::new(
		format!("{} (parachain)", key_seed),
		"network/test/0.1",
		Default::default(),
		None,
	);

	if nodes_exclusive {
		network_config.default_peers_set.reserved_nodes = nodes;
		network_config.default_peers_set.non_reserved_mode =
			sc_network::config::NonReservedPeerMode::Deny;
	} else {
		network_config.boot_nodes = nodes;
	}

	network_config.allow_non_globals_in_dht = true;

	network_config
		.listen_addresses
		.push(multiaddr::Protocol::Memory(rand::random()).into());

	network_config.transport = TransportConfig::MemoryOnly;

	Ok(Configuration {
		impl_name: "cumulus-test-node".to_string(),
		impl_version: "0.1".to_string(),
		role,
		tokio_handle,
		transaction_pool: Default::default(),
		network: network_config,
		keystore: KeystoreConfig::InMemory,
		database: DatabaseSource::RocksDb { path: root.join("db"), cache_size: 128 },
		trie_cache_maximum_size: Some(64 * 1024 * 1024),
		state_pruning: Some(PruningMode::ArchiveAll),
		blocks_pruning: BlocksPruning::KeepAll,
		chain_spec: spec,
		executor: ExecutorConfiguration {
			wasm_method: WasmExecutionMethod::Compiled {
				instantiation_strategy:
					sc_executor_wasmtime::InstantiationStrategy::PoolingCopyOnWrite,
			},
			..ExecutorConfiguration::default()
		},
		rpc: RpcConfiguration {
			addr: None,
			max_connections: Default::default(),
			cors: None,
			methods: Default::default(),
			max_request_size: Default::default(),
			max_response_size: Default::default(),
			id_provider: None,
			max_subs_per_conn: Default::default(),
			port: 9945,
			message_buffer_capacity: Default::default(),
			batch_config: RpcBatchRequestConfig::Unlimited,
			rate_limit: None,
			rate_limit_whitelisted_ips: Default::default(),
			rate_limit_trust_proxy_headers: Default::default(),
		},
		prometheus_config: None,
		telemetry_endpoints: None,
		offchain_worker: OffchainWorkerConfig { enabled: true, indexing_enabled: false },
		force_authoring: false,
		disable_grandpa: false,
		dev_key_seed: Some(key_seed),
		tracing_targets: None,
		tracing_receiver: Default::default(),
		announce_block: true,
		data_path: root,
		base_path,
		wasm_runtime_overrides: None,
	})
}

impl TestNode {
	/// Wait for `count` blocks to be imported in the node and then exit. This function will not
	/// return if no blocks are ever created, thus you should restrict the maximum amount of time of
	/// the test execution.
	pub fn wait_for_blocks(&self, count: usize) -> impl Future<Output = ()> {
		self.client.wait_for_blocks(count)
	}

	/// Send an extrinsic to this node.
	pub async fn send_extrinsic(
		&self,
		function: impl Into<runtime::RuntimeCall>,
		caller: Sr25519Keyring,
	) -> Result<RpcTransactionOutput, RpcTransactionError> {
		let extrinsic = construct_extrinsic(&self.client, function, caller.pair(), Some(0));

		self.rpc_handlers.send_transaction(extrinsic.into()).await
	}

	/// Register a parachain at this relay chain.
	pub async fn schedule_upgrade(&self, validation: Vec<u8>) -> Result<(), RpcTransactionError> {
		let call = frame_system::Call::set_code { code: validation };

		self.send_extrinsic(
			runtime::SudoCall::sudo_unchecked_weight {
				call: Box::new(call.into()),
				weight: Weight::from_parts(1_000, 0),
			},
			Sr25519Keyring::Alice,
		)
		.await
		.map(drop)
	}
}

/// Fetch account nonce for key pair
pub fn fetch_nonce(client: &Client, account: sp_core::sr25519::Public) -> u32 {
	let best_hash = client.chain_info().best_hash;
	client
		.runtime_api()
		.account_nonce(best_hash, account.into())
		.expect("Fetching account nonce works; qed")
}

/// Construct an extrinsic that can be applied to the test runtime.
pub fn construct_extrinsic(
	client: &Client,
	function: impl Into<runtime::RuntimeCall>,
	caller: sp_core::sr25519::Pair,
	nonce: Option<u32>,
) -> runtime::UncheckedExtrinsic {
	let function = function.into();
	let current_block_hash = client.info().best_hash;
	let current_block = client.info().best_number.saturated_into();
	let genesis_block = client.hash(0).unwrap().unwrap();
	let nonce = nonce.unwrap_or_else(|| fetch_nonce(client, caller.public()));
	let period = runtime::BlockHashCount::get()
		.checked_next_power_of_two()
		.map(|c| c / 2)
		.unwrap_or(2) as u64;
	let tip = 0;
	let extra: runtime::SignedExtra = (
		frame_system::CheckNonZeroSender::<runtime::Runtime>::new(),
		frame_system::CheckSpecVersion::<runtime::Runtime>::new(),
		frame_system::CheckGenesis::<runtime::Runtime>::new(),
		frame_system::CheckEra::<runtime::Runtime>::from(generic::Era::mortal(
			period,
			current_block,
		)),
		frame_system::CheckNonce::<runtime::Runtime>::from(nonce),
		frame_system::CheckWeight::<runtime::Runtime>::new(),
		pallet_transaction_payment::ChargeTransactionPayment::<runtime::Runtime>::from(tip),
		cumulus_primitives_storage_weight_reclaim::StorageWeightReclaim::<runtime::Runtime>::new(),
	);
	let raw_payload = runtime::SignedPayload::from_raw(
		function.clone(),
		extra.clone(),
		((), runtime::VERSION.spec_version, genesis_block, current_block_hash, (), (), (), ()),
	);
	let signature = raw_payload.using_encoded(|e| caller.sign(e));
	runtime::UncheckedExtrinsic::new_signed(
		function,
		caller.public().into(),
		runtime::Signature::Sr25519(signature),
		extra,
	)
}

/// Run a relay-chain validator node.
///
/// This is essentially a wrapper around
/// [`run_validator_node`](polkadot_test_service::run_validator_node).
pub fn run_relay_chain_validator_node(
	tokio_handle: tokio::runtime::Handle,
	key: Sr25519Keyring,
	storage_update_func: impl Fn(),
	boot_nodes: Vec<MultiaddrWithPeerId>,
	port: Option<u16>,
) -> polkadot_test_service::PolkadotTestNode {
	let mut config = polkadot_test_service::node_config(
		storage_update_func,
		tokio_handle.clone(),
		key,
		boot_nodes,
		true,
	);

	if let Some(port) = port {
<<<<<<< HEAD
		config.rpc.addr = Some(SocketAddr::new(IpAddr::V4(Ipv4Addr::new(127, 0, 0, 1)), port));
=======
		config.rpc_addr = Some(vec![RpcEndpoint {
			batch_config: config.rpc_batch_config,
			cors: config.rpc_cors.clone(),
			listen_addr: SocketAddr::V4(SocketAddrV4::new(Ipv4Addr::LOCALHOST, port)),
			max_connections: config.rpc_max_connections,
			max_payload_in_mb: config.rpc_max_request_size,
			max_payload_out_mb: config.rpc_max_response_size,
			max_subscriptions_per_connection: config.rpc_max_subs_per_conn,
			max_buffer_capacity_per_connection: config.rpc_message_buffer_capacity,
			rpc_methods: config.rpc_methods,
			rate_limit: config.rpc_rate_limit,
			rate_limit_trust_proxy_headers: config.rpc_rate_limit_trust_proxy_headers,
			rate_limit_whitelisted_ips: config.rpc_rate_limit_whitelisted_ips.clone(),
			retry_random_port: true,
			is_optional: false,
		}]);
>>>>>>> f7504cec
	}

	let mut workers_path = std::env::current_exe().unwrap();
	workers_path.pop();
	workers_path.pop();

	tokio_handle.block_on(async move {
		polkadot_test_service::run_validator_node(config, Some(workers_path))
	})
}<|MERGE_RESOLUTION|>--- conflicted
+++ resolved
@@ -78,14 +78,9 @@
 };
 use sc_service::{
 	config::{
-<<<<<<< HEAD
 		BlocksPruning, DatabaseSource, ExecutorConfiguration, KeystoreConfig, MultiaddrWithPeerId,
 		NetworkConfiguration, OffchainWorkerConfig, PruningMode, RpcBatchRequestConfig,
-		RpcConfiguration, WasmExecutionMethod,
-=======
-		BlocksPruning, DatabaseSource, KeystoreConfig, MultiaddrWithPeerId, NetworkConfiguration,
-		OffchainWorkerConfig, PruningMode, RpcBatchRequestConfig, RpcEndpoint, WasmExecutionMethod,
->>>>>>> f7504cec
+		RpcConfiguration, RpcEndpoint, WasmExecutionMethod,
 	},
 	BasePath, ChainSpec as ChainSpecService, Configuration, Error as ServiceError,
 	PartialComponents, Role, RpcHandlers, TFullBackend, TFullClient, TaskManager,
@@ -1016,26 +1011,22 @@
 	);
 
 	if let Some(port) = port {
-<<<<<<< HEAD
-		config.rpc.addr = Some(SocketAddr::new(IpAddr::V4(Ipv4Addr::new(127, 0, 0, 1)), port));
-=======
-		config.rpc_addr = Some(vec![RpcEndpoint {
-			batch_config: config.rpc_batch_config,
-			cors: config.rpc_cors.clone(),
+		config.rpc.addr = Some(vec![RpcEndpoint {
+			batch_config: config.rpc.batch_config,
+			cors: config.rpc.cors.clone(),
 			listen_addr: SocketAddr::V4(SocketAddrV4::new(Ipv4Addr::LOCALHOST, port)),
-			max_connections: config.rpc_max_connections,
-			max_payload_in_mb: config.rpc_max_request_size,
-			max_payload_out_mb: config.rpc_max_response_size,
-			max_subscriptions_per_connection: config.rpc_max_subs_per_conn,
-			max_buffer_capacity_per_connection: config.rpc_message_buffer_capacity,
-			rpc_methods: config.rpc_methods,
-			rate_limit: config.rpc_rate_limit,
-			rate_limit_trust_proxy_headers: config.rpc_rate_limit_trust_proxy_headers,
-			rate_limit_whitelisted_ips: config.rpc_rate_limit_whitelisted_ips.clone(),
+			max_connections: config.rpc.max_connections,
+			max_payload_in_mb: config.rpc.max_request_size,
+			max_payload_out_mb: config.rpc.max_response_size,
+			max_subscriptions_per_connection: config.rpc.max_subs_per_conn,
+			max_buffer_capacity_per_connection: config.rpc.message_buffer_capacity,
+			rpc_methods: config.rpc.methods,
+			rate_limit: config.rpc.rate_limit,
+			rate_limit_trust_proxy_headers: config.rpc.rate_limit_trust_proxy_headers,
+			rate_limit_whitelisted_ips: config.rpc.rate_limit_whitelisted_ips.clone(),
 			retry_random_port: true,
 			is_optional: false,
 		}]);
->>>>>>> f7504cec
 	}
 
 	let mut workers_path = std::env::current_exe().unwrap();
