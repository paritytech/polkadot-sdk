--- conflicted
+++ resolved
@@ -81,18 +81,13 @@
 cumulus-client-pov-recovery = { workspace = true, default-features = true }
 cumulus-client-service = { workspace = true, default-features = true }
 cumulus-pallet-parachain-system = { workspace = true }
+cumulus-pallet-weight-reclaim = { workspace = true, default-features = true }
 cumulus-primitives-core = { workspace = true, default-features = true }
-cumulus-primitives-storage-weight-reclaim = { workspace = true, default-features = true }
 cumulus-relay-chain-inprocess-interface = { workspace = true, default-features = true }
 cumulus-relay-chain-interface = { workspace = true, default-features = true }
 cumulus-relay-chain-minimal-node = { workspace = true, default-features = true }
 cumulus-test-relay-sproof-builder = { workspace = true, default-features = true }
-<<<<<<< HEAD
-cumulus-pallet-parachain-system = { workspace = true }
-cumulus-pallet-weight-reclaim = { workspace = true, default-features = true }
-=======
 cumulus-test-runtime = { workspace = true }
->>>>>>> cdf3a2dc
 pallet-timestamp = { workspace = true, default-features = true }
 parachains-common = { workspace = true, default-features = true }
 
