import { test, expect } from "bun:test";
import {
	wnd_ah,
	Wnd_ahCalls,
	wnd_penpal,
	XcmV3Junctions,
	XcmV3Junction,
	XcmV3MultiassetFungibility,
	XcmV4Instruction,
	XcmV3WeightLimit,
	XcmV3MultiassetMultiAssetFilter,
	XcmV4AssetAssetFilter,
	XcmV2OriginKind,
} from "@polkadot-api/descriptors";
import { Binary, Enum, createClient } from "polkadot-api";
import { getWsProvider } from "polkadot-api/ws-provider/web";
import { withPolkadotSdkCompat } from "polkadot-api/polkadot-sdk-compat";
import { sr25519CreateDerive } from "@polkadot-labs/hdkd";
import { DEV_PHRASE, entropyToMiniSecret, mnemonicToEntropy } from "@polkadot-labs/hdkd-helpers";
import { getPolkadotSigner } from "polkadot-api/signer";

const WESTEND_NETWORK = Uint8Array.from([
	225, 67, 242, 56, 3, 172, 80, 232, 246, 248, 230, 38, 149, 209, 206, 158, 78, 29, 104, 170, 54,
	193, 205, 44, 253, 21, 52, 2, 19, 243, 66, 62,
]);
// TODO: find a way to extract keys below from yaml config.
const BOB_KEY = "5FHneW46xGXgs5mUiveU4sbTyGBzmstUspZC92UhjJM694ty";
const ALICE_KEY = "5GrwvaEF5zXb26Fz9rcQpDWS57CtERHpNehXCPcNoHGKutQY";

// Create and initialize clients
const ahClient = createClient(withPolkadotSdkCompat(getWsProvider("ws://localhost:8000")));
const AHApi = ahClient.getTypedApi(wnd_ah);

const penaplClient = createClient(withPolkadotSdkCompat(getWsProvider("ws://localhost:8001")));
const PenpalApi = penaplClient.getTypedApi(wnd_penpal);

// Initialize HDKD key pairs and signers
const entropy = mnemonicToEntropy(DEV_PHRASE);
const miniSecret = entropyToMiniSecret(entropy);
const derive = sr25519CreateDerive(miniSecret);

const hdkdKeyPairAlice = derive("//Alice");
<<<<<<< HEAD
const aliceSigner = getPolkadotSigner(
	hdkdKeyPairAlice.publicKey,
	"Sr25519",
	hdkdKeyPairAlice.sign,
);

const hdkdKeyPairBob = derive("//Bob");
const bobSigner = getPolkadotSigner(
	hdkdKeyPairBob.publicKey,
	"Sr25519",
	hdkdKeyPairBob.sign,
);
=======
const hdkdKeyPairBob = derive("//Bob");

const aliceSigner = getPolkadotSigner(hdkdKeyPairAlice.publicKey, "Sr25519", hdkdKeyPairAlice.sign);
const bobSigner = getPolkadotSigner(hdkdKeyPairBob.publicKey, "Sr25519", hdkdKeyPairBob.sign);
>>>>>>> d94417f3

// Utility function for balance fetching
async function getFreeBalance(api, accountKey) {
	const balance = await api.query.System.Account.getValue(accountKey);
	return balance.data.free;
}

test("Set Asset Claimer, Trap Assets, Claim Trapped Assets", async () => {
	const bobBalanceBefore = await getFreeBalance(AHApi, BOB_KEY);

<<<<<<< HEAD
	const alice_msg: Wnd_ahCalls['PolkadotXcm']['execute']['message'] = Enum("V5", [
		Enum('SetHints', {
			hints: [
				Enum('AssetClaimer', {
					location: {
						parents: 0,
						interior: XcmV3Junctions.X1(XcmV3Junction.AccountId32({
							network: Enum("ByGenesis", Binary.fromBytes(WESTEND_NETWORK)),
							id: Binary.fromBytes(hdkdKeyPairBob.publicKey),
						}))
					},
				})
			],
		}),
		Enum('WithdrawAsset', [{
			id: { parents: 1, interior: XcmV3Junctions.Here() },
			fun: XcmV3MultiassetFungibility.Fungible(1_000_000_000_000n),
		}]),
		Enum('ClearOrigin'),
=======
	const alice_msg = Enum("V5", [
		Enum("SetAssetClaimer", {
			location: {
				parents: 0,
				interior: XcmV3Junctions.X1(
					XcmV3Junction.AccountId32({
						network: Enum("ByGenesis", Binary.fromBytes(WESTEND_NETWORK)),
						id: Binary.fromBytes(hdkdKeyPairBob.publicKey),
					})
				),
			},
		}),
		XcmV4Instruction.WithdrawAsset([
			{
				id: { parents: 1, interior: XcmV3Junctions.Here() },
				fun: XcmV3MultiassetFungibility.Fungible(1_000_000_000_000n),
			},
		]),
		XcmV4Instruction.ClearOrigin(),
>>>>>>> d94417f3
	]);
	const alice_weight = await AHApi.apis.XcmPaymentApi.query_xcm_weight(alice_msg);

	// Transaction 1: Alice sets asset claimer to Bob and sends a trap transaction
	const trapTx = AHApi.tx.PolkadotXcm.execute({
		message: alice_msg,
		max_weight: {
			ref_time: alice_weight.value.ref_time,
			proof_size: alice_weight.value.proof_size,
		},
	});

	const trapResult = await trapTx.signAndSubmit(aliceSigner);
	expect(trapResult.ok).toBeTruthy();

	const bob_msg: Wnd_ahCalls['PolkadotXcm']['execute']['message'] = Enum("V4", [
		XcmV4Instruction.ClaimAsset({
			assets: [
				{
					id: { parents: 1, interior: XcmV3Junctions.Here() },
					fun: XcmV3MultiassetFungibility.Fungible(1_000_000_000_000n),
				},
			],
			ticket: { parents: 0, interior: XcmV3Junctions.Here() },
		}),
		XcmV4Instruction.BuyExecution({
			fees: {
				id: { parents: 1, interior: XcmV3Junctions.Here() },
				fun: XcmV3MultiassetFungibility.Fungible(1_000_000_000n),
			},
			weight_limit: XcmV3WeightLimit.Unlimited(),
		}),
		XcmV4Instruction.DepositAsset({
			assets: XcmV3MultiassetMultiAssetFilter.Definite([
				{
					fun: XcmV3MultiassetFungibility.Fungible(1_000_000_000_000n),
					id: { parents: 1, interior: XcmV3Junctions.Here() },
				},
			]),
			beneficiary: {
				parents: 0,
				interior: XcmV3Junctions.X1(
					XcmV3Junction.AccountId32({
						network: undefined,
						id: Binary.fromBytes(hdkdKeyPairBob.publicKey),
					})
				),
			},
		}),
	]);
	const bob_weight = await AHApi.apis.XcmPaymentApi.query_xcm_weight(bob_msg);

	// Transaction 2: Bob claims trapped assets.
	const bobClaimTx = AHApi.tx.PolkadotXcm.execute({
		message: bob_msg,
		max_weight: {
			ref_time: bob_weight.value.ref_time,
			proof_size: bob_weight.value.proof_size,
		},
	});

	const claimResult = await bobClaimTx.signAndSubmit(bobSigner);
	expect(claimResult.ok).toBeTruthy();

	const bobBalanceAfter = await getFreeBalance(AHApi, BOB_KEY);
	expect(bobBalanceAfter > bobBalanceBefore).toBeTruthy();
});

<<<<<<< HEAD
test("Initiate Teleport XCM v4 (AH -> RC)", async () => {
	const msg: Wnd_ahCalls['PolkadotXcm']['execute']['message'] = Enum("V4", [
		XcmV4Instruction.WithdrawAsset([{
			id: { parents: 1, interior: XcmV3Junctions.Here() },
			fun: XcmV3MultiassetFungibility.Fungible(7_000_000_000_000n),
		}]),
=======
test("Initiate Teleport XCM v4", async () => {
	const msg = Enum("V4", [
		XcmV4Instruction.WithdrawAsset([
			{
				id: { parents: 1, interior: XcmV3Junctions.Here() },
				fun: XcmV3MultiassetFungibility.Fungible(7e12),
			},
		]),
>>>>>>> d94417f3
		XcmV4Instruction.SetFeesMode({
			jit_withdraw: true,
		}),
		XcmV4Instruction.InitiateTeleport({
			assets: XcmV4AssetAssetFilter.Wild({ type: "All", value: undefined }),
			dest: {
				parents: 1,
				interior: XcmV3Junctions.Here(),
			},
			xcm: [
				XcmV4Instruction.BuyExecution({
					fees: {
						id: { parents: 0, interior: XcmV3Junctions.Here() },
						fun: XcmV3MultiassetFungibility.Fungible(500_000_000_000n),
					},
					weight_limit: XcmV3WeightLimit.Unlimited(),
				}),
			],
		}),
	]);
	const weight = await AHApi.apis.XcmPaymentApi.query_xcm_weight(msg);

	const ahToWnd = AHApi.tx.PolkadotXcm.execute({
		message: msg,
		max_weight: { ref_time: weight.value.ref_time, proof_size: weight.value.proof_size },
	});

	const r = await ahToWnd.signAndSubmit(aliceSigner);
	expect(r).toBeTruthy();
});

<<<<<<< HEAD
test("Initiate Teleport XCM v5 (AH -> RC)", async () => {
	const msg: Wnd_ahCalls['PolkadotXcm']['execute']['message'] = Enum('V5', [
		Enum('WithdrawAsset', [
=======
test("Initiate Teleport XCM v5", async () => {
	const xcm_origin_msg = Enum("V5", [
		XcmV4Instruction.WithdrawAsset([
>>>>>>> d94417f3
			{
				id: { parents: 1, interior: XcmV3Junctions.Here() },
				fun: XcmV3MultiassetFungibility.Fungible(5_000_000_000_000n),
			},
		]),
<<<<<<< HEAD
		Enum('PayFees', {
=======

		Enum("PayFees", {
>>>>>>> d94417f3
			asset: {
				id: {
					parents: 1,
					interior: XcmV3Junctions.Here(),
				},
				fun: XcmV3MultiassetFungibility.Fungible(1_000_000_000_000n),
			},
		}),
		Enum("InitiateTransfer", {
			destination: {
				parents: 1,
				interior: XcmV3Junctions.Here(),
			},
			// optional field. an example of usage:
			// remote_fees: Enum('Teleport', {
			// 	type: 'Wild',
			// 	value: {
			// 		type: 'All',
			// 		value: undefined,
			// 	},
			// }),
			preserve_origin: false,
			assets: [
				Enum("Teleport", {
					type: "Wild",
					value: {
						type: "All",
						value: undefined,
					},
				}),
			],
			remote_xcm: [
				Enum("PayFees", {
					asset: {
						id: {
							parents: 0,
							interior: XcmV3Junctions.Here(),
						},
						fun: XcmV3MultiassetFungibility.Fungible(1_000_000_000_000n),
					},
				}),
<<<<<<< HEAD
				Enum('DepositAsset', {
					assets: XcmV3MultiassetMultiAssetFilter.Definite([{
						fun: XcmV3MultiassetFungibility.Fungible(1_000_000_000_000n),
						id: { parents: 0, interior: XcmV3Junctions.Here() },
					}]),
=======
				XcmV4Instruction.DepositAsset({
					assets: XcmV3MultiassetMultiAssetFilter.Definite([
						{
							fun: XcmV3MultiassetFungibility.Fungible(1_000_000_000_000n),
							id: { parents: 0, interior: XcmV3Junctions.Here() },
						},
					]),
					beneficiary: {
						parents: 0,
						interior: XcmV3Junctions.X1(
							XcmV3Junction.AccountId32({
								network: undefined,
								id: Binary.fromBytes(hdkdKeyPairBob.publicKey),
							})
						),
					},
				}),
			],
		}),
	]);

	const xcm_origin_weight = await AHApi.apis.XcmPaymentApi.query_xcm_weight(xcm_origin_msg);
	const weight_to_asset_fee = await AHApi.apis.XcmPaymentApi.query_weight_to_asset_fee(
		{
			ref_time: xcm_origin_weight.value.ref_time,
			proof_size: xcm_origin_weight.value.proof_size,
		},
		Enum("V5", {
			parents: 1,
			interior: XcmV3Junctions.Here(),
		})
	);

	const msg = Enum("V5", [
		XcmV4Instruction.WithdrawAsset([
			{
				id: { parents: 1, interior: XcmV3Junctions.Here() },
				fun: XcmV3MultiassetFungibility.Fungible(5_000_000_000_000n),
			},
		]),
		Enum("PayFees", {
			asset: {
				id: {
					parents: 1,
					interior: XcmV3Junctions.Here(),
				},
				fun: XcmV3MultiassetFungibility.Fungible(weight_to_asset_fee.value),
			},
		}),
		Enum("InitiateTransfer", {
			destination: {
				parents: 1,
				interior: XcmV3Junctions.Here(),
			},
			// optional field. an example of usage:
			// remote_fees: Enum('Teleport', {
			// 	type: 'Wild',
			// 	value: {
			// 		type: 'All',
			// 		value: undefined,
			// 	},
			// }),
			preserve_origin: false,
			assets: [
				Enum("Teleport", {
					type: "Wild",
					value: {
						type: "All",
						value: undefined,
					},
				}),
			],
			remote_xcm: [
				Enum("PayFees", {
					asset: {
						id: {
							parents: 0,
							interior: XcmV3Junctions.Here(),
						},
						fun: XcmV3MultiassetFungibility.Fungible(1_000_000_000_000n),
					},
				}),
				XcmV4Instruction.DepositAsset({
					assets: XcmV3MultiassetMultiAssetFilter.Definite([
						{
							fun: XcmV3MultiassetFungibility.Fungible(1_000_000_000_000n),
							id: { parents: 0, interior: XcmV3Junctions.Here() },
						},
					]),
>>>>>>> d94417f3
					beneficiary: {
						parents: 0,
						interior: XcmV3Junctions.X1(
							XcmV3Junction.AccountId32({
								network: undefined,
								id: Binary.fromBytes(hdkdKeyPairBob.publicKey),
							})
						),
					},
				}),
			],
		}),
	]);
	const weight = await AHApi.apis.XcmPaymentApi.query_xcm_weight(msg);

	const ahToWnd = AHApi.tx.PolkadotXcm.execute({
		message: msg,
		max_weight: { ref_time: weight.value.ref_time, proof_size: weight.value.proof_size },
	});
	const r = await ahToWnd.signAndSubmit(aliceSigner);
	expect(r).toBeTruthy();
});

<<<<<<< HEAD
test("Initiate Teleport (AH -> RC) with remote fees", async () => {
	const msg: Wnd_ahCalls['PolkadotXcm']['execute']['message'] = Enum('V5', [
		Enum('WithdrawAsset', [
=======
test("Initiate Teleport with remote fees", async () => {
	const msg = Enum("V5", [
		XcmV4Instruction.WithdrawAsset([
>>>>>>> d94417f3
			{
				id: { parents: 1, interior: XcmV3Junctions.Here() },
				fun: XcmV3MultiassetFungibility.Fungible(5_000_000_000_000n),
			},
		]),
		Enum("PayFees", {
			asset: {
				id: {
					parents: 1,
					interior: XcmV3Junctions.Here(),
				},
				fun: XcmV3MultiassetFungibility.Fungible(2_000_000_000_000n),
			},
		}),
		Enum("InitiateTransfer", {
			destination: {
				parents: 1,
				interior: XcmV3Junctions.Here(),
			},
			// optional field. an example of usage:
			remote_fees: Enum("Teleport", {
				type: "Wild",
				value: {
					type: "All",
					value: undefined,
				},
			}),
			preserve_origin: false,
			assets: [
				Enum("Teleport", {
					type: "Wild",
					value: {
						type: "All",
						value: undefined,
					},
				}),
			],
			remote_xcm: [
				Enum('DepositAsset', {
					assets: XcmV3MultiassetMultiAssetFilter.Wild({
						type: "All",
						value: undefined,
					}),
					beneficiary: {
						parents: 0,
						interior: XcmV3Junctions.X1(
							XcmV3Junction.AccountId32({
								network: undefined,
								id: Binary.fromBytes(hdkdKeyPairBob.publicKey),
							})
						),
					},
				}),
			],
		}),
	]);
	const weight = await AHApi.apis.XcmPaymentApi.query_xcm_weight(msg);

	const ahToWnd = AHApi.tx.PolkadotXcm.execute({
		message: msg,
		max_weight: { ref_time: weight.value.ref_time, proof_size: weight.value.proof_size },
	});
	const r = await ahToWnd.signAndSubmit(aliceSigner);
	expect(r).toBeTruthy();
});

<<<<<<< HEAD
test("Reserve Asset Transfer (local) of USDT from Asset Hub `Alice` to Penpal `Alice`", async () => {
	const msg: Wnd_ahCalls['PolkadotXcm']['execute']['message'] = Enum('V5', [
		Enum('WithdrawAsset', [
=======
test("Local Reserve Asset Transfer of USDT from Asset Hub to Alice on Penpal", async () => {
	const msg = Enum("V5", [
		XcmV4Instruction.WithdrawAsset([
>>>>>>> d94417f3
			{
				id: {
					parents: 1,
					interior: XcmV3Junctions.Here(),
				},
				fun: XcmV3MultiassetFungibility.Fungible(5_000_000_000_000n),
			},
		]),
		Enum("PayFees", {
			asset: {
				id: {
					parents: 1,
					interior: XcmV3Junctions.Here(),
				},
				fun: XcmV3MultiassetFungibility.Fungible(1_000_000_000_000n),
			},
		}),
		Enum('TransferReserveAsset', {
			assets: [
				{
					id: {
						parents: 0,
						interior: XcmV3Junctions.X2([
							XcmV3Junction.PalletInstance(50),
							XcmV3Junction.GeneralIndex(1984n),
						]),
					},
					fun: XcmV3MultiassetFungibility.Fungible(100_000_000n),
				},
				{
					id: {
						parents: 1,
						interior: XcmV3Junctions.Here(),
					},
					fun: XcmV3MultiassetFungibility.Fungible(4_000_000_000_000n),
				},
			],
			dest: {
				parents: 1,
				interior: XcmV3Junctions.X1(XcmV3Junction.Parachain(2042)),
			},
			xcm: [
				Enum("PayFees", {
					asset: {
						id: {
							parents: 1,
							interior: XcmV3Junctions.Here(),
						},
						fun: XcmV3MultiassetFungibility.Fungible(5_000_000_000n),
					},
				}),
				Enum('DepositAsset', {
					// some WND might get trapped bc of extra fungibles in PayFees above ^
					assets: XcmV3MultiassetMultiAssetFilter.Wild({
						type: "All",
						value: undefined,
					}),

					// ===================== GRANULAR VERSIONS =====================
					// assets: XcmV4AssetAssetFilter.Definite([{
					// 	id: {
					// 		parents: 1,
					// 		interior: XcmV3Junctions.Here(),
					// 	},
					// 	fun: XcmV3MultiassetFungibility.Fungible(3_995_000_000_000n),
					// }]),
					//
					// assets: XcmV4AssetAssetFilter.Definite([{
					// 	id: {
					// 		parents: 1,
					// 		interior: XcmV3Junctions.X3([
					// 			XcmV3Junction.Parachain(1000),
					// 			XcmV3Junction.PalletInstance(50),
					// 			XcmV3Junction.GeneralIndex(1984n)]),
					// 	},
					// 	fun: XcmV3MultiassetFungibility.Fungible(100_000_000n),
					// }]),
					// ===================== END =====================

					beneficiary: {
						parents: 0,
						interior: XcmV3Junctions.X1(
							XcmV3Junction.AccountId32({
								network: undefined,
								id: Binary.fromBytes(hdkdKeyPairAlice.publicKey),
							})
						),
					},
				}),
			],
		}),
	]);

	const ahToWnd = AHApi.tx.PolkadotXcm.execute({
<<<<<<< HEAD
			message: msg,
			max_weight: { ref_time: 100_000_000_000n, proof_size: 1_000_000n },
		},
	);
=======
		message: msg,
		max_weight: { ref_time: 81834380000n, proof_size: 823193n },
	});
>>>>>>> d94417f3
	const r = await ahToWnd.signAndSubmit(aliceSigner);
	expect(r).toBeTruthy();
});

// this test scenario works together with the previous one.
// previous test serves as a set-up for this one.
<<<<<<< HEAD
test("InitiateReserveWithdraw USDT from Penpal `Alice` to Asset Hub `Bob`", async () => {
	const msg: Wnd_ahCalls['PolkadotXcm']['execute']['message'] = Enum('V5', [
		Enum('WithdrawAsset', [
=======
test("InitiateReserveWithdraw USDT from Penpal to Asset Hub Bob", async () => {
	const msg = Enum("V5", [
		XcmV4Instruction.WithdrawAsset([
>>>>>>> d94417f3
			{
				id: {
					parents: 1,
					interior: XcmV3Junctions.Here(),
				},
				fun: XcmV3MultiassetFungibility.Fungible(3_995_000_000_000n),
			},
			{
				id: {
					parents: 1,
					interior: XcmV3Junctions.X3([
						XcmV3Junction.Parachain(1000),
						XcmV3Junction.PalletInstance(50),
						XcmV3Junction.GeneralIndex(1984n),
					]),
				},
				fun: XcmV3MultiassetFungibility.Fungible(70_000_000n),
			},
		]),
		Enum("PayFees", {
			asset: {
				id: {
					parents: 1,
					interior: XcmV3Junctions.Here(),
				},
				fun: XcmV3MultiassetFungibility.Fungible(1_000_000_000_000n),
			},
		}),
		Enum('InitiateReserveWithdraw' , {
			assets: XcmV4AssetAssetFilter.Wild({
				type: "All",
				value: undefined,
			}),
			reserve: {
				parents: 1,
				interior: XcmV3Junctions.X1(XcmV3Junction.Parachain(1000)),
			},
			xcm: [
				Enum("PayFees", {
					asset: {
						id: {
							parents: 1,
							interior: XcmV3Junctions.Here(),
						},
						fun: XcmV3MultiassetFungibility.Fungible(1_000_000_000_000n),
					},
				}),
				Enum('DepositAsset', {
					assets: XcmV3MultiassetMultiAssetFilter.Wild({
						type: "All",
						value: undefined,
					}),
					beneficiary: {
						parents: 0,
						interior: XcmV3Junctions.X1(
							XcmV3Junction.AccountId32({
								network: undefined,
								id: Binary.fromBytes(hdkdKeyPairBob.publicKey),
							})
						),
					},
				}),
			],
		}),
	]);

	const penpalToAH = PenpalApi.tx.PolkadotXcm.execute({
<<<<<<< HEAD
			message: msg,
			max_weight: { ref_time: 100_000_000_000n, proof_size: 1_000_000n },
		},
	);
=======
		message: msg,
		max_weight: { ref_time: 81834380000n, proof_size: 823193n },
	});
>>>>>>> d94417f3
	const r = await penpalToAH.signAndSubmit(aliceSigner);
	expect(r).toBeTruthy();
});

test("Teleport and Transact from Westend's Asset Hub to Penpal", async () => {
	const remarkWithEventCalldata = await PenpalApi.tx.System.remark_with_event({
		remark: Binary.fromText("Hello, World!"),
	}).getEncodedData();

	PenpalApi.event.System.Remarked.watch().forEach((e) =>
		console.log(
			`\nBlock: ${e.meta.block.number}\nSender: ${
				e.payload.sender
			}\nHash: ${e.payload.hash.asHex()}\n`
		)
	);

	const msg = Enum("V5", [
		XcmV4Instruction.WithdrawAsset([
			{
				id: { parents: 1, interior: XcmV3Junctions.Here() },
				fun: XcmV3MultiassetFungibility.Fungible(5_000_000_000_000n),
			},
		]),
		Enum("PayFees", {
			asset: {
				id: {
					parents: 1,
					interior: XcmV3Junctions.Here(),
				},
				fun: XcmV3MultiassetFungibility.Fungible(4_000_000_000_000n),
			},
		}),
		Enum("InitiateTransfer", {
			destination: {
				parents: 1,
				interior: XcmV3Junctions.X1(XcmV3Junction.Parachain(2042)),
			},
			remote_fees: {
				type: "Teleport",
				value: {
					type: "Wild",
					value: {
						type: "All",
						value: undefined,
					},
				},
			},
			preserve_origin: true,
			assets: [],
			remote_xcm: [
				{
					type: "Transact",
					value: {
						origin_kind: XcmV2OriginKind.SovereignAccount(),
						call: remarkWithEventCalldata,
					},
				},
			],
		}),
	]);

	const weight = await AHApi.apis.XcmPaymentApi.query_xcm_weight(msg);
	const ahToWnd = AHApi.tx.PolkadotXcm.execute({
		msg,
		max_weight: { ref_time: weight.value.ref_time, proof_size: weight.value.proof_size },
	});
	const r = await ahToWnd.signAndSubmit(aliceSigner);
	expect(r.ok).toBeTruthy();
});

test("Initiate Teleport XCM v5 from Westend's Asset Hub to Westend People w/ InitiateTeleport", async () => {
	const message = Enum("V5", [
		XcmV4Instruction.WithdrawAsset([
			{
				id: { parents: 1, interior: XcmV3Junctions.Here() },
				fun: XcmV3MultiassetFungibility.Fungible(5_000_000_000_000n),
			},
		]),
		Enum("PayFees", {
			asset: {
				id: {
					parents: 1,
					interior: XcmV3Junctions.Here(),
				},
				fun: XcmV3MultiassetFungibility.Fungible(500_000_000_000n),
			},
		}),
		XcmV4Instruction.InitiateTeleport({
			assets: XcmV4AssetAssetFilter.Wild({ type: "All", value: undefined }),
			dest: {
				parents: 1,
				interior: XcmV3Junctions.X1(XcmV3Junction.Parachain(1004)),
			},
			xcm: [
				XcmV4Instruction.BuyExecution({
					fees: {
						id: { parents: 1, interior: XcmV3Junctions.Here() },
						fun: XcmV3MultiassetFungibility.Fungible(500_000_000_000n),
					},
					weight_limit: XcmV3WeightLimit.Unlimited(),
				}),
				XcmV4Instruction.DepositAsset({
					assets: XcmV4AssetAssetFilter.Wild({ type: "All", value: undefined }),
					beneficiary: {
						parents: 0,
						interior: XcmV3Junctions.X1(
							XcmV3Junction.AccountId32({
								network: undefined,
								id: Binary.fromBytes(hdkdKeyPairAlice.publicKey),
							})
						),
					},
				}),
			],
		}),
	]);
	const weight = await AHApi.apis.XcmPaymentApi.query_xcm_weight(message);

	const ahToPpl = AHApi.tx.PolkadotXcm.execute({
		message,
		max_weight: { ref_time: weight.value.ref_time, proof_size: weight.value.proof_size },
	});
	const r = await ahToPpl.signAndSubmit(aliceSigner);
	expect(r).toBeTruthy();
});

test("Initiate Teleport XCM v5 from Westend's Asset Hub to Westend People w/ InitiateTransfer", async () => {
	const msg = Enum("V5", [
		XcmV4Instruction.WithdrawAsset([
			{
				id: { parents: 1, interior: XcmV3Junctions.Here() },
				fun: XcmV3MultiassetFungibility.Fungible(10_000_000_000_000n),
			},
		]),
		Enum("PayFees", {
			asset: {
				id: {
					parents: 1,
					interior: XcmV3Junctions.Here(),
				},
				fun: XcmV3MultiassetFungibility.Fungible(665_000_000_000n),
			},
		}),
		Enum("InitiateTransfer", {
			destination: {
				parents: 1,
				interior: XcmV3Junctions.X1(XcmV3Junction.Parachain(1004)),
			},
			remote_fees: {
				type: "Teleport",
				value: {
					type: "Definite",
					value: [
						{
							id: {
								parents: 1,
								interior: XcmV3Junctions.Here(),
							},
							fun: XcmV3MultiassetFungibility.Fungible(365_000_000_000n),
						},
					],
				},
			},
			preserve_origin: true,
			assets: [
				Enum("Teleport", {
					type: "Wild",
					value: {
						type: "All",
						value: undefined,
					},
				}),
			],
			remote_xcm: [
				XcmV4Instruction.DepositAsset({
					assets: XcmV4AssetAssetFilter.Wild({
						type: "All",
						value: undefined,
					}),
					beneficiary: {
						parents: 0,
						interior: XcmV3Junctions.X1(
							XcmV3Junction.AccountId32({
								network: undefined,
								id: Binary.fromBytes(hdkdKeyPairAlice.publicKey),
							})
						),
					},
				}),
			],
		}),
	]);

	const weight = await AHApi.apis.XcmPaymentApi.query_xcm_weight(msg);
	const ahToPpl = AHApi.tx.PolkadotXcm.execute({
		message: msg,
		max_weight: { ref_time: weight.value.ref_time, proof_size: weight.value.proof_size },
	});

	const r = await ahToPpl.signAndSubmit(aliceSigner);
	expect(r).toBeTruthy();

	expect(await getFreeBalance(AHApi, ALICE_KEY)).toBeLessThan(
		1_000_000_000_000_000n - 10_000_000_000_000n
	);
});<|MERGE_RESOLUTION|>--- conflicted
+++ resolved
@@ -40,7 +40,6 @@
 const derive = sr25519CreateDerive(miniSecret);
 
 const hdkdKeyPairAlice = derive("//Alice");
-<<<<<<< HEAD
 const aliceSigner = getPolkadotSigner(
 	hdkdKeyPairAlice.publicKey,
 	"Sr25519",
@@ -53,12 +52,6 @@
 	"Sr25519",
 	hdkdKeyPairBob.sign,
 );
-=======
-const hdkdKeyPairBob = derive("//Bob");
-
-const aliceSigner = getPolkadotSigner(hdkdKeyPairAlice.publicKey, "Sr25519", hdkdKeyPairAlice.sign);
-const bobSigner = getPolkadotSigner(hdkdKeyPairBob.publicKey, "Sr25519", hdkdKeyPairBob.sign);
->>>>>>> d94417f3
 
 // Utility function for balance fetching
 async function getFreeBalance(api, accountKey) {
@@ -69,7 +62,6 @@
 test("Set Asset Claimer, Trap Assets, Claim Trapped Assets", async () => {
 	const bobBalanceBefore = await getFreeBalance(AHApi, BOB_KEY);
 
-<<<<<<< HEAD
 	const alice_msg: Wnd_ahCalls['PolkadotXcm']['execute']['message'] = Enum("V5", [
 		Enum('SetHints', {
 			hints: [
@@ -89,27 +81,6 @@
 			fun: XcmV3MultiassetFungibility.Fungible(1_000_000_000_000n),
 		}]),
 		Enum('ClearOrigin'),
-=======
-	const alice_msg = Enum("V5", [
-		Enum("SetAssetClaimer", {
-			location: {
-				parents: 0,
-				interior: XcmV3Junctions.X1(
-					XcmV3Junction.AccountId32({
-						network: Enum("ByGenesis", Binary.fromBytes(WESTEND_NETWORK)),
-						id: Binary.fromBytes(hdkdKeyPairBob.publicKey),
-					})
-				),
-			},
-		}),
-		XcmV4Instruction.WithdrawAsset([
-			{
-				id: { parents: 1, interior: XcmV3Junctions.Here() },
-				fun: XcmV3MultiassetFungibility.Fungible(1_000_000_000_000n),
-			},
-		]),
-		XcmV4Instruction.ClearOrigin(),
->>>>>>> d94417f3
 	]);
 	const alice_weight = await AHApi.apis.XcmPaymentApi.query_xcm_weight(alice_msg);
 
@@ -178,23 +149,12 @@
 	expect(bobBalanceAfter > bobBalanceBefore).toBeTruthy();
 });
 
-<<<<<<< HEAD
 test("Initiate Teleport XCM v4 (AH -> RC)", async () => {
 	const msg: Wnd_ahCalls['PolkadotXcm']['execute']['message'] = Enum("V4", [
 		XcmV4Instruction.WithdrawAsset([{
 			id: { parents: 1, interior: XcmV3Junctions.Here() },
 			fun: XcmV3MultiassetFungibility.Fungible(7_000_000_000_000n),
 		}]),
-=======
-test("Initiate Teleport XCM v4", async () => {
-	const msg = Enum("V4", [
-		XcmV4Instruction.WithdrawAsset([
-			{
-				id: { parents: 1, interior: XcmV3Junctions.Here() },
-				fun: XcmV3MultiassetFungibility.Fungible(7e12),
-			},
-		]),
->>>>>>> d94417f3
 		XcmV4Instruction.SetFeesMode({
 			jit_withdraw: true,
 		}),
@@ -226,26 +186,15 @@
 	expect(r).toBeTruthy();
 });
 
-<<<<<<< HEAD
 test("Initiate Teleport XCM v5 (AH -> RC)", async () => {
 	const msg: Wnd_ahCalls['PolkadotXcm']['execute']['message'] = Enum('V5', [
 		Enum('WithdrawAsset', [
-=======
-test("Initiate Teleport XCM v5", async () => {
-	const xcm_origin_msg = Enum("V5", [
-		XcmV4Instruction.WithdrawAsset([
->>>>>>> d94417f3
 			{
 				id: { parents: 1, interior: XcmV3Junctions.Here() },
 				fun: XcmV3MultiassetFungibility.Fungible(5_000_000_000_000n),
 			},
 		]),
-<<<<<<< HEAD
 		Enum('PayFees', {
-=======
-
-		Enum("PayFees", {
->>>>>>> d94417f3
 			asset: {
 				id: {
 					parents: 1,
@@ -254,7 +203,7 @@
 				fun: XcmV3MultiassetFungibility.Fungible(1_000_000_000_000n),
 			},
 		}),
-		Enum("InitiateTransfer", {
+		Enum('InitiateTransfer', {
 			destination: {
 				parents: 1,
 				interior: XcmV3Junctions.Here(),
@@ -269,16 +218,16 @@
 			// }),
 			preserve_origin: false,
 			assets: [
-				Enum("Teleport", {
-					type: "Wild",
+				Enum('Teleport', {
+					type: 'Wild',
 					value: {
-						type: "All",
+						type: 'All',
 						value: undefined,
 					},
 				}),
 			],
 			remote_xcm: [
-				Enum("PayFees", {
+				Enum('PayFees', {
 					asset: {
 						id: {
 							parents: 0,
@@ -287,20 +236,11 @@
 						fun: XcmV3MultiassetFungibility.Fungible(1_000_000_000_000n),
 					},
 				}),
-<<<<<<< HEAD
 				Enum('DepositAsset', {
 					assets: XcmV3MultiassetMultiAssetFilter.Definite([{
 						fun: XcmV3MultiassetFungibility.Fungible(1_000_000_000_000n),
 						id: { parents: 0, interior: XcmV3Junctions.Here() },
 					}]),
-=======
-				XcmV4Instruction.DepositAsset({
-					assets: XcmV3MultiassetMultiAssetFilter.Definite([
-						{
-							fun: XcmV3MultiassetFungibility.Fungible(1_000_000_000_000n),
-							id: { parents: 0, interior: XcmV3Junctions.Here() },
-						},
-					]),
 					beneficiary: {
 						parents: 0,
 						interior: XcmV3Junctions.X1(
@@ -314,89 +254,6 @@
 			],
 		}),
 	]);
-
-	const xcm_origin_weight = await AHApi.apis.XcmPaymentApi.query_xcm_weight(xcm_origin_msg);
-	const weight_to_asset_fee = await AHApi.apis.XcmPaymentApi.query_weight_to_asset_fee(
-		{
-			ref_time: xcm_origin_weight.value.ref_time,
-			proof_size: xcm_origin_weight.value.proof_size,
-		},
-		Enum("V5", {
-			parents: 1,
-			interior: XcmV3Junctions.Here(),
-		})
-	);
-
-	const msg = Enum("V5", [
-		XcmV4Instruction.WithdrawAsset([
-			{
-				id: { parents: 1, interior: XcmV3Junctions.Here() },
-				fun: XcmV3MultiassetFungibility.Fungible(5_000_000_000_000n),
-			},
-		]),
-		Enum("PayFees", {
-			asset: {
-				id: {
-					parents: 1,
-					interior: XcmV3Junctions.Here(),
-				},
-				fun: XcmV3MultiassetFungibility.Fungible(weight_to_asset_fee.value),
-			},
-		}),
-		Enum("InitiateTransfer", {
-			destination: {
-				parents: 1,
-				interior: XcmV3Junctions.Here(),
-			},
-			// optional field. an example of usage:
-			// remote_fees: Enum('Teleport', {
-			// 	type: 'Wild',
-			// 	value: {
-			// 		type: 'All',
-			// 		value: undefined,
-			// 	},
-			// }),
-			preserve_origin: false,
-			assets: [
-				Enum("Teleport", {
-					type: "Wild",
-					value: {
-						type: "All",
-						value: undefined,
-					},
-				}),
-			],
-			remote_xcm: [
-				Enum("PayFees", {
-					asset: {
-						id: {
-							parents: 0,
-							interior: XcmV3Junctions.Here(),
-						},
-						fun: XcmV3MultiassetFungibility.Fungible(1_000_000_000_000n),
-					},
-				}),
-				XcmV4Instruction.DepositAsset({
-					assets: XcmV3MultiassetMultiAssetFilter.Definite([
-						{
-							fun: XcmV3MultiassetFungibility.Fungible(1_000_000_000_000n),
-							id: { parents: 0, interior: XcmV3Junctions.Here() },
-						},
-					]),
->>>>>>> d94417f3
-					beneficiary: {
-						parents: 0,
-						interior: XcmV3Junctions.X1(
-							XcmV3Junction.AccountId32({
-								network: undefined,
-								id: Binary.fromBytes(hdkdKeyPairBob.publicKey),
-							})
-						),
-					},
-				}),
-			],
-		}),
-	]);
 	const weight = await AHApi.apis.XcmPaymentApi.query_xcm_weight(msg);
 
 	const ahToWnd = AHApi.tx.PolkadotXcm.execute({
@@ -407,66 +264,56 @@
 	expect(r).toBeTruthy();
 });
 
-<<<<<<< HEAD
 test("Initiate Teleport (AH -> RC) with remote fees", async () => {
 	const msg: Wnd_ahCalls['PolkadotXcm']['execute']['message'] = Enum('V5', [
 		Enum('WithdrawAsset', [
-=======
-test("Initiate Teleport with remote fees", async () => {
-	const msg = Enum("V5", [
-		XcmV4Instruction.WithdrawAsset([
->>>>>>> d94417f3
 			{
 				id: { parents: 1, interior: XcmV3Junctions.Here() },
 				fun: XcmV3MultiassetFungibility.Fungible(5_000_000_000_000n),
 			},
 		]),
-		Enum("PayFees", {
+		Enum('PayFees', {
 			asset: {
 				id: {
 					parents: 1,
 					interior: XcmV3Junctions.Here(),
 				},
 				fun: XcmV3MultiassetFungibility.Fungible(2_000_000_000_000n),
-			},
-		}),
-		Enum("InitiateTransfer", {
+			}
+		}),
+		Enum('InitiateTransfer', {
 			destination: {
 				parents: 1,
 				interior: XcmV3Junctions.Here(),
 			},
 			// optional field. an example of usage:
-			remote_fees: Enum("Teleport", {
-				type: "Wild",
+			remote_fees: Enum('Teleport', {
+				type: 'Wild',
 				value: {
-					type: "All",
+					type: 'All',
 					value: undefined,
 				},
 			}),
 			preserve_origin: false,
-			assets: [
-				Enum("Teleport", {
-					type: "Wild",
-					value: {
-						type: "All",
-						value: undefined,
-					},
-				}),
-			],
+			assets: [Enum('Teleport', {
+				type: 'Wild',
+				value: {
+					type: 'All',
+					value: undefined,
+				},
+			})],
 			remote_xcm: [
 				Enum('DepositAsset', {
 					assets: XcmV3MultiassetMultiAssetFilter.Wild({
-						type: "All",
+						type: 'All',
 						value: undefined,
 					}),
 					beneficiary: {
 						parents: 0,
-						interior: XcmV3Junctions.X1(
-							XcmV3Junction.AccountId32({
-								network: undefined,
-								id: Binary.fromBytes(hdkdKeyPairBob.publicKey),
-							})
-						),
+						interior: XcmV3Junctions.X1(XcmV3Junction.AccountId32({
+							network: undefined,
+							id: Binary.fromBytes(hdkdKeyPairBob.publicKey),
+						})),
 					},
 				}),
 			],
@@ -475,22 +322,17 @@
 	const weight = await AHApi.apis.XcmPaymentApi.query_xcm_weight(msg);
 
 	const ahToWnd = AHApi.tx.PolkadotXcm.execute({
-		message: msg,
-		max_weight: { ref_time: weight.value.ref_time, proof_size: weight.value.proof_size },
-	});
+			message: msg,
+			max_weight: { ref_time: weight.value.ref_time, proof_size: weight.value.proof_size },
+		},
+	);
 	const r = await ahToWnd.signAndSubmit(aliceSigner);
 	expect(r).toBeTruthy();
 });
 
-<<<<<<< HEAD
 test("Reserve Asset Transfer (local) of USDT from Asset Hub `Alice` to Penpal `Alice`", async () => {
 	const msg: Wnd_ahCalls['PolkadotXcm']['execute']['message'] = Enum('V5', [
 		Enum('WithdrawAsset', [
-=======
-test("Local Reserve Asset Transfer of USDT from Asset Hub to Alice on Penpal", async () => {
-	const msg = Enum("V5", [
-		XcmV4Instruction.WithdrawAsset([
->>>>>>> d94417f3
 			{
 				id: {
 					parents: 1,
@@ -499,7 +341,7 @@
 				fun: XcmV3MultiassetFungibility.Fungible(5_000_000_000_000n),
 			},
 		]),
-		Enum("PayFees", {
+		Enum('PayFees', {
 			asset: {
 				id: {
 					parents: 1,
@@ -515,8 +357,7 @@
 						parents: 0,
 						interior: XcmV3Junctions.X2([
 							XcmV3Junction.PalletInstance(50),
-							XcmV3Junction.GeneralIndex(1984n),
-						]),
+							XcmV3Junction.GeneralIndex(1984n)]),
 					},
 					fun: XcmV3MultiassetFungibility.Fungible(100_000_000n),
 				},
@@ -530,10 +371,12 @@
 			],
 			dest: {
 				parents: 1,
-				interior: XcmV3Junctions.X1(XcmV3Junction.Parachain(2042)),
+				interior: XcmV3Junctions.X1(
+					XcmV3Junction.Parachain(2042),
+				),
 			},
 			xcm: [
-				Enum("PayFees", {
+				Enum('PayFees', {
 					asset: {
 						id: {
 							parents: 1,
@@ -545,7 +388,7 @@
 				Enum('DepositAsset', {
 					// some WND might get trapped bc of extra fungibles in PayFees above ^
 					assets: XcmV3MultiassetMultiAssetFilter.Wild({
-						type: "All",
+						type: 'All',
 						value: undefined,
 					}),
 
@@ -572,12 +415,10 @@
 
 					beneficiary: {
 						parents: 0,
-						interior: XcmV3Junctions.X1(
-							XcmV3Junction.AccountId32({
-								network: undefined,
-								id: Binary.fromBytes(hdkdKeyPairAlice.publicKey),
-							})
-						),
+						interior: XcmV3Junctions.X1(XcmV3Junction.AccountId32({
+							network: undefined,
+							id: Binary.fromBytes(hdkdKeyPairAlice.publicKey),
+						})),
 					},
 				}),
 			],
@@ -585,31 +426,19 @@
 	]);
 
 	const ahToWnd = AHApi.tx.PolkadotXcm.execute({
-<<<<<<< HEAD
 			message: msg,
 			max_weight: { ref_time: 100_000_000_000n, proof_size: 1_000_000n },
 		},
 	);
-=======
-		message: msg,
-		max_weight: { ref_time: 81834380000n, proof_size: 823193n },
-	});
->>>>>>> d94417f3
 	const r = await ahToWnd.signAndSubmit(aliceSigner);
 	expect(r).toBeTruthy();
 });
 
 // this test scenario works together with the previous one.
 // previous test serves as a set-up for this one.
-<<<<<<< HEAD
 test("InitiateReserveWithdraw USDT from Penpal `Alice` to Asset Hub `Bob`", async () => {
 	const msg: Wnd_ahCalls['PolkadotXcm']['execute']['message'] = Enum('V5', [
 		Enum('WithdrawAsset', [
-=======
-test("InitiateReserveWithdraw USDT from Penpal to Asset Hub Bob", async () => {
-	const msg = Enum("V5", [
-		XcmV4Instruction.WithdrawAsset([
->>>>>>> d94417f3
 			{
 				id: {
 					parents: 1,
@@ -629,7 +458,7 @@
 				fun: XcmV3MultiassetFungibility.Fungible(70_000_000n),
 			},
 		]),
-		Enum("PayFees", {
+		Enum('PayFees', {
 			asset: {
 				id: {
 					parents: 1,
@@ -640,7 +469,7 @@
 		}),
 		Enum('InitiateReserveWithdraw' , {
 			assets: XcmV4AssetAssetFilter.Wild({
-				type: "All",
+				type: 'All',
 				value: undefined,
 			}),
 			reserve: {
@@ -648,7 +477,7 @@
 				interior: XcmV3Junctions.X1(XcmV3Junction.Parachain(1000)),
 			},
 			xcm: [
-				Enum("PayFees", {
+				Enum('PayFees', {
 					asset: {
 						id: {
 							parents: 1,
@@ -659,34 +488,27 @@
 				}),
 				Enum('DepositAsset', {
 					assets: XcmV3MultiassetMultiAssetFilter.Wild({
-						type: "All",
+						type: 'All',
 						value: undefined,
 					}),
 					beneficiary: {
 						parents: 0,
-						interior: XcmV3Junctions.X1(
-							XcmV3Junction.AccountId32({
-								network: undefined,
-								id: Binary.fromBytes(hdkdKeyPairBob.publicKey),
-							})
-						),
-					},
-				}),
-			],
-		}),
-	]);
+						interior: XcmV3Junctions.X1(XcmV3Junction.AccountId32({
+							network: undefined,
+							id: Binary.fromBytes(hdkdKeyPairBob.publicKey),
+						})),
+					},
+				}),
+			],
+		}),
+	]);
+
 
 	const penpalToAH = PenpalApi.tx.PolkadotXcm.execute({
-<<<<<<< HEAD
 			message: msg,
 			max_weight: { ref_time: 100_000_000_000n, proof_size: 1_000_000n },
 		},
 	);
-=======
-		message: msg,
-		max_weight: { ref_time: 81834380000n, proof_size: 823193n },
-	});
->>>>>>> d94417f3
 	const r = await penpalToAH.signAndSubmit(aliceSigner);
 	expect(r).toBeTruthy();
 });
@@ -704,14 +526,14 @@
 		)
 	);
 
-	const msg = Enum("V5", [
+	const msg = Enum('V5', [
 		XcmV4Instruction.WithdrawAsset([
 			{
 				id: { parents: 1, interior: XcmV3Junctions.Here() },
 				fun: XcmV3MultiassetFungibility.Fungible(5_000_000_000_000n),
 			},
 		]),
-		Enum("PayFees", {
+		Enum('PayFees', {
 			asset: {
 				id: {
 					parents: 1,
@@ -720,17 +542,17 @@
 				fun: XcmV3MultiassetFungibility.Fungible(4_000_000_000_000n),
 			},
 		}),
-		Enum("InitiateTransfer", {
+		Enum('InitiateTransfer', {
 			destination: {
 				parents: 1,
 				interior: XcmV3Junctions.X1(XcmV3Junction.Parachain(2042)),
 			},
 			remote_fees: {
-				type: "Teleport",
+				type: 'Teleport',
 				value: {
-					type: "Wild",
+					type: 'Wild',
 					value: {
-						type: "All",
+						type: 'All',
 						value: undefined,
 					},
 				},
@@ -739,7 +561,7 @@
 			assets: [],
 			remote_xcm: [
 				{
-					type: "Transact",
+					type: 'Transact',
 					value: {
 						origin_kind: XcmV2OriginKind.SovereignAccount(),
 						call: remarkWithEventCalldata,
@@ -759,14 +581,14 @@
 });
 
 test("Initiate Teleport XCM v5 from Westend's Asset Hub to Westend People w/ InitiateTeleport", async () => {
-	const message = Enum("V5", [
+	const message = Enum('V5', [
 		XcmV4Instruction.WithdrawAsset([
 			{
 				id: { parents: 1, interior: XcmV3Junctions.Here() },
 				fun: XcmV3MultiassetFungibility.Fungible(5_000_000_000_000n),
 			},
 		]),
-		Enum("PayFees", {
+		Enum('PayFees', {
 			asset: {
 				id: {
 					parents: 1,
@@ -776,7 +598,7 @@
 			},
 		}),
 		XcmV4Instruction.InitiateTeleport({
-			assets: XcmV4AssetAssetFilter.Wild({ type: "All", value: undefined }),
+			assets: XcmV4AssetAssetFilter.Wild({ type: 'All', value: undefined }),
 			dest: {
 				parents: 1,
 				interior: XcmV3Junctions.X1(XcmV3Junction.Parachain(1004)),
@@ -790,7 +612,7 @@
 					weight_limit: XcmV3WeightLimit.Unlimited(),
 				}),
 				XcmV4Instruction.DepositAsset({
-					assets: XcmV4AssetAssetFilter.Wild({ type: "All", value: undefined }),
+					assets: XcmV4AssetAssetFilter.Wild({ type: 'All', value: undefined }),
 					beneficiary: {
 						parents: 0,
 						interior: XcmV3Junctions.X1(
@@ -815,14 +637,14 @@
 });
 
 test("Initiate Teleport XCM v5 from Westend's Asset Hub to Westend People w/ InitiateTransfer", async () => {
-	const msg = Enum("V5", [
+	const msg = Enum('V5', [
 		XcmV4Instruction.WithdrawAsset([
 			{
 				id: { parents: 1, interior: XcmV3Junctions.Here() },
 				fun: XcmV3MultiassetFungibility.Fungible(10_000_000_000_000n),
 			},
 		]),
-		Enum("PayFees", {
+		Enum('PayFees', {
 			asset: {
 				id: {
 					parents: 1,
@@ -831,15 +653,15 @@
 				fun: XcmV3MultiassetFungibility.Fungible(665_000_000_000n),
 			},
 		}),
-		Enum("InitiateTransfer", {
+		Enum('InitiateTransfer', {
 			destination: {
 				parents: 1,
 				interior: XcmV3Junctions.X1(XcmV3Junction.Parachain(1004)),
 			},
 			remote_fees: {
-				type: "Teleport",
+				type: 'Teleport',
 				value: {
-					type: "Definite",
+					type: 'Definite',
 					value: [
 						{
 							id: {
@@ -853,10 +675,10 @@
 			},
 			preserve_origin: true,
 			assets: [
-				Enum("Teleport", {
-					type: "Wild",
+				Enum('Teleport', {
+					type: 'Wild',
 					value: {
-						type: "All",
+						type: 'All',
 						value: undefined,
 					},
 				}),
@@ -864,7 +686,7 @@
 			remote_xcm: [
 				XcmV4Instruction.DepositAsset({
 					assets: XcmV4AssetAssetFilter.Wild({
-						type: "All",
+						type: 'All',
 						value: undefined,
 					}),
 					beneficiary: {
