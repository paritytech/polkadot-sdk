--- conflicted
+++ resolved
@@ -48,181 +48,6 @@
 /// The default XCM version to set in genesis config.
 pub const SAFE_XCM_VERSION: u32 = xcm::prelude::XCM_VERSION;
 
-<<<<<<< HEAD
-decl_test_parachains! {
-	// Westend Parachains
-	pub struct AssetHubWestend {
-		genesis = asset_hub_westend::genesis(),
-		on_init = {
-			asset_hub_westend_runtime::AuraExt::on_initialize(1);
-		},
-		runtime = asset_hub_westend_runtime,
-		core = {
-			XcmpMessageHandler: asset_hub_westend_runtime::XcmpQueue,
-			LocationToAccountId: asset_hub_westend_runtime::xcm_config::LocationToAccountId,
-			ParachainInfo: asset_hub_westend_runtime::ParachainInfo,
-			MessageProcessor: DefaultParaMessageProcessor<AssetHubWestend>,
-		},
-		pallets = {
-			PolkadotXcm: asset_hub_westend_runtime::PolkadotXcm,
-			Balances: asset_hub_westend_runtime::Balances,
-			Assets: asset_hub_westend_runtime::Assets,
-			ForeignAssets: asset_hub_westend_runtime::ForeignAssets,
-			PoolAssets: asset_hub_westend_runtime::PoolAssets,
-			AssetConversion: asset_hub_westend_runtime::AssetConversion,
-		}
-	},
-	pub struct BridgeHubWestend {
-		genesis = bridge_hub_westend::genesis(),
-		on_init = {
-			bridge_hub_westend_runtime::AuraExt::on_initialize(1);
-		},
-		runtime = bridge_hub_westend_runtime,
-		core = {
-			XcmpMessageHandler: bridge_hub_westend_runtime::XcmpQueue,
-			LocationToAccountId: bridge_hub_westend_runtime::xcm_config::LocationToAccountId,
-			ParachainInfo: bridge_hub_westend_runtime::ParachainInfo,
-			MessageProcessor: DefaultParaMessageProcessor<BridgeHubWestend>,
-		},
-		pallets = {
-			PolkadotXcm: bridge_hub_westend_runtime::PolkadotXcm,
-			Balances: bridge_hub_westend_runtime::Balances,
-		}
-	},
-	pub struct PenpalWestendA {
-		genesis = penpal::genesis(penpal::PARA_ID_A),
-		on_init = {
-			penpal_runtime::AuraExt::on_initialize(1);
-		},
-		runtime = penpal_runtime,
-		core = {
-			XcmpMessageHandler: penpal_runtime::XcmpQueue,
-			LocationToAccountId: penpal_runtime::xcm_config::LocationToAccountId,
-			ParachainInfo: penpal_runtime::ParachainInfo,
-			MessageProcessor: DefaultParaMessageProcessor<PenpalWestendA>,
-		},
-		pallets = {
-			PolkadotXcm: penpal_runtime::PolkadotXcm,
-			Assets: penpal_runtime::Assets,
-			Balances: penpal_runtime::Balances,
-		}
-	},
-	// Rococo Parachains
-	pub struct BridgeHubRococo {
-		genesis = bridge_hub_rococo::genesis(),
-		on_init = {
-			bridge_hub_rococo_runtime::AuraExt::on_initialize(1);
-		},
-		runtime = bridge_hub_rococo_runtime,
-		core = {
-			XcmpMessageHandler: bridge_hub_rococo_runtime::XcmpQueue,
-			LocationToAccountId: bridge_hub_rococo_runtime::xcm_config::LocationToAccountId,
-			ParachainInfo: bridge_hub_rococo_runtime::ParachainInfo,
-			MessageProcessor: DefaultParaMessageProcessor<BridgeHubRococo>,
-		},
-		pallets = {
-			PolkadotXcm: bridge_hub_rococo_runtime::PolkadotXcm,
-			Balances: bridge_hub_rococo_runtime::Balances,
-		}
-	},
-	// AssetHubRococo
-	pub struct AssetHubRococo {
-		genesis = asset_hub_rococo::genesis(),
-		on_init = {
-			asset_hub_rococo_runtime::AuraExt::on_initialize(1);
-		},
-		runtime = asset_hub_rococo_runtime,
-		core = {
-			XcmpMessageHandler: asset_hub_rococo_runtime::XcmpQueue,
-			LocationToAccountId: asset_hub_rococo_runtime::xcm_config::LocationToAccountId,
-			ParachainInfo: asset_hub_rococo_runtime::ParachainInfo,
-			MessageProcessor: DefaultParaMessageProcessor<AssetHubRococo>,
-		},
-		pallets = {
-			PolkadotXcm: asset_hub_rococo_runtime::PolkadotXcm,
-			Assets: asset_hub_rococo_runtime::Assets,
-			ForeignAssets: asset_hub_rococo_runtime::ForeignAssets,
-			PoolAssets: asset_hub_rococo_runtime::PoolAssets,
-			AssetConversion: asset_hub_rococo_runtime::AssetConversion,
-			Balances: asset_hub_rococo_runtime::Balances,
-		}
-	},
-	pub struct PenpalRococoA {
-		genesis = penpal::genesis(penpal::PARA_ID_A),
-		on_init = {
-			penpal_runtime::AuraExt::on_initialize(1);
-		},
-		runtime = penpal_runtime,
-		core = {
-			XcmpMessageHandler: penpal_runtime::XcmpQueue,
-			LocationToAccountId: penpal_runtime::xcm_config::LocationToAccountId,
-			ParachainInfo: penpal_runtime::ParachainInfo,
-			MessageProcessor: DefaultParaMessageProcessor<PenpalRococoA>,
-		},
-		pallets = {
-			PolkadotXcm: penpal_runtime::PolkadotXcm,
-			Assets: penpal_runtime::Assets,
-			Balances: penpal_runtime::Balances,
-		}
-	},
-	pub struct PenpalRococoB {
-		genesis = penpal::genesis(penpal::PARA_ID_B),
-		on_init = {
-			penpal_runtime::AuraExt::on_initialize(1);
-		},
-		runtime = penpal_runtime,
-		core = {
-			XcmpMessageHandler: penpal_runtime::XcmpQueue,
-			LocationToAccountId: penpal_runtime::xcm_config::LocationToAccountId,
-			ParachainInfo: penpal_runtime::ParachainInfo,
-			MessageProcessor: DefaultParaMessageProcessor<PenpalRococoB>,
-		},
-		pallets = {
-			PolkadotXcm: penpal_runtime::PolkadotXcm,
-			Assets: penpal_runtime::Assets,
-		}
-	},
-	// Wococo Parachains
-	pub struct BridgeHubWococo {
-		genesis = bridge_hub_rococo::genesis(),
-		on_init = {
-			bridge_hub_rococo_runtime::AuraExt::on_initialize(1);
-			// TODO: manage to set_wococo_flavor with `set_storage`
-		},
-		runtime = bridge_hub_rococo_runtime,
-		core = {
-			XcmpMessageHandler: bridge_hub_rococo_runtime::XcmpQueue,
-			LocationToAccountId: bridge_hub_rococo_runtime::xcm_config::LocationToAccountId,
-			ParachainInfo: bridge_hub_rococo_runtime::ParachainInfo,
-			MessageProcessor: DefaultParaMessageProcessor<BridgeHubWococo>,
-		},
-		pallets = {
-			PolkadotXcm: bridge_hub_rococo_runtime::PolkadotXcm,
-		}
-	},
-	pub struct AssetHubWococo {
-		genesis = asset_hub_wococo::genesis(),
-		on_init = {
-			asset_hub_rococo_runtime::AuraExt::on_initialize(1);
-			// TODO: manage to set_wococo_flavor with `set_storage`
-		},
-		runtime = asset_hub_rococo_runtime,
-		core = {
-			XcmpMessageHandler: asset_hub_rococo_runtime::XcmpQueue,
-			LocationToAccountId: asset_hub_rococo_runtime::xcm_config::LocationToAccountId,
-			ParachainInfo: asset_hub_rococo_runtime::ParachainInfo,
-			MessageProcessor: DefaultParaMessageProcessor<AssetHubWococo>,
-		},
-		pallets = {
-			PolkadotXcm: asset_hub_rococo_runtime::PolkadotXcm,
-			Assets: asset_hub_rococo_runtime::Assets,
-			ForeignAssets: asset_hub_rococo_runtime::ForeignAssets,
-			PoolAssets: asset_hub_rococo_runtime::PoolAssets,
-			AssetConversion: asset_hub_rococo_runtime::AssetConversion,
-			Balances: asset_hub_rococo_runtime::Balances,
-		}
-	}
-=======
 type AccountPublic = <MultiSignature as Verify>::Signer;
 
 /// Helper function to generate a crypto pair from seed
@@ -230,7 +55,6 @@
 	TPublic::Pair::from_string(&format!("//{}", seed), None)
 		.expect("static values are valid; qed")
 		.public()
->>>>>>> ffa0e30e
 }
 
 /// Helper function to generate an account ID from seed.
@@ -259,50 +83,6 @@
 	}
 }
 
-<<<<<<< HEAD
-// Westend implementation
-impl_accounts_helpers_for_relay_chain!(Westend);
-impl_assert_events_helpers_for_relay_chain!(Westend);
-impl_send_transact_helpers_for_relay_chain!(Westend);
-
-// Rococo implementation
-impl_accounts_helpers_for_relay_chain!(Rococo);
-impl_assert_events_helpers_for_relay_chain!(Rococo);
-impl_hrmp_channels_helpers_for_relay_chain!(Rococo);
-impl_send_transact_helpers_for_relay_chain!(Rococo);
-
-// Wococo implementation
-impl_accounts_helpers_for_relay_chain!(Wococo);
-impl_assert_events_helpers_for_relay_chain!(Wococo);
-impl_send_transact_helpers_for_relay_chain!(Wococo);
-
-// AssetHubWestend implementation
-impl_accounts_helpers_for_parachain!(AssetHubWestend);
-impl_assets_helpers_for_parachain!(AssetHubWestend, Westend);
-impl_assert_events_helpers_for_parachain!(AssetHubWestend, false);
-
-// AssetHubRococo implementation
-impl_accounts_helpers_for_parachain!(AssetHubRococo);
-impl_assets_helpers_for_parachain!(AssetHubRococo, Rococo);
-impl_assert_events_helpers_for_parachain!(AssetHubRococo, false);
-
-// PenpalWestendA implementation
-impl_assert_events_helpers_for_parachain!(PenpalWestendA, true);
-
-// BridgeHubWestend implementation
-impl_accounts_helpers_for_parachain!(BridgeHubWestend);
-impl_assert_events_helpers_for_parachain!(BridgeHubWestend, false);
-
-// BridgeHubRococo implementation
-impl_accounts_helpers_for_parachain!(BridgeHubRococo);
-impl_assert_events_helpers_for_parachain!(BridgeHubRococo, false);
-
-// PenpalRococo implementations
-impl_accounts_helpers_for_parachain!(PenpalRococoA);
-impl_assets_helpers_for_parachain!(PenpalRococoA, Rococo);
-impl_assert_events_helpers_for_parachain!(PenpalRococoA, true);
-impl_assert_events_helpers_for_parachain!(PenpalRococoB, true);
-=======
 /// Helper function used in tests to build the genesis storage using given RuntimeGenesisConfig and
 /// code Used in `legacy_vs_json_check` submods to verify storage building with JSON patch against
 /// building with RuntimeGenesisConfig struct.
@@ -374,7 +154,6 @@
 		]
 	}
 }
->>>>>>> ffa0e30e
 
 pub mod validators {
 	use super::*;
