--- conflicted
+++ resolved
@@ -65,12 +65,8 @@
 pub const ASSET_HUB_WESTEND_ID: u32 = 1000;
 pub const ASSETS_PALLET_ID: u8 = 50;
 
-<<<<<<< HEAD
-pub const WETH: [u8; 20] = hex!("87d1f7fdfEe7f651FaBc8bFCB6E086C278b77A7d");
-=======
 // Address of WETH ERC20 token contract on remote Ethereum network
 pub const WETH: [u8; 20] = hex!("fff9976782d46cc05630d1f6ebab18b2324d6b14");
->>>>>>> 8b87a0e2
 
 parameter_types! {
 	pub PenpalATeleportableAssetLocation: xcm::v5::Location
