// Copyright (C) Parity Technologies (UK) Ltd.
// SPDX-License-Identifier: Apache-2.0

// Licensed under the Apache License, Version 2.0 (the "License");
// you may not use this file except in compliance with the License.
// You may obtain a copy of the License at
//
// 	http://www.apache.org/licenses/LICENSE-2.0
//
// Unless required by applicable law or agreed to in writing, software
// distributed under the License is distributed on an "AS IS" BASIS,
// WITHOUT WARRANTIES OR CONDITIONS OF ANY KIND, either express or implied.
// See the License for the specific language governing permissions and
// limitations under the License.

pub mod impls;
pub mod macros;
pub mod xcm_helpers;

pub use xcm_emulator;

// Substrate
<<<<<<< HEAD
use grandpa::AuthorityId as GrandpaId;
use pallet_im_online::sr25519::AuthorityId as ImOnlineId;
use sp_authority_discovery::AuthorityId as AuthorityDiscoveryId;
use sp_consensus_babe::AuthorityId as BabeId;
use sp_core::{sr25519, Pair, Public};
use sp_runtime::{
	traits::{IdentifyAccount, Verify},
	MultiSignature,
};

// Polakdot
use parachains_common::BlockNumber;
use polkadot_runtime_parachains::configuration::HostConfiguration;
use xcm;

// Cumulus
use parachains_common::{AccountId, AssetHubPolkadotAuraId, AuraId};
use polkadot_primitives::{AssignmentId, ValidatorId};
use polkadot_service::chain_spec::get_authority_keys_from_seed_no_beefy;
=======
use frame_support::traits::OnInitialize;
pub use pallet_balances;
pub use pallet_message_queue;

// Cumulus
pub use cumulus_pallet_xcmp_queue;
pub use xcm_emulator::Chain;
use xcm_emulator::{
	decl_test_bridges, decl_test_networks, decl_test_parachains, decl_test_relay_chains,
	decl_test_sender_receiver_accounts_parameter_types, DefaultParaMessageProcessor,
	DefaultRelayMessageProcessor, Parachain, TestExt,
};
>>>>>>> f6ee4781

pub const XCM_V2: u32 = 2;
pub const XCM_V3: u32 = 3;
pub const REF_TIME_THRESHOLD: u64 = 33;
pub const PROOF_SIZE_THRESHOLD: u64 = 33;

<<<<<<< HEAD
/// The default XCM version to set in genesis config.
pub const SAFE_XCM_VERSION: u32 = xcm::prelude::XCM_VERSION;

type AccountPublic = <MultiSignature as Verify>::Signer;

/// Helper function to generate a crypto pair from seed
pub fn get_from_seed<TPublic: Public>(seed: &str) -> <TPublic::Pair as Pair>::Public {
	TPublic::Pair::from_string(&format!("//{}", seed), None)
		.expect("static values are valid; qed")
		.public()
}

/// Helper function to generate an account ID from seed.
pub fn get_account_id_from_seed<TPublic: Public>(seed: &str) -> AccountId
where
	AccountPublic: From<<TPublic::Pair as Pair>::Public>,
{
	AccountPublic::from(get_from_seed::<TPublic>(seed)).into_account()
=======
decl_test_relay_chains! {
	#[api_version(8)]
	pub struct Westend {
		genesis = westend::genesis(),
		on_init = (),
		runtime = westend_runtime,
		core = {
			MessageProcessor: DefaultRelayMessageProcessor<Westend>,
			SovereignAccountOf: westend_runtime::xcm_config::LocationConverter, //TODO: rename to SovereignAccountOf,
		},
		pallets = {
			XcmPallet: westend_runtime::XcmPallet,
			Sudo: westend_runtime::Sudo,
			Balances: westend_runtime::Balances,
			Treasury: westend_runtime::Treasury,
			AssetRate: westend_runtime::AssetRate,
		}
	},
	#[api_version(8)]
	pub struct Rococo {
		genesis = rococo::genesis(),
		on_init = (),
		runtime = rococo_runtime,
		core = {
			MessageProcessor: DefaultRelayMessageProcessor<Rococo>,
			SovereignAccountOf: rococo_runtime::xcm_config::LocationConverter, //TODO: rename to SovereignAccountOf,
		},
		pallets = {
			XcmPallet: rococo_runtime::XcmPallet,
			Sudo: rococo_runtime::Sudo,
			Balances: rococo_runtime::Balances,
			Hrmp: rococo_runtime::Hrmp,
		}
	},
	#[api_version(8)]
	pub struct Wococo {
		genesis = rococo::genesis(),
		on_init = (),
		runtime = rococo_runtime,
		core = {
			MessageProcessor: DefaultRelayMessageProcessor<Wococo>,
			SovereignAccountOf: rococo_runtime::xcm_config::LocationConverter, //TODO: rename to SovereignAccountOf,
		},
		pallets = {
			XcmPallet: rococo_runtime::XcmPallet,
			Sudo: rococo_runtime::Sudo,
			Balances: rococo_runtime::Balances,
		}
	}
}

decl_test_parachains! {
	// Westend Parachains
	pub struct AssetHubWestend {
		genesis = asset_hub_westend::genesis(),
		on_init = {
			asset_hub_westend_runtime::AuraExt::on_initialize(1);
		},
		runtime = asset_hub_westend_runtime,
		core = {
			XcmpMessageHandler: asset_hub_westend_runtime::XcmpQueue,
			LocationToAccountId: asset_hub_westend_runtime::xcm_config::LocationToAccountId,
			ParachainInfo: asset_hub_westend_runtime::ParachainInfo,
			MessageProcessor: DefaultParaMessageProcessor<AssetHubWestend>,
		},
		pallets = {
			PolkadotXcm: asset_hub_westend_runtime::PolkadotXcm,
			Balances: asset_hub_westend_runtime::Balances,
			Assets: asset_hub_westend_runtime::Assets,
			ForeignAssets: asset_hub_westend_runtime::ForeignAssets,
			PoolAssets: asset_hub_westend_runtime::PoolAssets,
			AssetConversion: asset_hub_westend_runtime::AssetConversion,
		}
	},
	pub struct PenpalWestendA {
		genesis = penpal::genesis(penpal::PARA_ID_A),
		on_init = {
			penpal_runtime::AuraExt::on_initialize(1);
		},
		runtime = penpal_runtime,
		core = {
			XcmpMessageHandler: penpal_runtime::XcmpQueue,
			LocationToAccountId: penpal_runtime::xcm_config::LocationToAccountId,
			ParachainInfo: penpal_runtime::ParachainInfo,
			MessageProcessor: DefaultParaMessageProcessor<PenpalWestendA>,
		},
		pallets = {
			PolkadotXcm: penpal_runtime::PolkadotXcm,
			Assets: penpal_runtime::Assets,
			Balances: penpal_runtime::Balances,
		}
	},
	// Rococo Parachains
	pub struct BridgeHubRococo {
		genesis = bridge_hub_rococo::genesis(),
		on_init = {
			bridge_hub_rococo_runtime::AuraExt::on_initialize(1);
		},
		runtime = bridge_hub_rococo_runtime,
		core = {
			XcmpMessageHandler: bridge_hub_rococo_runtime::XcmpQueue,
			LocationToAccountId: bridge_hub_rococo_runtime::xcm_config::LocationToAccountId,
			ParachainInfo: bridge_hub_rococo_runtime::ParachainInfo,
			MessageProcessor: DefaultParaMessageProcessor<BridgeHubRococo>,
		},
		pallets = {
			PolkadotXcm: bridge_hub_rococo_runtime::PolkadotXcm,
			Balances: bridge_hub_rococo_runtime::Balances,
		}
	},
	// AssetHubRococo
	pub struct AssetHubRococo {
		genesis = asset_hub_rococo::genesis(),
		on_init = {
			asset_hub_rococo_runtime::AuraExt::on_initialize(1);
		},
		runtime = asset_hub_rococo_runtime,
		core = {
			XcmpMessageHandler: asset_hub_rococo_runtime::XcmpQueue,
			LocationToAccountId: asset_hub_rococo_runtime::xcm_config::LocationToAccountId,
			ParachainInfo: asset_hub_rococo_runtime::ParachainInfo,
			MessageProcessor: DefaultParaMessageProcessor<AssetHubRococo>,
		},
		pallets = {
			PolkadotXcm: asset_hub_rococo_runtime::PolkadotXcm,
			Assets: asset_hub_rococo_runtime::Assets,
			ForeignAssets: asset_hub_rococo_runtime::ForeignAssets,
			PoolAssets: asset_hub_rococo_runtime::PoolAssets,
			AssetConversion: asset_hub_rococo_runtime::AssetConversion,
			Balances: asset_hub_rococo_runtime::Balances,
		}
	},
	pub struct PenpalRococoA {
		genesis = penpal::genesis(penpal::PARA_ID_A),
		on_init = {
			penpal_runtime::AuraExt::on_initialize(1);
		},
		runtime = penpal_runtime,
		core = {
			XcmpMessageHandler: penpal_runtime::XcmpQueue,
			LocationToAccountId: penpal_runtime::xcm_config::LocationToAccountId,
			ParachainInfo: penpal_runtime::ParachainInfo,
			MessageProcessor: DefaultParaMessageProcessor<PenpalRococoA>,
		},
		pallets = {
			PolkadotXcm: penpal_runtime::PolkadotXcm,
			Assets: penpal_runtime::Assets,
		}
	},
	pub struct PenpalRococoB {
		genesis = penpal::genesis(penpal::PARA_ID_B),
		on_init = {
			penpal_runtime::AuraExt::on_initialize(1);
		},
		runtime = penpal_runtime,
		core = {
			XcmpMessageHandler: penpal_runtime::XcmpQueue,
			LocationToAccountId: penpal_runtime::xcm_config::LocationToAccountId,
			ParachainInfo: penpal_runtime::ParachainInfo,
			MessageProcessor: DefaultParaMessageProcessor<PenpalRococoB>,
		},
		pallets = {
			PolkadotXcm: penpal_runtime::PolkadotXcm,
			Assets: penpal_runtime::Assets,
		}
	},
	// Wococo Parachains
	pub struct BridgeHubWococo {
		genesis = bridge_hub_rococo::genesis(),
		on_init = {
			bridge_hub_rococo_runtime::AuraExt::on_initialize(1);
			// TODO: manage to set_wococo_flavor with `set_storage`
		},
		runtime = bridge_hub_rococo_runtime,
		core = {
			XcmpMessageHandler: bridge_hub_rococo_runtime::XcmpQueue,
			LocationToAccountId: bridge_hub_rococo_runtime::xcm_config::LocationToAccountId,
			ParachainInfo: bridge_hub_rococo_runtime::ParachainInfo,
			MessageProcessor: DefaultParaMessageProcessor<BridgeHubWococo>,
		},
		pallets = {
			PolkadotXcm: bridge_hub_rococo_runtime::PolkadotXcm,
		}
	},
	pub struct AssetHubWococo {
		genesis = asset_hub_wococo::genesis(),
		on_init = {
			asset_hub_rococo_runtime::AuraExt::on_initialize(1);
			// TODO: manage to set_wococo_flavor with `set_storage`
		},
		runtime = asset_hub_rococo_runtime,
		core = {
			XcmpMessageHandler: asset_hub_rococo_runtime::XcmpQueue,
			LocationToAccountId: asset_hub_rococo_runtime::xcm_config::LocationToAccountId,
			ParachainInfo: asset_hub_rococo_runtime::ParachainInfo,
			MessageProcessor: DefaultParaMessageProcessor<AssetHubWococo>,
		},
		pallets = {
			PolkadotXcm: asset_hub_rococo_runtime::PolkadotXcm,
			Assets: asset_hub_rococo_runtime::Assets,
			ForeignAssets: asset_hub_rococo_runtime::ForeignAssets,
			PoolAssets: asset_hub_rococo_runtime::PoolAssets,
			AssetConversion: asset_hub_rococo_runtime::AssetConversion,
			Balances: asset_hub_rococo_runtime::Balances,
		}
	}
>>>>>>> f6ee4781
}

pub fn get_host_config() -> HostConfiguration<BlockNumber> {
	HostConfiguration {
		max_upward_queue_count: 10,
		max_upward_queue_size: 51200,
		max_upward_message_size: 51200,
		max_upward_message_num_per_candidate: 10,
		max_downward_message_size: 51200,
		hrmp_sender_deposit: 0,
		hrmp_recipient_deposit: 0,
		hrmp_channel_max_capacity: 1000,
		hrmp_channel_max_message_size: 102400,
		hrmp_channel_max_total_size: 102400,
		hrmp_max_parachain_outbound_channels: 30,
		hrmp_max_parachain_inbound_channels: 30,
		..Default::default()
	}
}

pub mod accounts {
	use super::*;
	pub const ALICE: &str = "Alice";
	pub const BOB: &str = "Bob";
	pub const CHARLIE: &str = "Charlie";
	pub const DAVE: &str = "Dave";
	pub const EVE: &str = "Eve";
	pub const FERDIE: &str = "Ferdei";
	pub const ALICE_STASH: &str = "Alice//stash";
	pub const BOB_STASH: &str = "Bob//stash";
	pub const CHARLIE_STASH: &str = "Charlie//stash";
	pub const DAVE_STASH: &str = "Dave//stash";
	pub const EVE_STASH: &str = "Eve//stash";
	pub const FERDIE_STASH: &str = "Ferdie//stash";
	pub const FERDIE_BEEFY: &str = "Ferdie//stash";

	pub fn init_balances() -> Vec<AccountId> {
		vec![
			get_account_id_from_seed::<sr25519::Public>(ALICE),
			get_account_id_from_seed::<sr25519::Public>(BOB),
			get_account_id_from_seed::<sr25519::Public>(CHARLIE),
			get_account_id_from_seed::<sr25519::Public>(DAVE),
			get_account_id_from_seed::<sr25519::Public>(EVE),
			get_account_id_from_seed::<sr25519::Public>(FERDIE),
			get_account_id_from_seed::<sr25519::Public>(ALICE_STASH),
			get_account_id_from_seed::<sr25519::Public>(BOB_STASH),
			get_account_id_from_seed::<sr25519::Public>(CHARLIE_STASH),
			get_account_id_from_seed::<sr25519::Public>(DAVE_STASH),
			get_account_id_from_seed::<sr25519::Public>(EVE_STASH),
			get_account_id_from_seed::<sr25519::Public>(FERDIE_STASH),
		]
	}
}

pub mod collators {
	use super::*;

	pub fn invulnerables_asset_hub_polkadot() -> Vec<(AccountId, AssetHubPolkadotAuraId)> {
		vec![
			(
				get_account_id_from_seed::<sr25519::Public>("Alice"),
				get_from_seed::<AssetHubPolkadotAuraId>("Alice"),
			),
			(
				get_account_id_from_seed::<sr25519::Public>("Bob"),
				get_from_seed::<AssetHubPolkadotAuraId>("Bob"),
			),
		]
	}

	pub fn invulnerables() -> Vec<(AccountId, AuraId)> {
		vec![
			(
				get_account_id_from_seed::<sr25519::Public>("Alice"),
				get_from_seed::<AuraId>("Alice"),
			),
			(get_account_id_from_seed::<sr25519::Public>("Bob"), get_from_seed::<AuraId>("Bob")),
		]
	}
}

pub mod validators {
	use super::*;

	pub fn initial_authorities() -> Vec<(
		AccountId,
		AccountId,
		BabeId,
		GrandpaId,
		ImOnlineId,
		ValidatorId,
		AssignmentId,
		AuthorityDiscoveryId,
	)> {
		vec![get_authority_keys_from_seed_no_beefy("Alice")]
	}
}<|MERGE_RESOLUTION|>--- conflicted
+++ resolved
@@ -20,14 +20,14 @@
 pub use xcm_emulator;
 
 // Substrate
-<<<<<<< HEAD
 use grandpa::AuthorityId as GrandpaId;
 use pallet_im_online::sr25519::AuthorityId as ImOnlineId;
 use sp_authority_discovery::AuthorityId as AuthorityDiscoveryId;
 use sp_consensus_babe::AuthorityId as BabeId;
-use sp_core::{sr25519, Pair, Public};
+use sp_core::{sr25519, storage::Storage, Pair, Public};
 use sp_runtime::{
 	traits::{IdentifyAccount, Verify},
+	BuildStorage,
 	MultiSignature,
 };
 
@@ -40,27 +40,12 @@
 use parachains_common::{AccountId, AssetHubPolkadotAuraId, AuraId};
 use polkadot_primitives::{AssignmentId, ValidatorId};
 use polkadot_service::chain_spec::get_authority_keys_from_seed_no_beefy;
-=======
-use frame_support::traits::OnInitialize;
-pub use pallet_balances;
-pub use pallet_message_queue;
-
-// Cumulus
-pub use cumulus_pallet_xcmp_queue;
-pub use xcm_emulator::Chain;
-use xcm_emulator::{
-	decl_test_bridges, decl_test_networks, decl_test_parachains, decl_test_relay_chains,
-	decl_test_sender_receiver_accounts_parameter_types, DefaultParaMessageProcessor,
-	DefaultRelayMessageProcessor, Parachain, TestExt,
-};
->>>>>>> f6ee4781
 
 pub const XCM_V2: u32 = 2;
 pub const XCM_V3: u32 = 3;
 pub const REF_TIME_THRESHOLD: u64 = 33;
 pub const PROOF_SIZE_THRESHOLD: u64 = 33;
 
-<<<<<<< HEAD
 /// The default XCM version to set in genesis config.
 pub const SAFE_XCM_VERSION: u32 = xcm::prelude::XCM_VERSION;
 
@@ -79,214 +64,6 @@
 	AccountPublic: From<<TPublic::Pair as Pair>::Public>,
 {
 	AccountPublic::from(get_from_seed::<TPublic>(seed)).into_account()
-=======
-decl_test_relay_chains! {
-	#[api_version(8)]
-	pub struct Westend {
-		genesis = westend::genesis(),
-		on_init = (),
-		runtime = westend_runtime,
-		core = {
-			MessageProcessor: DefaultRelayMessageProcessor<Westend>,
-			SovereignAccountOf: westend_runtime::xcm_config::LocationConverter, //TODO: rename to SovereignAccountOf,
-		},
-		pallets = {
-			XcmPallet: westend_runtime::XcmPallet,
-			Sudo: westend_runtime::Sudo,
-			Balances: westend_runtime::Balances,
-			Treasury: westend_runtime::Treasury,
-			AssetRate: westend_runtime::AssetRate,
-		}
-	},
-	#[api_version(8)]
-	pub struct Rococo {
-		genesis = rococo::genesis(),
-		on_init = (),
-		runtime = rococo_runtime,
-		core = {
-			MessageProcessor: DefaultRelayMessageProcessor<Rococo>,
-			SovereignAccountOf: rococo_runtime::xcm_config::LocationConverter, //TODO: rename to SovereignAccountOf,
-		},
-		pallets = {
-			XcmPallet: rococo_runtime::XcmPallet,
-			Sudo: rococo_runtime::Sudo,
-			Balances: rococo_runtime::Balances,
-			Hrmp: rococo_runtime::Hrmp,
-		}
-	},
-	#[api_version(8)]
-	pub struct Wococo {
-		genesis = rococo::genesis(),
-		on_init = (),
-		runtime = rococo_runtime,
-		core = {
-			MessageProcessor: DefaultRelayMessageProcessor<Wococo>,
-			SovereignAccountOf: rococo_runtime::xcm_config::LocationConverter, //TODO: rename to SovereignAccountOf,
-		},
-		pallets = {
-			XcmPallet: rococo_runtime::XcmPallet,
-			Sudo: rococo_runtime::Sudo,
-			Balances: rococo_runtime::Balances,
-		}
-	}
-}
-
-decl_test_parachains! {
-	// Westend Parachains
-	pub struct AssetHubWestend {
-		genesis = asset_hub_westend::genesis(),
-		on_init = {
-			asset_hub_westend_runtime::AuraExt::on_initialize(1);
-		},
-		runtime = asset_hub_westend_runtime,
-		core = {
-			XcmpMessageHandler: asset_hub_westend_runtime::XcmpQueue,
-			LocationToAccountId: asset_hub_westend_runtime::xcm_config::LocationToAccountId,
-			ParachainInfo: asset_hub_westend_runtime::ParachainInfo,
-			MessageProcessor: DefaultParaMessageProcessor<AssetHubWestend>,
-		},
-		pallets = {
-			PolkadotXcm: asset_hub_westend_runtime::PolkadotXcm,
-			Balances: asset_hub_westend_runtime::Balances,
-			Assets: asset_hub_westend_runtime::Assets,
-			ForeignAssets: asset_hub_westend_runtime::ForeignAssets,
-			PoolAssets: asset_hub_westend_runtime::PoolAssets,
-			AssetConversion: asset_hub_westend_runtime::AssetConversion,
-		}
-	},
-	pub struct PenpalWestendA {
-		genesis = penpal::genesis(penpal::PARA_ID_A),
-		on_init = {
-			penpal_runtime::AuraExt::on_initialize(1);
-		},
-		runtime = penpal_runtime,
-		core = {
-			XcmpMessageHandler: penpal_runtime::XcmpQueue,
-			LocationToAccountId: penpal_runtime::xcm_config::LocationToAccountId,
-			ParachainInfo: penpal_runtime::ParachainInfo,
-			MessageProcessor: DefaultParaMessageProcessor<PenpalWestendA>,
-		},
-		pallets = {
-			PolkadotXcm: penpal_runtime::PolkadotXcm,
-			Assets: penpal_runtime::Assets,
-			Balances: penpal_runtime::Balances,
-		}
-	},
-	// Rococo Parachains
-	pub struct BridgeHubRococo {
-		genesis = bridge_hub_rococo::genesis(),
-		on_init = {
-			bridge_hub_rococo_runtime::AuraExt::on_initialize(1);
-		},
-		runtime = bridge_hub_rococo_runtime,
-		core = {
-			XcmpMessageHandler: bridge_hub_rococo_runtime::XcmpQueue,
-			LocationToAccountId: bridge_hub_rococo_runtime::xcm_config::LocationToAccountId,
-			ParachainInfo: bridge_hub_rococo_runtime::ParachainInfo,
-			MessageProcessor: DefaultParaMessageProcessor<BridgeHubRococo>,
-		},
-		pallets = {
-			PolkadotXcm: bridge_hub_rococo_runtime::PolkadotXcm,
-			Balances: bridge_hub_rococo_runtime::Balances,
-		}
-	},
-	// AssetHubRococo
-	pub struct AssetHubRococo {
-		genesis = asset_hub_rococo::genesis(),
-		on_init = {
-			asset_hub_rococo_runtime::AuraExt::on_initialize(1);
-		},
-		runtime = asset_hub_rococo_runtime,
-		core = {
-			XcmpMessageHandler: asset_hub_rococo_runtime::XcmpQueue,
-			LocationToAccountId: asset_hub_rococo_runtime::xcm_config::LocationToAccountId,
-			ParachainInfo: asset_hub_rococo_runtime::ParachainInfo,
-			MessageProcessor: DefaultParaMessageProcessor<AssetHubRococo>,
-		},
-		pallets = {
-			PolkadotXcm: asset_hub_rococo_runtime::PolkadotXcm,
-			Assets: asset_hub_rococo_runtime::Assets,
-			ForeignAssets: asset_hub_rococo_runtime::ForeignAssets,
-			PoolAssets: asset_hub_rococo_runtime::PoolAssets,
-			AssetConversion: asset_hub_rococo_runtime::AssetConversion,
-			Balances: asset_hub_rococo_runtime::Balances,
-		}
-	},
-	pub struct PenpalRococoA {
-		genesis = penpal::genesis(penpal::PARA_ID_A),
-		on_init = {
-			penpal_runtime::AuraExt::on_initialize(1);
-		},
-		runtime = penpal_runtime,
-		core = {
-			XcmpMessageHandler: penpal_runtime::XcmpQueue,
-			LocationToAccountId: penpal_runtime::xcm_config::LocationToAccountId,
-			ParachainInfo: penpal_runtime::ParachainInfo,
-			MessageProcessor: DefaultParaMessageProcessor<PenpalRococoA>,
-		},
-		pallets = {
-			PolkadotXcm: penpal_runtime::PolkadotXcm,
-			Assets: penpal_runtime::Assets,
-		}
-	},
-	pub struct PenpalRococoB {
-		genesis = penpal::genesis(penpal::PARA_ID_B),
-		on_init = {
-			penpal_runtime::AuraExt::on_initialize(1);
-		},
-		runtime = penpal_runtime,
-		core = {
-			XcmpMessageHandler: penpal_runtime::XcmpQueue,
-			LocationToAccountId: penpal_runtime::xcm_config::LocationToAccountId,
-			ParachainInfo: penpal_runtime::ParachainInfo,
-			MessageProcessor: DefaultParaMessageProcessor<PenpalRococoB>,
-		},
-		pallets = {
-			PolkadotXcm: penpal_runtime::PolkadotXcm,
-			Assets: penpal_runtime::Assets,
-		}
-	},
-	// Wococo Parachains
-	pub struct BridgeHubWococo {
-		genesis = bridge_hub_rococo::genesis(),
-		on_init = {
-			bridge_hub_rococo_runtime::AuraExt::on_initialize(1);
-			// TODO: manage to set_wococo_flavor with `set_storage`
-		},
-		runtime = bridge_hub_rococo_runtime,
-		core = {
-			XcmpMessageHandler: bridge_hub_rococo_runtime::XcmpQueue,
-			LocationToAccountId: bridge_hub_rococo_runtime::xcm_config::LocationToAccountId,
-			ParachainInfo: bridge_hub_rococo_runtime::ParachainInfo,
-			MessageProcessor: DefaultParaMessageProcessor<BridgeHubWococo>,
-		},
-		pallets = {
-			PolkadotXcm: bridge_hub_rococo_runtime::PolkadotXcm,
-		}
-	},
-	pub struct AssetHubWococo {
-		genesis = asset_hub_wococo::genesis(),
-		on_init = {
-			asset_hub_rococo_runtime::AuraExt::on_initialize(1);
-			// TODO: manage to set_wococo_flavor with `set_storage`
-		},
-		runtime = asset_hub_rococo_runtime,
-		core = {
-			XcmpMessageHandler: asset_hub_rococo_runtime::XcmpQueue,
-			LocationToAccountId: asset_hub_rococo_runtime::xcm_config::LocationToAccountId,
-			ParachainInfo: asset_hub_rococo_runtime::ParachainInfo,
-			MessageProcessor: DefaultParaMessageProcessor<AssetHubWococo>,
-		},
-		pallets = {
-			PolkadotXcm: asset_hub_rococo_runtime::PolkadotXcm,
-			Assets: asset_hub_rococo_runtime::Assets,
-			ForeignAssets: asset_hub_rococo_runtime::ForeignAssets,
-			PoolAssets: asset_hub_rococo_runtime::PoolAssets,
-			AssetConversion: asset_hub_rococo_runtime::AssetConversion,
-			Balances: asset_hub_rococo_runtime::Balances,
-		}
-	}
->>>>>>> f6ee4781
 }
 
 pub fn get_host_config() -> HostConfiguration<BlockNumber> {
@@ -305,6 +82,17 @@
 		hrmp_max_parachain_inbound_channels: 30,
 		..Default::default()
 	}
+}
+
+/// Helper function used in tests to build the genesis storage using given RuntimeGenesisConfig and
+/// code Used in `legacy_vs_json_check` submods to verify storage building with JSON patch against
+/// building with RuntimeGenesisConfig struct.
+pub fn build_genesis_storage_legacy(builder: &dyn BuildStorage, code: &[u8]) -> Storage {
+	let mut storage = builder.build_storage().unwrap();
+	storage
+		.top
+		.insert(sp_core::storage::well_known_keys::CODE.to_vec(), code.into());
+	storage
 }
 
 pub mod accounts {
