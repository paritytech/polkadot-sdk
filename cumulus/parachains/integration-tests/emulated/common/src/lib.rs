// Copyright (C) Parity Technologies (UK) Ltd.
// SPDX-License-Identifier: Apache-2.0

// Licensed under the Apache License, Version 2.0 (the "License");
// you may not use this file except in compliance with the License.
// You may obtain a copy of the License at
//
// 	http://www.apache.org/licenses/LICENSE-2.0
//
// Unless required by applicable law or agreed to in writing, software
// distributed under the License is distributed on an "AS IS" BASIS,
// WITHOUT WARRANTIES OR CONDITIONS OF ANY KIND, either express or implied.
// See the License for the specific language governing permissions and
// limitations under the License.

pub mod impls;
pub mod macros;
pub mod xcm_helpers;

pub use xcm_emulator;

// Substrate
use frame_support::parameter_types;
use sc_consensus_grandpa::AuthorityId as GrandpaId;
use sp_authority_discovery::AuthorityId as AuthorityDiscoveryId;
use sp_consensus_babe::AuthorityId as BabeId;
use sp_consensus_beefy::ecdsa_crypto::AuthorityId as BeefyId;
use sp_core::storage::Storage;
use sp_keyring::{Ed25519Keyring, Sr25519Keyring};
use sp_runtime::{traits::AccountIdConversion, BuildStorage};

// Polkadot
use parachains_common::BlockNumber;
use polkadot_parachain_primitives::primitives::Sibling;
use polkadot_runtime_parachains::configuration::HostConfiguration;

// Cumulus
use parachains_common::{AccountId, AuraId};
use polkadot_primitives::{AssignmentId, ValidatorId};

pub const XCM_V2: u32 = 2;
pub const XCM_V3: u32 = 3;
pub const XCM_V4: u32 = 4;
pub const XCM_V5: u32 = 5;
pub const REF_TIME_THRESHOLD: u64 = 33;
pub const PROOF_SIZE_THRESHOLD: u64 = 33;

/// The default XCM version to set in genesis config.
pub const SAFE_XCM_VERSION: u32 = xcm::prelude::XCM_VERSION;

// (trust-backed) Asset registered on AH and reserve-transferred between Parachain and AH
pub const RESERVABLE_ASSET_ID: u32 = 1;
// ForeignAsset registered on AH and teleported between Penpal and AH
pub const TELEPORTABLE_ASSET_ID: u32 = 2;

// USDT registered on AH as (trust-backed) Asset and reserve-transferred between Parachain and AH
pub const USDT_ID: u32 = 1984;

pub const PENPAL_A_ID: u32 = 2000;
pub const PENPAL_B_ID: u32 = 2001;
pub const ASSET_HUB_ROCOCO_ID: u32 = 1000;
pub const ASSET_HUB_WESTEND_ID: u32 = 1000;
pub const ASSETS_PALLET_ID: u8 = 50;

parameter_types! {
	pub PenpalATeleportableAssetLocation: xcm::v5::Location
		= xcm::v5::Location::new(1, [
				xcm::v5::Junction::Parachain(PENPAL_A_ID),
				xcm::v5::Junction::PalletInstance(ASSETS_PALLET_ID),
				xcm::v5::Junction::GeneralIndex(TELEPORTABLE_ASSET_ID.into()),
			]
		);
	pub PenpalBTeleportableAssetLocation: xcm::v5::Location
		= xcm::v5::Location::new(1, [
				xcm::v5::Junction::Parachain(PENPAL_B_ID),
				xcm::v5::Junction::PalletInstance(ASSETS_PALLET_ID),
				xcm::v5::Junction::GeneralIndex(TELEPORTABLE_ASSET_ID.into()),
			]
		);
	pub PenpalASiblingSovereignAccount: AccountId = Sibling::from(PENPAL_A_ID).into_account_truncating();
	pub PenpalBSiblingSovereignAccount: AccountId = Sibling::from(PENPAL_B_ID).into_account_truncating();
}

pub fn get_host_config() -> HostConfiguration<BlockNumber> {
	HostConfiguration {
		max_upward_queue_count: 10,
		max_upward_queue_size: 51200,
		max_upward_message_size: 51200,
		max_upward_message_num_per_candidate: 10,
		max_downward_message_size: 51200,
		hrmp_sender_deposit: 0,
		hrmp_recipient_deposit: 0,
		hrmp_channel_max_capacity: 1000,
		hrmp_channel_max_message_size: 102400,
		hrmp_channel_max_total_size: 102400,
		hrmp_max_parachain_outbound_channels: 30,
		hrmp_max_parachain_inbound_channels: 30,
		..Default::default()
	}
}

/// Helper function used in tests to build the genesis storage using given RuntimeGenesisConfig and
/// code Used in `legacy_vs_json_check` submods to verify storage building with JSON patch against
/// building with RuntimeGenesisConfig struct.
pub fn build_genesis_storage(builder: &dyn BuildStorage, code: &[u8]) -> Storage {
	let mut storage = builder.build_storage().unwrap();
	storage
		.top
		.insert(sp_core::storage::well_known_keys::CODE.to_vec(), code.into());
	storage
}

pub mod accounts {
	use super::*;
	pub const ALICE: &str = "Alice";
	pub const BOB: &str = "Bob";
	pub const DUMMY_EMPTY: &str = "JohnDoe";

	pub fn init_balances() -> Vec<AccountId> {
		Sr25519Keyring::well_known().map(|k| k.to_account_id()).collect()
	}
}

pub mod collators {
	use super::*;

	pub fn invulnerables() -> Vec<(AccountId, AuraId)> {
		vec![
			(Sr25519Keyring::Alice.to_account_id(), Sr25519Keyring::Alice.public().into()),
			(Sr25519Keyring::Bob.to_account_id(), Sr25519Keyring::Bob.public().into()),
		]
	}
}

pub mod validators {
	use sp_consensus_beefy::test_utils::Keyring;

	use super::*;

	pub fn initial_authorities() -> Vec<(
		AccountId,
		AccountId,
		BabeId,
		GrandpaId,
		ValidatorId,
		AssignmentId,
		AuthorityDiscoveryId,
		BeefyId,
	)> {
		vec![(
			Sr25519Keyring::AliceStash.to_account_id(),
			Sr25519Keyring::Alice.to_account_id(),
			BabeId::from(Sr25519Keyring::Alice.public()),
			GrandpaId::from(Ed25519Keyring::Alice.public()),
			ValidatorId::from(Sr25519Keyring::Alice.public()),
			AssignmentId::from(Sr25519Keyring::Alice.public()),
			AuthorityDiscoveryId::from(Sr25519Keyring::Alice.public()),
			BeefyId::from(Keyring::<BeefyId>::Alice.public()),
		)]
	}
}

pub mod snowbridge {
<<<<<<< HEAD
=======
	use hex_literal::hex;
	// Address of WETH ERC20 token contract on remote Ethereum network
	pub const WETH: [u8; 20] = hex!("fff9976782d46cc05630d1f6ebab18b2324d6b14");
	// The Ethereum network chain ID. In this case, Sepolia testnet's chain ID.
	pub const SEPOLIA_ID: u64 = 11155111;
	// The minimum balance for ether assets pre-registered in emulated tests.
>>>>>>> 7032c84c
	pub const ETHER_MIN_BALANCE: u128 = 1000;
}<|MERGE_RESOLUTION|>--- conflicted
+++ resolved
@@ -161,14 +161,11 @@
 }
 
 pub mod snowbridge {
-<<<<<<< HEAD
-=======
 	use hex_literal::hex;
 	// Address of WETH ERC20 token contract on remote Ethereum network
 	pub const WETH: [u8; 20] = hex!("fff9976782d46cc05630d1f6ebab18b2324d6b14");
 	// The Ethereum network chain ID. In this case, Sepolia testnet's chain ID.
 	pub const SEPOLIA_ID: u64 = 11155111;
 	// The minimum balance for ether assets pre-registered in emulated tests.
->>>>>>> 7032c84c
 	pub const ETHER_MIN_BALANCE: u128 = 1000;
 }