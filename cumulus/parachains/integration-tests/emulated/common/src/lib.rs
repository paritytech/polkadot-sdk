--- conflicted
+++ resolved
@@ -157,25 +157,15 @@
 	pub struct AssetHubRococo {
 		genesis = asset_hub_rococo::genesis(),
 		on_init = {
-<<<<<<< HEAD
-			asset_hub_kusama_runtime::AuraExt::on_initialize(1);
-=======
 			asset_hub_rococo_runtime::AuraExt::on_initialize(1);
->>>>>>> a7061712
 		},
 		runtime = asset_hub_rococo_runtime,
 		core = {
-<<<<<<< HEAD
-			XcmpMessageHandler: asset_hub_kusama_runtime::XcmpQueue,
-			LocationToAccountId: asset_hub_kusama_runtime::xcm_config::LocationToAccountId,
-			ParachainInfo: asset_hub_kusama_runtime::ParachainInfo,
-			MessageProcessor: DefaultParaMessageProcessor<AssetHubRococo>,
-=======
 			XcmpMessageHandler: asset_hub_rococo_runtime::XcmpQueue,
 			DmpMessageHandler: asset_hub_rococo_runtime::DmpQueue,
 			LocationToAccountId: asset_hub_rococo_runtime::xcm_config::LocationToAccountId,
 			ParachainInfo: asset_hub_rococo_runtime::ParachainInfo,
->>>>>>> a7061712
+			MessageProcessor: DefaultParaMessageProcessor<AssetHubRococo>,
 		},
 		pallets = {
 			PolkadotXcm: asset_hub_rococo_runtime::PolkadotXcm,
@@ -194,9 +184,9 @@
 		runtime = penpal_runtime,
 		core = {
 			XcmpMessageHandler: penpal_runtime::XcmpQueue,
-			DmpMessageHandler: penpal_runtime::DmpQueue,
 			LocationToAccountId: penpal_runtime::xcm_config::LocationToAccountId,
 			ParachainInfo: penpal_runtime::ParachainInfo,
+			MessageProcessor: DefaultParaMessageProcessor<PenpalRococoA>,
 		},
 		pallets = {
 			PolkadotXcm: penpal_runtime::PolkadotXcm,
@@ -230,54 +220,26 @@
 		runtime = bridge_hub_rococo_runtime,
 		core = {
 			XcmpMessageHandler: bridge_hub_rococo_runtime::XcmpQueue,
+			DmpMessageHandler: bridge_hub_rococo_runtime::DmpQueue,
 			LocationToAccountId: bridge_hub_rococo_runtime::xcm_config::LocationToAccountId,
 			ParachainInfo: bridge_hub_rococo_runtime::ParachainInfo,
-			MessageProcessor: DefaultParaMessageProcessor<BridgeHubWococo>,
 		},
 		pallets = {
 			PolkadotXcm: bridge_hub_rococo_runtime::PolkadotXcm,
 		}
 	},
 	pub struct AssetHubWococo {
-<<<<<<< HEAD
-		genesis = asset_hub_westend::genesis(),
-		on_init = {
-			asset_hub_polkadot_runtime::AuraExt::on_initialize(1);
-		},
-		runtime = asset_hub_polkadot_runtime,
-		core = {
-			XcmpMessageHandler: asset_hub_polkadot_runtime::XcmpQueue,
-			LocationToAccountId: asset_hub_polkadot_runtime::xcm_config::LocationToAccountId,
-			ParachainInfo: asset_hub_polkadot_runtime::ParachainInfo,
-			MessageProcessor: DefaultParaMessageProcessor<AssetHubWococo>,
-		},
-		pallets = {
-			PolkadotXcm: asset_hub_polkadot_runtime::PolkadotXcm,
-			Assets: asset_hub_polkadot_runtime::Assets,
-		}
-	},
-	pub struct PenpalRococoA {
-		genesis = penpal::genesis(penpal::PARA_ID_A),
-=======
 		genesis = asset_hub_wococo::genesis(),
->>>>>>> a7061712
 		on_init = {
 			asset_hub_rococo_runtime::AuraExt::on_initialize(1);
 			// TODO: manage to set_wococo_flavor with `set_storage`
 		},
 		runtime = asset_hub_rococo_runtime,
 		core = {
-<<<<<<< HEAD
-			XcmpMessageHandler: penpal_runtime::XcmpQueue,
-			LocationToAccountId: penpal_runtime::xcm_config::LocationToAccountId,
-			ParachainInfo: penpal_runtime::ParachainInfo,
-			MessageProcessor: DefaultParaMessageProcessor<PenpalRococoA>,
-=======
 			XcmpMessageHandler: asset_hub_rococo_runtime::XcmpQueue,
 			DmpMessageHandler: asset_hub_rococo_runtime::DmpQueue,
 			LocationToAccountId: asset_hub_rococo_runtime::xcm_config::LocationToAccountId,
 			ParachainInfo: asset_hub_rococo_runtime::ParachainInfo,
->>>>>>> a7061712
 		},
 		pallets = {
 			PolkadotXcm: asset_hub_rococo_runtime::PolkadotXcm,
