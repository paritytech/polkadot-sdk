// Copyright (C) Parity Technologies (UK) Ltd.
// SPDX-License-Identifier: Apache-2.0

// Licensed under the Apache License, Version 2.0 (the "License");
// you may not use this file except in compliance with the License.
// You may obtain a copy of the License at
//
// 	http://www.apache.org/licenses/LICENSE-2.0
//
// Unless required by applicable law or agreed to in writing, software
// distributed under the License is distributed on an "AS IS" BASIS,
// WITHOUT WARRANTIES OR CONDITIONS OF ANY KIND, either express or implied.
// See the License for the specific language governing permissions and
// limitations under the License.

use crate::imports::*;

mod asset_transfers;
mod claim_assets;
mod register_bridged_assets;
mod send_xcm;
mod snowbridge;
mod teleport;
<<<<<<< HEAD

mod snowbridge;
=======
mod transact;
>>>>>>> ffa90d0f

pub(crate) fn asset_hub_rococo_location() -> Location {
	Location::new(
		2,
		[
			GlobalConsensus(ByGenesis(ROCOCO_GENESIS_HASH)),
			Parachain(AssetHubRococo::para_id().into()),
		],
	)
}

pub(crate) fn bridge_hub_rococo_location() -> Location {
	Location::new(
		2,
		[
			GlobalConsensus(ByGenesis(ROCOCO_GENESIS_HASH)),
			Parachain(BridgeHubRococo::para_id().into()),
		],
	)
}

// WND and wWND
pub(crate) fn wnd_at_ah_westend() -> Location {
	Parent.into()
}
pub(crate) fn bridged_wnd_at_ah_rococo() -> Location {
	Location::new(2, [GlobalConsensus(ByGenesis(WESTEND_GENESIS_HASH))])
}

// ROC and wROC
pub(crate) fn roc_at_ah_rococo() -> Location {
	Parent.into()
}
pub(crate) fn bridged_roc_at_ah_westend() -> Location {
	Location::new(2, [GlobalConsensus(ByGenesis(ROCOCO_GENESIS_HASH))])
}

// USDT and wUSDT
pub(crate) fn usdt_at_ah_westend() -> Location {
	Location::new(0, [PalletInstance(ASSETS_PALLET_ID), GeneralIndex(USDT_ID.into())])
}
pub(crate) fn bridged_usdt_at_ah_rococo() -> Location {
	Location::new(
		2,
		[
			GlobalConsensus(ByGenesis(WESTEND_GENESIS_HASH)),
			Parachain(AssetHubWestend::para_id().into()),
			PalletInstance(ASSETS_PALLET_ID),
			GeneralIndex(USDT_ID.into()),
		],
	)
}

// wETH has same relative location on both Rococo and Westend AssetHubs
pub(crate) fn weth_at_asset_hubs() -> Location {
	Location::new(
		2,
		[
			GlobalConsensus(Ethereum { chain_id: snowbridge::CHAIN_ID }),
			AccountKey20 { network: None, key: snowbridge::WETH },
		],
	)
}

pub(crate) fn create_foreign_on_ah_rococo(id: v5::Location, sufficient: bool) {
	let owner = AssetHubRococo::account_id_of(ALICE);
	AssetHubRococo::force_create_foreign_asset(id, owner, sufficient, ASSET_MIN_BALANCE, vec![]);
}

pub(crate) fn create_foreign_on_ah_westend(
	id: v5::Location,
	sufficient: bool,
	prefund_accounts: Vec<(AccountId, u128)>,
) {
	let owner = AssetHubWestend::account_id_of(ALICE);
	let min = ASSET_MIN_BALANCE;
	AssetHubWestend::force_create_foreign_asset(id, owner, sufficient, min, prefund_accounts);
}

pub(crate) fn foreign_balance_on_ah_rococo(id: v5::Location, who: &AccountId) -> u128 {
	AssetHubRococo::execute_with(|| {
		type Assets = <AssetHubRococo as AssetHubRococoPallet>::ForeignAssets;
		<Assets as Inspect<_>>::balance(id, who)
	})
}
pub(crate) fn foreign_balance_on_ah_westend(id: v5::Location, who: &AccountId) -> u128 {
	AssetHubWestend::execute_with(|| {
		type Assets = <AssetHubWestend as AssetHubWestendPallet>::ForeignAssets;
		<Assets as Inspect<_>>::balance(id, who)
	})
}

/// note: $asset needs to be prefunded outside this function
#[macro_export]
macro_rules! create_pool_with_native_on {
	( $chain:ident, $asset:expr, $is_foreign:expr, $asset_owner:expr ) => {
		emulated_integration_tests_common::impls::paste::paste! {
			<$chain>::execute_with(|| {
				type RuntimeEvent = <$chain as Chain>::RuntimeEvent;
				let owner = $asset_owner;
				let signed_owner = <$chain as Chain>::RuntimeOrigin::signed(owner.clone());
				let native_asset: Location = Parent.into();

				if $is_foreign {
					assert_ok!(<$chain as [<$chain Pallet>]>::ForeignAssets::mint(
						signed_owner.clone(),
						$asset.clone().into(),
						owner.clone().into(),
						10_000_000_000_000, // For it to have more than enough.
					));
				} else {
					let asset_id = match $asset.interior.last() {
						Some(GeneralIndex(id)) => *id as u32,
						_ => unreachable!(),
					};
					assert_ok!(<$chain as [<$chain Pallet>]>::Assets::mint(
						signed_owner.clone(),
						asset_id.into(),
						owner.clone().into(),
						10_000_000_000_000, // For it to have more than enough.
					));
				}

				assert_ok!(<$chain as [<$chain Pallet>]>::AssetConversion::create_pool(
					signed_owner.clone(),
					Box::new(native_asset.clone()),
					Box::new($asset.clone()),
				));

				assert_expected_events!(
					$chain,
					vec![
						RuntimeEvent::AssetConversion(pallet_asset_conversion::Event::PoolCreated { .. }) => {},
					]
				);

				assert_ok!(<$chain as [<$chain Pallet>]>::AssetConversion::add_liquidity(
					signed_owner,
					Box::new(native_asset),
					Box::new($asset),
					1_000_000_000_000,
					2_000_000_000_000, // $asset is worth half of native_asset
					0,
					0,
					owner.into()
				));

				assert_expected_events!(
					$chain,
					vec![
						RuntimeEvent::AssetConversion(pallet_asset_conversion::Event::LiquidityAdded { .. }) => {},
					]
				);
			});
		}
	};
}

pub(crate) fn send_assets_from_asset_hub_westend(
	destination: Location,
	assets: Assets,
	fee_idx: u32,
) -> DispatchResult {
	let signed_origin =
		<AssetHubWestend as Chain>::RuntimeOrigin::signed(AssetHubWestendSender::get().into());
	let beneficiary: Location =
		AccountId32Junction { network: None, id: AssetHubRococoReceiver::get().into() }.into();

	AssetHubWestend::execute_with(|| {
		<AssetHubWestend as AssetHubWestendPallet>::PolkadotXcm::limited_reserve_transfer_assets(
			signed_origin,
			bx!(destination.into()),
			bx!(beneficiary.into()),
			bx!(assets.into()),
			fee_idx,
			WeightLimit::Unlimited,
		)
	})
}

pub(crate) fn assert_bridge_hub_westend_message_accepted(expected_processed: bool) {
	BridgeHubWestend::execute_with(|| {
		type RuntimeEvent = <BridgeHubWestend as Chain>::RuntimeEvent;

		if expected_processed {
			assert_expected_events!(
				BridgeHubWestend,
				vec![
					// pay for bridge fees
					RuntimeEvent::Balances(pallet_balances::Event::Burned { .. }) => {},
					// message exported
					RuntimeEvent::BridgeRococoMessages(
						pallet_bridge_messages::Event::MessageAccepted { .. }
					) => {},
					// message processed successfully
					RuntimeEvent::MessageQueue(
						pallet_message_queue::Event::Processed { success: true, .. }
					) => {},
				]
			);
		} else {
			assert_expected_events!(
				BridgeHubWestend,
				vec![
					RuntimeEvent::MessageQueue(pallet_message_queue::Event::Processed {
						success: false,
						..
					}) => {},
				]
			);
		}
	});
}

pub(crate) fn assert_bridge_hub_rococo_message_received() {
	BridgeHubRococo::execute_with(|| {
		type RuntimeEvent = <BridgeHubRococo as Chain>::RuntimeEvent;
		assert_expected_events!(
			BridgeHubRococo,
			vec![
				// message sent to destination
				RuntimeEvent::XcmpQueue(
					cumulus_pallet_xcmp_queue::Event::XcmpMessageSent { .. }
				) => {},
			]
		);
	})
}

pub(crate) fn open_bridge_between_asset_hub_rococo_and_asset_hub_westend() {
	use testnet_parachains_constants::{
		rococo::currency::UNITS as ROC, westend::currency::UNITS as WND,
	};

	// open AHR -> AHW
	BridgeHubRococo::fund_para_sovereign(AssetHubRococo::para_id(), ROC * 5);
	AssetHubRococo::open_bridge(
		AssetHubRococo::sibling_location_of(BridgeHubRococo::para_id()),
		[
			GlobalConsensus(ByGenesis(WESTEND_GENESIS_HASH)),
			Parachain(AssetHubWestend::para_id().into()),
		]
		.into(),
		Some((
			(roc_at_ah_rococo(), ROC * 1).into(),
			BridgeHubRococo::sovereign_account_id_of(BridgeHubRococo::sibling_location_of(
				AssetHubRococo::para_id(),
			)),
		)),
	);

	// open AHW -> AHR
	BridgeHubWestend::fund_para_sovereign(AssetHubWestend::para_id(), WND * 5);
	AssetHubWestend::open_bridge(
		AssetHubWestend::sibling_location_of(BridgeHubWestend::para_id()),
		[
			GlobalConsensus(ByGenesis(ROCOCO_GENESIS_HASH)),
			Parachain(AssetHubRococo::para_id().into()),
		]
		.into(),
		Some((
			(wnd_at_ah_westend(), WND * 1).into(),
			BridgeHubWestend::sovereign_account_id_of(BridgeHubWestend::sibling_location_of(
				AssetHubWestend::para_id(),
			)),
		)),
	);
}<|MERGE_RESOLUTION|>--- conflicted
+++ resolved
@@ -21,12 +21,7 @@
 mod send_xcm;
 mod snowbridge;
 mod teleport;
-<<<<<<< HEAD
-
-mod snowbridge;
-=======
 mod transact;
->>>>>>> ffa90d0f
 
 pub(crate) fn asset_hub_rococo_location() -> Location {
 	Location::new(
