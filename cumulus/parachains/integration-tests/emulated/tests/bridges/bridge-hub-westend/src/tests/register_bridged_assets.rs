// Copyright (C) Parity Technologies (UK) Ltd.
// SPDX-License-Identifier: Apache-2.0

// Licensed under the Apache License, Version 2.0 (the "License");
// you may not use this file except in compliance with the License.
// You may obtain a copy of the License at
//
// 	http://www.apache.org/licenses/LICENSE-2.0
//
// Unless required by applicable law or agreed to in writing, software
// distributed under the License is distributed on an "AS IS" BASIS,
// WITHOUT WARRANTIES OR CONDITIONS OF ANY KIND, either express or implied.
// See the License for the specific language governing permissions and
// limitations under the License.

<<<<<<< HEAD
use crate::{
	imports::*,
	tests::{snowbridge::CHAIN_ID, *},
};
use sp_core::H160;
=======
use crate::{imports::*, tests::*};
>>>>>>> 7032c84c

const XCM_FEE: u128 = 40_000_000_000;

/// Tests the registering of a Westend Asset as a bridged asset on Rococo Asset Hub.
#[test]
fn register_westend_asset_on_rah_from_wah() {
	// Westend Asset Hub asset when bridged to Rococo Asset Hub.
	let bridged_asset_at_rah = Location::new(
		2,
		[
			GlobalConsensus(ByGenesis(WESTEND_GENESIS_HASH)),
			Parachain(AssetHubWestend::para_id().into()),
			PalletInstance(ASSETS_PALLET_ID),
			GeneralIndex(ASSET_ID.into()),
		],
	);
	// Register above asset on Rococo AH from Westend AH.
	register_asset_on_rah_from_wah(bridged_asset_at_rah);
}

/// Tests the registering of an Ethereum Asset as a bridged asset on Rococo Asset Hub.
#[test]
fn register_ethereum_asset_on_rah_from_wah() {
	// Ethereum asset when bridged to Rococo Asset Hub.
	let token_id = H160::random();
	let bridged_asset_at_rah = Location::new(
		2,
		[
<<<<<<< HEAD
			GlobalConsensus(Ethereum { chain_id: CHAIN_ID }),
			AccountKey20 { network: None, key: token_id.into() },
=======
			GlobalConsensus(Ethereum { chain_id: SEPOLIA_ID }),
			AccountKey20 { network: None, key: WETH },
>>>>>>> 7032c84c
		],
	);
	// Register above asset on Rococo AH from Westend AH.
	register_asset_on_rah_from_wah(bridged_asset_at_rah);
}

fn register_asset_on_rah_from_wah(bridged_asset_at_rah: Location) {
	let sa_of_wah_on_rah = AssetHubRococo::sovereign_account_of_parachain_on_other_global_consensus(
		ByGenesis(WESTEND_GENESIS_HASH),
		AssetHubWestend::para_id(),
	);

	// Encoded `create_asset` call to be executed in Rococo Asset Hub ForeignAssets pallet.
	let call = AssetHubRococo::create_foreign_asset_call(
		bridged_asset_at_rah.clone(),
		ASSET_MIN_BALANCE,
		sa_of_wah_on_rah.clone(),
	);

	let origin_kind = OriginKind::Xcm;
	let fee_amount = XCM_FEE;
	let fees = (Parent, fee_amount).into();

	let xcm = xcm_transact_paid_execution(call, origin_kind, fees, sa_of_wah_on_rah.clone());

	// SA-of-WAH-on-RAH needs to have balance to pay for fees and asset creation deposit
	AssetHubRococo::fund_accounts(vec![(
		sa_of_wah_on_rah.clone(),
		ASSET_HUB_ROCOCO_ED * 10000000000,
	)]);

	let destination = asset_hub_rococo_location();

	// fund the WAH's SA on WBH for paying bridge delivery fees
	BridgeHubWestend::fund_para_sovereign(AssetHubWestend::para_id(), 10_000_000_000_000u128);

	// set XCM versions
	AssetHubWestend::force_xcm_version(destination.clone(), XCM_VERSION);
	BridgeHubWestend::force_xcm_version(bridge_hub_rococo_location(), XCM_VERSION);

	let root_origin = <AssetHubWestend as Chain>::RuntimeOrigin::root();
	AssetHubWestend::execute_with(|| {
		assert_ok!(<AssetHubWestend as AssetHubWestendPallet>::PolkadotXcm::send(
			root_origin,
			bx!(destination.into()),
			bx!(xcm),
		));

		AssetHubWestend::assert_xcm_pallet_sent();
	});

	assert_bridge_hub_westend_message_accepted(true);
	assert_bridge_hub_rococo_message_received();
	AssetHubRococo::execute_with(|| {
		type RuntimeEvent = <AssetHubRococo as Chain>::RuntimeEvent;
		AssetHubRococo::assert_xcmp_queue_success(None);
		assert_expected_events!(
			AssetHubRococo,
			vec![
				// Burned the fee
				RuntimeEvent::Balances(pallet_balances::Event::Burned { who, amount }) => {
					who: *who == sa_of_wah_on_rah.clone(),
					amount: *amount == fee_amount,
				},
				// Foreign Asset created
				RuntimeEvent::ForeignAssets(pallet_assets::Event::Created { asset_id, creator, owner }) => {
					asset_id: asset_id == &bridged_asset_at_rah,
					creator: *creator == sa_of_wah_on_rah.clone(),
					owner: *owner == sa_of_wah_on_rah,
				},
				// Unspent fee minted to origin
				RuntimeEvent::Balances(pallet_balances::Event::Minted { who, .. }) => {
					who: *who == sa_of_wah_on_rah.clone(),
				},
			]
		);
		type ForeignAssets = <AssetHubRococo as AssetHubRococoPallet>::ForeignAssets;
		assert!(ForeignAssets::asset_exists(bridged_asset_at_rah));
	});
}<|MERGE_RESOLUTION|>--- conflicted
+++ resolved
@@ -13,15 +13,7 @@
 // See the License for the specific language governing permissions and
 // limitations under the License.
 
-<<<<<<< HEAD
-use crate::{
-	imports::*,
-	tests::{snowbridge::CHAIN_ID, *},
-};
-use sp_core::H160;
-=======
 use crate::{imports::*, tests::*};
->>>>>>> 7032c84c
 
 const XCM_FEE: u128 = 40_000_000_000;
 
@@ -50,13 +42,8 @@
 	let bridged_asset_at_rah = Location::new(
 		2,
 		[
-<<<<<<< HEAD
-			GlobalConsensus(Ethereum { chain_id: CHAIN_ID }),
-			AccountKey20 { network: None, key: token_id.into() },
-=======
 			GlobalConsensus(Ethereum { chain_id: SEPOLIA_ID }),
 			AccountKey20 { network: None, key: WETH },
->>>>>>> 7032c84c
 		],
 	);
 	// Register above asset on Rococo AH from Westend AH.
