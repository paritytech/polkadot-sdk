--- conflicted
+++ resolved
@@ -15,11 +15,7 @@
 
 use crate::{
 	create_pool_with_native_on,
-<<<<<<< HEAD
-	tests::{snowbridge::CHAIN_ID, snowbridge_common::snowbridge_sovereign, *},
-=======
 	tests::{snowbridge_common::snowbridge_sovereign, *},
->>>>>>> 7032c84c
 };
 use sp_core::Get;
 use xcm::latest::AssetTransferFilter;
@@ -136,26 +132,16 @@
 	let sov_of_receiver_on_asset_hub = AssetHubWestend::execute_with(|| {
 		AssetHubWestend::sovereign_account_id_of(receiver_as_seen_by_asset_hub)
 	});
-
-	let snowbridge_owner = snowbridge_sovereign();
 	// Create SAs of sender and receiver on AHW with ED.
 	AssetHubWestend::fund_accounts(vec![
 		(sov_of_sender_on_asset_hub.clone().into(), ASSET_HUB_WESTEND_ED),
 		(sov_of_receiver_on_asset_hub.clone().into(), ASSET_HUB_WESTEND_ED),
-<<<<<<< HEAD
-		(snowbridge_sovereign().into(), 1_000_000_000_000),
-	]);
-
-	// We create a pool between WND and WETH in AssetHub to support paying for fees with WETH.
-	create_pool_with_native_on!(AssetHubWestend, bridged_weth.clone(), true, snowbridge_owner);
-=======
 		(snowbridge_sovereign().into(), 10_000_000_000_00),
 	]);
 
 	// We create a pool between WND and WETH in AssetHub to support paying for fees with WETH.
 	let snowbridge_sovereign = snowbridge_sovereign();
 	create_pool_with_native_on!(AssetHubWestend, bridged_weth.clone(), true, snowbridge_sovereign);
->>>>>>> 7032c84c
 	// We also need a pool between WND and WETH on PenpalB to support paying for fees with WETH.
 	create_pool_with_native_on!(PenpalB, bridged_weth.clone(), true, PenpalAssetOwner::get());
 
