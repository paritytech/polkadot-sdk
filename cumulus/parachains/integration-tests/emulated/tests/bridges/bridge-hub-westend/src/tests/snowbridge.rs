// Copyright (C) Parity Technologies (UK) Ltd.
// SPDX-License-Identifier: Apache-2.0

// Licensed under the Apache License, Version 2.0 (the "License");
// you may not use this file except in compliance with the License.
// You may obtain a copy of the License at
//
// 	http://www.apache.org/licenses/LICENSE-2.0
//
// Unless required by applicable law or agreed to in writing, software
// distributed under the License is distributed on an "AS IS" BASIS,
// WITHOUT WARRANTIES OR CONDITIONS OF ANY KIND, either express or implied.
// See the License for the specific language governing permissions and
// limitations under the License.
use crate::imports::*;
use asset_hub_westend_runtime::xcm_config::bridging::to_ethereum::DefaultBridgeHubEthereumBaseFee;
use bridge_hub_westend_runtime::EthereumInboundQueue;
use codec::{Decode, Encode};
use emulated_integration_tests_common::RESERVABLE_ASSET_ID;
use frame_support::pallet_prelude::TypeInfo;
use hex_literal::hex;
use rococo_westend_system_emulated_network::asset_hub_westend_emulated_chain::genesis::AssetHubWestendAssetOwner;
use snowbridge_core::{outbound::OperatingMode, AssetMetadata, TokenIdOf};
use snowbridge_router_primitives::inbound::{
	Command, Destination, GlobalConsensusEthereumConvertsFor, MessageV1, VersionedMessage,
};
use sp_core::H256;
use testnet_parachains_constants::westend::snowbridge::EthereumNetwork;
use xcm_executor::traits::ConvertLocation;

const INITIAL_FUND: u128 = 5_000_000_000_000;
pub const CHAIN_ID: u64 = 11155111;
pub const WETH: [u8; 20] = hex!("87d1f7fdfEe7f651FaBc8bFCB6E086C278b77A7d");
const ETHEREUM_DESTINATION_ADDRESS: [u8; 20] = hex!("44a57ee2f2FCcb85FDa2B0B18EBD0D8D2333700e");
const XCM_FEE: u128 = 100_000_000_000;
const TOKEN_AMOUNT: u128 = 100_000_000_000;

#[derive(Encode, Decode, Debug, PartialEq, Eq, Clone, TypeInfo)]
pub enum ControlCall {
	#[codec(index = 3)]
	CreateAgent,
	#[codec(index = 4)]
	CreateChannel { mode: OperatingMode },
}

#[allow(clippy::large_enum_variant)]
#[derive(Encode, Decode, Debug, PartialEq, Eq, Clone, TypeInfo)]
pub enum SnowbridgeControl {
	#[codec(index = 83)]
	Control(ControlCall),
}

/// Tests the registering of a token as an asset on AssetHub.
#[test]
fn register_weth_token_from_ethereum_to_asset_hub() {
	// Fund AssetHub sovereign account so that it can pay execution fees.
	BridgeHubWestend::fund_para_sovereign(AssetHubWestend::para_id().into(), INITIAL_FUND);

	BridgeHubWestend::execute_with(|| {
		type RuntimeEvent = <BridgeHubWestend as Chain>::RuntimeEvent;

<<<<<<< HEAD
		type Converter = <bridge_hub_westend_runtime::Runtime as snowbridge_pallet_inbound_queue::Config>::MessageConverter;

		let message_id: H256 = [0; 32].into();
=======
>>>>>>> 9128dca3
		let message = VersionedMessage::V1(MessageV1 {
			chain_id: CHAIN_ID,
			command: Command::RegisterToken { token: WETH.into(), fee: XCM_FEE },
		});
<<<<<<< HEAD
		let (xcm, _) = Converter::convert(message_id, message).unwrap();
		let _ = EthereumInboundQueue::send_xcm(xcm, AssetHubRococo::para_id().into()).unwrap();
=======
		let (xcm, _) = EthereumInboundQueue::do_convert([0; 32].into(), message).unwrap();
		let _ = EthereumInboundQueue::send_xcm(xcm, AssetHubWestend::para_id().into()).unwrap();
>>>>>>> 9128dca3

		assert_expected_events!(
			BridgeHubWestend,
			vec![RuntimeEvent::XcmpQueue(cumulus_pallet_xcmp_queue::Event::XcmpMessageSent { .. }) => {},]
		);
	});

	AssetHubWestend::execute_with(|| {
		type RuntimeEvent = <AssetHubWestend as Chain>::RuntimeEvent;

		assert_expected_events!(
			AssetHubWestend,
			vec![RuntimeEvent::ForeignAssets(pallet_assets::Event::Created { .. }) => {},]
		);
	});
}

/// Tests the registering of a token as an asset on AssetHub, and then subsequently sending
/// a token from Ethereum to AssetHub.
#[test]
fn send_token_from_ethereum_to_asset_hub() {
	let asset_hub_sovereign = BridgeHubWestend::sovereign_account_id_of(Location::new(
		1,
		[Parachain(AssetHubWestend::para_id().into())],
	));
	// Fund AssetHub sovereign account so it can pay execution fees for the asset transfer
	BridgeHubWestend::fund_accounts(vec![(asset_hub_sovereign.clone(), INITIAL_FUND)]);

	// Fund ethereum sovereign on AssetHub
	AssetHubWestend::fund_accounts(vec![(AssetHubWestendReceiver::get(), INITIAL_FUND)]);

	let weth_asset_location: Location =
		(Parent, Parent, EthereumNetwork::get(), AccountKey20 { network: None, key: WETH }).into();

	AssetHubWestend::execute_with(|| {
		type RuntimeOrigin = <AssetHubWestend as Chain>::RuntimeOrigin;

		assert_ok!(<AssetHubWestend as AssetHubWestendPallet>::ForeignAssets::force_create(
			RuntimeOrigin::root(),
			weth_asset_location.clone().try_into().unwrap(),
			asset_hub_sovereign.into(),
			false,
			1,
		));

		assert!(<AssetHubWestend as AssetHubWestendPallet>::ForeignAssets::asset_exists(
			weth_asset_location.clone().try_into().unwrap(),
		));
	});

	BridgeHubWestend::execute_with(|| {
		type RuntimeEvent = <BridgeHubWestend as Chain>::RuntimeEvent;

<<<<<<< HEAD
		type Converter = <bridge_hub_westend_runtime::Runtime as snowbridge_pallet_inbound_queue::Config>::MessageConverter;

		let message_id: H256 = [0; 32].into();
=======
>>>>>>> 9128dca3
		let message = VersionedMessage::V1(MessageV1 {
			chain_id: CHAIN_ID,
			command: Command::SendToken {
				token: WETH.into(),
				destination: Destination::AccountId32 { id: AssetHubWestendReceiver::get().into() },
				amount: TOKEN_AMOUNT,
				fee: XCM_FEE,
			},
		});
<<<<<<< HEAD
		let (xcm, _) = Converter::convert(message_id, message).unwrap();
=======
		let (xcm, _) = EthereumInboundQueue::do_convert([0; 32].into(), message).unwrap();
>>>>>>> 9128dca3
		let _ = EthereumInboundQueue::send_xcm(xcm, AssetHubWestend::para_id().into()).unwrap();

		// Check that the message was sent
		assert_expected_events!(
			BridgeHubWestend,
			vec![RuntimeEvent::XcmpQueue(cumulus_pallet_xcmp_queue::Event::XcmpMessageSent { .. }) => {},]
		);
	});

	AssetHubWestend::execute_with(|| {
		type RuntimeEvent = <AssetHubWestend as Chain>::RuntimeEvent;

		// Check that the token was received and issued as a foreign asset on AssetHub
		assert_expected_events!(
			AssetHubWestend,
			vec![RuntimeEvent::ForeignAssets(pallet_assets::Event::Issued { .. }) => {},]
		);
	});
}

/// Tests the full cycle of token transfers:
/// - registering a token on AssetHub
/// - sending a token to AssetHub
/// - returning the token to Ethereum
#[test]
fn send_weth_asset_from_asset_hub_to_ethereum() {
	let assethub_location = BridgeHubWestend::sibling_location_of(AssetHubWestend::para_id());
	let assethub_sovereign = BridgeHubWestend::sovereign_account_id_of(assethub_location);
	let weth_asset_location: Location =
		(Parent, Parent, EthereumNetwork::get(), AccountKey20 { network: None, key: WETH }).into();

	BridgeHubWestend::fund_accounts(vec![(assethub_sovereign.clone(), INITIAL_FUND)]);

	AssetHubWestend::execute_with(|| {
		type RuntimeOrigin = <AssetHubWestend as Chain>::RuntimeOrigin;

		assert_ok!(<AssetHubWestend as AssetHubWestendPallet>::ForeignAssets::force_create(
			RuntimeOrigin::root(),
			weth_asset_location.clone().try_into().unwrap(),
			assethub_sovereign.clone().into(),
			false,
			1,
		));

		assert!(<AssetHubWestend as AssetHubWestendPallet>::ForeignAssets::asset_exists(
			weth_asset_location.clone().try_into().unwrap(),
		));
	});

	BridgeHubWestend::execute_with(|| {
		type RuntimeEvent = <BridgeHubWestend as Chain>::RuntimeEvent;

		let message_id: H256 = [0; 32].into();
		let message = VersionedMessage::V1(MessageV1 {
			chain_id: CHAIN_ID,
			command: Command::SendToken {
				token: WETH.into(),
				destination: Destination::AccountId32 { id: AssetHubWestendReceiver::get().into() },
				amount: TOKEN_AMOUNT,
				fee: XCM_FEE,
			},
		});
<<<<<<< HEAD
		let (xcm, _) = Converter::convert(message_id, message).unwrap();
=======
		let (xcm, _) = EthereumInboundQueue::do_convert([0; 32].into(), message).unwrap();
>>>>>>> 9128dca3
		let _ = EthereumInboundQueue::send_xcm(xcm, AssetHubWestend::para_id().into()).unwrap();

		// Check that the send token message was sent using xcm
		assert_expected_events!(
			BridgeHubWestend,
			vec![RuntimeEvent::XcmpQueue(cumulus_pallet_xcmp_queue::Event::XcmpMessageSent { .. }) =>{},]
		);
	});

	AssetHubWestend::execute_with(|| {
		type RuntimeEvent = <AssetHubWestend as Chain>::RuntimeEvent;
		type RuntimeOrigin = <AssetHubWestend as Chain>::RuntimeOrigin;

		// Check that AssetHub has issued the foreign asset
		assert_expected_events!(
			AssetHubWestend,
			vec![RuntimeEvent::ForeignAssets(pallet_assets::Event::Issued { .. }) => {},]
		);
		let assets = vec![Asset {
			id: AssetId(Location::new(
				2,
				[
					GlobalConsensus(Ethereum { chain_id: CHAIN_ID }),
					AccountKey20 { network: None, key: WETH },
				],
			)),
			fun: Fungible(TOKEN_AMOUNT),
		}];
		let versioned_assets = VersionedAssets::V4(Assets::from(assets));

		let destination = VersionedLocation::V4(Location::new(
			2,
			[GlobalConsensus(Ethereum { chain_id: CHAIN_ID })],
		));

		let beneficiary = VersionedLocation::V4(Location::new(
			0,
			[AccountKey20 { network: None, key: ETHEREUM_DESTINATION_ADDRESS.into() }],
		));

		let free_balance_before =
			<AssetHubWestend as AssetHubWestendPallet>::Balances::free_balance(
				AssetHubWestendReceiver::get(),
			);
		// Send the Weth back to Ethereum
		<AssetHubWestend as AssetHubWestendPallet>::PolkadotXcm::limited_reserve_transfer_assets(
			RuntimeOrigin::signed(AssetHubWestendReceiver::get()),
			Box::new(destination),
			Box::new(beneficiary),
			Box::new(versioned_assets),
			0,
			Unlimited,
		)
		.unwrap();
		let free_balance_after = <AssetHubWestend as AssetHubWestendPallet>::Balances::free_balance(
			AssetHubWestendReceiver::get(),
		);
		// Assert at least DefaultBridgeHubEthereumBaseFee charged from the sender
		let free_balance_diff = free_balance_before - free_balance_after;
		assert!(free_balance_diff > DefaultBridgeHubEthereumBaseFee::get());
	});

	BridgeHubWestend::execute_with(|| {
		use bridge_hub_westend_runtime::xcm_config::TreasuryAccount;
		type RuntimeEvent = <BridgeHubWestend as Chain>::RuntimeEvent;
		// Check that the transfer token back to Ethereum message was queue in the Ethereum
		// Outbound Queue
		assert_expected_events!(
			BridgeHubWestend,
			vec![RuntimeEvent::EthereumOutboundQueue(snowbridge_pallet_outbound_queue::Event::MessageQueued{ .. }) => {},]
		);
		let events = BridgeHubWestend::events();
		// Check that the local fee was credited to the Snowbridge sovereign account
		assert!(
			events.iter().any(|event| matches!(
				event,
				RuntimeEvent::Balances(pallet_balances::Event::Minted { who, amount })
					if *who == TreasuryAccount::get().into() && *amount == 5071000000
			)),
			"Snowbridge sovereign takes local fee."
		);
		// Check that the remote fee was credited to the AssetHub sovereign account
		assert!(
			events.iter().any(|event| matches!(
				event,
				RuntimeEvent::Balances(pallet_balances::Event::Minted { who, amount })
					if *who == assethub_sovereign && *amount == 2680000000000,
			)),
			"AssetHub sovereign takes remote fee."
		);
	});
}

#[test]
fn transfer_relay_token() {
	let assethub_sovereign = BridgeHubWestend::sovereign_account_id_of(
		BridgeHubWestend::sibling_location_of(AssetHubWestend::para_id()),
	);
	BridgeHubWestend::fund_accounts(vec![(assethub_sovereign.clone(), INITIAL_FUND)]);

	let asset_id: Location = Location { parents: 1, interior: [].into() };
	let expected_asset_id: Location =
		Location { parents: 1, interior: [GlobalConsensus(Westend)].into() };

	let expected_token_id = TokenIdOf::convert_location(&expected_asset_id).unwrap();

	let ethereum_sovereign: AccountId =
		GlobalConsensusEthereumConvertsFor::<[u8; 32]>::convert_location(&Location::new(
			2,
			[GlobalConsensus(EthereumNetwork::get())],
		))
		.unwrap()
		.into();

	// Register token
	BridgeHubWestend::execute_with(|| {
		type RuntimeOrigin = <BridgeHubWestend as Chain>::RuntimeOrigin;
		type RuntimeEvent = <BridgeHubWestend as Chain>::RuntimeEvent;

		assert_ok!(<BridgeHubWestend as BridgeHubWestendPallet>::Balances::force_set_balance(
			RuntimeOrigin::root(),
			sp_runtime::MultiAddress::Id(BridgeHubWestendSender::get()),
			INITIAL_FUND * 10,
		));

		assert_ok!(<BridgeHubWestend as BridgeHubWestendPallet>::EthereumSystem::register_token(
			RuntimeOrigin::root(),
			Box::new(VersionedLocation::V4(asset_id.clone())),
			AssetMetadata {
				name: "wnd".as_bytes().to_vec().try_into().unwrap(),
				symbol: "wnd".as_bytes().to_vec().try_into().unwrap(),
				decimals: 12,
			},
		));
		// Check that a message was sent to Ethereum to create the agent
		assert_expected_events!(
			BridgeHubWestend,
			vec![RuntimeEvent::EthereumSystem(snowbridge_pallet_system::Event::RegisterToken { .. }) => {},]
		);
	});

	// Send token to Ethereum
	AssetHubWestend::execute_with(|| {
		type RuntimeOrigin = <AssetHubWestend as Chain>::RuntimeOrigin;
		type RuntimeEvent = <AssetHubWestend as Chain>::RuntimeEvent;

		let assets = vec![Asset { id: AssetId(Location::parent()), fun: Fungible(TOKEN_AMOUNT) }];
		let versioned_assets = VersionedAssets::V4(Assets::from(assets));

		let destination = VersionedLocation::V4(Location::new(
			2,
			[GlobalConsensus(Ethereum { chain_id: CHAIN_ID })],
		));

		let beneficiary = VersionedLocation::V4(Location::new(
			0,
			[AccountKey20 { network: None, key: ETHEREUM_DESTINATION_ADDRESS.into() }],
		));

		assert_ok!(<AssetHubWestend as AssetHubWestendPallet>::PolkadotXcm::limited_reserve_transfer_assets(
			RuntimeOrigin::signed(AssetHubWestendSender::get()),
			Box::new(destination),
			Box::new(beneficiary),
			Box::new(versioned_assets),
			0,
			Unlimited,
		));

		let events = AssetHubWestend::events();
		// Check that the native asset transferred to some reserved account(sovereign of Ethereum)
		assert!(
			events.iter().any(|event| matches!(
				event,
				RuntimeEvent::Balances(pallet_balances::Event::Transfer { amount, to, ..})
					if *amount == TOKEN_AMOUNT && *to == ethereum_sovereign.clone(),
			)),
			"native token reserved to Ethereum sovereign account."
		);
	});

	// Send token back from ethereum
	BridgeHubWestend::execute_with(|| {
		type RuntimeEvent = <BridgeHubWestend as Chain>::RuntimeEvent;

		// Check that the transfer token back to Ethereum message was queue in the Ethereum
		// Outbound Queue
		assert_expected_events!(
			BridgeHubWestend,
			vec![RuntimeEvent::EthereumOutboundQueue(snowbridge_pallet_outbound_queue::Event::MessageQueued{ .. }) => {},]
		);

		// Send relay token back to AH
		let message_id: H256 = [0; 32].into();
		let message = VersionedMessage::V1(MessageV1 {
			chain_id: CHAIN_ID,
			command: Command::SendNativeToken {
				token_id: expected_token_id,
				destination: Destination::AccountId32 { id: AssetHubWestendReceiver::get().into() },
				amount: TOKEN_AMOUNT,
				fee: XCM_FEE,
			},
		});
		// Convert the message to XCM
		let (xcm, _) = EthereumInboundQueue::do_convert(message_id, message).unwrap();
		// Send the XCM
		let _ = EthereumInboundQueue::send_xcm(xcm, AssetHubWestend::para_id().into()).unwrap();

		assert_expected_events!(
			BridgeHubWestend,
			vec![RuntimeEvent::XcmpQueue(cumulus_pallet_xcmp_queue::Event::XcmpMessageSent { .. }) => {},]
		);
	});

	AssetHubWestend::execute_with(|| {
		type RuntimeEvent = <AssetHubWestend as Chain>::RuntimeEvent;

		assert_expected_events!(
			AssetHubWestend,
			vec![RuntimeEvent::Balances(pallet_balances::Event::Burned{ .. }) => {},]
		);

		let events = AssetHubWestend::events();

		// Check that the native token burnt from some reserved account
		assert!(
			events.iter().any(|event| matches!(
				event,
				RuntimeEvent::Balances(pallet_balances::Event::Burned { who, ..})
					if *who == ethereum_sovereign.clone(),
			)),
			"native token burnt from Ethereum sovereign account."
		);

		// Check that the token was minted to beneficiary
		assert!(
			events.iter().any(|event| matches!(
				event,
				RuntimeEvent::Balances(pallet_balances::Event::Minted { who, amount })
					if *amount >= TOKEN_AMOUNT && *who == AssetHubWestendReceiver::get()
			)),
			"Token minted to beneficiary."
		);
	});
}

#[test]
fn transfer_ah_token() {
	let assethub_sovereign = BridgeHubWestend::sovereign_account_id_of(
		BridgeHubWestend::sibling_location_of(AssetHubWestend::para_id()),
	);
	BridgeHubWestend::fund_accounts(vec![(assethub_sovereign.clone(), INITIAL_FUND)]);

	let ethereum_destination = Location::new(2, [GlobalConsensus(Ethereum { chain_id: CHAIN_ID })]);

	let ethereum_sovereign: AccountId =
		GlobalConsensusEthereumConvertsFor::<[u8; 32]>::convert_location(&ethereum_destination)
			.unwrap()
			.into();
	AssetHubWestend::fund_accounts(vec![(ethereum_sovereign.clone(), INITIAL_FUND)]);

	let asset_id: Location =
		[PalletInstance(ASSETS_PALLET_ID), GeneralIndex(RESERVABLE_ASSET_ID.into())].into();

	let asset_id_in_bh: Location = Location::new(
		1,
		[
			Parachain(AssetHubWestend::para_id().into()),
			PalletInstance(ASSETS_PALLET_ID),
			GeneralIndex(RESERVABLE_ASSET_ID.into()),
		],
	);

	let asset_id_after_reanchored =
		Location::new(1, [GlobalConsensus(Westend), Parachain(AssetHubWestend::para_id().into())])
			.appended_with(asset_id.clone().interior)
			.unwrap();

	let token_id = TokenIdOf::convert_location(&asset_id_after_reanchored).unwrap();

	// Register token
	BridgeHubWestend::execute_with(|| {
		type RuntimeOrigin = <BridgeHubWestend as Chain>::RuntimeOrigin;

		assert_ok!(<BridgeHubWestend as BridgeHubWestendPallet>::EthereumSystem::register_token(
			RuntimeOrigin::root(),
			Box::new(VersionedLocation::V4(asset_id_in_bh.clone())),
			AssetMetadata {
				name: "ah_asset".as_bytes().to_vec().try_into().unwrap(),
				symbol: "ah_asset".as_bytes().to_vec().try_into().unwrap(),
				decimals: 12,
			},
		));
	});

	// Mint some token
	AssetHubWestend::mint_asset(
		<AssetHubWestend as Chain>::RuntimeOrigin::signed(AssetHubWestendAssetOwner::get()),
		RESERVABLE_ASSET_ID,
		AssetHubWestendSender::get(),
		TOKEN_AMOUNT,
	);

	// Send token to Ethereum
	AssetHubWestend::execute_with(|| {
		type RuntimeOrigin = <AssetHubWestend as Chain>::RuntimeOrigin;
		type RuntimeEvent = <AssetHubWestend as Chain>::RuntimeEvent;

		// Send partial of the token, will fail if send all
		let assets =
			vec![Asset { id: AssetId(asset_id.clone()), fun: Fungible(TOKEN_AMOUNT / 10) }];
		let versioned_assets = VersionedAssets::V4(Assets::from(assets));

		let beneficiary = VersionedLocation::V4(Location::new(
			0,
			[AccountKey20 { network: None, key: ETHEREUM_DESTINATION_ADDRESS.into() }],
		));

		assert_ok!(<AssetHubWestend as AssetHubWestendPallet>::PolkadotXcm::limited_reserve_transfer_assets(
			RuntimeOrigin::signed(AssetHubWestendSender::get()),
			Box::new(VersionedLocation::from(ethereum_destination)),
			Box::new(beneficiary),
			Box::new(versioned_assets),
			0,
			Unlimited,
		));

		assert_expected_events!(
			AssetHubWestend,
			vec![RuntimeEvent::Assets(pallet_assets::Event::Transferred{ .. }) => {},]
		);

		let events = AssetHubWestend::events();
		// Check that the native asset transferred to some reserved account(sovereign of Ethereum)
		assert!(
			events.iter().any(|event| matches!(
				event,
				RuntimeEvent::Assets(pallet_assets::Event::Transferred { asset_id, to, ..})
					if *asset_id == RESERVABLE_ASSET_ID && *to == ethereum_sovereign.clone()
			)),
			"native token reserved to Ethereum sovereign account."
		);
	});

	// Send token back from Ethereum
	BridgeHubWestend::execute_with(|| {
		type RuntimeEvent = <BridgeHubWestend as Chain>::RuntimeEvent;

		// Check that the transfer token back to Ethereum message was queue in the Ethereum
		// Outbound Queue
		assert_expected_events!(
			BridgeHubWestend,
			vec![RuntimeEvent::EthereumOutboundQueue(snowbridge_pallet_outbound_queue::Event::MessageQueued{ .. }) => {},]
		);

		let message = VersionedMessage::V1(MessageV1 {
			chain_id: CHAIN_ID,
			command: Command::SendNativeToken {
				token_id,
				destination: Destination::AccountId32 { id: AssetHubWestendReceiver::get().into() },
				amount: TOKEN_AMOUNT / 10,
				fee: XCM_FEE,
			},
		});
		// Convert the message to XCM
		let (xcm, _) = EthereumInboundQueue::do_convert([0; 32].into(), message).unwrap();
		// Send the XCM
		let _ = EthereumInboundQueue::send_xcm(xcm, AssetHubWestend::para_id().into()).unwrap();

		assert_expected_events!(
			BridgeHubWestend,
			vec![RuntimeEvent::XcmpQueue(cumulus_pallet_xcmp_queue::Event::XcmpMessageSent { .. }) => {},]
		);
	});

	AssetHubWestend::execute_with(|| {
		type RuntimeEvent = <AssetHubWestend as Chain>::RuntimeEvent;

		assert_expected_events!(
			AssetHubWestend,
			vec![RuntimeEvent::Assets(pallet_assets::Event::Burned{..}) => {},]
		);

		let events = AssetHubWestend::events();

		// Check that the native token burnt from some reserved account
		assert!(
			events.iter().any(|event| matches!(
				event,
				RuntimeEvent::Assets(pallet_assets::Event::Burned { owner, .. })
					if *owner == ethereum_sovereign.clone(),
			)),
			"token burnt from Ethereum sovereign account."
		);

		// Check that the token was minted to beneficiary
		assert!(
			events.iter().any(|event| matches!(
				event,
				RuntimeEvent::Assets(pallet_assets::Event::Issued { owner, .. })
					if *owner == AssetHubWestendReceiver::get()
			)),
			"Token minted to beneficiary."
		);
	});
}<|MERGE_RESOLUTION|>--- conflicted
+++ resolved
@@ -59,23 +59,12 @@
 	BridgeHubWestend::execute_with(|| {
 		type RuntimeEvent = <BridgeHubWestend as Chain>::RuntimeEvent;
 
-<<<<<<< HEAD
-		type Converter = <bridge_hub_westend_runtime::Runtime as snowbridge_pallet_inbound_queue::Config>::MessageConverter;
-
-		let message_id: H256 = [0; 32].into();
-=======
->>>>>>> 9128dca3
 		let message = VersionedMessage::V1(MessageV1 {
 			chain_id: CHAIN_ID,
 			command: Command::RegisterToken { token: WETH.into(), fee: XCM_FEE },
 		});
-<<<<<<< HEAD
-		let (xcm, _) = Converter::convert(message_id, message).unwrap();
-		let _ = EthereumInboundQueue::send_xcm(xcm, AssetHubRococo::para_id().into()).unwrap();
-=======
 		let (xcm, _) = EthereumInboundQueue::do_convert([0; 32].into(), message).unwrap();
 		let _ = EthereumInboundQueue::send_xcm(xcm, AssetHubWestend::para_id().into()).unwrap();
->>>>>>> 9128dca3
 
 		assert_expected_events!(
 			BridgeHubWestend,
@@ -129,12 +118,6 @@
 	BridgeHubWestend::execute_with(|| {
 		type RuntimeEvent = <BridgeHubWestend as Chain>::RuntimeEvent;
 
-<<<<<<< HEAD
-		type Converter = <bridge_hub_westend_runtime::Runtime as snowbridge_pallet_inbound_queue::Config>::MessageConverter;
-
-		let message_id: H256 = [0; 32].into();
-=======
->>>>>>> 9128dca3
 		let message = VersionedMessage::V1(MessageV1 {
 			chain_id: CHAIN_ID,
 			command: Command::SendToken {
@@ -144,11 +127,7 @@
 				fee: XCM_FEE,
 			},
 		});
-<<<<<<< HEAD
-		let (xcm, _) = Converter::convert(message_id, message).unwrap();
-=======
 		let (xcm, _) = EthereumInboundQueue::do_convert([0; 32].into(), message).unwrap();
->>>>>>> 9128dca3
 		let _ = EthereumInboundQueue::send_xcm(xcm, AssetHubWestend::para_id().into()).unwrap();
 
 		// Check that the message was sent
@@ -211,11 +190,7 @@
 				fee: XCM_FEE,
 			},
 		});
-<<<<<<< HEAD
-		let (xcm, _) = Converter::convert(message_id, message).unwrap();
-=======
 		let (xcm, _) = EthereumInboundQueue::do_convert([0; 32].into(), message).unwrap();
->>>>>>> 9128dca3
 		let _ = EthereumInboundQueue::send_xcm(xcm, AssetHubWestend::para_id().into()).unwrap();
 
 		// Check that the send token message was sent using xcm
