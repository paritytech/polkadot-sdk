--- conflicted
+++ resolved
@@ -39,14 +39,10 @@
 	bridge_to_ethereum_config::EthereumGatewayAddress, EthereumBeaconClient, EthereumInboundQueue,
 };
 use codec::{Decode, Encode};
-<<<<<<< HEAD
-use emulated_integration_tests_common::{PENPAL_B_ID, RESERVABLE_ASSET_ID, WETH};
-=======
 use emulated_integration_tests_common::{
 	snowbridge::{SEPOLIA_ID, WETH},
 	PENPAL_B_ID, RESERVABLE_ASSET_ID,
 };
->>>>>>> 7032c84c
 use frame_support::{pallet_prelude::TypeInfo, traits::fungibles::Mutate};
 use hex_literal::hex;
 use rococo_westend_system_emulated_network::{
@@ -64,10 +60,6 @@
 use xcm_builder::ExternalConsensusLocationsConverterFor;
 use xcm_executor::traits::ConvertLocation;
 
-<<<<<<< HEAD
-pub const CHAIN_ID: u64 = 11155111;
-=======
->>>>>>> 7032c84c
 const INITIAL_FUND: u128 = 5_000_000_000_000;
 const ETHEREUM_DESTINATION_ADDRESS: [u8; 20] = hex!("44a57ee2f2FCcb85FDa2B0B18EBD0D8D2333700e");
 const XCM_FEE: u128 = 100_000_000_000;
@@ -110,23 +102,14 @@
 	// Fund Snowbridge Sovereign to satisfy ED.
 	AssetHubWestend::fund_accounts(vec![(snowbridge_sovereign(), INITIAL_FUND)]);
 
-<<<<<<< HEAD
-	let token_id = H160::random();
-=======
 	let token = H160::random();
 
->>>>>>> 7032c84c
 	BridgeHubWestend::execute_with(|| {
 		type RuntimeEvent = <BridgeHubWestend as Chain>::RuntimeEvent;
 
 		let message = VersionedMessage::V1(MessageV1 {
-<<<<<<< HEAD
-			chain_id: CHAIN_ID,
-			command: Command::RegisterToken { token: token_id.into(), fee: XCM_FEE },
-=======
 			chain_id: SEPOLIA_ID,
 			command: Command::RegisterToken { token: token.into(), fee: XCM_FEE },
->>>>>>> 7032c84c
 		});
 		let (xcm, _) = EthereumInboundQueue::do_convert([0; 32].into(), message).unwrap();
 		let _ = EthereumInboundQueue::send_xcm(xcm, AssetHubWestend::para_id().into()).unwrap();
