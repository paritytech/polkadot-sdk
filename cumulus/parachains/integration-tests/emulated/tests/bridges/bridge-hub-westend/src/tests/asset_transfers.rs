// Copyright (C) Parity Technologies (UK) Ltd.
// SPDX-License-Identifier: Apache-2.0

// Licensed under the Apache License, Version 2.0 (the "License");
// you may not use this file except in compliance with the License.
// You may obtain a copy of the License at
//
// 	http://www.apache.org/licenses/LICENSE-2.0
//
// Unless required by applicable law or agreed to in writing, software
// distributed under the License is distributed on an "AS IS" BASIS,
// WITHOUT WARRANTIES OR CONDITIONS OF ANY KIND, either express or implied.
// See the License for the specific language governing permissions and
// limitations under the License.
use crate::tests::*;

fn send_assets_over_bridge<F: FnOnce()>(send_fn: F) {
	// fund the AHW's SA on BHW for paying bridge transport fees
	BridgeHubWestend::fund_para_sovereign(AssetHubWestend::para_id(), 10_000_000_000_000u128);

	// set XCM versions
	let local_asset_hub = PenpalB::sibling_location_of(AssetHubWestend::para_id());
	PenpalB::force_xcm_version(local_asset_hub.clone(), XCM_VERSION);
	AssetHubWestend::force_xcm_version(asset_hub_rococo_location(), XCM_VERSION);
	BridgeHubWestend::force_xcm_version(bridge_hub_rococo_location(), XCM_VERSION);

	// open bridge
	open_bridge_between_asset_hub_rococo_and_asset_hub_westend();

	// send message over bridge
	send_fn();

	// process and verify intermediary hops
	assert_bridge_hub_westend_message_accepted(true);
	assert_bridge_hub_rococo_message_received();
}

fn set_up_wnds_for_penpal_westend_through_ahw_to_ahr(
	sender: &AccountId,
	amount: u128,
) -> (Location, v5::Location) {
	let wnd_at_westend_parachains = wnd_at_ah_westend();
	let wnd_at_asset_hub_rococo = bridged_wnd_at_ah_rococo();
	create_foreign_on_ah_rococo(wnd_at_asset_hub_rococo.clone(), true);

	let penpal_location = AssetHubWestend::sibling_location_of(PenpalB::para_id());
	let sov_penpal_on_ahw = AssetHubWestend::sovereign_account_id_of(penpal_location);
	// fund Penpal's sovereign account on AssetHub
	AssetHubWestend::fund_accounts(vec![(sov_penpal_on_ahw.into(), amount * 2)]);
	// fund Penpal's sender account
	PenpalB::mint_foreign_asset(
		<PenpalB as Chain>::RuntimeOrigin::signed(PenpalAssetOwner::get()),
		wnd_at_westend_parachains.clone(),
		sender.clone(),
		amount * 2,
	);
	(wnd_at_westend_parachains, wnd_at_asset_hub_rococo)
}

fn send_assets_from_penpal_westend_through_westend_ah_to_rococo_ah(
	destination: Location,
	assets: (Assets, TransferType),
	fees: (AssetId, TransferType),
	custom_xcm_on_dest: Xcm<()>,
) {
	send_assets_over_bridge(|| {
		let sov_penpal_on_ahw = AssetHubWestend::sovereign_account_id_of(
			AssetHubWestend::sibling_location_of(PenpalB::para_id()),
		);
		let sov_ahr_on_ahw =
			AssetHubWestend::sovereign_account_of_parachain_on_other_global_consensus(
				ByGenesis(ROCOCO_GENESIS_HASH),
				AssetHubRococo::para_id(),
			);

		// send message over bridge
		assert_ok!(PenpalB::execute_with(|| {
			let signed_origin = <PenpalB as Chain>::RuntimeOrigin::signed(PenpalBSender::get());
			<PenpalB as PenpalBPallet>::PolkadotXcm::transfer_assets_using_type_and_then(
				signed_origin,
				bx!(destination.into()),
				bx!(assets.0.into()),
				bx!(assets.1),
				bx!(fees.0.into()),
				bx!(fees.1),
				bx!(VersionedXcm::from(custom_xcm_on_dest)),
				WeightLimit::Unlimited,
			)
		}));
		// verify intermediary AH Westend hop
		AssetHubWestend::execute_with(|| {
			type RuntimeEvent = <AssetHubWestend as Chain>::RuntimeEvent;
			assert_expected_events!(
				AssetHubWestend,
				vec![
					// Amount to reserve transfer is withdrawn from Penpal's sovereign account
					RuntimeEvent::Balances(
						pallet_balances::Event::Burned { who, .. }
					) => {
						who: *who == sov_penpal_on_ahw.clone().into(),
					},
					// Amount deposited in AHR's sovereign account
					RuntimeEvent::Balances(pallet_balances::Event::Minted { who, .. }) => {
						who: *who == sov_ahr_on_ahw.clone().into(),
					},
					RuntimeEvent::XcmpQueue(
						cumulus_pallet_xcmp_queue::Event::XcmpMessageSent { .. }
					) => {},
				]
			);
		});
	});
}

#[test]
/// Test transfer of WND, USDT and wETH from AssetHub Westend to AssetHub Rococo.
///
/// This mix of assets should cover the whole range:
/// - native assets: WND,
/// - trust-based assets: USDT (exists only on Westend, Rococo gets it from Westend over bridge),
/// - foreign asset / bridged asset (other bridge / Snowfork): wETH (bridged from Ethereum to
///   Westend over Snowbridge, then bridged over to Rococo through this bridge).
fn send_wnds_usdt_and_weth_from_asset_hub_westend_to_asset_hub_rococo() {
	let amount = ASSET_HUB_WESTEND_ED * 1_000;
	let sender = AssetHubWestendSender::get();
	let receiver = AssetHubRococoReceiver::get();
	let wnd_at_asset_hub_westend = wnd_at_ah_westend();
	let bridged_wnd_at_asset_hub_rococo = bridged_wnd_at_ah_rococo();

	create_foreign_on_ah_rococo(bridged_wnd_at_asset_hub_rococo.clone(), true);
	set_up_pool_with_roc_on_ah_rococo(bridged_wnd_at_asset_hub_rococo.clone(), true);

	////////////////////////////////////////////////////////////
	// Let's first send over just some WNDs as a simple example
	////////////////////////////////////////////////////////////
	let sov_ahr_on_ahw = AssetHubWestend::sovereign_account_of_parachain_on_other_global_consensus(
		ByGenesis(ROCOCO_GENESIS_HASH),
		AssetHubRococo::para_id(),
	);
	let wnds_in_reserve_on_ahw_before =
		<AssetHubWestend as Chain>::account_data_of(sov_ahr_on_ahw.clone()).free;
	let sender_wnds_before = <AssetHubWestend as Chain>::account_data_of(sender.clone()).free;
	let receiver_wnds_before =
		foreign_balance_on_ah_rococo(bridged_wnd_at_asset_hub_rococo.clone(), &receiver);

	// send WNDs, use them for fees
	send_assets_over_bridge(|| {
		let destination = asset_hub_rococo_location();
		let assets: Assets = (wnd_at_asset_hub_westend, amount).into();
		let fee_idx = 0;
		assert_ok!(send_assets_from_asset_hub_westend(destination, assets, fee_idx));
	});

	// verify expected events on final destination
	AssetHubRococo::execute_with(|| {
		type RuntimeEvent = <AssetHubRococo as Chain>::RuntimeEvent;
		assert_expected_events!(
			AssetHubRococo,
			vec![
				// issue WNDs on AHR
				RuntimeEvent::ForeignAssets(pallet_assets::Event::Issued { asset_id, owner, .. }) => {
					asset_id: *asset_id == bridged_wnd_at_asset_hub_rococo,
					owner: *owner == receiver,
				},
				// message processed successfully
				RuntimeEvent::MessageQueue(
					pallet_message_queue::Event::Processed { success: true, .. }
				) => {},
			]
		);
	});

	let sender_wnds_after = <AssetHubWestend as Chain>::account_data_of(sender.clone()).free;
	let receiver_wnds_after =
		foreign_balance_on_ah_rococo(bridged_wnd_at_asset_hub_rococo, &receiver);
	let wnds_in_reserve_on_ahw_after =
		<AssetHubWestend as Chain>::account_data_of(sov_ahr_on_ahw).free;

	// Sender's balance is reduced
	assert!(sender_wnds_before > sender_wnds_after);
	// Receiver's balance is increased
	assert!(receiver_wnds_after > receiver_wnds_before);
	// Reserve balance is increased by sent amount
	assert_eq!(wnds_in_reserve_on_ahw_after, wnds_in_reserve_on_ahw_before + amount);

	/////////////////////////////////////////////////////////////
	// Now let's send over USDTs + wETH (and pay fees with USDT)
	/////////////////////////////////////////////////////////////
	let usdt_at_asset_hub_westend = usdt_at_ah_westend();
	let bridged_usdt_at_asset_hub_rococo = bridged_usdt_at_ah_rococo();
	// wETH has same relative location on both Westend and Rococo AssetHubs
	let bridged_weth_at_ah = weth_at_asset_hubs();

	// mint USDT in sender's account (USDT already created in genesis)
	AssetHubWestend::mint_asset(
		<AssetHubWestend as Chain>::RuntimeOrigin::signed(AssetHubWestendAssetOwner::get()),
		USDT_ID,
		sender.clone(),
		amount * 2,
	);
	// create wETH at src and dest and prefund sender's account
	create_foreign_on_ah_westend(
		bridged_weth_at_ah.clone(),
		true,
		vec![(sender.clone(), amount * 2)],
	);
	create_foreign_on_ah_rococo(bridged_weth_at_ah.clone(), true);
	create_foreign_on_ah_rococo(bridged_usdt_at_asset_hub_rococo.clone(), true);
	set_up_pool_with_roc_on_ah_rococo(bridged_usdt_at_asset_hub_rococo.clone(), true);

	let receiver_usdts_before =
		foreign_balance_on_ah_rococo(bridged_usdt_at_asset_hub_rococo.clone(), &receiver);
	let receiver_weth_before = foreign_balance_on_ah_rococo(bridged_weth_at_ah.clone(), &receiver);

	// send USDTs and wETHs
	let assets: Assets = vec![
		(usdt_at_asset_hub_westend.clone(), amount).into(),
		(Location::try_from(bridged_weth_at_ah.clone()).unwrap(), amount).into(),
	]
	.into();
	// use USDT for fees
	let fee: AssetId = usdt_at_asset_hub_westend.into();

	// use the more involved transfer extrinsic
	let custom_xcm_on_dest = Xcm::<()>(vec![DepositAsset {
		assets: Wild(AllCounted(assets.len() as u32)),
		beneficiary: AccountId32Junction { network: None, id: receiver.clone().into() }.into(),
	}]);
	assert_ok!(AssetHubWestend::execute_with(|| {
		<AssetHubWestend as AssetHubWestendPallet>::PolkadotXcm::transfer_assets_using_type_and_then(
			<AssetHubWestend as Chain>::RuntimeOrigin::signed(sender.into()),
			bx!(asset_hub_rococo_location().into()),
			bx!(assets.into()),
			bx!(TransferType::LocalReserve),
			bx!(fee.into()),
			bx!(TransferType::LocalReserve),
			bx!(VersionedXcm::from(custom_xcm_on_dest)),
			WeightLimit::Unlimited,
		)
	}));
	// verify hops (also advances the message through the hops)
	assert_bridge_hub_westend_message_accepted(true);
	assert_bridge_hub_rococo_message_received();
	AssetHubRococo::execute_with(|| {
		AssetHubRococo::assert_xcmp_queue_success(None);
	});

	let receiver_usdts_after =
		foreign_balance_on_ah_rococo(bridged_usdt_at_asset_hub_rococo, &receiver);
	let receiver_weth_after = foreign_balance_on_ah_rococo(bridged_weth_at_ah, &receiver);

	// Receiver's USDT balance is increased by almost `amount` (minus fees)
	assert!(receiver_usdts_after > receiver_usdts_before);
	assert!(receiver_usdts_after < receiver_usdts_before + amount);
	// Receiver's wETH balance is increased by sent amount
	assert_eq!(receiver_weth_after, receiver_weth_before + amount);
}

#[test]
/// Send bridged ROCs "back" from AssetHub Westend to AssetHub Rococo.
fn send_back_rocs_from_asset_hub_westend_to_asset_hub_rococo() {
	let prefund_amount = 10_000_000_000_000u128;
	let amount_to_send = ASSET_HUB_ROCOCO_ED * 1_000;
	let sender = AssetHubWestendSender::get();
	let receiver = AssetHubRococoReceiver::get();
	let bridged_roc_at_asset_hub_westend = bridged_roc_at_ah_westend();
	let prefund_accounts = vec![(sender.clone(), prefund_amount)];
	create_foreign_on_ah_westend(bridged_roc_at_asset_hub_westend.clone(), true, prefund_accounts);

	// fund the AHW's SA on AHR with the ROC tokens held in reserve
	let sov_ahw_on_ahr = AssetHubRococo::sovereign_account_of_parachain_on_other_global_consensus(
		ByGenesis(WESTEND_GENESIS_HASH),
		AssetHubWestend::para_id(),
	);
	AssetHubRococo::fund_accounts(vec![(sov_ahw_on_ahr.clone(), prefund_amount)]);

	let rocs_in_reserve_on_ahr_before =
		<AssetHubRococo as Chain>::account_data_of(sov_ahw_on_ahr.clone()).free;
	assert_eq!(rocs_in_reserve_on_ahr_before, prefund_amount);

	let sender_rocs_before =
		foreign_balance_on_ah_westend(bridged_roc_at_asset_hub_westend.clone(), &sender);
	assert_eq!(sender_rocs_before, prefund_amount);
	let receiver_rocs_before = <AssetHubRococo as Chain>::account_data_of(receiver.clone()).free;

	// send back ROCs, use them for fees
	send_assets_over_bridge(|| {
		let destination = asset_hub_rococo_location();
		let assets: Assets = (bridged_roc_at_asset_hub_westend.clone(), amount_to_send).into();
		let fee_idx = 0;
		assert_ok!(send_assets_from_asset_hub_westend(destination, assets, fee_idx));
	});

	AssetHubRococo::execute_with(|| {
		type RuntimeEvent = <AssetHubRococo as Chain>::RuntimeEvent;
		assert_expected_events!(
			AssetHubRococo,
			vec![
				// ROC is withdrawn from AHW's SA on AHR
				RuntimeEvent::Balances(
					pallet_balances::Event::Burned { who, amount }
				) => {
					who: *who == sov_ahw_on_ahr,
					amount: *amount == amount_to_send,
				},
				// ROCs deposited to beneficiary
				RuntimeEvent::Balances(pallet_balances::Event::Minted { who, .. }) => {
					who: *who == receiver,
				},
				// message processed successfully
				RuntimeEvent::MessageQueue(
					pallet_message_queue::Event::Processed { success: true, .. }
				) => {},
			]
		);
	});

	let sender_rocs_after =
		foreign_balance_on_ah_westend(bridged_roc_at_asset_hub_westend, &sender);
	let receiver_rocs_after = <AssetHubRococo as Chain>::account_data_of(receiver.clone()).free;
	let rocs_in_reserve_on_ahr_after =
		<AssetHubRococo as Chain>::account_data_of(sov_ahw_on_ahr.clone()).free;

	// Sender's balance is reduced
	assert!(sender_rocs_before > sender_rocs_after);
	// Receiver's balance is increased
	assert!(receiver_rocs_after > receiver_rocs_before);
	// Reserve balance is reduced by sent amount
	assert_eq!(rocs_in_reserve_on_ahr_after, rocs_in_reserve_on_ahr_before - amount_to_send);
<<<<<<< HEAD

	//////////////////////////////////////////////////////////////////
	// Now let's send back over USDTs + wETH (and pay fees with USDT)
	//////////////////////////////////////////////////////////////////

	// wETH has same relative location on both Rococo and Westend AssetHubs
	let bridged_weth_at_ah = weth_at_asset_hubs();
	let bridged_usdt_at_asset_hub_westend = bridged_usdt_at_ah_westend();

	// set up destination chain AH Rococo:
	// create a ROC/USDT pool to be able to pay fees with USDT (USDT created in genesis)
	set_up_pool_with_roc_on_ah_rococo(usdt_at_ah_rococo(), false);
	// create wETH on Rococo (IRL it's already created by Snowbridge)
	create_foreign_on_ah_rococo(bridged_weth_at_ah.clone(), true);
	// prefund AHW's sovereign account on AHR to be able to withdraw USDT and wETH from reserves
	let sov_ahw_on_ahr = AssetHubRococo::sovereign_account_of_parachain_on_other_global_consensus(
		ByGenesis(WESTEND_GENESIS_HASH),
		AssetHubWestend::para_id(),
	);
	AssetHubRococo::mint_asset(
		<AssetHubRococo as Chain>::RuntimeOrigin::signed(AssetHubRococoAssetOwner::get()),
		USDT_ID,
		sov_ahw_on_ahr.clone(),
		amount_to_send * 2,
	);
	AssetHubRococo::mint_foreign_asset(
		<AssetHubRococo as Chain>::RuntimeOrigin::signed(AssetHubRococo::account_id_of(ALICE)),
		bridged_weth_at_ah.clone(),
		sov_ahw_on_ahr,
		amount_to_send * 2,
	);

	// set up source chain AH Westend:
	// create wETH and USDT foreign assets on Westend and prefund sender's account
	let prefund_accounts = vec![(sender.clone(), amount_to_send * 2)];
	create_foreign_on_ah_westend(bridged_weth_at_ah.clone(), true, prefund_accounts.clone());
	create_foreign_on_ah_westend(bridged_usdt_at_asset_hub_westend.clone(), true, prefund_accounts);

	// check balances before
	let receiver_usdts_before = AssetHubRococo::execute_with(|| {
		type Assets = <AssetHubRococo as AssetHubRococoPallet>::Assets;
		<Assets as Inspect<_>>::balance(USDT_ID, &receiver)
	});
	let receiver_weth_before = foreign_balance_on_ah_rococo(bridged_weth_at_ah.clone(), &receiver);

	let usdt_id: AssetId = Location::try_from(bridged_usdt_at_asset_hub_westend).unwrap().into();
	// send USDTs and wETHs
	let assets: Assets = vec![
		(usdt_id.clone(), amount_to_send).into(),
		(Location::try_from(bridged_weth_at_ah.clone()).unwrap(), amount_to_send).into(),
	]
	.into();
	// use USDT for fees
	let fee = usdt_id;

	// use the more involved transfer extrinsic
	let custom_xcm_on_dest = Xcm::<()>(vec![DepositAsset {
		assets: Wild(AllCounted(assets.len() as u32)),
		beneficiary: AccountId32Junction { network: None, id: receiver.clone().into() }.into(),
	}]);
	assert_ok!(AssetHubWestend::execute_with(|| {
		<AssetHubWestend as AssetHubWestendPallet>::PolkadotXcm::transfer_assets_using_type_and_then(
			<AssetHubWestend as Chain>::RuntimeOrigin::signed(sender.into()),
			bx!(asset_hub_rococo_location().into()),
			bx!(assets.into()),
			bx!(TransferType::DestinationReserve),
			bx!(fee.into()),
			bx!(TransferType::DestinationReserve),
			bx!(VersionedXcm::from(custom_xcm_on_dest)),
			WeightLimit::Unlimited,
		)
	}));
	// verify hops (also advances the message through the hops)
	assert_bridge_hub_westend_message_accepted(true);
	assert_bridge_hub_rococo_message_received();
	AssetHubRococo::execute_with(|| {
		AssetHubRococo::assert_xcmp_queue_success(None);
	});

	let receiver_usdts_after = AssetHubRococo::execute_with(|| {
		type Assets = <AssetHubRococo as AssetHubRococoPallet>::Assets;
		<Assets as Inspect<_>>::balance(USDT_ID, &receiver)
	});
	let receiver_weth_after = foreign_balance_on_ah_rococo(bridged_weth_at_ah, &receiver);

	// Receiver's USDT balance is increased by almost `amount_to_send` (minus fees)
	assert!(receiver_usdts_after > receiver_usdts_before);
	assert!(receiver_usdts_after < receiver_usdts_before + amount_to_send);
	// Receiver's wETH balance is increased by `amount_to_send`
	assert_eq!(receiver_weth_after, receiver_weth_before + amount_to_send);
=======
>>>>>>> cdfecb72
}

#[test]
fn send_wnds_from_penpal_westend_through_asset_hub_westend_to_asset_hub_rococo() {
	let amount = ASSET_HUB_WESTEND_ED * 10_000_000;
	let sender = PenpalBSender::get();
	let receiver = AssetHubRococoReceiver::get();
	let local_asset_hub = PenpalB::sibling_location_of(AssetHubWestend::para_id());
	let (wnd_at_westend_parachains, wnd_at_asset_hub_rococo) =
		set_up_wnds_for_penpal_westend_through_ahw_to_ahr(&sender, amount);

	let sov_ahr_on_ahw = AssetHubWestend::sovereign_account_of_parachain_on_other_global_consensus(
		ByGenesis(ROCOCO_GENESIS_HASH),
		AssetHubRococo::para_id(),
	);
	let wnds_in_reserve_on_ahw_before =
		<AssetHubWestend as Chain>::account_data_of(sov_ahr_on_ahw.clone()).free;
	let sender_wnds_before = PenpalB::execute_with(|| {
		type ForeignAssets = <PenpalB as PenpalBPallet>::ForeignAssets;
		<ForeignAssets as Inspect<_>>::balance(wnd_at_westend_parachains.clone(), &sender)
	});
	let receiver_wnds_before =
		foreign_balance_on_ah_rococo(wnd_at_asset_hub_rococo.clone(), &receiver);

	// Send WNDs over bridge
	{
		let destination = asset_hub_rococo_location();
		let assets: Assets = (wnd_at_westend_parachains.clone(), amount).into();
		let asset_transfer_type = TransferType::RemoteReserve(local_asset_hub.clone().into());
		let fees_id: AssetId = wnd_at_westend_parachains.clone().into();
		let fees_transfer_type = TransferType::RemoteReserve(local_asset_hub.into());
		let beneficiary: Location =
			AccountId32Junction { network: None, id: receiver.clone().into() }.into();
		let custom_xcm_on_dest = Xcm::<()>(vec![DepositAsset {
			assets: Wild(AllCounted(assets.len() as u32)),
			beneficiary,
		}]);
		send_assets_from_penpal_westend_through_westend_ah_to_rococo_ah(
			destination,
			(assets, asset_transfer_type),
			(fees_id, fees_transfer_type),
			custom_xcm_on_dest,
		);
	}

	// process AHR incoming message and check events
	AssetHubRococo::execute_with(|| {
		type RuntimeEvent = <AssetHubRococo as Chain>::RuntimeEvent;
		assert_expected_events!(
			AssetHubRococo,
			vec![
				// issue WNDs on AHR
				RuntimeEvent::ForeignAssets(pallet_assets::Event::Issued { asset_id, owner, .. }) => {
					asset_id: *asset_id == wnd_at_westend_parachains.clone(),
					owner: owner == &receiver,
				},
				// message processed successfully
				RuntimeEvent::MessageQueue(
					pallet_message_queue::Event::Processed { success: true, .. }
				) => {},
			]
		);
	});

	let sender_wnds_after = PenpalB::execute_with(|| {
		type ForeignAssets = <PenpalB as PenpalBPallet>::ForeignAssets;
		<ForeignAssets as Inspect<_>>::balance(wnd_at_westend_parachains, &sender)
	});
	let receiver_wnds_after = foreign_balance_on_ah_rococo(wnd_at_asset_hub_rococo, &receiver);
	let wnds_in_reserve_on_ahw_after =
		<AssetHubWestend as Chain>::account_data_of(sov_ahr_on_ahw.clone()).free;

	// Sender's balance is reduced
	assert!(sender_wnds_after < sender_wnds_before);
	// Receiver's balance is increased
	assert!(receiver_wnds_after > receiver_wnds_before);
	// Reserve balance is increased by sent amount (less fess)
	assert!(wnds_in_reserve_on_ahw_after > wnds_in_reserve_on_ahw_before);
	assert!(wnds_in_reserve_on_ahw_after <= wnds_in_reserve_on_ahw_before + amount);
}

#[test]
fn send_back_rocs_from_penpal_westend_through_asset_hub_westend_to_asset_hub_rococo() {
	let roc_at_westend_parachains = bridged_roc_at_ah_westend();
	let amount = ASSET_HUB_WESTEND_ED * 10_000_000;
	let sender = PenpalBSender::get();
	let receiver = AssetHubRococoReceiver::get();

	// set up WNDs for transfer
	let (wnd_at_westend_parachains, _) =
		set_up_wnds_for_penpal_westend_through_ahw_to_ahr(&sender, amount);

	// set up ROCs for transfer
	let penpal_location = AssetHubWestend::sibling_location_of(PenpalB::para_id());
	let sov_penpal_on_ahr = AssetHubWestend::sovereign_account_id_of(penpal_location);
	let prefund_accounts = vec![(sov_penpal_on_ahr, amount * 2)];
	create_foreign_on_ah_westend(roc_at_westend_parachains.clone(), true, prefund_accounts);
	let asset_owner: AccountId = AssetHubWestend::account_id_of(ALICE);
	PenpalB::force_create_foreign_asset(
		roc_at_westend_parachains.clone(),
		asset_owner.clone(),
		true,
		ASSET_MIN_BALANCE,
		vec![(sender.clone(), amount * 2)],
	);
	// Configure source Penpal chain to trust local AH as reserve of bridged ROC
	PenpalB::execute_with(|| {
		assert_ok!(<PenpalB as Chain>::System::set_storage(
			<PenpalB as Chain>::RuntimeOrigin::root(),
			vec![(
				PenpalCustomizableAssetFromSystemAssetHub::key().to_vec(),
				roc_at_westend_parachains.encode(),
			)],
		));
	});

	// fund the AHW's SA on AHR with the ROC tokens held in reserve
	let sov_ahw_on_ahr = AssetHubRococo::sovereign_account_of_parachain_on_other_global_consensus(
		ByGenesis(WESTEND_GENESIS_HASH),
		AssetHubWestend::para_id(),
	);
	AssetHubRococo::fund_accounts(vec![(sov_ahw_on_ahr.clone(), amount * 2)]);

	// balances before
	let sender_rocs_before = PenpalB::execute_with(|| {
		type ForeignAssets = <PenpalB as PenpalBPallet>::ForeignAssets;
		<ForeignAssets as Inspect<_>>::balance(roc_at_westend_parachains.clone().into(), &sender)
	});
	let receiver_rocs_before = <AssetHubRococo as Chain>::account_data_of(receiver.clone()).free;

	// send ROCs over the bridge, WNDs only used to pay fees on local AH, pay with ROC on remote AH
	{
		let final_destination = asset_hub_rococo_location();
		let intermediary_hop = PenpalB::sibling_location_of(AssetHubWestend::para_id());
		let context = PenpalB::execute_with(|| PenpalUniversalLocation::get());

		// what happens at final destination
		let beneficiary = AccountId32Junction { network: None, id: receiver.clone().into() }.into();
		// use ROC as fees on the final destination (AHW)
		let remote_fees: Asset = (roc_at_westend_parachains.clone(), amount).into();
		let remote_fees = remote_fees.reanchored(&final_destination, &context).unwrap();
		// buy execution using ROCs, then deposit all remaining ROCs
		let xcm_on_final_dest = Xcm::<()>(vec![
			BuyExecution { fees: remote_fees, weight_limit: WeightLimit::Unlimited },
			DepositAsset { assets: Wild(AllCounted(1)), beneficiary },
		]);

		// what happens at intermediary hop
		// reanchor final dest (Asset Hub Rococo) to the view of hop (Asset Hub Westend)
		let mut final_destination = final_destination.clone();
		final_destination.reanchor(&intermediary_hop, &context).unwrap();
		// reanchor ROCs to the view of hop (Asset Hub Westend)
		let asset: Asset = (roc_at_westend_parachains.clone(), amount).into();
		let asset = asset.reanchored(&intermediary_hop, &context).unwrap();
		// on Asset Hub Westend, forward a request to withdraw ROCs from reserve on Asset Hub Rococo
		let xcm_on_hop = Xcm::<()>(vec![InitiateReserveWithdraw {
			assets: Definite(asset.into()), // ROCs
			reserve: final_destination,     // AHR
			xcm: xcm_on_final_dest,         // XCM to execute on AHR
		}]);
		// assets to send from Penpal and how they reach the intermediary hop
		let assets: Assets = vec![
			(roc_at_westend_parachains.clone(), amount).into(),
			(wnd_at_westend_parachains.clone(), amount).into(),
		]
		.into();
		let asset_transfer_type = TransferType::DestinationReserve;
		let fees_id: AssetId = wnd_at_westend_parachains.into();
		let fees_transfer_type = TransferType::DestinationReserve;

		// initiate the transfer
		send_assets_from_penpal_westend_through_westend_ah_to_rococo_ah(
			intermediary_hop,
			(assets, asset_transfer_type),
			(fees_id, fees_transfer_type),
			xcm_on_hop,
		);
	}

	// process AHR incoming message and check events
	AssetHubRococo::execute_with(|| {
		type RuntimeEvent = <AssetHubRococo as Chain>::RuntimeEvent;
		assert_expected_events!(
			AssetHubRococo,
			vec![
				// issue WNDs on AHR
				RuntimeEvent::Balances(pallet_balances::Event::Issued { .. }) => {},
				// message processed successfully
				RuntimeEvent::MessageQueue(
					pallet_message_queue::Event::Processed { success: true, .. }
				) => {},
			]
		);
	});

	let sender_rocs_after = PenpalB::execute_with(|| {
		type ForeignAssets = <PenpalB as PenpalBPallet>::ForeignAssets;
		<ForeignAssets as Inspect<_>>::balance(roc_at_westend_parachains.into(), &sender)
	});
	let receiver_rocs_after = <AssetHubRococo as Chain>::account_data_of(receiver).free;

	// Sender's balance is reduced by sent "amount"
	assert_eq!(sender_rocs_after, sender_rocs_before - amount);
	// Receiver's balance is increased by no more than "amount"
	assert!(receiver_rocs_after > receiver_rocs_before);
	assert!(receiver_rocs_after <= receiver_rocs_before + amount);
}

#[test]
fn dry_run_transfer_to_rococo_sends_xcm_to_bridge_hub() {
	test_dry_run_transfer_across_pk_bridge!(
		AssetHubWestend,
		BridgeHubWestend,
		asset_hub_rococo_location()
	);
}<|MERGE_RESOLUTION|>--- conflicted
+++ resolved
@@ -327,99 +327,6 @@
 	assert!(receiver_rocs_after > receiver_rocs_before);
 	// Reserve balance is reduced by sent amount
 	assert_eq!(rocs_in_reserve_on_ahr_after, rocs_in_reserve_on_ahr_before - amount_to_send);
-<<<<<<< HEAD
-
-	//////////////////////////////////////////////////////////////////
-	// Now let's send back over USDTs + wETH (and pay fees with USDT)
-	//////////////////////////////////////////////////////////////////
-
-	// wETH has same relative location on both Rococo and Westend AssetHubs
-	let bridged_weth_at_ah = weth_at_asset_hubs();
-	let bridged_usdt_at_asset_hub_westend = bridged_usdt_at_ah_westend();
-
-	// set up destination chain AH Rococo:
-	// create a ROC/USDT pool to be able to pay fees with USDT (USDT created in genesis)
-	set_up_pool_with_roc_on_ah_rococo(usdt_at_ah_rococo(), false);
-	// create wETH on Rococo (IRL it's already created by Snowbridge)
-	create_foreign_on_ah_rococo(bridged_weth_at_ah.clone(), true);
-	// prefund AHW's sovereign account on AHR to be able to withdraw USDT and wETH from reserves
-	let sov_ahw_on_ahr = AssetHubRococo::sovereign_account_of_parachain_on_other_global_consensus(
-		ByGenesis(WESTEND_GENESIS_HASH),
-		AssetHubWestend::para_id(),
-	);
-	AssetHubRococo::mint_asset(
-		<AssetHubRococo as Chain>::RuntimeOrigin::signed(AssetHubRococoAssetOwner::get()),
-		USDT_ID,
-		sov_ahw_on_ahr.clone(),
-		amount_to_send * 2,
-	);
-	AssetHubRococo::mint_foreign_asset(
-		<AssetHubRococo as Chain>::RuntimeOrigin::signed(AssetHubRococo::account_id_of(ALICE)),
-		bridged_weth_at_ah.clone(),
-		sov_ahw_on_ahr,
-		amount_to_send * 2,
-	);
-
-	// set up source chain AH Westend:
-	// create wETH and USDT foreign assets on Westend and prefund sender's account
-	let prefund_accounts = vec![(sender.clone(), amount_to_send * 2)];
-	create_foreign_on_ah_westend(bridged_weth_at_ah.clone(), true, prefund_accounts.clone());
-	create_foreign_on_ah_westend(bridged_usdt_at_asset_hub_westend.clone(), true, prefund_accounts);
-
-	// check balances before
-	let receiver_usdts_before = AssetHubRococo::execute_with(|| {
-		type Assets = <AssetHubRococo as AssetHubRococoPallet>::Assets;
-		<Assets as Inspect<_>>::balance(USDT_ID, &receiver)
-	});
-	let receiver_weth_before = foreign_balance_on_ah_rococo(bridged_weth_at_ah.clone(), &receiver);
-
-	let usdt_id: AssetId = Location::try_from(bridged_usdt_at_asset_hub_westend).unwrap().into();
-	// send USDTs and wETHs
-	let assets: Assets = vec![
-		(usdt_id.clone(), amount_to_send).into(),
-		(Location::try_from(bridged_weth_at_ah.clone()).unwrap(), amount_to_send).into(),
-	]
-	.into();
-	// use USDT for fees
-	let fee = usdt_id;
-
-	// use the more involved transfer extrinsic
-	let custom_xcm_on_dest = Xcm::<()>(vec![DepositAsset {
-		assets: Wild(AllCounted(assets.len() as u32)),
-		beneficiary: AccountId32Junction { network: None, id: receiver.clone().into() }.into(),
-	}]);
-	assert_ok!(AssetHubWestend::execute_with(|| {
-		<AssetHubWestend as AssetHubWestendPallet>::PolkadotXcm::transfer_assets_using_type_and_then(
-			<AssetHubWestend as Chain>::RuntimeOrigin::signed(sender.into()),
-			bx!(asset_hub_rococo_location().into()),
-			bx!(assets.into()),
-			bx!(TransferType::DestinationReserve),
-			bx!(fee.into()),
-			bx!(TransferType::DestinationReserve),
-			bx!(VersionedXcm::from(custom_xcm_on_dest)),
-			WeightLimit::Unlimited,
-		)
-	}));
-	// verify hops (also advances the message through the hops)
-	assert_bridge_hub_westend_message_accepted(true);
-	assert_bridge_hub_rococo_message_received();
-	AssetHubRococo::execute_with(|| {
-		AssetHubRococo::assert_xcmp_queue_success(None);
-	});
-
-	let receiver_usdts_after = AssetHubRococo::execute_with(|| {
-		type Assets = <AssetHubRococo as AssetHubRococoPallet>::Assets;
-		<Assets as Inspect<_>>::balance(USDT_ID, &receiver)
-	});
-	let receiver_weth_after = foreign_balance_on_ah_rococo(bridged_weth_at_ah, &receiver);
-
-	// Receiver's USDT balance is increased by almost `amount_to_send` (minus fees)
-	assert!(receiver_usdts_after > receiver_usdts_before);
-	assert!(receiver_usdts_after < receiver_usdts_before + amount_to_send);
-	// Receiver's wETH balance is increased by `amount_to_send`
-	assert_eq!(receiver_weth_after, receiver_weth_before + amount_to_send);
-=======
->>>>>>> cdfecb72
 }
 
 #[test]
