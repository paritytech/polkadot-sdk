// Copyright (C) Parity Technologies (UK) Ltd.
// SPDX-License-Identifier: Apache-2.0

// Licensed under the Apache License, Version 2.0 (the "License");
// you may not use this file except in compliance with the License.
// You may obtain a copy of the License at
//
// 	http://www.apache.org/licenses/LICENSE-2.0
//
// Unless required by applicable law or agreed to in writing, software
// distributed under the License is distributed on an "AS IS" BASIS,
// WITHOUT WARRANTIES OR CONDITIONS OF ANY KIND, either express or implied.
// See the License for the specific language governing permissions and
// limitations under the License.

<<<<<<< HEAD
use crate::tests::*;
=======
use crate::{
	create_pool_with_native_on,
	tests::{snowbridge_common::snowbridge_sovereign, *},
};
>>>>>>> 7032c84c
use emulated_integration_tests_common::macros::Dmp;
use xcm::latest::AssetTransferFilter;

fn send_assets_over_bridge<F: FnOnce()>(send_fn: F) {
	// fund the AHW's SA on BHW for paying bridge delivery fees
	BridgeHubWestend::fund_para_sovereign(AssetHubWestend::para_id(), 10_000_000_000_000u128);

	// set XCM versions
	let local_asset_hub = PenpalB::sibling_location_of(AssetHubWestend::para_id());
	PenpalB::force_xcm_version(local_asset_hub.clone(), XCM_VERSION);
	AssetHubWestend::force_xcm_version(asset_hub_rococo_location(), XCM_VERSION);
	BridgeHubWestend::force_xcm_version(bridge_hub_rococo_location(), XCM_VERSION);

	// send message over bridge
	send_fn();

	// process and verify intermediary hops
	assert_bridge_hub_westend_message_accepted(true);
	assert_bridge_hub_rococo_message_received();
}

fn set_up_wnds_for_penpal_westend_through_ahw_to_ahr(
	sender: &AccountId,
	amount: u128,
) -> (Location, v5::Location) {
	let wnd_at_westend_parachains = wnd_at_ah_westend();
	let wnd_at_asset_hub_rococo = bridged_wnd_at_ah_rococo();
	create_foreign_on_ah_rococo(wnd_at_asset_hub_rococo.clone(), true);
	create_pool_with_native_on!(
		AssetHubRococo,
		wnd_at_asset_hub_rococo.clone(),
		true,
		AssetHubRococoSender::get()
	);

	let penpal_location = AssetHubWestend::sibling_location_of(PenpalB::para_id());
	let sov_penpal_on_ahw = AssetHubWestend::sovereign_account_id_of(penpal_location);
	// fund Penpal's sovereign account on AssetHub
	AssetHubWestend::fund_accounts(vec![(sov_penpal_on_ahw.into(), amount * 2)]);
	// fund Penpal's sender account
	PenpalB::mint_foreign_asset(
		<PenpalB as Chain>::RuntimeOrigin::signed(PenpalAssetOwner::get()),
		wnd_at_westend_parachains.clone(),
		sender.clone(),
		amount * 2,
	);
	(wnd_at_westend_parachains, wnd_at_asset_hub_rococo)
}

fn send_assets_from_penpal_westend_through_westend_ah_to_rococo_ah(
	destination: Location,
	assets: (Assets, TransferType),
	fees: (AssetId, TransferType),
	custom_xcm_on_dest: Xcm<()>,
) {
	send_assets_over_bridge(|| {
		let sov_penpal_on_ahw = AssetHubWestend::sovereign_account_id_of(
			AssetHubWestend::sibling_location_of(PenpalB::para_id()),
		);
		// send message over bridge
		assert_ok!(PenpalB::execute_with(|| {
			let signed_origin = <PenpalB as Chain>::RuntimeOrigin::signed(PenpalBSender::get());
			<PenpalB as PenpalBPallet>::PolkadotXcm::transfer_assets_using_type_and_then(
				signed_origin,
				bx!(destination.into()),
				bx!(assets.0.into()),
				bx!(assets.1),
				bx!(fees.0.into()),
				bx!(fees.1),
				bx!(VersionedXcm::from(custom_xcm_on_dest)),
				WeightLimit::Unlimited,
			)
		}));
		// verify intermediary AH Westend hop
		AssetHubWestend::execute_with(|| {
			type RuntimeEvent = <AssetHubWestend as Chain>::RuntimeEvent;
			assert_expected_events!(
				AssetHubWestend,
				vec![
					// Amount to reserve transfer is withdrawn from Penpal's sovereign account
					RuntimeEvent::Balances(
						pallet_balances::Event::Burned { who, .. }
					) => {
						who: *who == sov_penpal_on_ahw.clone().into(),
					},
					// Amount deposited in AHR's sovereign account
					RuntimeEvent::Balances(pallet_balances::Event::Minted { who, .. }) => {
						who: *who == TreasuryAccount::get(),
					},
					RuntimeEvent::XcmpQueue(
						cumulus_pallet_xcmp_queue::Event::XcmpMessageSent { .. }
					) => {},
				]
			);
		});
	});
}

#[test]
/// Test transfer of WND, USDT and wETH from AssetHub Westend to AssetHub Rococo.
///
/// This mix of assets should cover the whole range:
/// - native assets: WND,
/// - trust-based assets: USDT (exists only on Westend, Rococo gets it from Westend over bridge),
/// - foreign asset / bridged asset (other bridge / Snowfork): wETH (bridged from Ethereum to
///   Westend over Snowbridge, then bridged over to Rococo through this bridge).
fn send_wnds_usdt_and_weth_from_asset_hub_westend_to_asset_hub_rococo() {
	let amount = ASSET_HUB_WESTEND_ED * 1_000;
	let sender = AssetHubWestendSender::get();
	let receiver = AssetHubRococoReceiver::get();
	let wnd_at_asset_hub_westend = wnd_at_ah_westend();
	let bridged_wnd_at_asset_hub_rococo = bridged_wnd_at_ah_rococo();

	create_foreign_on_ah_rococo(bridged_wnd_at_asset_hub_rococo.clone(), true);
	create_pool_with_native_on!(
		AssetHubRococo,
		bridged_wnd_at_asset_hub_rococo.clone(),
		true,
		AssetHubRococoSender::get()
	);

	////////////////////////////////////////////////////////////
	// Let's first send over just some WNDs as a simple example
	////////////////////////////////////////////////////////////
	let sov_ahr_on_ahw = AssetHubWestend::sovereign_account_of_parachain_on_other_global_consensus(
		ByGenesis(ROCOCO_GENESIS_HASH),
		AssetHubRococo::para_id(),
	);
	let wnds_in_reserve_on_ahw_before =
		<AssetHubWestend as Chain>::account_data_of(sov_ahr_on_ahw.clone()).free;
	let sender_wnds_before = <AssetHubWestend as Chain>::account_data_of(sender.clone()).free;
	let receiver_wnds_before =
		foreign_balance_on_ah_rococo(bridged_wnd_at_asset_hub_rococo.clone(), &receiver);

	// send WNDs, use them for fees
	send_assets_over_bridge(|| {
		let destination = asset_hub_rococo_location();
		let assets: Assets = (wnd_at_asset_hub_westend, amount).into();
		let fee_idx = 0;
		assert_ok!(send_assets_from_asset_hub_westend(destination, assets, fee_idx));
	});

	// verify expected events on final destination
	AssetHubRococo::execute_with(|| {
		type RuntimeEvent = <AssetHubRococo as Chain>::RuntimeEvent;
		assert_expected_events!(
			AssetHubRococo,
			vec![
				// issue WNDs on AHR
				RuntimeEvent::ForeignAssets(pallet_assets::Event::Issued { asset_id, owner, .. }) => {
					asset_id: *asset_id == bridged_wnd_at_asset_hub_rococo,
					owner: *owner == receiver,
				},
				// message processed successfully
				RuntimeEvent::MessageQueue(
					pallet_message_queue::Event::Processed { success: true, .. }
				) => {},
			]
		);
	});

	let sender_wnds_after = <AssetHubWestend as Chain>::account_data_of(sender.clone()).free;
	let receiver_wnds_after =
		foreign_balance_on_ah_rococo(bridged_wnd_at_asset_hub_rococo, &receiver);
	let wnds_in_reserve_on_ahw_after =
		<AssetHubWestend as Chain>::account_data_of(sov_ahr_on_ahw).free;

	// Sender's balance is reduced
	assert!(sender_wnds_before > sender_wnds_after);
	// Receiver's balance is increased
	assert!(receiver_wnds_after > receiver_wnds_before);
	// Reserve balance is increased by sent amount
	assert_eq!(wnds_in_reserve_on_ahw_after, wnds_in_reserve_on_ahw_before + amount);

	/////////////////////////////////////////////////////////////
	// Now let's send over USDTs + wETH (and pay fees with USDT)
	/////////////////////////////////////////////////////////////
	let usdt_at_asset_hub_westend = usdt_at_ah_westend();
	let bridged_usdt_at_asset_hub_rococo = bridged_usdt_at_ah_rococo();
	// wETH has same relative location on both Westend and Rococo AssetHubs
	let bridged_weth_at_ah = weth_at_asset_hubs();

	// mint USDT in sender's account (USDT already created in genesis)
	AssetHubWestend::mint_asset(
		<AssetHubWestend as Chain>::RuntimeOrigin::signed(AssetHubWestendAssetOwner::get()),
		USDT_ID,
		sender.clone(),
		amount * 2,
	);
	// create wETH at src and dest and prefund sender's account
	AssetHubWestend::mint_foreign_asset(
		<AssetHubWestend as Chain>::RuntimeOrigin::signed(snowbridge_sovereign()),
		bridged_weth_at_ah.clone(),
		sender.clone(),
		amount * 2,
	);
	create_foreign_on_ah_rococo(bridged_weth_at_ah.clone(), true);
	create_foreign_on_ah_rococo(bridged_usdt_at_asset_hub_rococo.clone(), true);
	create_pool_with_native_on!(
		AssetHubRococo,
		bridged_usdt_at_asset_hub_rococo.clone(),
		true,
		AssetHubRococoSender::get()
	);

	let receiver_usdts_before =
		foreign_balance_on_ah_rococo(bridged_usdt_at_asset_hub_rococo.clone(), &receiver);
	let receiver_weth_before = foreign_balance_on_ah_rococo(bridged_weth_at_ah.clone(), &receiver);

	// send USDTs and wETHs
	let assets: Assets = vec![
		(usdt_at_asset_hub_westend.clone(), amount).into(),
		(Location::try_from(bridged_weth_at_ah.clone()).unwrap(), amount).into(),
	]
	.into();
	// use USDT for fees
	let fee: AssetId = usdt_at_asset_hub_westend.into();

	// use the more involved transfer extrinsic
	let custom_xcm_on_dest = Xcm::<()>(vec![DepositAsset {
		assets: Wild(AllCounted(assets.len() as u32)),
		beneficiary: AccountId32Junction { network: None, id: receiver.clone().into() }.into(),
	}]);
	assert_ok!(AssetHubWestend::execute_with(|| {
		<AssetHubWestend as AssetHubWestendPallet>::PolkadotXcm::transfer_assets_using_type_and_then(
			<AssetHubWestend as Chain>::RuntimeOrigin::signed(sender.into()),
			bx!(asset_hub_rococo_location().into()),
			bx!(assets.into()),
			bx!(TransferType::LocalReserve),
			bx!(fee.into()),
			bx!(TransferType::LocalReserve),
			bx!(VersionedXcm::from(custom_xcm_on_dest)),
			WeightLimit::Unlimited,
		)
	}));
	// verify hops (also advances the message through the hops)
	assert_bridge_hub_westend_message_accepted(true);
	assert_bridge_hub_rococo_message_received();
	AssetHubRococo::execute_with(|| {
		AssetHubRococo::assert_xcmp_queue_success(None);
	});

	let receiver_usdts_after =
		foreign_balance_on_ah_rococo(bridged_usdt_at_asset_hub_rococo, &receiver);
	let receiver_weth_after = foreign_balance_on_ah_rococo(bridged_weth_at_ah, &receiver);

	// Receiver's USDT balance is increased by almost `amount` (minus fees)
	assert!(receiver_usdts_after > receiver_usdts_before);
	assert!(receiver_usdts_after < receiver_usdts_before + amount);
	// Receiver's wETH balance is increased by sent amount
	assert_eq!(receiver_weth_after, receiver_weth_before + amount);
}

#[test]
/// Send bridged ROCs "back" from AssetHub Westend to AssetHub Rococo.
fn send_back_rocs_from_asset_hub_westend_to_asset_hub_rococo() {
	let prefund_amount = 10_000_000_000_000u128;
	let amount_to_send = ASSET_HUB_ROCOCO_ED * 1_000;
	let sender = AssetHubWestendSender::get();
	let receiver = AssetHubRococoReceiver::get();
	let bridged_roc_at_asset_hub_westend = bridged_roc_at_ah_westend();
	let prefund_accounts = vec![(sender.clone(), prefund_amount)];
	create_foreign_on_ah_westend(bridged_roc_at_asset_hub_westend.clone(), true, prefund_accounts);

	// fund the AHW's SA on AHR with the ROC tokens held in reserve
	let sov_ahw_on_ahr = AssetHubRococo::sovereign_account_of_parachain_on_other_global_consensus(
		ByGenesis(WESTEND_GENESIS_HASH),
		AssetHubWestend::para_id(),
	);
	AssetHubRococo::fund_accounts(vec![(sov_ahw_on_ahr.clone(), prefund_amount)]);

	let rocs_in_reserve_on_ahr_before =
		<AssetHubRococo as Chain>::account_data_of(sov_ahw_on_ahr.clone()).free;
	assert_eq!(rocs_in_reserve_on_ahr_before, prefund_amount);

	let sender_rocs_before =
		foreign_balance_on_ah_westend(bridged_roc_at_asset_hub_westend.clone(), &sender);
	assert_eq!(sender_rocs_before, prefund_amount);
	let receiver_rocs_before = <AssetHubRococo as Chain>::account_data_of(receiver.clone()).free;

	// send back ROCs, use them for fees
	send_assets_over_bridge(|| {
		let destination = asset_hub_rococo_location();
		let assets: Assets = (bridged_roc_at_asset_hub_westend.clone(), amount_to_send).into();
		let fee_idx = 0;
		assert_ok!(send_assets_from_asset_hub_westend(destination, assets, fee_idx));
	});

	AssetHubRococo::execute_with(|| {
		type RuntimeEvent = <AssetHubRococo as Chain>::RuntimeEvent;
		assert_expected_events!(
			AssetHubRococo,
			vec![
				// ROC is withdrawn from AHW's SA on AHR
				RuntimeEvent::Balances(
					pallet_balances::Event::Burned { who, amount }
				) => {
					who: *who == sov_ahw_on_ahr,
					amount: *amount == amount_to_send,
				},
				// ROCs deposited to beneficiary
				RuntimeEvent::Balances(pallet_balances::Event::Minted { who, .. }) => {
					who: *who == receiver,
				},
				// message processed successfully
				RuntimeEvent::MessageQueue(
					pallet_message_queue::Event::Processed { success: true, .. }
				) => {},
			]
		);
	});

	let sender_rocs_after =
		foreign_balance_on_ah_westend(bridged_roc_at_asset_hub_westend, &sender);
	let receiver_rocs_after = <AssetHubRococo as Chain>::account_data_of(receiver.clone()).free;
	let rocs_in_reserve_on_ahr_after =
		<AssetHubRococo as Chain>::account_data_of(sov_ahw_on_ahr.clone()).free;

	// Sender's balance is reduced
	assert!(sender_rocs_before > sender_rocs_after);
	// Receiver's balance is increased
	assert!(receiver_rocs_after > receiver_rocs_before);
	// Reserve balance is reduced by sent amount
	assert_eq!(rocs_in_reserve_on_ahr_after, rocs_in_reserve_on_ahr_before - amount_to_send);
}

#[test]
fn send_wnds_from_penpal_westend_through_asset_hub_westend_to_asset_hub_rococo() {
	let amount = ASSET_HUB_WESTEND_ED * 10_000_000;
	let sender = PenpalBSender::get();
	let receiver = AssetHubRococoReceiver::get();
	let local_asset_hub = PenpalB::sibling_location_of(AssetHubWestend::para_id());
	let (wnd_at_westend_parachains, wnd_at_asset_hub_rococo) =
		set_up_wnds_for_penpal_westend_through_ahw_to_ahr(&sender, amount);

	let sov_ahr_on_ahw = AssetHubWestend::sovereign_account_of_parachain_on_other_global_consensus(
		ByGenesis(ROCOCO_GENESIS_HASH),
		AssetHubRococo::para_id(),
	);
	let wnds_in_reserve_on_ahw_before =
		<AssetHubWestend as Chain>::account_data_of(sov_ahr_on_ahw.clone()).free;
	let sender_wnds_before = PenpalB::execute_with(|| {
		type ForeignAssets = <PenpalB as PenpalBPallet>::ForeignAssets;
		<ForeignAssets as Inspect<_>>::balance(wnd_at_westend_parachains.clone(), &sender)
	});
	let receiver_wnds_before =
		foreign_balance_on_ah_rococo(wnd_at_asset_hub_rococo.clone(), &receiver);

	// Send WNDs over bridge
	{
		let destination = asset_hub_rococo_location();
		let assets: Assets = (wnd_at_westend_parachains.clone(), amount).into();
		let asset_transfer_type = TransferType::RemoteReserve(local_asset_hub.clone().into());
		let fees_id: AssetId = wnd_at_westend_parachains.clone().into();
		let fees_transfer_type = TransferType::RemoteReserve(local_asset_hub.into());
		let beneficiary: Location =
			AccountId32Junction { network: None, id: receiver.clone().into() }.into();
		let custom_xcm_on_dest = Xcm::<()>(vec![DepositAsset {
			assets: Wild(AllCounted(assets.len() as u32)),
			beneficiary,
		}]);
		send_assets_from_penpal_westend_through_westend_ah_to_rococo_ah(
			destination,
			(assets, asset_transfer_type),
			(fees_id, fees_transfer_type),
			custom_xcm_on_dest,
		);
	}

	// process AHR incoming message and check events
	AssetHubRococo::execute_with(|| {
		type RuntimeEvent = <AssetHubRococo as Chain>::RuntimeEvent;
		assert_expected_events!(
			AssetHubRococo,
			vec![
				// issue WNDs on AHR
				RuntimeEvent::ForeignAssets(pallet_assets::Event::Issued { asset_id, owner, .. }) => {
					asset_id: *asset_id == wnd_at_asset_hub_rococo.clone(),
					owner: owner == &receiver,
				},
				// message processed successfully
				RuntimeEvent::MessageQueue(
					pallet_message_queue::Event::Processed { success: true, .. }
				) => {},
			]
		);
	});

	let sender_wnds_after = PenpalB::execute_with(|| {
		type ForeignAssets = <PenpalB as PenpalBPallet>::ForeignAssets;
		<ForeignAssets as Inspect<_>>::balance(wnd_at_westend_parachains, &sender)
	});
	let receiver_wnds_after = foreign_balance_on_ah_rococo(wnd_at_asset_hub_rococo, &receiver);
	let wnds_in_reserve_on_ahw_after =
		<AssetHubWestend as Chain>::account_data_of(sov_ahr_on_ahw.clone()).free;

	// Sender's balance is reduced
	assert!(sender_wnds_after < sender_wnds_before);
	// Receiver's balance is increased
	assert!(receiver_wnds_after > receiver_wnds_before);
	// Reserve balance is increased by sent amount (less fess)
	assert!(wnds_in_reserve_on_ahw_after > wnds_in_reserve_on_ahw_before);
	assert!(wnds_in_reserve_on_ahw_after <= wnds_in_reserve_on_ahw_before + amount);
}

#[test]
fn send_wnds_from_penpal_westend_through_asset_hub_westend_to_asset_hub_rococo_to_penpal_rococo() {
	let amount = ASSET_HUB_WESTEND_ED * 10_000_000;
	let sender = PenpalBSender::get();
	let receiver = PenpalAReceiver::get();
	let local_asset_hub = PenpalB::sibling_location_of(AssetHubWestend::para_id());
	// create foreign WND on remote paras
	let (wnd_at_westend_parachains, wnd_at_rococo_parachains) =
		set_up_wnds_for_penpal_westend_through_ahw_to_ahr(&sender, amount);
	let asset_owner: AccountId = AssetHubRococo::account_id_of(ALICE);
	// create foreign WND on remote paras
	PenpalA::force_create_foreign_asset(
		wnd_at_rococo_parachains.clone(),
		asset_owner.clone(),
		true,
		ASSET_MIN_BALANCE,
		vec![],
	);
	// Configure destination Penpal chain to trust its sibling AH as reserve of bridged WND
	PenpalA::execute_with(|| {
		assert_ok!(<PenpalA as Chain>::System::set_storage(
			<PenpalA as Chain>::RuntimeOrigin::root(),
			vec![(
				PenpalCustomizableAssetFromSystemAssetHub::key().to_vec(),
				wnd_at_rococo_parachains.encode(),
			)],
		));
	});
	create_pool_with_native_on!(PenpalA, wnd_at_rococo_parachains.clone(), true, asset_owner);

	let sov_ahr_on_ahw = AssetHubWestend::sovereign_account_of_parachain_on_other_global_consensus(
		ByGenesis(ROCOCO_GENESIS_HASH),
		AssetHubRococo::para_id(),
	);
	let wnds_in_reserve_on_ahw_before =
		<AssetHubWestend as Chain>::account_data_of(sov_ahr_on_ahw.clone()).free;
	let sender_wnds_before = PenpalB::execute_with(|| {
		type ForeignAssets = <PenpalB as PenpalBPallet>::ForeignAssets;
		<ForeignAssets as Inspect<_>>::balance(wnd_at_westend_parachains.clone(), &sender)
	});
	let receiver_wnds_before = PenpalA::execute_with(|| {
		type Assets = <PenpalA as PenpalAPallet>::ForeignAssets;
		<Assets as Inspect<_>>::balance(wnd_at_rococo_parachains.clone(), &receiver)
	});

	// Send WNDs over bridge
	{
		let destination = asset_hub_rococo_location();
		let assets: Assets = (wnd_at_westend_parachains.clone(), amount).into();
		let asset_transfer_type = TransferType::RemoteReserve(local_asset_hub.clone().into());
		let fees_id: AssetId = wnd_at_westend_parachains.clone().into();
		let fees_transfer_type = TransferType::RemoteReserve(local_asset_hub.into());
		let remote_fees = (bridged_wnd_at_ah_rococo(), amount / 2).into();
		let beneficiary: Location =
			AccountId32Junction { network: None, id: receiver.clone().into() }.into();
		let custom_xcm_on_penpal_dest = Xcm::<()>(vec![
			BuyExecution { fees: remote_fees, weight_limit: Unlimited },
			DepositAsset { assets: Wild(AllCounted(assets.len() as u32)), beneficiary },
		]);
		let pp_loc_from_ah = AssetHubRococo::sibling_location_of(PenpalA::para_id());
		let custom_xcm_on_remote_ah = Xcm::<()>(vec![
			// BuyExecution { fees: remote_fees, weight_limit: Unlimited },
			DepositReserveAsset {
				assets: Wild(AllCounted(1)),
				dest: pp_loc_from_ah,
				xcm: custom_xcm_on_penpal_dest,
			},
		]);
		send_assets_from_penpal_westend_through_westend_ah_to_rococo_ah(
			destination,
			(assets, asset_transfer_type),
			(fees_id, fees_transfer_type),
			custom_xcm_on_remote_ah,
		);
	}

	// process AHR incoming message and check events
	AssetHubRococo::execute_with(|| {
		type RuntimeEvent = <AssetHubRococo as Chain>::RuntimeEvent;
		assert_expected_events!(
			AssetHubRococo,
			vec![
				// issue WNDs on AHR
				RuntimeEvent::ForeignAssets(pallet_assets::Event::Issued { .. }) => {},
				// message processed successfully
				RuntimeEvent::MessageQueue(
					pallet_message_queue::Event::Processed { success: true, .. }
				) => {},
			]
		);
	});
	PenpalA::execute_with(|| {
		PenpalA::assert_xcmp_queue_success(None);
	});

	let sender_wnds_after = PenpalB::execute_with(|| {
		type ForeignAssets = <PenpalB as PenpalBPallet>::ForeignAssets;
		<ForeignAssets as Inspect<_>>::balance(wnd_at_westend_parachains, &sender)
	});
	let receiver_wnds_after = PenpalA::execute_with(|| {
		type Assets = <PenpalA as PenpalAPallet>::ForeignAssets;
		<Assets as Inspect<_>>::balance(wnd_at_rococo_parachains, &receiver)
	});
	let wnds_in_reserve_on_ahw_after =
		<AssetHubWestend as Chain>::account_data_of(sov_ahr_on_ahw.clone()).free;

	// Sender's balance is reduced
	assert!(sender_wnds_after < sender_wnds_before);
	// Receiver's balance is increased
	assert!(receiver_wnds_after > receiver_wnds_before);
	// Reserve balance is increased by sent amount (less fess)
	assert!(wnds_in_reserve_on_ahw_after > wnds_in_reserve_on_ahw_before);
	assert!(wnds_in_reserve_on_ahw_after <= wnds_in_reserve_on_ahw_before + amount);
}

#[test]
fn send_wnds_from_westend_relay_through_asset_hub_westend_to_asset_hub_rococo_to_penpal_rococo() {
	let amount = WESTEND_ED * 1_000;
	let sender = WestendSender::get();
	let receiver = PenpalAReceiver::get();
	let local_asset_hub = Westend::child_location_of(AssetHubWestend::para_id());

	let wnd_at_westend_parachains = wnd_at_ah_westend();
	let wnd_at_rococo_parachains = bridged_wnd_at_ah_rococo();
	// create foreign WND on AH Rococo
	create_foreign_on_ah_rococo(wnd_at_rococo_parachains.clone(), true);
	create_pool_with_native_on!(
		AssetHubRococo,
		wnd_at_rococo_parachains.clone(),
		true,
		AssetHubRococoSender::get()
	);
	// create foreign WND on Penpal Rococo
	let asset_owner: AccountId = AssetHubRococo::account_id_of(ALICE);
	PenpalA::force_create_foreign_asset(
		wnd_at_rococo_parachains.clone(),
		asset_owner.clone(),
		true,
		ASSET_MIN_BALANCE,
		vec![],
	);
	// Configure destination Penpal chain to trust its sibling AH as reserve of bridged WND
	PenpalA::execute_with(|| {
		assert_ok!(<PenpalA as Chain>::System::set_storage(
			<PenpalA as Chain>::RuntimeOrigin::root(),
			vec![(
				PenpalCustomizableAssetFromSystemAssetHub::key().to_vec(),
				wnd_at_rococo_parachains.encode(),
			)],
		));
	});
	create_pool_with_native_on!(PenpalA, wnd_at_rococo_parachains.clone(), true, asset_owner);

	Westend::execute_with(|| {
		let root_origin = <Westend as Chain>::RuntimeOrigin::root();
		<Westend as WestendPallet>::XcmPallet::force_xcm_version(
			root_origin,
			bx!(local_asset_hub.clone()),
			XCM_VERSION,
		)
	})
	.unwrap();
	AssetHubRococo::force_xcm_version(
		AssetHubRococo::sibling_location_of(PenpalA::para_id()),
		XCM_VERSION,
	);

	let sov_ahr_on_ahw = AssetHubWestend::sovereign_account_of_parachain_on_other_global_consensus(
		ByGenesis(ROCOCO_GENESIS_HASH),
		AssetHubRococo::para_id(),
	);
	let wnds_in_reserve_on_ahw_before =
		<AssetHubWestend as Chain>::account_data_of(sov_ahr_on_ahw.clone()).free;
	let sender_wnds_before = <Westend as Chain>::account_data_of(sender.clone()).free;
	let receiver_wnds_before = PenpalA::execute_with(|| {
		type Assets = <PenpalA as PenpalAPallet>::ForeignAssets;
		<Assets as Inspect<_>>::balance(wnd_at_rococo_parachains.clone(), &receiver)
	});

	// Send WNDs from Westend to AHW over bridge to AHR then onto Penpal parachain
	{
		let beneficiary: Location =
			AccountId32Junction { network: None, id: receiver.clone().into() }.into();
		// executes on Westend Relay
		let kusama_xcm = Xcm::<()>(vec![
			WithdrawAsset((Location::here(), amount).into()),
			SetFeesMode { jit_withdraw: true },
			InitiateTeleport {
				assets: Wild(AllCounted(1)),
				dest: local_asset_hub,
				// executes on Westend Asset Hub
				xcm: Xcm::<()>(vec![
					BuyExecution {
						fees: (wnd_at_westend_parachains, amount / 2).into(),
						weight_limit: Unlimited,
					},
					DepositReserveAsset {
						assets: Wild(AllCounted(1)),
						dest: asset_hub_rococo_location(),
						// executes on Rococo Asset Hub
						xcm: Xcm::<()>(vec![
							BuyExecution {
								fees: (wnd_at_rococo_parachains.clone(), amount / 2).into(),
								weight_limit: Unlimited,
							},
							DepositReserveAsset {
								assets: Wild(AllCounted(1)),
								dest: AssetHubRococo::sibling_location_of(PenpalA::para_id()),
								// executes on Rococo Penpal
								xcm: Xcm::<()>(vec![
									BuyExecution {
										fees: (wnd_at_rococo_parachains.clone(), amount / 2).into(),
										weight_limit: Unlimited,
									},
									DepositAsset { assets: Wild(AllCounted(1)), beneficiary },
								]),
							},
						]),
					},
				]),
			},
		]);
		send_assets_over_bridge(|| {
			// send message over bridge
			assert_ok!(Westend::execute_with(|| {
				Dmp::<<Westend as Chain>::Runtime>::make_parachain_reachable(
					AssetHubWestend::para_id(),
				);
				let signed_origin = <Westend as Chain>::RuntimeOrigin::signed(WestendSender::get());
				<Westend as WestendPallet>::XcmPallet::execute(
					signed_origin,
					bx!(xcm::VersionedXcm::V5(kusama_xcm.into())),
					Weight::MAX,
				)
			}));
			AssetHubWestend::execute_with(|| {
				type RuntimeEvent = <AssetHubWestend as Chain>::RuntimeEvent;
				assert_expected_events!(
					AssetHubWestend,
					vec![
						// Amount deposited in AHR's sovereign account
						RuntimeEvent::Balances(pallet_balances::Event::Minted { who, .. }) => {
							who: *who == sov_ahr_on_ahw.clone().into(),
						},
						RuntimeEvent::XcmpQueue(
							cumulus_pallet_xcmp_queue::Event::XcmpMessageSent { .. }
						) => {},
					]
				);
			});
		});
	}

	// process AHR incoming message and check events
	AssetHubRococo::execute_with(|| {
		type RuntimeEvent = <AssetHubRococo as Chain>::RuntimeEvent;
		assert_expected_events!(
			AssetHubRococo,
			vec![
				// issue WNDs on AHR
				RuntimeEvent::ForeignAssets(pallet_assets::Event::Issued { .. }) => {},
				// message processed successfully
				RuntimeEvent::MessageQueue(
					pallet_message_queue::Event::Processed { success: true, .. }
				) => {},
			]
		);
	});
	PenpalA::execute_with(|| {
		PenpalA::assert_xcmp_queue_success(None);
	});

	let sender_wnds_after = <Westend as Chain>::account_data_of(sender.clone()).free;
	let receiver_wnds_after = PenpalA::execute_with(|| {
		type Assets = <PenpalA as PenpalAPallet>::ForeignAssets;
		<Assets as Inspect<_>>::balance(wnd_at_rococo_parachains, &receiver)
	});
	let wnds_in_reserve_on_ahw_after =
		<AssetHubWestend as Chain>::account_data_of(sov_ahr_on_ahw.clone()).free;

	// Sender's balance is reduced
	assert!(sender_wnds_after < sender_wnds_before);
	// Receiver's balance is increased
	assert!(receiver_wnds_after > receiver_wnds_before);
	// Reserve balance is increased by sent amount (less fess)
	assert!(wnds_in_reserve_on_ahw_after > wnds_in_reserve_on_ahw_before);
	assert!(wnds_in_reserve_on_ahw_after <= wnds_in_reserve_on_ahw_before + amount);
}

#[test]
fn send_back_rocs_from_penpal_westend_through_asset_hub_westend_to_asset_hub_rococo() {
	let roc_at_westend_parachains = bridged_roc_at_ah_westend();
	let amount = ASSET_HUB_WESTEND_ED * 10_000_000;
	let sender = PenpalBSender::get();
	let receiver = AssetHubRococoReceiver::get();

	// set up WNDs for transfer
	let (wnd_at_westend_parachains, _) =
		set_up_wnds_for_penpal_westend_through_ahw_to_ahr(&sender, amount);

	// set up ROCs for transfer
	let penpal_location = AssetHubWestend::sibling_location_of(PenpalB::para_id());
	let sov_penpal_on_ahw = AssetHubWestend::sovereign_account_id_of(penpal_location);
	let prefund_accounts = vec![(sov_penpal_on_ahw, amount * 2)];
	create_foreign_on_ah_westend(roc_at_westend_parachains.clone(), true, prefund_accounts);
	let asset_owner: AccountId = AssetHubWestend::account_id_of(ALICE);
	PenpalB::force_create_foreign_asset(
		roc_at_westend_parachains.clone(),
		asset_owner.clone(),
		true,
		ASSET_MIN_BALANCE,
		vec![(sender.clone(), amount * 2)],
	);
	// Configure source Penpal chain to trust local AH as reserve of bridged ROC
	PenpalB::execute_with(|| {
		assert_ok!(<PenpalB as Chain>::System::set_storage(
			<PenpalB as Chain>::RuntimeOrigin::root(),
			vec![(
				PenpalCustomizableAssetFromSystemAssetHub::key().to_vec(),
				roc_at_westend_parachains.encode(),
			)],
		));
	});

	// fund the AHW's SA on AHR with the ROC tokens held in reserve
	let sov_ahw_on_ahr = AssetHubRococo::sovereign_account_of_parachain_on_other_global_consensus(
		ByGenesis(WESTEND_GENESIS_HASH),
		AssetHubWestend::para_id(),
	);
	AssetHubRococo::fund_accounts(vec![(sov_ahw_on_ahr.clone(), amount * 2)]);

	// balances before
	let sender_rocs_before = PenpalB::execute_with(|| {
		type ForeignAssets = <PenpalB as PenpalBPallet>::ForeignAssets;
		<ForeignAssets as Inspect<_>>::balance(roc_at_westend_parachains.clone().into(), &sender)
	});
	let receiver_rocs_before = <AssetHubRococo as Chain>::account_data_of(receiver.clone()).free;

	// send ROCs over the bridge, WNDs only used to pay fees on local AH, pay with ROC on remote AH
	{
		let final_destination = asset_hub_rococo_location();
		let intermediary_hop = PenpalB::sibling_location_of(AssetHubWestend::para_id());
		let context = PenpalB::execute_with(|| PenpalUniversalLocation::get());

		// what happens at final destination
		let beneficiary = AccountId32Junction { network: None, id: receiver.clone().into() }.into();
		// use ROC as fees on the final destination (AHW)
		let remote_fees: Asset = (roc_at_westend_parachains.clone(), amount).into();
		let remote_fees = remote_fees.reanchored(&final_destination, &context).unwrap();
		// buy execution using ROCs, then deposit all remaining ROCs
		let xcm_on_final_dest = Xcm::<()>(vec![
			BuyExecution { fees: remote_fees, weight_limit: WeightLimit::Unlimited },
			DepositAsset { assets: Wild(AllCounted(1)), beneficiary },
		]);

		// what happens at intermediary hop
		// reanchor final dest (Asset Hub Rococo) to the view of hop (Asset Hub Westend)
		let mut final_destination = final_destination.clone();
		final_destination.reanchor(&intermediary_hop, &context).unwrap();
		// reanchor ROCs to the view of hop (Asset Hub Westend)
		let asset: Asset = (roc_at_westend_parachains.clone(), amount).into();
		let asset = asset.reanchored(&intermediary_hop, &context).unwrap();
		// on Asset Hub Westend, forward a request to withdraw ROCs from reserve on Asset Hub Rococo
		let xcm_on_hop = Xcm::<()>(vec![InitiateReserveWithdraw {
			assets: Definite(asset.into()), // ROCs
			reserve: final_destination,     // AHR
			xcm: xcm_on_final_dest,         // XCM to execute on AHR
		}]);
		// assets to send from Penpal and how they reach the intermediary hop
		let assets: Assets = vec![
			(roc_at_westend_parachains.clone(), amount).into(),
			(wnd_at_westend_parachains.clone(), amount).into(),
		]
		.into();
		let asset_transfer_type = TransferType::DestinationReserve;
		let fees_id: AssetId = wnd_at_westend_parachains.into();
		let fees_transfer_type = TransferType::DestinationReserve;

		// initiate the transfer
		send_assets_from_penpal_westend_through_westend_ah_to_rococo_ah(
			intermediary_hop,
			(assets, asset_transfer_type),
			(fees_id, fees_transfer_type),
			xcm_on_hop,
		);
	}

	// process AHR incoming message and check events
	AssetHubRococo::execute_with(|| {
		type RuntimeEvent = <AssetHubRococo as Chain>::RuntimeEvent;
		assert_expected_events!(
			AssetHubRococo,
			vec![
				// issue WNDs on AHR
				RuntimeEvent::Balances(pallet_balances::Event::Issued { .. }) => {},
				// message processed successfully
				RuntimeEvent::MessageQueue(
					pallet_message_queue::Event::Processed { success: true, .. }
				) => {},
			]
		);
	});

	let sender_rocs_after = PenpalB::execute_with(|| {
		type ForeignAssets = <PenpalB as PenpalBPallet>::ForeignAssets;
		<ForeignAssets as Inspect<_>>::balance(roc_at_westend_parachains.into(), &sender)
	});
	let receiver_rocs_after = <AssetHubRococo as Chain>::account_data_of(receiver).free;

	// Sender's balance is reduced by sent "amount"
	assert_eq!(sender_rocs_after, sender_rocs_before - amount);
	// Receiver's balance is increased by no more than "amount"
	assert!(receiver_rocs_after > receiver_rocs_before);
	assert!(receiver_rocs_after <= receiver_rocs_before + amount);
}

#[test]
fn send_back_rocs_from_penpal_westend_through_asset_hub_westend_to_asset_hub_rococo_to_penpal_rococo(
) {
	let roc_at_westend_parachains = bridged_roc_at_ah_westend();
	let roc_at_rococo_parachains = Location::parent();
	let amount = ASSET_HUB_WESTEND_ED * 10_000_000;
	let sender = PenpalBSender::get();
	let receiver = PenpalAReceiver::get();

	// set up ROCs for transfer
	let penpal_location = AssetHubWestend::sibling_location_of(PenpalB::para_id());
	let sov_penpal_on_ahw = AssetHubWestend::sovereign_account_id_of(penpal_location);
	let prefund_accounts = vec![(sov_penpal_on_ahw.clone(), amount * 2)];
	create_foreign_on_ah_westend(roc_at_westend_parachains.clone(), true, prefund_accounts);
	create_pool_with_native_on!(
		AssetHubWestend,
		roc_at_westend_parachains.clone(),
		true,
		AssetHubRococoSender::get()
	);
	let asset_owner: AccountId = AssetHubWestend::account_id_of(ALICE);
	// Fund WNDs on Westend Penpal
	PenpalB::mint_foreign_asset(
		<PenpalB as Chain>::RuntimeOrigin::signed(PenpalAssetOwner::get()),
		Location::parent(),
		sender.clone(),
		amount,
	);
	// Create and fund bridged ROCs on Westend Penpal
	PenpalB::force_create_foreign_asset(
		roc_at_westend_parachains.clone(),
		asset_owner.clone(),
		true,
		ASSET_MIN_BALANCE,
		vec![(sender.clone(), amount * 2)],
	);
	// Configure source Penpal chain to trust local AH as reserve of bridged ROC
	PenpalB::execute_with(|| {
		assert_ok!(<PenpalB as Chain>::System::set_storage(
			<PenpalB as Chain>::RuntimeOrigin::root(),
			vec![(
				PenpalCustomizableAssetFromSystemAssetHub::key().to_vec(),
				roc_at_westend_parachains.encode(),
			)],
		));
	});

	// fund the AHW's SA on AHR with the ROC tokens held in reserve
	let sov_ahw_on_ahr = AssetHubRococo::sovereign_account_of_parachain_on_other_global_consensus(
		ByGenesis(WESTEND_GENESIS_HASH),
		AssetHubWestend::para_id(),
	);
	AssetHubRococo::fund_accounts(vec![(sov_ahw_on_ahr.clone(), amount * 2)]);

	// balances before
	let sender_rocs_before = PenpalB::execute_with(|| {
		type ForeignAssets = <PenpalB as PenpalBPallet>::ForeignAssets;
		<ForeignAssets as Inspect<_>>::balance(roc_at_westend_parachains.clone().into(), &sender)
	});
	let receiver_rocs_before = PenpalA::execute_with(|| {
		type Assets = <PenpalA as PenpalAPallet>::ForeignAssets;
		<Assets as Inspect<_>>::balance(roc_at_rococo_parachains.clone(), &receiver)
	});

	// send ROCs over the bridge, all fees paid with ROC along the way
	{
		let local_asset_hub = PenpalB::sibling_location_of(AssetHubWestend::para_id());
		let beneficiary: Location =
			AccountId32Junction { network: None, id: receiver.clone().into() }.into();
		// executes on Penpal Westend
		let xcm = Xcm::<()>(vec![
			WithdrawAsset((roc_at_westend_parachains.clone(), amount).into()),
			SetFeesMode { jit_withdraw: true },
			InitiateReserveWithdraw {
				assets: Wild(AllCounted(1)),
				reserve: local_asset_hub,
				// executes on Westend Asset Hub
				xcm: Xcm::<()>(vec![
					BuyExecution {
						fees: (roc_at_westend_parachains.clone(), amount / 2).into(),
						weight_limit: Unlimited,
					},
					InitiateReserveWithdraw {
						assets: Wild(AllCounted(1)),
						reserve: asset_hub_rococo_location(),
						// executes on Rococo Asset Hub
						xcm: Xcm::<()>(vec![
							BuyExecution {
								fees: (roc_at_rococo_parachains.clone(), amount / 2).into(),
								weight_limit: Unlimited,
							},
							DepositReserveAsset {
								assets: Wild(AllCounted(1)),
								dest: AssetHubRococo::sibling_location_of(PenpalA::para_id()),
								// executes on Rococo Penpal
								xcm: Xcm::<()>(vec![
									BuyExecution {
										fees: (roc_at_rococo_parachains.clone(), amount / 2).into(),
										weight_limit: Unlimited,
									},
									DepositAsset { assets: Wild(AllCounted(1)), beneficiary },
								]),
							},
						]),
					},
				]),
			},
		]);
		send_assets_over_bridge(|| {
			// send message over bridge
			assert_ok!(PenpalB::execute_with(|| {
				let signed_origin = <PenpalB as Chain>::RuntimeOrigin::signed(sender.clone());
				<PenpalB as PenpalBPallet>::PolkadotXcm::execute(
					signed_origin,
					bx!(xcm::VersionedXcm::V5(xcm.into())),
					Weight::MAX,
				)
			}));
			AssetHubWestend::execute_with(|| {
				type RuntimeEvent = <AssetHubWestend as Chain>::RuntimeEvent;
				assert_expected_events!(
					AssetHubWestend,
					vec![
						// Amount to reserve transfer is withdrawn from Penpal's sovereign account
						RuntimeEvent::ForeignAssets(
							pallet_assets::Event::Burned { asset_id, owner, .. }
						) => {
							asset_id: asset_id == &roc_at_westend_parachains,
							owner: owner == &sov_penpal_on_ahw,
						},
						RuntimeEvent::XcmpQueue(
							cumulus_pallet_xcmp_queue::Event::XcmpMessageSent { .. }
						) => {},
						// message processed successfully
						RuntimeEvent::MessageQueue(
							pallet_message_queue::Event::Processed { success: true, .. }
						) => {},
					]
				);
			});
		});
	}

	// process AHR incoming message and check events
	AssetHubRococo::execute_with(|| {
		type RuntimeEvent = <AssetHubRococo as Chain>::RuntimeEvent;
		assert_expected_events!(
			AssetHubRococo,
			vec![
				// burn ROCs from AHW's SA on AHR
				RuntimeEvent::Balances(
					pallet_balances::Event::Burned { who, .. }
				) => {
					who: *who == sov_ahw_on_ahr.clone().into(),
				},
				// sent message to sibling Penpal
				RuntimeEvent::XcmpQueue(
					cumulus_pallet_xcmp_queue::Event::XcmpMessageSent { .. }
				) => {},
				// message processed successfully
				RuntimeEvent::MessageQueue(
					pallet_message_queue::Event::Processed { success: true, .. }
				) => {},
			]
		);
	});
	PenpalA::execute_with(|| {
		PenpalA::assert_xcmp_queue_success(None);
	});

	let sender_rocs_after = PenpalB::execute_with(|| {
		type ForeignAssets = <PenpalB as PenpalBPallet>::ForeignAssets;
		<ForeignAssets as Inspect<_>>::balance(roc_at_westend_parachains.into(), &sender)
	});
	let receiver_rocs_after = PenpalA::execute_with(|| {
		type Assets = <PenpalA as PenpalAPallet>::ForeignAssets;
		<Assets as Inspect<_>>::balance(roc_at_rococo_parachains.clone(), &receiver)
	});

	// Sender's balance is reduced by sent "amount"
	assert_eq!(sender_rocs_after, sender_rocs_before - amount);
	// Receiver's balance is increased by no more than "amount"
	assert!(receiver_rocs_after > receiver_rocs_before);
	assert!(receiver_rocs_after <= receiver_rocs_before + amount);
}

#[test]
fn send_back_rocs_from_penpal_westend_through_asset_hub_westend_to_asset_hub_rococo_to_rococo_relay(
) {
	let roc_at_westend_parachains = bridged_roc_at_ah_westend();
	let roc_at_rococo_parachains = Location::parent();
	let amount = ASSET_HUB_WESTEND_ED * 10_000_000;
	let sender = PenpalBSender::get();
	let receiver = RococoReceiver::get();

	// set up ROCs for transfer
	let penpal_location = AssetHubWestend::sibling_location_of(PenpalB::para_id());
	let sov_penpal_on_ahw = AssetHubWestend::sovereign_account_id_of(penpal_location);
	let prefund_accounts = vec![(sov_penpal_on_ahw.clone(), amount * 2)];
	create_foreign_on_ah_westend(roc_at_westend_parachains.clone(), true, prefund_accounts);
	create_pool_with_native_on!(
		AssetHubWestend,
		roc_at_westend_parachains.clone(),
		true,
		AssetHubRococoSender::get()
	);
	let asset_owner: AccountId = AssetHubWestend::account_id_of(ALICE);
	// Fund WNDs on Westend Penpal
	PenpalB::mint_foreign_asset(
		<PenpalB as Chain>::RuntimeOrigin::signed(PenpalAssetOwner::get()),
		Location::parent(),
		sender.clone(),
		amount,
	);
	// Create and fund bridged ROCs on Westend Penpal
	PenpalB::force_create_foreign_asset(
		roc_at_westend_parachains.clone(),
		asset_owner.clone(),
		true,
		ASSET_MIN_BALANCE,
		vec![(sender.clone(), amount * 2)],
	);
	// Configure source Penpal chain to trust local AH as reserve of bridged ROC
	PenpalB::execute_with(|| {
		assert_ok!(<PenpalB as Chain>::System::set_storage(
			<PenpalB as Chain>::RuntimeOrigin::root(),
			vec![(
				PenpalCustomizableAssetFromSystemAssetHub::key().to_vec(),
				roc_at_westend_parachains.encode(),
			)],
		));
	});

	// fund the AHW's SA on AHR with the ROC tokens held in reserve
	let sov_ahw_on_ahr = AssetHubRococo::sovereign_account_of_parachain_on_other_global_consensus(
		ByGenesis(WESTEND_GENESIS_HASH),
		AssetHubWestend::para_id(),
	);
	AssetHubRococo::fund_accounts(vec![(sov_ahw_on_ahr.clone(), amount * 2)]);

	// fund Rococo Relay check account so we can teleport back to it
	Rococo::fund_accounts(vec![(<Rococo as RococoPallet>::XcmPallet::check_account(), amount)]);

	// balances before
	let sender_rocs_before = PenpalB::execute_with(|| {
		type ForeignAssets = <PenpalB as PenpalBPallet>::ForeignAssets;
		<ForeignAssets as Inspect<_>>::balance(roc_at_westend_parachains.clone().into(), &sender)
	});
	let receiver_rocs_before = <Rococo as Chain>::account_data_of(receiver.clone()).free;

	// send ROCs over the bridge, all fees paid with ROC along the way
	{
		let local_asset_hub = PenpalB::sibling_location_of(AssetHubWestend::para_id());
		let beneficiary: Location =
			AccountId32Junction { network: None, id: receiver.clone().into() }.into();
		// executes on Penpal Westend
		let xcm = Xcm::<()>(vec![
			WithdrawAsset((roc_at_westend_parachains.clone(), amount).into()),
			SetFeesMode { jit_withdraw: true },
			InitiateReserveWithdraw {
				assets: Wild(AllCounted(1)),
				reserve: local_asset_hub,
				// executes on Westend Asset Hub
				xcm: Xcm::<()>(vec![
					BuyExecution {
						fees: (roc_at_westend_parachains.clone(), amount / 2).into(),
						weight_limit: Unlimited,
					},
					InitiateReserveWithdraw {
						assets: Wild(AllCounted(1)),
						reserve: asset_hub_rococo_location(),
						// executes on Rococo Asset Hub
						xcm: Xcm::<()>(vec![
							BuyExecution {
								fees: (roc_at_rococo_parachains.clone(), amount / 2).into(),
								weight_limit: Unlimited,
							},
							InitiateTeleport {
								assets: Wild(AllCounted(1)),
								dest: Location::parent(),
								// executes on Rococo Relay
								xcm: Xcm::<()>(vec![
									BuyExecution {
										fees: (Location::here(), amount / 2).into(),
										weight_limit: Unlimited,
									},
									DepositAsset { assets: Wild(AllCounted(1)), beneficiary },
								]),
							},
						]),
					},
				]),
			},
		]);
		send_assets_over_bridge(|| {
			// send message over bridge
			assert_ok!(PenpalB::execute_with(|| {
				let signed_origin = <PenpalB as Chain>::RuntimeOrigin::signed(sender.clone());
				<PenpalB as PenpalBPallet>::PolkadotXcm::execute(
					signed_origin,
					bx!(xcm::VersionedXcm::V5(xcm.into())),
					Weight::MAX,
				)
			}));
			AssetHubWestend::execute_with(|| {
				type RuntimeEvent = <AssetHubWestend as Chain>::RuntimeEvent;
				assert_expected_events!(
					AssetHubWestend,
					vec![
						// Amount to reserve transfer is withdrawn from Penpal's sovereign account
						RuntimeEvent::ForeignAssets(
							pallet_assets::Event::Burned { asset_id, owner, .. }
						) => {
							asset_id: asset_id == &roc_at_westend_parachains,
							owner: owner == &sov_penpal_on_ahw,
						},
						RuntimeEvent::XcmpQueue(
							cumulus_pallet_xcmp_queue::Event::XcmpMessageSent { .. }
						) => {},
						// message processed successfully
						RuntimeEvent::MessageQueue(
							pallet_message_queue::Event::Processed { success: true, .. }
						) => {},
					]
				);
			});
		});
	}

	// process AHR incoming message and check events
	AssetHubRococo::execute_with(|| {
		type RuntimeEvent = <AssetHubRococo as Chain>::RuntimeEvent;
		assert_expected_events!(
			AssetHubRococo,
			vec![
				// burn ROCs from AHW's SA on AHR
				RuntimeEvent::Balances(
					pallet_balances::Event::Burned { who, .. }
				) => {
					who: *who == sov_ahw_on_ahr.clone().into(),
				},
				// sent message to Rococo Relay
				RuntimeEvent::ParachainSystem(
					cumulus_pallet_parachain_system::Event::UpwardMessageSent { .. }
				) => {},
				// message processed successfully
				RuntimeEvent::MessageQueue(
					pallet_message_queue::Event::Processed { success: true, .. }
				) => {},
			]
		);
	});

	let sender_rocs_after = PenpalB::execute_with(|| {
		type ForeignAssets = <PenpalB as PenpalBPallet>::ForeignAssets;
		<ForeignAssets as Inspect<_>>::balance(roc_at_westend_parachains.into(), &sender)
	});
	let receiver_rocs_after = <Rococo as Chain>::account_data_of(receiver.clone()).free;

	// Sender's balance is reduced by sent "amount"
	assert_eq!(sender_rocs_after, sender_rocs_before - amount);
	// Receiver's balance is increased by no more than "amount"
	assert!(receiver_rocs_after > receiver_rocs_before);
	assert!(receiver_rocs_after <= receiver_rocs_before + amount);
}

#[test]
fn dry_run_transfer_to_rococo_sends_xcm_to_bridge_hub() {
	test_dry_run_transfer_across_pk_bridge!(
		AssetHubWestend,
		BridgeHubWestend,
		asset_hub_rococo_location()
	);
}

fn do_send_pens_and_wnds_from_penpal_westend_via_ahw_to_asset_hub_rococo(
	wnds: (Location, u128),
	pens: (Location, u128),
) {
	let (wnds_id, wnds_amount) = wnds;
	let (pens_id, pens_amount) = pens;
	send_assets_over_bridge(|| {
		let sov_penpal_on_ahw = AssetHubWestend::sovereign_account_id_of(
			AssetHubWestend::sibling_location_of(PenpalB::para_id()),
		);
		let sov_ahr_on_ahw =
			AssetHubWestend::sovereign_account_of_parachain_on_other_global_consensus(
				ByGenesis(ROCOCO_GENESIS_HASH),
				AssetHubRococo::para_id(),
			);
		let ahw_fee_amount = 100_000_000_000;
		// send message over bridge
		assert_ok!(PenpalB::execute_with(|| {
			let destination = asset_hub_rococo_location();
			let local_asset_hub = PenpalB::sibling_location_of(AssetHubWestend::para_id());
			let signed_origin = <PenpalB as Chain>::RuntimeOrigin::signed(PenpalBSender::get());
			let beneficiary: Location =
				AccountId32Junction { network: None, id: AssetHubRococoReceiver::get().into() }
					.into();
			let wnds: Asset = (wnds_id.clone(), wnds_amount).into();
			let pens: Asset = (pens_id, pens_amount).into();
			let assets: Assets = vec![wnds.clone(), pens.clone()].into();

			// TODO: dry-run to get exact fees, for now just some static value 100_000_000_000
			let penpal_fees_amount = 100_000_000_000;
			// use 100_000_000_000 WNDs in fees on AHW
			// (exec fees: 3_593_000_000, transpo fees: 69_021_561_290 = 72_614_561_290)
			// TODO: make this exact once we have bridge dry-running

			// XCM to be executed at dest (Rococo Asset Hub)
			let xcm_on_dest = Xcm(vec![
				// since this is the last hop, we don't need to further use any assets previously
				// reserved for fees (there are no further hops to cover delivery fees for); we
				// RefundSurplus to get back any unspent fees
				RefundSurplus,
				// deposit everything to final beneficiary
				DepositAsset { assets: Wild(All), beneficiary: beneficiary.clone() },
			]);

			// XCM to be executed at (intermediary) Westend Asset Hub
			let context = PenpalUniversalLocation::get();
			let reanchored_dest =
				destination.clone().reanchored(&local_asset_hub, &context).unwrap();
			let reanchored_pens = pens.clone().reanchored(&local_asset_hub, &context).unwrap();
			let mut onward_wnds = wnds.clone().reanchored(&local_asset_hub, &context).unwrap();
			onward_wnds.fun = Fungible(wnds_amount - ahw_fee_amount - penpal_fees_amount);
			let xcm_on_ahw = Xcm(vec![
				// both WNDs and PENs are local-reserve transferred to Rococo Asset Hub
				// initially, all WNDs are reserved for fees on destination, but at the end of the
				// program we RefundSurplus to get back any unspent and deposit them to final
				// beneficiary
				InitiateTransfer {
					destination: reanchored_dest,
					remote_fees: Some(AssetTransferFilter::ReserveDeposit(onward_wnds.into())),
					preserve_origin: false,
					assets: BoundedVec::truncate_from(vec![AssetTransferFilter::ReserveDeposit(
						reanchored_pens.into(),
					)]),
					remote_xcm: xcm_on_dest,
				},
			]);

			let penpal_fees = (wnds.id.clone(), Fungible(penpal_fees_amount));
			let ahw_fees: Asset = (wnds.id.clone(), Fungible(ahw_fee_amount)).into();
			let ahw_non_fees_wnds: Asset =
				(wnds.id.clone(), Fungible(wnds_amount - ahw_fee_amount - penpal_fees_amount))
					.into();
			// XCM to be executed locally
			let xcm = Xcm::<()>(vec![
				// Withdraw both WNDs and PENs from origin account
				WithdrawAsset(assets.into()),
				PayFees { asset: penpal_fees.into() },
				// Execute the transfers while paying remote fees with WNDs
				InitiateTransfer {
					destination: local_asset_hub,
					// WNDs for fees are reserve-withdrawn at AHW and reserved for fees
					remote_fees: Some(AssetTransferFilter::ReserveWithdraw(ahw_fees.into())),
					preserve_origin: false,
					// PENs are teleported to AHW, rest of non-fee WNDs are reserve-withdrawn at AHW
					assets: BoundedVec::truncate_from(vec![
						AssetTransferFilter::Teleport(pens.into()),
						AssetTransferFilter::ReserveWithdraw(ahw_non_fees_wnds.into()),
					]),
					remote_xcm: xcm_on_ahw,
				},
			]);

			<PenpalB as PenpalBPallet>::PolkadotXcm::execute(
				signed_origin,
				bx!(xcm::VersionedXcm::V5(xcm.into())),
				Weight::MAX,
			)
		}));
		AssetHubWestend::execute_with(|| {
			type RuntimeEvent = <AssetHubWestend as Chain>::RuntimeEvent;
			assert_expected_events!(
				AssetHubWestend,
				vec![
					// Amount to reserve transfer is withdrawn from Penpal's sovereign account
					RuntimeEvent::Balances(
						pallet_balances::Event::Burned { who, amount }
					) => {
						who: *who == sov_penpal_on_ahw.clone().into(),
						amount: *amount == ahw_fee_amount,
					},
					// Amount deposited in AHR's sovereign account
					RuntimeEvent::Balances(pallet_balances::Event::Minted { who, .. }) => {
						who: *who == sov_ahr_on_ahw.clone().into(),
					},
					RuntimeEvent::XcmpQueue(
						cumulus_pallet_xcmp_queue::Event::XcmpMessageSent { .. }
					) => {},
				]
			);
		});
	});
}

/// Transfer "PEN"s plus "WND"s from PenpalWestend to AssetHubWestend, over bridge to
/// AssetHubRococo. PENs need to be teleported to AHW, while WNDs reserve-withdrawn, then both
/// reserve transferred further to AHR. (transfer 2 different assets with different transfer types
/// across 3 different chains)
#[test]
fn send_pens_and_wnds_from_penpal_westend_via_ahw_to_ahr() {
	let penpal_check_account = <PenpalB as PenpalBPallet>::PolkadotXcm::check_account();
	let owner: AccountId = AssetHubRococo::account_id_of(ALICE);
	let sender = PenpalBSender::get();
	let amount = ASSET_HUB_WESTEND_ED * 10_000_000;

	let (wnd_at_westend_parachains, wnd_at_rococo_parachains) =
		set_up_wnds_for_penpal_westend_through_ahw_to_ahr(&sender, amount);

	let pens_location_on_penpal =
		Location::try_from(PenpalLocalTeleportableToAssetHub::get()).unwrap();
	let pens_id_on_penpal = match pens_location_on_penpal.last() {
		Some(Junction::GeneralIndex(id)) => *id as u32,
		_ => unreachable!(),
	};

	let penpal_parachain_junction = Junction::Parachain(PenpalB::para_id().into());
	let pens_at_ahw = Location::new(
		1,
		pens_location_on_penpal
			.interior()
			.clone()
			.pushed_front_with(penpal_parachain_junction)
			.unwrap(),
	);
	let pens_at_rococo_parachains = Location::new(
		2,
		pens_at_ahw
			.interior()
			.clone()
			.pushed_front_with(Junction::GlobalConsensus(NetworkId::ByGenesis(
				WESTEND_GENESIS_HASH,
			)))
			.unwrap(),
	);
	let wnds_to_send = amount;
	let pens_to_send = amount;

	// ---------- Set up Penpal Westend ----------
	// Fund Penpal's sender account. No need to create the asset (only mint), it exists in genesis.
	PenpalB::mint_asset(
		<PenpalB as Chain>::RuntimeOrigin::signed(owner.clone()),
		pens_id_on_penpal,
		sender.clone(),
		pens_to_send * 2,
	);
	// fund Penpal's check account to be able to teleport
	PenpalB::fund_accounts(vec![(penpal_check_account.clone().into(), pens_to_send * 2)]);

	// ---------- Set up Asset Hub Rococo ----------
	// create PEN at AHR
	AssetHubRococo::force_create_foreign_asset(
		pens_at_rococo_parachains.clone(),
		owner.clone(),
		false,
		ASSET_MIN_BALANCE,
		vec![],
	);

	// account balances before
	let sender_wnds_before = PenpalB::execute_with(|| {
		type ForeignAssets = <PenpalB as PenpalBPallet>::ForeignAssets;
		<ForeignAssets as Inspect<_>>::balance(
			wnd_at_westend_parachains.clone().into(),
			&PenpalBSender::get(),
		)
	});
	let sender_pens_before = PenpalB::execute_with(|| {
		type Assets = <PenpalB as PenpalBPallet>::Assets;
		<Assets as Inspect<_>>::balance(pens_id_on_penpal, &PenpalBSender::get())
	});
	let sov_ahr_on_ahw = AssetHubWestend::sovereign_account_of_parachain_on_other_global_consensus(
		ByGenesis(ROCOCO_GENESIS_HASH),
		AssetHubRococo::para_id(),
	);
	let wnds_in_reserve_on_ahw_before =
		<AssetHubWestend as Chain>::account_data_of(sov_ahr_on_ahw.clone()).free;
	let pens_in_reserve_on_ahw_before = AssetHubWestend::execute_with(|| {
		type ForeignAssets = <AssetHubWestend as AssetHubWestendPallet>::ForeignAssets;
		<ForeignAssets as Inspect<_>>::balance(pens_at_ahw.clone(), &sov_ahr_on_ahw)
	});
	let receiver_wnds_before = AssetHubRococo::execute_with(|| {
		type Assets = <AssetHubRococo as AssetHubRococoPallet>::ForeignAssets;
		<Assets as Inspect<_>>::balance(
			wnd_at_rococo_parachains.clone(),
			&AssetHubRococoReceiver::get(),
		)
	});
	let receiver_pens_before = AssetHubRococo::execute_with(|| {
		type Assets = <AssetHubRococo as AssetHubRococoPallet>::ForeignAssets;
		<Assets as Inspect<_>>::balance(
			pens_at_rococo_parachains.clone(),
			&AssetHubRococoReceiver::get(),
		)
	});

	// transfer assets
	do_send_pens_and_wnds_from_penpal_westend_via_ahw_to_asset_hub_rococo(
		(wnd_at_westend_parachains.clone(), wnds_to_send),
		(pens_location_on_penpal.try_into().unwrap(), pens_to_send),
	);

	let wnd = Location::new(2, [GlobalConsensus(ByGenesis(WESTEND_GENESIS_HASH))]);
	AssetHubRococo::execute_with(|| {
		type RuntimeEvent = <AssetHubRococo as Chain>::RuntimeEvent;
		assert_expected_events!(
			AssetHubRococo,
			vec![
				// issue WNDs on AHR
				RuntimeEvent::ForeignAssets(pallet_assets::Event::Issued { asset_id, owner, .. }) => {
					asset_id: *asset_id == wnd,
					owner: *owner == AssetHubRococoReceiver::get(),
				},
				// message processed successfully
				RuntimeEvent::MessageQueue(
					pallet_message_queue::Event::Processed { success: true, .. }
				) => {},
			]
		);
	});

	// account balances after
	let sender_wnds_after = PenpalB::execute_with(|| {
		type ForeignAssets = <PenpalB as PenpalBPallet>::ForeignAssets;
		<ForeignAssets as Inspect<_>>::balance(
			wnd_at_westend_parachains.into(),
			&PenpalBSender::get(),
		)
	});
	let sender_pens_after = PenpalB::execute_with(|| {
		type Assets = <PenpalB as PenpalBPallet>::Assets;
		<Assets as Inspect<_>>::balance(pens_id_on_penpal, &PenpalBSender::get())
	});
	let wnds_in_reserve_on_ahw_after =
		<AssetHubWestend as Chain>::account_data_of(sov_ahr_on_ahw.clone()).free;
	let pens_in_reserve_on_ahw_after = AssetHubWestend::execute_with(|| {
		type ForeignAssets = <AssetHubWestend as AssetHubWestendPallet>::ForeignAssets;
		<ForeignAssets as Inspect<_>>::balance(pens_at_ahw, &sov_ahr_on_ahw)
	});
	let receiver_wnds_after = AssetHubRococo::execute_with(|| {
		type Assets = <AssetHubRococo as AssetHubRococoPallet>::ForeignAssets;
		<Assets as Inspect<_>>::balance(
			wnd_at_rococo_parachains.clone(),
			&AssetHubRococoReceiver::get(),
		)
	});
	let receiver_pens_after = AssetHubRococo::execute_with(|| {
		type Assets = <AssetHubRococo as AssetHubRococoPallet>::ForeignAssets;
		<Assets as Inspect<_>>::balance(pens_at_rococo_parachains, &AssetHubRococoReceiver::get())
	});

	// Sender's balance is reduced
	assert!(sender_wnds_after < sender_wnds_before);
	// Receiver's balance is increased
	assert!(receiver_wnds_after > receiver_wnds_before);
	// Reserve balance is increased by sent amount (less fess)
	assert!(wnds_in_reserve_on_ahw_after > wnds_in_reserve_on_ahw_before);
	assert!(wnds_in_reserve_on_ahw_after <= wnds_in_reserve_on_ahw_before + wnds_to_send);

	// Sender's balance is reduced by sent amount
	assert_eq!(sender_pens_after, sender_pens_before - pens_to_send);
	// Reserve balance is increased by sent amount
	assert_eq!(pens_in_reserve_on_ahw_after, pens_in_reserve_on_ahw_before + pens_to_send);
	// Receiver's balance is increased by sent amount
	assert_eq!(receiver_pens_after, receiver_pens_before + pens_to_send);
}<|MERGE_RESOLUTION|>--- conflicted
+++ resolved
@@ -13,14 +13,9 @@
 // See the License for the specific language governing permissions and
 // limitations under the License.
 
-<<<<<<< HEAD
-use crate::tests::*;
-=======
 use crate::{
-	create_pool_with_native_on,
 	tests::{snowbridge_common::snowbridge_sovereign, *},
 };
->>>>>>> 7032c84c
 use emulated_integration_tests_common::macros::Dmp;
 use xcm::latest::AssetTransferFilter;
 
