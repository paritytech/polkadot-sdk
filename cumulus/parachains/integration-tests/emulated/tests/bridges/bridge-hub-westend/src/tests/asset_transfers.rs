// Copyright (C) Parity Technologies (UK) Ltd.
// SPDX-License-Identifier: Apache-2.0

// Licensed under the Apache License, Version 2.0 (the "License");
// you may not use this file except in compliance with the License.
// You may obtain a copy of the License at
//
// 	http://www.apache.org/licenses/LICENSE-2.0
//
// Unless required by applicable law or agreed to in writing, software
// distributed under the License is distributed on an "AS IS" BASIS,
// WITHOUT WARRANTIES OR CONDITIONS OF ANY KIND, either express or implied.
// See the License for the specific language governing permissions and
// limitations under the License.

use crate::{
	create_pool_with_native_on,
	tests::{snowbridge_common::snowbridge_sovereign, *},
};
use emulated_integration_tests_common::macros::Dmp;
use xcm::latest::AssetTransferFilter;

fn send_assets_over_bridge<F: FnOnce()>(send_fn: F) {
	// fund the AHW's SA on BHW for paying bridge delivery fees
	BridgeHubWestend::fund_para_sovereign(AssetHubWestend::para_id(), 10_000_000_000_000u128);

	// set XCM versions
	let local_asset_hub = PenpalB::sibling_location_of(AssetHubWestend::para_id());
	PenpalB::force_xcm_version(local_asset_hub.clone(), XCM_VERSION);
	AssetHubWestend::force_xcm_version(asset_hub_rococo_location(), XCM_VERSION);
	BridgeHubWestend::force_xcm_version(bridge_hub_rococo_location(), XCM_VERSION);

	// send message over bridge
	send_fn();

	// process and verify intermediary hops
	assert_bridge_hub_westend_message_accepted(true);
	assert_bridge_hub_rococo_message_received();
}

fn set_up_wnds_for_penpal_westend_through_ahw_to_ahr(
	sender: &AccountId,
	amount: u128,
) -> (Location, v5::Location) {
	let wnd_at_westend_parachains = wnd_at_ah_westend();
	let wnd_at_asset_hub_rococo = bridged_wnd_at_ah_rococo();
	create_foreign_on_ah_rococo(wnd_at_asset_hub_rococo.clone(), true);
	create_pool_with_native_on!(
		AssetHubRococo,
		wnd_at_asset_hub_rococo.clone(),
		true,
		AssetHubRococoSender::get()
	);

	let penpal_location = AssetHubWestend::sibling_location_of(PenpalB::para_id());
	let sov_penpal_on_ahw = AssetHubWestend::sovereign_account_id_of(penpal_location);
	// fund Penpal's sovereign account on AssetHub
	AssetHubWestend::fund_accounts(vec![(sov_penpal_on_ahw.into(), amount * 2)]);
	// fund Penpal's sender account
	PenpalB::mint_foreign_asset(
		<PenpalB as Chain>::RuntimeOrigin::signed(PenpalAssetOwner::get()),
		wnd_at_westend_parachains.clone(),
		sender.clone(),
		amount * 2,
	);
	(wnd_at_westend_parachains, wnd_at_asset_hub_rococo)
}

fn send_assets_from_penpal_westend_through_westend_ah_to_rococo_ah(
	destination: Location,
	assets: (Assets, TransferType),
	fees: (AssetId, TransferType),
	custom_xcm_on_dest: Xcm<()>,
) {
	send_assets_over_bridge(|| {
		let sov_penpal_on_ahw = AssetHubWestend::sovereign_account_id_of(
			AssetHubWestend::sibling_location_of(PenpalB::para_id()),
		);
		// send message over bridge
		assert_ok!(PenpalB::execute_with(|| {
			let signed_origin = <PenpalB as Chain>::RuntimeOrigin::signed(PenpalBSender::get());
			<PenpalB as PenpalBPallet>::PolkadotXcm::transfer_assets_using_type_and_then(
				signed_origin,
				bx!(destination.into()),
				bx!(assets.0.into()),
				bx!(assets.1),
				bx!(fees.0.into()),
				bx!(fees.1),
				bx!(VersionedXcm::from(custom_xcm_on_dest)),
				WeightLimit::Unlimited,
			)
		}));
		// verify intermediary AH Westend hop
		AssetHubWestend::execute_with(|| {
			type RuntimeEvent = <AssetHubWestend as Chain>::RuntimeEvent;
			assert_expected_events!(
				AssetHubWestend,
				vec![
					// Amount to reserve transfer is withdrawn from Penpal's sovereign account
					RuntimeEvent::Balances(
						pallet_balances::Event::Burned { who, .. }
					) => {
						who: *who == sov_penpal_on_ahw.clone().into(),
					},
					// Amount deposited in AHR's sovereign account
					RuntimeEvent::Balances(pallet_balances::Event::Minted { who, .. }) => {
						who: *who == TreasuryAccount::get(),
					},
					RuntimeEvent::XcmpQueue(
						cumulus_pallet_xcmp_queue::Event::XcmpMessageSent { .. }
					) => {},
				]
			);
		});
	});
}

#[test]
/// Test transfer of WND, USDT and wETH from AssetHub Westend to AssetHub Rococo.
///
/// This mix of assets should cover the whole range:
/// - native assets: WND,
/// - trust-based assets: USDT (exists only on Westend, Rococo gets it from Westend over bridge),
/// - foreign asset / bridged asset (other bridge / Snowfork): wETH (bridged from Ethereum to
///   Westend over Snowbridge, then bridged over to Rococo through this bridge).
fn send_wnds_usdt_and_weth_from_asset_hub_westend_to_asset_hub_rococo() {
	let amount = ASSET_HUB_WESTEND_ED * 1_000;
	let sender = AssetHubWestendSender::get();
	let receiver = AssetHubRococoReceiver::get();
	let wnd_at_asset_hub_westend = wnd_at_ah_westend();
	let bridged_wnd_at_asset_hub_rococo = bridged_wnd_at_ah_rococo();

	create_foreign_on_ah_rococo(bridged_wnd_at_asset_hub_rococo.clone(), true);
	create_pool_with_native_on!(
		AssetHubRococo,
		bridged_wnd_at_asset_hub_rococo.clone(),
		true,
		AssetHubRococoSender::get()
	);

	////////////////////////////////////////////////////////////
	// Let's first send over just some WNDs as a simple example
	////////////////////////////////////////////////////////////
	let sov_ahr_on_ahw = AssetHubWestend::sovereign_account_of_parachain_on_other_global_consensus(
		ByGenesis(ROCOCO_GENESIS_HASH),
		AssetHubRococo::para_id(),
	);
	let wnds_in_reserve_on_ahw_before =
		<AssetHubWestend as Chain>::account_data_of(sov_ahr_on_ahw.clone()).free;
	let sender_wnds_before = <AssetHubWestend as Chain>::account_data_of(sender.clone()).free;
	let receiver_wnds_before =
		foreign_balance_on_ah_rococo(bridged_wnd_at_asset_hub_rococo.clone(), &receiver);

	// send WNDs, use them for fees
	send_assets_over_bridge(|| {
		let destination = asset_hub_rococo_location();
		let assets: Assets = (wnd_at_asset_hub_westend, amount).into();
		let fee_idx = 0;
		assert_ok!(send_assets_from_asset_hub_westend(destination, assets, fee_idx));
	});

	// verify expected events on final destination
	AssetHubRococo::execute_with(|| {
		type RuntimeEvent = <AssetHubRococo as Chain>::RuntimeEvent;
		assert_expected_events!(
			AssetHubRococo,
			vec![
				// issue WNDs on AHR
				RuntimeEvent::ForeignAssets(pallet_assets::Event::Issued { asset_id, owner, .. }) => {
					asset_id: *asset_id == bridged_wnd_at_asset_hub_rococo,
					owner: *owner == receiver,
				},
				// message processed successfully
				RuntimeEvent::MessageQueue(
					pallet_message_queue::Event::Processed { success: true, .. }
				) => {},
			]
		);
	});

	let sender_wnds_after = <AssetHubWestend as Chain>::account_data_of(sender.clone()).free;
	let receiver_wnds_after =
		foreign_balance_on_ah_rococo(bridged_wnd_at_asset_hub_rococo, &receiver);
	let wnds_in_reserve_on_ahw_after =
		<AssetHubWestend as Chain>::account_data_of(sov_ahr_on_ahw).free;

	// Sender's balance is reduced
	assert!(sender_wnds_before > sender_wnds_after);
	// Receiver's balance is increased
	assert!(receiver_wnds_after > receiver_wnds_before);
	// Reserve balance is increased by sent amount
	assert_eq!(wnds_in_reserve_on_ahw_after, wnds_in_reserve_on_ahw_before + amount);

	/////////////////////////////////////////////////////////////
	// Now let's send over USDTs + wETH (and pay fees with USDT)
	/////////////////////////////////////////////////////////////
	let usdt_at_asset_hub_westend = usdt_at_ah_westend();
	let bridged_usdt_at_asset_hub_rococo = bridged_usdt_at_ah_rococo();
	// wETH has same relative location on both Westend and Rococo AssetHubs
	let bridged_weth_at_ah = weth_at_asset_hubs();

	// mint USDT in sender's account (USDT already created in genesis)
	AssetHubWestend::mint_asset(
		<AssetHubWestend as Chain>::RuntimeOrigin::signed(AssetHubWestendAssetOwner::get()),
		USDT_ID,
		sender.clone(),
		amount * 2,
	);
<<<<<<< HEAD
=======
	// create wETH at src and dest and prefund sender's account
>>>>>>> 7032c84c
	AssetHubWestend::mint_foreign_asset(
		<AssetHubWestend as Chain>::RuntimeOrigin::signed(snowbridge_sovereign()),
		bridged_weth_at_ah.clone(),
		sender.clone(),
		amount * 2,
	);
	create_foreign_on_ah_rococo(bridged_usdt_at_asset_hub_rococo.clone(), true);
	create_pool_with_native_on!(
		AssetHubRococo,
		bridged_usdt_at_asset_hub_rococo.clone(),
		true,
		AssetHubRococoSender::get()
	);

	let receiver_usdts_before =
		foreign_balance_on_ah_rococo(bridged_usdt_at_asset_hub_rococo.clone(), &receiver);
	let receiver_weth_before = foreign_balance_on_ah_rococo(bridged_weth_at_ah.clone(), &receiver);

	// send USDTs and wETHs
	let assets: Assets = vec![
		(usdt_at_asset_hub_westend.clone(), amount).into(),
		(Location::try_from(bridged_weth_at_ah.clone()).unwrap(), amount).into(),
	]
	.into();
	// use USDT for fees
	let fee: AssetId = usdt_at_asset_hub_westend.into();

	// use the more involved transfer extrinsic
	let custom_xcm_on_dest = Xcm::<()>(vec![DepositAsset {
		assets: Wild(AllCounted(assets.len() as u32)),
		beneficiary: AccountId32Junction { network: None, id: receiver.clone().into() }.into(),
	}]);
	assert_ok!(AssetHubWestend::execute_with(|| {
		<AssetHubWestend as AssetHubWestendPallet>::PolkadotXcm::transfer_assets_using_type_and_then(
			<AssetHubWestend as Chain>::RuntimeOrigin::signed(sender.into()),
			bx!(asset_hub_rococo_location().into()),
			bx!(assets.into()),
			bx!(TransferType::LocalReserve),
			bx!(fee.into()),
			bx!(TransferType::LocalReserve),
			bx!(VersionedXcm::from(custom_xcm_on_dest)),
			WeightLimit::Unlimited,
		)
	}));
	// verify hops (also advances the message through the hops)
	assert_bridge_hub_westend_message_accepted(true);
	assert_bridge_hub_rococo_message_received();
	AssetHubRococo::execute_with(|| {
		AssetHubRococo::assert_xcmp_queue_success(None);
	});

	let receiver_usdts_after =
		foreign_balance_on_ah_rococo(bridged_usdt_at_asset_hub_rococo, &receiver);
	let receiver_weth_after = foreign_balance_on_ah_rococo(bridged_weth_at_ah, &receiver);

	// Receiver's USDT balance is increased by almost `amount` (minus fees)
	assert!(receiver_usdts_after > receiver_usdts_before);
	assert!(receiver_usdts_after < receiver_usdts_before + amount);
	// Receiver's wETH balance is increased by sent amount
	assert_eq!(receiver_weth_after, receiver_weth_before + amount);
}

#[test]
/// Send bridged ROCs "back" from AssetHub Westend to AssetHub Rococo.
fn send_back_rocs_from_asset_hub_westend_to_asset_hub_rococo() {
	let prefund_amount = 10_000_000_000_000u128;
	let amount_to_send = ASSET_HUB_ROCOCO_ED * 1_000;
	let sender = AssetHubWestendSender::get();
	let receiver = AssetHubRococoReceiver::get();
	let bridged_roc_at_asset_hub_westend = bridged_roc_at_ah_westend();
	let prefund_accounts = vec![(sender.clone(), prefund_amount)];
	create_foreign_on_ah_westend(bridged_roc_at_asset_hub_westend.clone(), true, prefund_accounts);

	// fund the AHW's SA on AHR with the ROC tokens held in reserve
	let sov_ahw_on_ahr = AssetHubRococo::sovereign_account_of_parachain_on_other_global_consensus(
		ByGenesis(WESTEND_GENESIS_HASH),
		AssetHubWestend::para_id(),
	);
	AssetHubRococo::fund_accounts(vec![(sov_ahw_on_ahr.clone(), prefund_amount)]);

	let rocs_in_reserve_on_ahr_before =
		<AssetHubRococo as Chain>::account_data_of(sov_ahw_on_ahr.clone()).free;
	assert_eq!(rocs_in_reserve_on_ahr_before, prefund_amount);

	let sender_rocs_before =
		foreign_balance_on_ah_westend(bridged_roc_at_asset_hub_westend.clone(), &sender);
	assert_eq!(sender_rocs_before, prefund_amount);
	let receiver_rocs_before = <AssetHubRococo as Chain>::account_data_of(receiver.clone()).free;

	// send back ROCs, use them for fees
	send_assets_over_bridge(|| {
		let destination = asset_hub_rococo_location();
		let assets: Assets = (bridged_roc_at_asset_hub_westend.clone(), amount_to_send).into();
		let fee_idx = 0;
		assert_ok!(send_assets_from_asset_hub_westend(destination, assets, fee_idx));
	});

	AssetHubRococo::execute_with(|| {
		type RuntimeEvent = <AssetHubRococo as Chain>::RuntimeEvent;
		assert_expected_events!(
			AssetHubRococo,
			vec![
				// ROC is withdrawn from AHW's SA on AHR
				RuntimeEvent::Balances(
					pallet_balances::Event::Burned { who, amount }
				) => {
					who: *who == sov_ahw_on_ahr,
					amount: *amount == amount_to_send,
				},
				// ROCs deposited to beneficiary
				RuntimeEvent::Balances(pallet_balances::Event::Minted { who, .. }) => {
					who: *who == receiver,
				},
				// message processed successfully
				RuntimeEvent::MessageQueue(
					pallet_message_queue::Event::Processed { success: true, .. }
				) => {},
			]
		);
	});

	let sender_rocs_after =
		foreign_balance_on_ah_westend(bridged_roc_at_asset_hub_westend, &sender);
	let receiver_rocs_after = <AssetHubRococo as Chain>::account_data_of(receiver.clone()).free;
	let rocs_in_reserve_on_ahr_after =
		<AssetHubRococo as Chain>::account_data_of(sov_ahw_on_ahr.clone()).free;

	// Sender's balance is reduced
	assert!(sender_rocs_before > sender_rocs_after);
	// Receiver's balance is increased
	assert!(receiver_rocs_after > receiver_rocs_before);
	// Reserve balance is reduced by sent amount
	assert_eq!(rocs_in_reserve_on_ahr_after, rocs_in_reserve_on_ahr_before - amount_to_send);
}

#[test]
fn send_wnds_from_penpal_westend_through_asset_hub_westend_to_asset_hub_rococo() {
	let amount = ASSET_HUB_WESTEND_ED * 10_000_000;
	let sender = PenpalBSender::get();
	let receiver = AssetHubRococoReceiver::get();
	let local_asset_hub = PenpalB::sibling_location_of(AssetHubWestend::para_id());
	let (wnd_at_westend_parachains, wnd_at_asset_hub_rococo) =
		set_up_wnds_for_penpal_westend_through_ahw_to_ahr(&sender, amount);

	let sov_ahr_on_ahw = AssetHubWestend::sovereign_account_of_parachain_on_other_global_consensus(
		ByGenesis(ROCOCO_GENESIS_HASH),
		AssetHubRococo::para_id(),
	);
	let wnds_in_reserve_on_ahw_before =
		<AssetHubWestend as Chain>::account_data_of(sov_ahr_on_ahw.clone()).free;
	let sender_wnds_before = PenpalB::execute_with(|| {
		type ForeignAssets = <PenpalB as PenpalBPallet>::ForeignAssets;
		<ForeignAssets as Inspect<_>>::balance(wnd_at_westend_parachains.clone(), &sender)
	});
	let receiver_wnds_before =
		foreign_balance_on_ah_rococo(wnd_at_asset_hub_rococo.clone(), &receiver);

	// Send WNDs over bridge
	{
		let destination = asset_hub_rococo_location();
		let assets: Assets = (wnd_at_westend_parachains.clone(), amount).into();
		let asset_transfer_type = TransferType::RemoteReserve(local_asset_hub.clone().into());
		let fees_id: AssetId = wnd_at_westend_parachains.clone().into();
		let fees_transfer_type = TransferType::RemoteReserve(local_asset_hub.into());
		let beneficiary: Location =
			AccountId32Junction { network: None, id: receiver.clone().into() }.into();
		let custom_xcm_on_dest = Xcm::<()>(vec![DepositAsset {
			assets: Wild(AllCounted(assets.len() as u32)),
			beneficiary,
		}]);
		send_assets_from_penpal_westend_through_westend_ah_to_rococo_ah(
			destination,
			(assets, asset_transfer_type),
			(fees_id, fees_transfer_type),
			custom_xcm_on_dest,
		);
	}

	// process AHR incoming message and check events
	AssetHubRococo::execute_with(|| {
		type RuntimeEvent = <AssetHubRococo as Chain>::RuntimeEvent;
		assert_expected_events!(
			AssetHubRococo,
			vec![
				// issue WNDs on AHR
				RuntimeEvent::ForeignAssets(pallet_assets::Event::Issued { asset_id, owner, .. }) => {
					asset_id: *asset_id == wnd_at_asset_hub_rococo.clone(),
					owner: owner == &receiver,
				},
				// message processed successfully
				RuntimeEvent::MessageQueue(
					pallet_message_queue::Event::Processed { success: true, .. }
				) => {},
			]
		);
	});

	let sender_wnds_after = PenpalB::execute_with(|| {
		type ForeignAssets = <PenpalB as PenpalBPallet>::ForeignAssets;
		<ForeignAssets as Inspect<_>>::balance(wnd_at_westend_parachains, &sender)
	});
	let receiver_wnds_after = foreign_balance_on_ah_rococo(wnd_at_asset_hub_rococo, &receiver);
	let wnds_in_reserve_on_ahw_after =
		<AssetHubWestend as Chain>::account_data_of(sov_ahr_on_ahw.clone()).free;

	// Sender's balance is reduced
	assert!(sender_wnds_after < sender_wnds_before);
	// Receiver's balance is increased
	assert!(receiver_wnds_after > receiver_wnds_before);
	// Reserve balance is increased by sent amount (less fess)
	assert!(wnds_in_reserve_on_ahw_after > wnds_in_reserve_on_ahw_before);
	assert!(wnds_in_reserve_on_ahw_after <= wnds_in_reserve_on_ahw_before + amount);
}

#[test]
fn send_wnds_from_penpal_westend_through_asset_hub_westend_to_asset_hub_rococo_to_penpal_rococo() {
	let amount = ASSET_HUB_WESTEND_ED * 10_000_000;
	let sender = PenpalBSender::get();
	let receiver = PenpalAReceiver::get();
	let local_asset_hub = PenpalB::sibling_location_of(AssetHubWestend::para_id());
	// create foreign WND on remote paras
	let (wnd_at_westend_parachains, wnd_at_rococo_parachains) =
		set_up_wnds_for_penpal_westend_through_ahw_to_ahr(&sender, amount);
	let asset_owner: AccountId = AssetHubRococo::account_id_of(ALICE);
	// create foreign WND on remote paras
	PenpalA::force_create_foreign_asset(
		wnd_at_rococo_parachains.clone(),
		asset_owner.clone(),
		true,
		ASSET_MIN_BALANCE,
		vec![],
	);
	// Configure destination Penpal chain to trust its sibling AH as reserve of bridged WND
	PenpalA::execute_with(|| {
		assert_ok!(<PenpalA as Chain>::System::set_storage(
			<PenpalA as Chain>::RuntimeOrigin::root(),
			vec![(
				PenpalCustomizableAssetFromSystemAssetHub::key().to_vec(),
				wnd_at_rococo_parachains.encode(),
			)],
		));
	});
	create_pool_with_native_on!(PenpalA, wnd_at_rococo_parachains.clone(), true, asset_owner);

	let sov_ahr_on_ahw = AssetHubWestend::sovereign_account_of_parachain_on_other_global_consensus(
		ByGenesis(ROCOCO_GENESIS_HASH),
		AssetHubRococo::para_id(),
	);
	let wnds_in_reserve_on_ahw_before =
		<AssetHubWestend as Chain>::account_data_of(sov_ahr_on_ahw.clone()).free;
	let sender_wnds_before = PenpalB::execute_with(|| {
		type ForeignAssets = <PenpalB as PenpalBPallet>::ForeignAssets;
		<ForeignAssets as Inspect<_>>::balance(wnd_at_westend_parachains.clone(), &sender)
	});
	let receiver_wnds_before = PenpalA::execute_with(|| {
		type Assets = <PenpalA as PenpalAPallet>::ForeignAssets;
		<Assets as Inspect<_>>::balance(wnd_at_rococo_parachains.clone(), &receiver)
	});

	// Send WNDs over bridge
	{
		let destination = asset_hub_rococo_location();
		let assets: Assets = (wnd_at_westend_parachains.clone(), amount).into();
		let asset_transfer_type = TransferType::RemoteReserve(local_asset_hub.clone().into());
		let fees_id: AssetId = wnd_at_westend_parachains.clone().into();
		let fees_transfer_type = TransferType::RemoteReserve(local_asset_hub.into());
		let remote_fees = (bridged_wnd_at_ah_rococo(), amount / 2).into();
		let beneficiary: Location =
			AccountId32Junction { network: None, id: receiver.clone().into() }.into();
		let custom_xcm_on_penpal_dest = Xcm::<()>(vec![
			BuyExecution { fees: remote_fees, weight_limit: Unlimited },
			DepositAsset { assets: Wild(AllCounted(assets.len() as u32)), beneficiary },
		]);
		let pp_loc_from_ah = AssetHubRococo::sibling_location_of(PenpalA::para_id());
		let custom_xcm_on_remote_ah = Xcm::<()>(vec![
			// BuyExecution { fees: remote_fees, weight_limit: Unlimited },
			DepositReserveAsset {
				assets: Wild(AllCounted(1)),
				dest: pp_loc_from_ah,
				xcm: custom_xcm_on_penpal_dest,
			},
		]);
		send_assets_from_penpal_westend_through_westend_ah_to_rococo_ah(
			destination,
			(assets, asset_transfer_type),
			(fees_id, fees_transfer_type),
			custom_xcm_on_remote_ah,
		);
	}

	// process AHR incoming message and check events
	AssetHubRococo::execute_with(|| {
		type RuntimeEvent = <AssetHubRococo as Chain>::RuntimeEvent;
		assert_expected_events!(
			AssetHubRococo,
			vec![
				// issue WNDs on AHR
				RuntimeEvent::ForeignAssets(pallet_assets::Event::Issued { .. }) => {},
				// message processed successfully
				RuntimeEvent::MessageQueue(
					pallet_message_queue::Event::Processed { success: true, .. }
				) => {},
			]
		);
	});
	PenpalA::execute_with(|| {
		PenpalA::assert_xcmp_queue_success(None);
	});

	let sender_wnds_after = PenpalB::execute_with(|| {
		type ForeignAssets = <PenpalB as PenpalBPallet>::ForeignAssets;
		<ForeignAssets as Inspect<_>>::balance(wnd_at_westend_parachains, &sender)
	});
	let receiver_wnds_after = PenpalA::execute_with(|| {
		type Assets = <PenpalA as PenpalAPallet>::ForeignAssets;
		<Assets as Inspect<_>>::balance(wnd_at_rococo_parachains, &receiver)
	});
	let wnds_in_reserve_on_ahw_after =
		<AssetHubWestend as Chain>::account_data_of(sov_ahr_on_ahw.clone()).free;

	// Sender's balance is reduced
	assert!(sender_wnds_after < sender_wnds_before);
	// Receiver's balance is increased
	assert!(receiver_wnds_after > receiver_wnds_before);
	// Reserve balance is increased by sent amount (less fess)
	assert!(wnds_in_reserve_on_ahw_after > wnds_in_reserve_on_ahw_before);
	assert!(wnds_in_reserve_on_ahw_after <= wnds_in_reserve_on_ahw_before + amount);
}

#[test]
fn send_wnds_from_westend_relay_through_asset_hub_westend_to_asset_hub_rococo_to_penpal_rococo() {
	let amount = WESTEND_ED * 1_000;
	let sender = WestendSender::get();
	let receiver = PenpalAReceiver::get();
	let local_asset_hub = Westend::child_location_of(AssetHubWestend::para_id());

	let wnd_at_westend_parachains = wnd_at_ah_westend();
	let wnd_at_rococo_parachains = bridged_wnd_at_ah_rococo();
	// create foreign WND on AH Rococo
	create_foreign_on_ah_rococo(wnd_at_rococo_parachains.clone(), true);
	create_pool_with_native_on!(
		AssetHubRococo,
		wnd_at_rococo_parachains.clone(),
		true,
		AssetHubRococoSender::get()
	);
	// create foreign WND on Penpal Rococo
	let asset_owner: AccountId = AssetHubRococo::account_id_of(ALICE);
	PenpalA::force_create_foreign_asset(
		wnd_at_rococo_parachains.clone(),
		asset_owner.clone(),
		true,
		ASSET_MIN_BALANCE,
		vec![],
	);
	// Configure destination Penpal chain to trust its sibling AH as reserve of bridged WND
	PenpalA::execute_with(|| {
		assert_ok!(<PenpalA as Chain>::System::set_storage(
			<PenpalA as Chain>::RuntimeOrigin::root(),
			vec![(
				PenpalCustomizableAssetFromSystemAssetHub::key().to_vec(),
				wnd_at_rococo_parachains.encode(),
			)],
		));
	});
	create_pool_with_native_on!(PenpalA, wnd_at_rococo_parachains.clone(), true, asset_owner);

	Westend::execute_with(|| {
		let root_origin = <Westend as Chain>::RuntimeOrigin::root();
		<Westend as WestendPallet>::XcmPallet::force_xcm_version(
			root_origin,
			bx!(local_asset_hub.clone()),
			XCM_VERSION,
		)
	})
	.unwrap();
	AssetHubRococo::force_xcm_version(
		AssetHubRococo::sibling_location_of(PenpalA::para_id()),
		XCM_VERSION,
	);

	let sov_ahr_on_ahw = AssetHubWestend::sovereign_account_of_parachain_on_other_global_consensus(
		ByGenesis(ROCOCO_GENESIS_HASH),
		AssetHubRococo::para_id(),
	);
	let wnds_in_reserve_on_ahw_before =
		<AssetHubWestend as Chain>::account_data_of(sov_ahr_on_ahw.clone()).free;
	let sender_wnds_before = <Westend as Chain>::account_data_of(sender.clone()).free;
	let receiver_wnds_before = PenpalA::execute_with(|| {
		type Assets = <PenpalA as PenpalAPallet>::ForeignAssets;
		<Assets as Inspect<_>>::balance(wnd_at_rococo_parachains.clone(), &receiver)
	});

	// Send WNDs from Westend to AHW over bridge to AHR then onto Penpal parachain
	{
		let beneficiary: Location =
			AccountId32Junction { network: None, id: receiver.clone().into() }.into();
		// executes on Westend Relay
		let kusama_xcm = Xcm::<()>(vec![
			WithdrawAsset((Location::here(), amount).into()),
			SetFeesMode { jit_withdraw: true },
			InitiateTeleport {
				assets: Wild(AllCounted(1)),
				dest: local_asset_hub,
				// executes on Westend Asset Hub
				xcm: Xcm::<()>(vec![
					BuyExecution {
						fees: (wnd_at_westend_parachains, amount / 2).into(),
						weight_limit: Unlimited,
					},
					DepositReserveAsset {
						assets: Wild(AllCounted(1)),
						dest: asset_hub_rococo_location(),
						// executes on Rococo Asset Hub
						xcm: Xcm::<()>(vec![
							BuyExecution {
								fees: (wnd_at_rococo_parachains.clone(), amount / 2).into(),
								weight_limit: Unlimited,
							},
							DepositReserveAsset {
								assets: Wild(AllCounted(1)),
								dest: AssetHubRococo::sibling_location_of(PenpalA::para_id()),
								// executes on Rococo Penpal
								xcm: Xcm::<()>(vec![
									BuyExecution {
										fees: (wnd_at_rococo_parachains.clone(), amount / 2).into(),
										weight_limit: Unlimited,
									},
									DepositAsset { assets: Wild(AllCounted(1)), beneficiary },
								]),
							},
						]),
					},
				]),
			},
		]);
		send_assets_over_bridge(|| {
			// send message over bridge
			assert_ok!(Westend::execute_with(|| {
				Dmp::<<Westend as Chain>::Runtime>::make_parachain_reachable(
					AssetHubWestend::para_id(),
				);
				let signed_origin = <Westend as Chain>::RuntimeOrigin::signed(WestendSender::get());
				<Westend as WestendPallet>::XcmPallet::execute(
					signed_origin,
					bx!(xcm::VersionedXcm::V5(kusama_xcm.into())),
					Weight::MAX,
				)
			}));
			AssetHubWestend::execute_with(|| {
				type RuntimeEvent = <AssetHubWestend as Chain>::RuntimeEvent;
				assert_expected_events!(
					AssetHubWestend,
					vec![
						// Amount deposited in AHR's sovereign account
						RuntimeEvent::Balances(pallet_balances::Event::Minted { who, .. }) => {
							who: *who == sov_ahr_on_ahw.clone().into(),
						},
						RuntimeEvent::XcmpQueue(
							cumulus_pallet_xcmp_queue::Event::XcmpMessageSent { .. }
						) => {},
					]
				);
			});
		});
	}

	// process AHR incoming message and check events
	AssetHubRococo::execute_with(|| {
		type RuntimeEvent = <AssetHubRococo as Chain>::RuntimeEvent;
		assert_expected_events!(
			AssetHubRococo,
			vec![
				// issue WNDs on AHR
				RuntimeEvent::ForeignAssets(pallet_assets::Event::Issued { .. }) => {},
				// message processed successfully
				RuntimeEvent::MessageQueue(
					pallet_message_queue::Event::Processed { success: true, .. }
				) => {},
			]
		);
	});
	PenpalA::execute_with(|| {
		PenpalA::assert_xcmp_queue_success(None);
	});

	let sender_wnds_after = <Westend as Chain>::account_data_of(sender.clone()).free;
	let receiver_wnds_after = PenpalA::execute_with(|| {
		type Assets = <PenpalA as PenpalAPallet>::ForeignAssets;
		<Assets as Inspect<_>>::balance(wnd_at_rococo_parachains, &receiver)
	});
	let wnds_in_reserve_on_ahw_after =
		<AssetHubWestend as Chain>::account_data_of(sov_ahr_on_ahw.clone()).free;

	// Sender's balance is reduced
	assert!(sender_wnds_after < sender_wnds_before);
	// Receiver's balance is increased
	assert!(receiver_wnds_after > receiver_wnds_before);
	// Reserve balance is increased by sent amount (less fess)
	assert!(wnds_in_reserve_on_ahw_after > wnds_in_reserve_on_ahw_before);
	assert!(wnds_in_reserve_on_ahw_after <= wnds_in_reserve_on_ahw_before + amount);
}

#[test]
fn send_back_rocs_from_penpal_westend_through_asset_hub_westend_to_asset_hub_rococo() {
	let roc_at_westend_parachains = bridged_roc_at_ah_westend();
	let amount = ASSET_HUB_WESTEND_ED * 10_000_000;
	let sender = PenpalBSender::get();
	let receiver = AssetHubRococoReceiver::get();

	// set up WNDs for transfer
	let (wnd_at_westend_parachains, _) =
		set_up_wnds_for_penpal_westend_through_ahw_to_ahr(&sender, amount);

	// set up ROCs for transfer
	let penpal_location = AssetHubWestend::sibling_location_of(PenpalB::para_id());
	let sov_penpal_on_ahw = AssetHubWestend::sovereign_account_id_of(penpal_location);
	let prefund_accounts = vec![(sov_penpal_on_ahw, amount * 2)];
	create_foreign_on_ah_westend(roc_at_westend_parachains.clone(), true, prefund_accounts);
	let asset_owner: AccountId = AssetHubWestend::account_id_of(ALICE);
	PenpalB::force_create_foreign_asset(
		roc_at_westend_parachains.clone(),
		asset_owner.clone(),
		true,
		ASSET_MIN_BALANCE,
		vec![(sender.clone(), amount * 2)],
	);
	// Configure source Penpal chain to trust local AH as reserve of bridged ROC
	PenpalB::execute_with(|| {
		assert_ok!(<PenpalB as Chain>::System::set_storage(
			<PenpalB as Chain>::RuntimeOrigin::root(),
			vec![(
				PenpalCustomizableAssetFromSystemAssetHub::key().to_vec(),
				roc_at_westend_parachains.encode(),
			)],
		));
	});

	// fund the AHW's SA on AHR with the ROC tokens held in reserve
	let sov_ahw_on_ahr = AssetHubRococo::sovereign_account_of_parachain_on_other_global_consensus(
		ByGenesis(WESTEND_GENESIS_HASH),
		AssetHubWestend::para_id(),
	);
	AssetHubRococo::fund_accounts(vec![(sov_ahw_on_ahr.clone(), amount * 2)]);

	// balances before
	let sender_rocs_before = PenpalB::execute_with(|| {
		type ForeignAssets = <PenpalB as PenpalBPallet>::ForeignAssets;
		<ForeignAssets as Inspect<_>>::balance(roc_at_westend_parachains.clone().into(), &sender)
	});
	let receiver_rocs_before = <AssetHubRococo as Chain>::account_data_of(receiver.clone()).free;

	// send ROCs over the bridge, WNDs only used to pay fees on local AH, pay with ROC on remote AH
	{
		let final_destination = asset_hub_rococo_location();
		let intermediary_hop = PenpalB::sibling_location_of(AssetHubWestend::para_id());
		let context = PenpalB::execute_with(|| PenpalUniversalLocation::get());

		// what happens at final destination
		let beneficiary = AccountId32Junction { network: None, id: receiver.clone().into() }.into();
		// use ROC as fees on the final destination (AHW)
		let remote_fees: Asset = (roc_at_westend_parachains.clone(), amount).into();
		let remote_fees = remote_fees.reanchored(&final_destination, &context).unwrap();
		// buy execution using ROCs, then deposit all remaining ROCs
		let xcm_on_final_dest = Xcm::<()>(vec![
			BuyExecution { fees: remote_fees, weight_limit: WeightLimit::Unlimited },
			DepositAsset { assets: Wild(AllCounted(1)), beneficiary },
		]);

		// what happens at intermediary hop
		// reanchor final dest (Asset Hub Rococo) to the view of hop (Asset Hub Westend)
		let mut final_destination = final_destination.clone();
		final_destination.reanchor(&intermediary_hop, &context).unwrap();
		// reanchor ROCs to the view of hop (Asset Hub Westend)
		let asset: Asset = (roc_at_westend_parachains.clone(), amount).into();
		let asset = asset.reanchored(&intermediary_hop, &context).unwrap();
		// on Asset Hub Westend, forward a request to withdraw ROCs from reserve on Asset Hub Rococo
		let xcm_on_hop = Xcm::<()>(vec![InitiateReserveWithdraw {
			assets: Definite(asset.into()), // ROCs
			reserve: final_destination,     // AHR
			xcm: xcm_on_final_dest,         // XCM to execute on AHR
		}]);
		// assets to send from Penpal and how they reach the intermediary hop
		let assets: Assets = vec![
			(roc_at_westend_parachains.clone(), amount).into(),
			(wnd_at_westend_parachains.clone(), amount).into(),
		]
		.into();
		let asset_transfer_type = TransferType::DestinationReserve;
		let fees_id: AssetId = wnd_at_westend_parachains.into();
		let fees_transfer_type = TransferType::DestinationReserve;

		// initiate the transfer
		send_assets_from_penpal_westend_through_westend_ah_to_rococo_ah(
			intermediary_hop,
			(assets, asset_transfer_type),
			(fees_id, fees_transfer_type),
			xcm_on_hop,
		);
	}

	// process AHR incoming message and check events
	AssetHubRococo::execute_with(|| {
		type RuntimeEvent = <AssetHubRococo as Chain>::RuntimeEvent;
		assert_expected_events!(
			AssetHubRococo,
			vec![
				// issue WNDs on AHR
				RuntimeEvent::Balances(pallet_balances::Event::Issued { .. }) => {},
				// message processed successfully
				RuntimeEvent::MessageQueue(
					pallet_message_queue::Event::Processed { success: true, .. }
				) => {},
			]
		);
	});

	let sender_rocs_after = PenpalB::execute_with(|| {
		type ForeignAssets = <PenpalB as PenpalBPallet>::ForeignAssets;
		<ForeignAssets as Inspect<_>>::balance(roc_at_westend_parachains.into(), &sender)
	});
	let receiver_rocs_after = <AssetHubRococo as Chain>::account_data_of(receiver).free;

	// Sender's balance is reduced by sent "amount"
	assert_eq!(sender_rocs_after, sender_rocs_before - amount);
	// Receiver's balance is increased by no more than "amount"
	assert!(receiver_rocs_after > receiver_rocs_before);
	assert!(receiver_rocs_after <= receiver_rocs_before + amount);
}

#[test]
fn send_back_rocs_from_penpal_westend_through_asset_hub_westend_to_asset_hub_rococo_to_penpal_rococo(
) {
	let roc_at_westend_parachains = bridged_roc_at_ah_westend();
	let roc_at_rococo_parachains = Location::parent();
	let amount = ASSET_HUB_WESTEND_ED * 10_000_000;
	let sender = PenpalBSender::get();
	let receiver = PenpalAReceiver::get();

	// set up ROCs for transfer
	let penpal_location = AssetHubWestend::sibling_location_of(PenpalB::para_id());
	let sov_penpal_on_ahw = AssetHubWestend::sovereign_account_id_of(penpal_location);
	let prefund_accounts = vec![(sov_penpal_on_ahw.clone(), amount * 2)];
	create_foreign_on_ah_westend(roc_at_westend_parachains.clone(), true, prefund_accounts);
	create_pool_with_native_on!(
		AssetHubWestend,
		roc_at_westend_parachains.clone(),
		true,
		AssetHubRococoSender::get()
	);
	let asset_owner: AccountId = AssetHubWestend::account_id_of(ALICE);
	// Fund WNDs on Westend Penpal
	PenpalB::mint_foreign_asset(
		<PenpalB as Chain>::RuntimeOrigin::signed(PenpalAssetOwner::get()),
		Location::parent(),
		sender.clone(),
		amount,
	);
	// Create and fund bridged ROCs on Westend Penpal
	PenpalB::force_create_foreign_asset(
		roc_at_westend_parachains.clone(),
		asset_owner.clone(),
		true,
		ASSET_MIN_BALANCE,
		vec![(sender.clone(), amount * 2)],
	);
	// Configure source Penpal chain to trust local AH as reserve of bridged ROC
	PenpalB::execute_with(|| {
		assert_ok!(<PenpalB as Chain>::System::set_storage(
			<PenpalB as Chain>::RuntimeOrigin::root(),
			vec![(
				PenpalCustomizableAssetFromSystemAssetHub::key().to_vec(),
				roc_at_westend_parachains.encode(),
			)],
		));
	});

	// fund the AHW's SA on AHR with the ROC tokens held in reserve
	let sov_ahw_on_ahr = AssetHubRococo::sovereign_account_of_parachain_on_other_global_consensus(
		ByGenesis(WESTEND_GENESIS_HASH),
		AssetHubWestend::para_id(),
	);
	AssetHubRococo::fund_accounts(vec![(sov_ahw_on_ahr.clone(), amount * 2)]);

	// balances before
	let sender_rocs_before = PenpalB::execute_with(|| {
		type ForeignAssets = <PenpalB as PenpalBPallet>::ForeignAssets;
		<ForeignAssets as Inspect<_>>::balance(roc_at_westend_parachains.clone().into(), &sender)
	});
	let receiver_rocs_before = PenpalA::execute_with(|| {
		type Assets = <PenpalA as PenpalAPallet>::ForeignAssets;
		<Assets as Inspect<_>>::balance(roc_at_rococo_parachains.clone(), &receiver)
	});

	// send ROCs over the bridge, all fees paid with ROC along the way
	{
		let local_asset_hub = PenpalB::sibling_location_of(AssetHubWestend::para_id());
		let beneficiary: Location =
			AccountId32Junction { network: None, id: receiver.clone().into() }.into();
		// executes on Penpal Westend
		let xcm = Xcm::<()>(vec![
			WithdrawAsset((roc_at_westend_parachains.clone(), amount).into()),
			SetFeesMode { jit_withdraw: true },
			InitiateReserveWithdraw {
				assets: Wild(AllCounted(1)),
				reserve: local_asset_hub,
				// executes on Westend Asset Hub
				xcm: Xcm::<()>(vec![
					BuyExecution {
						fees: (roc_at_westend_parachains.clone(), amount / 2).into(),
						weight_limit: Unlimited,
					},
					InitiateReserveWithdraw {
						assets: Wild(AllCounted(1)),
						reserve: asset_hub_rococo_location(),
						// executes on Rococo Asset Hub
						xcm: Xcm::<()>(vec![
							BuyExecution {
								fees: (roc_at_rococo_parachains.clone(), amount / 2).into(),
								weight_limit: Unlimited,
							},
							DepositReserveAsset {
								assets: Wild(AllCounted(1)),
								dest: AssetHubRococo::sibling_location_of(PenpalA::para_id()),
								// executes on Rococo Penpal
								xcm: Xcm::<()>(vec![
									BuyExecution {
										fees: (roc_at_rococo_parachains.clone(), amount / 2).into(),
										weight_limit: Unlimited,
									},
									DepositAsset { assets: Wild(AllCounted(1)), beneficiary },
								]),
							},
						]),
					},
				]),
			},
		]);
		send_assets_over_bridge(|| {
			// send message over bridge
			assert_ok!(PenpalB::execute_with(|| {
				let signed_origin = <PenpalB as Chain>::RuntimeOrigin::signed(sender.clone());
				<PenpalB as PenpalBPallet>::PolkadotXcm::execute(
					signed_origin,
					bx!(xcm::VersionedXcm::V5(xcm.into())),
					Weight::MAX,
				)
			}));
			AssetHubWestend::execute_with(|| {
				type RuntimeEvent = <AssetHubWestend as Chain>::RuntimeEvent;
				assert_expected_events!(
					AssetHubWestend,
					vec![
						// Amount to reserve transfer is withdrawn from Penpal's sovereign account
						RuntimeEvent::ForeignAssets(
							pallet_assets::Event::Burned { asset_id, owner, .. }
						) => {
							asset_id: asset_id == &roc_at_westend_parachains,
							owner: owner == &sov_penpal_on_ahw,
						},
						RuntimeEvent::XcmpQueue(
							cumulus_pallet_xcmp_queue::Event::XcmpMessageSent { .. }
						) => {},
						// message processed successfully
						RuntimeEvent::MessageQueue(
							pallet_message_queue::Event::Processed { success: true, .. }
						) => {},
					]
				);
			});
		});
	}

	// process AHR incoming message and check events
	AssetHubRococo::execute_with(|| {
		type RuntimeEvent = <AssetHubRococo as Chain>::RuntimeEvent;
		assert_expected_events!(
			AssetHubRococo,
			vec![
				// burn ROCs from AHW's SA on AHR
				RuntimeEvent::Balances(
					pallet_balances::Event::Burned { who, .. }
				) => {
					who: *who == sov_ahw_on_ahr.clone().into(),
				},
				// sent message to sibling Penpal
				RuntimeEvent::XcmpQueue(
					cumulus_pallet_xcmp_queue::Event::XcmpMessageSent { .. }
				) => {},
				// message processed successfully
				RuntimeEvent::MessageQueue(
					pallet_message_queue::Event::Processed { success: true, .. }
				) => {},
			]
		);
	});
	PenpalA::execute_with(|| {
		PenpalA::assert_xcmp_queue_success(None);
	});

	let sender_rocs_after = PenpalB::execute_with(|| {
		type ForeignAssets = <PenpalB as PenpalBPallet>::ForeignAssets;
		<ForeignAssets as Inspect<_>>::balance(roc_at_westend_parachains.into(), &sender)
	});
	let receiver_rocs_after = PenpalA::execute_with(|| {
		type Assets = <PenpalA as PenpalAPallet>::ForeignAssets;
		<Assets as Inspect<_>>::balance(roc_at_rococo_parachains.clone(), &receiver)
	});

	// Sender's balance is reduced by sent "amount"
	assert_eq!(sender_rocs_after, sender_rocs_before - amount);
	// Receiver's balance is increased by no more than "amount"
	assert!(receiver_rocs_after > receiver_rocs_before);
	assert!(receiver_rocs_after <= receiver_rocs_before + amount);
}

#[test]
fn send_back_rocs_from_penpal_westend_through_asset_hub_westend_to_asset_hub_rococo_to_rococo_relay(
) {
	let roc_at_westend_parachains = bridged_roc_at_ah_westend();
	let roc_at_rococo_parachains = Location::parent();
	let amount = ASSET_HUB_WESTEND_ED * 10_000_000;
	let sender = PenpalBSender::get();
	let receiver = RococoReceiver::get();

	// set up ROCs for transfer
	let penpal_location = AssetHubWestend::sibling_location_of(PenpalB::para_id());
	let sov_penpal_on_ahw = AssetHubWestend::sovereign_account_id_of(penpal_location);
	let prefund_accounts = vec![(sov_penpal_on_ahw.clone(), amount * 2)];
	create_foreign_on_ah_westend(roc_at_westend_parachains.clone(), true, prefund_accounts);
	create_pool_with_native_on!(
		AssetHubWestend,
		roc_at_westend_parachains.clone(),
		true,
		AssetHubRococoSender::get()
	);
	let asset_owner: AccountId = AssetHubWestend::account_id_of(ALICE);
	// Fund WNDs on Westend Penpal
	PenpalB::mint_foreign_asset(
		<PenpalB as Chain>::RuntimeOrigin::signed(PenpalAssetOwner::get()),
		Location::parent(),
		sender.clone(),
		amount,
	);
	// Create and fund bridged ROCs on Westend Penpal
	PenpalB::force_create_foreign_asset(
		roc_at_westend_parachains.clone(),
		asset_owner.clone(),
		true,
		ASSET_MIN_BALANCE,
		vec![(sender.clone(), amount * 2)],
	);
	// Configure source Penpal chain to trust local AH as reserve of bridged ROC
	PenpalB::execute_with(|| {
		assert_ok!(<PenpalB as Chain>::System::set_storage(
			<PenpalB as Chain>::RuntimeOrigin::root(),
			vec![(
				PenpalCustomizableAssetFromSystemAssetHub::key().to_vec(),
				roc_at_westend_parachains.encode(),
			)],
		));
	});

	// fund the AHW's SA on AHR with the ROC tokens held in reserve
	let sov_ahw_on_ahr = AssetHubRococo::sovereign_account_of_parachain_on_other_global_consensus(
		ByGenesis(WESTEND_GENESIS_HASH),
		AssetHubWestend::para_id(),
	);
	AssetHubRococo::fund_accounts(vec![(sov_ahw_on_ahr.clone(), amount * 2)]);

	// fund Rococo Relay check account so we can teleport back to it
	Rococo::fund_accounts(vec![(<Rococo as RococoPallet>::XcmPallet::check_account(), amount)]);

	// balances before
	let sender_rocs_before = PenpalB::execute_with(|| {
		type ForeignAssets = <PenpalB as PenpalBPallet>::ForeignAssets;
		<ForeignAssets as Inspect<_>>::balance(roc_at_westend_parachains.clone().into(), &sender)
	});
	let receiver_rocs_before = <Rococo as Chain>::account_data_of(receiver.clone()).free;

	// send ROCs over the bridge, all fees paid with ROC along the way
	{
		let local_asset_hub = PenpalB::sibling_location_of(AssetHubWestend::para_id());
		let beneficiary: Location =
			AccountId32Junction { network: None, id: receiver.clone().into() }.into();
		// executes on Penpal Westend
		let xcm = Xcm::<()>(vec![
			WithdrawAsset((roc_at_westend_parachains.clone(), amount).into()),
			SetFeesMode { jit_withdraw: true },
			InitiateReserveWithdraw {
				assets: Wild(AllCounted(1)),
				reserve: local_asset_hub,
				// executes on Westend Asset Hub
				xcm: Xcm::<()>(vec![
					BuyExecution {
						fees: (roc_at_westend_parachains.clone(), amount / 2).into(),
						weight_limit: Unlimited,
					},
					InitiateReserveWithdraw {
						assets: Wild(AllCounted(1)),
						reserve: asset_hub_rococo_location(),
						// executes on Rococo Asset Hub
						xcm: Xcm::<()>(vec![
							BuyExecution {
								fees: (roc_at_rococo_parachains.clone(), amount / 2).into(),
								weight_limit: Unlimited,
							},
							InitiateTeleport {
								assets: Wild(AllCounted(1)),
								dest: Location::parent(),
								// executes on Rococo Relay
								xcm: Xcm::<()>(vec![
									BuyExecution {
										fees: (Location::here(), amount / 2).into(),
										weight_limit: Unlimited,
									},
									DepositAsset { assets: Wild(AllCounted(1)), beneficiary },
								]),
							},
						]),
					},
				]),
			},
		]);
		send_assets_over_bridge(|| {
			// send message over bridge
			assert_ok!(PenpalB::execute_with(|| {
				let signed_origin = <PenpalB as Chain>::RuntimeOrigin::signed(sender.clone());
				<PenpalB as PenpalBPallet>::PolkadotXcm::execute(
					signed_origin,
					bx!(xcm::VersionedXcm::V5(xcm.into())),
					Weight::MAX,
				)
			}));
			AssetHubWestend::execute_with(|| {
				type RuntimeEvent = <AssetHubWestend as Chain>::RuntimeEvent;
				assert_expected_events!(
					AssetHubWestend,
					vec![
						// Amount to reserve transfer is withdrawn from Penpal's sovereign account
						RuntimeEvent::ForeignAssets(
							pallet_assets::Event::Burned { asset_id, owner, .. }
						) => {
							asset_id: asset_id == &roc_at_westend_parachains,
							owner: owner == &sov_penpal_on_ahw,
						},
						RuntimeEvent::XcmpQueue(
							cumulus_pallet_xcmp_queue::Event::XcmpMessageSent { .. }
						) => {},
						// message processed successfully
						RuntimeEvent::MessageQueue(
							pallet_message_queue::Event::Processed { success: true, .. }
						) => {},
					]
				);
			});
		});
	}

	// process AHR incoming message and check events
	AssetHubRococo::execute_with(|| {
		type RuntimeEvent = <AssetHubRococo as Chain>::RuntimeEvent;
		assert_expected_events!(
			AssetHubRococo,
			vec![
				// burn ROCs from AHW's SA on AHR
				RuntimeEvent::Balances(
					pallet_balances::Event::Burned { who, .. }
				) => {
					who: *who == sov_ahw_on_ahr.clone().into(),
				},
				// sent message to Rococo Relay
				RuntimeEvent::ParachainSystem(
					cumulus_pallet_parachain_system::Event::UpwardMessageSent { .. }
				) => {},
				// message processed successfully
				RuntimeEvent::MessageQueue(
					pallet_message_queue::Event::Processed { success: true, .. }
				) => {},
			]
		);
	});

	let sender_rocs_after = PenpalB::execute_with(|| {
		type ForeignAssets = <PenpalB as PenpalBPallet>::ForeignAssets;
		<ForeignAssets as Inspect<_>>::balance(roc_at_westend_parachains.into(), &sender)
	});
	let receiver_rocs_after = <Rococo as Chain>::account_data_of(receiver.clone()).free;

	// Sender's balance is reduced by sent "amount"
	assert_eq!(sender_rocs_after, sender_rocs_before - amount);
	// Receiver's balance is increased by no more than "amount"
	assert!(receiver_rocs_after > receiver_rocs_before);
	assert!(receiver_rocs_after <= receiver_rocs_before + amount);
}

#[test]
fn dry_run_transfer_to_rococo_sends_xcm_to_bridge_hub() {
	test_dry_run_transfer_across_pk_bridge!(
		AssetHubWestend,
		BridgeHubWestend,
		asset_hub_rococo_location()
	);
}

fn do_send_pens_and_wnds_from_penpal_westend_via_ahw_to_asset_hub_rococo(
	wnds: (Location, u128),
	pens: (Location, u128),
) {
	let (wnds_id, wnds_amount) = wnds;
	let (pens_id, pens_amount) = pens;
	send_assets_over_bridge(|| {
		let sov_penpal_on_ahw = AssetHubWestend::sovereign_account_id_of(
			AssetHubWestend::sibling_location_of(PenpalB::para_id()),
		);
		let sov_ahr_on_ahw =
			AssetHubWestend::sovereign_account_of_parachain_on_other_global_consensus(
				ByGenesis(ROCOCO_GENESIS_HASH),
				AssetHubRococo::para_id(),
			);
		let ahw_fee_amount = 100_000_000_000;
		// send message over bridge
		assert_ok!(PenpalB::execute_with(|| {
			let destination = asset_hub_rococo_location();
			let local_asset_hub = PenpalB::sibling_location_of(AssetHubWestend::para_id());
			let signed_origin = <PenpalB as Chain>::RuntimeOrigin::signed(PenpalBSender::get());
			let beneficiary: Location =
				AccountId32Junction { network: None, id: AssetHubRococoReceiver::get().into() }
					.into();
			let wnds: Asset = (wnds_id.clone(), wnds_amount).into();
			let pens: Asset = (pens_id, pens_amount).into();
			let assets: Assets = vec![wnds.clone(), pens.clone()].into();

			// TODO: dry-run to get exact fees, for now just some static value 100_000_000_000
			let penpal_fees_amount = 100_000_000_000;
			// use 100_000_000_000 WNDs in fees on AHW
			// (exec fees: 3_593_000_000, transpo fees: 69_021_561_290 = 72_614_561_290)
			// TODO: make this exact once we have bridge dry-running

			// XCM to be executed at dest (Rococo Asset Hub)
			let xcm_on_dest = Xcm(vec![
				// since this is the last hop, we don't need to further use any assets previously
				// reserved for fees (there are no further hops to cover delivery fees for); we
				// RefundSurplus to get back any unspent fees
				RefundSurplus,
				// deposit everything to final beneficiary
				DepositAsset { assets: Wild(All), beneficiary: beneficiary.clone() },
			]);

			// XCM to be executed at (intermediary) Westend Asset Hub
			let context = PenpalUniversalLocation::get();
			let reanchored_dest =
				destination.clone().reanchored(&local_asset_hub, &context).unwrap();
			let reanchored_pens = pens.clone().reanchored(&local_asset_hub, &context).unwrap();
			let mut onward_wnds = wnds.clone().reanchored(&local_asset_hub, &context).unwrap();
			onward_wnds.fun = Fungible(wnds_amount - ahw_fee_amount - penpal_fees_amount);
			let xcm_on_ahw = Xcm(vec![
				// both WNDs and PENs are local-reserve transferred to Rococo Asset Hub
				// initially, all WNDs are reserved for fees on destination, but at the end of the
				// program we RefundSurplus to get back any unspent and deposit them to final
				// beneficiary
				InitiateTransfer {
					destination: reanchored_dest,
					remote_fees: Some(AssetTransferFilter::ReserveDeposit(onward_wnds.into())),
					preserve_origin: false,
					assets: BoundedVec::truncate_from(vec![AssetTransferFilter::ReserveDeposit(
						reanchored_pens.into(),
					)]),
					remote_xcm: xcm_on_dest,
				},
			]);

			let penpal_fees = (wnds.id.clone(), Fungible(penpal_fees_amount));
			let ahw_fees: Asset = (wnds.id.clone(), Fungible(ahw_fee_amount)).into();
			let ahw_non_fees_wnds: Asset =
				(wnds.id.clone(), Fungible(wnds_amount - ahw_fee_amount - penpal_fees_amount))
					.into();
			// XCM to be executed locally
			let xcm = Xcm::<()>(vec![
				// Withdraw both WNDs and PENs from origin account
				WithdrawAsset(assets.into()),
				PayFees { asset: penpal_fees.into() },
				// Execute the transfers while paying remote fees with WNDs
				InitiateTransfer {
					destination: local_asset_hub,
					// WNDs for fees are reserve-withdrawn at AHW and reserved for fees
					remote_fees: Some(AssetTransferFilter::ReserveWithdraw(ahw_fees.into())),
					preserve_origin: false,
					// PENs are teleported to AHW, rest of non-fee WNDs are reserve-withdrawn at AHW
					assets: BoundedVec::truncate_from(vec![
						AssetTransferFilter::Teleport(pens.into()),
						AssetTransferFilter::ReserveWithdraw(ahw_non_fees_wnds.into()),
					]),
					remote_xcm: xcm_on_ahw,
				},
			]);

			<PenpalB as PenpalBPallet>::PolkadotXcm::execute(
				signed_origin,
				bx!(xcm::VersionedXcm::V5(xcm.into())),
				Weight::MAX,
			)
		}));
		AssetHubWestend::execute_with(|| {
			type RuntimeEvent = <AssetHubWestend as Chain>::RuntimeEvent;
			assert_expected_events!(
				AssetHubWestend,
				vec![
					// Amount to reserve transfer is withdrawn from Penpal's sovereign account
					RuntimeEvent::Balances(
						pallet_balances::Event::Burned { who, amount }
					) => {
						who: *who == sov_penpal_on_ahw.clone().into(),
						amount: *amount == ahw_fee_amount,
					},
					// Amount deposited in AHR's sovereign account
					RuntimeEvent::Balances(pallet_balances::Event::Minted { who, .. }) => {
						who: *who == sov_ahr_on_ahw.clone().into(),
					},
					RuntimeEvent::XcmpQueue(
						cumulus_pallet_xcmp_queue::Event::XcmpMessageSent { .. }
					) => {},
				]
			);
		});
	});
}

/// Transfer "PEN"s plus "WND"s from PenpalWestend to AssetHubWestend, over bridge to
/// AssetHubRococo. PENs need to be teleported to AHW, while WNDs reserve-withdrawn, then both
/// reserve transferred further to AHR. (transfer 2 different assets with different transfer types
/// across 3 different chains)
#[test]
fn send_pens_and_wnds_from_penpal_westend_via_ahw_to_ahr() {
	let penpal_check_account = <PenpalB as PenpalBPallet>::PolkadotXcm::check_account();
	let owner: AccountId = AssetHubRococo::account_id_of(ALICE);
	let sender = PenpalBSender::get();
	let amount = ASSET_HUB_WESTEND_ED * 10_000_000;

	let (wnd_at_westend_parachains, wnd_at_rococo_parachains) =
		set_up_wnds_for_penpal_westend_through_ahw_to_ahr(&sender, amount);

	let pens_location_on_penpal =
		Location::try_from(PenpalLocalTeleportableToAssetHub::get()).unwrap();
	let pens_id_on_penpal = match pens_location_on_penpal.last() {
		Some(Junction::GeneralIndex(id)) => *id as u32,
		_ => unreachable!(),
	};

	let penpal_parachain_junction = Junction::Parachain(PenpalB::para_id().into());
	let pens_at_ahw = Location::new(
		1,
		pens_location_on_penpal
			.interior()
			.clone()
			.pushed_front_with(penpal_parachain_junction)
			.unwrap(),
	);
	let pens_at_rococo_parachains = Location::new(
		2,
		pens_at_ahw
			.interior()
			.clone()
			.pushed_front_with(Junction::GlobalConsensus(NetworkId::ByGenesis(
				WESTEND_GENESIS_HASH,
			)))
			.unwrap(),
	);
	let wnds_to_send = amount;
	let pens_to_send = amount;

	// ---------- Set up Penpal Westend ----------
	// Fund Penpal's sender account. No need to create the asset (only mint), it exists in genesis.
	PenpalB::mint_asset(
		<PenpalB as Chain>::RuntimeOrigin::signed(owner.clone()),
		pens_id_on_penpal,
		sender.clone(),
		pens_to_send * 2,
	);
	// fund Penpal's check account to be able to teleport
	PenpalB::fund_accounts(vec![(penpal_check_account.clone().into(), pens_to_send * 2)]);

	// ---------- Set up Asset Hub Rococo ----------
	// create PEN at AHR
	AssetHubRococo::force_create_foreign_asset(
		pens_at_rococo_parachains.clone(),
		owner.clone(),
		false,
		ASSET_MIN_BALANCE,
		vec![],
	);

	// account balances before
	let sender_wnds_before = PenpalB::execute_with(|| {
		type ForeignAssets = <PenpalB as PenpalBPallet>::ForeignAssets;
		<ForeignAssets as Inspect<_>>::balance(
			wnd_at_westend_parachains.clone().into(),
			&PenpalBSender::get(),
		)
	});
	let sender_pens_before = PenpalB::execute_with(|| {
		type Assets = <PenpalB as PenpalBPallet>::Assets;
		<Assets as Inspect<_>>::balance(pens_id_on_penpal, &PenpalBSender::get())
	});
	let sov_ahr_on_ahw = AssetHubWestend::sovereign_account_of_parachain_on_other_global_consensus(
		ByGenesis(ROCOCO_GENESIS_HASH),
		AssetHubRococo::para_id(),
	);
	let wnds_in_reserve_on_ahw_before =
		<AssetHubWestend as Chain>::account_data_of(sov_ahr_on_ahw.clone()).free;
	let pens_in_reserve_on_ahw_before = AssetHubWestend::execute_with(|| {
		type ForeignAssets = <AssetHubWestend as AssetHubWestendPallet>::ForeignAssets;
		<ForeignAssets as Inspect<_>>::balance(pens_at_ahw.clone(), &sov_ahr_on_ahw)
	});
	let receiver_wnds_before = AssetHubRococo::execute_with(|| {
		type Assets = <AssetHubRococo as AssetHubRococoPallet>::ForeignAssets;
		<Assets as Inspect<_>>::balance(
			wnd_at_rococo_parachains.clone(),
			&AssetHubRococoReceiver::get(),
		)
	});
	let receiver_pens_before = AssetHubRococo::execute_with(|| {
		type Assets = <AssetHubRococo as AssetHubRococoPallet>::ForeignAssets;
		<Assets as Inspect<_>>::balance(
			pens_at_rococo_parachains.clone(),
			&AssetHubRococoReceiver::get(),
		)
	});

	// transfer assets
	do_send_pens_and_wnds_from_penpal_westend_via_ahw_to_asset_hub_rococo(
		(wnd_at_westend_parachains.clone(), wnds_to_send),
		(pens_location_on_penpal.try_into().unwrap(), pens_to_send),
	);

	let wnd = Location::new(2, [GlobalConsensus(ByGenesis(WESTEND_GENESIS_HASH))]);
	AssetHubRococo::execute_with(|| {
		type RuntimeEvent = <AssetHubRococo as Chain>::RuntimeEvent;
		assert_expected_events!(
			AssetHubRococo,
			vec![
				// issue WNDs on AHR
				RuntimeEvent::ForeignAssets(pallet_assets::Event::Issued { asset_id, owner, .. }) => {
					asset_id: *asset_id == wnd,
					owner: *owner == AssetHubRococoReceiver::get(),
				},
				// message processed successfully
				RuntimeEvent::MessageQueue(
					pallet_message_queue::Event::Processed { success: true, .. }
				) => {},
			]
		);
	});

	// account balances after
	let sender_wnds_after = PenpalB::execute_with(|| {
		type ForeignAssets = <PenpalB as PenpalBPallet>::ForeignAssets;
		<ForeignAssets as Inspect<_>>::balance(
			wnd_at_westend_parachains.into(),
			&PenpalBSender::get(),
		)
	});
	let sender_pens_after = PenpalB::execute_with(|| {
		type Assets = <PenpalB as PenpalBPallet>::Assets;
		<Assets as Inspect<_>>::balance(pens_id_on_penpal, &PenpalBSender::get())
	});
	let wnds_in_reserve_on_ahw_after =
		<AssetHubWestend as Chain>::account_data_of(sov_ahr_on_ahw.clone()).free;
	let pens_in_reserve_on_ahw_after = AssetHubWestend::execute_with(|| {
		type ForeignAssets = <AssetHubWestend as AssetHubWestendPallet>::ForeignAssets;
		<ForeignAssets as Inspect<_>>::balance(pens_at_ahw, &sov_ahr_on_ahw)
	});
	let receiver_wnds_after = AssetHubRococo::execute_with(|| {
		type Assets = <AssetHubRococo as AssetHubRococoPallet>::ForeignAssets;
		<Assets as Inspect<_>>::balance(
			wnd_at_rococo_parachains.clone(),
			&AssetHubRococoReceiver::get(),
		)
	});
	let receiver_pens_after = AssetHubRococo::execute_with(|| {
		type Assets = <AssetHubRococo as AssetHubRococoPallet>::ForeignAssets;
		<Assets as Inspect<_>>::balance(pens_at_rococo_parachains, &AssetHubRococoReceiver::get())
	});

	// Sender's balance is reduced
	assert!(sender_wnds_after < sender_wnds_before);
	// Receiver's balance is increased
	assert!(receiver_wnds_after > receiver_wnds_before);
	// Reserve balance is increased by sent amount (less fess)
	assert!(wnds_in_reserve_on_ahw_after > wnds_in_reserve_on_ahw_before);
	assert!(wnds_in_reserve_on_ahw_after <= wnds_in_reserve_on_ahw_before + wnds_to_send);

	// Sender's balance is reduced by sent amount
	assert_eq!(sender_pens_after, sender_pens_before - pens_to_send);
	// Reserve balance is increased by sent amount
	assert_eq!(pens_in_reserve_on_ahw_after, pens_in_reserve_on_ahw_before + pens_to_send);
	// Receiver's balance is increased by sent amount
	assert_eq!(receiver_pens_after, receiver_pens_before + pens_to_send);
}<|MERGE_RESOLUTION|>--- conflicted
+++ resolved
@@ -206,10 +206,7 @@
 		sender.clone(),
 		amount * 2,
 	);
-<<<<<<< HEAD
-=======
 	// create wETH at src and dest and prefund sender's account
->>>>>>> 7032c84c
 	AssetHubWestend::mint_foreign_asset(
 		<AssetHubWestend as Chain>::RuntimeOrigin::signed(snowbridge_sovereign()),
 		bridged_weth_at_ah.clone(),
