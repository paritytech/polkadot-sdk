// Copyright (C) Parity Technologies (UK) Ltd.
// SPDX-License-Identifier: Apache-2.0

// Licensed under the Apache License, Version 2.0 (the "License");
// you may not use this file except in compliance with the License.
// You may obtain a copy of the License at
//
// 	http://www.apache.org/licenses/LICENSE-2.0
//
// Unless required by applicable law or agreed to in writing, software
// distributed under the License is distributed on an "AS IS" BASIS,
// WITHOUT WARRANTIES OR CONDITIONS OF ANY KIND, either express or implied.
// See the License for the specific language governing permissions and
// limitations under the License.
use crate::imports::*;
use bridge_hub_rococo_runtime::{EthereumBeaconClient, EthereumInboundQueue, RuntimeOrigin};
use codec::{Decode, Encode};
use emulated_integration_tests_common::xcm_emulator::ConvertLocation;
use frame_support::pallet_prelude::TypeInfo;
use hex_literal::hex;
use rococo_system_emulated_network::penpal_emulated_chain::CustomizableAssetFromSystemAssetHub;
use rococo_westend_system_emulated_network::BridgeHubRococoParaSender as BridgeHubRococoSender;
use snowbridge_core::{inbound::InboundQueueFixture, outbound::OperatingMode};
use snowbridge_pallet_inbound_queue_fixtures::{
	register_token::make_register_token_message, send_token::make_send_token_message,
	send_token_to_penpal::make_send_token_to_penpal_message,
};
use snowbridge_pallet_system;
use snowbridge_router_primitives::inbound::{
<<<<<<< HEAD
	Command, ConvertMessage, GlobalConsensusEthereumConvertsFor, MessageV1, VersionedMessage,
=======
	Command, GlobalConsensusEthereumConvertsFor, MessageV1, VersionedMessage,
>>>>>>> 92e14255
};
use sp_core::H256;
use sp_runtime::{DispatchError::Token, TokenError::FundsUnavailable};
use testnet_parachains_constants::rococo::snowbridge::EthereumNetwork;

const INITIAL_FUND: u128 = 5_000_000_000 * ROCOCO_ED;
const CHAIN_ID: u64 = 11155111;
const TREASURY_ACCOUNT: [u8; 32] =
	hex!("6d6f646c70792f74727372790000000000000000000000000000000000000000");
const WETH: [u8; 20] = hex!("87d1f7fdfEe7f651FaBc8bFCB6E086C278b77A7d");
const ETHEREUM_DESTINATION_ADDRESS: [u8; 20] = hex!("44a57ee2f2FCcb85FDa2B0B18EBD0D8D2333700e");
const INSUFFICIENT_XCM_FEE: u128 = 1000;

#[derive(Encode, Decode, Debug, PartialEq, Eq, Clone, TypeInfo)]
pub enum ControlCall {
	#[codec(index = 3)]
	CreateAgent,
	#[codec(index = 4)]
	CreateChannel { mode: OperatingMode },
}

#[allow(clippy::large_enum_variant)]
#[derive(Encode, Decode, Debug, PartialEq, Eq, Clone, TypeInfo)]
pub enum SnowbridgeControl {
	#[codec(index = 83)]
	Control(ControlCall),
}

pub fn send_inbound_message(fixture: InboundQueueFixture) -> DispatchResult {
	EthereumBeaconClient::store_finalized_header(
		fixture.finalized_header,
		fixture.block_roots_root,
	)
	.unwrap();
	EthereumInboundQueue::submit(
		RuntimeOrigin::signed(BridgeHubRococoSender::get()),
		fixture.message,
	)
}

/// Create an agent on Ethereum. An agent is a representation of an entity in the Polkadot
/// ecosystem (like a parachain) on Ethereum.
#[test]
#[ignore]
fn create_agent() {
	let origin_para: u32 = 1001;
	// Fund the origin parachain sovereign account so that it can pay execution fees.
	BridgeHubRococo::fund_para_sovereign(origin_para.into(), INITIAL_FUND);

	let sudo_origin = <Rococo as Chain>::RuntimeOrigin::root();
	let destination = Rococo::child_location_of(BridgeHubRococo::para_id()).into();

	let create_agent_call = SnowbridgeControl::Control(ControlCall::CreateAgent {});
	// Construct XCM to create an agent for para 1001
	let remote_xcm = VersionedXcm::from(Xcm::<()>(vec![
		UnpaidExecution { weight_limit: Unlimited, check_origin: None },
		DescendOrigin(Parachain(origin_para).into()),
		Transact {
			require_weight_at_most: 3000000000.into(),
			origin_kind: OriginKind::Xcm,
			call: create_agent_call.encode().into(),
		},
	]));

	// Rococo Global Consensus
	// Send XCM message from Relay Chain to Bridge Hub source Parachain
	Rococo::execute_with(|| {
		assert_ok!(<Rococo as RococoPallet>::XcmPallet::send_blob(
			sudo_origin,
			bx!(destination),
			remote_xcm.encode().try_into().unwrap(),
		));

		type RuntimeEvent = <Rococo as Chain>::RuntimeEvent;
		// Check that the Transact message was sent
		assert_expected_events!(
			Rococo,
			vec![
				RuntimeEvent::XcmPallet(pallet_xcm::Event::Sent { .. }) => {},
			]
		);
	});

	BridgeHubRococo::execute_with(|| {
		type RuntimeEvent = <BridgeHubRococo as Chain>::RuntimeEvent;
		// Check that a message was sent to Ethereum to create the agent
		assert_expected_events!(
			BridgeHubRococo,
			vec![
				RuntimeEvent::EthereumSystem(snowbridge_pallet_system::Event::CreateAgent {
					..
				}) => {},
			]
		);
	});
}

/// Create a channel for a consensus system. A channel is a bidirectional messaging channel
/// between BridgeHub and Ethereum.
#[test]
#[ignore]
fn create_channel() {
	let origin_para: u32 = 1001;
	// Fund AssetHub sovereign account so that it can pay execution fees.
	BridgeHubRococo::fund_para_sovereign(origin_para.into(), INITIAL_FUND);

	let sudo_origin = <Rococo as Chain>::RuntimeOrigin::root();
	let destination: VersionedLocation =
		Rococo::child_location_of(BridgeHubRococo::para_id()).into();

	let create_agent_call = SnowbridgeControl::Control(ControlCall::CreateAgent {});
	// Construct XCM to create an agent for para 1001
	let create_agent_xcm = VersionedXcm::from(Xcm::<()>(vec![
		UnpaidExecution { weight_limit: Unlimited, check_origin: None },
		DescendOrigin(Parachain(origin_para).into()),
		Transact {
			require_weight_at_most: 3000000000.into(),
			origin_kind: OriginKind::Xcm,
			call: create_agent_call.encode().into(),
		},
	]));

	let create_channel_call =
		SnowbridgeControl::Control(ControlCall::CreateChannel { mode: OperatingMode::Normal });
	// Construct XCM to create a channel for para 1001
	let create_channel_xcm = VersionedXcm::from(Xcm::<()>(vec![
		UnpaidExecution { weight_limit: Unlimited, check_origin: None },
		DescendOrigin(Parachain(origin_para).into()),
		Transact {
			require_weight_at_most: 3000000000.into(),
			origin_kind: OriginKind::Xcm,
			call: create_channel_call.encode().into(),
		},
	]));

	// Rococo Global Consensus
	// Send XCM message from Relay Chain to Bridge Hub source Parachain
	Rococo::execute_with(|| {
		assert_ok!(<Rococo as RococoPallet>::XcmPallet::send_blob(
			sudo_origin.clone(),
			bx!(destination.clone()),
			create_agent_xcm.encode().try_into().unwrap(),
		));

		assert_ok!(<Rococo as RococoPallet>::XcmPallet::send_blob(
			sudo_origin,
			bx!(destination),
			create_channel_xcm.encode().try_into().unwrap(),
		));

		type RuntimeEvent = <Rococo as Chain>::RuntimeEvent;

		assert_expected_events!(
			Rococo,
			vec![
				RuntimeEvent::XcmPallet(pallet_xcm::Event::Sent { .. }) => {},
			]
		);
	});

	BridgeHubRococo::execute_with(|| {
		type RuntimeEvent = <BridgeHubRococo as Chain>::RuntimeEvent;

		// Check that the Channel was created
		assert_expected_events!(
			BridgeHubRococo,
			vec![
				RuntimeEvent::EthereumSystem(snowbridge_pallet_system::Event::CreateChannel {
					..
				}) => {},
			]
		);
	});
}

/// Tests the registering of a token as an asset on AssetHub.
#[test]
fn register_weth_token_from_ethereum_to_asset_hub() {
	// Fund AssetHub sovereign account so that it can pay execution fees.
	BridgeHubRococo::fund_para_sovereign(AssetHubRococo::para_id().into(), INITIAL_FUND);

	BridgeHubRococo::execute_with(|| {
		type RuntimeEvent = <BridgeHubRococo as Chain>::RuntimeEvent;

		// Construct RegisterToken message and sent to inbound queue
		let register_token_message = make_register_token_message();
		send_inbound_message(register_token_message.clone()).unwrap();

		assert_expected_events!(
			BridgeHubRococo,
			vec![
				RuntimeEvent::XcmpQueue(cumulus_pallet_xcmp_queue::Event::XcmpMessageSent { .. }) => {},
			]
		);
	});

	AssetHubRococo::execute_with(|| {
		type RuntimeEvent = <AssetHubRococo as Chain>::RuntimeEvent;

		assert_expected_events!(
			AssetHubRococo,
			vec![
				RuntimeEvent::ForeignAssets(pallet_assets::Event::Created { .. }) => {},
			]
		);
	});
}

/// Tests the registering of a token as an asset on AssetHub, and then subsequently sending
/// a token from Ethereum to AssetHub.
#[test]
fn send_token_from_ethereum_to_asset_hub() {
	BridgeHubRococo::fund_para_sovereign(AssetHubRococo::para_id().into(), INITIAL_FUND);

	// Fund ethereum sovereign on AssetHub
	AssetHubRococo::fund_accounts(vec![(AssetHubRococoReceiver::get(), INITIAL_FUND)]);

	BridgeHubRococo::execute_with(|| {
		type RuntimeEvent = <BridgeHubRococo as Chain>::RuntimeEvent;

		// Construct RegisterToken message and sent to inbound queue
		send_inbound_message(make_register_token_message()).unwrap();

		// Construct SendToken message and sent to inbound queue
		send_inbound_message(make_send_token_message()).unwrap();

		// Check that the message was sent
		assert_expected_events!(
			BridgeHubRococo,
			vec![
				RuntimeEvent::XcmpQueue(cumulus_pallet_xcmp_queue::Event::XcmpMessageSent { .. }) => {},
			]
		);
	});

	AssetHubRococo::execute_with(|| {
		type RuntimeEvent = <AssetHubRococo as Chain>::RuntimeEvent;

		// Check that the token was received and issued as a foreign asset on AssetHub
		assert_expected_events!(
			AssetHubRococo,
			vec![
				RuntimeEvent::ForeignAssets(pallet_assets::Event::Issued { .. }) => {},
			]
		);
	});
}

/// Tests sending a token to a 3rd party parachain, called PenPal. The token reserve is
/// still located on AssetHub.
#[test]
fn send_token_from_ethereum_to_penpal() {
	let asset_hub_sovereign = BridgeHubRococo::sovereign_account_id_of(Location::new(
		1,
		[Parachain(AssetHubRococo::para_id().into())],
	));
	// Fund AssetHub sovereign account so it can pay execution fees for the asset transfer
	BridgeHubRococo::fund_accounts(vec![(asset_hub_sovereign.clone(), INITIAL_FUND)]);

	// Fund PenPal sender and receiver
	PenpalA::fund_accounts(vec![
		(PenpalAReceiver::get(), INITIAL_FUND),
		(PenpalASender::get(), INITIAL_FUND),
	]);

	PenpalA::execute_with(|| {
		assert_ok!(<PenpalA as Chain>::System::set_storage(
			<PenpalA as Chain>::RuntimeOrigin::root(),
			vec![(
				CustomizableAssetFromSystemAssetHub::key().to_vec(),
				Location::new(2, [GlobalConsensus(Ethereum { chain_id: CHAIN_ID })]).encode(),
			)],
		));
	});

	// The Weth asset location, identified by the contract address on Ethereum
	let weth_asset_location: Location =
		(Parent, Parent, EthereumNetwork::get(), AccountKey20 { network: None, key: WETH }).into();
	// Converts the Weth asset location into an asset ID
	let weth_asset_id: v3::Location = weth_asset_location.try_into().unwrap();

	let origin_location = (Parent, Parent, EthereumNetwork::get()).into();

	// Fund ethereum sovereign on AssetHub
	let ethereum_sovereign: AccountId =
		GlobalConsensusEthereumConvertsFor::<AccountId>::convert_location(&origin_location)
			.unwrap();
	AssetHubRococo::fund_accounts(vec![(ethereum_sovereign.clone(), INITIAL_FUND)]);

	// Create asset on the Penpal parachain.
	PenpalA::execute_with(|| {
		assert_ok!(<PenpalA as PenpalAPallet>::ForeignAssets::create(
			<PenpalA as Chain>::RuntimeOrigin::signed(PenpalASender::get()),
			weth_asset_id,
			asset_hub_sovereign.into(),
			1000,
		));

		assert!(<PenpalA as PenpalAPallet>::ForeignAssets::asset_exists(weth_asset_id));
	});

	BridgeHubRococo::execute_with(|| {
		type RuntimeEvent = <BridgeHubRococo as Chain>::RuntimeEvent;

		// Construct RegisterToken message and sent to inbound queue
		send_inbound_message(make_register_token_message()).unwrap();

		// Construct SendToken message to AssetHub(only for increase the nonce as the same order in
		// smoke test)
		send_inbound_message(make_send_token_message()).unwrap();

		// Construct SendToken message and sent to inbound queue
		send_inbound_message(make_send_token_to_penpal_message()).unwrap();

		assert_expected_events!(
			BridgeHubRococo,
			vec![
				RuntimeEvent::XcmpQueue(cumulus_pallet_xcmp_queue::Event::XcmpMessageSent { .. }) => {},
			]
		);
	});

	AssetHubRococo::execute_with(|| {
		type RuntimeEvent = <AssetHubRococo as Chain>::RuntimeEvent;
		// Check that the assets were issued on AssetHub
		assert_expected_events!(
			AssetHubRococo,
			vec![
				RuntimeEvent::ForeignAssets(pallet_assets::Event::Issued { .. }) => {},
				RuntimeEvent::XcmpQueue(cumulus_pallet_xcmp_queue::Event::XcmpMessageSent { .. }) => {},
			]
		);
	});

	PenpalA::execute_with(|| {
		type RuntimeEvent = <PenpalA as Chain>::RuntimeEvent;
		// Check that the assets were issued on PenPal
		assert_expected_events!(
			PenpalA,
			vec![
				RuntimeEvent::ForeignAssets(pallet_assets::Event::Issued { .. }) => {},
			]
		);
	});
}

/// Tests the full cycle of token transfers:
/// - registering a token on AssetHub
/// - sending a token to AssetHub
/// - returning the token to Ethereum
#[test]
fn send_weth_asset_from_asset_hub_to_ethereum() {
	use asset_hub_rococo_runtime::xcm_config::bridging::to_ethereum::DefaultBridgeHubEthereumBaseFee;
	let assethub_sovereign = BridgeHubRococo::sovereign_account_id_of(Location::new(
		1,
		[Parachain(AssetHubRococo::para_id().into())],
	));

	AssetHubRococo::force_default_xcm_version(Some(XCM_VERSION));
	BridgeHubRococo::force_default_xcm_version(Some(XCM_VERSION));
	AssetHubRococo::force_xcm_version(
		Location::new(2, [GlobalConsensus(Ethereum { chain_id: CHAIN_ID })]),
		XCM_VERSION,
	);

	BridgeHubRococo::fund_accounts(vec![(assethub_sovereign.clone(), INITIAL_FUND)]);
	AssetHubRococo::fund_accounts(vec![(AssetHubRococoReceiver::get(), INITIAL_FUND)]);

	const WETH_AMOUNT: u128 = 1_000_000_000;

	BridgeHubRococo::execute_with(|| {
		type RuntimeEvent = <BridgeHubRococo as Chain>::RuntimeEvent;

		// Construct RegisterToken message and sent to inbound queue
		send_inbound_message(make_register_token_message()).unwrap();

		// Check that the register token message was sent using xcm
		assert_expected_events!(
			BridgeHubRococo,
			vec![
				RuntimeEvent::XcmpQueue(cumulus_pallet_xcmp_queue::Event::XcmpMessageSent { .. }) => {},
			]
		);

		// Construct SendToken message and sent to inbound queue
		send_inbound_message(make_send_token_message()).unwrap();

		// Check that the send token message was sent using xcm
		assert_expected_events!(
			BridgeHubRococo,
			vec![
				RuntimeEvent::XcmpQueue(cumulus_pallet_xcmp_queue::Event::XcmpMessageSent { .. }) => {},
			]
		);
	});

	AssetHubRococo::execute_with(|| {
		type RuntimeEvent = <AssetHubRococo as Chain>::RuntimeEvent;
		type RuntimeOrigin = <AssetHubRococo as Chain>::RuntimeOrigin;

		// Check that AssetHub has issued the foreign asset
		assert_expected_events!(
			AssetHubRococo,
			vec![
				RuntimeEvent::ForeignAssets(pallet_assets::Event::Issued { .. }) => {},
			]
		);
		let assets = vec![Asset {
			id: AssetId(Location::new(
				2,
				[
					GlobalConsensus(Ethereum { chain_id: CHAIN_ID }),
					AccountKey20 { network: None, key: WETH },
				],
			)),
			fun: Fungible(WETH_AMOUNT),
		}];
		let multi_assets = VersionedAssets::V4(Assets::from(assets));

		let destination = VersionedLocation::V4(Location::new(
			2,
			[GlobalConsensus(Ethereum { chain_id: CHAIN_ID })],
		));

		let beneficiary = VersionedLocation::V4(Location::new(
			0,
			[AccountKey20 { network: None, key: ETHEREUM_DESTINATION_ADDRESS.into() }],
		));

		let free_balance_before = <AssetHubRococo as AssetHubRococoPallet>::Balances::free_balance(
			AssetHubRococoReceiver::get(),
		);
		// Send the Weth back to Ethereum
		<AssetHubRococo as AssetHubRococoPallet>::PolkadotXcm::limited_reserve_transfer_assets(
			RuntimeOrigin::signed(AssetHubRococoReceiver::get()),
			Box::new(destination),
			Box::new(beneficiary),
			Box::new(multi_assets),
			0,
			Unlimited,
		)
		.unwrap();
		let free_balance_after = <AssetHubRococo as AssetHubRococoPallet>::Balances::free_balance(
			AssetHubRococoReceiver::get(),
		);
		// Assert at least DefaultBridgeHubEthereumBaseFee charged from the sender
		let free_balance_diff = free_balance_before - free_balance_after;
		assert!(free_balance_diff > DefaultBridgeHubEthereumBaseFee::get());
	});

	BridgeHubRococo::execute_with(|| {
		type RuntimeEvent = <BridgeHubRococo as Chain>::RuntimeEvent;
		// Check that the transfer token back to Ethereum message was queue in the Ethereum
		// Outbound Queue
		assert_expected_events!(
			BridgeHubRococo,
			vec![
				RuntimeEvent::EthereumOutboundQueue(snowbridge_pallet_outbound_queue::Event::MessageQueued {..}) => {},
			]
		);
		let events = BridgeHubRococo::events();
		// Check that the local fee was credited to the Snowbridge sovereign account
		assert!(
			events.iter().any(|event| matches!(
				event,
				RuntimeEvent::Balances(pallet_balances::Event::Minted { who, amount })
					if *who == TREASURY_ACCOUNT.into() && *amount == 16903333
			)),
			"Snowbridge sovereign takes local fee."
		);
		// Check that the remote fee was credited to the AssetHub sovereign account
		assert!(
			events.iter().any(|event| matches!(
				event,
				RuntimeEvent::Balances(pallet_balances::Event::Minted { who, amount })
					if *who == assethub_sovereign && *amount == 2680000000000,
			)),
			"AssetHub sovereign takes remote fee."
		);
	});
}

#[test]
fn send_token_from_ethereum_to_asset_hub_fail_for_insufficient_fund() {
	// Insufficient fund
	BridgeHubRococo::fund_para_sovereign(AssetHubRococo::para_id().into(), 1_000);

	BridgeHubRococo::execute_with(|| {
		assert_err!(send_inbound_message(make_register_token_message()), Token(FundsUnavailable));
	});
}

#[test]
fn register_weth_token_in_asset_hub_fail_for_insufficient_fee() {
	BridgeHubRococo::fund_para_sovereign(AssetHubRococo::para_id().into(), INITIAL_FUND);

	BridgeHubRococo::execute_with(|| {
		type RuntimeEvent = <BridgeHubRococo as Chain>::RuntimeEvent;
		type EthereumInboundQueue =
			<BridgeHubRococo as BridgeHubRococoPallet>::EthereumInboundQueue;
<<<<<<< HEAD
		type Converter = <bridge_hub_rococo_runtime::Runtime as snowbridge_pallet_inbound_queue::Config>::MessageConverter;

=======
>>>>>>> 92e14255
		let message_id: H256 = [0; 32].into();
		let message = VersionedMessage::V1(MessageV1 {
			chain_id: CHAIN_ID,
			command: Command::RegisterToken {
				token: WETH.into(),
				// Insufficient fee which should trigger the trap
				fee: INSUFFICIENT_XCM_FEE,
			},
		});
<<<<<<< HEAD
		let (xcm, _) = Converter::convert(message_id, message).unwrap();
=======
		let (xcm, _) = EthereumInboundQueue::do_convert(message_id, message).unwrap();
>>>>>>> 92e14255
		let _ = EthereumInboundQueue::send_xcm(xcm, AssetHubRococo::para_id().into()).unwrap();

		assert_expected_events!(
			BridgeHubRococo,
			vec![
				RuntimeEvent::XcmpQueue(cumulus_pallet_xcmp_queue::Event::XcmpMessageSent { .. }) => {},
			]
		);
	});

	AssetHubRococo::execute_with(|| {
		type RuntimeEvent = <AssetHubRococo as Chain>::RuntimeEvent;

		assert_expected_events!(
			AssetHubRococo,
			vec![
				RuntimeEvent::MessageQueue(pallet_message_queue::Event::Processed { success:false, .. }) => { },
			]
		);
	});
}<|MERGE_RESOLUTION|>--- conflicted
+++ resolved
@@ -27,11 +27,7 @@
 };
 use snowbridge_pallet_system;
 use snowbridge_router_primitives::inbound::{
-<<<<<<< HEAD
 	Command, ConvertMessage, GlobalConsensusEthereumConvertsFor, MessageV1, VersionedMessage,
-=======
-	Command, GlobalConsensusEthereumConvertsFor, MessageV1, VersionedMessage,
->>>>>>> 92e14255
 };
 use sp_core::H256;
 use sp_runtime::{DispatchError::Token, TokenError::FundsUnavailable};
@@ -532,11 +528,8 @@
 		type RuntimeEvent = <BridgeHubRococo as Chain>::RuntimeEvent;
 		type EthereumInboundQueue =
 			<BridgeHubRococo as BridgeHubRococoPallet>::EthereumInboundQueue;
-<<<<<<< HEAD
 		type Converter = <bridge_hub_rococo_runtime::Runtime as snowbridge_pallet_inbound_queue::Config>::MessageConverter;
 
-=======
->>>>>>> 92e14255
 		let message_id: H256 = [0; 32].into();
 		let message = VersionedMessage::V1(MessageV1 {
 			chain_id: CHAIN_ID,
@@ -546,11 +539,7 @@
 				fee: INSUFFICIENT_XCM_FEE,
 			},
 		});
-<<<<<<< HEAD
 		let (xcm, _) = Converter::convert(message_id, message).unwrap();
-=======
-		let (xcm, _) = EthereumInboundQueue::do_convert(message_id, message).unwrap();
->>>>>>> 92e14255
 		let _ = EthereumInboundQueue::send_xcm(xcm, AssetHubRococo::para_id().into()).unwrap();
 
 		assert_expected_events!(
