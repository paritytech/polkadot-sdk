--- conflicted
+++ resolved
@@ -17,10 +17,7 @@
 
 mod asset_transfers;
 mod send_xcm;
-<<<<<<< HEAD
 mod snowbridge;
-mod teleport;
-=======
 mod teleport;
 
 pub(crate) fn asset_hub_westend_location() -> MultiLocation {
@@ -115,5 +112,4 @@
 			]
 		);
 	})
-}
->>>>>>> d18a682b
+}