// Copyright (C) Parity Technologies (UK) Ltd.
// SPDX-License-Identifier: Apache-2.0

// Licensed under the Apache License, Version 2.0 (the "License");
// you may not use this file except in compliance with the License.
// You may obtain a copy of the License at
//
// 	http://www.apache.org/licenses/LICENSE-2.0
//
// Unless required by applicable law or agreed to in writing, software
// distributed under the License is distributed on an "AS IS" BASIS,
// WITHOUT WARRANTIES OR CONDITIONS OF ANY KIND, either express or implied.
// See the License for the specific language governing permissions and
// limitations under the License.

use crate::imports::*;
use xcm::opaque::v5;

mod asset_transfers;
mod claim_assets;
mod register_bridged_assets;
mod send_xcm;
mod snowbridge;
mod teleport;

pub(crate) fn asset_hub_westend_location() -> Location {
	Location::new(
		2,
		[
			GlobalConsensus(ByGenesis(WESTEND_GENESIS_HASH)),
			Parachain(AssetHubWestend::para_id().into()),
		],
	)
}
pub(crate) fn bridge_hub_westend_location() -> Location {
	Location::new(
		2,
		[
			GlobalConsensus(ByGenesis(WESTEND_GENESIS_HASH)),
			Parachain(BridgeHubWestend::para_id().into()),
		],
	)
}

// ROC and wROC
pub(crate) fn roc_at_ah_rococo() -> Location {
	Parent.into()
}
pub(crate) fn bridged_roc_at_ah_westend() -> Location {
	Location::new(2, [GlobalConsensus(ByGenesis(ROCOCO_GENESIS_HASH))])
}

// WND and wWND
pub(crate) fn wnd_at_ah_westend() -> Location {
	Parent.into()
}
pub(crate) fn bridged_wnd_at_ah_rococo() -> Location {
	Location::new(2, [GlobalConsensus(ByGenesis(WESTEND_GENESIS_HASH))])
}

// USDT and wUSDT
pub(crate) fn usdt_at_ah_westend() -> Location {
	Location::new(0, [PalletInstance(ASSETS_PALLET_ID), GeneralIndex(USDT_ID.into())])
}
pub(crate) fn bridged_usdt_at_ah_rococo() -> Location {
	Location::new(
		2,
		[
<<<<<<< HEAD
			GlobalConsensus(ByGenesis(ROCOCO_GENESIS_HASH)),
			Parachain(AssetHubRococo::para_id().into()),
=======
			GlobalConsensus(ByGenesis(WESTEND_GENESIS_HASH)),
			Parachain(AssetHubWestend::para_id().into()),
>>>>>>> 0e09ad44
			PalletInstance(ASSETS_PALLET_ID),
			GeneralIndex(USDT_ID.into()),
		],
	)
}

// wETH has same relative location on both Rococo and Westend AssetHubs
pub(crate) fn weth_at_asset_hubs() -> Location {
	Location::new(
		2,
		[
			GlobalConsensus(Ethereum { chain_id: snowbridge::CHAIN_ID }),
			AccountKey20 { network: None, key: snowbridge::WETH },
		],
	)
}

pub(crate) fn create_foreign_on_ah_rococo(
	id: v5::Location,
	sufficient: bool,
	prefund_accounts: Vec<(AccountId, u128)>,
) {
	let owner = AssetHubRococo::account_id_of(ALICE);
	let min = ASSET_MIN_BALANCE;
	AssetHubRococo::force_create_foreign_asset(id, owner, sufficient, min, prefund_accounts);
}

pub(crate) fn create_foreign_on_ah_westend(id: v5::Location, sufficient: bool) {
	let owner = AssetHubWestend::account_id_of(ALICE);
	AssetHubWestend::force_create_foreign_asset(id, owner, sufficient, ASSET_MIN_BALANCE, vec![]);
}

pub(crate) fn foreign_balance_on_ah_rococo(id: v5::Location, who: &AccountId) -> u128 {
	AssetHubRococo::execute_with(|| {
		type Assets = <AssetHubRococo as AssetHubRococoPallet>::ForeignAssets;
		<Assets as Inspect<_>>::balance(id, who)
	})
}
pub(crate) fn foreign_balance_on_ah_westend(id: v5::Location, who: &AccountId) -> u128 {
	AssetHubWestend::execute_with(|| {
		type Assets = <AssetHubWestend as AssetHubWestendPallet>::ForeignAssets;
		<Assets as Inspect<_>>::balance(id, who)
	})
}

// set up pool
pub(crate) fn set_up_pool_with_wnd_on_ah_westend(asset: v5::Location, is_foreign: bool) {
	let wnd: v5::Location = v5::Parent.into();
	AssetHubWestend::execute_with(|| {
		type RuntimeEvent = <AssetHubWestend as Chain>::RuntimeEvent;
		let owner = AssetHubWestendSender::get();
		let signed_owner = <AssetHubWestend as Chain>::RuntimeOrigin::signed(owner.clone());

		if is_foreign {
			assert_ok!(<AssetHubWestend as AssetHubWestendPallet>::ForeignAssets::mint(
				signed_owner.clone(),
				asset.clone().into(),
				owner.clone().into(),
				3_000_000_000_000,
			));
		} else {
			let asset_id = match asset.interior.last() {
				Some(GeneralIndex(id)) => *id as u32,
				_ => unreachable!(),
			};
			assert_ok!(<AssetHubWestend as AssetHubWestendPallet>::Assets::mint(
				signed_owner.clone(),
				asset_id.into(),
				owner.clone().into(),
				3_000_000_000_000,
			));
		}
		assert_ok!(<AssetHubWestend as AssetHubWestendPallet>::AssetConversion::create_pool(
			signed_owner.clone(),
			Box::new(wnd.clone()),
			Box::new(asset.clone()),
		));
		assert_expected_events!(
			AssetHubWestend,
			vec![
				RuntimeEvent::AssetConversion(pallet_asset_conversion::Event::PoolCreated { .. }) => {},
			]
		);
		assert_ok!(<AssetHubWestend as AssetHubWestendPallet>::AssetConversion::add_liquidity(
			signed_owner.clone(),
			Box::new(wnd),
			Box::new(asset),
			1_000_000_000_000,
			2_000_000_000_000,
			1,
			1,
			owner.into()
		));
		assert_expected_events!(
			AssetHubWestend,
			vec![
				RuntimeEvent::AssetConversion(pallet_asset_conversion::Event::LiquidityAdded {..}) => {},
			]
		);
	});
}

pub(crate) fn send_assets_from_asset_hub_rococo(
	destination: Location,
	assets: Assets,
	fee_idx: u32,
) -> DispatchResult {
	let signed_origin =
		<AssetHubRococo as Chain>::RuntimeOrigin::signed(AssetHubRococoSender::get());
	let beneficiary: Location =
		AccountId32Junction { network: None, id: AssetHubWestendReceiver::get().into() }.into();

	AssetHubRococo::execute_with(|| {
		<AssetHubRococo as AssetHubRococoPallet>::PolkadotXcm::limited_reserve_transfer_assets(
			signed_origin,
			bx!(destination.into()),
			bx!(beneficiary.into()),
			bx!(assets.into()),
			fee_idx,
			WeightLimit::Unlimited,
		)
	})
}

pub(crate) fn assert_bridge_hub_rococo_message_accepted(expected_processed: bool) {
	BridgeHubRococo::execute_with(|| {
		type RuntimeEvent = <BridgeHubRococo as Chain>::RuntimeEvent;

		if expected_processed {
			assert_expected_events!(
				BridgeHubRococo,
				vec![
					// pay for bridge fees
					RuntimeEvent::Balances(pallet_balances::Event::Burned { .. }) => {},
					// message exported
					RuntimeEvent::BridgeWestendMessages(
						pallet_bridge_messages::Event::MessageAccepted { .. }
					) => {},
					// message processed successfully
					RuntimeEvent::MessageQueue(
						pallet_message_queue::Event::Processed { success: true, .. }
					) => {},
				]
			);
		} else {
			assert_expected_events!(
				BridgeHubRococo,
				vec![
					RuntimeEvent::MessageQueue(pallet_message_queue::Event::Processed {
						success: false,
						..
					}) => {},
				]
			);
		}
	});
}

pub(crate) fn assert_bridge_hub_westend_message_received() {
	BridgeHubWestend::execute_with(|| {
		type RuntimeEvent = <BridgeHubWestend as Chain>::RuntimeEvent;
		assert_expected_events!(
			BridgeHubWestend,
			vec![
				// message sent to destination
				RuntimeEvent::XcmpQueue(
					cumulus_pallet_xcmp_queue::Event::XcmpMessageSent { .. }
				) => {},
			]
		);
	})
}

pub(crate) fn open_bridge_between_asset_hub_rococo_and_asset_hub_westend() {
	use testnet_parachains_constants::{
		rococo::currency::UNITS as ROC, westend::currency::UNITS as WND,
	};

	// open AHR -> AHW
	BridgeHubRococo::fund_para_sovereign(AssetHubRococo::para_id(), ROC * 5);
	AssetHubRococo::open_bridge(
		AssetHubRococo::sibling_location_of(BridgeHubRococo::para_id()),
		[
			GlobalConsensus(ByGenesis(WESTEND_GENESIS_HASH)),
			Parachain(AssetHubWestend::para_id().into()),
		]
		.into(),
		Some((
			(roc_at_ah_rococo(), ROC * 1).into(),
			BridgeHubRococo::sovereign_account_id_of(BridgeHubRococo::sibling_location_of(
				AssetHubRococo::para_id(),
			)),
		)),
	);

	// open AHW -> AHR
	BridgeHubWestend::fund_para_sovereign(AssetHubWestend::para_id(), WND * 5);
	AssetHubWestend::open_bridge(
		AssetHubWestend::sibling_location_of(BridgeHubWestend::para_id()),
		[
			GlobalConsensus(ByGenesis(ROCOCO_GENESIS_HASH)),
			Parachain(AssetHubRococo::para_id().into()),
		]
		.into(),
		Some((
			(wnd_at_ah_westend(), WND * 1).into(),
			BridgeHubWestend::sovereign_account_id_of(BridgeHubWestend::sibling_location_of(
				AssetHubWestend::para_id(),
			)),
		)),
	);
}<|MERGE_RESOLUTION|>--- conflicted
+++ resolved
@@ -66,13 +66,8 @@
 	Location::new(
 		2,
 		[
-<<<<<<< HEAD
-			GlobalConsensus(ByGenesis(ROCOCO_GENESIS_HASH)),
-			Parachain(AssetHubRococo::para_id().into()),
-=======
 			GlobalConsensus(ByGenesis(WESTEND_GENESIS_HASH)),
 			Parachain(AssetHubWestend::para_id().into()),
->>>>>>> 0e09ad44
 			PalletInstance(ASSETS_PALLET_ID),
 			GeneralIndex(USDT_ID.into()),
 		],
