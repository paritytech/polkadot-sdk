[package]
name = "bridge-hub-rococo-integration-tests"
version = "1.0.0"
authors.workspace = true
edition.workspace = true
license = "Apache-2.0"
description = "Bridge Hub Rococo runtime integration tests with xcm-emulator"
publish = false

[lints]
workspace = true

[dependencies]
codec = { workspace = true }
scale-info = { features = ["derive"], workspace = true }
hex-literal = { workspace = true, default-features = true }

# Substrate
sp-core = { workspace = true }
frame-support = { workspace = true }
pallet-assets = { workspace = true }
pallet-asset-conversion = { workspace = true }
pallet-balances = { workspace = true }
pallet-message-queue = { workspace = true, default-features = true }
sp-runtime = { workspace = true }

# Polkadot
xcm = { workspace = true }
pallet-xcm = { workspace = true }
xcm-executor = { workspace = true }

# Bridges
pallet-bridge-messages = { workspace = true }

# Cumulus
cumulus-pallet-xcmp-queue = { workspace = true }
emulated-integration-tests-common = { workspace = true }
parachains-common = { workspace = true, default-features = true }
rococo-system-emulated-network = { workspace = true }
rococo-westend-system-emulated-network = { workspace = true }
testnet-parachains-constants = { features = ["rococo"], workspace = true, default-features = true }

# Snowbridge
<<<<<<< HEAD
snowbridge-core = { path = "../../../../../../../bridges/snowbridge/primitives/core", default-features = false }
snowbridge-router-primitives = { path = "../../../../../../../bridges/snowbridge/primitives/router", default-features = false }
snowbridge-pallet-system = { path = "../../../../../../../bridges/snowbridge/pallets/system", default-features = false }
snowbridge-pallet-outbound-queue = { path = "../../../../../../../bridges/snowbridge/pallets/outbound-queue", default-features = false }
snowbridge-pallet-inbound-queue = { path = "../../../../../../../bridges/snowbridge/pallets/inbound-queue", default-features = false }
snowbridge-pallet-inbound-queue-fixtures = { path = "../../../../../../../bridges/snowbridge/pallets/inbound-queue/fixtures" }
=======
snowbridge-core = { workspace = true }
snowbridge-router-primitives = { workspace = true }
snowbridge-pallet-system = { workspace = true }
snowbridge-pallet-outbound-queue = { workspace = true }
snowbridge-pallet-inbound-queue-fixtures = { workspace = true, default-features = true }
>>>>>>> 8a96d07e
<|MERGE_RESOLUTION|>--- conflicted
+++ resolved
@@ -33,6 +33,8 @@
 pallet-bridge-messages = { workspace = true }
 
 # Cumulus
+parachains-common = { workspace = true }
+testnet-parachains-constants = { workspace = true, features = ["rococo"] }
 cumulus-pallet-xcmp-queue = { workspace = true }
 emulated-integration-tests-common = { workspace = true }
 parachains-common = { workspace = true, default-features = true }
@@ -41,17 +43,9 @@
 testnet-parachains-constants = { features = ["rococo"], workspace = true, default-features = true }
 
 # Snowbridge
-<<<<<<< HEAD
-snowbridge-core = { path = "../../../../../../../bridges/snowbridge/primitives/core", default-features = false }
-snowbridge-router-primitives = { path = "../../../../../../../bridges/snowbridge/primitives/router", default-features = false }
-snowbridge-pallet-system = { path = "../../../../../../../bridges/snowbridge/pallets/system", default-features = false }
-snowbridge-pallet-outbound-queue = { path = "../../../../../../../bridges/snowbridge/pallets/outbound-queue", default-features = false }
-snowbridge-pallet-inbound-queue = { path = "../../../../../../../bridges/snowbridge/pallets/inbound-queue", default-features = false }
-snowbridge-pallet-inbound-queue-fixtures = { path = "../../../../../../../bridges/snowbridge/pallets/inbound-queue/fixtures" }
-=======
 snowbridge-core = { workspace = true }
 snowbridge-router-primitives = { workspace = true }
 snowbridge-pallet-system = { workspace = true }
 snowbridge-pallet-outbound-queue = { workspace = true }
-snowbridge-pallet-inbound-queue-fixtures = { workspace = true, default-features = true }
->>>>>>> 8a96d07e
+snowbridge-pallet-inbound-queue = { workspace = true }
+snowbridge-pallet-inbound-queue-fixtures = { workspace = true, default-features = true }