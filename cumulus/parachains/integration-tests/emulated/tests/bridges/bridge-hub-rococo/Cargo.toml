[package]
name = "bridge-hub-rococo-integration-tests"
version = "1.0.0"
authors.workspace = true
edition.workspace = true
license = "Apache-2.0"
description = "Bridge Hub Rococo runtime integration tests with xcm-emulator"
publish = false

[lints]
workspace = true

[dependencies]
codec = { workspace = true }
scale-info = { features = ["derive"], workspace = true }
hex-literal = { workspace = true, default-features = true }

# Substrate
sp-core = { workspace = true }
frame-support = { workspace = true }
pallet-assets = { workspace = true }
pallet-asset-conversion = { workspace = true }
pallet-balances = { workspace = true }
pallet-message-queue = { workspace = true, default-features = true }
sp-runtime = { workspace = true }

# Polkadot
xcm = { workspace = true }
pallet-xcm = { workspace = true }
xcm-executor = { workspace = true }

# Bridges
pallet-bridge-messages = { workspace = true }
pallet-xcm-bridge-hub = { workspace = true }

# Cumulus
cumulus-pallet-xcmp-queue = { workspace = true }
emulated-integration-tests-common = { workspace = true }
parachains-common = { workspace = true, default-features = true }
rococo-system-emulated-network = { workspace = true }
rococo-westend-system-emulated-network = { workspace = true }
<<<<<<< HEAD
testnet-parachains-constants = { features = ["rococo"], workspace = true, default-features = true }
bridge-hub-rococo-runtime = { workspace = true }
=======
testnet-parachains-constants = { features = ["rococo", "westend"], workspace = true, default-features = true }
>>>>>>> ea5fb02e

# Snowbridge
snowbridge-core = { workspace = true }
snowbridge-router-primitives = { workspace = true }
snowbridge-pallet-system = { workspace = true }
snowbridge-pallet-outbound-queue = { workspace = true }
snowbridge-pallet-inbound-queue = { workspace = true }
snowbridge-pallet-inbound-queue-fixtures = { workspace = true, default-features = true }<|MERGE_RESOLUTION|>--- conflicted
+++ resolved
@@ -39,12 +39,8 @@
 parachains-common = { workspace = true, default-features = true }
 rococo-system-emulated-network = { workspace = true }
 rococo-westend-system-emulated-network = { workspace = true }
-<<<<<<< HEAD
-testnet-parachains-constants = { features = ["rococo"], workspace = true, default-features = true }
+testnet-parachains-constants = { features = ["rococo", "westend"], workspace = true, default-features = true }
 bridge-hub-rococo-runtime = { workspace = true }
-=======
-testnet-parachains-constants = { features = ["rococo", "westend"], workspace = true, default-features = true }
->>>>>>> ea5fb02e
 
 # Snowbridge
 snowbridge-core = { workspace = true }
