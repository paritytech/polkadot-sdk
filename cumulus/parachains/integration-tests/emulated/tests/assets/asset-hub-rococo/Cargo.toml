[package]
name = "asset-hub-rococo-integration-tests"
version = "1.0.0"
authors.workspace = true
edition.workspace = true
license = "Apache-2.0"
description = "Asset Hub Rococo runtime integration tests with xcm-emulator"
publish = false

[lints]
workspace = true

[dependencies]
assert_matches = { workspace = true }
codec = { workspace = true }

# Substrate
frame-support = { workspace = true }
<<<<<<< HEAD
pallet-balances = { workspace = true }
pallet-assets = { workspace = true }
pallet-asset-rewards = { workspace = true }
=======
>>>>>>> f9cdf41a
pallet-asset-conversion = { workspace = true }
pallet-assets = { workspace = true }
pallet-balances = { workspace = true }
pallet-message-queue = { workspace = true }
pallet-treasury = { workspace = true }
pallet-utility = { workspace = true }
sp-core = { workspace = true }
sp-runtime = { workspace = true }

# Polkadot
pallet-xcm = { workspace = true }
polkadot-runtime-common = { workspace = true, default-features = true }
rococo-runtime-constants = { workspace = true, default-features = true }
xcm = { workspace = true }
xcm-executor = { workspace = true }
xcm-runtime-apis = { workspace = true, default-features = true }

# Cumulus
asset-test-utils = { workspace = true, default-features = true }
cumulus-pallet-parachain-system = { workspace = true }
emulated-integration-tests-common = { workspace = true }
parachains-common = { workspace = true, default-features = true }
rococo-system-emulated-network = { workspace = true }<|MERGE_RESOLUTION|>--- conflicted
+++ resolved
@@ -16,13 +16,8 @@
 
 # Substrate
 frame-support = { workspace = true }
-<<<<<<< HEAD
-pallet-balances = { workspace = true }
-pallet-assets = { workspace = true }
+pallet-asset-conversion = { workspace = true }
 pallet-asset-rewards = { workspace = true }
-=======
->>>>>>> f9cdf41a
-pallet-asset-conversion = { workspace = true }
 pallet-assets = { workspace = true }
 pallet-balances = { workspace = true }
 pallet-message-queue = { workspace = true }
