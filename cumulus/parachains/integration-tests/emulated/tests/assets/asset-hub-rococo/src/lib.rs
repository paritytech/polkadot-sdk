// Copyright (C) Parity Technologies (UK) Ltd.
// SPDX-License-Identifier: Apache-2.0

// Licensed under the Apache License, Version 2.0 (the "License");
// you may not use this file except in compliance with the License.
// You may obtain a copy of the License at
//
// 	http://www.apache.org/licenses/LICENSE-2.0
//
// Unless required by applicable law or agreed to in writing, software
// distributed under the License is distributed on an "AS IS" BASIS,
// WITHOUT WARRANTIES OR CONDITIONS OF ANY KIND, either express or implied.
// See the License for the specific language governing permissions and
// limitations under the License.

#[cfg(test)]
mod imports {
	pub use codec::Encode;

	// Substrate
	pub use frame_support::{
		assert_err, assert_ok,
		pallet_prelude::Weight,
		sp_runtime::{DispatchError, DispatchResult, ModuleError},
		traits::fungibles::Inspect,
	};

	// Polkadot
<<<<<<< HEAD
	pub use xcm::{
		latest::{ROCOCO_GENESIS_HASH, WESTEND_GENESIS_HASH},
		prelude::{AccountId32 as AccountId32Junction, *},
		v3,
	};
=======
	pub use xcm::prelude::{AccountId32 as AccountId32Junction, *};
>>>>>>> cdfecb72
	pub use xcm_executor::traits::TransferType;

	// Cumulus
	pub use asset_test_utils::xcm_helpers;
	pub use emulated_integration_tests_common::{
		accounts::DUMMY_EMPTY,
		test_parachain_is_trusted_teleporter, test_parachain_is_trusted_teleporter_for_relay,
		test_relay_is_trusted_teleporter,
		xcm_emulator::{
			assert_expected_events, bx, Chain, Parachain as Para, RelayChain as Relay, Test,
			TestArgs, TestContext, TestExt,
		},
		xcm_helpers::{
			get_amount_from_versioned_assets, non_fee_asset, xcm_transact_paid_execution,
		},
		ASSETS_PALLET_ID, RESERVABLE_ASSET_ID, XCM_V3,
	};
	pub use parachains_common::Balance;
	pub use rococo_system_emulated_network::{
		asset_hub_rococo_emulated_chain::{
			asset_hub_rococo_runtime::{
				self,
				xcm_config::{
					self as ahr_xcm_config, TokenLocation as RelayLocation,
					XcmConfig as AssetHubRococoXcmConfig,
				},
				AssetConversionOrigin as AssetHubRococoAssetConversionOrigin,
				ExistentialDeposit as AssetHubRococoExistentialDeposit,
			},
			genesis::{AssetHubRococoAssetOwner, ED as ASSET_HUB_ROCOCO_ED},
			AssetHubRococoParaPallet as AssetHubRococoPallet,
		},
		penpal_emulated_chain::{
			penpal_runtime::xcm_config::{
				CustomizableAssetFromSystemAssetHub as PenpalCustomizableAssetFromSystemAssetHub,
				LocalReservableFromAssetHub as PenpalLocalReservableFromAssetHub,
				LocalTeleportableToAssetHub as PenpalLocalTeleportableToAssetHub,
				UsdtFromAssetHub as PenpalUsdtFromAssetHub,
			},
			PenpalAParaPallet as PenpalAPallet, PenpalAssetOwner,
			PenpalBParaPallet as PenpalBPallet, ED as PENPAL_ED,
		},
		rococo_emulated_chain::{
			genesis::ED as ROCOCO_ED,
			rococo_runtime::{
				governance as rococo_governance,
				xcm_config::{
					UniversalLocation as RococoUniversalLocation, XcmConfig as RococoXcmConfig,
				},
				OriginCaller as RococoOriginCaller,
			},
			RococoRelayPallet as RococoPallet,
		},
		AssetHubRococoPara as AssetHubRococo, AssetHubRococoParaReceiver as AssetHubRococoReceiver,
		AssetHubRococoParaSender as AssetHubRococoSender, BridgeHubRococoPara as BridgeHubRococo,
		BridgeHubRococoParaReceiver as BridgeHubRococoReceiver, PenpalAPara as PenpalA,
		PenpalAParaReceiver as PenpalAReceiver, PenpalAParaSender as PenpalASender,
		PenpalBPara as PenpalB, PenpalBParaReceiver as PenpalBReceiver, RococoRelay as Rococo,
		RococoRelayReceiver as RococoReceiver, RococoRelaySender as RococoSender,
	};

	pub const ASSET_ID: u32 = 3;
	pub const ASSET_MIN_BALANCE: u128 = 1000;

	pub type RelayToParaTest = Test<Rococo, PenpalA>;
	pub type ParaToRelayTest = Test<PenpalA, Rococo>;
	pub type SystemParaToRelayTest = Test<AssetHubRococo, Rococo>;
	pub type SystemParaToParaTest = Test<AssetHubRococo, PenpalA>;
	pub type ParaToSystemParaTest = Test<PenpalA, AssetHubRococo>;
	pub type ParaToParaThroughRelayTest = Test<PenpalA, PenpalB, Rococo>;
	pub type ParaToParaThroughAHTest = Test<PenpalA, PenpalB, AssetHubRococo>;
	pub type RelayToParaThroughAHTest = Test<Rococo, PenpalA, AssetHubRococo>;
}

#[cfg(test)]
mod tests;<|MERGE_RESOLUTION|>--- conflicted
+++ resolved
@@ -26,15 +26,10 @@
 	};
 
 	// Polkadot
-<<<<<<< HEAD
 	pub use xcm::{
 		latest::{ROCOCO_GENESIS_HASH, WESTEND_GENESIS_HASH},
 		prelude::{AccountId32 as AccountId32Junction, *},
-		v3,
 	};
-=======
-	pub use xcm::prelude::{AccountId32 as AccountId32Junction, *};
->>>>>>> cdfecb72
 	pub use xcm_executor::traits::TransferType;
 
 	// Cumulus
