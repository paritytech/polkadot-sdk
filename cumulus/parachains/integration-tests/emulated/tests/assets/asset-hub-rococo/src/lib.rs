// Copyright (C) Parity Technologies (UK) Ltd.
// SPDX-License-Identifier: Apache-2.0

// Licensed under the Apache License, Version 2.0 (the "License");
// you may not use this file except in compliance with the License.
// You may obtain a copy of the License at
//
// 	http://www.apache.org/licenses/LICENSE-2.0
//
// Unless required by applicable law or agreed to in writing, software
// distributed under the License is distributed on an "AS IS" BASIS,
// WITHOUT WARRANTIES OR CONDITIONS OF ANY KIND, either express or implied.
// See the License for the specific language governing permissions and
// limitations under the License.

pub use codec::Encode;

// Substrate
pub use frame_support::{
	assert_err, assert_ok,
	pallet_prelude::Weight,
	sp_runtime::{AccountId32, DispatchError, DispatchResult},
	traits::fungibles::Inspect,
};

// Polkadot
pub use xcm::{
	prelude::{AccountId32 as AccountId32Junction, *},
	v3::{self, Error, NetworkId::Rococo as RococoId},
};

// Cumulus
pub use asset_test_utils::xcm_helpers;
pub use emulated_integration_tests_common::{
	test_parachain_is_trusted_teleporter,
	xcm_emulator::{
		assert_expected_events, bx, helpers::weight_within_threshold, Chain, Parachain as Para,
		RelayChain as Relay, Test, TestArgs, TestContext, TestExt,
	},
	xcm_helpers::{xcm_transact_paid_execution, xcm_transact_unpaid_execution},
	PROOF_SIZE_THRESHOLD, REF_TIME_THRESHOLD, XCM_V3,
};
pub use parachains_common::{AccountId, Balance};
pub use rococo_system_emulated_network::{
	asset_hub_rococo_emulated_chain::{
		genesis::ED as ASSET_HUB_ROCOCO_ED, AssetHubRococoParaPallet as AssetHubRococoPallet,
	},
	penpal_emulated_chain::PenpalAParaPallet as PenpalAPallet,
	rococo_emulated_chain::{genesis::ED as ROCOCO_ED, RococoRelayPallet as RococoPallet},
	AssetHubRococoPara as AssetHubRococo, AssetHubRococoParaReceiver as AssetHubRococoReceiver,
	AssetHubRococoParaSender as AssetHubRococoSender, BridgeHubRococoPara as BridgeHubRococo,
	BridgeHubRococoParaReceiver as BridgeHubRococoReceiver, PenpalAPara as PenpalA,
	PenpalAParaReceiver as PenpalAReceiver, PenpalAParaSender as PenpalASender,
	RococoRelay as Rococo, RococoRelayReceiver as RococoReceiver,
	RococoRelaySender as RococoSender,
};

pub const ASSET_ID: u32 = 1;
pub const ASSET_MIN_BALANCE: u128 = 1000;
// `Assets` pallet index
pub const ASSETS_PALLET_ID: u8 = 50;

pub type RelayToSystemParaTest = Test<Rococo, AssetHubRococo>;
pub type RelayToParaTest = Test<Rococo, PenpalA>;
pub type SystemParaToRelayTest = Test<AssetHubRococo, Rococo>;
pub type SystemParaToParaTest = Test<AssetHubRococo, PenpalA>;
pub type ParaToSystemParaTest = Test<PenpalA, AssetHubRococo>;

<<<<<<< HEAD
/// Returns a `TestArgs` instance to be used for the Relay Chain across integration tests
pub fn relay_test_args(dest: Location, beneficiary_id: AccountId32, amount: Balance) -> TestArgs {
	TestArgs {
		dest,
		beneficiary: AccountId32Junction { network: None, id: beneficiary_id.into() }.into(),
		amount,
		assets: (Here, amount).into(),
		asset_id: None,
		fee_asset_item: 0,
		weight_limit: WeightLimit::Unlimited,
	}
}

/// Returns a `TestArgs` instance to be used by parachains across integration tests
pub fn para_test_args(
	dest: Location,
	beneficiary_id: AccountId32,
	amount: Balance,
	assets: Assets,
	asset_id: Option<u32>,
	fee_asset_item: u32,
) -> TestArgs {
	TestArgs {
		dest,
		beneficiary: AccountId32Junction { network: None, id: beneficiary_id.into() }.into(),
		amount,
		assets,
		asset_id,
		fee_asset_item,
		weight_limit: WeightLimit::Unlimited,
	}
}

=======
>>>>>>> c8112e2c
#[cfg(test)]
mod tests;<|MERGE_RESOLUTION|>--- conflicted
+++ resolved
@@ -66,41 +66,5 @@
 pub type SystemParaToParaTest = Test<AssetHubRococo, PenpalA>;
 pub type ParaToSystemParaTest = Test<PenpalA, AssetHubRococo>;
 
-<<<<<<< HEAD
-/// Returns a `TestArgs` instance to be used for the Relay Chain across integration tests
-pub fn relay_test_args(dest: Location, beneficiary_id: AccountId32, amount: Balance) -> TestArgs {
-	TestArgs {
-		dest,
-		beneficiary: AccountId32Junction { network: None, id: beneficiary_id.into() }.into(),
-		amount,
-		assets: (Here, amount).into(),
-		asset_id: None,
-		fee_asset_item: 0,
-		weight_limit: WeightLimit::Unlimited,
-	}
-}
-
-/// Returns a `TestArgs` instance to be used by parachains across integration tests
-pub fn para_test_args(
-	dest: Location,
-	beneficiary_id: AccountId32,
-	amount: Balance,
-	assets: Assets,
-	asset_id: Option<u32>,
-	fee_asset_item: u32,
-) -> TestArgs {
-	TestArgs {
-		dest,
-		beneficiary: AccountId32Junction { network: None, id: beneficiary_id.into() }.into(),
-		amount,
-		assets,
-		asset_id,
-		fee_asset_item,
-		weight_limit: WeightLimit::Unlimited,
-	}
-}
-
-=======
->>>>>>> c8112e2c
 #[cfg(test)]
 mod tests;