--- conflicted
+++ resolved
@@ -26,82 +26,4 @@
 		AssetHubWestendSender::get().into(),
 		Some(Weight::from_parts(1_019_445_000, 200_000)),
 	)
-<<<<<<< HEAD
-}
-
-/// Parachain should be able to send XCM paying its fee with sufficient asset
-/// in the System Parachain
-#[test]
-fn send_xcm_from_para_to_system_para_paying_fee_with_assets_works() {
-	let para_sovereign_account = AssetHubWestend::sovereign_account_id_of(
-		AssetHubWestend::sibling_location_of(PenpalB::para_id()),
-	);
-
-	// Force create and mint assets for Parachain's sovereign account
-	AssetHubWestend::force_create_and_mint_asset(
-		ASSET_ID,
-		ASSET_MIN_BALANCE,
-		true,
-		para_sovereign_account.clone(),
-		Some(Weight::from_parts(1_019_445_000, 200_000)),
-		ASSET_MIN_BALANCE * 1000000000,
-	);
-
-	// We just need a call that can pass the `SafeCallFilter`
-	// Call values are not relevant
-	let call = AssetHubWestend::force_create_asset_call(
-		ASSET_ID,
-		para_sovereign_account.clone(),
-		true,
-		ASSET_MIN_BALANCE,
-	);
-
-	let origin_kind = OriginKind::SovereignAccount;
-	let fee_amount = ASSET_MIN_BALANCE * 1000000;
-	let native_asset =
-		([PalletInstance(ASSETS_PALLET_ID), GeneralIndex(ASSET_ID.into())], fee_amount).into();
-
-	let root_origin = <PenpalB as Chain>::RuntimeOrigin::root();
-	let system_para_destination = PenpalB::sibling_location_of(AssetHubWestend::para_id()).into();
-	let xcm = xcm_transact_paid_execution(
-		call,
-		origin_kind,
-		native_asset,
-		para_sovereign_account.clone(),
-	);
-
-	PenpalB::execute_with(|| {
-		assert_ok!(<PenpalB as PenpalBPallet>::PolkadotXcm::send(
-			root_origin,
-			bx!(system_para_destination),
-			bx!(xcm),
-		));
-
-		PenpalB::assert_xcm_pallet_sent();
-	});
-
-	AssetHubWestend::execute_with(|| {
-		type RuntimeEvent = <AssetHubWestend as Chain>::RuntimeEvent;
-
-		AssetHubWestend::assert_xcmp_queue_success(Some(Weight::from_parts(
-			16_290_336_000,
-			562_893,
-		)));
-
-		assert_expected_events!(
-			AssetHubWestend,
-			vec![
-				RuntimeEvent::Assets(pallet_assets::Event::Burned { asset_id, owner, balance }) => {
-					asset_id: *asset_id == ASSET_ID,
-					owner: *owner == para_sovereign_account,
-					balance: *balance == fee_amount,
-				},
-				RuntimeEvent::Assets(pallet_assets::Event::Issued { asset_id, .. }) => {
-					asset_id: *asset_id == ASSET_ID,
-				},
-			]
-		);
-	});
-=======
->>>>>>> a42a47f8
 }