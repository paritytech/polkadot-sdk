// Copyright (C) Parity Technologies (UK) Ltd.
// SPDX-License-Identifier: Apache-2.0

// Licensed under the Apache License, Version 2.0 (the "License");
// you may not use this file except in compliance with the License.
// You may obtain a copy of the License at
//
// 	http://www.apache.org/licenses/LICENSE-2.0
//
// Unless required by applicable law or agreed to in writing, software
// distributed under the License is distributed on an "AS IS" BASIS,
// WITHOUT WARRANTIES OR CONDITIONS OF ANY KIND, either express or implied.
// See the License for the specific language governing permissions and
// limitations under the License.

use crate::imports::*;

fn relay_to_para_sender_assertions(t: RelayToParaTest) {
	type RuntimeEvent = <Westend as Chain>::RuntimeEvent;

	Westend::assert_xcm_pallet_attempted_complete(Some(Weight::from_parts(864_610_000, 8_799)));

	assert_expected_events!(
		Westend,
		vec![
			// Amount to reserve transfer is transferred to Parachain's Sovereign account
			RuntimeEvent::Balances(
				pallet_balances::Event::Transfer { from, to, amount }
			) => {
				from: *from == t.sender.account_id,
				to: *to == Westend::sovereign_account_id_of(
					t.args.dest.clone()
				),
				amount: *amount == t.args.amount,
			},
		]
	);
}

fn para_to_relay_sender_assertions(t: ParaToRelayTest) {
	type RuntimeEvent = <PenpalA as Chain>::RuntimeEvent;
	PenpalA::assert_xcm_pallet_attempted_complete(Some(Weight::from_parts(864_610_000, 8_799)));
	assert_expected_events!(
		PenpalA,
		vec![
			// Amount to reserve transfer is transferred to Parachain's Sovereign account
			RuntimeEvent::ForeignAssets(
				pallet_assets::Event::Burned { asset_id, owner, balance, .. }
			) => {
				asset_id: *asset_id == RelayLocation::get(),
				owner: *owner == t.sender.account_id,
				balance: *balance == t.args.amount,
			},
		]
	);
}

pub fn system_para_to_para_sender_assertions(t: SystemParaToParaTest) {
	type RuntimeEvent = <AssetHubWestend as Chain>::RuntimeEvent;
	AssetHubWestend::assert_xcm_pallet_attempted_complete(None);

	let sov_acc_of_dest = AssetHubWestend::sovereign_account_id_of(t.args.dest.clone());
	for asset in t.args.assets.into_inner().into_iter() {
		let expected_id = asset.id.0.clone().try_into().unwrap();
		let asset_amount = if let Fungible(a) = asset.fun { Some(a) } else { None }.unwrap();
		if asset.id == AssetId(Location::new(1, [])) {
			assert_expected_events!(
				AssetHubWestend,
				vec![
					// Amount of native asset is transferred to Parachain's Sovereign account
					RuntimeEvent::Balances(
						pallet_balances::Event::Transfer { from, to, amount }
					) => {
						from: *from == t.sender.account_id,
						to: *to == sov_acc_of_dest,
						amount: *amount == asset_amount,
					},
				]
			);
		} else if matches!(
			asset.id.0.unpack(),
			(0, [PalletInstance(ASSETS_PALLET_ID), GeneralIndex(_)])
		) {
			assert_expected_events!(
				AssetHubWestend,
				vec![
					// Amount of trust-backed asset is transferred to Parachain's Sovereign account
					RuntimeEvent::Assets(
						pallet_assets::Event::Transferred { from, to, amount, .. },
					) => {
						from: *from == t.sender.account_id,
						to: *to == sov_acc_of_dest,
						amount: *amount == asset_amount,
					},
				]
			);
		} else {
			assert_expected_events!(
				AssetHubWestend,
				vec![
					// Amount of foreign asset is transferred to Parachain's Sovereign account
					RuntimeEvent::ForeignAssets(
						pallet_assets::Event::Transferred { asset_id, from, to, amount },
					) => {
						asset_id: *asset_id == expected_id,
						from: *from == t.sender.account_id,
						to: *to == sov_acc_of_dest,
						amount: *amount == asset_amount,
					},
				]
			);
		}
	}
	assert_expected_events!(
		AssetHubWestend,
		vec![
			// Transport fees are paid
			RuntimeEvent::PolkadotXcm(pallet_xcm::Event::FeesPaid { .. }) => {},
		]
	);
	AssetHubWestend::assert_xcm_pallet_sent();
}

pub fn system_para_to_para_receiver_assertions(t: SystemParaToParaTest) {
	type RuntimeEvent = <PenpalA as Chain>::RuntimeEvent;

	PenpalA::assert_xcmp_queue_success(None);
	for asset in t.args.assets.into_inner().into_iter() {
		let expected_id = asset.id.0.try_into().unwrap();
		assert_expected_events!(
			PenpalA,
			vec![
				RuntimeEvent::ForeignAssets(pallet_assets::Event::Issued { asset_id, owner, .. }) => {
					asset_id: *asset_id == expected_id,
					owner: *owner == t.receiver.account_id,
				},
			]
		);
	}
}

pub fn para_to_system_para_sender_assertions(t: ParaToSystemParaTest) {
	type RuntimeEvent = <PenpalA as Chain>::RuntimeEvent;
	PenpalA::assert_xcm_pallet_attempted_complete(None);
	for asset in t.args.assets.into_inner().into_iter() {
		let expected_id = asset.id.0;
		let asset_amount = if let Fungible(a) = asset.fun { Some(a) } else { None }.unwrap();
		assert_expected_events!(
			PenpalA,
			vec![
				RuntimeEvent::ForeignAssets(
					pallet_assets::Event::Burned { asset_id, owner, balance }
				) => {
					asset_id: *asset_id == expected_id,
					owner: *owner == t.sender.account_id,
					balance: *balance == asset_amount,
				},
			]
		);
	}
}

fn para_to_relay_receiver_assertions(t: ParaToRelayTest) {
	type RuntimeEvent = <Westend as Chain>::RuntimeEvent;
	let sov_penpal_on_relay =
		Westend::sovereign_account_id_of(Westend::child_location_of(PenpalA::para_id()));

	Westend::assert_ump_queue_processed(
		true,
		Some(PenpalA::para_id()),
		Some(Weight::from_parts(306305000, 7_186)),
	);

	assert_expected_events!(
		Westend,
		vec![
			// Amount to reserve transfer is withdrawn from Parachain's Sovereign account
			RuntimeEvent::Balances(
				pallet_balances::Event::Burned { who, amount }
			) => {
				who: *who == sov_penpal_on_relay.clone().into(),
				amount: *amount == t.args.amount,
			},
			RuntimeEvent::Balances(pallet_balances::Event::Minted { .. }) => {},
			RuntimeEvent::MessageQueue(
				pallet_message_queue::Event::Processed { success: true, .. }
			) => {},
		]
	);
}

pub fn para_to_system_para_receiver_assertions(t: ParaToSystemParaTest) {
	type RuntimeEvent = <AssetHubWestend as Chain>::RuntimeEvent;
	AssetHubWestend::assert_xcmp_queue_success(None);

	let sov_acc_of_penpal = AssetHubWestend::sovereign_account_id_of(t.args.dest.clone());
	for (idx, asset) in t.args.assets.into_inner().into_iter().enumerate() {
		let expected_id = asset.id.0.clone().try_into().unwrap();
		let asset_amount = if let Fungible(a) = asset.fun { Some(a) } else { None }.unwrap();
		if idx == t.args.fee_asset_item as usize {
			assert_expected_events!(
				AssetHubWestend,
				vec![
					// Amount of native is withdrawn from Parachain's Sovereign account
					RuntimeEvent::Balances(
						pallet_balances::Event::Burned { who, amount }
					) => {
						who: *who == sov_acc_of_penpal.clone().into(),
						amount: *amount == asset_amount,
					},
					RuntimeEvent::Balances(pallet_balances::Event::Minted { who, .. }) => {
						who: *who == t.receiver.account_id,
					},
				]
			);
		} else {
			assert_expected_events!(
				AssetHubWestend,
				vec![
					// Amount of foreign asset is transferred from Parachain's Sovereign account
					// to Receiver's account
					RuntimeEvent::ForeignAssets(
						pallet_assets::Event::Burned { asset_id, owner, balance },
					) => {
						asset_id: *asset_id == expected_id,
						owner: *owner == sov_acc_of_penpal,
						balance: *balance == asset_amount,
					},
					RuntimeEvent::ForeignAssets(
						pallet_assets::Event::Issued { asset_id, owner, amount },
					) => {
						asset_id: *asset_id == expected_id,
						owner: *owner == t.receiver.account_id,
						amount: *amount == asset_amount,
					},
				]
			);
		}
	}
	assert_expected_events!(
		AssetHubWestend,
		vec![
			RuntimeEvent::MessageQueue(
				pallet_message_queue::Event::Processed { success: true, .. }
			) => {},
		]
	);
}

fn system_para_to_para_assets_sender_assertions(t: SystemParaToParaTest) {
	type RuntimeEvent = <AssetHubWestend as Chain>::RuntimeEvent;
	AssetHubWestend::assert_xcm_pallet_attempted_complete(Some(Weight::from_parts(
		864_610_000,
		8799,
	)));
	assert_expected_events!(
		AssetHubWestend,
		vec![
			// Amount to reserve transfer is transferred to Parachain's Sovereign account
			RuntimeEvent::Assets(
				pallet_assets::Event::Transferred { asset_id, from, to, amount }
			) => {
				asset_id: *asset_id == RESERVABLE_ASSET_ID,
				from: *from == t.sender.account_id,
				to: *to == AssetHubWestend::sovereign_account_id_of(
					t.args.dest.clone()
				),
				amount: *amount == t.args.amount,
			},
			// Native asset to pay for fees is transferred to Parachain's Sovereign account
			RuntimeEvent::Balances(pallet_balances::Event::Minted { who, .. }) => {
				who: *who == AssetHubWestend::sovereign_account_id_of(
					t.args.dest.clone()
				),
			},
			// Transport fees are paid
			RuntimeEvent::PolkadotXcm(
				pallet_xcm::Event::FeesPaid { .. }
			) => {},
		]
	);
}

fn para_to_system_para_assets_sender_assertions(t: ParaToSystemParaTest) {
	type RuntimeEvent = <PenpalA as Chain>::RuntimeEvent;
	let system_para_native_asset_location = RelayLocation::get();
	let reservable_asset_location = PenpalLocalReservableFromAssetHub::get();
	PenpalA::assert_xcm_pallet_attempted_complete(Some(Weight::from_parts(864_610_000, 8799)));
	assert_expected_events!(
		PenpalA,
		vec![
			// Fees amount to reserve transfer is burned from Parachains's sender account
			RuntimeEvent::ForeignAssets(
				pallet_assets::Event::Burned { asset_id, owner, .. }
			) => {
				asset_id: *asset_id == system_para_native_asset_location,
				owner: *owner == t.sender.account_id,
			},
			// Amount to reserve transfer is burned from Parachains's sender account
			RuntimeEvent::ForeignAssets(
				pallet_assets::Event::Burned { asset_id, owner, balance }
			) => {
				asset_id: *asset_id == reservable_asset_location,
				owner: *owner == t.sender.account_id,
				balance: *balance == t.args.amount,
			},
			// Transport fees are paid
			RuntimeEvent::PolkadotXcm(
				pallet_xcm::Event::FeesPaid { .. }
			) => {},
		]
	);
}

fn system_para_to_para_assets_receiver_assertions(t: SystemParaToParaTest) {
	type RuntimeEvent = <PenpalA as Chain>::RuntimeEvent;
	let system_para_asset_location = PenpalLocalReservableFromAssetHub::get();
	PenpalA::assert_xcmp_queue_success(None);
	assert_expected_events!(
		PenpalA,
		vec![
			RuntimeEvent::ForeignAssets(pallet_assets::Event::Issued { asset_id, owner, .. }) => {
				asset_id: *asset_id == RelayLocation::get(),
				owner: *owner == t.receiver.account_id,
			},
			RuntimeEvent::ForeignAssets(pallet_assets::Event::Issued { asset_id, owner, amount }) => {
				asset_id: *asset_id == system_para_asset_location,
				owner: *owner == t.receiver.account_id,
				amount: *amount == t.args.amount,
			},
		]
	);
}

fn para_to_system_para_assets_receiver_assertions(t: ParaToSystemParaTest) {
	type RuntimeEvent = <AssetHubWestend as Chain>::RuntimeEvent;
	let sov_penpal_on_ahr = AssetHubWestend::sovereign_account_id_of(
		AssetHubWestend::sibling_location_of(PenpalA::para_id()),
	);
	AssetHubWestend::assert_xcmp_queue_success(None);
	assert_expected_events!(
		AssetHubWestend,
		vec![
			// Amount to reserve transfer is burned from Parachain's Sovereign account
			RuntimeEvent::Assets(pallet_assets::Event::Burned { asset_id, owner, balance }) => {
				asset_id: *asset_id == RESERVABLE_ASSET_ID,
				owner: *owner == sov_penpal_on_ahr,
				balance: *balance == t.args.amount,
			},
			// Fee amount is burned from Parachain's Sovereign account
			RuntimeEvent::Balances(pallet_balances::Event::Burned { who, .. }) => {
				who: *who == sov_penpal_on_ahr,
			},
			// Amount to reserve transfer is issued for beneficiary
			RuntimeEvent::Assets(pallet_assets::Event::Issued { asset_id, owner, amount }) => {
				asset_id: *asset_id == RESERVABLE_ASSET_ID,
				owner: *owner == t.receiver.account_id,
				amount: *amount == t.args.amount,
			},
			// Remaining fee amount is minted for for beneficiary
			RuntimeEvent::Balances(pallet_balances::Event::Minted { who, .. }) => {
				who: *who == t.receiver.account_id,
			},
		]
	);
}

fn relay_to_para_assets_receiver_assertions(t: RelayToParaTest) {
	type RuntimeEvent = <PenpalA as Chain>::RuntimeEvent;

	assert_expected_events!(
		PenpalA,
		vec![
			RuntimeEvent::ForeignAssets(pallet_assets::Event::Issued { asset_id, owner, .. }) => {
				asset_id: *asset_id == RelayLocation::get(),
				owner: *owner == t.receiver.account_id,
			},
			RuntimeEvent::MessageQueue(
				pallet_message_queue::Event::Processed { success: true, .. }
			) => {},
		]
	);
}

pub fn para_to_para_through_hop_sender_assertions<Hop: Clone>(t: Test<PenpalA, PenpalB, Hop>) {
	type RuntimeEvent = <PenpalA as Chain>::RuntimeEvent;
	PenpalA::assert_xcm_pallet_attempted_complete(None);

	for asset in t.args.assets.into_inner() {
		let expected_id = asset.id.0.clone().try_into().unwrap();
		let amount = if let Fungible(a) = asset.fun { Some(a) } else { None }.unwrap();
		assert_expected_events!(
			PenpalA,
			vec![
				// Amount to reserve transfer is transferred to Parachain's Sovereign account
				RuntimeEvent::ForeignAssets(
					pallet_assets::Event::Burned { asset_id, owner, balance },
				) => {
					asset_id: *asset_id == expected_id,
					owner: *owner == t.sender.account_id,
					balance: *balance == amount,
				},
			]
		);
	}
}

fn para_to_para_relay_hop_assertions(t: ParaToParaThroughRelayTest) {
	type RuntimeEvent = <Westend as Chain>::RuntimeEvent;
	let sov_penpal_a_on_westend =
		Westend::sovereign_account_id_of(Westend::child_location_of(PenpalA::para_id()));
	let sov_penpal_b_on_westend =
		Westend::sovereign_account_id_of(Westend::child_location_of(PenpalB::para_id()));

	assert_expected_events!(
		Westend,
		vec![
			// Withdrawn from sender parachain SA
			RuntimeEvent::Balances(
				pallet_balances::Event::Burned { who, amount }
			) => {
				who: *who == sov_penpal_a_on_westend,
				amount: *amount == t.args.amount,
			},
			// Deposited to receiver parachain SA
			RuntimeEvent::Balances(
				pallet_balances::Event::Minted { who, .. }
			) => {
				who: *who == sov_penpal_b_on_westend,
			},
			RuntimeEvent::MessageQueue(
				pallet_message_queue::Event::Processed { success: true, .. }
			) => {},
		]
	);
}

fn para_to_para_asset_hub_hop_assertions(t: ParaToParaThroughAHTest) {
	type RuntimeEvent = <AssetHubWestend as Chain>::RuntimeEvent;
	let sov_penpal_a_on_ah = AssetHubWestend::sovereign_account_id_of(
		AssetHubWestend::sibling_location_of(PenpalA::para_id()),
	);
	let sov_penpal_b_on_ah = AssetHubWestend::sovereign_account_id_of(
		AssetHubWestend::sibling_location_of(PenpalB::para_id()),
	);

	assert_expected_events!(
		AssetHubWestend,
		vec![
			// Withdrawn from sender parachain SA
			RuntimeEvent::Assets(
				pallet_assets::Event::Burned { owner, balance, .. }
			) => {
				owner: *owner == sov_penpal_a_on_ah,
				balance: *balance == t.args.amount,
			},
			// Deposited to receiver parachain SA
			RuntimeEvent::Assets(
				pallet_assets::Event::Deposited { who, .. }
			) => {
				who: *who == sov_penpal_b_on_ah,
			},
			RuntimeEvent::MessageQueue(
				pallet_message_queue::Event::Processed { success: true, .. }
			) => {},
		]
	);
}

pub fn para_to_para_through_hop_receiver_assertions<Hop: Clone>(t: Test<PenpalA, PenpalB, Hop>) {
	type RuntimeEvent = <PenpalB as Chain>::RuntimeEvent;

	PenpalB::assert_xcmp_queue_success(None);
	for asset in t.args.assets.into_inner().into_iter() {
		let expected_id = asset.id.0.try_into().unwrap();
		assert_expected_events!(
			PenpalB,
			vec![
				RuntimeEvent::ForeignAssets(pallet_assets::Event::Issued { asset_id, owner, .. }) => {
					asset_id: *asset_id == expected_id,
					owner: *owner == t.receiver.account_id,
				},
			]
		);
	}
}

fn relay_to_para_reserve_transfer_assets(t: RelayToParaTest) -> DispatchResult {
	<Westend as WestendPallet>::XcmPallet::limited_reserve_transfer_assets(
		t.signed_origin,
		bx!(t.args.dest.into()),
		bx!(t.args.beneficiary.into()),
		bx!(t.args.assets.into()),
		t.args.fee_asset_item,
		t.args.weight_limit,
	)
}

fn para_to_relay_reserve_transfer_assets(t: ParaToRelayTest) -> DispatchResult {
	<PenpalA as PenpalAPallet>::PolkadotXcm::limited_reserve_transfer_assets(
		t.signed_origin,
		bx!(t.args.dest.into()),
		bx!(t.args.beneficiary.into()),
		bx!(t.args.assets.into()),
		t.args.fee_asset_item,
		t.args.weight_limit,
	)
}

fn system_para_to_para_reserve_transfer_assets(t: SystemParaToParaTest) -> DispatchResult {
	<AssetHubWestend as AssetHubWestendPallet>::PolkadotXcm::limited_reserve_transfer_assets(
		t.signed_origin,
		bx!(t.args.dest.into()),
		bx!(t.args.beneficiary.into()),
		bx!(t.args.assets.into()),
		t.args.fee_asset_item,
		t.args.weight_limit,
	)
}

fn para_to_system_para_reserve_transfer_assets(t: ParaToSystemParaTest) -> DispatchResult {
	<PenpalA as PenpalAPallet>::PolkadotXcm::limited_reserve_transfer_assets(
		t.signed_origin,
		bx!(t.args.dest.into()),
		bx!(t.args.beneficiary.into()),
		bx!(t.args.assets.into()),
		t.args.fee_asset_item,
		t.args.weight_limit,
	)
}

fn para_to_para_through_relay_limited_reserve_transfer_assets(
	t: ParaToParaThroughRelayTest,
) -> DispatchResult {
	<PenpalA as PenpalAPallet>::PolkadotXcm::limited_reserve_transfer_assets(
		t.signed_origin,
		bx!(t.args.dest.into()),
		bx!(t.args.beneficiary.into()),
		bx!(t.args.assets.into()),
		t.args.fee_asset_item,
		t.args.weight_limit,
	)
}

<<<<<<< HEAD
fn para_to_para_through_asset_hub_limited_reserve_transfer_assets(
	t: ParaToParaThroughAHTest,
) -> DispatchResult {
	<PenpalA as PenpalAPallet>::PolkadotXcm::limited_reserve_transfer_assets(
		t.signed_origin,
		bx!(t.args.dest.into()),
		bx!(t.args.beneficiary.into()),
		bx!(t.args.assets.into()),
		t.args.fee_asset_item,
		t.args.weight_limit,
	)
}

/// Reserve Transfers of native asset from Relay Chain to the System Parachain shouldn't work
=======
/// Reserve Transfers of native asset from Relay Chain to the Asset Hub shouldn't work
>>>>>>> 6b854acc
#[test]
fn reserve_transfer_native_asset_from_relay_to_asset_hub_fails() {
	// Init values for Relay Chain
	let signed_origin = <Westend as Chain>::RuntimeOrigin::signed(WestendSender::get().into());
	let destination = Westend::child_location_of(AssetHubWestend::para_id());
	let beneficiary: Location =
		AccountId32Junction { network: None, id: AssetHubWestendReceiver::get().into() }.into();
	let amount_to_send: Balance = WESTEND_ED * 1000;
	let assets: Assets = (Here, amount_to_send).into();
	let fee_asset_item = 0;

	// this should fail
	Westend::execute_with(|| {
		let result = <Westend as WestendPallet>::XcmPallet::limited_reserve_transfer_assets(
			signed_origin,
			bx!(destination.into()),
			bx!(beneficiary.into()),
			bx!(assets.into()),
			fee_asset_item,
			WeightLimit::Unlimited,
		);
		assert_err!(
			result,
			DispatchError::Module(sp_runtime::ModuleError {
				index: 99,
				error: [2, 0, 0, 0],
				message: Some("Filtered")
			})
		);
	});
}

/// Reserve Transfers of native asset from Asset Hub to Relay Chain shouldn't work
#[test]
fn reserve_transfer_native_asset_from_asset_hub_to_relay_fails() {
	// Init values for Asset Hub
	let signed_origin =
		<AssetHubWestend as Chain>::RuntimeOrigin::signed(AssetHubWestendSender::get().into());
	let destination = AssetHubWestend::parent_location();
	let beneficiary_id = WestendReceiver::get();
	let beneficiary: Location =
		AccountId32Junction { network: None, id: beneficiary_id.into() }.into();
	let amount_to_send: Balance = ASSET_HUB_WESTEND_ED * 1000;

	let assets: Assets = (Parent, amount_to_send).into();
	let fee_asset_item = 0;

	// this should fail
	AssetHubWestend::execute_with(|| {
		let result =
			<AssetHubWestend as AssetHubWestendPallet>::PolkadotXcm::limited_reserve_transfer_assets(
				signed_origin,
				bx!(destination.into()),
				bx!(beneficiary.into()),
				bx!(assets.into()),
				fee_asset_item,
				WeightLimit::Unlimited,
			);
		assert_err!(
			result,
			DispatchError::Module(sp_runtime::ModuleError {
				index: 31,
				error: [2, 0, 0, 0],
				message: Some("Filtered")
			})
		);
	});
}

// =========================================================================
// ========= Reserve Transfers - Native Asset - Relay<>Parachain ===========
// =========================================================================
/// Reserve Transfers of native asset from Relay to Parachain should work
#[test]
fn reserve_transfer_native_asset_from_relay_to_para() {
	// Init values for Relay
	let destination = Westend::child_location_of(PenpalA::para_id());
	let sender = WestendSender::get();
	let amount_to_send: Balance = WESTEND_ED * 1000;

	// Init values for Parachain
	let relay_native_asset_location = RelayLocation::get();
	let receiver = PenpalAReceiver::get();

	// Init Test
	let test_args = TestContext {
		sender,
		receiver: receiver.clone(),
		args: TestArgs::new_relay(destination.clone(), receiver.clone(), amount_to_send),
	};
	let mut test = RelayToParaTest::new(test_args);

	// Query initial balances
	let sender_balance_before = test.sender.balance;
	let receiver_assets_before = PenpalA::execute_with(|| {
		type ForeignAssets = <PenpalA as PenpalAPallet>::ForeignAssets;
		<ForeignAssets as Inspect<_>>::balance(relay_native_asset_location.clone(), &receiver)
	});

	// Set assertions and dispatchables
	test.set_assertion::<Westend>(relay_to_para_sender_assertions);
	test.set_assertion::<PenpalA>(relay_to_para_assets_receiver_assertions);
	test.set_dispatchable::<Westend>(relay_to_para_reserve_transfer_assets);
	test.assert();

	// Query final balances
	let sender_balance_after = test.sender.balance;
	let receiver_assets_after = PenpalA::execute_with(|| {
		type ForeignAssets = <PenpalA as PenpalAPallet>::ForeignAssets;
		<ForeignAssets as Inspect<_>>::balance(relay_native_asset_location, &receiver)
	});

	// Sender's balance is reduced by amount sent plus delivery fees
	assert!(sender_balance_after < sender_balance_before - amount_to_send);
	// Receiver's asset balance is increased
	assert!(receiver_assets_after > receiver_assets_before);
	// Receiver's asset balance increased by `amount_to_send - delivery_fees - bought_execution`;
	// `delivery_fees` might be paid from transfer or JIT, also `bought_execution` is unknown but
	// should be non-zero
	assert!(receiver_assets_after < receiver_assets_before + amount_to_send);
}

/// Reserve Transfers of native asset from Parachain to Relay should work
#[test]
fn reserve_transfer_native_asset_from_para_to_relay() {
	// Init values for Parachain
	let destination = PenpalA::parent_location();
	let sender = PenpalASender::get();
	let amount_to_send: Balance = WESTEND_ED * 1000;
	let assets: Assets = (Parent, amount_to_send).into();
	let asset_owner = PenpalAssetOwner::get();
	let relay_native_asset_location = RelayLocation::get();

	// fund Parachain's sender account
	PenpalA::mint_foreign_asset(
		<PenpalA as Chain>::RuntimeOrigin::signed(asset_owner),
		relay_native_asset_location.clone(),
		sender.clone(),
		amount_to_send * 2,
	);

	// Init values for Relay
	let receiver = WestendReceiver::get();
	let penpal_location_as_seen_by_relay = Westend::child_location_of(PenpalA::para_id());
	let sov_penpal_on_relay = Westend::sovereign_account_id_of(penpal_location_as_seen_by_relay);

	// fund Parachain's SA on Relay with the native tokens held in reserve
	Westend::fund_accounts(vec![(sov_penpal_on_relay.into(), amount_to_send * 2)]);

	// Init Test
	let test_args = TestContext {
		sender: sender.clone(),
		receiver: receiver.clone(),
		args: TestArgs::new_para(
			destination.clone(),
			receiver,
			amount_to_send,
			assets.clone(),
			None,
			0,
		),
	};
	let mut test = ParaToRelayTest::new(test_args);

	// Query initial balances
	let sender_assets_before = PenpalA::execute_with(|| {
		type ForeignAssets = <PenpalA as PenpalAPallet>::ForeignAssets;
		<ForeignAssets as Inspect<_>>::balance(relay_native_asset_location.clone(), &sender)
	});
	let receiver_balance_before = test.receiver.balance;

	// Set assertions and dispatchables
	test.set_assertion::<PenpalA>(para_to_relay_sender_assertions);
	test.set_assertion::<Westend>(para_to_relay_receiver_assertions);
	test.set_dispatchable::<PenpalA>(para_to_relay_reserve_transfer_assets);
	test.assert();

	// Query final balances
	let sender_assets_after = PenpalA::execute_with(|| {
		type ForeignAssets = <PenpalA as PenpalAPallet>::ForeignAssets;
		<ForeignAssets as Inspect<_>>::balance(relay_native_asset_location, &sender)
	});
	let receiver_balance_after = test.receiver.balance;

	// Sender's balance is reduced by amount sent plus delivery fees
	assert!(sender_assets_after < sender_assets_before - amount_to_send);
	// Receiver's asset balance is increased
	assert!(receiver_balance_after > receiver_balance_before);
	// Receiver's asset balance increased by `amount_to_send - delivery_fees - bought_execution`;
	// `delivery_fees` might be paid from transfer or JIT, also `bought_execution` is unknown but
	// should be non-zero
	assert!(receiver_balance_after < receiver_balance_before + amount_to_send);
}

// =========================================================================
// ======= Reserve Transfers - Native Asset - AssetHub<>Parachain ==========
// =========================================================================
/// Reserve Transfers of native asset from Asset Hub to Parachain should work
#[test]
fn reserve_transfer_native_asset_from_asset_hub_to_para() {
	// Init values for Asset Hub
	let destination = AssetHubWestend::sibling_location_of(PenpalA::para_id());
	let sender = AssetHubWestendSender::get();
	let amount_to_send: Balance = ASSET_HUB_WESTEND_ED * 2000;
	let assets: Assets = (Parent, amount_to_send).into();

	// Init values for Parachain
	let system_para_native_asset_location = RelayLocation::get();
	let receiver = PenpalAReceiver::get();

	// Init Test
	let test_args = TestContext {
		sender,
		receiver: receiver.clone(),
		args: TestArgs::new_para(
			destination.clone(),
			receiver.clone(),
			amount_to_send,
			assets.clone(),
			None,
			0,
		),
	};
	let mut test = SystemParaToParaTest::new(test_args);

	// Query initial balances
	let sender_balance_before = test.sender.balance;
	let receiver_assets_before = PenpalA::execute_with(|| {
		type ForeignAssets = <PenpalA as PenpalAPallet>::ForeignAssets;
		<ForeignAssets as Inspect<_>>::balance(system_para_native_asset_location.clone(), &receiver)
	});

	// Set assertions and dispatchables
	test.set_assertion::<AssetHubWestend>(system_para_to_para_sender_assertions);
	test.set_assertion::<PenpalA>(system_para_to_para_receiver_assertions);
	test.set_dispatchable::<AssetHubWestend>(system_para_to_para_reserve_transfer_assets);
	test.assert();

	// Query final balances
	let sender_balance_after = test.sender.balance;
	let receiver_assets_after = PenpalA::execute_with(|| {
		type ForeignAssets = <PenpalA as PenpalAPallet>::ForeignAssets;
		<ForeignAssets as Inspect<_>>::balance(system_para_native_asset_location, &receiver)
	});

	// Sender's balance is reduced by amount sent plus delivery fees
	assert!(sender_balance_after < sender_balance_before - amount_to_send);
	// Receiver's assets is increased
	assert!(receiver_assets_after > receiver_assets_before);
	// Receiver's assets increased by `amount_to_send - delivery_fees - bought_execution`;
	// `delivery_fees` might be paid from transfer or JIT, also `bought_execution` is unknown but
	// should be non-zero
	assert!(receiver_assets_after < receiver_assets_before + amount_to_send);
}

/// Reserve Transfers of native asset from Parachain to Asset Hub should work
#[test]
fn reserve_transfer_native_asset_from_para_to_asset_hub() {
	// Init values for Parachain
	let destination = PenpalA::sibling_location_of(AssetHubWestend::para_id());
	let sender = PenpalASender::get();
	let amount_to_send: Balance = ASSET_HUB_WESTEND_ED * 1000;
	let assets: Assets = (Parent, amount_to_send).into();
	let system_para_native_asset_location = RelayLocation::get();
	let asset_owner = PenpalAssetOwner::get();

	// fund Parachain's sender account
	PenpalA::mint_foreign_asset(
		<PenpalA as Chain>::RuntimeOrigin::signed(asset_owner),
		system_para_native_asset_location.clone(),
		sender.clone(),
		amount_to_send * 2,
	);

	// Init values for Asset Hub
	let receiver = AssetHubWestendReceiver::get();
	let penpal_location_as_seen_by_ahr = AssetHubWestend::sibling_location_of(PenpalA::para_id());
	let sov_penpal_on_ahr =
		AssetHubWestend::sovereign_account_id_of(penpal_location_as_seen_by_ahr);

	// fund Parachain's SA on Asset Hub with the native tokens held in reserve
	AssetHubWestend::fund_accounts(vec![(sov_penpal_on_ahr.into(), amount_to_send * 2)]);

	// Init Test
	let test_args = TestContext {
		sender: sender.clone(),
		receiver: receiver.clone(),
		args: TestArgs::new_para(
			destination.clone(),
			receiver.clone(),
			amount_to_send,
			assets.clone(),
			None,
			0,
		),
	};
	let mut test = ParaToSystemParaTest::new(test_args);

	// Query initial balances
	let sender_assets_before = PenpalA::execute_with(|| {
		type ForeignAssets = <PenpalA as PenpalAPallet>::ForeignAssets;
		<ForeignAssets as Inspect<_>>::balance(system_para_native_asset_location.clone(), &sender)
	});
	let receiver_balance_before = test.receiver.balance;

	// Set assertions and dispatchables
	test.set_assertion::<PenpalA>(para_to_system_para_sender_assertions);
	test.set_assertion::<AssetHubWestend>(para_to_system_para_receiver_assertions);
	test.set_dispatchable::<PenpalA>(para_to_system_para_reserve_transfer_assets);
	test.assert();

	// Query final balances
	let sender_assets_after = PenpalA::execute_with(|| {
		type ForeignAssets = <PenpalA as PenpalAPallet>::ForeignAssets;
		<ForeignAssets as Inspect<_>>::balance(system_para_native_asset_location, &sender)
	});
	let receiver_balance_after = test.receiver.balance;

	// Sender's balance is reduced by amount sent plus delivery fees
	assert!(sender_assets_after < sender_assets_before - amount_to_send);
	// Receiver's balance is increased
	assert!(receiver_balance_after > receiver_balance_before);
	// Receiver's balance increased by `amount_to_send - delivery_fees - bought_execution`;
	// `delivery_fees` might be paid from transfer or JIT, also `bought_execution` is unknown but
	// should be non-zero
	assert!(receiver_balance_after < receiver_balance_before + amount_to_send);
}

// =========================================================================
// ======= Reserve Transfers - Non-system Asset - AssetHub<>Parachain ======
// =========================================================================
/// Reserve Transfers of a local asset and native asset from Asset Hub to Parachain should
/// work
#[test]
fn reserve_transfer_multiple_assets_from_asset_hub_to_para() {
	// Init values for Asset Hub
	let destination = AssetHubWestend::sibling_location_of(PenpalA::para_id());
	let sov_penpal_on_ahr = AssetHubWestend::sovereign_account_id_of(destination.clone());
	let sender = AssetHubWestendSender::get();
	let fee_amount_to_send = ASSET_HUB_WESTEND_ED * 100;
	let asset_amount_to_send = ASSET_HUB_WESTEND_ED * 100;
	let asset_owner = AssetHubWestendAssetOwner::get();
	let asset_owner_signer = <AssetHubWestend as Chain>::RuntimeOrigin::signed(asset_owner.clone());
	let assets: Assets = vec![
		(Parent, fee_amount_to_send).into(),
		(
			[PalletInstance(ASSETS_PALLET_ID), GeneralIndex(RESERVABLE_ASSET_ID.into())],
			asset_amount_to_send,
		)
			.into(),
	]
	.into();
	let fee_asset_index = assets
		.inner()
		.iter()
		.position(|r| r == &(Parent, fee_amount_to_send).into())
		.unwrap() as u32;
	AssetHubWestend::mint_asset(
		asset_owner_signer,
		RESERVABLE_ASSET_ID,
		asset_owner,
		asset_amount_to_send * 2,
	);

	// Create SA-of-Penpal-on-AHR with ED.
	AssetHubWestend::fund_accounts(vec![(sov_penpal_on_ahr.into(), ASSET_HUB_WESTEND_ED)]);

	// Init values for Parachain
	let receiver = PenpalAReceiver::get();
	let system_para_native_asset_location = RelayLocation::get();
	let system_para_foreign_asset_location = PenpalLocalReservableFromAssetHub::get();

	// Init Test
	let para_test_args = TestContext {
		sender: sender.clone(),
		receiver: receiver.clone(),
		args: TestArgs::new_para(
			destination,
			receiver.clone(),
			asset_amount_to_send,
			assets,
			None,
			fee_asset_index,
		),
	};
	let mut test = SystemParaToParaTest::new(para_test_args);

	// Query initial balances
	let sender_balance_before = test.sender.balance;
	let sender_assets_before = AssetHubWestend::execute_with(|| {
		type Assets = <AssetHubWestend as AssetHubWestendPallet>::Assets;
		<Assets as Inspect<_>>::balance(RESERVABLE_ASSET_ID, &sender)
	});
	let receiver_system_native_assets_before = PenpalA::execute_with(|| {
		type ForeignAssets = <PenpalA as PenpalAPallet>::ForeignAssets;
		<ForeignAssets as Inspect<_>>::balance(system_para_native_asset_location.clone(), &receiver)
	});
	let receiver_foreign_assets_before = PenpalA::execute_with(|| {
		type ForeignAssets = <PenpalA as PenpalAPallet>::ForeignAssets;
		<ForeignAssets as Inspect<_>>::balance(
			system_para_foreign_asset_location.clone(),
			&receiver,
		)
	});

	// Set assertions and dispatchables
	test.set_assertion::<AssetHubWestend>(system_para_to_para_assets_sender_assertions);
	test.set_assertion::<PenpalA>(system_para_to_para_assets_receiver_assertions);
	test.set_dispatchable::<AssetHubWestend>(system_para_to_para_reserve_transfer_assets);
	test.assert();

	// Query final balances
	let sender_balance_after = test.sender.balance;
	let sender_assets_after = AssetHubWestend::execute_with(|| {
		type Assets = <AssetHubWestend as AssetHubWestendPallet>::Assets;
		<Assets as Inspect<_>>::balance(RESERVABLE_ASSET_ID, &sender)
	});
	let receiver_system_native_assets_after = PenpalA::execute_with(|| {
		type ForeignAssets = <PenpalA as PenpalAPallet>::ForeignAssets;
		<ForeignAssets as Inspect<_>>::balance(system_para_native_asset_location, &receiver)
	});
	let receiver_foreign_assets_after = PenpalA::execute_with(|| {
		type ForeignAssets = <PenpalA as PenpalAPallet>::ForeignAssets;
		<ForeignAssets as Inspect<_>>::balance(system_para_foreign_asset_location, &receiver)
	});
	// Sender's balance is reduced
	assert!(sender_balance_after < sender_balance_before);
	// Receiver's foreign asset balance is increased
	assert!(receiver_foreign_assets_after > receiver_foreign_assets_before);
	// Receiver's system asset balance increased by `amount_to_send - delivery_fees -
	// bought_execution`; `delivery_fees` might be paid from transfer or JIT, also
	// `bought_execution` is unknown but should be non-zero
	assert!(
		receiver_system_native_assets_after <
			receiver_system_native_assets_before + fee_amount_to_send
	);

	// Sender's asset balance is reduced by exact amount
	assert_eq!(sender_assets_before - asset_amount_to_send, sender_assets_after);
	// Receiver's foreign asset balance is increased by exact amount
	assert_eq!(
		receiver_foreign_assets_after,
		receiver_foreign_assets_before + asset_amount_to_send
	);
}

/// Reserve Transfers of a random asset and native asset from Parachain to Asset Hub should work
/// Receiver is empty account to show deposit works as long as transfer includes enough DOT for ED.
/// Once we have https://github.com/paritytech/polkadot-sdk/issues/5298,
/// we should do equivalent test with USDT instead of DOT.
#[test]
fn reserve_transfer_multiple_assets_from_para_to_asset_hub() {
	// Init values for Parachain
	let destination = PenpalA::sibling_location_of(AssetHubWestend::para_id());
	let sender = PenpalASender::get();
	let fee_amount_to_send = ASSET_HUB_WESTEND_ED * 100;
	let asset_amount_to_send = ASSET_HUB_WESTEND_ED * 100;
	let penpal_asset_owner = PenpalAssetOwner::get();
	let penpal_asset_owner_signer = <PenpalA as Chain>::RuntimeOrigin::signed(penpal_asset_owner);
	let asset_location_on_penpal = PenpalLocalReservableFromAssetHub::get();
	let system_asset_location_on_penpal = RelayLocation::get();
	let assets: Assets = vec![
		(Parent, fee_amount_to_send).into(),
		(asset_location_on_penpal.clone(), asset_amount_to_send).into(),
	]
	.into();
	let fee_asset_index = assets
		.inner()
		.iter()
		.position(|r| r == &(Parent, fee_amount_to_send).into())
		.unwrap() as u32;
	// Fund Parachain's sender account with some foreign assets
	PenpalA::mint_foreign_asset(
		penpal_asset_owner_signer.clone(),
		asset_location_on_penpal.clone(),
		sender.clone(),
		asset_amount_to_send * 2,
	);
	// Fund Parachain's sender account with some system assets
	PenpalA::mint_foreign_asset(
		penpal_asset_owner_signer,
		system_asset_location_on_penpal.clone(),
		sender.clone(),
		fee_amount_to_send * 2,
	);

	// Beneficiary is a new (empty) account
	let receiver = get_account_id_from_seed::<sp_runtime::testing::sr25519::Public>(DUMMY_EMPTY);
	// Init values for Asset Hub
	let penpal_location_as_seen_by_ahr = AssetHubWestend::sibling_location_of(PenpalA::para_id());
	let sov_penpal_on_ahr =
		AssetHubWestend::sovereign_account_id_of(penpal_location_as_seen_by_ahr);
	let ah_asset_owner = AssetHubWestendAssetOwner::get();
	let ah_asset_owner_signer = <AssetHubWestend as Chain>::RuntimeOrigin::signed(ah_asset_owner);

	// Fund SA-of-Penpal-on-AHR to be able to pay for the fees.
	AssetHubWestend::fund_accounts(vec![(
		sov_penpal_on_ahr.clone().into(),
		ASSET_HUB_WESTEND_ED * 1000,
	)]);
	// Fund SA-of-Penpal-on-AHR to be able to pay for the sent amount.
	AssetHubWestend::mint_asset(
		ah_asset_owner_signer,
		RESERVABLE_ASSET_ID,
		sov_penpal_on_ahr,
		asset_amount_to_send * 2,
	);

	// Init Test
	let para_test_args = TestContext {
		sender: sender.clone(),
		receiver: receiver.clone(),
		args: TestArgs::new_para(
			destination,
			receiver.clone(),
			asset_amount_to_send,
			assets,
			None,
			fee_asset_index,
		),
	};
	let mut test = ParaToSystemParaTest::new(para_test_args);

	// Query initial balances
	let sender_system_assets_before = PenpalA::execute_with(|| {
		type ForeignAssets = <PenpalA as PenpalAPallet>::ForeignAssets;
		<ForeignAssets as Inspect<_>>::balance(system_asset_location_on_penpal.clone(), &sender)
	});
	let sender_foreign_assets_before = PenpalA::execute_with(|| {
		type ForeignAssets = <PenpalA as PenpalAPallet>::ForeignAssets;
		<ForeignAssets as Inspect<_>>::balance(asset_location_on_penpal.clone(), &sender)
	});
	let receiver_balance_before = test.receiver.balance;
	let receiver_assets_before = AssetHubWestend::execute_with(|| {
		type Assets = <AssetHubWestend as AssetHubWestendPallet>::Assets;
		<Assets as Inspect<_>>::balance(RESERVABLE_ASSET_ID, &receiver)
	});

	// Set assertions and dispatchables
	test.set_assertion::<PenpalA>(para_to_system_para_assets_sender_assertions);
	test.set_assertion::<AssetHubWestend>(para_to_system_para_assets_receiver_assertions);
	test.set_dispatchable::<PenpalA>(para_to_system_para_reserve_transfer_assets);
	test.assert();

	// Query final balances
	let sender_system_assets_after = PenpalA::execute_with(|| {
		type ForeignAssets = <PenpalA as PenpalAPallet>::ForeignAssets;
		<ForeignAssets as Inspect<_>>::balance(system_asset_location_on_penpal, &sender)
	});
	let sender_foreign_assets_after = PenpalA::execute_with(|| {
		type ForeignAssets = <PenpalA as PenpalAPallet>::ForeignAssets;
		<ForeignAssets as Inspect<_>>::balance(asset_location_on_penpal, &sender)
	});
	let receiver_balance_after = test.receiver.balance;
	let receiver_assets_after = AssetHubWestend::execute_with(|| {
		type Assets = <AssetHubWestend as AssetHubWestendPallet>::Assets;
		<Assets as Inspect<_>>::balance(RESERVABLE_ASSET_ID, &receiver)
	});
	// Sender's system asset balance is reduced
	assert!(sender_system_assets_after < sender_system_assets_before);
	// Receiver's balance is increased
	assert!(receiver_balance_after > receiver_balance_before);
	// Receiver's balance increased by `amount_to_send - delivery_fees - bought_execution`;
	// `delivery_fees` might be paid from transfer or JIT, also `bought_execution` is unknown but
	// should be non-zero
	assert!(receiver_balance_after < receiver_balance_before + fee_amount_to_send);

	// Sender's asset balance is reduced by exact amount
	assert_eq!(sender_foreign_assets_before - asset_amount_to_send, sender_foreign_assets_after);
	// Receiver's foreign asset balance is increased by exact amount
	assert_eq!(receiver_assets_after, receiver_assets_before + asset_amount_to_send);
}

// =========================================================================
// ===== Reserve Transfers - Native Asset - Parachain<>Relay<>Parachain ====
// =========================================================================
/// Reserve Transfers of native asset from Parachain to Parachain (through Relay reserve) should
/// work
#[test]
fn reserve_transfer_native_asset_from_para_to_para_through_relay() {
	// Init values for Parachain Origin
	let destination = PenpalA::sibling_location_of(PenpalB::para_id());
	let sender = PenpalASender::get();
	let amount_to_send: Balance = WESTEND_ED * 10000;
	let asset_owner = PenpalAssetOwner::get();
	let assets = (Parent, amount_to_send).into();
	let relay_native_asset_location = RelayLocation::get();
	let sender_as_seen_by_relay = Westend::child_location_of(PenpalA::para_id());
	let sov_of_sender_on_relay = Westend::sovereign_account_id_of(sender_as_seen_by_relay);

	// fund Parachain's sender account
	PenpalA::mint_foreign_asset(
		<PenpalA as Chain>::RuntimeOrigin::signed(asset_owner),
		relay_native_asset_location.clone(),
		sender.clone(),
		amount_to_send * 2,
	);

	// fund the Parachain Origin's SA on Relay Chain with the native tokens held in reserve
	Westend::fund_accounts(vec![(sov_of_sender_on_relay.into(), amount_to_send * 2)]);

	// Init values for Parachain Destination
	let receiver = PenpalBReceiver::get();

	// Init Test
	let test_args = TestContext {
		sender: sender.clone(),
		receiver: receiver.clone(),
		args: TestArgs::new_para(destination, receiver.clone(), amount_to_send, assets, None, 0),
	};
	let mut test = ParaToParaThroughRelayTest::new(test_args);

	// Query initial balances
	let sender_assets_before = PenpalA::execute_with(|| {
		type ForeignAssets = <PenpalA as PenpalAPallet>::ForeignAssets;
		<ForeignAssets as Inspect<_>>::balance(relay_native_asset_location.clone(), &sender)
	});
	let receiver_assets_before = PenpalB::execute_with(|| {
		type ForeignAssets = <PenpalB as PenpalBPallet>::ForeignAssets;
		<ForeignAssets as Inspect<_>>::balance(relay_native_asset_location.clone(), &receiver)
	});

	// Set assertions and dispatchables
	test.set_assertion::<PenpalA>(para_to_para_through_hop_sender_assertions);
	test.set_assertion::<Westend>(para_to_para_relay_hop_assertions);
	test.set_assertion::<PenpalB>(para_to_para_through_hop_receiver_assertions);
	test.set_dispatchable::<PenpalA>(para_to_para_through_relay_limited_reserve_transfer_assets);
	test.assert();

	// Query final balances
	let sender_assets_after = PenpalA::execute_with(|| {
		type ForeignAssets = <PenpalA as PenpalAPallet>::ForeignAssets;
		<ForeignAssets as Inspect<_>>::balance(relay_native_asset_location.clone(), &sender)
	});
	let receiver_assets_after = PenpalB::execute_with(|| {
		type ForeignAssets = <PenpalB as PenpalBPallet>::ForeignAssets;
		<ForeignAssets as Inspect<_>>::balance(relay_native_asset_location, &receiver)
	});

	// Sender's balance is reduced by amount sent plus delivery fees.
	assert!(sender_assets_after < sender_assets_before - amount_to_send);
	// Receiver's balance is increased by `amount_to_send` minus delivery fees.
	assert!(receiver_assets_after > receiver_assets_before);
	assert!(receiver_assets_after < receiver_assets_before + amount_to_send);
}

// ============================================================================
// ==== Reserve Transfers USDT - AssetHub->Parachain - pay fees using pool ====
// ============================================================================
#[test]
fn reserve_transfer_usdt_from_asset_hub_to_para() {
	let usdt_id = 1984u32;
	let penpal_location = AssetHubWestend::sibling_location_of(PenpalA::para_id());
	let penpal_sov_account = AssetHubWestend::sovereign_account_id_of(penpal_location.clone());

	// Create SA-of-Penpal-on-AHW with ED.
	// This ED isn't reflected in any derivative in a PenpalA account.
	AssetHubWestend::fund_accounts(vec![(penpal_sov_account.clone().into(), ASSET_HUB_WESTEND_ED)]);

	let sender = AssetHubWestendSender::get();
	let receiver = PenpalAReceiver::get();
	let asset_amount_to_send = 1_000_000_000_000;

	AssetHubWestend::execute_with(|| {
		use frame_support::traits::tokens::fungibles::Mutate;
		type Assets = <AssetHubWestend as AssetHubWestendPallet>::Assets;
		assert_ok!(<Assets as Mutate<_>>::mint_into(
			usdt_id.into(),
			&AssetHubWestendSender::get(),
			asset_amount_to_send + 10_000_000_000_000, // Make sure it has enough.
		));
	});

	let relay_asset_penpal_pov = RelayLocation::get();

	let usdt_from_asset_hub = PenpalUsdtFromAssetHub::get();

	// Setup the pool between `relay_asset_penpal_pov` and `usdt_from_asset_hub` on PenpalA.
	// So we can swap the custom asset that comes from AssetHubWestend for native asset to pay for
	// fees.
	PenpalA::execute_with(|| {
		type RuntimeEvent = <PenpalA as Chain>::RuntimeEvent;

		assert_ok!(<PenpalA as PenpalAPallet>::ForeignAssets::mint(
			<PenpalA as Chain>::RuntimeOrigin::signed(PenpalAssetOwner::get()),
			usdt_from_asset_hub.clone().into(),
			PenpalASender::get().into(),
			10_000_000_000_000, // For it to have more than enough.
		));

		assert_ok!(<PenpalA as PenpalAPallet>::AssetConversion::create_pool(
			<PenpalA as Chain>::RuntimeOrigin::signed(PenpalASender::get()),
			Box::new(relay_asset_penpal_pov.clone()),
			Box::new(usdt_from_asset_hub.clone()),
		));

		assert_expected_events!(
			PenpalA,
			vec![
				RuntimeEvent::AssetConversion(pallet_asset_conversion::Event::PoolCreated { .. }) => {},
			]
		);

		assert_ok!(<PenpalA as PenpalAPallet>::AssetConversion::add_liquidity(
			<PenpalA as Chain>::RuntimeOrigin::signed(PenpalASender::get()),
			Box::new(relay_asset_penpal_pov),
			Box::new(usdt_from_asset_hub.clone()),
			// `usdt_from_asset_hub` is worth a third of `relay_asset_penpal_pov`
			1_000_000_000_000,
			3_000_000_000_000,
			0,
			0,
			PenpalASender::get().into()
		));

		assert_expected_events!(
			PenpalA,
			vec![
				RuntimeEvent::AssetConversion(pallet_asset_conversion::Event::LiquidityAdded { .. }) => {},
			]
		);
	});

	let assets: Assets = vec![(
		[PalletInstance(ASSETS_PALLET_ID), GeneralIndex(usdt_id.into())],
		asset_amount_to_send,
	)
		.into()]
	.into();

	let test_args = TestContext {
		sender: sender.clone(),
		receiver: receiver.clone(),
		args: TestArgs::new_para(
			penpal_location,
			receiver.clone(),
			asset_amount_to_send,
			assets,
			None,
			0,
		),
	};
	let mut test = SystemParaToParaTest::new(test_args);

	let sender_initial_balance = AssetHubWestend::execute_with(|| {
		type Assets = <AssetHubWestend as AssetHubWestendPallet>::Assets;
		<Assets as Inspect<_>>::balance(usdt_id, &sender)
	});
	let sender_initial_native_balance = AssetHubWestend::execute_with(|| {
		type Balances = <AssetHubWestend as AssetHubWestendPallet>::Balances;
		Balances::free_balance(&sender)
	});
	let receiver_initial_balance = PenpalA::execute_with(|| {
		type ForeignAssets = <PenpalA as PenpalAPallet>::ForeignAssets;
		<ForeignAssets as Inspect<_>>::balance(usdt_from_asset_hub.clone(), &receiver)
	});

	test.set_assertion::<AssetHubWestend>(system_para_to_para_sender_assertions);
	test.set_assertion::<PenpalA>(system_para_to_para_receiver_assertions);
	test.set_dispatchable::<AssetHubWestend>(system_para_to_para_reserve_transfer_assets);
	test.assert();

	let sender_after_balance = AssetHubWestend::execute_with(|| {
		type Assets = <AssetHubWestend as AssetHubWestendPallet>::Assets;
		<Assets as Inspect<_>>::balance(usdt_id, &sender)
	});
	let sender_after_native_balance = AssetHubWestend::execute_with(|| {
		type Balances = <AssetHubWestend as AssetHubWestendPallet>::Balances;
		Balances::free_balance(&sender)
	});
	let receiver_after_balance = PenpalA::execute_with(|| {
		type ForeignAssets = <PenpalA as PenpalAPallet>::ForeignAssets;
		<ForeignAssets as Inspect<_>>::balance(usdt_from_asset_hub, &receiver)
	});

	// TODO(https://github.com/paritytech/polkadot-sdk/issues/5160): When we allow payment with different assets locally, this should be the same, since
	// they aren't used for fees.
	assert!(sender_after_native_balance < sender_initial_native_balance);
	// Sender account's balance decreases.
	assert_eq!(sender_after_balance, sender_initial_balance - asset_amount_to_send);
	// Receiver account's balance increases.
	assert!(receiver_after_balance > receiver_initial_balance);
	assert!(receiver_after_balance < receiver_initial_balance + asset_amount_to_send);
}

// ===================================================================================
// == Reserve Transfers USDT - Parachain->AssetHub->Parachain - pay fees using pool ==
// ===================================================================================
//
// Transfer USDT From Penpal A to Penpal B with AssetHub as the reserve, while paying fees using
// USDT by making use of existing USDT pools on AssetHub and destination.
#[test]
fn reserve_transfer_usdt_from_para_to_para_through_asset_hub() {
	let destination = PenpalA::sibling_location_of(PenpalB::para_id());
	let sender = PenpalASender::get();
	let asset_amount_to_send: Balance = WESTEND_ED * 10000;
	let fee_amount_to_send: Balance = WESTEND_ED * 10000;
	let sender_chain_as_seen_by_asset_hub =
		AssetHubWestend::sibling_location_of(PenpalA::para_id());
	let sov_of_sender_on_asset_hub =
		AssetHubWestend::sovereign_account_id_of(sender_chain_as_seen_by_asset_hub);
	let receiver_as_seen_by_asset_hub = AssetHubWestend::sibling_location_of(PenpalB::para_id());
	let sov_of_receiver_on_asset_hub =
		AssetHubWestend::sovereign_account_id_of(receiver_as_seen_by_asset_hub);

	// Create SA-of-Penpal-on-AHW with ED.
	// This ED isn't reflected in any derivative in a PenpalA account.
	AssetHubWestend::fund_accounts(vec![
		(sov_of_sender_on_asset_hub.clone().into(), ASSET_HUB_WESTEND_ED),
		(sov_of_receiver_on_asset_hub.clone().into(), ASSET_HUB_WESTEND_ED),
	]);

	// Give USDT to sov account of sender.
	let usdt_id = 1984;
	AssetHubWestend::execute_with(|| {
		use frame_support::traits::tokens::fungibles::Mutate;
		type Assets = <AssetHubWestend as AssetHubWestendPallet>::Assets;
		assert_ok!(<Assets as Mutate<_>>::mint_into(
			usdt_id.into(),
			&sov_of_sender_on_asset_hub.clone().into(),
			asset_amount_to_send + fee_amount_to_send,
		));
	});

	// We create a pool between WND and USDT in AssetHub.
	let native_asset = v3::Parent.into();
	let usdt = v3::Location::new(
		0,
		[
			v3::Junction::PalletInstance(ASSETS_PALLET_ID),
			v3::Junction::GeneralIndex(usdt_id.into()),
		],
	);

	// set up pool with USDT <> native pair
	AssetHubWestend::execute_with(|| {
		type RuntimeEvent = <AssetHubWestend as Chain>::RuntimeEvent;

		assert_ok!(<AssetHubWestend as AssetHubWestendPallet>::Assets::mint(
			<AssetHubWestend as Chain>::RuntimeOrigin::signed(AssetHubWestendSender::get()),
			usdt_id.into(),
			AssetHubWestendSender::get().into(),
			10_000_000_000_000, // For it to have more than enough.
		));

		assert_ok!(<AssetHubWestend as AssetHubWestendPallet>::AssetConversion::create_pool(
			<AssetHubWestend as Chain>::RuntimeOrigin::signed(AssetHubWestendSender::get()),
			Box::new(native_asset),
			Box::new(usdt),
		));

		assert_expected_events!(
			AssetHubWestend,
			vec![
				RuntimeEvent::AssetConversion(pallet_asset_conversion::Event::PoolCreated { .. }) => {},
			]
		);

		assert_ok!(<AssetHubWestend as AssetHubWestendPallet>::AssetConversion::add_liquidity(
			<AssetHubWestend as Chain>::RuntimeOrigin::signed(AssetHubWestendSender::get()),
			Box::new(native_asset),
			Box::new(usdt),
			1_000_000_000_000,
			2_000_000_000_000, // usdt is worth half of `native_asset`
			0,
			0,
			AssetHubWestendSender::get().into()
		));

		assert_expected_events!(
			AssetHubWestend,
			vec![
				RuntimeEvent::AssetConversion(pallet_asset_conversion::Event::LiquidityAdded { .. }) => {},
			]
		);
	});

	let usdt_from_asset_hub = PenpalUsdtFromAssetHub::get();

	// We also need a pool between WND and USDT on PenpalB.
	PenpalB::execute_with(|| {
		type RuntimeEvent = <PenpalB as Chain>::RuntimeEvent;
		let relay_asset = RelayLocation::get();

		assert_ok!(<PenpalB as PenpalBPallet>::ForeignAssets::mint(
			<PenpalB as Chain>::RuntimeOrigin::signed(PenpalAssetOwner::get()),
			usdt_from_asset_hub.clone().into(),
			PenpalBReceiver::get().into(),
			10_000_000_000_000, // For it to have more than enough.
		));

		assert_ok!(<PenpalB as PenpalBPallet>::AssetConversion::create_pool(
			<PenpalB as Chain>::RuntimeOrigin::signed(PenpalBReceiver::get()),
			Box::new(relay_asset.clone()),
			Box::new(usdt_from_asset_hub.clone()),
		));

		assert_expected_events!(
			PenpalB,
			vec![
				RuntimeEvent::AssetConversion(pallet_asset_conversion::Event::PoolCreated { .. }) => {},
			]
		);

		assert_ok!(<PenpalB as PenpalBPallet>::AssetConversion::add_liquidity(
			<PenpalB as Chain>::RuntimeOrigin::signed(PenpalBReceiver::get()),
			Box::new(relay_asset),
			Box::new(usdt_from_asset_hub.clone()),
			1_000_000_000_000,
			2_000_000_000_000, // `usdt_from_asset_hub` is worth half of `relay_asset`
			0,
			0,
			PenpalBReceiver::get().into()
		));

		assert_expected_events!(
			PenpalB,
			vec![
				RuntimeEvent::AssetConversion(pallet_asset_conversion::Event::LiquidityAdded { .. }) => {},
			]
		);
	});

	PenpalA::execute_with(|| {
		use frame_support::traits::tokens::fungibles::Mutate;
		type ForeignAssets = <PenpalA as PenpalAPallet>::ForeignAssets;
		assert_ok!(<ForeignAssets as Mutate<_>>::mint_into(
			usdt_from_asset_hub.clone(),
			&sender,
			asset_amount_to_send + fee_amount_to_send,
		));
	});

	// Prepare assets to transfer.
	let assets: Assets =
		(usdt_from_asset_hub.clone(), asset_amount_to_send + fee_amount_to_send).into();
	// Just to be very specific we're not including anything other than USDT.
	assert_eq!(assets.len(), 1);

	// Give the sender enough Relay tokens to pay for local delivery fees.
	// TODO(https://github.com/paritytech/polkadot-sdk/issues/5160): When we support local delivery fee payment in other assets, we don't need this.
	PenpalA::mint_foreign_asset(
		<PenpalA as Chain>::RuntimeOrigin::signed(PenpalAssetOwner::get()),
		RelayLocation::get(),
		sender.clone(),
		10_000_000_000_000, // Large estimate to make sure it works.
	);

	// Init values for Parachain Destination
	let receiver = PenpalBReceiver::get();

	// Init Test
	let fee_asset_index = 0;
	let test_args = TestContext {
		sender: sender.clone(),
		receiver: receiver.clone(),
		args: TestArgs::new_para(
			destination,
			receiver.clone(),
			asset_amount_to_send,
			assets,
			None,
			fee_asset_index,
		),
	};
	let mut test = ParaToParaThroughAHTest::new(test_args);

	// Query initial balances
	let sender_assets_before = PenpalA::execute_with(|| {
		type ForeignAssets = <PenpalA as PenpalAPallet>::ForeignAssets;
		<ForeignAssets as Inspect<_>>::balance(usdt_from_asset_hub.clone(), &sender)
	});
	let receiver_assets_before = PenpalB::execute_with(|| {
		type ForeignAssets = <PenpalB as PenpalBPallet>::ForeignAssets;
		<ForeignAssets as Inspect<_>>::balance(usdt_from_asset_hub.clone(), &receiver)
	});
	test.set_assertion::<PenpalA>(para_to_para_through_hop_sender_assertions);
	test.set_assertion::<AssetHubWestend>(para_to_para_asset_hub_hop_assertions);
	test.set_assertion::<PenpalB>(para_to_para_through_hop_receiver_assertions);
	test.set_dispatchable::<PenpalA>(
		para_to_para_through_asset_hub_limited_reserve_transfer_assets,
	);
	test.assert();

	// Query final balances
	let sender_assets_after = PenpalA::execute_with(|| {
		type ForeignAssets = <PenpalA as PenpalAPallet>::ForeignAssets;
		<ForeignAssets as Inspect<_>>::balance(usdt_from_asset_hub.clone(), &sender)
	});
	let receiver_assets_after = PenpalB::execute_with(|| {
		type ForeignAssets = <PenpalB as PenpalBPallet>::ForeignAssets;
		<ForeignAssets as Inspect<_>>::balance(usdt_from_asset_hub, &receiver)
	});

	// Sender's balance is reduced by amount
	assert!(sender_assets_after < sender_assets_before - asset_amount_to_send);
	// Receiver's balance is increased
	assert!(receiver_assets_after > receiver_assets_before);
}<|MERGE_RESOLUTION|>--- conflicted
+++ resolved
@@ -542,7 +542,6 @@
 	)
 }
 
-<<<<<<< HEAD
 fn para_to_para_through_asset_hub_limited_reserve_transfer_assets(
 	t: ParaToParaThroughAHTest,
 ) -> DispatchResult {
@@ -556,10 +555,7 @@
 	)
 }
 
-/// Reserve Transfers of native asset from Relay Chain to the System Parachain shouldn't work
-=======
 /// Reserve Transfers of native asset from Relay Chain to the Asset Hub shouldn't work
->>>>>>> 6b854acc
 #[test]
 fn reserve_transfer_native_asset_from_relay_to_asset_hub_fails() {
 	// Init values for Relay Chain
