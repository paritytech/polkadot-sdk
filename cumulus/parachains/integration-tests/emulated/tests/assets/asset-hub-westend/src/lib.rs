// Copyright (C) Parity Technologies (UK) Ltd.
// SPDX-License-Identifier: Apache-2.0

// Licensed under the Apache License, Version 2.0 (the "License");
// you may not use this file except in compliance with the License.
// You may obtain a copy of the License at
//
// 	http://www.apache.org/licenses/LICENSE-2.0
//
// Unless required by applicable law or agreed to in writing, software
// distributed under the License is distributed on an "AS IS" BASIS,
// WITHOUT WARRANTIES OR CONDITIONS OF ANY KIND, either express or implied.
// See the License for the specific language governing permissions and
// limitations under the License.

#[cfg(test)]
mod imports {
	pub use codec::Encode;

	// Substrate
	pub use frame_support::{
		assert_err, assert_ok,
		pallet_prelude::Weight,
		sp_runtime::{DispatchError, DispatchResult, ModuleError},
		traits::fungibles::Inspect,
	};

	// Polkadot
	pub use xcm::{
<<<<<<< HEAD
		latest::{ROCOCO_GENESIS_HASH, WESTEND_GENESIS_HASH},
=======
		latest::AssetTransferFilter,
>>>>>>> 4c299107
		prelude::{AccountId32 as AccountId32Junction, *},
	};
	pub use xcm_executor::traits::TransferType;

	// Cumulus
	pub use asset_test_utils::xcm_helpers;
	pub use emulated_integration_tests_common::{
		accounts::DUMMY_EMPTY,
		test_parachain_is_trusted_teleporter, test_parachain_is_trusted_teleporter_for_relay,
		test_relay_is_trusted_teleporter, test_xcm_fee_querying_apis_work_for_asset_hub,
		xcm_emulator::{
			assert_expected_events, bx, Chain, Parachain as Para, RelayChain as Relay, Test,
			TestArgs, TestContext, TestExt,
		},
		xcm_helpers::{
			get_amount_from_versioned_assets, non_fee_asset, xcm_transact_paid_execution,
		},
		ASSETS_PALLET_ID, RESERVABLE_ASSET_ID, USDT_ID, XCM_V3,
	};
	pub use parachains_common::{AccountId, Balance};
	pub use westend_system_emulated_network::{
		asset_hub_westend_emulated_chain::{
			asset_hub_westend_runtime::{
				self,
				xcm_config::{
					self as ahw_xcm_config, WestendLocation as RelayLocation,
					XcmConfig as AssetHubWestendXcmConfig,
				},
				AssetConversionOrigin as AssetHubWestendAssetConversionOrigin,
				ExistentialDeposit as AssetHubWestendExistentialDeposit,
			},
			genesis::{AssetHubWestendAssetOwner, ED as ASSET_HUB_WESTEND_ED},
			AssetHubWestendParaPallet as AssetHubWestendPallet,
		},
		bridge_hub_westend_emulated_chain::bridge_hub_westend_runtime::xcm_config::{
			self as bhw_xcm_config,
		},
		collectives_westend_emulated_chain::CollectivesWestendParaPallet as CollectivesWestendPallet,
		penpal_emulated_chain::{
			penpal_runtime::xcm_config::{
				CustomizableAssetFromSystemAssetHub as PenpalCustomizableAssetFromSystemAssetHub,
				LocalReservableFromAssetHub as PenpalLocalReservableFromAssetHub,
				LocalTeleportableToAssetHub as PenpalLocalTeleportableToAssetHub,
				UniversalLocation as PenpalUniversalLocation,
				UsdtFromAssetHub as PenpalUsdtFromAssetHub,
			},
			PenpalAParaPallet as PenpalAPallet, PenpalAssetOwner,
			PenpalBParaPallet as PenpalBPallet,
		},
		westend_emulated_chain::{
			genesis::ED as WESTEND_ED,
			westend_runtime::xcm_config::{
				UniversalLocation as WestendUniversalLocation, XcmConfig as WestendXcmConfig,
			},
			WestendRelayPallet as WestendPallet,
		},
		AssetHubWestendPara as AssetHubWestend,
		AssetHubWestendParaReceiver as AssetHubWestendReceiver,
		AssetHubWestendParaSender as AssetHubWestendSender,
		BridgeHubWestendPara as BridgeHubWestend,
		BridgeHubWestendParaReceiver as BridgeHubWestendReceiver,
		CollectivesWestendPara as CollectivesWestend, PenpalAPara as PenpalA,
		PenpalAParaReceiver as PenpalAReceiver, PenpalAParaSender as PenpalASender,
		PenpalBPara as PenpalB, PenpalBParaReceiver as PenpalBReceiver, WestendRelay as Westend,
		WestendRelayReceiver as WestendReceiver, WestendRelaySender as WestendSender,
	};

	pub const ASSET_ID: u32 = 3;
	pub const ASSET_MIN_BALANCE: u128 = 1000;

	pub type RelayToParaTest = Test<Westend, PenpalA>;
	pub type ParaToRelayTest = Test<PenpalA, Westend>;
	pub type SystemParaToRelayTest = Test<AssetHubWestend, Westend>;
	pub type SystemParaToParaTest = Test<AssetHubWestend, PenpalA>;
	pub type ParaToSystemParaTest = Test<PenpalA, AssetHubWestend>;
	pub type ParaToParaThroughRelayTest = Test<PenpalA, PenpalB, Westend>;
	pub type ParaToParaThroughAHTest = Test<PenpalA, PenpalB, AssetHubWestend>;
	pub type RelayToParaThroughAHTest = Test<Westend, PenpalA, AssetHubWestend>;
}

#[cfg(test)]
mod tests;<|MERGE_RESOLUTION|>--- conflicted
+++ resolved
@@ -27,11 +27,7 @@
 
 	// Polkadot
 	pub use xcm::{
-<<<<<<< HEAD
-		latest::{ROCOCO_GENESIS_HASH, WESTEND_GENESIS_HASH},
-=======
-		latest::AssetTransferFilter,
->>>>>>> 4c299107
+		latest::{AssetTransferFilter, ROCOCO_GENESIS_HASH, WESTEND_GENESIS_HASH},
 		prelude::{AccountId32 as AccountId32Junction, *},
 	};
 	pub use xcm_executor::traits::TransferType;
