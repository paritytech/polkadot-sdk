--- conflicted
+++ resolved
@@ -19,14 +19,10 @@
 frame-support = { workspace = true }
 frame-system = { workspace = true }
 pallet-asset-conversion = { workspace = true }
-<<<<<<< HEAD
 pallet-asset-rewards = { workspace = true }
-pallet-treasury = { workspace = true }
-=======
 pallet-asset-tx-payment = { workspace = true }
 pallet-assets = { workspace = true }
 pallet-balances = { workspace = true }
->>>>>>> f9cdf41a
 pallet-message-queue = { workspace = true }
 pallet-transaction-payment = { workspace = true }
 pallet-treasury = { workspace = true }
