--- conflicted
+++ resolved
@@ -20,7 +20,7 @@
 mod set_xcm_versions;
 mod swap;
 mod teleport;
-<<<<<<< HEAD
+mod treasury;
 
 /// Relay Chain sends `Transact` instruction with `force_create_asset` to System Parachain.
 pub fn do_force_create_asset_from_relay_to_system_para(origin_kind: OriginKind) {
@@ -53,7 +53,4 @@
 
 		assert!(<AssetHubWestend as AssetHubWestendPallet>::Assets::asset_exists(ASSET_ID));
 	});
-}
-=======
-mod treasury;
->>>>>>> cb944dc5
+}