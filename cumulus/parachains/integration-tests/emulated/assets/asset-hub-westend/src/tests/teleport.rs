// Copyright (C) Parity Technologies (UK) Ltd.
// SPDX-License-Identifier: Apache-2.0

// Licensed under the Apache License, Version 2.0 (the "License");
// you may not use this file except in compliance with the License.
// You may obtain a copy of the License at
//
// 	http://www.apache.org/licenses/LICENSE-2.0
//
// Unless required by applicable law or agreed to in writing, software
// distributed under the License is distributed on an "AS IS" BASIS,
// WITHOUT WARRANTIES OR CONDITIONS OF ANY KIND, either express or implied.
// See the License for the specific language governing permissions and
// limitations under the License.

#![allow(dead_code)] // <https://github.com/paritytech/cumulus/issues/3027>

use crate::*;

fn relay_origin_assertions(t: RelayToSystemParaTest) {
	type RuntimeEvent = <Westend as Chain>::RuntimeEvent;

	Westend::assert_xcm_pallet_attempted_complete(Some(Weight::from_parts(632_207_000, 7_186)));

	assert_expected_events!(
		Westend,
		vec![
			// Amount to teleport is withdrawn from Sender
			RuntimeEvent::Balances(pallet_balances::Event::Withdraw { who, amount }) => {
				who: *who == t.sender.account_id,
				amount: *amount == t.args.amount,
			},
			// Amount to teleport is deposited in Relay's `CheckAccount`
			RuntimeEvent::Balances(pallet_balances::Event::Deposit { who, amount }) => {
				who: *who == <Westend as WestendPallet>::XcmPallet::check_account(),
				amount:  *amount == t.args.amount,
			},
		]
	);
}

fn relay_dest_assertions(t: SystemParaToRelayTest) {
	type RuntimeEvent = <Westend as Chain>::RuntimeEvent;

	Westend::assert_ump_queue_processed(
		true,
		Some(AssetHubWestend::para_id()),
		Some(Weight::from_parts(308_222_000, 7_186)),
	);

	assert_expected_events!(
		Westend,
		vec![
			// Amount is witdrawn from Relay Chain's `CheckAccount`
			RuntimeEvent::Balances(pallet_balances::Event::Withdraw { who, amount }) => {
				who: *who == <Westend as WestendPallet>::XcmPallet::check_account(),
				amount: *amount == t.args.amount,
			},
			// Amount minus fees are deposited in Receiver's account
			RuntimeEvent::Balances(pallet_balances::Event::Deposit { who, .. }) => {
				who: *who == t.receiver.account_id,
			},
		]
	);
}

fn relay_dest_assertions_fail(_t: SystemParaToRelayTest) {
	Westend::assert_ump_queue_processed(
		false,
		Some(AssetHubWestend::para_id()),
		Some(Weight::from_parts(148_705_000, 3_593)),
	);
}

fn para_origin_assertions(t: SystemParaToRelayTest) {
	type RuntimeEvent = <AssetHubWestend as Chain>::RuntimeEvent;

	AssetHubWestend::assert_xcm_pallet_attempted_complete(Some(Weight::from_parts(
		533_910_000,
		7167,
	)));

	AssetHubWestend::assert_parachain_system_ump_sent();

	assert_expected_events!(
		AssetHubWestend,
		vec![
			// Amount is withdrawn from Sender's account
			RuntimeEvent::Balances(pallet_balances::Event::Withdraw { who, amount }) => {
				who: *who == t.sender.account_id,
				amount: *amount == t.args.amount,
			},
		]
	);
}

fn para_dest_assertions(t: RelayToSystemParaTest) {
	type RuntimeEvent = <AssetHubWestend as Chain>::RuntimeEvent;

	AssetHubWestend::assert_dmp_queue_complete(Some(Weight::from_parts(164_793_000, 3593)));

	assert_expected_events!(
		AssetHubWestend,
		vec![
			// Amount minus fees are deposited in Receiver's account
			RuntimeEvent::Balances(pallet_balances::Event::Deposit { who, .. }) => {
				who: *who == t.receiver.account_id,
			},
		]
	);
}

fn relay_limited_teleport_assets(t: RelayToSystemParaTest) -> DispatchResult {
	<Westend as WestendPallet>::XcmPallet::limited_teleport_assets(
		t.signed_origin,
		bx!(t.args.dest.into()),
		bx!(t.args.beneficiary.into()),
		bx!(t.args.assets.into()),
		t.args.fee_asset_item,
		t.args.weight_limit,
	)
}

fn relay_teleport_assets(t: RelayToSystemParaTest) -> DispatchResult {
	<Westend as WestendPallet>::XcmPallet::teleport_assets(
		t.signed_origin,
		bx!(t.args.dest.into()),
		bx!(t.args.beneficiary.into()),
		bx!(t.args.assets.into()),
		t.args.fee_asset_item,
	)
}

fn system_para_limited_teleport_assets(t: SystemParaToRelayTest) -> DispatchResult {
	<AssetHubWestend as AssetHubWestendPallet>::PolkadotXcm::limited_teleport_assets(
		t.signed_origin,
		bx!(t.args.dest.into()),
		bx!(t.args.beneficiary.into()),
		bx!(t.args.assets.into()),
		t.args.fee_asset_item,
		t.args.weight_limit,
	)
}

fn system_para_teleport_assets(t: SystemParaToRelayTest) -> DispatchResult {
	<AssetHubWestend as AssetHubWestendPallet>::PolkadotXcm::teleport_assets(
		t.signed_origin,
		bx!(t.args.dest.into()),
		bx!(t.args.beneficiary.into()),
		bx!(t.args.assets.into()),
		t.args.fee_asset_item,
	)
}

/// Limited Teleport of native asset from Relay Chain to the System Parachain should work
#[test]
fn limited_teleport_native_assets_from_relay_to_system_para_works() {
	// Init values for Relay Chain
	let amount_to_send: Balance = WESTEND_ED * 1000;
	let test_args = TestContext {
		sender: WestendSender::get(),
		receiver: AssetHubWestendReceiver::get(),
		args: relay_test_args(amount_to_send),
	};

	let mut test = RelayToSystemParaTest::new(test_args);

	let sender_balance_before = test.sender.balance;
	let receiver_balance_before = test.receiver.balance;

	test.set_assertion::<Westend>(relay_origin_assertions);
	test.set_assertion::<AssetHubWestend>(para_dest_assertions);
	test.set_dispatchable::<Westend>(relay_limited_teleport_assets);
	test.assert();

	let sender_balance_after = test.sender.balance;
	let receiver_balance_after = test.receiver.balance;

	// Sender's balance is reduced
	assert_eq!(sender_balance_before - amount_to_send, sender_balance_after);
	// Receiver's balance is increased
	assert!(receiver_balance_after > receiver_balance_before);
}

/// Limited Teleport of native asset from System Parachain to Relay Chain
/// should work when there is enough balance in Relay Chain's `CheckAccount`
#[test]
fn limited_teleport_native_assets_back_from_system_para_to_relay_works() {
	// Dependency - Relay Chain's `CheckAccount` should have enough balance
	limited_teleport_native_assets_from_relay_to_system_para_works();

	// Init values for Relay Chain
	let amount_to_send: Balance = ASSET_HUB_WESTEND_ED * 1000;
	let destination = AssetHubWestend::parent_location();
	let beneficiary_id = WestendReceiver::get();
	let assets = (Parent, amount_to_send).into();

	let test_args = TestContext {
		sender: AssetHubWestendSender::get(),
		receiver: WestendReceiver::get(),
		args: system_para_test_args(destination, beneficiary_id, amount_to_send, assets, None),
	};

	let mut test = SystemParaToRelayTest::new(test_args);

	let sender_balance_before = test.sender.balance;
	let receiver_balance_before = test.receiver.balance;

	test.set_assertion::<AssetHubWestend>(para_origin_assertions);
	test.set_assertion::<Westend>(relay_dest_assertions);
	test.set_dispatchable::<AssetHubWestend>(system_para_limited_teleport_assets);
	test.assert();

	let sender_balance_after = test.sender.balance;
	let receiver_balance_after = test.receiver.balance;

	// Sender's balance is reduced
	assert_eq!(sender_balance_before - amount_to_send, sender_balance_after);
	// Receiver's balance is increased
	assert!(receiver_balance_after > receiver_balance_before);
}

/// Limited Teleport of native asset from System Parachain to Relay Chain
/// should't work when there is not enough balance in Relay Chain's `CheckAccount`
#[test]
fn limited_teleport_native_assets_from_system_para_to_relay_fails() {
	// Init values for Relay Chain
	let amount_to_send: Balance = ASSET_HUB_WESTEND_ED * 1000;
	let destination = AssetHubWestend::parent_location().into();
	let beneficiary_id = WestendReceiver::get().into();
	let assets = (Parent, amount_to_send).into();

	let test_args = TestContext {
		sender: AssetHubWestendSender::get(),
		receiver: WestendReceiver::get(),
		args: system_para_test_args(destination, beneficiary_id, amount_to_send, assets, None),
	};

	let mut test = SystemParaToRelayTest::new(test_args);

	let sender_balance_before = test.sender.balance;
	let receiver_balance_before = test.receiver.balance;

	test.set_assertion::<AssetHubWestend>(para_origin_assertions);
	test.set_assertion::<Westend>(relay_dest_assertions_fail);
	test.set_dispatchable::<AssetHubWestend>(system_para_limited_teleport_assets);
	test.assert();

	let sender_balance_after = test.sender.balance;
	let receiver_balance_after = test.receiver.balance;

	// Sender's balance is reduced
	assert_eq!(sender_balance_before - amount_to_send, sender_balance_after);
	// Receiver's balance does not change
	assert_eq!(receiver_balance_after, receiver_balance_before);
}

/// Teleport of native asset from Relay Chain to the System Parachain should work
#[test]
fn teleport_native_assets_from_relay_to_system_para_works() {
	// Init values for Relay Chain
	let amount_to_send: Balance = WESTEND_ED * 1000;
	let test_args = TestContext {
		sender: WestendSender::get(),
		receiver: AssetHubWestendReceiver::get(),
		args: relay_test_args(amount_to_send),
	};

	let mut test = RelayToSystemParaTest::new(test_args);

	let sender_balance_before = test.sender.balance;
	let receiver_balance_before = test.receiver.balance;

	test.set_assertion::<Westend>(relay_origin_assertions);
	test.set_assertion::<AssetHubWestend>(para_dest_assertions);
	test.set_dispatchable::<Westend>(relay_teleport_assets);
	test.assert();

	let sender_balance_after = test.sender.balance;
	let receiver_balance_after = test.receiver.balance;

	// Sender's balance is reduced
	assert_eq!(sender_balance_before - amount_to_send, sender_balance_after);
	// Receiver's balance is increased
	assert!(receiver_balance_after > receiver_balance_before);
}

<<<<<<< HEAD
// TODO: Uncomment when https://github.com/paritytech/polkadot/pull/7424 is merged

// Right now it is failing in the Relay Chain with a
// `messageQueue.ProcessingFailed` event `error: Unsupported`.
// The reason is the `Weigher` in `pallet_xcm` is not properly calculating the `remote_weight`
// and it cause an `Overweight` error in `AllowTopLevelPaidExecutionFrom` barrier

// /// Teleport of native asset from System Parachains to the Relay Chain
// /// should work when there is enough balance in Relay Chain's `CheckAccount`
// #[test]
// fn teleport_native_assets_back_from_system_para_to_relay_works() {
// 	// Dependency - Relay Chain's `CheckAccount` should have enough balance
// 	teleport_native_assets_from_relay_to_system_para_works();

// 	// Init values for Relay Chain
// 	let amount_to_send: Balance = ASSET_HUB_WESTEND_ED * 1000;
// 	let test_args = TestContext {
// 		sender: AssetHubWestendSender::get(),
// 		receiver: WestendReceiver::get(),
// 		args: get_para_dispatch_args(amount_to_send),
// 	};

// 	let mut test = SystemParaToRelayTest::new(test_args);

// 	let sender_balance_before = test.sender.balance;
// 	let receiver_balance_before = test.receiver.balance;

// 	test.set_assertion::<AssetHubWestend>(para_origin_assertions);
// 	test.set_assertion::<Westend>(relay_dest_assertions);
// 	test.set_dispatchable::<AssetHubWestend>(system_para_teleport_assets);
// 	test.assert();

// 	let sender_balance_after = test.sender.balance;
// 	let receiver_balance_after = test.receiver.balance;

// 	// Sender's balance is reduced
// 	assert_eq!(sender_balance_before - amount_to_send, sender_balance_after);
// 	// Receiver's balance is increased
// 	assert!(receiver_balance_after > receiver_balance_before);
// }

// /// Teleport of native asset from System Parachain to Relay Chain
// /// shouldn't work when there is not enough balance in Relay Chain's `CheckAccount`
// #[test]
// fn teleport_native_assets_from_system_para_to_relay_fails() {
// 	// Init values for Relay Chain
// 	let amount_to_send: Balance = ASSET_HUB_WESTEND_ED * 1000;
//  let assets = (Parent, amount_to_send).into();
//
// 	let test_args = TestContext {
// 		sender: AssetHubWestendSender::get(),
// 		receiver: WestendReceiver::get(),
// 		args: system_para_test_args(amount_to_send),
//      assets,
//      None
// 	};

// 	let mut test = SystemParaToRelayTest::new(test_args);

// 	let sender_balance_before = test.sender.balance;
// 	let receiver_balance_before = test.receiver.balance;

// 	test.set_assertion::<AssetHubWestend>(para_origin_assertions);
// 	test.set_assertion::<Westend>(relay_dest_assertions);
// 	test.set_dispatchable::<AssetHubWestend>(system_para_teleport_assets);
// 	test.assert();

// 	let sender_balance_after = test.sender.balance;
// 	let receiver_balance_after = test.receiver.balance;

// 	// Sender's balance is reduced
// 	assert_eq!(sender_balance_before - amount_to_send, sender_balance_after);
// 	// Receiver's balance does not change
// 	assert_eq!(receiver_balance_after, receiver_balance_before);
// }

#[test]
fn teleport_to_other_system_parachains_works() {
	let amount = ASSET_HUB_WESTEND_ED * 100;
	let native_asset: VersionedMultiAssets = (Parent, amount).into();

	test_parachain_is_trusted_teleporter!(
		AssetHubWestend,                            // Origin
		vec![CollectivesWestend, BridgeHubWestend], // Destinations
		(native_asset, amount)
	);
=======
/// Teleport of native asset from System Parachains to the Relay Chain
/// should work when there is enough balance in Relay Chain's `CheckAccount`
#[test]
fn teleport_native_assets_back_from_system_para_to_relay_works() {
	// Dependency - Relay Chain's `CheckAccount` should have enough balance
	teleport_native_assets_from_relay_to_system_para_works();

	// Init values for Relay Chain
	let amount_to_send: Balance = ASSET_HUB_WESTEND_ED * 1000;
	let destination = AssetHubWestend::parent_location();
	let beneficiary_id = WestendReceiver::get();
	let assets = (Parent, amount_to_send).into();

	let test_args = TestContext {
		sender: AssetHubWestendSender::get(),
		receiver: WestendReceiver::get(),
		args: system_para_test_args(destination, beneficiary_id, amount_to_send, assets, None),
	};

	let mut test = SystemParaToRelayTest::new(test_args);

	let sender_balance_before = test.sender.balance;
	let receiver_balance_before = test.receiver.balance;

	test.set_assertion::<AssetHubWestend>(para_origin_assertions);
	test.set_assertion::<Westend>(relay_dest_assertions);
	test.set_dispatchable::<AssetHubWestend>(system_para_teleport_assets);
	test.assert();

	let sender_balance_after = test.sender.balance;
	let receiver_balance_after = test.receiver.balance;

	// Sender's balance is reduced
	assert_eq!(sender_balance_before - amount_to_send, sender_balance_after);
	// Receiver's balance is increased
	assert!(receiver_balance_after > receiver_balance_before);
}

/// Teleport of native asset from System Parachain to Relay Chain
/// shouldn't work when there is not enough balance in Relay Chain's `CheckAccount`
#[test]
fn teleport_native_assets_from_system_para_to_relay_fails() {
	// Init values for Relay Chain
	let amount_to_send: Balance = ASSET_HUB_WESTEND_ED * 1000;
	let destination = AssetHubWestend::parent_location();
	let beneficiary_id = WestendReceiver::get();
	let assets = (Parent, amount_to_send).into();

	let test_args = TestContext {
		sender: AssetHubWestendSender::get(),
		receiver: WestendReceiver::get(),
		args: system_para_test_args(destination, beneficiary_id, amount_to_send, assets, None),
	};

	let mut test = SystemParaToRelayTest::new(test_args);

	let sender_balance_before = test.sender.balance;
	let receiver_balance_before = test.receiver.balance;

	test.set_assertion::<AssetHubWestend>(para_origin_assertions);
	test.set_assertion::<Westend>(relay_dest_assertions_fail);
	test.set_dispatchable::<AssetHubWestend>(system_para_teleport_assets);
	test.assert();

	let sender_balance_after = test.sender.balance;
	let receiver_balance_after = test.receiver.balance;

	// Sender's balance is reduced
	assert_eq!(sender_balance_before - amount_to_send, sender_balance_after);
	// Receiver's balance does not change
	assert_eq!(receiver_balance_after, receiver_balance_before);
>>>>>>> 8f1f2f35
}<|MERGE_RESOLUTION|>--- conflicted
+++ resolved
@@ -285,82 +285,78 @@
 	assert!(receiver_balance_after > receiver_balance_before);
 }
 
-<<<<<<< HEAD
-// TODO: Uncomment when https://github.com/paritytech/polkadot/pull/7424 is merged
-
-// Right now it is failing in the Relay Chain with a
-// `messageQueue.ProcessingFailed` event `error: Unsupported`.
-// The reason is the `Weigher` in `pallet_xcm` is not properly calculating the `remote_weight`
-// and it cause an `Overweight` error in `AllowTopLevelPaidExecutionFrom` barrier
-
-// /// Teleport of native asset from System Parachains to the Relay Chain
-// /// should work when there is enough balance in Relay Chain's `CheckAccount`
-// #[test]
-// fn teleport_native_assets_back_from_system_para_to_relay_works() {
-// 	// Dependency - Relay Chain's `CheckAccount` should have enough balance
-// 	teleport_native_assets_from_relay_to_system_para_works();
-
-// 	// Init values for Relay Chain
-// 	let amount_to_send: Balance = ASSET_HUB_WESTEND_ED * 1000;
-// 	let test_args = TestContext {
-// 		sender: AssetHubWestendSender::get(),
-// 		receiver: WestendReceiver::get(),
-// 		args: get_para_dispatch_args(amount_to_send),
-// 	};
-
-// 	let mut test = SystemParaToRelayTest::new(test_args);
-
-// 	let sender_balance_before = test.sender.balance;
-// 	let receiver_balance_before = test.receiver.balance;
-
-// 	test.set_assertion::<AssetHubWestend>(para_origin_assertions);
-// 	test.set_assertion::<Westend>(relay_dest_assertions);
-// 	test.set_dispatchable::<AssetHubWestend>(system_para_teleport_assets);
-// 	test.assert();
-
-// 	let sender_balance_after = test.sender.balance;
-// 	let receiver_balance_after = test.receiver.balance;
-
-// 	// Sender's balance is reduced
-// 	assert_eq!(sender_balance_before - amount_to_send, sender_balance_after);
-// 	// Receiver's balance is increased
-// 	assert!(receiver_balance_after > receiver_balance_before);
-// }
-
-// /// Teleport of native asset from System Parachain to Relay Chain
-// /// shouldn't work when there is not enough balance in Relay Chain's `CheckAccount`
-// #[test]
-// fn teleport_native_assets_from_system_para_to_relay_fails() {
-// 	// Init values for Relay Chain
-// 	let amount_to_send: Balance = ASSET_HUB_WESTEND_ED * 1000;
-//  let assets = (Parent, amount_to_send).into();
-//
-// 	let test_args = TestContext {
-// 		sender: AssetHubWestendSender::get(),
-// 		receiver: WestendReceiver::get(),
-// 		args: system_para_test_args(amount_to_send),
-//      assets,
-//      None
-// 	};
-
-// 	let mut test = SystemParaToRelayTest::new(test_args);
-
-// 	let sender_balance_before = test.sender.balance;
-// 	let receiver_balance_before = test.receiver.balance;
-
-// 	test.set_assertion::<AssetHubWestend>(para_origin_assertions);
-// 	test.set_assertion::<Westend>(relay_dest_assertions);
-// 	test.set_dispatchable::<AssetHubWestend>(system_para_teleport_assets);
-// 	test.assert();
-
-// 	let sender_balance_after = test.sender.balance;
-// 	let receiver_balance_after = test.receiver.balance;
-
-// 	// Sender's balance is reduced
-// 	assert_eq!(sender_balance_before - amount_to_send, sender_balance_after);
-// 	// Receiver's balance does not change
-// 	assert_eq!(receiver_balance_after, receiver_balance_before);
-// }
+/// Teleport of native asset from System Parachains to the Relay Chain
+/// should work when there is enough balance in Relay Chain's `CheckAccount`
+#[test]
+fn teleport_native_assets_back_from_system_para_to_relay_works() {
+	// Dependency - Relay Chain's `CheckAccount` should have enough balance
+	teleport_native_assets_from_relay_to_system_para_works();
+
+	// Init values for Relay Chain
+	let amount_to_send: Balance = ASSET_HUB_WESTEND_ED * 1000;
+	let destination = AssetHubWestend::parent_location();
+	let beneficiary_id = WestendReceiver::get();
+	let assets = (Parent, amount_to_send).into();
+
+	let test_args = TestContext {
+		sender: AssetHubWestendSender::get(),
+		receiver: WestendReceiver::get(),
+		args: system_para_test_args(destination, beneficiary_id, amount_to_send, assets, None),
+	};
+
+	let mut test = SystemParaToRelayTest::new(test_args);
+
+	let sender_balance_before = test.sender.balance;
+	let receiver_balance_before = test.receiver.balance;
+
+	test.set_assertion::<AssetHubWestend>(para_origin_assertions);
+	test.set_assertion::<Westend>(relay_dest_assertions);
+	test.set_dispatchable::<AssetHubWestend>(system_para_teleport_assets);
+	test.assert();
+
+	let sender_balance_after = test.sender.balance;
+	let receiver_balance_after = test.receiver.balance;
+
+	// Sender's balance is reduced
+	assert_eq!(sender_balance_before - amount_to_send, sender_balance_after);
+	// Receiver's balance is increased
+	assert!(receiver_balance_after > receiver_balance_before);
+}
+
+/// Teleport of native asset from System Parachain to Relay Chain
+/// shouldn't work when there is not enough balance in Relay Chain's `CheckAccount`
+#[test]
+fn teleport_native_assets_from_system_para_to_relay_fails() {
+	// Init values for Relay Chain
+	let amount_to_send: Balance = ASSET_HUB_WESTEND_ED * 1000;
+	let destination = AssetHubWestend::parent_location();
+	let beneficiary_id = WestendReceiver::get();
+	let assets = (Parent, amount_to_send).into();
+
+	let test_args = TestContext {
+		sender: AssetHubWestendSender::get(),
+		receiver: WestendReceiver::get(),
+		args: system_para_test_args(destination, beneficiary_id, amount_to_send, assets, None),
+	};
+
+	let mut test = SystemParaToRelayTest::new(test_args);
+
+	let sender_balance_before = test.sender.balance;
+	let receiver_balance_before = test.receiver.balance;
+
+	test.set_assertion::<AssetHubWestend>(para_origin_assertions);
+	test.set_assertion::<Westend>(relay_dest_assertions_fail);
+	test.set_dispatchable::<AssetHubWestend>(system_para_teleport_assets);
+	test.assert();
+
+	let sender_balance_after = test.sender.balance;
+	let receiver_balance_after = test.receiver.balance;
+
+	// Sender's balance is reduced
+	assert_eq!(sender_balance_before - amount_to_send, sender_balance_after);
+	// Receiver's balance does not change
+	assert_eq!(receiver_balance_after, receiver_balance_before);
+}
 
 #[test]
 fn teleport_to_other_system_parachains_works() {
@@ -372,77 +368,4 @@
 		vec![CollectivesWestend, BridgeHubWestend], // Destinations
 		(native_asset, amount)
 	);
-=======
-/// Teleport of native asset from System Parachains to the Relay Chain
-/// should work when there is enough balance in Relay Chain's `CheckAccount`
-#[test]
-fn teleport_native_assets_back_from_system_para_to_relay_works() {
-	// Dependency - Relay Chain's `CheckAccount` should have enough balance
-	teleport_native_assets_from_relay_to_system_para_works();
-
-	// Init values for Relay Chain
-	let amount_to_send: Balance = ASSET_HUB_WESTEND_ED * 1000;
-	let destination = AssetHubWestend::parent_location();
-	let beneficiary_id = WestendReceiver::get();
-	let assets = (Parent, amount_to_send).into();
-
-	let test_args = TestContext {
-		sender: AssetHubWestendSender::get(),
-		receiver: WestendReceiver::get(),
-		args: system_para_test_args(destination, beneficiary_id, amount_to_send, assets, None),
-	};
-
-	let mut test = SystemParaToRelayTest::new(test_args);
-
-	let sender_balance_before = test.sender.balance;
-	let receiver_balance_before = test.receiver.balance;
-
-	test.set_assertion::<AssetHubWestend>(para_origin_assertions);
-	test.set_assertion::<Westend>(relay_dest_assertions);
-	test.set_dispatchable::<AssetHubWestend>(system_para_teleport_assets);
-	test.assert();
-
-	let sender_balance_after = test.sender.balance;
-	let receiver_balance_after = test.receiver.balance;
-
-	// Sender's balance is reduced
-	assert_eq!(sender_balance_before - amount_to_send, sender_balance_after);
-	// Receiver's balance is increased
-	assert!(receiver_balance_after > receiver_balance_before);
-}
-
-/// Teleport of native asset from System Parachain to Relay Chain
-/// shouldn't work when there is not enough balance in Relay Chain's `CheckAccount`
-#[test]
-fn teleport_native_assets_from_system_para_to_relay_fails() {
-	// Init values for Relay Chain
-	let amount_to_send: Balance = ASSET_HUB_WESTEND_ED * 1000;
-	let destination = AssetHubWestend::parent_location();
-	let beneficiary_id = WestendReceiver::get();
-	let assets = (Parent, amount_to_send).into();
-
-	let test_args = TestContext {
-		sender: AssetHubWestendSender::get(),
-		receiver: WestendReceiver::get(),
-		args: system_para_test_args(destination, beneficiary_id, amount_to_send, assets, None),
-	};
-
-	let mut test = SystemParaToRelayTest::new(test_args);
-
-	let sender_balance_before = test.sender.balance;
-	let receiver_balance_before = test.receiver.balance;
-
-	test.set_assertion::<AssetHubWestend>(para_origin_assertions);
-	test.set_assertion::<Westend>(relay_dest_assertions_fail);
-	test.set_dispatchable::<AssetHubWestend>(system_para_teleport_assets);
-	test.assert();
-
-	let sender_balance_after = test.sender.balance;
-	let receiver_balance_after = test.receiver.balance;
-
-	// Sender's balance is reduced
-	assert_eq!(sender_balance_before - amount_to_send, sender_balance_after);
-	// Receiver's balance does not change
-	assert_eq!(receiver_balance_after, receiver_balance_before);
->>>>>>> 8f1f2f35
 }