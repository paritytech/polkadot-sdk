--- conflicted
+++ resolved
@@ -20,16 +20,9 @@
 
 // Cumulus
 use emulated_integration_tests_common::{
-<<<<<<< HEAD
-	accounts, build_genesis_storage, collators, get_account_id_from_seed,
-	PenpalBSiblingSovereignAccount, PenpalBTeleportableAssetLocation,
-	PenpalSiblingSovereignAccount, PenpalTeleportableAssetLocation, RESERVABLE_ASSET_ID,
-	SAFE_XCM_VERSION,
-=======
 	accounts, build_genesis_storage, collators, PenpalASiblingSovereignAccount,
 	PenpalATeleportableAssetLocation, PenpalBSiblingSovereignAccount,
 	PenpalBTeleportableAssetLocation, RESERVABLE_ASSET_ID, SAFE_XCM_VERSION, USDT_ID,
->>>>>>> ffa90d0f
 };
 use parachains_common::{AccountId, Balance};
 
@@ -96,13 +89,6 @@
 					false,
 					ED,
 				),
-				// PenpalB's teleportable asset representation
-				(
-					PenpalBTeleportableAssetLocation::get(),
-					PenpalBSiblingSovereignAccount::get(),
-					true,
-					ED,
-				),
 			],
 			..Default::default()
 		},
