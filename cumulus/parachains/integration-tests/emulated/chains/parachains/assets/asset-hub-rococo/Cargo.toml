[package]
name = "asset-hub-rococo-emulated-chain"
version = "0.0.0"
authors.workspace = true
edition.workspace = true
license = "Apache-2.0"
description = "Asset Hub Rococo emulated chain"
publish = false

[lints]
workspace = true

[dependencies]

# Substrate
frame-support = { workspace = true }
<<<<<<< HEAD
pallet-asset-rewards = { workspace = true }
=======
sp-core = { workspace = true }
sp-keyring = { workspace = true }
>>>>>>> f9cdf41a

# Cumulus
asset-hub-rococo-runtime = { workspace = true, default-features = true }
cumulus-primitives-core = { workspace = true }
emulated-integration-tests-common = { workspace = true }
parachains-common = { workspace = true, default-features = true }
rococo-emulated-chain = { workspace = true }
testnet-parachains-constants = { features = ["rococo"], workspace = true, default-features = true }

# Polkadot
xcm = { workspace = true }

# Bridges
bp-bridge-hub-rococo = { workspace = true }<|MERGE_RESOLUTION|>--- conflicted
+++ resolved
@@ -14,12 +14,9 @@
 
 # Substrate
 frame-support = { workspace = true }
-<<<<<<< HEAD
 pallet-asset-rewards = { workspace = true }
-=======
 sp-core = { workspace = true }
 sp-keyring = { workspace = true }
->>>>>>> f9cdf41a
 
 # Cumulus
 asset-hub-rococo-runtime = { workspace = true, default-features = true }
