// Copyright (C) Parity Technologies (UK) Ltd.
// SPDX-License-Identifier: Apache-2.0

// Licensed under the Apache License, Version 2.0 (the "License");
// you may not use this file except in compliance with the License.
// You may obtain a copy of the License at
//
// 	http://www.apache.org/licenses/LICENSE-2.0
//
// Unless required by applicable law or agreed to in writing, software
// distributed under the License is distributed on an "AS IS" BASIS,
// WITHOUT WARRANTIES OR CONDITIONS OF ANY KIND, either express or implied.
// See the License for the specific language governing permissions and
// limitations under the License.

use crate::impls::AccountIdOf;
use core::marker::PhantomData;
use cumulus_primitives_core::{IsSystem, ParaId};
use frame_support::{
	traits::{fungibles::Inspect, tokens::ConversionToAssetBalance, Contains, ContainsPair},
	weights::Weight,
};
use sp_runtime::traits::Get;
use xcm::latest::prelude::*;

/// A `ChargeFeeInFungibles` implementation that converts the output of
/// a given WeightToFee implementation an amount charged in
/// a particular assetId from pallet-assets
pub struct AssetFeeAsExistentialDepositMultiplier<
	Runtime,
	WeightToFee,
	BalanceConverter,
	AssetInstance: 'static,
>(PhantomData<(Runtime, WeightToFee, BalanceConverter, AssetInstance)>);
impl<CurrencyBalance, Runtime, WeightToFee, BalanceConverter, AssetInstance>
	cumulus_primitives_utility::ChargeWeightInFungibles<
		AccountIdOf<Runtime>,
		pallet_assets::Pallet<Runtime, AssetInstance>,
	> for AssetFeeAsExistentialDepositMultiplier<Runtime, WeightToFee, BalanceConverter, AssetInstance>
where
	Runtime: pallet_assets::Config<AssetInstance>,
	WeightToFee: frame_support::weights::WeightToFee<Balance = CurrencyBalance>,
	BalanceConverter: ConversionToAssetBalance<
		CurrencyBalance,
		<Runtime as pallet_assets::Config<AssetInstance>>::AssetId,
		<Runtime as pallet_assets::Config<AssetInstance>>::Balance,
	>,
	AccountIdOf<Runtime>:
		From<polkadot_primitives::AccountId> + Into<polkadot_primitives::AccountId>,
{
	fn charge_weight_in_fungibles(
		asset_id: <pallet_assets::Pallet<Runtime, AssetInstance> as Inspect<
			AccountIdOf<Runtime>,
		>>::AssetId,
		weight: Weight,
	) -> Result<
		<pallet_assets::Pallet<Runtime, AssetInstance> as Inspect<AccountIdOf<Runtime>>>::Balance,
		XcmError,
	> {
		let amount = WeightToFee::weight_to_fee(&weight);
		// If the amount gotten is not at least the ED, then make it be the ED of the asset
		// This is to avoid burning assets and decreasing the supply
		let asset_amount = BalanceConverter::to_asset_balance(amount, asset_id)
			.map_err(|_| XcmError::TooExpensive)?;
		Ok(asset_amount)
	}
}

/// Accepts an asset if it is a native asset from a particular `MultiLocation`.
pub struct ConcreteNativeAssetFrom<Location>(PhantomData<Location>);
impl<Location: Get<MultiLocation>> ContainsPair<MultiAsset, MultiLocation>
	for ConcreteNativeAssetFrom<Location>
{
	fn contains(asset: &MultiAsset, origin: &MultiLocation) -> bool {
		log::trace!(target: "xcm::filter_asset_location",
			"ConcreteNativeAsset asset: {:?}, origin: {:?}, location: {:?}",
			asset, origin, Location::get());
		matches!(asset.id, Concrete(ref id) if id == origin && origin == &Location::get())
	}
}

<<<<<<< HEAD
pub struct RelayOrOtherSystemParachains<
	SystemParachainMatcher: Contains<MultiLocation>,
	Runtime: parachain_info::Config,
> {
	_runtime: PhantomData<(SystemParachainMatcher, Runtime)>,
}
impl<SystemParachainMatcher: Contains<MultiLocation>, Runtime: parachain_info::Config>
	Contains<MultiLocation> for RelayOrOtherSystemParachains<SystemParachainMatcher, Runtime>
{
	fn contains(l: &MultiLocation) -> bool {
		let self_para_id: u32 = parachain_info::Pallet::<Runtime>::get().into();
		if let MultiLocation { parents: 0, interior: X1(Parachain(para_id)) } = l {
			if *para_id == self_para_id {
				return false
			}
		}
		matches!(l, MultiLocation { parents: 1, interior: Here }) ||
			SystemParachainMatcher::contains(l)
=======
/// Accepts an asset if it is a concrete asset from the system (Relay Chain or system parachain).
pub struct ConcreteAssetFromSystem<AssetLocation>(PhantomData<AssetLocation>);
impl<AssetLocation: Get<MultiLocation>> ContainsPair<MultiAsset, MultiLocation>
	for ConcreteAssetFromSystem<AssetLocation>
{
	fn contains(asset: &MultiAsset, origin: &MultiLocation) -> bool {
		log::trace!(target: "xcm::contains", "ConcreteAssetFromSystem asset: {:?}, origin: {:?}", asset, origin);
		let is_system = match origin {
			// The Relay Chain
			MultiLocation { parents: 1, interior: Here } => true,
			// System parachain
			MultiLocation { parents: 1, interior: X1(Parachain(id)) } =>
				ParaId::from(*id).is_system(),
			// Others
			_ => false,
		};
		matches!(asset.id, Concrete(id) if id == AssetLocation::get()) && is_system
	}
}

#[cfg(test)]
mod tests {
	use frame_support::parameter_types;

	use super::{
		ConcreteAssetFromSystem, ContainsPair, GeneralIndex, Here, MultiAsset, MultiLocation,
		PalletInstance, Parachain, Parent,
	};

	parameter_types! {
		pub const RelayLocation: MultiLocation = MultiLocation::parent();
	}

	#[test]
	fn concrete_asset_from_relay_works() {
		let expected_asset: MultiAsset = (Parent, 1000000).into();
		let expected_origin: MultiLocation = (Parent, Here).into();

		assert!(<ConcreteAssetFromSystem<RelayLocation>>::contains(
			&expected_asset,
			&expected_origin
		));
	}

	#[test]
	fn concrete_asset_from_sibling_system_para_fails_for_wrong_asset() {
		let unexpected_assets: Vec<MultiAsset> = vec![
			(Here, 1000000).into(),
			((PalletInstance(50), GeneralIndex(1)), 1000000).into(),
			((Parent, Parachain(1000), PalletInstance(50), GeneralIndex(1)), 1000000).into(),
		];
		let expected_origin: MultiLocation = (Parent, Parachain(1000)).into();

		unexpected_assets.iter().for_each(|asset| {
			assert!(!<ConcreteAssetFromSystem<RelayLocation>>::contains(asset, &expected_origin));
		});
	}

	#[test]
	fn concrete_asset_from_sibling_system_para_works_for_correct_asset() {
		// (para_id, expected_result)
		let test_data = vec![
			(0, true),
			(1, true),
			(1000, true),
			(1999, true),
			(2000, false), // Not a System Parachain
			(2001, false), // Not a System Parachain
		];

		let expected_asset: MultiAsset = (Parent, 1000000).into();

		for (para_id, expected_result) in test_data {
			let origin: MultiLocation = (Parent, Parachain(para_id)).into();
			assert_eq!(
				expected_result,
				<ConcreteAssetFromSystem<RelayLocation>>::contains(&expected_asset, &origin)
			);
		}
>>>>>>> a1171e6e
	}
}<|MERGE_RESOLUTION|>--- conflicted
+++ resolved
@@ -79,7 +79,6 @@
 	}
 }
 
-<<<<<<< HEAD
 pub struct RelayOrOtherSystemParachains<
 	SystemParachainMatcher: Contains<MultiLocation>,
 	Runtime: parachain_info::Config,
@@ -98,7 +97,9 @@
 		}
 		matches!(l, MultiLocation { parents: 1, interior: Here }) ||
 			SystemParachainMatcher::contains(l)
-=======
+	}
+}
+
 /// Accepts an asset if it is a concrete asset from the system (Relay Chain or system parachain).
 pub struct ConcreteAssetFromSystem<AssetLocation>(PhantomData<AssetLocation>);
 impl<AssetLocation: Get<MultiLocation>> ContainsPair<MultiAsset, MultiLocation>
@@ -178,6 +179,5 @@
 				<ConcreteAssetFromSystem<RelayLocation>>::contains(&expected_asset, &origin)
 			);
 		}
->>>>>>> a1171e6e
 	}
 }