--- conflicted
+++ resolved
@@ -15,12 +15,9 @@
 
 #![cfg_attr(not(feature = "std"), no_std)]
 
-<<<<<<< HEAD
-pub mod genesis_config_helpers;
-=======
 extern crate alloc;
 
->>>>>>> 3d4a3355
+pub mod genesis_config_helpers;
 pub mod impls;
 pub mod message_queue;
 pub mod xcm_config;
