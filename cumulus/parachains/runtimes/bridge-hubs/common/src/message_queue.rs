// Copyright (C) Parity Technologies (UK) Ltd.
// SPDX-License-Identifier: Apache-2.0

// Licensed under the Apache License, Version 2.0 (the "License");
// you may not use this file except in compliance with the License.
// You may obtain a copy of the License at
//
// 	http://www.apache.org/licenses/LICENSE-2.0
//
// Unless required by applicable law or agreed to in writing, software
// distributed under the License is distributed on an "AS IS" BASIS,
// WITHOUT WARRANTIES OR CONDITIONS OF ANY KIND, either express or implied.
// See the License for the specific language governing permissions and
// limitations under the License.
//! Runtime configuration for MessageQueue pallet
use codec::{Decode, Encode, MaxEncodedLen};
use core::marker::PhantomData;
use cumulus_primitives_core::{AggregateMessageOrigin as CumulusAggregateMessageOrigin, ParaId};
use frame_support::{
	traits::{ProcessMessage, ProcessMessageError, QueueFootprint, QueuePausedQuery},
	weights::WeightMeter,
};
use pallet_message_queue::OnQueueChanged;
use scale_info::TypeInfo;
use snowbridge_core::ChannelId;
<<<<<<< HEAD
use xcm::v5::{Junction, Location};
=======
use xcm::latest::prelude::{Junction, Location};
>>>>>>> 0e09ad44

/// The aggregate origin of an inbound message.
/// This is specialized for BridgeHub, as the snowbridge-outbound-queue-pallet is also using
/// the shared MessageQueue pallet.
#[derive(Encode, Decode, Copy, MaxEncodedLen, Clone, Eq, PartialEq, TypeInfo, Debug)]
pub enum AggregateMessageOrigin {
	/// The message came from the para-chain itself.
	Here,
	/// The message came from the relay-chain.
	///
	/// This is used by the DMP queue.
	Parent,
	/// The message came from a sibling para-chain.
	///
	/// This is used by the HRMP queue.
	Sibling(ParaId),
	/// The message came from a snowbridge channel.
	///
	/// This is used by Snowbridge inbound queue.
	Snowbridge(ChannelId),
}

impl From<AggregateMessageOrigin> for Location {
	fn from(origin: AggregateMessageOrigin) -> Self {
		use AggregateMessageOrigin::*;
		match origin {
			Here => Location::here(),
			Parent => Location::parent(),
			Sibling(id) => Location::new(1, Junction::Parachain(id.into())),
			// NOTE: We don't need this conversion for Snowbridge. However, we have to
			// implement it anyway as xcm_builder::ProcessXcmMessage requires it.
			Snowbridge(_) => Location::default(),
		}
	}
}

impl From<CumulusAggregateMessageOrigin> for AggregateMessageOrigin {
	fn from(origin: CumulusAggregateMessageOrigin) -> Self {
		match origin {
			CumulusAggregateMessageOrigin::Here => Self::Here,
			CumulusAggregateMessageOrigin::Parent => Self::Parent,
			CumulusAggregateMessageOrigin::Sibling(id) => Self::Sibling(id),
		}
	}
}

#[cfg(feature = "runtime-benchmarks")]
impl From<u32> for AggregateMessageOrigin {
	fn from(x: u32) -> Self {
		match x {
			0 => Self::Here,
			1 => Self::Parent,
			p => Self::Sibling(ParaId::from(p)),
		}
	}
}

/// Routes messages to either the XCMP or Snowbridge processor.
pub struct BridgeHubMessageRouter<XcmpProcessor, SnowbridgeProcessor>(
	PhantomData<(XcmpProcessor, SnowbridgeProcessor)>,
)
where
	XcmpProcessor: ProcessMessage<Origin = AggregateMessageOrigin>,
	SnowbridgeProcessor: ProcessMessage<Origin = AggregateMessageOrigin>;

impl<XcmpProcessor, SnowbridgeProcessor> ProcessMessage
	for BridgeHubMessageRouter<XcmpProcessor, SnowbridgeProcessor>
where
	XcmpProcessor: ProcessMessage<Origin = AggregateMessageOrigin>,
	SnowbridgeProcessor: ProcessMessage<Origin = AggregateMessageOrigin>,
{
	type Origin = AggregateMessageOrigin;

	fn process_message(
		message: &[u8],
		origin: Self::Origin,
		meter: &mut WeightMeter,
		id: &mut [u8; 32],
	) -> Result<bool, ProcessMessageError> {
		use AggregateMessageOrigin::*;
		match origin {
			Here | Parent | Sibling(_) =>
				XcmpProcessor::process_message(message, origin, meter, id),
			Snowbridge(_) => SnowbridgeProcessor::process_message(message, origin, meter, id),
		}
	}
}

/// Narrow the scope of the `Inner` query from `AggregateMessageOrigin` to `ParaId`.
///
/// All non-`Sibling` variants will be ignored.
pub struct NarrowOriginToSibling<Inner>(PhantomData<Inner>);
impl<Inner: QueuePausedQuery<ParaId>> QueuePausedQuery<AggregateMessageOrigin>
	for NarrowOriginToSibling<Inner>
{
	fn is_paused(origin: &AggregateMessageOrigin) -> bool {
		match origin {
			AggregateMessageOrigin::Sibling(id) => Inner::is_paused(id),
			_ => false,
		}
	}
}

impl<Inner: OnQueueChanged<ParaId>> OnQueueChanged<AggregateMessageOrigin>
	for NarrowOriginToSibling<Inner>
{
	fn on_queue_changed(origin: AggregateMessageOrigin, fp: QueueFootprint) {
		if let AggregateMessageOrigin::Sibling(id) = origin {
			Inner::on_queue_changed(id, fp)
		}
	}
}

/// Convert a sibling `ParaId` to an `AggregateMessageOrigin`.
pub struct ParaIdToSibling;
impl sp_runtime::traits::Convert<ParaId, AggregateMessageOrigin> for ParaIdToSibling {
	fn convert(para_id: ParaId) -> AggregateMessageOrigin {
		AggregateMessageOrigin::Sibling(para_id)
	}
}<|MERGE_RESOLUTION|>--- conflicted
+++ resolved
@@ -23,11 +23,7 @@
 use pallet_message_queue::OnQueueChanged;
 use scale_info::TypeInfo;
 use snowbridge_core::ChannelId;
-<<<<<<< HEAD
-use xcm::v5::{Junction, Location};
-=======
 use xcm::latest::prelude::{Junction, Location};
->>>>>>> 0e09ad44
 
 /// The aggregate origin of an inbound message.
 /// This is specialized for BridgeHub, as the snowbridge-outbound-queue-pallet is also using
