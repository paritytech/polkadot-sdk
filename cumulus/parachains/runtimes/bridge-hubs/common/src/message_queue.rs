--- conflicted
+++ resolved
@@ -23,12 +23,8 @@
 use pallet_message_queue::OnQueueChanged;
 use scale_info::TypeInfo;
 use snowbridge_core::ChannelId;
-<<<<<<< HEAD
 use sp_core::H256;
-use xcm::v4::{Junction, Location};
-=======
-use xcm::v5::{Junction, Location};
->>>>>>> 10d67958
+use xcm::prelude::{Junction, Location};
 
 /// The aggregate origin of an inbound message.
 /// This is specialized for BridgeHub, as the snowbridge-outbound-queue-pallet is also using
