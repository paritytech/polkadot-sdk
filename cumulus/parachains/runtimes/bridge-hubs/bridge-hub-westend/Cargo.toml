--- conflicted
+++ resolved
@@ -19,7 +19,9 @@
 hex-literal = { workspace = true, default-features = true }
 log = { workspace = true }
 scale-info = { features = ["derive"], workspace = true }
-serde = { optional = true, features = ["derive"], workspace = true, default-features = true }
+serde = { optional = true, features = [
+	"derive",
+], workspace = true, default-features = true }
 serde_json = { features = ["alloc"], workspace = true }
 
 # Substrate
@@ -109,12 +111,9 @@
 # Ethereum Bridge (Snowbridge)
 snowbridge-beacon-primitives = { workspace = true }
 snowbridge-core = { workspace = true }
-<<<<<<< HEAD
 snowbridge-merkle-tree = { workspace = true }
 snowbridge-outbound-primitives = { workspace = true }
-=======
 snowbridge-inbound-queue-v2-runtime-api = { workspace = true }
->>>>>>> 687e45e5
 snowbridge-outbound-queue-runtime-api = { workspace = true }
 snowbridge-outbound-queue-runtime-api-v2 = { workspace = true }
 snowbridge-outbound-router-primitives = { workspace = true }
@@ -128,20 +127,19 @@
 snowbridge-router-primitives = { workspace = true }
 snowbridge-runtime-common = { workspace = true }
 snowbridge-system-runtime-api = { workspace = true }
-<<<<<<< HEAD
 snowbridge-system-runtime-api-v2 = { workspace = true }
-=======
->>>>>>> 687e45e5
+
 
 [dev-dependencies]
 bridge-hub-test-utils = { workspace = true, default-features = true }
-bridge-runtime-common = { features = ["integrity-test"], workspace = true, default-features = true }
+bridge-runtime-common = { features = [
+	"integrity-test",
+], workspace = true, default-features = true }
 pallet-bridge-relayers = { features = ["integrity-test"], workspace = true }
 parachains-runtimes-test-utils = { workspace = true, default-features = true }
 snowbridge-runtime-test-common = { workspace = true, default-features = true }
 
 [features]
-default = ["std"]
 std = [
 	"bp-asset-hub-rococo/std",
 	"bp-asset-hub-westend/std",
@@ -204,13 +202,10 @@
 	"serde_json/std",
 	"snowbridge-beacon-primitives/std",
 	"snowbridge-core/std",
-<<<<<<< HEAD
 	"snowbridge-merkle-tree/std",
 	"snowbridge-outbound-primitives/std",
 	"snowbridge-outbound-queue-runtime-api-v2/std",
-=======
 	"snowbridge-inbound-queue-v2-runtime-api/std",
->>>>>>> 687e45e5
 	"snowbridge-outbound-queue-runtime-api/std",
 	"snowbridge-outbound-router-primitives/std",
 	"snowbridge-pallet-ethereum-client/std",
@@ -246,6 +241,7 @@
 	"xcm-runtime-apis/std",
 	"xcm/std",
 ]
+default = ["std"]
 
 runtime-benchmarks = [
 	"bridge-hub-common/runtime-benchmarks",
