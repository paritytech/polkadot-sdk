// Copyright (C) Parity Technologies (UK) Ltd.
// This file is part of Cumulus.

// Cumulus is free software: you can redistribute it and/or modify
// it under the terms of the GNU General Public License as published by
// the Free Software Foundation, either version 3 of the License, or
// (at your option) any later version.

// Cumulus is distributed in the hope that it will be useful,
// but WITHOUT ANY WARRANTY; without even the implied warranty of
// MERCHANTABILITY or FITNESS FOR A PARTICULAR PURPOSE.  See the
// GNU General Public License for more details.

// You should have received a copy of the GNU General Public License
// along with Cumulus.  If not, see <http://www.gnu.org/licenses/>.

//! # Bridge Hub Westend Runtime
//!
//! This runtime currently supports bridging between:
//! - Rococo <> Westend

#![cfg_attr(not(feature = "std"), no_std)]
// `construct_runtime!` does a lot of recursion and requires us to increase the limit to 256.
#![recursion_limit = "256"]

// Make the WASM binary available.
#[cfg(feature = "std")]
include!(concat!(env!("OUT_DIR"), "/wasm_binary.rs"));

pub mod bridge_common_config;
pub mod bridge_to_ethereum_config;
pub mod bridge_to_rococo_config;
mod weights;
pub mod xcm_config;

extern crate alloc;

use alloc::{vec, vec::Vec};
use bridge_runtime_common::extensions::{
	CheckAndBoostBridgeGrandpaTransactions, CheckAndBoostBridgeParachainsTransactions,
};
use cumulus_pallet_parachain_system::RelayNumberMonotonicallyIncreases;
use cumulus_primitives_core::ParaId;
use sp_api::impl_runtime_apis;
use sp_core::{crypto::KeyTypeId, OpaqueMetadata};
use sp_runtime::{
	create_runtime_str, generic, impl_opaque_keys,
	traits::Block as BlockT,
	transaction_validity::{TransactionSource, TransactionValidity},
	ApplyExtrinsicResult,
};

#[cfg(feature = "std")]
use sp_version::NativeVersion;
use sp_version::RuntimeVersion;

use bridge_hub_common::{
	message_queue::{NarrowOriginToSibling, ParaIdToSibling},
	AggregateMessageOrigin,
};
use frame_support::{
	construct_runtime, derive_impl,
	dispatch::DispatchClass,
	genesis_builder_helper::{build_state, get_preset},
	parameter_types,
	traits::{ConstBool, ConstU32, ConstU64, ConstU8, Get, TransformOrigin},
	weights::{ConstantMultiplier, Weight, WeightToFee as _},
	PalletId,
};
use frame_system::{
	limits::{BlockLength, BlockWeights},
	EnsureRoot,
};
pub use sp_consensus_aura::sr25519::AuthorityId as AuraId;
pub use sp_runtime::{MultiAddress, Perbill, Permill};
use xcm_config::{XcmOriginToTransactDispatchOrigin, XcmRouter};

use xcm_runtime_apis::{
	dry_run::{CallDryRunEffects, Error as XcmDryRunApiError, XcmDryRunEffects},
	fees::Error as XcmPaymentApiError,
};

use bp_runtime::HeaderId;
#[cfg(any(feature = "std", test))]
pub use sp_runtime::BuildStorage;

use polkadot_runtime_common::{BlockHashCount, SlowAdjustingFeeUpdate};

#[cfg(feature = "runtime-benchmarks")]
use xcm::latest::{ROCOCO_GENESIS_HASH, WESTEND_GENESIS_HASH};
use xcm::prelude::*;

use weights::{BlockExecutionWeight, ExtrinsicBaseWeight, RocksDbWeight};

use parachains_common::{
	impls::DealWithFees, AccountId, Balance, BlockNumber, Hash, Header, Nonce, Signature,
	AVERAGE_ON_INITIALIZE_RATIO, NORMAL_DISPATCH_RATIO,
};
use snowbridge_core::{
	outbound::{Command, Fee},
	AgentId, PricingParameters,
};
use testnet_parachains_constants::westend::{consensus::*, currency::*, fee::WeightToFee, time::*};
use xcm::VersionedLocation;

/// The address format for describing accounts.
pub type Address = MultiAddress<AccountId, ()>;

/// Block type as expected by this runtime.
pub type Block = generic::Block<Header, UncheckedExtrinsic>;

/// A Block signed with a Justification
pub type SignedBlock = generic::SignedBlock<Block>;

/// BlockId type as expected by this runtime.
pub type BlockId = generic::BlockId<Block>;

/// The SignedExtension to the basic transaction logic.
pub type SignedExtra = (
	frame_system::CheckNonZeroSender<Runtime>,
	frame_system::CheckSpecVersion<Runtime>,
	frame_system::CheckTxVersion<Runtime>,
	frame_system::CheckGenesis<Runtime>,
	frame_system::CheckEra<Runtime>,
	frame_system::CheckNonce<Runtime>,
	frame_system::CheckWeight<Runtime>,
	pallet_transaction_payment::ChargeTransactionPayment<Runtime>,
	BridgeRejectObsoleteHeadersAndMessages,
	(bridge_to_rococo_config::OnBridgeHubWestendRefundBridgeHubRococoMessages,),
	cumulus_primitives_storage_weight_reclaim::StorageWeightReclaim<Runtime>,
	frame_metadata_hash_extension::CheckMetadataHash<Runtime>,
);

/// Unchecked extrinsic type as expected by this runtime.
pub type UncheckedExtrinsic =
	generic::UncheckedExtrinsic<Address, RuntimeCall, Signature, SignedExtra>;

/// Migrations to apply on runtime upgrade.
pub type Migrations = (
	pallet_collator_selection::migration::v2::MigrationToV2<Runtime>,
	pallet_multisig::migrations::v1::MigrateToV1<Runtime>,
	InitStorageVersions,
	// unreleased
	cumulus_pallet_xcmp_queue::migration::v4::MigrationToV4<Runtime>,
	cumulus_pallet_xcmp_queue::migration::v5::MigrateV4ToV5<Runtime>,
	pallet_bridge_messages::migration::v1::MigrationToV1<
		Runtime,
		bridge_to_rococo_config::WithBridgeHubRococoMessagesInstance,
	>,
	bridge_to_rococo_config::migration::StaticToDynamicLanes,
	frame_support::migrations::RemoveStorage<
		BridgeRococoMessagesPalletName,
		OutboundLanesCongestedSignalsKey,
		RocksDbWeight,
	>,
	// permanent
	pallet_xcm::migration::MigrateToLatestXcmVersion<Runtime>,
);

parameter_types! {
	pub const BridgeRococoMessagesPalletName: &'static str = "BridgeRococoMessages";
	pub const OutboundLanesCongestedSignalsKey: &'static str = "OutboundLanesCongestedSignals";
}

/// Migration to initialize storage versions for pallets added after genesis.
///
/// Ideally this would be done automatically (see
/// <https://github.com/paritytech/polkadot-sdk/pull/1297>), but it probably won't be ready for some
/// time and it's beneficial to get try-runtime-cli on-runtime-upgrade checks into the CI, so we're
/// doing it manually.
pub struct InitStorageVersions;

impl frame_support::traits::OnRuntimeUpgrade for InitStorageVersions {
	fn on_runtime_upgrade() -> Weight {
		use frame_support::traits::{GetStorageVersion, StorageVersion};
		use sp_runtime::traits::Saturating;

		let mut writes = 0;

		if PolkadotXcm::on_chain_storage_version() == StorageVersion::new(0) {
			PolkadotXcm::in_code_storage_version().put::<PolkadotXcm>();
			writes.saturating_inc();
		}

		if Balances::on_chain_storage_version() == StorageVersion::new(0) {
			Balances::in_code_storage_version().put::<Balances>();
			writes.saturating_inc();
		}

		<Runtime as frame_system::Config>::DbWeight::get().reads_writes(2, writes)
	}
}

/// Executive: handles dispatch to the various modules.
pub type Executive = frame_executive::Executive<
	Runtime,
	Block,
	frame_system::ChainContext<Runtime>,
	Runtime,
	AllPalletsWithSystem,
	Migrations,
>;

impl_opaque_keys! {
	pub struct SessionKeys {
		pub aura: Aura,
	}
}

#[sp_version::runtime_version]
pub const VERSION: RuntimeVersion = RuntimeVersion {
	spec_name: create_runtime_str!("bridge-hub-westend"),
	impl_name: create_runtime_str!("bridge-hub-westend"),
	authoring_version: 1,
	spec_version: 1_016_000,
	impl_version: 0,
	apis: RUNTIME_API_VERSIONS,
	transaction_version: 5,
	state_version: 1,
};

/// The version information used to identify this runtime when compiled natively.
#[cfg(feature = "std")]
pub fn native_version() -> NativeVersion {
	NativeVersion { runtime_version: VERSION, can_author_with: Default::default() }
}

parameter_types! {
	pub const Version: RuntimeVersion = VERSION;
	pub RuntimeBlockLength: BlockLength =
		BlockLength::max_with_normal_ratio(5 * 1024 * 1024, NORMAL_DISPATCH_RATIO);
	pub RuntimeBlockWeights: BlockWeights = BlockWeights::builder()
		.base_block(BlockExecutionWeight::get())
		.for_class(DispatchClass::all(), |weights| {
			weights.base_extrinsic = ExtrinsicBaseWeight::get();
		})
		.for_class(DispatchClass::Normal, |weights| {
			weights.max_total = Some(NORMAL_DISPATCH_RATIO * MAXIMUM_BLOCK_WEIGHT);
		})
		.for_class(DispatchClass::Operational, |weights| {
			weights.max_total = Some(MAXIMUM_BLOCK_WEIGHT);
			// Operational transactions have some extra reserved space, so that they
			// are included even if block reached `MAXIMUM_BLOCK_WEIGHT`.
			weights.reserved = Some(
				MAXIMUM_BLOCK_WEIGHT - NORMAL_DISPATCH_RATIO * MAXIMUM_BLOCK_WEIGHT
			);
		})
		.avg_block_initialization(AVERAGE_ON_INITIALIZE_RATIO)
		.build_or_panic();
	pub const SS58Prefix: u16 = 42;
}

// Configure FRAME pallets to include in runtime.

#[derive_impl(frame_system::config_preludes::ParaChainDefaultConfig)]
impl frame_system::Config for Runtime {
	/// The identifier used to distinguish between accounts.
	type AccountId = AccountId;
	/// The index type for storing how many extrinsics an account has signed.
	type Nonce = Nonce;
	/// The type for hashing blocks and tries.
	type Hash = Hash;
	/// The block type.
	type Block = Block;
	/// Maximum number of block number to block hash mappings to keep (oldest pruned first).
	type BlockHashCount = BlockHashCount;
	/// Runtime version.
	type Version = Version;
	/// The data to be stored in an account.
	type AccountData = pallet_balances::AccountData<Balance>;
	/// The weight of database operations that the runtime can invoke.
	type DbWeight = RocksDbWeight;
	/// Weight information for the extrinsics of this pallet.
	type SystemWeightInfo = weights::frame_system::WeightInfo<Runtime>;
	/// Block & extrinsics weights: base values and limits.
	type BlockWeights = RuntimeBlockWeights;
	/// The maximum length of a block (in bytes).
	type BlockLength = RuntimeBlockLength;
	/// This is used as an identifier of the chain. 42 is the generic substrate prefix.
	type SS58Prefix = SS58Prefix;
	/// The action to take on a Runtime Upgrade
	type OnSetCode = cumulus_pallet_parachain_system::ParachainSetCode<Self>;
	type MaxConsumers = frame_support::traits::ConstU32<16>;
}

impl pallet_timestamp::Config for Runtime {
	/// A timestamp: milliseconds since the unix epoch.
	type Moment = u64;
	type OnTimestampSet = Aura;
	type MinimumPeriod = ConstU64<0>;
	type WeightInfo = weights::pallet_timestamp::WeightInfo<Runtime>;
}

impl pallet_authorship::Config for Runtime {
	type FindAuthor = pallet_session::FindAccountFromAuthorIndex<Self, Aura>;
	type EventHandler = (CollatorSelection,);
}

parameter_types! {
	pub const ExistentialDeposit: Balance = EXISTENTIAL_DEPOSIT;
}

impl pallet_balances::Config for Runtime {
	/// The type for recording an account's balance.
	type Balance = Balance;
	type DustRemoval = ();
	/// The ubiquitous event type.
	type RuntimeEvent = RuntimeEvent;
	type ExistentialDeposit = ExistentialDeposit;
	type AccountStore = System;
	type WeightInfo = weights::pallet_balances::WeightInfo<Runtime>;
	type MaxLocks = ConstU32<50>;
	type MaxReserves = ConstU32<50>;
	type ReserveIdentifier = [u8; 8];
	type RuntimeHoldReason = RuntimeHoldReason;
	type RuntimeFreezeReason = RuntimeFreezeReason;
	type FreezeIdentifier = ();
	type MaxFreezes = ConstU32<0>;
}

parameter_types! {
	/// Relay Chain `TransactionByteFee` / 10
	pub const TransactionByteFee: Balance = MILLICENTS;
}

impl pallet_transaction_payment::Config for Runtime {
	type RuntimeEvent = RuntimeEvent;
	type OnChargeTransaction =
		pallet_transaction_payment::FungibleAdapter<Balances, DealWithFees<Runtime>>;
	type OperationalFeeMultiplier = ConstU8<5>;
	type WeightToFee = WeightToFee;
	type LengthToFee = ConstantMultiplier<Balance, TransactionByteFee>;
	type FeeMultiplierUpdate = SlowAdjustingFeeUpdate<Self>;
}

parameter_types! {
	pub const ReservedXcmpWeight: Weight = MAXIMUM_BLOCK_WEIGHT.saturating_div(4);
	pub const ReservedDmpWeight: Weight = MAXIMUM_BLOCK_WEIGHT.saturating_div(4);
}

impl cumulus_pallet_parachain_system::Config for Runtime {
	type WeightInfo = weights::cumulus_pallet_parachain_system::WeightInfo<Runtime>;
	type RuntimeEvent = RuntimeEvent;
	type OnSystemEvent = ();
	type SelfParaId = parachain_info::Pallet<Runtime>;
	type OutboundXcmpMessageSource = XcmpQueue;
	type DmpQueue = frame_support::traits::EnqueueWithOrigin<MessageQueue, RelayOrigin>;
	type ReservedDmpWeight = ReservedDmpWeight;
	type XcmpMessageHandler = XcmpQueue;
	type ReservedXcmpWeight = ReservedXcmpWeight;
	type CheckAssociatedRelayNumber = RelayNumberMonotonicallyIncreases;
	type ConsensusHook = ConsensusHook;
}

type ConsensusHook = cumulus_pallet_aura_ext::FixedVelocityConsensusHook<
	Runtime,
	RELAY_CHAIN_SLOT_DURATION_MILLIS,
	BLOCK_PROCESSING_VELOCITY,
	UNINCLUDED_SEGMENT_CAPACITY,
>;

impl parachain_info::Config for Runtime {}

parameter_types! {
	pub MessageQueueServiceWeight: Weight = Perbill::from_percent(35) * RuntimeBlockWeights::get().max_block;
}

impl pallet_message_queue::Config for Runtime {
	type RuntimeEvent = RuntimeEvent;
	type WeightInfo = weights::pallet_message_queue::WeightInfo<Runtime>;
	#[cfg(feature = "runtime-benchmarks")]
	type MessageProcessor =
		pallet_message_queue::mock_helpers::NoopMessageProcessor<AggregateMessageOrigin>;
	#[cfg(not(feature = "runtime-benchmarks"))]
	type MessageProcessor = bridge_hub_common::BridgeHubMessageRouter<
		xcm_builder::ProcessXcmMessage<
			AggregateMessageOrigin,
			xcm_executor::XcmExecutor<xcm_config::XcmConfig>,
			RuntimeCall,
		>,
		EthereumOutboundQueue,
	>;
	type Size = u32;
	// The XCMP queue pallet is only ever able to handle the `Sibling(ParaId)` origin:
	type QueueChangeHandler = NarrowOriginToSibling<XcmpQueue>;
	type QueuePausedQuery = NarrowOriginToSibling<XcmpQueue>;
	type HeapSize = sp_core::ConstU32<{ 103 * 1024 }>;
	type MaxStale = sp_core::ConstU32<8>;
	type ServiceWeight = MessageQueueServiceWeight;
	type IdleMaxServiceWeight = MessageQueueServiceWeight;
}

impl cumulus_pallet_aura_ext::Config for Runtime {}

parameter_types! {
	/// The asset ID for the asset that we use to pay for message delivery fees.
	pub FeeAssetId: AssetId = AssetId(xcm_config::WestendLocation::get());
	/// The base fee for the message delivery fees.
	pub const BaseDeliveryFee: u128 = CENTS.saturating_mul(3);
}

pub type PriceForSiblingParachainDelivery = polkadot_runtime_common::xcm_sender::ExponentialPrice<
	FeeAssetId,
	BaseDeliveryFee,
	TransactionByteFee,
	XcmpQueue,
>;

impl cumulus_pallet_xcmp_queue::Config for Runtime {
	type RuntimeEvent = RuntimeEvent;
	type ChannelInfo = ParachainSystem;
	type VersionWrapper = PolkadotXcm;
	type XcmpQueue = TransformOrigin<MessageQueue, AggregateMessageOrigin, ParaId, ParaIdToSibling>;
	type MaxInboundSuspended = ConstU32<1_000>;
	type MaxActiveOutboundChannels = ConstU32<128>;
	// Most on-chain HRMP channels are configured to use 102400 bytes of max message size, so we
	// need to set the page size larger than that until we reduce the channel size on-chain.
	type MaxPageSize = ConstU32<{ 103 * 1024 }>;
	type ControllerOrigin = EnsureRoot<AccountId>;
	type ControllerOriginConverter = XcmOriginToTransactDispatchOrigin;
	type WeightInfo = weights::cumulus_pallet_xcmp_queue::WeightInfo<Runtime>;
	type PriceForSiblingDelivery = PriceForSiblingParachainDelivery;
}

impl cumulus_pallet_xcmp_queue::migration::v5::V5Config for Runtime {
	// This must be the same as the `ChannelInfo` from the `Config`:
	type ChannelList = ParachainSystem;
}

parameter_types! {
	pub const RelayOrigin: AggregateMessageOrigin = AggregateMessageOrigin::Parent;
}

pub const PERIOD: u32 = 6 * HOURS;
pub const OFFSET: u32 = 0;

impl pallet_session::Config for Runtime {
	type RuntimeEvent = RuntimeEvent;
	type ValidatorId = <Self as frame_system::Config>::AccountId;
	// we don't have stash and controller, thus we don't need the convert as well.
	type ValidatorIdOf = pallet_collator_selection::IdentityCollator;
	type ShouldEndSession = pallet_session::PeriodicSessions<ConstU32<PERIOD>, ConstU32<OFFSET>>;
	type NextSessionRotation = pallet_session::PeriodicSessions<ConstU32<PERIOD>, ConstU32<OFFSET>>;
	type SessionManager = CollatorSelection;
	// Essentially just Aura, but let's be pedantic.
	type SessionHandler = <SessionKeys as sp_runtime::traits::OpaqueKeys>::KeyTypeIdProviders;
	type Keys = SessionKeys;
	type WeightInfo = weights::pallet_session::WeightInfo<Runtime>;
}

impl pallet_aura::Config for Runtime {
	type AuthorityId = AuraId;
	type DisabledValidators = ();
	type MaxAuthorities = ConstU32<100_000>;
	type AllowMultipleBlocksPerSlot = ConstBool<true>;
	type SlotDuration = ConstU64<SLOT_DURATION>;
}

parameter_types! {
	pub const PotId: PalletId = PalletId(*b"PotStake");
	pub const SessionLength: BlockNumber = 6 * HOURS;
}

pub type CollatorSelectionUpdateOrigin = EnsureRoot<AccountId>;

impl pallet_collator_selection::Config for Runtime {
	type RuntimeEvent = RuntimeEvent;
	type Currency = Balances;
	type UpdateOrigin = CollatorSelectionUpdateOrigin;
	type PotId = PotId;
	type MaxCandidates = ConstU32<100>;
	type MinEligibleCollators = ConstU32<4>;
	type MaxInvulnerables = ConstU32<20>;
	// should be a multiple of session or things will get inconsistent
	type KickThreshold = ConstU32<PERIOD>;
	type ValidatorId = <Self as frame_system::Config>::AccountId;
	type ValidatorIdOf = pallet_collator_selection::IdentityCollator;
	type ValidatorRegistration = Session;
	type WeightInfo = weights::pallet_collator_selection::WeightInfo<Runtime>;
}

parameter_types! {
	// One storage item; key size is 32; value is size 4+4+16+32 bytes = 56 bytes.
	pub const DepositBase: Balance = deposit(1, 88);
	// Additional storage item size of 32 bytes.
	pub const DepositFactor: Balance = deposit(0, 32);
}

impl pallet_multisig::Config for Runtime {
	type RuntimeEvent = RuntimeEvent;
	type RuntimeCall = RuntimeCall;
	type Currency = Balances;
	type DepositBase = DepositBase;
	type DepositFactor = DepositFactor;
	type MaxSignatories = ConstU32<100>;
	type WeightInfo = weights::pallet_multisig::WeightInfo<Runtime>;
}

impl pallet_utility::Config for Runtime {
	type RuntimeEvent = RuntimeEvent;
	type RuntimeCall = RuntimeCall;
	type PalletsOrigin = OriginCaller;
	type WeightInfo = weights::pallet_utility::WeightInfo<Runtime>;
}

// Create the runtime by composing the FRAME pallets that were previously configured.
construct_runtime!(
	pub enum Runtime
	{
		// System support stuff.
		System: frame_system = 0,
		ParachainSystem: cumulus_pallet_parachain_system = 1,
		Timestamp: pallet_timestamp = 2,
		ParachainInfo: parachain_info = 3,

		// Monetary stuff.
		Balances: pallet_balances = 10,
		TransactionPayment: pallet_transaction_payment = 11,

		// Collator support. The order of these 4 are important and shall not change.
		Authorship: pallet_authorship = 20,
		CollatorSelection: pallet_collator_selection = 21,
		Session: pallet_session = 22,
		Aura: pallet_aura = 23,
		AuraExt: cumulus_pallet_aura_ext = 24,

		// XCM helpers.
		XcmpQueue: cumulus_pallet_xcmp_queue = 30,
		PolkadotXcm: pallet_xcm = 31,
		CumulusXcm: cumulus_pallet_xcm = 32,

		// Handy utilities.
		Utility: pallet_utility = 40,
		Multisig: pallet_multisig = 36,

		// Bridging stuff.
		BridgeRelayers: pallet_bridge_relayers = 41,
		BridgeRococoGrandpa: pallet_bridge_grandpa::<Instance1> = 42,
		BridgeRococoParachains: pallet_bridge_parachains::<Instance1> = 43,
		BridgeRococoMessages: pallet_bridge_messages::<Instance1> = 44,
		XcmOverBridgeHubRococo: pallet_xcm_bridge_hub::<Instance1> = 45,

		EthereumInboundQueue: snowbridge_pallet_inbound_queue = 80,
		EthereumOutboundQueue: snowbridge_pallet_outbound_queue = 81,
		EthereumBeaconClient: snowbridge_pallet_ethereum_client = 82,
		EthereumSystem: snowbridge_pallet_system = 83,

		// Message Queue. Importantly, is registered last so that messages are processed after
		// the `on_initialize` hooks of bridging pallets.
		MessageQueue: pallet_message_queue = 250,
	}
);

bridge_runtime_common::generate_bridge_reject_obsolete_headers_and_messages! {
	RuntimeCall, AccountId,
	// Grandpa
	CheckAndBoostBridgeGrandpaTransactions<
		Runtime,
		bridge_to_rococo_config::BridgeGrandpaRococoInstance,
		bridge_to_rococo_config::PriorityBoostPerRelayHeader,
		xcm_config::TreasuryAccount,
	>,
	// Parachains
	CheckAndBoostBridgeParachainsTransactions<
		Runtime,
		bridge_to_rococo_config::BridgeParachainRococoInstance,
		bp_bridge_hub_rococo::BridgeHubRococo,
		bridge_to_rococo_config::PriorityBoostPerParachainHeader,
		xcm_config::TreasuryAccount,
	>,
	// Messages
	BridgeRococoMessages
}

#[cfg(feature = "runtime-benchmarks")]
mod benches {
	frame_benchmarking::define_benchmarks!(
		[frame_system, SystemBench::<Runtime>]
		[pallet_balances, Balances]
		[pallet_message_queue, MessageQueue]
		[pallet_multisig, Multisig]
		[pallet_session, SessionBench::<Runtime>]
		[pallet_utility, Utility]
		[pallet_timestamp, Timestamp]
		[pallet_collator_selection, CollatorSelection]
		[cumulus_pallet_parachain_system, ParachainSystem]
		[cumulus_pallet_xcmp_queue, XcmpQueue]
		// XCM
		[pallet_xcm, PalletXcmExtrinsicsBenchmark::<Runtime>]
		// NOTE: Make sure you point to the individual modules below.
		[pallet_xcm_benchmarks::fungible, XcmBalances]
		[pallet_xcm_benchmarks::generic, XcmGeneric]
		// Bridge pallets
		[pallet_bridge_relayers, BridgeRelayersBench::<Runtime>]
		[pallet_bridge_grandpa, RococoFinality]
		[pallet_bridge_parachains, WithinRococo]
		[pallet_bridge_messages, WestendToRococo]
		// Ethereum Bridge
		[snowbridge_pallet_inbound_queue, EthereumInboundQueue]
		[snowbridge_pallet_outbound_queue, EthereumOutboundQueue]
		[snowbridge_pallet_system, EthereumSystem]
		[snowbridge_pallet_ethereum_client, EthereumBeaconClient]
	);
}

impl_runtime_apis! {
	impl sp_consensus_aura::AuraApi<Block, AuraId> for Runtime {
		fn slot_duration() -> sp_consensus_aura::SlotDuration {
			sp_consensus_aura::SlotDuration::from_millis(SLOT_DURATION)
		}

		fn authorities() -> Vec<AuraId> {
			pallet_aura::Authorities::<Runtime>::get().into_inner()
		}
	}

	impl cumulus_primitives_aura::AuraUnincludedSegmentApi<Block> for Runtime {
		fn can_build_upon(
			included_hash: <Block as BlockT>::Hash,
			slot: cumulus_primitives_aura::Slot,
		) -> bool {
			ConsensusHook::can_build_upon(included_hash, slot)
		}
	}

	impl sp_api::Core<Block> for Runtime {
		fn version() -> RuntimeVersion {
			VERSION
		}

		fn execute_block(block: Block) {
			Executive::execute_block(block)
		}

		fn initialize_block(header: &<Block as BlockT>::Header) -> sp_runtime::ExtrinsicInclusionMode {
			Executive::initialize_block(header)
		}
	}

	impl sp_api::Metadata<Block> for Runtime {
		fn metadata() -> OpaqueMetadata {
			OpaqueMetadata::new(Runtime::metadata().into())
		}

		fn metadata_at_version(version: u32) -> Option<OpaqueMetadata> {
			Runtime::metadata_at_version(version)
		}

		fn metadata_versions() -> alloc::vec::Vec<u32> {
			Runtime::metadata_versions()
		}
	}

	impl sp_block_builder::BlockBuilder<Block> for Runtime {
		fn apply_extrinsic(extrinsic: <Block as BlockT>::Extrinsic) -> ApplyExtrinsicResult {
			Executive::apply_extrinsic(extrinsic)
		}

		fn finalize_block() -> <Block as BlockT>::Header {
			Executive::finalize_block()
		}

		fn inherent_extrinsics(data: sp_inherents::InherentData) -> Vec<<Block as BlockT>::Extrinsic> {
			data.create_extrinsics()
		}

		fn check_inherents(
			block: Block,
			data: sp_inherents::InherentData,
		) -> sp_inherents::CheckInherentsResult {
			data.check_extrinsics(&block)
		}
	}

	impl sp_transaction_pool::runtime_api::TaggedTransactionQueue<Block> for Runtime {
		fn validate_transaction(
			source: TransactionSource,
			tx: <Block as BlockT>::Extrinsic,
			block_hash: <Block as BlockT>::Hash,
		) -> TransactionValidity {
			Executive::validate_transaction(source, tx, block_hash)
		}
	}

	impl sp_offchain::OffchainWorkerApi<Block> for Runtime {
		fn offchain_worker(header: &<Block as BlockT>::Header) {
			Executive::offchain_worker(header)
		}
	}

	impl sp_session::SessionKeys<Block> for Runtime {
		fn generate_session_keys(seed: Option<Vec<u8>>) -> Vec<u8> {
			SessionKeys::generate(seed)
		}

		fn decode_session_keys(
			encoded: Vec<u8>,
		) -> Option<Vec<(Vec<u8>, KeyTypeId)>> {
			SessionKeys::decode_into_raw_public_keys(&encoded)
		}
	}

	impl frame_system_rpc_runtime_api::AccountNonceApi<Block, AccountId, Nonce> for Runtime {
		fn account_nonce(account: AccountId) -> Nonce {
			System::account_nonce(account)
		}
	}

	impl pallet_transaction_payment_rpc_runtime_api::TransactionPaymentApi<Block, Balance> for Runtime {
		fn query_info(
			uxt: <Block as BlockT>::Extrinsic,
			len: u32,
		) -> pallet_transaction_payment_rpc_runtime_api::RuntimeDispatchInfo<Balance> {
			TransactionPayment::query_info(uxt, len)
		}
		fn query_fee_details(
			uxt: <Block as BlockT>::Extrinsic,
			len: u32,
		) -> pallet_transaction_payment::FeeDetails<Balance> {
			TransactionPayment::query_fee_details(uxt, len)
		}
		fn query_weight_to_fee(weight: Weight) -> Balance {
			TransactionPayment::weight_to_fee(weight)
		}
		fn query_length_to_fee(length: u32) -> Balance {
			TransactionPayment::length_to_fee(length)
		}
	}

	impl pallet_transaction_payment_rpc_runtime_api::TransactionPaymentCallApi<Block, Balance, RuntimeCall>
		for Runtime
	{
		fn query_call_info(
			call: RuntimeCall,
			len: u32,
		) -> pallet_transaction_payment::RuntimeDispatchInfo<Balance> {
			TransactionPayment::query_call_info(call, len)
		}
		fn query_call_fee_details(
			call: RuntimeCall,
			len: u32,
		) -> pallet_transaction_payment::FeeDetails<Balance> {
			TransactionPayment::query_call_fee_details(call, len)
		}
		fn query_weight_to_fee(weight: Weight) -> Balance {
			TransactionPayment::weight_to_fee(weight)
		}
		fn query_length_to_fee(length: u32) -> Balance {
			TransactionPayment::length_to_fee(length)
		}
	}

	impl xcm_runtime_apis::fees::XcmPaymentApi<Block> for Runtime {
		fn query_acceptable_payment_assets(xcm_version: xcm::Version) -> Result<Vec<VersionedAssetId>, XcmPaymentApiError> {
			let acceptable_assets = vec![AssetId(xcm_config::WestendLocation::get())];
			PolkadotXcm::query_acceptable_payment_assets(xcm_version, acceptable_assets)
		}

		fn query_weight_to_asset_fee(weight: Weight, asset: VersionedAssetId) -> Result<u128, XcmPaymentApiError> {
			match asset.try_as::<AssetId>() {
				Ok(asset_id) if asset_id.0 == xcm_config::WestendLocation::get() => {
					// for native token
					Ok(WeightToFee::weight_to_fee(&weight))
				},
				Ok(asset_id) => {
					log::trace!(target: "xcm::xcm_runtime_apis", "query_weight_to_asset_fee - unhandled asset_id: {asset_id:?}!");
					Err(XcmPaymentApiError::AssetNotFound)
				},
				Err(_) => {
					log::trace!(target: "xcm::xcm_runtime_apis", "query_weight_to_asset_fee - failed to convert asset: {asset:?}!");
					Err(XcmPaymentApiError::VersionedConversionFailed)
				}
			}
		}

		fn query_xcm_weight(message: VersionedXcm<()>) -> Result<Weight, XcmPaymentApiError> {
			PolkadotXcm::query_xcm_weight(message)
		}

		fn query_delivery_fees(destination: VersionedLocation, message: VersionedXcm<()>) -> Result<VersionedAssets, XcmPaymentApiError> {
			PolkadotXcm::query_delivery_fees(destination, message)
		}
	}

	impl xcm_runtime_apis::dry_run::DryRunApi<Block, RuntimeCall, RuntimeEvent, OriginCaller> for Runtime {
		fn dry_run_call(origin: OriginCaller, call: RuntimeCall) -> Result<CallDryRunEffects<RuntimeEvent>, XcmDryRunApiError> {
			PolkadotXcm::dry_run_call::<Runtime, xcm_config::XcmRouter, OriginCaller, RuntimeCall>(origin, call)
		}

		fn dry_run_xcm(origin_location: VersionedLocation, xcm: VersionedXcm<RuntimeCall>) -> Result<XcmDryRunEffects<RuntimeEvent>, XcmDryRunApiError> {
			PolkadotXcm::dry_run_xcm::<Runtime, xcm_config::XcmRouter, RuntimeCall, xcm_config::XcmConfig>(origin_location, xcm)
		}
	}

	impl xcm_runtime_apis::conversions::LocationToAccountApi<Block, AccountId> for Runtime {
		fn convert_location(location: VersionedLocation) -> Result<
			AccountId,
			xcm_runtime_apis::conversions::Error
		> {
			xcm_runtime_apis::conversions::LocationToAccountHelper::<
				AccountId,
				xcm_config::LocationToAccountId,
			>::convert_location(location)
		}
	}

	impl cumulus_primitives_core::CollectCollationInfo<Block> for Runtime {
		fn collect_collation_info(header: &<Block as BlockT>::Header) -> cumulus_primitives_core::CollationInfo {
			ParachainSystem::collect_collation_info(header)
		}
	}

	impl bp_rococo::RococoFinalityApi<Block> for Runtime {
		fn best_finalized() -> Option<HeaderId<bp_rococo::Hash, bp_rococo::BlockNumber>> {
			BridgeRococoGrandpa::best_finalized()
		}
		fn free_headers_interval() -> Option<bp_rococo::BlockNumber> {
			<Runtime as pallet_bridge_grandpa::Config<
				bridge_to_rococo_config::BridgeGrandpaRococoInstance
			>>::FreeHeadersInterval::get()
		}
		fn synced_headers_grandpa_info(
		) -> Vec<bp_header_chain::StoredHeaderGrandpaInfo<bp_rococo::Header>> {
			BridgeRococoGrandpa::synced_headers_grandpa_info()
		}
	}

	impl bp_bridge_hub_rococo::BridgeHubRococoFinalityApi<Block> for Runtime {
		fn best_finalized() -> Option<HeaderId<Hash, BlockNumber>> {
			BridgeRococoParachains::best_parachain_head_id::<
				bp_bridge_hub_rococo::BridgeHubRococo
			>().unwrap_or(None)
		}
		fn free_headers_interval() -> Option<bp_bridge_hub_rococo::BlockNumber> {
			// "free interval" is not currently used for parachains
			None
		}
	}

	impl bp_bridge_hub_rococo::FromBridgeHubRococoInboundLaneApi<Block> for Runtime {
		fn message_details(
			lane: bp_messages::LaneId,
			messages: Vec<(bp_messages::MessagePayload, bp_messages::OutboundMessageDetails)>,
		) -> Vec<bp_messages::InboundMessageDetails> {
			bridge_runtime_common::messages_api::inbound_message_details::<
				Runtime,
				bridge_to_rococo_config::WithBridgeHubRococoMessagesInstance,
			>(lane, messages)
		}
	}

	impl bp_bridge_hub_rococo::ToBridgeHubRococoOutboundLaneApi<Block> for Runtime {
		fn message_details(
			lane: bp_messages::LaneId,
			begin: bp_messages::MessageNonce,
			end: bp_messages::MessageNonce,
		) -> Vec<bp_messages::OutboundMessageDetails> {
			bridge_runtime_common::messages_api::outbound_message_details::<
				Runtime,
				bridge_to_rococo_config::WithBridgeHubRococoMessagesInstance,
			>(lane, begin, end)
		}
	}

	impl snowbridge_outbound_queue_runtime_api::OutboundQueueApi<Block, Balance> for Runtime {
		fn prove_message(leaf_index: u64) -> Option<snowbridge_pallet_outbound_queue::MerkleProof> {
			snowbridge_pallet_outbound_queue::api::prove_message::<Runtime>(leaf_index)
		}

		fn calculate_fee(command: Command, parameters: Option<PricingParameters<Balance>>) -> Fee<Balance> {
			snowbridge_pallet_outbound_queue::api::calculate_fee::<Runtime>(command, parameters)
		}
	}

	impl snowbridge_system_runtime_api::ControlApi<Block> for Runtime {
		fn agent_id(location: VersionedLocation) -> Option<AgentId> {
			snowbridge_pallet_system::api::agent_id::<Runtime>(location)
		}
	}

	#[cfg(feature = "try-runtime")]
	impl frame_try_runtime::TryRuntime<Block> for Runtime {
		fn on_runtime_upgrade(checks: frame_try_runtime::UpgradeCheckSelect) -> (Weight, Weight) {
			let weight = Executive::try_runtime_upgrade(checks).unwrap();
			(weight, RuntimeBlockWeights::get().max_block)
		}

		fn execute_block(
			block: Block,
			state_root_check: bool,
			signature_check: bool,
			select: frame_try_runtime::TryStateSelect,
		) -> Weight {
			// NOTE: intentional unwrap: we don't want to propagate the error backwards, and want to
			// have a backtrace here.
			Executive::try_execute_block(block, state_root_check, signature_check, select).unwrap()
		}
	}

	#[cfg(feature = "runtime-benchmarks")]
	impl frame_benchmarking::Benchmark<Block> for Runtime {
		fn benchmark_metadata(extra: bool) -> (
			Vec<frame_benchmarking::BenchmarkList>,
			Vec<frame_support::traits::StorageInfo>,
		) {
			use frame_benchmarking::{Benchmarking, BenchmarkList};
			use frame_support::traits::StorageInfoTrait;
			use frame_system_benchmarking::Pallet as SystemBench;
			use cumulus_pallet_session_benchmarking::Pallet as SessionBench;
			use pallet_xcm::benchmarking::Pallet as PalletXcmExtrinsicsBenchmark;

			// This is defined once again in dispatch_benchmark, because list_benchmarks!
			// and add_benchmarks! are macros exported by define_benchmarks! macros and those types
			// are referenced in that call.
			type XcmBalances = pallet_xcm_benchmarks::fungible::Pallet::<Runtime>;
			type XcmGeneric = pallet_xcm_benchmarks::generic::Pallet::<Runtime>;

			use pallet_bridge_relayers::benchmarking::Pallet as BridgeRelayersBench;
			// Change weight file names.
			type RococoFinality = BridgeRococoGrandpa;
			type WithinRococo = pallet_bridge_parachains::benchmarking::Pallet::<Runtime, bridge_to_rococo_config::BridgeParachainRococoInstance>;
			type WestendToRococo = pallet_bridge_messages::benchmarking::Pallet ::<Runtime, bridge_to_rococo_config::WithBridgeHubRococoMessagesInstance>;

			let mut list = Vec::<BenchmarkList>::new();
			list_benchmarks!(list, extra);

			let storage_info = AllPalletsWithSystem::storage_info();
			(list, storage_info)
		}

		fn dispatch_benchmark(
			config: frame_benchmarking::BenchmarkConfig
		) -> Result<Vec<frame_benchmarking::BenchmarkBatch>, sp_runtime::RuntimeString> {
			use frame_benchmarking::{Benchmarking, BenchmarkBatch, BenchmarkError};
			use sp_storage::TrackedStorageKey;

			use frame_system_benchmarking::Pallet as SystemBench;
			impl frame_system_benchmarking::Config for Runtime {
				fn setup_set_code_requirements(code: &alloc::vec::Vec<u8>) -> Result<(), BenchmarkError> {
					ParachainSystem::initialize_for_set_code_benchmark(code.len() as u32);
					Ok(())
				}

				fn verify_set_code() {
					System::assert_last_event(cumulus_pallet_parachain_system::Event::<Runtime>::ValidationFunctionStored.into());
				}
			}

			use cumulus_pallet_session_benchmarking::Pallet as SessionBench;
			impl cumulus_pallet_session_benchmarking::Config for Runtime {}

			use pallet_xcm::benchmarking::Pallet as PalletXcmExtrinsicsBenchmark;
			impl pallet_xcm::benchmarking::Config for Runtime {
				type DeliveryHelper = cumulus_primitives_utility::ToParentDeliveryHelper<
					xcm_config::XcmConfig,
					ExistentialDepositAsset,
					xcm_config::PriceForParentDelivery,
				>;

				fn reachable_dest() -> Option<Location> {
					Some(Parent.into())
				}

				fn teleportable_asset_and_dest() -> Option<(Asset, Location)> {
					// Relay/native token can be teleported between BH and Relay.
					Some((
						Asset {
							fun: Fungible(ExistentialDeposit::get()),
							id: AssetId(Parent.into())
						},
						Parent.into(),
					))
				}

				fn reserve_transferable_asset_and_dest() -> Option<(Asset, Location)> {
					// Reserve transfers are disabled on BH.
					None
				}

				fn set_up_complex_asset_transfer(
				) -> Option<(Assets, u32, Location, alloc::boxed::Box<dyn FnOnce()>)> {
					// BH only supports teleports to system parachain.
					// Relay/native token can be teleported between BH and Relay.
					let native_location = Parent.into();
					let dest = Parent.into();
					pallet_xcm::benchmarking::helpers::native_teleport_as_asset_transfer::<Runtime>(
						native_location,
						dest
					)
				}

				fn get_asset() -> Asset {
					Asset {
						id: AssetId(Location::parent()),
						fun: Fungible(ExistentialDeposit::get()),
					}
				}
			}

			use xcm::latest::prelude::*;
			use xcm_config::WestendLocation;

			parameter_types! {
				pub ExistentialDepositAsset: Option<Asset> = Some((
					WestendLocation::get(),
					ExistentialDeposit::get()
				).into());
			}

			impl pallet_xcm_benchmarks::Config for Runtime {
				type XcmConfig = xcm_config::XcmConfig;
				type AccountIdConverter = xcm_config::LocationToAccountId;
				type DeliveryHelper = cumulus_primitives_utility::ToParentDeliveryHelper<
					xcm_config::XcmConfig,
					ExistentialDepositAsset,
					xcm_config::PriceForParentDelivery,
				>;
				fn valid_destination() -> Result<Location, BenchmarkError> {
					Ok(WestendLocation::get())
				}
				fn worst_case_holding(_depositable_count: u32) -> Assets {
					// just assets according to relay chain.
					let assets: Vec<Asset> = vec![
						Asset {
							id: AssetId(WestendLocation::get()),
							fun: Fungible(1_000_000 * UNITS),
						}
					];
					assets.into()
				}
			}

			parameter_types! {
				pub const TrustedTeleporter: Option<(Location, Asset)> = Some((
					WestendLocation::get(),
					Asset { fun: Fungible(UNITS), id: AssetId(WestendLocation::get()) },
				));
				pub const CheckedAccount: Option<(AccountId, xcm_builder::MintLocation)> = None;
				pub const TrustedReserve: Option<(Location, Asset)> = None;
			}

			impl pallet_xcm_benchmarks::fungible::Config for Runtime {
				type TransactAsset = Balances;

				type CheckedAccount = CheckedAccount;
				type TrustedTeleporter = TrustedTeleporter;
				type TrustedReserve = TrustedReserve;

				fn get_asset() -> Asset {
					Asset {
						id: AssetId(WestendLocation::get()),
						fun: Fungible(UNITS),
					}
				}
			}

			impl pallet_xcm_benchmarks::generic::Config for Runtime {
				type TransactAsset = Balances;
				type RuntimeCall = RuntimeCall;

				fn worst_case_response() -> (u64, Response) {
					(0u64, Response::Version(Default::default()))
				}

				fn worst_case_asset_exchange() -> Result<(Assets, Assets), BenchmarkError> {
					Err(BenchmarkError::Skip)
				}

				fn universal_alias() -> Result<(Location, Junction), BenchmarkError> {
					Err(BenchmarkError::Skip)
				}

				fn transact_origin_and_runtime_call() -> Result<(Location, RuntimeCall), BenchmarkError> {
					Ok((WestendLocation::get(), frame_system::Call::remark_with_event { remark: vec![] }.into()))
				}

				fn subscribe_origin() -> Result<Location, BenchmarkError> {
					Ok(WestendLocation::get())
				}

				fn claimable_asset() -> Result<(Location, Location, Assets), BenchmarkError> {
					let origin = WestendLocation::get();
					let assets: Assets = (AssetId(WestendLocation::get()), 1_000 * UNITS).into();
					let ticket = Location { parents: 0, interior: Here };
					Ok((origin, ticket, assets))
				}

				fn fee_asset() -> Result<Asset, BenchmarkError> {
					Ok(Asset {
						id: AssetId(WestendLocation::get()),
						fun: Fungible(1_000_000 * UNITS),
					})
				}

				fn unlockable_asset() -> Result<(Location, Location, Asset), BenchmarkError> {
					Err(BenchmarkError::Skip)
				}

				fn export_message_origin_and_destination(
				) -> Result<(Location, NetworkId, InteriorLocation), BenchmarkError> {
					// save XCM version for remote bridge hub
					let _ = PolkadotXcm::force_xcm_version(
						RuntimeOrigin::root(),
						alloc::boxed::Box::new(bridge_to_rococo_config::BridgeHubRococoLocation::get()),
						XCM_VERSION,
					).map_err(|e| {
						log::error!(
							"Failed to dispatch `force_xcm_version({:?}, {:?}, {:?})`, error: {:?}",
							RuntimeOrigin::root(),
							bridge_to_rococo_config::BridgeHubRococoLocation::get(),
							XCM_VERSION,
							e
						);
						BenchmarkError::Stop("XcmVersion was not stored!")
					})?;

					let sibling_parachain_location = Location::new(1, [Parachain(5678)]);

					// fund SA
					use frame_support::traits::fungible::Mutate;
					use xcm_executor::traits::ConvertLocation;
					frame_support::assert_ok!(
						Balances::mint_into(
							&xcm_config::LocationToAccountId::convert_location(&sibling_parachain_location).expect("valid AccountId"),
							bridge_to_rococo_config::BridgeDeposit::get()
								.saturating_add(ExistentialDeposit::get())
								.saturating_add(UNITS * 5)
						)
					);

					// open bridge
					let origin = RuntimeOrigin::from(pallet_xcm::Origin::Xcm(sibling_parachain_location.clone()));
					XcmOverBridgeHubRococo::open_bridge(
						origin.clone(),
						alloc::boxed::Box::new(VersionedInteriorLocation::from([GlobalConsensus(NetworkId::Rococo), Parachain(8765)])),
					).map_err(|e| {
						log::error!(
							"Failed to `XcmOverBridgeHubRococo::open_bridge`({:?}, {:?})`, error: {:?}",
							origin,
							[GlobalConsensus(NetworkId::Rococo), Parachain(8765)],
							e
						);
						BenchmarkError::Stop("Bridge was not opened!")
					})?;

					Ok(
						(
<<<<<<< HEAD
							bridge_to_rococo_config::FromAssetHubWestendToAssetHubRococoRoute::get().location,
							NetworkId::ByGenesis(ROCOCO_GENESIS_HASH),
							[Parachain(bridge_to_rococo_config::AssetHubRococoParaId::get().into())].into()
=======
							sibling_parachain_location,
							NetworkId::Rococo,
							[Parachain(8765)].into()
>>>>>>> d421d3fa
						)
					)
				}

				fn alias_origin() -> Result<(Location, Location), BenchmarkError> {
					Err(BenchmarkError::Skip)
				}
			}

			type XcmBalances = pallet_xcm_benchmarks::fungible::Pallet::<Runtime>;
			type XcmGeneric = pallet_xcm_benchmarks::generic::Pallet::<Runtime>;

			type RococoFinality = BridgeRococoGrandpa;
			type WithinRococo = pallet_bridge_parachains::benchmarking::Pallet::<Runtime, bridge_to_rococo_config::BridgeParachainRococoInstance>;
			type WestendToRococo = pallet_bridge_messages::benchmarking::Pallet ::<Runtime, bridge_to_rococo_config::WithBridgeHubRococoMessagesInstance>;

			use bridge_runtime_common::messages_benchmarking::{
				prepare_message_delivery_proof_from_parachain,
				prepare_message_proof_from_parachain,
				generate_xcm_builder_bridge_message_sample,
			};
			use pallet_bridge_messages::benchmarking::{
				Config as BridgeMessagesConfig,
				MessageDeliveryProofParams,
				MessageProofParams,
			};

			impl BridgeMessagesConfig<bridge_to_rococo_config::WithBridgeHubRococoMessagesInstance> for Runtime {
				fn is_relayer_rewarded(relayer: &Self::AccountId) -> bool {
					let bench_lane_id = <Self as BridgeMessagesConfig<bridge_to_rococo_config::WithBridgeHubRococoMessagesInstance>>::bench_lane_id();
					use bp_runtime::Chain;
					let bridged_chain_id =<Self as pallet_bridge_messages::Config<bridge_to_rococo_config::WithBridgeHubRococoMessagesInstance>>::BridgedChain::ID;
					pallet_bridge_relayers::Pallet::<Runtime>::relayer_reward(
						relayer,
						bp_relayers::RewardsAccountParams::new(
							bench_lane_id,
							bridged_chain_id,
							bp_relayers::RewardsAccountOwner::BridgedChain
						)
					).is_some()
				}

				fn prepare_message_proof(
					params: MessageProofParams,
				) -> (bridge_to_rococo_config::FromRococoBridgeHubMessagesProof, Weight) {
					use cumulus_primitives_core::XcmpMessageSource;
					assert!(XcmpQueue::take_outbound_messages(usize::MAX).is_empty());
					ParachainSystem::open_outbound_hrmp_channel_for_benchmarks_or_tests(42.into());
					let universal_source = bridge_to_rococo_config::open_bridge_for_benchmarks(params.lane, 42);
					prepare_message_proof_from_parachain::<
						Runtime,
						bridge_to_rococo_config::BridgeGrandpaRococoInstance,
						bridge_to_rococo_config::WithBridgeHubRococoMessagesInstance,
<<<<<<< HEAD
					>(params, generate_xcm_builder_bridge_message_sample([GlobalConsensus(ByGenesis(WESTEND_GENESIS_HASH)), Parachain(42)].into()))
=======
					>(params, generate_xcm_builder_bridge_message_sample(universal_source))
>>>>>>> d421d3fa
				}

				fn prepare_message_delivery_proof(
					params: MessageDeliveryProofParams<AccountId>,
				) -> bridge_to_rococo_config::ToRococoBridgeHubMessagesDeliveryProof {
					let _ = bridge_to_rococo_config::open_bridge_for_benchmarks(params.lane, 42);
					prepare_message_delivery_proof_from_parachain::<
						Runtime,
						bridge_to_rococo_config::BridgeGrandpaRococoInstance,
						bridge_to_rococo_config::WithBridgeHubRococoMessagesInstance,
					>(params)
				}

				fn is_message_successfully_dispatched(_nonce: bp_messages::MessageNonce) -> bool {
					use cumulus_primitives_core::XcmpMessageSource;
					!XcmpQueue::take_outbound_messages(usize::MAX).is_empty()
				}
			}

			use bridge_runtime_common::parachains_benchmarking::prepare_parachain_heads_proof;
			use pallet_bridge_parachains::benchmarking::Config as BridgeParachainsConfig;
			use pallet_bridge_relayers::benchmarking::{
				Pallet as BridgeRelayersBench,
				Config as BridgeRelayersConfig,
			};

			impl BridgeParachainsConfig<bridge_to_rococo_config::BridgeParachainRococoInstance> for Runtime {
				fn parachains() -> Vec<bp_polkadot_core::parachains::ParaId> {
					use bp_runtime::Parachain;
					vec![bp_polkadot_core::parachains::ParaId(bp_bridge_hub_rococo::BridgeHubRococo::PARACHAIN_ID)]
				}

				fn prepare_parachain_heads_proof(
					parachains: &[bp_polkadot_core::parachains::ParaId],
					parachain_head_size: u32,
					proof_params: bp_runtime::UnverifiedStorageProofParams,
				) -> (
					bp_parachains::RelayBlockNumber,
					bp_parachains::RelayBlockHash,
					bp_polkadot_core::parachains::ParaHeadsProof,
					Vec<(bp_polkadot_core::parachains::ParaId, bp_polkadot_core::parachains::ParaHash)>,
				) {
					prepare_parachain_heads_proof::<Runtime, bridge_to_rococo_config::BridgeParachainRococoInstance>(
						parachains,
						parachain_head_size,
						proof_params,
					)
				}
			}

			impl BridgeRelayersConfig for Runtime {
				fn prepare_rewards_account(
					account_params: bp_relayers::RewardsAccountParams,
					reward: Balance,
				) {
					let rewards_account = bp_relayers::PayRewardFromAccount::<
						Balances,
						AccountId
					>::rewards_account(account_params);
					Self::deposit_account(rewards_account, reward);
				}

				fn deposit_account(account: AccountId, balance: Balance) {
					use frame_support::traits::fungible::Mutate;
					Balances::mint_into(&account, balance.saturating_add(ExistentialDeposit::get())).unwrap();
				}
			}

			let whitelist: Vec<TrackedStorageKey> = vec![
				// Block Number
				hex_literal::hex!("26aa394eea5630e07c48ae0c9558cef702a5c1b19ab7a04f536c519aca4983ac").to_vec().into(),
				// Total Issuance
				hex_literal::hex!("c2261276cc9d1f8598ea4b6a74b15c2f57c875e4cff74148e4628f264b974c80").to_vec().into(),
				// Execution Phase
				hex_literal::hex!("26aa394eea5630e07c48ae0c9558cef7ff553b5a9862a516939d82b3d3d8661a").to_vec().into(),
				// Event Count
				hex_literal::hex!("26aa394eea5630e07c48ae0c9558cef70a98fdbe9ce6c55837576c60c7af3850").to_vec().into(),
				// System Events
				hex_literal::hex!("26aa394eea5630e07c48ae0c9558cef780d41e5e16056765bc8461851072c9d7").to_vec().into(),
			];

			let mut batches = Vec::<BenchmarkBatch>::new();
			let params = (&config, &whitelist);
			add_benchmarks!(params, batches);

			Ok(batches)
		}
	}

	impl sp_genesis_builder::GenesisBuilder<Block> for Runtime {
		fn build_state(config: Vec<u8>) -> sp_genesis_builder::Result {
			build_state::<RuntimeGenesisConfig>(config)
		}

		fn get_preset(id: &Option<sp_genesis_builder::PresetId>) -> Option<Vec<u8>> {
			get_preset::<RuntimeGenesisConfig>(id, |_| None)
		}

		fn preset_names() -> Vec<sp_genesis_builder::PresetId> {
			vec![]
		}
	}
}

cumulus_pallet_parachain_system::register_validate_block! {
	Runtime = Runtime,
	BlockExecutor = cumulus_pallet_aura_ext::BlockExecutor::<Runtime, Executive>,
}

#[cfg(test)]
mod tests {
	use super::*;
	use codec::Encode;
	use sp_runtime::{
		generic::Era,
		traits::{SignedExtension, Zero},
	};

	#[test]
	fn ensure_signed_extension_definition_is_compatible_with_relay() {
		use bp_polkadot_core::SuffixedCommonSignedExtensionExt;

		sp_io::TestExternalities::default().execute_with(|| {
            frame_system::BlockHash::<Runtime>::insert(BlockNumber::zero(), Hash::default());
            let payload: SignedExtra = (
                frame_system::CheckNonZeroSender::new(),
                frame_system::CheckSpecVersion::new(),
                frame_system::CheckTxVersion::new(),
                frame_system::CheckGenesis::new(),
                frame_system::CheckEra::from(Era::Immortal),
                frame_system::CheckNonce::from(10),
                frame_system::CheckWeight::new(),
                pallet_transaction_payment::ChargeTransactionPayment::from(10),
                BridgeRejectObsoleteHeadersAndMessages,
                (
                    bridge_to_rococo_config::OnBridgeHubWestendRefundBridgeHubRococoMessages::default(),
                ),
                cumulus_primitives_storage_weight_reclaim::StorageWeightReclaim::new(),
                frame_metadata_hash_extension::CheckMetadataHash::new(false),
            );

            {
                let bh_indirect_payload = bp_bridge_hub_westend::SignedExtension::from_params(
                    VERSION.spec_version,
                    VERSION.transaction_version,
                    bp_runtime::TransactionEra::Immortal,
                    System::block_hash(BlockNumber::zero()),
                    10,
                    10,
                    (((), ()), ((), ())),
                );
                assert_eq!(payload.encode().split_last().unwrap().1, bh_indirect_payload.encode());
                assert_eq!(
                    payload.additional_signed().unwrap().encode().split_last().unwrap().1,
                    bh_indirect_payload.additional_signed().unwrap().encode()
                )
            }
        });
	}
}<|MERGE_RESOLUTION|>--- conflicted
+++ resolved
@@ -1132,12 +1132,12 @@
 					let origin = RuntimeOrigin::from(pallet_xcm::Origin::Xcm(sibling_parachain_location.clone()));
 					XcmOverBridgeHubRococo::open_bridge(
 						origin.clone(),
-						alloc::boxed::Box::new(VersionedInteriorLocation::from([GlobalConsensus(NetworkId::Rococo), Parachain(8765)])),
+						alloc::boxed::Box::new(VersionedInteriorLocation::from([GlobalConsensus(NetworkId::ByGenesis(ROCOCO_GENESIS_HASH)), Parachain(8765)])),
 					).map_err(|e| {
 						log::error!(
 							"Failed to `XcmOverBridgeHubRococo::open_bridge`({:?}, {:?})`, error: {:?}",
 							origin,
-							[GlobalConsensus(NetworkId::Rococo), Parachain(8765)],
+							[GlobalConsensus(NetworkId::ByGenesis(ROCOCO_GENESIS_HASH)), Parachain(8765)],
 							e
 						);
 						BenchmarkError::Stop("Bridge was not opened!")
@@ -1145,15 +1145,9 @@
 
 					Ok(
 						(
-<<<<<<< HEAD
-							bridge_to_rococo_config::FromAssetHubWestendToAssetHubRococoRoute::get().location,
+							sibling_parachain_location,
 							NetworkId::ByGenesis(ROCOCO_GENESIS_HASH),
-							[Parachain(bridge_to_rococo_config::AssetHubRococoParaId::get().into())].into()
-=======
-							sibling_parachain_location,
-							NetworkId::Rococo,
 							[Parachain(8765)].into()
->>>>>>> d421d3fa
 						)
 					)
 				}
@@ -1207,11 +1201,7 @@
 						Runtime,
 						bridge_to_rococo_config::BridgeGrandpaRococoInstance,
 						bridge_to_rococo_config::WithBridgeHubRococoMessagesInstance,
-<<<<<<< HEAD
-					>(params, generate_xcm_builder_bridge_message_sample([GlobalConsensus(ByGenesis(WESTEND_GENESIS_HASH)), Parachain(42)].into()))
-=======
 					>(params, generate_xcm_builder_bridge_message_sample(universal_source))
->>>>>>> d421d3fa
 				}
 
 				fn prepare_message_delivery_proof(
