--- conflicted
+++ resolved
@@ -192,13 +192,8 @@
 	spec_version: 1_013_000,
 	impl_version: 0,
 	apis: RUNTIME_API_VERSIONS,
-<<<<<<< HEAD
-	transaction_version: 4,
+	transaction_version: 5,
 	system_version: 1,
-=======
-	transaction_version: 5,
-	state_version: 1,
->>>>>>> 7df94a46
 };
 
 /// The version information used to identify this runtime when compiled natively.
