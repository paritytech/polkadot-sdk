// Copyright (C) Parity Technologies (UK) Ltd.
// This file is part of Cumulus.

// Cumulus is free software: you can redistribute it and/or modify
// it under the terms of the GNU General Public License as published by
// the Free Software Foundation, either version 3 of the License, or
// (at your option) any later version.

// Cumulus is distributed in the hope that it will be useful,
// but WITHOUT ANY WARRANTY; without even the implied warranty of
// MERCHANTABILITY or FITNESS FOR A PARTICULAR PURPOSE.  See the
// GNU General Public License for more details.

// You should have received a copy of the GNU General Public License
// along with Cumulus.  If not, see <http://www.gnu.org/licenses/>.

//! # Bridge Hub Westend Runtime
//!
//! This runtime currently supports bridging between:
//! - Rococo <> Westend

#![cfg_attr(not(feature = "std"), no_std)]
// `construct_runtime!` does a lot of recursion and requires us to increase the limit to 256.
#![recursion_limit = "256"]

// Make the WASM binary available.
#[cfg(feature = "std")]
include!(concat!(env!("OUT_DIR"), "/wasm_binary.rs"));

pub mod bridge_common_config;
pub mod bridge_to_rococo_config;
mod weights;
pub mod xcm_config;

use cumulus_pallet_parachain_system::RelayNumberStrictlyIncreases;
use cumulus_primitives_core::{AggregateMessageOrigin, ParaId};
use parachains_common::message_queue::{NarrowOriginToSibling, ParaIdToSibling};
use sp_api::impl_runtime_apis;
use sp_core::{crypto::KeyTypeId, OpaqueMetadata};
use sp_runtime::{
	create_runtime_str, generic, impl_opaque_keys,
	traits::Block as BlockT,
	transaction_validity::{TransactionSource, TransactionValidity},
	ApplyExtrinsicResult,
};

use sp_std::prelude::*;
#[cfg(feature = "std")]
use sp_version::NativeVersion;
use sp_version::RuntimeVersion;

use frame_support::{
	construct_runtime, derive_impl,
	dispatch::DispatchClass,
	genesis_builder_helper::{build_config, create_default_config},
	parameter_types,
	traits::{ConstBool, ConstU32, ConstU64, ConstU8, TransformOrigin},
	weights::{ConstantMultiplier, Weight},
	PalletId,
};
use frame_system::{
	limits::{BlockLength, BlockWeights},
	EnsureRoot,
};
pub use sp_consensus_aura::sr25519::AuthorityId as AuraId;
pub use sp_runtime::{MultiAddress, Perbill, Permill};
use xcm_config::{XcmOriginToTransactDispatchOrigin, XcmRouter};

use bp_runtime::HeaderId;

#[cfg(any(feature = "std", test))]
pub use sp_runtime::BuildStorage;

use polkadot_runtime_common::{BlockHashCount, SlowAdjustingFeeUpdate};
use xcm::latest::prelude::*;

use weights::{BlockExecutionWeight, ExtrinsicBaseWeight, RocksDbWeight};

use parachains_common::{
	impls::DealWithFees,
	westend::{consensus::*, currency::*, fee::WeightToFee},
	AccountId, Balance, BlockNumber, Hash, Header, Nonce, Signature, AVERAGE_ON_INITIALIZE_RATIO,
	HOURS, MAXIMUM_BLOCK_WEIGHT, NORMAL_DISPATCH_RATIO, SLOT_DURATION,
};

/// The address format for describing accounts.
pub type Address = MultiAddress<AccountId, ()>;

/// Block type as expected by this runtime.
pub type Block = generic::Block<Header, UncheckedExtrinsic>;

/// A Block signed with a Justification
pub type SignedBlock = generic::SignedBlock<Block>;

/// BlockId type as expected by this runtime.
pub type BlockId = generic::BlockId<Block>;

/// The SignedExtension to the basic transaction logic.
pub type SignedExtra = (
	frame_system::CheckNonZeroSender<Runtime>,
	frame_system::CheckSpecVersion<Runtime>,
	frame_system::CheckTxVersion<Runtime>,
	frame_system::CheckGenesis<Runtime>,
	frame_system::CheckEra<Runtime>,
	frame_system::CheckNonce<Runtime>,
	frame_system::CheckWeight<Runtime>,
	pallet_transaction_payment::ChargeTransactionPayment<Runtime>,
	BridgeRejectObsoleteHeadersAndMessages,
	(bridge_to_rococo_config::OnBridgeHubWestendRefundBridgeHubRococoMessages,),
);

/// Unchecked extrinsic type as expected by this runtime.
pub type UncheckedExtrinsic =
	generic::UncheckedExtrinsic<Address, RuntimeCall, Signature, SignedExtra>;

/// Migrations to apply on runtime upgrade.
pub type Migrations = (
	pallet_collator_selection::migration::v1::MigrateToV1<Runtime>,
	pallet_multisig::migrations::v1::MigrateToV1<Runtime>,
	InitStorageVersions,
	// unreleased
	cumulus_pallet_xcmp_queue::migration::v4::MigrationToV4<Runtime>,
);

/// Migration to initialize storage versions for pallets added after genesis.
///
/// Ideally this would be done automatically (see
/// <https://github.com/paritytech/polkadot-sdk/pull/1297>), but it probably won't be ready for some
/// time and it's beneficial to get try-runtime-cli on-runtime-upgrade checks into the CI, so we're
/// doing it manually.
pub struct InitStorageVersions;

impl frame_support::traits::OnRuntimeUpgrade for InitStorageVersions {
	fn on_runtime_upgrade() -> Weight {
		use frame_support::traits::{GetStorageVersion, StorageVersion};
		use sp_runtime::traits::Saturating;

		let mut writes = 0;

		if PolkadotXcm::on_chain_storage_version() == StorageVersion::new(0) {
			PolkadotXcm::current_storage_version().put::<PolkadotXcm>();
			writes.saturating_inc();
		}

		if Balances::on_chain_storage_version() == StorageVersion::new(0) {
			Balances::current_storage_version().put::<Balances>();
			writes.saturating_inc();
		}

		<Runtime as frame_system::Config>::DbWeight::get().reads_writes(2, writes)
	}
}

/// Executive: handles dispatch to the various modules.
pub type Executive = frame_executive::Executive<
	Runtime,
	Block,
	frame_system::ChainContext<Runtime>,
	Runtime,
	AllPalletsWithSystem,
	Migrations,
>;

impl_opaque_keys! {
	pub struct SessionKeys {
		pub aura: Aura,
	}
}

#[sp_version::runtime_version]
pub const VERSION: RuntimeVersion = RuntimeVersion {
	spec_name: create_runtime_str!("bridge-hub-westend"),
	impl_name: create_runtime_str!("bridge-hub-westend"),
	authoring_version: 1,
	spec_version: 1_004_000,
	impl_version: 0,
	apis: RUNTIME_API_VERSIONS,
	transaction_version: 3,
	state_version: 1,
};

/// The version information used to identify this runtime when compiled natively.
#[cfg(feature = "std")]
pub fn native_version() -> NativeVersion {
	NativeVersion { runtime_version: VERSION, can_author_with: Default::default() }
}

parameter_types! {
	pub const Version: RuntimeVersion = VERSION;
	pub RuntimeBlockLength: BlockLength =
		BlockLength::max_with_normal_ratio(5 * 1024 * 1024, NORMAL_DISPATCH_RATIO);
	pub RuntimeBlockWeights: BlockWeights = BlockWeights::builder()
		.base_block(BlockExecutionWeight::get())
		.for_class(DispatchClass::all(), |weights| {
			weights.base_extrinsic = ExtrinsicBaseWeight::get();
		})
		.for_class(DispatchClass::Normal, |weights| {
			weights.max_total = Some(NORMAL_DISPATCH_RATIO * MAXIMUM_BLOCK_WEIGHT);
		})
		.for_class(DispatchClass::Operational, |weights| {
			weights.max_total = Some(MAXIMUM_BLOCK_WEIGHT);
			// Operational transactions have some extra reserved space, so that they
			// are included even if block reached `MAXIMUM_BLOCK_WEIGHT`.
			weights.reserved = Some(
				MAXIMUM_BLOCK_WEIGHT - NORMAL_DISPATCH_RATIO * MAXIMUM_BLOCK_WEIGHT
			);
		})
		.avg_block_initialization(AVERAGE_ON_INITIALIZE_RATIO)
		.build_or_panic();
	pub const SS58Prefix: u16 = 42;
}

// Configure FRAME pallets to include in runtime.

#[derive_impl(frame_system::config_preludes::ParaChainDefaultConfig as frame_system::DefaultConfig)]
impl frame_system::Config for Runtime {
	/// The identifier used to distinguish between accounts.
	type AccountId = AccountId;
	/// The index type for storing how many extrinsics an account has signed.
	type Nonce = Nonce;
	/// The type for hashing blocks and tries.
	type Hash = Hash;
	/// The block type.
	type Block = Block;
	/// Maximum number of block number to block hash mappings to keep (oldest pruned first).
	type BlockHashCount = BlockHashCount;
	/// Runtime version.
	type Version = Version;
	/// The data to be stored in an account.
	type AccountData = pallet_balances::AccountData<Balance>;
	/// The weight of database operations that the runtime can invoke.
	type DbWeight = RocksDbWeight;
	/// Weight information for the extrinsics of this pallet.
	type SystemWeightInfo = weights::frame_system::WeightInfo<Runtime>;
	/// Block & extrinsics weights: base values and limits.
	type BlockWeights = RuntimeBlockWeights;
	/// The maximum length of a block (in bytes).
	type BlockLength = RuntimeBlockLength;
	/// This is used as an identifier of the chain. 42 is the generic substrate prefix.
	type SS58Prefix = SS58Prefix;
	/// The action to take on a Runtime Upgrade
	type OnSetCode = cumulus_pallet_parachain_system::ParachainSetCode<Self>;
	type MaxConsumers = frame_support::traits::ConstU32<16>;
}

impl pallet_timestamp::Config for Runtime {
	/// A timestamp: milliseconds since the unix epoch.
	type Moment = u64;
	type OnTimestampSet = Aura;
	type MinimumPeriod = ConstU64<{ SLOT_DURATION / 2 }>;
	type WeightInfo = weights::pallet_timestamp::WeightInfo<Runtime>;
}

impl pallet_authorship::Config for Runtime {
	type FindAuthor = pallet_session::FindAccountFromAuthorIndex<Self, Aura>;
	type EventHandler = (CollatorSelection,);
}

parameter_types! {
	pub const ExistentialDeposit: Balance = EXISTENTIAL_DEPOSIT;
}

impl pallet_balances::Config for Runtime {
	/// The type for recording an account's balance.
	type Balance = Balance;
	type DustRemoval = ();
	/// The ubiquitous event type.
	type RuntimeEvent = RuntimeEvent;
	type ExistentialDeposit = ExistentialDeposit;
	type AccountStore = System;
	type WeightInfo = weights::pallet_balances::WeightInfo<Runtime>;
	type MaxLocks = ConstU32<50>;
	type MaxReserves = ConstU32<50>;
	type ReserveIdentifier = [u8; 8];
	type RuntimeHoldReason = RuntimeHoldReason;
	type RuntimeFreezeReason = RuntimeFreezeReason;
	type FreezeIdentifier = ();
	type MaxHolds = ConstU32<0>;
	type MaxFreezes = ConstU32<0>;
}

parameter_types! {
	/// Relay Chain `TransactionByteFee` / 10
	pub const TransactionByteFee: Balance = MILLICENTS;
}

impl pallet_transaction_payment::Config for Runtime {
	type RuntimeEvent = RuntimeEvent;
	type OnChargeTransaction =
		pallet_transaction_payment::CurrencyAdapter<Balances, DealWithFees<Runtime>>;
	type OperationalFeeMultiplier = ConstU8<5>;
	type WeightToFee = WeightToFee;
	type LengthToFee = ConstantMultiplier<Balance, TransactionByteFee>;
	type FeeMultiplierUpdate = SlowAdjustingFeeUpdate<Self>;
}

parameter_types! {
	pub const ReservedXcmpWeight: Weight = MAXIMUM_BLOCK_WEIGHT.saturating_div(4);
	pub const ReservedDmpWeight: Weight = MAXIMUM_BLOCK_WEIGHT.saturating_div(4);
}

impl cumulus_pallet_parachain_system::Config for Runtime {
	type WeightInfo = weights::cumulus_pallet_parachain_system::WeightInfo<Runtime>;
	type RuntimeEvent = RuntimeEvent;
	type OnSystemEvent = ();
	type SelfParaId = parachain_info::Pallet<Runtime>;
	type OutboundXcmpMessageSource = XcmpQueue;
	type DmpQueue = frame_support::traits::EnqueueWithOrigin<MessageQueue, RelayOrigin>;
	type ReservedDmpWeight = ReservedDmpWeight;
	type XcmpMessageHandler = XcmpQueue;
	type ReservedXcmpWeight = ReservedXcmpWeight;
	type CheckAssociatedRelayNumber = RelayNumberStrictlyIncreases;
	type ConsensusHook = cumulus_pallet_aura_ext::FixedVelocityConsensusHook<
		Runtime,
		RELAY_CHAIN_SLOT_DURATION_MILLIS,
		BLOCK_PROCESSING_VELOCITY,
		UNINCLUDED_SEGMENT_CAPACITY,
	>;
}

impl parachain_info::Config for Runtime {}

parameter_types! {
	pub MessageQueueServiceWeight: Weight = Perbill::from_percent(35) * RuntimeBlockWeights::get().max_block;
}

impl pallet_message_queue::Config for Runtime {
	type RuntimeEvent = RuntimeEvent;
	type WeightInfo = weights::pallet_message_queue::WeightInfo<Runtime>;
	#[cfg(feature = "runtime-benchmarks")]
	type MessageProcessor = pallet_message_queue::mock_helpers::NoopMessageProcessor<
		cumulus_primitives_core::AggregateMessageOrigin,
	>;
	#[cfg(not(feature = "runtime-benchmarks"))]
	type MessageProcessor = xcm_builder::ProcessXcmMessage<
		AggregateMessageOrigin,
		xcm_executor::XcmExecutor<xcm_config::XcmConfig>,
		RuntimeCall,
	>;
	type Size = u32;
	// The XCMP queue pallet is only ever able to handle the `Sibling(ParaId)` origin:
	type QueueChangeHandler = NarrowOriginToSibling<XcmpQueue>;
	type QueuePausedQuery = NarrowOriginToSibling<XcmpQueue>;
	type HeapSize = sp_core::ConstU32<{ 64 * 1024 }>;
	type MaxStale = sp_core::ConstU32<8>;
	type ServiceWeight = MessageQueueServiceWeight;
}

impl cumulus_pallet_aura_ext::Config for Runtime {}

parameter_types! {
	/// The asset ID for the asset that we use to pay for message delivery fees.
	pub FeeAssetId: AssetId = Concrete(xcm_config::WestendLocation::get());
	/// The base fee for the message delivery fees.
	pub const BaseDeliveryFee: u128 = CENTS.saturating_mul(3);
}

pub type PriceForSiblingParachainDelivery = polkadot_runtime_common::xcm_sender::ExponentialPrice<
	FeeAssetId,
	BaseDeliveryFee,
	TransactionByteFee,
	XcmpQueue,
>;

impl cumulus_pallet_xcmp_queue::Config for Runtime {
	type RuntimeEvent = RuntimeEvent;
	type ChannelInfo = ParachainSystem;
	type VersionWrapper = PolkadotXcm;
	type XcmpQueue = TransformOrigin<MessageQueue, AggregateMessageOrigin, ParaId, ParaIdToSibling>;
	type MaxInboundSuspended = sp_core::ConstU32<1_000>;
	type ControllerOrigin = EnsureRoot<AccountId>;
	type ControllerOriginConverter = XcmOriginToTransactDispatchOrigin;
	type WeightInfo = weights::cumulus_pallet_xcmp_queue::WeightInfo<Runtime>;
	type PriceForSiblingDelivery = PriceForSiblingParachainDelivery;
}

parameter_types! {
	pub const RelayOrigin: AggregateMessageOrigin = AggregateMessageOrigin::Parent;
}

pub const PERIOD: u32 = 6 * HOURS;
pub const OFFSET: u32 = 0;

impl pallet_session::Config for Runtime {
	type RuntimeEvent = RuntimeEvent;
	type ValidatorId = <Self as frame_system::Config>::AccountId;
	// we don't have stash and controller, thus we don't need the convert as well.
	type ValidatorIdOf = pallet_collator_selection::IdentityCollator;
	type ShouldEndSession = pallet_session::PeriodicSessions<ConstU32<PERIOD>, ConstU32<OFFSET>>;
	type NextSessionRotation = pallet_session::PeriodicSessions<ConstU32<PERIOD>, ConstU32<OFFSET>>;
	type SessionManager = CollatorSelection;
	// Essentially just Aura, but let's be pedantic.
	type SessionHandler = <SessionKeys as sp_runtime::traits::OpaqueKeys>::KeyTypeIdProviders;
	type Keys = SessionKeys;
	type WeightInfo = weights::pallet_session::WeightInfo<Runtime>;
}

impl pallet_aura::Config for Runtime {
	type AuthorityId = AuraId;
	type DisabledValidators = ();
	type MaxAuthorities = ConstU32<100_000>;
	type AllowMultipleBlocksPerSlot = ConstBool<false>;
	#[cfg(feature = "experimental")]
	type SlotDuration = pallet_aura::MinimumPeriodTimesTwo<Self>;
}

parameter_types! {
	pub const PotId: PalletId = PalletId(*b"PotStake");
	pub const SessionLength: BlockNumber = 6 * HOURS;
}

pub type CollatorSelectionUpdateOrigin = EnsureRoot<AccountId>;

impl pallet_collator_selection::Config for Runtime {
	type RuntimeEvent = RuntimeEvent;
	type Currency = Balances;
	type UpdateOrigin = CollatorSelectionUpdateOrigin;
	type PotId = PotId;
	type MaxCandidates = ConstU32<100>;
	type MinEligibleCollators = ConstU32<4>;
	type MaxInvulnerables = ConstU32<20>;
	// should be a multiple of session or things will get inconsistent
	type KickThreshold = ConstU32<PERIOD>;
	type ValidatorId = <Self as frame_system::Config>::AccountId;
	type ValidatorIdOf = pallet_collator_selection::IdentityCollator;
	type ValidatorRegistration = Session;
	type WeightInfo = weights::pallet_collator_selection::WeightInfo<Runtime>;
}

parameter_types! {
	// One storage item; key size is 32; value is size 4+4+16+32 bytes = 56 bytes.
	pub const DepositBase: Balance = deposit(1, 88);
	// Additional storage item size of 32 bytes.
	pub const DepositFactor: Balance = deposit(0, 32);
}

impl pallet_multisig::Config for Runtime {
	type RuntimeEvent = RuntimeEvent;
	type RuntimeCall = RuntimeCall;
	type Currency = Balances;
	type DepositBase = DepositBase;
	type DepositFactor = DepositFactor;
	type MaxSignatories = ConstU32<100>;
	type WeightInfo = weights::pallet_multisig::WeightInfo<Runtime>;
}

impl pallet_utility::Config for Runtime {
	type RuntimeEvent = RuntimeEvent;
	type RuntimeCall = RuntimeCall;
	type PalletsOrigin = OriginCaller;
	type WeightInfo = weights::pallet_utility::WeightInfo<Runtime>;
}

// Create the runtime by composing the FRAME pallets that were previously configured.
construct_runtime!(
	pub enum Runtime
	{
		// System support stuff.
		System: frame_system::{Pallet, Call, Config<T>, Storage, Event<T>} = 0,
		ParachainSystem: cumulus_pallet_parachain_system::{
			Pallet, Call, Config<T>, Storage, Inherent, Event<T>, ValidateUnsigned,
		} = 1,
		Timestamp: pallet_timestamp::{Pallet, Call, Storage, Inherent} = 2,
		ParachainInfo: parachain_info::{Pallet, Storage, Config<T>} = 3,

		// Monetary stuff.
		Balances: pallet_balances::{Pallet, Call, Storage, Config<T>, Event<T>} = 10,
		TransactionPayment: pallet_transaction_payment::{Pallet, Storage, Event<T>} = 11,

		// Collator support. The order of these 4 are important and shall not change.
		Authorship: pallet_authorship::{Pallet, Storage} = 20,
		CollatorSelection: pallet_collator_selection::{Pallet, Call, Storage, Event<T>, Config<T>} = 21,
		Session: pallet_session::{Pallet, Call, Storage, Event, Config<T>} = 22,
		Aura: pallet_aura::{Pallet, Storage, Config<T>} = 23,
		AuraExt: cumulus_pallet_aura_ext::{Pallet, Storage, Config<T>} = 24,

		// XCM helpers.
		XcmpQueue: cumulus_pallet_xcmp_queue::{Pallet, Call, Storage, Event<T>} = 30,
		PolkadotXcm: pallet_xcm::{Pallet, Call, Storage, Event<T>, Origin, Config<T>} = 31,
		CumulusXcm: cumulus_pallet_xcm::{Pallet, Event<T>, Origin} = 32,

		// Handy utilities.
		Utility: pallet_utility::{Pallet, Call, Event} = 40,
		Multisig: pallet_multisig::{Pallet, Call, Storage, Event<T>} = 36,

		// Bridging stuff.
		BridgeRelayers: pallet_bridge_relayers::{Pallet, Call, Storage, Event<T>} = 41,
		BridgeRococoGrandpa: pallet_bridge_grandpa::<Instance1>::{Pallet, Call, Storage, Event<T>, Config<T>} = 42,
		BridgeRococoParachains: pallet_bridge_parachains::<Instance1>::{Pallet, Call, Storage, Event<T>} = 43,
		BridgeRococoMessages: pallet_bridge_messages::<Instance1>::{Pallet, Call, Storage, Event<T>, Config<T>} = 44,
		XcmOverBridgeHubRococo: pallet_xcm_bridge_hub::<Instance1>::{Pallet} = 45,

		// Message Queue. Importantly, is registered last so that messages are processed after
		// the `on_initialize` hooks of bridging pallets.
		MessageQueue: pallet_message_queue::{Pallet, Call, Storage, Event<T>} = 250,
	}
);

bridge_runtime_common::generate_bridge_reject_obsolete_headers_and_messages! {
	RuntimeCall, AccountId,
	// Grandpa
	BridgeRococoGrandpa,
	// Parachains
	BridgeRococoParachains,
	// Messages
	BridgeRococoMessages
}

#[cfg(feature = "runtime-benchmarks")]
#[macro_use]
extern crate frame_benchmarking;

#[cfg(feature = "runtime-benchmarks")]
mod benches {
	define_benchmarks!(
		[frame_system, SystemBench::<Runtime>]
		[pallet_balances, Balances]
		[pallet_message_queue, MessageQueue]
		[pallet_multisig, Multisig]
		[pallet_session, SessionBench::<Runtime>]
		[pallet_utility, Utility]
		[pallet_timestamp, Timestamp]
		[pallet_collator_selection, CollatorSelection]
		[cumulus_pallet_xcmp_queue, XcmpQueue]
		// XCM
		[pallet_xcm, PalletXcmExtrinsicsBenchmark::<Runtime>]
		// NOTE: Make sure you point to the individual modules below.
		[pallet_xcm_benchmarks::fungible, XcmBalances]
		[pallet_xcm_benchmarks::generic, XcmGeneric]
		// Bridge pallets
		[pallet_bridge_relayers, BridgeRelayersBench::<Runtime>]
		[pallet_bridge_grandpa, RococoFinality]
		[pallet_bridge_parachains, WithinRococo]
		[pallet_bridge_messages, WestendToRococo]
	);
}

impl_runtime_apis! {
	impl sp_consensus_aura::AuraApi<Block, AuraId> for Runtime {
		fn slot_duration() -> sp_consensus_aura::SlotDuration {
			sp_consensus_aura::SlotDuration::from_millis(Aura::slot_duration())
		}

		fn authorities() -> Vec<AuraId> {
			Aura::authorities().into_inner()
		}
	}

	impl sp_api::Core<Block> for Runtime {
		fn version() -> RuntimeVersion {
			VERSION
		}

		fn execute_block(block: Block) {
			Executive::execute_block(block)
		}

		fn initialize_block(header: &<Block as BlockT>::Header) {
			Executive::initialize_block(header)
		}
	}

	impl sp_api::Metadata<Block> for Runtime {
		fn metadata() -> OpaqueMetadata {
			OpaqueMetadata::new(Runtime::metadata().into())
		}

		fn metadata_at_version(version: u32) -> Option<OpaqueMetadata> {
			Runtime::metadata_at_version(version)
		}

		fn metadata_versions() -> sp_std::vec::Vec<u32> {
			Runtime::metadata_versions()
		}
	}

	impl sp_block_builder::BlockBuilder<Block> for Runtime {
		fn apply_extrinsic(extrinsic: <Block as BlockT>::Extrinsic) -> ApplyExtrinsicResult {
			Executive::apply_extrinsic(extrinsic)
		}

		fn finalize_block() -> <Block as BlockT>::Header {
			Executive::finalize_block()
		}

		fn inherent_extrinsics(data: sp_inherents::InherentData) -> Vec<<Block as BlockT>::Extrinsic> {
			data.create_extrinsics()
		}

		fn check_inherents(
			block: Block,
			data: sp_inherents::InherentData,
		) -> sp_inherents::CheckInherentsResult {
			data.check_extrinsics(&block)
		}
	}

	impl sp_transaction_pool::runtime_api::TaggedTransactionQueue<Block> for Runtime {
		fn validate_transaction(
			source: TransactionSource,
			tx: <Block as BlockT>::Extrinsic,
			block_hash: <Block as BlockT>::Hash,
		) -> TransactionValidity {
			Executive::validate_transaction(source, tx, block_hash)
		}
	}

	impl sp_offchain::OffchainWorkerApi<Block> for Runtime {
		fn offchain_worker(header: &<Block as BlockT>::Header) {
			Executive::offchain_worker(header)
		}
	}

	impl sp_session::SessionKeys<Block> for Runtime {
		fn generate_session_keys(seed: Option<Vec<u8>>) -> Vec<u8> {
			SessionKeys::generate(seed)
		}

		fn decode_session_keys(
			encoded: Vec<u8>,
		) -> Option<Vec<(Vec<u8>, KeyTypeId)>> {
			SessionKeys::decode_into_raw_public_keys(&encoded)
		}
	}

	impl frame_system_rpc_runtime_api::AccountNonceApi<Block, AccountId, Nonce> for Runtime {
		fn account_nonce(account: AccountId) -> Nonce {
			System::account_nonce(account)
		}
	}

	impl pallet_transaction_payment_rpc_runtime_api::TransactionPaymentApi<Block, Balance> for Runtime {
		fn query_info(
			uxt: <Block as BlockT>::Extrinsic,
			len: u32,
		) -> pallet_transaction_payment_rpc_runtime_api::RuntimeDispatchInfo<Balance> {
			TransactionPayment::query_info(uxt, len)
		}
		fn query_fee_details(
			uxt: <Block as BlockT>::Extrinsic,
			len: u32,
		) -> pallet_transaction_payment::FeeDetails<Balance> {
			TransactionPayment::query_fee_details(uxt, len)
		}
		fn query_weight_to_fee(weight: Weight) -> Balance {
			TransactionPayment::weight_to_fee(weight)
		}
		fn query_length_to_fee(length: u32) -> Balance {
			TransactionPayment::length_to_fee(length)
		}
	}

	impl pallet_transaction_payment_rpc_runtime_api::TransactionPaymentCallApi<Block, Balance, RuntimeCall>
		for Runtime
	{
		fn query_call_info(
			call: RuntimeCall,
			len: u32,
		) -> pallet_transaction_payment::RuntimeDispatchInfo<Balance> {
			TransactionPayment::query_call_info(call, len)
		}
		fn query_call_fee_details(
			call: RuntimeCall,
			len: u32,
		) -> pallet_transaction_payment::FeeDetails<Balance> {
			TransactionPayment::query_call_fee_details(call, len)
		}
		fn query_weight_to_fee(weight: Weight) -> Balance {
			TransactionPayment::weight_to_fee(weight)
		}
		fn query_length_to_fee(length: u32) -> Balance {
			TransactionPayment::length_to_fee(length)
		}
	}

	impl cumulus_primitives_core::CollectCollationInfo<Block> for Runtime {
		fn collect_collation_info(header: &<Block as BlockT>::Header) -> cumulus_primitives_core::CollationInfo {
			ParachainSystem::collect_collation_info(header)
		}
	}

	impl bp_rococo::RococoFinalityApi<Block> for Runtime {
		fn best_finalized() -> Option<HeaderId<bp_rococo::Hash, bp_rococo::BlockNumber>> {
			BridgeRococoGrandpa::best_finalized()
		}
		fn synced_headers_grandpa_info(
		) -> Vec<bp_header_chain::StoredHeaderGrandpaInfo<bp_rococo::Header>> {
			BridgeRococoGrandpa::synced_headers_grandpa_info()
		}
	}

	impl bp_bridge_hub_rococo::BridgeHubRococoFinalityApi<Block> for Runtime {
		fn best_finalized() -> Option<HeaderId<Hash, BlockNumber>> {
			BridgeRococoParachains::best_parachain_head_id::<
				bp_bridge_hub_rococo::BridgeHubRococo
			>().unwrap_or(None)
		}
	}

	impl bp_bridge_hub_rococo::FromBridgeHubRococoInboundLaneApi<Block> for Runtime {
		fn message_details(
			lane: bp_messages::LaneId,
			messages: Vec<(bp_messages::MessagePayload, bp_messages::OutboundMessageDetails)>,
		) -> Vec<bp_messages::InboundMessageDetails> {
			bridge_runtime_common::messages_api::inbound_message_details::<
				Runtime,
				bridge_to_rococo_config::WithBridgeHubRococoMessagesInstance,
			>(lane, messages)
		}
	}

	impl bp_bridge_hub_rococo::ToBridgeHubRococoOutboundLaneApi<Block> for Runtime {
		fn message_details(
			lane: bp_messages::LaneId,
			begin: bp_messages::MessageNonce,
			end: bp_messages::MessageNonce,
		) -> Vec<bp_messages::OutboundMessageDetails> {
			bridge_runtime_common::messages_api::outbound_message_details::<
				Runtime,
				bridge_to_rococo_config::WithBridgeHubRococoMessagesInstance,
			>(lane, begin, end)
		}
	}

	#[cfg(feature = "try-runtime")]
	impl frame_try_runtime::TryRuntime<Block> for Runtime {
		fn on_runtime_upgrade(checks: frame_try_runtime::UpgradeCheckSelect) -> (Weight, Weight) {
			let weight = Executive::try_runtime_upgrade(checks).unwrap();
			(weight, RuntimeBlockWeights::get().max_block)
		}

		fn execute_block(
			block: Block,
			state_root_check: bool,
			signature_check: bool,
			select: frame_try_runtime::TryStateSelect,
		) -> Weight {
			// NOTE: intentional unwrap: we don't want to propagate the error backwards, and want to
			// have a backtrace here.
			Executive::try_execute_block(block, state_root_check, signature_check, select).unwrap()
		}
	}

	#[cfg(feature = "runtime-benchmarks")]
	impl frame_benchmarking::Benchmark<Block> for Runtime {
		fn benchmark_metadata(extra: bool) -> (
			Vec<frame_benchmarking::BenchmarkList>,
			Vec<frame_support::traits::StorageInfo>,
		) {
			use frame_benchmarking::{Benchmarking, BenchmarkList};
			use frame_support::traits::StorageInfoTrait;
			use frame_system_benchmarking::Pallet as SystemBench;
			use cumulus_pallet_session_benchmarking::Pallet as SessionBench;
			use pallet_xcm::benchmarking::Pallet as PalletXcmExtrinsicsBenchmark;

			// This is defined once again in dispatch_benchmark, because list_benchmarks!
			// and add_benchmarks! are macros exported by define_benchmarks! macros and those types
			// are referenced in that call.
			type XcmBalances = pallet_xcm_benchmarks::fungible::Pallet::<Runtime>;
			type XcmGeneric = pallet_xcm_benchmarks::generic::Pallet::<Runtime>;

			use pallet_bridge_relayers::benchmarking::Pallet as BridgeRelayersBench;
			// Change weight file names.
			type RococoFinality = BridgeRococoGrandpa;
			type WithinRococo = pallet_bridge_parachains::benchmarking::Pallet::<Runtime, bridge_to_rococo_config::BridgeParachainRococoInstance>;
			type WestendToRococo = pallet_bridge_messages::benchmarking::Pallet ::<Runtime, bridge_to_rococo_config::WithBridgeHubRococoMessagesInstance>;

			let mut list = Vec::<BenchmarkList>::new();
			list_benchmarks!(list, extra);

			let storage_info = AllPalletsWithSystem::storage_info();
			(list, storage_info)
		}

		fn dispatch_benchmark(
			config: frame_benchmarking::BenchmarkConfig
		) -> Result<Vec<frame_benchmarking::BenchmarkBatch>, sp_runtime::RuntimeString> {
			use frame_benchmarking::{Benchmarking, BenchmarkBatch, BenchmarkError};
			use sp_storage::TrackedStorageKey;

			use frame_system_benchmarking::Pallet as SystemBench;
			impl frame_system_benchmarking::Config for Runtime {
				fn setup_set_code_requirements(code: &sp_std::vec::Vec<u8>) -> Result<(), BenchmarkError> {
					ParachainSystem::initialize_for_set_code_benchmark(code.len() as u32);
					Ok(())
				}

				fn verify_set_code() {
					System::assert_last_event(cumulus_pallet_parachain_system::Event::<Runtime>::ValidationFunctionStored.into());
				}
			}

			use cumulus_pallet_session_benchmarking::Pallet as SessionBench;
			impl cumulus_pallet_session_benchmarking::Config for Runtime {}

			use pallet_xcm::benchmarking::Pallet as PalletXcmExtrinsicsBenchmark;
			impl pallet_xcm::benchmarking::Config for Runtime {
				fn reachable_dest() -> Option<MultiLocation> {
					Some(Parent.into())
				}

				fn teleportable_asset_and_dest() -> Option<(MultiAsset, MultiLocation)> {
					// Relay/native token can be teleported between BH and Relay.
					Some((
						MultiAsset {
							fun: Fungible(EXISTENTIAL_DEPOSIT),
							id: Concrete(Parent.into())
						},
						Parent.into(),
					))
				}

				fn reserve_transferable_asset_and_dest() -> Option<(MultiAsset, MultiLocation)> {
					// Reserve transfers are disabled on BH.
					None
				}

				fn set_up_complex_asset_transfer(
				) -> Option<(MultiAssets, u32, MultiLocation, Box<dyn FnOnce()>)> {
					// BH only supports teleports to system parachain.
					// Relay/native token can be teleported between BH and Relay.
					let native_location = Parent.into();
					let dest = Parent.into();
					pallet_xcm::benchmarking::helpers::native_teleport_as_asset_transfer::<Runtime>(
						native_location,
						dest
					)
				}
			}

			use xcm::latest::prelude::*;
			use xcm_config::WestendLocation;

			parameter_types! {
				pub ExistentialDepositMultiAsset: Option<MultiAsset> = Some((
					WestendLocation::get(),
					ExistentialDeposit::get()
				).into());
			}

			impl pallet_xcm_benchmarks::Config for Runtime {
				type XcmConfig = xcm_config::XcmConfig;
				type AccountIdConverter = xcm_config::LocationToAccountId;
				type DeliveryHelper = cumulus_primitives_utility::ToParentDeliveryHelper<
					xcm_config::XcmConfig,
					ExistentialDepositMultiAsset,
					xcm_config::PriceForParentDelivery,
				>;
				fn valid_destination() -> Result<MultiLocation, BenchmarkError> {
					Ok(WestendLocation::get())
				}
				fn worst_case_holding(_depositable_count: u32) -> MultiAssets {
					// just concrete assets according to relay chain.
					let assets: Vec<MultiAsset> = vec![
						MultiAsset {
							id: Concrete(WestendLocation::get()),
							fun: Fungible(1_000_000 * UNITS),
						}
					];
					assets.into()
				}
			}

			parameter_types! {
				pub const TrustedTeleporter: Option<(MultiLocation, MultiAsset)> = Some((
					WestendLocation::get(),
					MultiAsset { fun: Fungible(UNITS), id: Concrete(WestendLocation::get()) },
				));
				pub const CheckedAccount: Option<(AccountId, xcm_builder::MintLocation)> = None;
				pub const TrustedReserve: Option<(MultiLocation, MultiAsset)> = None;
			}

			impl pallet_xcm_benchmarks::fungible::Config for Runtime {
				type TransactAsset = Balances;

				type CheckedAccount = CheckedAccount;
				type TrustedTeleporter = TrustedTeleporter;
				type TrustedReserve = TrustedReserve;

				fn get_multi_asset() -> MultiAsset {
					MultiAsset {
						id: Concrete(WestendLocation::get()),
						fun: Fungible(UNITS),
					}
				}
			}

			impl pallet_xcm_benchmarks::generic::Config for Runtime {
				type TransactAsset = Balances;
				type RuntimeCall = RuntimeCall;

				fn worst_case_response() -> (u64, Response) {
					(0u64, Response::Version(Default::default()))
				}

				fn worst_case_asset_exchange() -> Result<(MultiAssets, MultiAssets), BenchmarkError> {
					Err(BenchmarkError::Skip)
				}

				fn universal_alias() -> Result<(MultiLocation, Junction), BenchmarkError> {
					Err(BenchmarkError::Skip)
				}

				fn transact_origin_and_runtime_call() -> Result<(MultiLocation, RuntimeCall), BenchmarkError> {
					Ok((WestendLocation::get(), frame_system::Call::remark_with_event { remark: vec![] }.into()))
				}

				fn subscribe_origin() -> Result<MultiLocation, BenchmarkError> {
					Ok(WestendLocation::get())
				}

				fn claimable_asset() -> Result<(MultiLocation, MultiLocation, MultiAssets), BenchmarkError> {
					let origin = WestendLocation::get();
					let assets: MultiAssets = (Concrete(WestendLocation::get()), 1_000 * UNITS).into();
					let ticket = MultiLocation { parents: 0, interior: Here };
					Ok((origin, ticket, assets))
				}

				fn unlockable_asset() -> Result<(MultiLocation, MultiLocation, MultiAsset), BenchmarkError> {
					Err(BenchmarkError::Skip)
				}

				fn export_message_origin_and_destination(
				) -> Result<(MultiLocation, NetworkId, InteriorMultiLocation), BenchmarkError> {
<<<<<<< HEAD
					// save XCM version for remote bridge hub
					let _ = PolkadotXcm::force_xcm_version(
						RuntimeOrigin::root(),
						Box::new(bridge_to_rococo_config::BridgeHubRococoLocation::get()),
						XCM_VERSION,
					).expect("version saved!");
					Ok((WestendLocation::get(), NetworkId::Rococo, X1(Parachain(100))))
=======
					Ok(
						(
							bridge_to_rococo_config::FromAssetHubWestendToAssetHubRococoRoute::get().location,
							NetworkId::Rococo,
							X1(Parachain(bridge_to_rococo_config::AssetHubRococoParaId::get().into()))
						)
					)
>>>>>>> e5dc8ed8
				}

				fn alias_origin() -> Result<(MultiLocation, MultiLocation), BenchmarkError> {
					Err(BenchmarkError::Skip)
				}
			}

			type XcmBalances = pallet_xcm_benchmarks::fungible::Pallet::<Runtime>;
			type XcmGeneric = pallet_xcm_benchmarks::generic::Pallet::<Runtime>;

			type RococoFinality = BridgeRococoGrandpa;
			type WithinRococo = pallet_bridge_parachains::benchmarking::Pallet::<Runtime, bridge_to_rococo_config::BridgeParachainRococoInstance>;
			type WestendToRococo = pallet_bridge_messages::benchmarking::Pallet ::<Runtime, bridge_to_rococo_config::WithBridgeHubRococoMessagesInstance>;

			use bridge_runtime_common::messages_benchmarking::{
				prepare_message_delivery_proof_from_parachain,
				prepare_message_proof_from_parachain,
				generate_xcm_builder_bridge_message_sample,
			};
			use pallet_bridge_messages::benchmarking::{
				Config as BridgeMessagesConfig,
				MessageDeliveryProofParams,
				MessageProofParams,
			};

			impl BridgeMessagesConfig<bridge_to_rococo_config::WithBridgeHubRococoMessagesInstance> for Runtime {
				fn is_relayer_rewarded(relayer: &Self::AccountId) -> bool {
					let bench_lane_id = <Self as BridgeMessagesConfig<bridge_to_rococo_config::WithBridgeHubRococoMessagesInstance>>::bench_lane_id();
					let bridged_chain_id = bp_runtime::BRIDGE_HUB_ROCOCO_CHAIN_ID;
					pallet_bridge_relayers::Pallet::<Runtime>::relayer_reward(
						relayer,
						bp_relayers::RewardsAccountParams::new(
							bench_lane_id,
							bridged_chain_id,
							bp_relayers::RewardsAccountOwner::BridgedChain
						)
					).is_some()
				}

				fn prepare_message_proof(
					params: MessageProofParams,
				) -> (bridge_to_rococo_config::FromRococoBridgeHubMessagesProof, Weight) {
					use cumulus_primitives_core::XcmpMessageSource;
					assert!(XcmpQueue::take_outbound_messages(usize::MAX).is_empty());
					ParachainSystem::open_outbound_hrmp_channel_for_benchmarks_or_tests(42.into());
					prepare_message_proof_from_parachain::<
						Runtime,
						bridge_to_rococo_config::BridgeGrandpaRococoInstance,
						bridge_to_rococo_config::WithBridgeHubRococoMessageBridge,
					>(params, generate_xcm_builder_bridge_message_sample(X2(GlobalConsensus(Westend), Parachain(42))))
				}

				fn prepare_message_delivery_proof(
					params: MessageDeliveryProofParams<AccountId>,
				) -> bridge_to_rococo_config::ToRococoBridgeHubMessagesDeliveryProof {
					prepare_message_delivery_proof_from_parachain::<
						Runtime,
						bridge_to_rococo_config::BridgeGrandpaRococoInstance,
						bridge_to_rococo_config::WithBridgeHubRococoMessageBridge,
					>(params)
				}

				fn is_message_successfully_dispatched(_nonce: bp_messages::MessageNonce) -> bool {
					use cumulus_primitives_core::XcmpMessageSource;
					!XcmpQueue::take_outbound_messages(usize::MAX).is_empty()
				}
			}

			use bridge_runtime_common::parachains_benchmarking::prepare_parachain_heads_proof;
			use pallet_bridge_parachains::benchmarking::Config as BridgeParachainsConfig;
			use pallet_bridge_relayers::benchmarking::{
				Pallet as BridgeRelayersBench,
				Config as BridgeRelayersConfig,
			};

			impl BridgeParachainsConfig<bridge_to_rococo_config::BridgeParachainRococoInstance> for Runtime {
				fn parachains() -> Vec<bp_polkadot_core::parachains::ParaId> {
					use bp_runtime::Parachain;
					vec![bp_polkadot_core::parachains::ParaId(bp_bridge_hub_rococo::BridgeHubRococo::PARACHAIN_ID)]
				}

				fn prepare_parachain_heads_proof(
					parachains: &[bp_polkadot_core::parachains::ParaId],
					parachain_head_size: u32,
					proof_size: bp_runtime::StorageProofSize,
				) -> (
					pallet_bridge_parachains::RelayBlockNumber,
					pallet_bridge_parachains::RelayBlockHash,
					bp_polkadot_core::parachains::ParaHeadsProof,
					Vec<(bp_polkadot_core::parachains::ParaId, bp_polkadot_core::parachains::ParaHash)>,
				) {
					prepare_parachain_heads_proof::<Runtime, bridge_to_rococo_config::BridgeParachainRococoInstance>(
						parachains,
						parachain_head_size,
						proof_size,
					)
				}
			}

			impl BridgeRelayersConfig for Runtime {
				fn prepare_rewards_account(
					account_params: bp_relayers::RewardsAccountParams,
					reward: Balance,
				) {
					let rewards_account = bp_relayers::PayRewardFromAccount::<
						Balances,
						AccountId
					>::rewards_account(account_params);
					Self::deposit_account(rewards_account, reward);
				}

				fn deposit_account(account: AccountId, balance: Balance) {
					use frame_support::traits::fungible::Mutate;
					Balances::mint_into(&account, balance.saturating_add(ExistentialDeposit::get())).unwrap();
				}
			}

			let whitelist: Vec<TrackedStorageKey> = vec![
				// Block Number
				hex_literal::hex!("26aa394eea5630e07c48ae0c9558cef702a5c1b19ab7a04f536c519aca4983ac").to_vec().into(),
				// Total Issuance
				hex_literal::hex!("c2261276cc9d1f8598ea4b6a74b15c2f57c875e4cff74148e4628f264b974c80").to_vec().into(),
				// Execution Phase
				hex_literal::hex!("26aa394eea5630e07c48ae0c9558cef7ff553b5a9862a516939d82b3d3d8661a").to_vec().into(),
				// Event Count
				hex_literal::hex!("26aa394eea5630e07c48ae0c9558cef70a98fdbe9ce6c55837576c60c7af3850").to_vec().into(),
				// System Events
				hex_literal::hex!("26aa394eea5630e07c48ae0c9558cef780d41e5e16056765bc8461851072c9d7").to_vec().into(),
			];

			let mut batches = Vec::<BenchmarkBatch>::new();
			let params = (&config, &whitelist);
			add_benchmarks!(params, batches);

			Ok(batches)
		}
	}

	impl sp_genesis_builder::GenesisBuilder<Block> for Runtime {
		fn create_default_config() -> Vec<u8> {
			create_default_config::<RuntimeGenesisConfig>()
		}

		fn build_config(config: Vec<u8>) -> sp_genesis_builder::Result {
			build_config::<RuntimeGenesisConfig>(config)
		}
	}
}

cumulus_pallet_parachain_system::register_validate_block! {
	Runtime = Runtime,
	BlockExecutor = cumulus_pallet_aura_ext::BlockExecutor::<Runtime, Executive>,
}

#[cfg(test)]
mod tests {
	use super::*;
	use codec::Encode;
	use sp_runtime::{
		generic::Era,
		traits::{SignedExtension, Zero},
	};

	#[test]
	fn ensure_signed_extension_definition_is_compatible_with_relay() {
		use bp_polkadot_core::SuffixedCommonSignedExtensionExt;

		sp_io::TestExternalities::default().execute_with(|| {
			frame_system::BlockHash::<Runtime>::insert(BlockNumber::zero(), Hash::default());
			let payload: SignedExtra = (
				frame_system::CheckNonZeroSender::new(),
				frame_system::CheckSpecVersion::new(),
				frame_system::CheckTxVersion::new(),
				frame_system::CheckGenesis::new(),
				frame_system::CheckEra::from(Era::Immortal),
				frame_system::CheckNonce::from(10),
				frame_system::CheckWeight::new(),
				pallet_transaction_payment::ChargeTransactionPayment::from(10),
				BridgeRejectObsoleteHeadersAndMessages,
				(
					bridge_to_rococo_config::OnBridgeHubWestendRefundBridgeHubRococoMessages::default(),
				),
			);

			{
				let bh_indirect_payload = bp_bridge_hub_westend::SignedExtension::from_params(
					VERSION.spec_version,
					VERSION.transaction_version,
					bp_runtime::TransactionEra::Immortal,
					System::block_hash(BlockNumber::zero()),
					10,
					10,
					(((), ()), ((), ())),
				);
				assert_eq!(payload.encode(), bh_indirect_payload.encode());
				assert_eq!(
					payload.additional_signed().unwrap().encode(),
					bh_indirect_payload.additional_signed().unwrap().encode()
				)
			}
		});
	}
}<|MERGE_RESOLUTION|>--- conflicted
+++ resolved
@@ -922,15 +922,12 @@
 
 				fn export_message_origin_and_destination(
 				) -> Result<(MultiLocation, NetworkId, InteriorMultiLocation), BenchmarkError> {
-<<<<<<< HEAD
 					// save XCM version for remote bridge hub
 					let _ = PolkadotXcm::force_xcm_version(
 						RuntimeOrigin::root(),
 						Box::new(bridge_to_rococo_config::BridgeHubRococoLocation::get()),
 						XCM_VERSION,
 					).expect("version saved!");
-					Ok((WestendLocation::get(), NetworkId::Rococo, X1(Parachain(100))))
-=======
 					Ok(
 						(
 							bridge_to_rococo_config::FromAssetHubWestendToAssetHubRococoRoute::get().location,
@@ -938,7 +935,6 @@
 							X1(Parachain(bridge_to_rococo_config::AssetHubRococoParaId::get().into()))
 						)
 					)
->>>>>>> e5dc8ed8
 				}
 
 				fn alias_origin() -> Result<(MultiLocation, MultiLocation), BenchmarkError> {
