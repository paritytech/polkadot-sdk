// Copyright (C) Parity Technologies (UK) Ltd.
// This file is part of Cumulus.
// SPDX-License-Identifier: Apache-2.0

// Licensed under the Apache License, Version 2.0 (the "License");
// you may not use this file except in compliance with the License.
// You may obtain a copy of the License at
//
// 	http://www.apache.org/licenses/LICENSE-2.0
//
// Unless required by applicable law or agreed to in writing, software
// distributed under the License is distributed on an "AS IS" BASIS,
// WITHOUT WARRANTIES OR CONDITIONS OF ANY KIND, either express or implied.
// See the License for the specific language governing permissions and
// limitations under the License.

use crate::{
	bridge_common_config::BridgeReward,
	xcm_config,
	xcm_config::{RelayNetwork, RootLocation, TreasuryAccount, UniversalLocation, XcmConfig},
	Balances, BridgeRelayers, EthereumBeaconClient, EthereumInboundQueue, EthereumInboundQueueV2,
	EthereumOutboundQueue, EthereumOutboundQueueV2, EthereumSystem, EthereumSystemV2, MessageQueue,
	Runtime, RuntimeEvent, TransactionByteFee,
};
use bp_asset_hub_westend::CreateForeignAssetDeposit;
use bridge_hub_common::AggregateMessageOrigin;
use frame_support::{parameter_types, traits::Contains, weights::ConstantMultiplier};
use frame_system::EnsureRootWithSuccess;
use hex_literal::hex;
use pallet_xcm::EnsureXcm;
use parachains_common::{AccountId, Balance};
use snowbridge_beacon_primitives::{Fork, ForkVersions};
use snowbridge_core::{gwei, meth, AllowSiblingsOnly, PricingParameters, Rewards};
use snowbridge_outbound_queue_primitives::{
	v1::{ConstantGasMeter, EthereumBlobExporter},
	v2::{ConstantGasMeter as ConstantGasMeterV2, EthereumBlobExporter as EthereumBlobExporterV2},
};
use sp_core::H160;
use sp_runtime::{
	traits::{ConstU32, ConstU8, Keccak256},
	FixedU128,
};
use testnet_parachains_constants::westend::{
	currency::*,
	fee::WeightToFee,
	snowbridge::{
		AssetHubParaId, EthereumLocation, EthereumNetwork, FRONTEND_PALLET_INDEX,
		INBOUND_QUEUE_PALLET_INDEX_V1, INBOUND_QUEUE_PALLET_INDEX_V2,
	},
};
use westend_runtime_constants::system_parachain::ASSET_HUB_ID;
use xcm::prelude::{GlobalConsensus, InteriorLocation, Location, PalletInstance, Parachain};
use xcm_executor::XcmExecutor;

pub const SLOTS_PER_EPOCH: u32 = snowbridge_pallet_ethereum_client::config::SLOTS_PER_EPOCH as u32;

/// Exports message to the Ethereum Gateway contract.
pub type SnowbridgeExporter = EthereumBlobExporter<
	UniversalLocation,
	EthereumNetwork,
	snowbridge_pallet_outbound_queue::Pallet<Runtime>,
	snowbridge_core::AgentIdOf,
	EthereumSystem,
>;

pub type SnowbridgeExporterV2 = EthereumBlobExporterV2<
	UniversalLocation,
	EthereumNetwork,
	EthereumOutboundQueueV2,
	EthereumSystemV2,
	AssetHubParaId,
>;

// Ethereum Bridge
parameter_types! {
	pub storage EthereumGatewayAddress: H160 = H160(hex!("b1185ede04202fe62d38f5db72f71e38ff3e8305"));
}

parameter_types! {
	pub const CreateAssetCall: [u8;2] = [53, 0];
	pub Parameters: PricingParameters<u128> = PricingParameters {
		exchange_rate: FixedU128::from_rational(1, 400),
		fee_per_gas: gwei(20),
		rewards: Rewards { local: 1 * UNITS, remote: meth(1) },
		multiplier: FixedU128::from_rational(1, 1),
	};
	pub AssetHubFromEthereum: Location = Location::new(1, [GlobalConsensus(RelayNetwork::get()), Parachain(ASSET_HUB_ID)]);
	pub EthereumUniversalLocation: InteriorLocation = [GlobalConsensus(EthereumNetwork::get())].into();
	pub AssetHubUniversalLocation: InteriorLocation = [GlobalConsensus(RelayNetwork::get()), Parachain(ASSET_HUB_ID)].into();
	pub InboundQueueV2Location: InteriorLocation = [PalletInstance(INBOUND_QUEUE_PALLET_INDEX_V2)].into();
	pub const SnowbridgeReward: BridgeReward = BridgeReward::Snowbridge;
	pub SnowbridgeFrontendLocation: Location = Location::new(1, [Parachain(ASSET_HUB_ID), PalletInstance(FRONTEND_PALLET_INDEX)]);
}

impl snowbridge_pallet_inbound_queue::Config for Runtime {
	type RuntimeEvent = RuntimeEvent;
	type Verifier = snowbridge_pallet_ethereum_client::Pallet<Runtime>;
	type Token = Balances;
	#[cfg(not(feature = "runtime-benchmarks"))]
	type XcmSender = crate::XcmRouter;
	#[cfg(feature = "runtime-benchmarks")]
	type XcmSender = benchmark_helpers::DoNothingRouter;
	type ChannelLookup = EthereumSystem;
	type GatewayAddress = EthereumGatewayAddress;
	#[cfg(feature = "runtime-benchmarks")]
	type Helper = Runtime;
	type MessageConverter = snowbridge_inbound_queue_primitives::v1::MessageToXcm<
		CreateAssetCall,
		CreateForeignAssetDeposit,
		ConstU8<INBOUND_QUEUE_PALLET_INDEX_V1>,
		AccountId,
		Balance,
		EthereumSystem,
		EthereumUniversalLocation,
		AssetHubFromEthereum,
	>;
	type WeightToFee = WeightToFee;
	type LengthToFee = ConstantMultiplier<Balance, TransactionByteFee>;
	type MaxMessageSize = ConstU32<2048>;
	type WeightInfo = crate::weights::snowbridge_pallet_inbound_queue::WeightInfo<Runtime>;
	type PricingParameters = EthereumSystem;
	type AssetTransactor = <xcm_config::XcmConfig as xcm_executor::Config>::AssetTransactor;
}

impl snowbridge_pallet_inbound_queue_v2::Config for Runtime {
	type RuntimeEvent = RuntimeEvent;
	type Verifier = EthereumBeaconClient;
	#[cfg(not(feature = "runtime-benchmarks"))]
	type XcmSender = crate::XcmRouter;
	#[cfg(feature = "runtime-benchmarks")]
	type XcmSender = benchmark_helpers::DoNothingRouter;
	type GatewayAddress = EthereumGatewayAddress;
	#[cfg(feature = "runtime-benchmarks")]
	type Helper = Runtime;
	type WeightInfo = crate::weights::snowbridge_pallet_inbound_queue_v2::WeightInfo<Runtime>;
	type AssetHubParaId = AssetHubParaId;
	type XcmExecutor = XcmExecutor<XcmConfig>;
	type MessageConverter = snowbridge_inbound_queue_primitives::v2::MessageToXcm<
		CreateAssetCall,
		CreateForeignAssetDeposit,
		EthereumNetwork,
		InboundQueueV2Location,
		EthereumSystem,
		EthereumGatewayAddress,
		EthereumUniversalLocation,
		AssetHubFromEthereum,
		AssetHubUniversalLocation,
		AccountId,
	>;
	type AccountToLocation = xcm_builder::AliasesIntoAccountId32<
		xcm_config::RelayNetwork,
		<Runtime as frame_system::Config>::AccountId,
	>;
	type RewardKind = BridgeReward;
	type DefaultRewardKind = SnowbridgeReward;
	type RewardPayment = BridgeRelayers;
}

impl snowbridge_pallet_outbound_queue::Config for Runtime {
	type RuntimeEvent = RuntimeEvent;
	type Hashing = Keccak256;
	type MessageQueue = MessageQueue;
	type Decimals = ConstU8<12>;
	type MaxMessagePayloadSize = ConstU32<2048>;
	type MaxMessagesPerBlock = ConstU32<32>;
	type GasMeter = ConstantGasMeter;
	type Balance = Balance;
	type WeightToFee = WeightToFee;
	type WeightInfo = crate::weights::snowbridge_pallet_outbound_queue::WeightInfo<Runtime>;
	type PricingParameters = EthereumSystem;
	type Channels = EthereumSystem;
}

impl snowbridge_pallet_outbound_queue_v2::Config for Runtime {
	type RuntimeEvent = RuntimeEvent;
	type Hashing = Keccak256;
	type MessageQueue = MessageQueue;
	// Maximum payload size for outbound messages.
	type MaxMessagePayloadSize = ConstU32<2048>;
	// Maximum number of outbound messages that can be committed per block.
	// It's benchmarked, including the entire process flow(initialize,submit,commit) in the
	// worst-case, Benchmark results in `../weights/snowbridge_pallet_outbound_queue_v2.
	// rs` show that the `process` function consumes less than 1% of the block capacity, which is
	// safe enough.
	type MaxMessagesPerBlock = ConstU32<32>;
	type GasMeter = ConstantGasMeterV2;
	type Balance = Balance;
	type WeightToFee = WeightToFee;
	type Verifier = EthereumBeaconClient;
	type GatewayAddress = EthereumGatewayAddress;
	type WeightInfo = crate::weights::snowbridge_pallet_outbound_queue_v2::WeightInfo<Runtime>;
	type EthereumNetwork = EthereumNetwork;
	type RewardKind = BridgeReward;
	type DefaultRewardKind = SnowbridgeReward;
	type RewardPayment = BridgeRelayers;
<<<<<<< HEAD
	type AggregateMessageOrigin = AggregateMessageOrigin;
=======
	// No consumers of this notifier on Bridge Hub.
	type OnNewCommitment = ();
>>>>>>> 19320f10
	#[cfg(feature = "runtime-benchmarks")]
	type Helper = Runtime;
}

#[cfg(not(any(feature = "std", feature = "fast-runtime", feature = "runtime-benchmarks", test)))]
parameter_types! {
	pub const ChainForkVersions: ForkVersions = ForkVersions {
		genesis: Fork {
			version: hex!("90000069"),
			epoch: 0,
		},
		altair: Fork {
			version: hex!("90000070"),
			epoch: 50,
		},
		bellatrix: Fork {
			version: hex!("90000071"),
			epoch: 100,
		},
		capella: Fork {
			version: hex!("90000072"),
			epoch: 56832,
		},
		deneb: Fork {
			version: hex!("90000073"),
			epoch: 132608,
		},
		electra: Fork {
			version: hex!("90000074"),
			epoch: 222464, // https://github.com/ethereum/EIPs/pull/9322/files
		},
	};
}

#[cfg(any(feature = "std", feature = "fast-runtime", feature = "runtime-benchmarks", test))]
parameter_types! {
	pub const ChainForkVersions: ForkVersions = ForkVersions {
		genesis: Fork {
			version: hex!("00000000"),
			epoch: 0,
		},
		altair: Fork {
			version: hex!("01000000"),
			epoch: 0,
		},
		bellatrix: Fork {
			version: hex!("02000000"),
			epoch: 0,
		},
		capella: Fork {
			version: hex!("03000000"),
			epoch: 0,
		},
		deneb: Fork {
			version: hex!("04000000"),
			epoch: 0,
		},
		electra: Fork {
			version: hex!("05000000"),
			epoch: 0,
		},
	};
}

impl snowbridge_pallet_ethereum_client::Config for Runtime {
	type RuntimeEvent = RuntimeEvent;
	type ForkVersions = ChainForkVersions;
	type FreeHeadersInterval = ConstU32<SLOTS_PER_EPOCH>;
	type WeightInfo = crate::weights::snowbridge_pallet_ethereum_client::WeightInfo<Runtime>;
}

impl snowbridge_pallet_system::Config for Runtime {
	type RuntimeEvent = RuntimeEvent;
	type OutboundQueue = EthereumOutboundQueue;
	type SiblingOrigin = EnsureXcm<AllowSiblingsOnly>;
	type AgentIdOf = snowbridge_core::AgentIdOf;
	type TreasuryAccount = TreasuryAccount;
	type Token = Balances;
	type WeightInfo = crate::weights::snowbridge_pallet_system::WeightInfo<Runtime>;
	#[cfg(feature = "runtime-benchmarks")]
	type Helper = ();
	type DefaultPricingParameters = Parameters;
	type InboundDeliveryCost = EthereumInboundQueue;
	type UniversalLocation = UniversalLocation;
	type EthereumLocation = EthereumLocation;
}

pub struct AllowFromEthereumFrontend;
impl Contains<Location> for AllowFromEthereumFrontend {
	fn contains(location: &Location) -> bool {
		match location.unpack() {
			(1, [Parachain(para_id), PalletInstance(index)]) =>
				return *para_id == ASSET_HUB_ID && *index == FRONTEND_PALLET_INDEX,
			_ => false,
		}
	}
}

impl snowbridge_pallet_system_v2::Config for Runtime {
	type RuntimeEvent = RuntimeEvent;
	type OutboundQueue = EthereumOutboundQueueV2;
	type InboundQueue = EthereumInboundQueueV2;
	type FrontendOrigin = EnsureXcm<AllowFromEthereumFrontend>;
	type WeightInfo = crate::weights::snowbridge_pallet_system_v2::WeightInfo<Runtime>;
	type GovernanceOrigin = EnsureRootWithSuccess<crate::AccountId, RootLocation>;
	#[cfg(feature = "runtime-benchmarks")]
	type Helper = ();
}

#[cfg(feature = "runtime-benchmarks")]
pub mod benchmark_helpers {
	use crate::{
		bridge_to_ethereum_config::EthereumGatewayAddress, vec, EthereumBeaconClient, Runtime,
		RuntimeOrigin, System,
	};
	use codec::Encode;
	use frame_support::assert_ok;
	use hex_literal::hex;
	use snowbridge_beacon_primitives::BeaconHeader;
	use snowbridge_inbound_queue_primitives::EventFixture;
	use snowbridge_pallet_inbound_queue::BenchmarkHelper;
	use snowbridge_pallet_inbound_queue_fixtures::register_token::make_register_token_message;
	use snowbridge_pallet_inbound_queue_v2::BenchmarkHelper as InboundQueueBenchmarkHelperV2;
	use snowbridge_pallet_inbound_queue_v2_fixtures::register_token::make_register_token_message as make_register_token_message_v2;
	use snowbridge_pallet_outbound_queue_v2::BenchmarkHelper as OutboundQueueBenchmarkHelperV2;
	use sp_core::H256;
	use xcm::latest::{Assets, Location, SendError, SendResult, SendXcm, Xcm, XcmHash};

	impl<T: snowbridge_pallet_ethereum_client::Config> BenchmarkHelper<T> for Runtime {
		fn initialize_storage() -> EventFixture {
			let message = make_register_token_message();
			EthereumBeaconClient::store_finalized_header(
				message.finalized_header,
				message.block_roots_root,
			)
			.unwrap();
			System::set_storage(
				RuntimeOrigin::root(),
				vec![(
					EthereumGatewayAddress::key().to_vec(),
					hex!("EDa338E4dC46038493b885327842fD3E301CaB39").to_vec(),
				)],
			)
			.unwrap();
			message
		}
	}

	impl<T: snowbridge_pallet_inbound_queue_v2::Config> InboundQueueBenchmarkHelperV2<T> for Runtime {
		fn initialize_storage() -> EventFixture {
			let message = make_register_token_message_v2();

			assert_ok!(EthereumBeaconClient::store_finalized_header(
				message.finalized_header,
				message.block_roots_root,
			));

			message
		}
	}

	impl<T: snowbridge_pallet_outbound_queue_v2::Config> OutboundQueueBenchmarkHelperV2<T> for Runtime {
		fn initialize_storage(beacon_header: BeaconHeader, block_roots_root: H256) {
			EthereumBeaconClient::store_finalized_header(beacon_header, block_roots_root).unwrap();
		}
	}

	pub struct DoNothingRouter;
	impl SendXcm for DoNothingRouter {
		type Ticket = Xcm<()>;

		fn validate(
			_dest: &mut Option<Location>,
			xcm: &mut Option<Xcm<()>>,
		) -> SendResult<Self::Ticket> {
			Ok((xcm.clone().unwrap(), Assets::new()))
		}
		fn deliver(xcm: Xcm<()>) -> Result<XcmHash, SendError> {
			let hash = xcm.using_encoded(sp_io::hashing::blake2_256);
			Ok(hash)
		}
	}

	impl snowbridge_pallet_system::BenchmarkHelper<RuntimeOrigin> for () {
		fn make_xcm_origin(location: Location) -> RuntimeOrigin {
			RuntimeOrigin::from(pallet_xcm::Origin::Xcm(location))
		}
	}

	impl snowbridge_pallet_system_v2::BenchmarkHelper<RuntimeOrigin> for () {
		fn make_xcm_origin(location: Location) -> RuntimeOrigin {
			RuntimeOrigin::from(pallet_xcm::Origin::Xcm(location))
		}
	}
}

#[cfg(test)]
mod tests {
	use super::*;

	#[test]
	fn bridge_hub_inbound_queue_pallet_index_is_correct() {
		assert_eq!(
			INBOUND_QUEUE_PALLET_INDEX_V1,
			<EthereumInboundQueue as frame_support::traits::PalletInfoAccess>::index() as u8
		);
	}

	#[test]
	fn bridge_hub_inbound_v2_queue_pallet_index_is_correct() {
		assert_eq!(
			INBOUND_QUEUE_PALLET_INDEX_V2,
			<EthereumInboundQueueV2 as frame_support::traits::PalletInfoAccess>::index() as u8
		);
	}
}

pub(crate) mod migrations {
	use frame_support::pallet_prelude::*;
	use snowbridge_core::TokenId;

	#[frame_support::storage_alias]
	pub type OldNativeToForeignId<T: snowbridge_pallet_system::Config> = StorageMap<
		snowbridge_pallet_system::Pallet<T>,
		Blake2_128Concat,
		xcm::v4::Location,
		TokenId,
		OptionQuery,
	>;

	/// One shot migration for NetworkId::Westend to NetworkId::ByGenesis(WESTEND_GENESIS_HASH)
	pub struct MigrationForXcmV5<T: snowbridge_pallet_system::Config>(core::marker::PhantomData<T>);
	impl<T: snowbridge_pallet_system::Config> frame_support::traits::OnRuntimeUpgrade
		for MigrationForXcmV5<T>
	{
		fn on_runtime_upgrade() -> Weight {
			let mut weight = T::DbWeight::get().reads(1);

			let translate_westend = |pre: xcm::v4::Location| -> Option<xcm::v5::Location> {
				weight.saturating_accrue(T::DbWeight::get().reads_writes(1, 1));
				Some(xcm::v5::Location::try_from(pre).expect("valid location"))
			};
			snowbridge_pallet_system::ForeignToNativeId::<T>::translate_values(translate_westend);

			weight
		}
	}
}<|MERGE_RESOLUTION|>--- conflicted
+++ resolved
@@ -193,12 +193,8 @@
 	type RewardKind = BridgeReward;
 	type DefaultRewardKind = SnowbridgeReward;
 	type RewardPayment = BridgeRelayers;
-<<<<<<< HEAD
 	type AggregateMessageOrigin = AggregateMessageOrigin;
-=======
-	// No consumers of this notifier on Bridge Hub.
 	type OnNewCommitment = ();
->>>>>>> 19320f10
 	#[cfg(feature = "runtime-benchmarks")]
 	type Helper = Runtime;
 }
