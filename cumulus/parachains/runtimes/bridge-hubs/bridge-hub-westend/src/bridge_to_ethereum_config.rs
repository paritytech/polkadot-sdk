// Copyright (C) Parity Technologies (UK) Ltd.
// This file is part of Cumulus.
// SPDX-License-Identifier: Apache-2.0

// Licensed under the Apache License, Version 2.0 (the "License");
// you may not use this file except in compliance with the License.
// You may obtain a copy of the License at
//
// 	http://www.apache.org/licenses/LICENSE-2.0
//
// Unless required by applicable law or agreed to in writing, software
// distributed under the License is distributed on an "AS IS" BASIS,
// WITHOUT WARRANTIES OR CONDITIONS OF ANY KIND, either express or implied.
// See the License for the specific language governing permissions and
// limitations under the License.

use crate::{
	bridge_common_config::BridgeReward,
	xcm_config,
	xcm_config::{RelayNetwork, RootLocation, TreasuryAccount, UniversalLocation, XcmConfig},
	Balances, BridgeRelayers, EthereumInboundQueue, EthereumOutboundQueue, EthereumOutboundQueueV2,
	EthereumSystem, EthereumSystemV2, MessageQueue, Runtime, RuntimeEvent, TransactionByteFee,
};
use bp_asset_hub_westend::CreateForeignAssetDeposit;
use frame_support::{parameter_types, traits::Contains, weights::ConstantMultiplier};
use frame_system::EnsureRootWithSuccess;
use pallet_xcm::EnsureXcm;
use parachains_common::{AccountId, Balance};
use snowbridge_beacon_primitives::{Fork, ForkVersions};
use snowbridge_core::{gwei, meth, AllowSiblingsOnly, PricingParameters, Rewards};
use snowbridge_outbound_queue_primitives::{
	v1::{ConstantGasMeter, EthereumBlobExporter},
	v2::{ConstantGasMeter as ConstantGasMeterV2, EthereumBlobExporter as EthereumBlobExporterV2},
};
use sp_core::H160;
use sp_runtime::{
	traits::{ConstU32, ConstU8, Keccak256},
	FixedU128,
};
use testnet_parachains_constants::westend::{
	currency::*,
	fee::WeightToFee,
	snowbridge::{
		AssetHubParaId, EthereumLocation, EthereumNetwork, FRONTEND_PALLET_INDEX,
		INBOUND_QUEUE_PALLET_INDEX_V1, INBOUND_QUEUE_PALLET_INDEX_V2,
	},
};
use westend_runtime_constants::system_parachain::ASSET_HUB_ID;
use xcm::prelude::{GlobalConsensus, InteriorLocation, Location, PalletInstance, Parachain};
use xcm_executor::XcmExecutor;

pub const SLOTS_PER_EPOCH: u32 = snowbridge_pallet_ethereum_client::config::SLOTS_PER_EPOCH as u32;

/// Exports message to the Ethereum Gateway contract.
pub type SnowbridgeExporter = EthereumBlobExporter<
	UniversalLocation,
	EthereumNetwork,
	snowbridge_pallet_outbound_queue::Pallet<Runtime>,
	snowbridge_core::AgentIdOf,
	EthereumSystem,
>;
use hex_literal::hex;

pub type SnowbridgeExporterV2 = EthereumBlobExporterV2<
	UniversalLocation,
	EthereumNetwork,
	snowbridge_pallet_outbound_queue_v2::Pallet<Runtime>,
	snowbridge_core::AgentIdOf,
	EthereumSystemV2,
	AssetHubParaId,
>;

// Ethereum Bridge
parameter_types! {
	pub storage EthereumGatewayAddress: H160 = H160(hex!("b1185ede04202fe62d38f5db72f71e38ff3e8305"));
}

parameter_types! {
	pub const CreateAssetCall: [u8;2] = [53, 0];
	pub Parameters: PricingParameters<u128> = PricingParameters {
		exchange_rate: FixedU128::from_rational(1, 400),
		fee_per_gas: gwei(20),
		rewards: Rewards { local: 1 * UNITS, remote: meth(1) },
		multiplier: FixedU128::from_rational(1, 1),
	};
	pub AssetHubFromEthereum: Location = Location::new(1, [GlobalConsensus(RelayNetwork::get()), Parachain(ASSET_HUB_ID)]);
	pub AssetHubLocation: Location = Location::new(1, [Parachain(ASSET_HUB_ID)]);
	pub EthereumUniversalLocation: InteriorLocation = [GlobalConsensus(EthereumNetwork::get())].into();
	pub InboundQueueV2Location: InteriorLocation = [PalletInstance(INBOUND_QUEUE_PALLET_INDEX_V2)].into();
	pub SnowbridgeFrontendLocation: Location = Location::new(1, [Parachain(ASSET_HUB_ID), PalletInstance(FRONTEND_PALLET_INDEX)]);
	pub AssetHubXCMFee: u128 = 1_000_000_000_000u128;
	pub const SnowbridgeReward: BridgeReward = BridgeReward::Snowbridge;
}

impl snowbridge_pallet_inbound_queue::Config for Runtime {
	type RuntimeEvent = RuntimeEvent;
	type Verifier = snowbridge_pallet_ethereum_client::Pallet<Runtime>;
	type Token = Balances;
	#[cfg(not(feature = "runtime-benchmarks"))]
	type XcmSender = crate::XcmRouter;
	#[cfg(feature = "runtime-benchmarks")]
	type XcmSender = benchmark_helpers::DoNothingRouter;
	type ChannelLookup = EthereumSystem;
	type GatewayAddress = EthereumGatewayAddress;
	#[cfg(feature = "runtime-benchmarks")]
	type Helper = Runtime;
	type MessageConverter = snowbridge_inbound_queue_primitives::v1::MessageToXcm<
		CreateAssetCall,
		CreateForeignAssetDeposit,
		ConstU8<INBOUND_QUEUE_PALLET_INDEX_V1>,
		AccountId,
		Balance,
		EthereumSystem,
		EthereumUniversalLocation,
		AssetHubFromEthereum,
	>;
	type WeightToFee = WeightToFee;
	type LengthToFee = ConstantMultiplier<Balance, TransactionByteFee>;
	type MaxMessageSize = ConstU32<2048>;
	type WeightInfo = crate::weights::snowbridge_pallet_inbound_queue::WeightInfo<Runtime>;
	type PricingParameters = EthereumSystem;
	type AssetTransactor = <xcm_config::XcmConfig as xcm_executor::Config>::AssetTransactor;
}

impl snowbridge_pallet_inbound_queue_v2::Config for Runtime {
	type RuntimeEvent = RuntimeEvent;
	type Verifier = snowbridge_pallet_ethereum_client::Pallet<Runtime>;
	#[cfg(not(feature = "runtime-benchmarks"))]
	type XcmSender = crate::XcmRouter;
	#[cfg(feature = "runtime-benchmarks")]
	type XcmSender = benchmark_helpers::DoNothingRouter;
	type GatewayAddress = EthereumGatewayAddress;
	#[cfg(feature = "runtime-benchmarks")]
	type Helper = Runtime;
	type WeightInfo = crate::weights::snowbridge_pallet_inbound_queue_v2::WeightInfo<Runtime>;
	type AssetHubParaId = ConstU32<ASSET_HUB_ID>;
	type XcmExecutor = XcmExecutor<XcmConfig>;
	type MessageConverter = snowbridge_inbound_queue_primitives::v2::MessageToXcm<
		CreateAssetCall,
		CreateForeignAssetDeposit,
		EthereumNetwork,
		InboundQueueV2Location,
		EthereumSystem,
		EthereumGatewayAddress,
		EthereumUniversalLocation,
		AssetHubFromEthereum,
	>;
	type AccountToLocation = xcm_builder::AliasesIntoAccountId32<
		xcm_config::RelayNetwork,
		<Runtime as frame_system::Config>::AccountId,
	>;
	type RewardKind = BridgeReward;
	type DefaultRewardKind = SnowbridgeReward;
	type RewardPayment = BridgeRelayers;
}

impl snowbridge_pallet_outbound_queue::Config for Runtime {
	type RuntimeEvent = RuntimeEvent;
	type Hashing = Keccak256;
	type MessageQueue = MessageQueue;
	type Decimals = ConstU8<12>;
	type MaxMessagePayloadSize = ConstU32<2048>;
	type MaxMessagesPerBlock = ConstU32<32>;
	type GasMeter = ConstantGasMeter;
	type Balance = Balance;
	type WeightToFee = WeightToFee;
	type WeightInfo = crate::weights::snowbridge_pallet_outbound_queue::WeightInfo<Runtime>;
	type PricingParameters = EthereumSystem;
	type Channels = EthereumSystem;
}

impl snowbridge_pallet_outbound_queue_v2::Config for Runtime {
	type RuntimeEvent = RuntimeEvent;
	type Hashing = Keccak256;
	type MessageQueue = MessageQueue;
	// Maximum payload size for outbound messages.
	type MaxMessagePayloadSize = ConstU32<2048>;
	// Maximum number of outbound messages that can be committed per block.
	// It's benchmarked, including the entire process flow(initialize,submit,commit) in the
	// worst-case, Benchmark results in `../weights/snowbridge_pallet_outbound_queue_v2.
	// rs` show that the `process` function consumes less than 1% of the block capacity, which is
	// safe enough.
	type MaxMessagesPerBlock = ConstU32<32>;
	type GasMeter = ConstantGasMeterV2;
	type Balance = Balance;
	type WeightToFee = WeightToFee;
	type Verifier = snowbridge_pallet_ethereum_client::Pallet<Runtime>;
	type GatewayAddress = EthereumGatewayAddress;
	type WeightInfo = crate::weights::snowbridge_pallet_outbound_queue_v2::WeightInfo<Runtime>;
	type EthereumNetwork = EthereumNetwork;
	type RewardKind = BridgeReward;
	type DefaultRewardKind = SnowbridgeReward;
	type RewardPayment = BridgeRelayers;
<<<<<<< HEAD
	// No consumers of this notifier on Bridge Hub.
	type OnNewCommitment = ();
=======
	#[cfg(feature = "runtime-benchmarks")]
	type Helper = Runtime;
>>>>>>> 9a901f3f
}

#[cfg(any(feature = "std", feature = "fast-runtime", feature = "runtime-benchmarks", test))]
parameter_types! {
	pub const ChainForkVersions: ForkVersions = ForkVersions {
		genesis: Fork {
			version: hex!("00000000"),
			epoch: 0,
		},
		altair: Fork {
			version: hex!("01000000"),
			epoch: 0,
		},
		bellatrix: Fork {
			version: hex!("02000000"),
			epoch: 0,
		},
		capella: Fork {
			version: hex!("03000000"),
			epoch: 0,
		},
		deneb: Fork {
			version: hex!("04000000"),
			epoch: 0,
		},
		electra: Fork {
			version: hex!("05000000"),
			epoch: 80000000000, // setting to a future epoch for local testing to remain on Deneb.
		},
	};
}

#[cfg(not(any(feature = "std", feature = "fast-runtime", feature = "runtime-benchmarks", test)))]
parameter_types! {
	pub const ChainForkVersions: ForkVersions = ForkVersions {
		genesis: Fork {
			version: hex!("90000069"),
			epoch: 0,
		},
		altair: Fork {
			version: hex!("90000070"),
			epoch: 50,
		},
		bellatrix: Fork {
			version: hex!("90000071"),
			epoch: 100,
		},
		capella: Fork {
			version: hex!("90000072"),
			epoch: 56832,
		},
		deneb: Fork {
			version: hex!("90000073"),
			epoch: 132608,
		},
		electra: Fork {
			version: hex!("90000074"),
			epoch: 222464, // https://github.com/ethereum/EIPs/pull/9322/files
		},
	};
}

impl snowbridge_pallet_ethereum_client::Config for Runtime {
	type RuntimeEvent = RuntimeEvent;
	type ForkVersions = ChainForkVersions;
	type FreeHeadersInterval = ConstU32<SLOTS_PER_EPOCH>;
	type WeightInfo = crate::weights::snowbridge_pallet_ethereum_client::WeightInfo<Runtime>;
}

impl snowbridge_pallet_system::Config for Runtime {
	type RuntimeEvent = RuntimeEvent;
	type OutboundQueue = EthereumOutboundQueue;
	type SiblingOrigin = EnsureXcm<AllowSiblingsOnly>;
	type AgentIdOf = snowbridge_core::AgentIdOf;
	type TreasuryAccount = TreasuryAccount;
	type Token = Balances;
	type WeightInfo = crate::weights::snowbridge_pallet_system::WeightInfo<Runtime>;
	#[cfg(feature = "runtime-benchmarks")]
	type Helper = ();
	type DefaultPricingParameters = Parameters;
	type InboundDeliveryCost = EthereumInboundQueue;
	type UniversalLocation = UniversalLocation;
	type EthereumLocation = EthereumLocation;
}

pub struct AllowFromEthereumFrontend;
impl Contains<Location> for AllowFromEthereumFrontend {
	fn contains(location: &Location) -> bool {
		match location.unpack() {
			(1, [Parachain(para_id), PalletInstance(index)]) =>
				return *para_id == ASSET_HUB_ID && *index == FRONTEND_PALLET_INDEX,
			_ => false,
		}
	}
}

impl snowbridge_pallet_system_v2::Config for Runtime {
	type RuntimeEvent = RuntimeEvent;
	type OutboundQueue = EthereumOutboundQueueV2;
	type FrontendOrigin = EnsureXcm<AllowFromEthereumFrontend>;
	type WeightInfo = crate::weights::snowbridge_pallet_system_v2::WeightInfo<Runtime>;
	type GovernanceOrigin = EnsureRootWithSuccess<crate::AccountId, RootLocation>;
	#[cfg(feature = "runtime-benchmarks")]
	type Helper = ();
}

#[cfg(feature = "runtime-benchmarks")]
pub mod benchmark_helpers {
	use crate::{
		bridge_to_ethereum_config::EthereumGatewayAddress, vec, EthereumBeaconClient, Runtime,
		RuntimeOrigin, System,
	};
	use codec::Encode;
	use hex_literal::hex;
	use snowbridge_beacon_primitives::BeaconHeader;
	use snowbridge_pallet_inbound_queue::BenchmarkHelper;
	use snowbridge_pallet_inbound_queue_v2::BenchmarkHelper as InboundQueueBenchmarkHelperV2;
	use snowbridge_pallet_outbound_queue_v2::BenchmarkHelper as OutboundQueueBenchmarkHelperV2;
	use sp_core::H256;
	use xcm::latest::{Assets, Location, SendError, SendResult, SendXcm, Xcm, XcmHash};

	impl<T: snowbridge_pallet_ethereum_client::Config> BenchmarkHelper<T> for Runtime {
		fn initialize_storage(beacon_header: BeaconHeader, block_roots_root: H256) {
			EthereumBeaconClient::store_finalized_header(beacon_header, block_roots_root).unwrap();
			System::set_storage(
				RuntimeOrigin::root(),
				vec![(
					EthereumGatewayAddress::key().to_vec(),
					hex!("EDa338E4dC46038493b885327842fD3E301CaB39").to_vec(),
				)],
			)
			.unwrap();
		}
	}

	impl<T: snowbridge_pallet_inbound_queue_v2::Config> InboundQueueBenchmarkHelperV2<T> for Runtime {
		fn initialize_storage(beacon_header: BeaconHeader, block_roots_root: H256) {
			EthereumBeaconClient::store_finalized_header(beacon_header, block_roots_root).unwrap();
		}
	}

	impl<T: snowbridge_pallet_outbound_queue_v2::Config> OutboundQueueBenchmarkHelperV2<T> for Runtime {
		fn initialize_storage(beacon_header: BeaconHeader, block_roots_root: H256) {
			EthereumBeaconClient::store_finalized_header(beacon_header, block_roots_root).unwrap();
		}
	}

	pub struct DoNothingRouter;
	impl SendXcm for DoNothingRouter {
		type Ticket = Xcm<()>;

		fn validate(
			_dest: &mut Option<Location>,
			xcm: &mut Option<Xcm<()>>,
		) -> SendResult<Self::Ticket> {
			Ok((xcm.clone().unwrap(), Assets::new()))
		}
		fn deliver(xcm: Xcm<()>) -> Result<XcmHash, SendError> {
			let hash = xcm.using_encoded(sp_io::hashing::blake2_256);
			Ok(hash)
		}
	}

	impl snowbridge_pallet_system::BenchmarkHelper<RuntimeOrigin> for () {
		fn make_xcm_origin(location: Location) -> RuntimeOrigin {
			RuntimeOrigin::from(pallet_xcm::Origin::Xcm(location))
		}
	}

	impl snowbridge_pallet_system_v2::BenchmarkHelper<RuntimeOrigin> for () {
		fn make_xcm_origin(location: Location) -> RuntimeOrigin {
			RuntimeOrigin::from(pallet_xcm::Origin::Xcm(location))
		}
	}
}

pub(crate) mod migrations {
	use alloc::vec::Vec;
	use frame_support::pallet_prelude::*;
	use snowbridge_core::TokenId;

	#[frame_support::storage_alias]
	pub type OldNativeToForeignId<T: snowbridge_pallet_system::Config> = StorageMap<
		snowbridge_pallet_system::Pallet<T>,
		Blake2_128Concat,
		xcm::v4::Location,
		TokenId,
		OptionQuery,
	>;

	/// One shot migration for NetworkId::Westend to NetworkId::ByGenesis(WESTEND_GENESIS_HASH)
	pub struct MigrationForXcmV5<T: snowbridge_pallet_system::Config>(core::marker::PhantomData<T>);
	impl<T: snowbridge_pallet_system::Config> frame_support::traits::OnRuntimeUpgrade
		for MigrationForXcmV5<T>
	{
		fn on_runtime_upgrade() -> Weight {
			let mut weight = T::DbWeight::get().reads(1);

			let translate_westend = |pre: xcm::v4::Location| -> Option<xcm::v5::Location> {
				weight.saturating_accrue(T::DbWeight::get().reads_writes(1, 1));
				Some(xcm::v5::Location::try_from(pre).expect("valid location"))
			};
			snowbridge_pallet_system::ForeignToNativeId::<T>::translate_values(translate_westend);

			let old_keys = OldNativeToForeignId::<T>::iter_keys().collect::<Vec<_>>();
			for old_key in old_keys {
				if let Some(old_val) = OldNativeToForeignId::<T>::get(&old_key) {
					snowbridge_pallet_system::NativeToForeignId::<T>::insert(
						&xcm::v5::Location::try_from(old_key.clone()).expect("valid location"),
						old_val,
					);
				}
				OldNativeToForeignId::<T>::remove(old_key);
				weight.saturating_accrue(T::DbWeight::get().reads_writes(1, 2));
			}

			weight
		}
	}
}<|MERGE_RESOLUTION|>--- conflicted
+++ resolved
@@ -191,13 +191,10 @@
 	type RewardKind = BridgeReward;
 	type DefaultRewardKind = SnowbridgeReward;
 	type RewardPayment = BridgeRelayers;
-<<<<<<< HEAD
 	// No consumers of this notifier on Bridge Hub.
 	type OnNewCommitment = ();
-=======
 	#[cfg(feature = "runtime-benchmarks")]
 	type Helper = Runtime;
->>>>>>> 9a901f3f
 }
 
 #[cfg(any(feature = "std", feature = "fast-runtime", feature = "runtime-benchmarks", test))]
