// Copyright (C) Parity Technologies (UK) Ltd.
// This file is part of Cumulus.
// SPDX-License-Identifier: Apache-2.0

// Licensed under the Apache License, Version 2.0 (the "License");
// you may not use this file except in compliance with the License.
// You may obtain a copy of the License at
//
// 	http://www.apache.org/licenses/LICENSE-2.0
//
// Unless required by applicable law or agreed to in writing, software
// distributed under the License is distributed on an "AS IS" BASIS,
// WITHOUT WARRANTIES OR CONDITIONS OF ANY KIND, either express or implied.
// See the License for the specific language governing permissions and
// limitations under the License.

use crate::{
	bridge_common_config::BridgeReward,
	xcm_config,
	xcm_config::{RelayNetwork, RootLocation, TreasuryAccount, UniversalLocation, XcmConfig},
	Balances, BridgeRelayers, EthereumInboundQueue, EthereumOutboundQueue, EthereumOutboundQueueV2,
	EthereumSystem, EthereumSystemV2, MessageQueue, Runtime, RuntimeEvent, TransactionByteFee,
};
use bp_asset_hub_westend::CreateForeignAssetDeposit;
use frame_support::{parameter_types, traits::Contains, weights::ConstantMultiplier};
use frame_system::EnsureRootWithSuccess;
use pallet_xcm::EnsureXcm;
use parachains_common::{AccountId, Balance};
use snowbridge_beacon_primitives::{Fork, ForkVersions};
use snowbridge_core::{gwei, meth, AllowSiblingsOnly, PricingParameters, Rewards};
use snowbridge_inbound_queue_primitives::v2::MessageToXcm;
use snowbridge_outbound_queue_primitives::{
	v1::{ConstantGasMeter, EthereumBlobExporter},
	v2::{ConstantGasMeter as ConstantGasMeterV2, EthereumBlobExporter as EthereumBlobExporterV2},
};
use snowbridge_pallet_inbound_queue_v2::message_processors::XcmMessageProcessor as InboundXcmMessageProcessor;
use sp_core::H160;
use sp_runtime::{
	traits::{ConstU32, ConstU8, Keccak256},
	FixedU128,
};
use testnet_parachains_constants::westend::{
	currency::*,
	fee::WeightToFee,
	snowbridge::{
		AssetHubParaId, EthereumLocation, EthereumNetwork, FRONTEND_PALLET_INDEX,
		INBOUND_QUEUE_PALLET_INDEX_V1, INBOUND_QUEUE_PALLET_INDEX_V2,
	},
};
use westend_runtime_constants::system_parachain::ASSET_HUB_ID;
use xcm::prelude::{GlobalConsensus, InteriorLocation, Location, PalletInstance, Parachain};
use xcm_executor::XcmExecutor;

pub const SLOTS_PER_EPOCH: u32 = snowbridge_pallet_ethereum_client::config::SLOTS_PER_EPOCH as u32;

/// Exports message to the Ethereum Gateway contract.
pub type SnowbridgeExporter = EthereumBlobExporter<
	UniversalLocation,
	EthereumNetwork,
	snowbridge_pallet_outbound_queue::Pallet<Runtime>,
	snowbridge_core::AgentIdOf,
	EthereumSystem,
>;
use hex_literal::hex;

pub type SnowbridgeExporterV2 = EthereumBlobExporterV2<
	UniversalLocation,
	EthereumNetwork,
	snowbridge_pallet_outbound_queue_v2::Pallet<Runtime>,
	EthereumSystemV2,
	AssetHubParaId,
>;

// Ethereum Bridge
parameter_types! {
	pub storage EthereumGatewayAddress: H160 = H160(hex!("b1185ede04202fe62d38f5db72f71e38ff3e8305"));
}

parameter_types! {
	pub const CreateAssetCall: [u8;2] = [53, 0];
	pub Parameters: PricingParameters<u128> = PricingParameters {
		exchange_rate: FixedU128::from_rational(1, 400),
		fee_per_gas: gwei(20),
		rewards: Rewards { local: 1 * UNITS, remote: meth(1) },
		multiplier: FixedU128::from_rational(1, 1),
	};
	pub AssetHubFromEthereum: Location = Location::new(1, [GlobalConsensus(RelayNetwork::get()), Parachain(ASSET_HUB_ID)]);
	pub AssetHubUniversalLocation: InteriorLocation = [GlobalConsensus(RelayNetwork::get()), Parachain(ASSET_HUB_ID)].into();
	pub AssetHubLocation: Location = Location::new(1, [Parachain(ASSET_HUB_ID)]);
	pub EthereumUniversalLocation: InteriorLocation = [GlobalConsensus(EthereumNetwork::get())].into();
	pub InboundQueueV2Location: InteriorLocation = [PalletInstance(INBOUND_QUEUE_PALLET_INDEX_V2)].into();
	pub SnowbridgeFrontendLocation: Location = Location::new(1, [Parachain(ASSET_HUB_ID), PalletInstance(FRONTEND_PALLET_INDEX)]);
	pub AssetHubXCMFee: u128 = 1_000_000_000_000u128;
	pub const SnowbridgeReward: BridgeReward = BridgeReward::Snowbridge;
}

impl snowbridge_pallet_inbound_queue::Config for Runtime {
	type RuntimeEvent = RuntimeEvent;
	type Verifier = snowbridge_pallet_ethereum_client::Pallet<Runtime>;
	type Token = Balances;
	#[cfg(not(feature = "runtime-benchmarks"))]
	type XcmSender = crate::XcmRouter;
	#[cfg(feature = "runtime-benchmarks")]
	type XcmSender = benchmark_helpers::DoNothingRouter;
	type ChannelLookup = EthereumSystem;
	type GatewayAddress = EthereumGatewayAddress;
	#[cfg(feature = "runtime-benchmarks")]
	type Helper = Runtime;
	type MessageConverter = snowbridge_inbound_queue_primitives::v1::MessageToXcm<
		CreateAssetCall,
		CreateForeignAssetDeposit,
		ConstU8<INBOUND_QUEUE_PALLET_INDEX_V1>,
		AccountId,
		Balance,
		EthereumSystem,
		EthereumUniversalLocation,
		AssetHubFromEthereum,
	>;
	type WeightToFee = WeightToFee;
	type LengthToFee = ConstantMultiplier<Balance, TransactionByteFee>;
	type MaxMessageSize = ConstU32<2048>;
	type WeightInfo = crate::weights::snowbridge_pallet_inbound_queue::WeightInfo<Runtime>;
	type PricingParameters = EthereumSystem;
	type AssetTransactor = <xcm_config::XcmConfig as xcm_executor::Config>::AssetTransactor;
}

pub type XcmMessageProcessor = InboundXcmMessageProcessor<
	Runtime,
	crate::XcmRouter,
	XcmExecutor<XcmConfig>,
	MessageToXcm<
		CreateAssetCall,
		CreateForeignAssetDeposit,
		EthereumNetwork,
		InboundQueueV2Location,
		EthereumSystem,
		EthereumGatewayAddress,
		EthereumUniversalLocation,
		AssetHubFromEthereum,
<<<<<<< HEAD
	>,
	xcm_builder::AliasesIntoAccountId32<
=======
		AssetHubUniversalLocation,
		AccountId,
	>;
	type AccountToLocation = xcm_builder::AliasesIntoAccountId32<
>>>>>>> fce30244
		xcm_config::RelayNetwork,
		<Runtime as frame_system::Config>::AccountId,
	>,
	ConstU32<1000>,
>;

impl snowbridge_pallet_inbound_queue_v2::Config for Runtime {
	type RuntimeEvent = RuntimeEvent;
	type Verifier = snowbridge_pallet_ethereum_client::Pallet<Runtime>;
	type GatewayAddress = EthereumGatewayAddress;
	type WeightInfo = crate::weights::snowbridge_pallet_inbound_queue_v2::WeightInfo<Runtime>;
	#[cfg(feature = "runtime-benchmarks")]
	type MessageProcessor = benchmark_helpers::DummyXcmProcessor;
	#[cfg(not(feature = "runtime-benchmarks"))]
	type MessageProcessor = XcmMessageProcessor;
	type RewardKind = BridgeReward;
	type DefaultRewardKind = SnowbridgeReward;
	type RewardPayment = BridgeRelayers;
	#[cfg(feature = "runtime-benchmarks")]
	type Helper = Runtime;
}

impl snowbridge_pallet_outbound_queue::Config for Runtime {
	type RuntimeEvent = RuntimeEvent;
	type Hashing = Keccak256;
	type MessageQueue = MessageQueue;
	type Decimals = ConstU8<12>;
	type MaxMessagePayloadSize = ConstU32<2048>;
	type MaxMessagesPerBlock = ConstU32<32>;
	type GasMeter = ConstantGasMeter;
	type Balance = Balance;
	type WeightToFee = WeightToFee;
	type WeightInfo = crate::weights::snowbridge_pallet_outbound_queue::WeightInfo<Runtime>;
	type PricingParameters = EthereumSystem;
	type Channels = EthereumSystem;
}

impl snowbridge_pallet_outbound_queue_v2::Config for Runtime {
	type RuntimeEvent = RuntimeEvent;
	type Hashing = Keccak256;
	type MessageQueue = MessageQueue;
	// Maximum payload size for outbound messages.
	type MaxMessagePayloadSize = ConstU32<2048>;
	// Maximum number of outbound messages that can be committed per block.
	// It's benchmarked, including the entire process flow(initialize,submit,commit) in the
	// worst-case, Benchmark results in `../weights/snowbridge_pallet_outbound_queue_v2.
	// rs` show that the `process` function consumes less than 1% of the block capacity, which is
	// safe enough.
	type MaxMessagesPerBlock = ConstU32<32>;
	type GasMeter = ConstantGasMeterV2;
	type Balance = Balance;
	type WeightToFee = WeightToFee;
	type Verifier = snowbridge_pallet_ethereum_client::Pallet<Runtime>;
	type GatewayAddress = EthereumGatewayAddress;
	type WeightInfo = crate::weights::snowbridge_pallet_outbound_queue_v2::WeightInfo<Runtime>;
	type EthereumNetwork = EthereumNetwork;
	type RewardKind = BridgeReward;
	type DefaultRewardKind = SnowbridgeReward;
	type RewardPayment = BridgeRelayers;
	#[cfg(feature = "runtime-benchmarks")]
	type Helper = Runtime;
}

#[cfg(any(feature = "std", feature = "fast-runtime", feature = "runtime-benchmarks", test))]
parameter_types! {
	pub const ChainForkVersions: ForkVersions = ForkVersions {
		genesis: Fork {
			version: hex!("00000000"),
			epoch: 0,
		},
		altair: Fork {
			version: hex!("01000000"),
			epoch: 0,
		},
		bellatrix: Fork {
			version: hex!("02000000"),
			epoch: 0,
		},
		capella: Fork {
			version: hex!("03000000"),
			epoch: 0,
		},
		deneb: Fork {
			version: hex!("04000000"),
			epoch: 0,
		},
		electra: Fork {
			version: hex!("05000000"),
			epoch: 80000000000, // setting to a future epoch for local testing to remain on Deneb.
		},
	};
}

#[cfg(not(any(feature = "std", feature = "fast-runtime", feature = "runtime-benchmarks", test)))]
parameter_types! {
	pub const ChainForkVersions: ForkVersions = ForkVersions {
		genesis: Fork {
			version: hex!("90000069"),
			epoch: 0,
		},
		altair: Fork {
			version: hex!("90000070"),
			epoch: 50,
		},
		bellatrix: Fork {
			version: hex!("90000071"),
			epoch: 100,
		},
		capella: Fork {
			version: hex!("90000072"),
			epoch: 56832,
		},
		deneb: Fork {
			version: hex!("90000073"),
			epoch: 132608,
		},
		electra: Fork {
			version: hex!("90000074"),
			epoch: 222464, // https://github.com/ethereum/EIPs/pull/9322/files
		},
	};
}

impl snowbridge_pallet_ethereum_client::Config for Runtime {
	type RuntimeEvent = RuntimeEvent;
	type ForkVersions = ChainForkVersions;
	type FreeHeadersInterval = ConstU32<SLOTS_PER_EPOCH>;
	type WeightInfo = crate::weights::snowbridge_pallet_ethereum_client::WeightInfo<Runtime>;
}

impl snowbridge_pallet_system::Config for Runtime {
	type RuntimeEvent = RuntimeEvent;
	type OutboundQueue = EthereumOutboundQueue;
	type SiblingOrigin = EnsureXcm<AllowSiblingsOnly>;
	type AgentIdOf = snowbridge_core::AgentIdOf;
	type TreasuryAccount = TreasuryAccount;
	type Token = Balances;
	type WeightInfo = crate::weights::snowbridge_pallet_system::WeightInfo<Runtime>;
	#[cfg(feature = "runtime-benchmarks")]
	type Helper = ();
	type DefaultPricingParameters = Parameters;
	type InboundDeliveryCost = EthereumInboundQueue;
	type UniversalLocation = UniversalLocation;
	type EthereumLocation = EthereumLocation;
}

pub struct AllowFromEthereumFrontend;
impl Contains<Location> for AllowFromEthereumFrontend {
	fn contains(location: &Location) -> bool {
		match location.unpack() {
			(1, [Parachain(para_id), PalletInstance(index)]) =>
				return *para_id == ASSET_HUB_ID && *index == FRONTEND_PALLET_INDEX,
			_ => false,
		}
	}
}

impl snowbridge_pallet_system_v2::Config for Runtime {
	type RuntimeEvent = RuntimeEvent;
	type OutboundQueue = EthereumOutboundQueueV2;
	type FrontendOrigin = EnsureXcm<AllowFromEthereumFrontend>;
	type WeightInfo = crate::weights::snowbridge_pallet_system_v2::WeightInfo<Runtime>;
	type GovernanceOrigin = EnsureRootWithSuccess<crate::AccountId, RootLocation>;
	#[cfg(feature = "runtime-benchmarks")]
	type Helper = ();
}

#[cfg(feature = "runtime-benchmarks")]
pub mod benchmark_helpers {
	use crate::{
		bridge_to_ethereum_config::EthereumGatewayAddress, vec, EthereumBeaconClient, Runtime,
		RuntimeOrigin, System,
	};
	use codec::Encode;
	use hex_literal::hex;
	use snowbridge_beacon_primitives::BeaconHeader;
	use snowbridge_pallet_inbound_queue::BenchmarkHelper;
	use snowbridge_pallet_inbound_queue_v2::BenchmarkHelper as InboundQueueBenchmarkHelperV2;
	use snowbridge_pallet_outbound_queue_v2::BenchmarkHelper as OutboundQueueBenchmarkHelperV2;
	use sp_core::H256;
	use xcm::latest::{Assets, Location, SendError, SendResult, SendXcm, Xcm, XcmHash};

	impl<T: snowbridge_pallet_ethereum_client::Config> BenchmarkHelper<T> for Runtime {
		fn initialize_storage(beacon_header: BeaconHeader, block_roots_root: H256) {
			EthereumBeaconClient::store_finalized_header(beacon_header, block_roots_root).unwrap();
			System::set_storage(
				RuntimeOrigin::root(),
				vec![(
					EthereumGatewayAddress::key().to_vec(),
					hex!("EDa338E4dC46038493b885327842fD3E301CaB39").to_vec(),
				)],
			)
			.unwrap();
		}
	}

	impl<T: snowbridge_pallet_inbound_queue_v2::Config> InboundQueueBenchmarkHelperV2<T> for Runtime {
		fn initialize_storage(beacon_header: BeaconHeader, block_roots_root: H256) {
			EthereumBeaconClient::store_finalized_header(beacon_header, block_roots_root).unwrap();
		}
	}

	impl<T: snowbridge_pallet_outbound_queue_v2::Config> OutboundQueueBenchmarkHelperV2<T> for Runtime {
		fn initialize_storage(beacon_header: BeaconHeader, block_roots_root: H256) {
			EthereumBeaconClient::store_finalized_header(beacon_header, block_roots_root).unwrap();
		}
	}

	pub struct DoNothingRouter;
	impl SendXcm for DoNothingRouter {
		type Ticket = Xcm<()>;

		fn validate(
			_dest: &mut Option<Location>,
			xcm: &mut Option<Xcm<()>>,
		) -> SendResult<Self::Ticket> {
			Ok((xcm.clone().unwrap(), Assets::new()))
		}
		fn deliver(xcm: Xcm<()>) -> Result<XcmHash, SendError> {
			let hash = xcm.using_encoded(sp_io::hashing::blake2_256);
			Ok(hash)
		}
	}

	pub type DummyXcmProcessor = InboundXcmMessageProcessor<
		Runtime,
		DoNothingRouter,
		XcmExecutor<XcmConfig>,
		MessageToXcm<
			CreateAssetCall,
			CreateForeignAssetDeposit,
			EthereumNetwork,
			InboundQueueV2Location,
			EthereumSystem,
			EthereumGatewayAddress,
			EthereumUniversalLocation,
			AssetHubFromEthereum,
		>,
		xcm_builder::AliasesIntoAccountId32<
			xcm_config::RelayNetwork,
			<Runtime as frame_system::Config>::AccountId,
		>,
		ConstU32<1000>,
	>;

	impl snowbridge_pallet_system::BenchmarkHelper<RuntimeOrigin> for () {
		fn make_xcm_origin(location: Location) -> RuntimeOrigin {
			RuntimeOrigin::from(pallet_xcm::Origin::Xcm(location))
		}
	}

	impl snowbridge_pallet_system_v2::BenchmarkHelper<RuntimeOrigin> for () {
		fn make_xcm_origin(location: Location) -> RuntimeOrigin {
			RuntimeOrigin::from(pallet_xcm::Origin::Xcm(location))
		}
	}
}

pub(crate) mod migrations {
	use alloc::vec::Vec;
	use frame_support::pallet_prelude::*;
	use snowbridge_core::TokenId;

	#[frame_support::storage_alias]
	pub type OldNativeToForeignId<T: snowbridge_pallet_system::Config> = StorageMap<
		snowbridge_pallet_system::Pallet<T>,
		Blake2_128Concat,
		xcm::v4::Location,
		TokenId,
		OptionQuery,
	>;

	/// One shot migration for NetworkId::Westend to NetworkId::ByGenesis(WESTEND_GENESIS_HASH)
	pub struct MigrationForXcmV5<T: snowbridge_pallet_system::Config>(core::marker::PhantomData<T>);
	impl<T: snowbridge_pallet_system::Config> frame_support::traits::OnRuntimeUpgrade
		for MigrationForXcmV5<T>
	{
		fn on_runtime_upgrade() -> Weight {
			let mut weight = T::DbWeight::get().reads(1);

			let translate_westend = |pre: xcm::v4::Location| -> Option<xcm::v5::Location> {
				weight.saturating_accrue(T::DbWeight::get().reads_writes(1, 1));
				Some(xcm::v5::Location::try_from(pre).expect("valid location"))
			};
			snowbridge_pallet_system::ForeignToNativeId::<T>::translate_values(translate_westend);

			let old_keys = OldNativeToForeignId::<T>::iter_keys().collect::<Vec<_>>();
			for old_key in old_keys {
				if let Some(old_val) = OldNativeToForeignId::<T>::get(&old_key) {
					snowbridge_pallet_system::NativeToForeignId::<T>::insert(
						&xcm::v5::Location::try_from(old_key.clone()).expect("valid location"),
						old_val,
					);
				}
				OldNativeToForeignId::<T>::remove(old_key);
				weight.saturating_accrue(T::DbWeight::get().reads_writes(1, 2));
			}

			weight
		}
	}
}<|MERGE_RESOLUTION|>--- conflicted
+++ resolved
@@ -137,15 +137,10 @@
 		EthereumGatewayAddress,
 		EthereumUniversalLocation,
 		AssetHubFromEthereum,
-<<<<<<< HEAD
+		AssetHubUniversalLocation,
+		AccountId,
 	>,
 	xcm_builder::AliasesIntoAccountId32<
-=======
-		AssetHubUniversalLocation,
-		AccountId,
-	>;
-	type AccountToLocation = xcm_builder::AliasesIntoAccountId32<
->>>>>>> fce30244
 		xcm_config::RelayNetwork,
 		<Runtime as frame_system::Config>::AccountId,
 	>,
