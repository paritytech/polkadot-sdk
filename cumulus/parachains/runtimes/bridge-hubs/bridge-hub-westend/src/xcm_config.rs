// Copyright (C) Parity Technologies (UK) Ltd.
// This file is part of Cumulus.

// Cumulus is free software: you can redistribute it and/or modify
// it under the terms of the GNU General Public License as published by
// the Free Software Foundation, either version 3 of the License, or
// (at your option) any later version.

// Cumulus is distributed in the hope that it will be useful,
// but WITHOUT ANY WARRANTY; without even the implied warranty of
// MERCHANTABILITY or FITNESS FOR A PARTICULAR PURPOSE.  See the
// GNU General Public License for more details.

// You should have received a copy of the GNU General Public License
// along with Cumulus.  If not, see <http://www.gnu.org/licenses/>.

use super::{
	AccountId, AllPalletsWithSystem, Balances, BaseDeliveryFee, FeeAssetId, ParachainInfo,
	ParachainSystem, PolkadotXcm, Runtime, RuntimeCall, RuntimeEvent, RuntimeOrigin,
	TransactionByteFee, WeightToFee, XcmOverBridgeHubRococo, XcmpQueue,
};
use frame_support::{
	parameter_types,
	traits::{tokens::imbalance::ResolveTo, ConstU32, Contains, Equals, Everything, Nothing},
};
use frame_system::EnsureRoot;
use pallet_collator_selection::StakingPotAccountId;
use pallet_xcm::XcmPassthrough;
use parachains_common::{
	xcm_config::{
		AllSiblingSystemParachains, ConcreteAssetFromSystem, ParentRelayOrSiblingParachains,
		RelayOrOtherSystemParachains,
	},
	TREASURY_PALLET_ID,
};
use polkadot_parachain_primitives::primitives::Sibling;
use polkadot_runtime_common::xcm_sender::ExponentialPrice;
use snowbridge_runtime_common::XcmExportFeeToSibling;
use sp_runtime::traits::AccountIdConversion;
use sp_std::marker::PhantomData;
use testnet_parachains_constants::westend::snowbridge::EthereumNetwork;
use xcm::latest::prelude::*;
use xcm_builder::{
	AccountId32Aliases, AllowExplicitUnpaidExecutionFrom, AllowHrmpNotificationsFromRelayChain,
	AllowKnownQueryResponses, AllowSubscriptionsFrom, AllowTopLevelPaidExecutionFrom,
	DenyReserveTransferToRelayChain, DenyThenTry, DescribeAllTerminal, DescribeFamily,
	EnsureXcmOrigin, FrameTransactionalProcessor, FungibleAdapter, HandleFee, HashedDescription,
	IsConcrete, ParentAsSuperuser, ParentIsPreset, RelayChainAsNative, SendXcmFeeToAccount,
	SiblingParachainAsNative, SiblingParachainConvertsVia, SignedAccountId32AsNative,
	SignedToAccountId32, SovereignSignedViaLocation, TakeWeightCredit, TrailingSetTopicAsId,
	UsingComponents, WeightInfoBounds, WithComputedOrigin, WithUniqueTopic,
};
use xcm_executor::{
	traits::{FeeManager, FeeReason, FeeReason::Export},
	XcmExecutor,
};

parameter_types! {
	pub const WestendLocation: Location = Location::parent();
	pub const RelayNetwork: NetworkId = NetworkId::Westend;
	pub RelayChainOrigin: RuntimeOrigin = cumulus_pallet_xcm::Origin::Relay.into();
	pub UniversalLocation: InteriorLocation =
		[GlobalConsensus(RelayNetwork::get()), Parachain(ParachainInfo::parachain_id().into())].into();
	pub const MaxInstructions: u32 = 100;
	pub const MaxAssetsIntoHolding: u32 = 64;
	pub TreasuryAccount: AccountId = TREASURY_PALLET_ID.into_account_truncating();
	pub RelayTreasuryLocation: Location = (Parent, PalletInstance(westend_runtime_constants::TREASURY_PALLET_ID)).into();
}

/// Type for specifying how a `Location` can be converted into an `AccountId`. This is used
/// when determining ownership of accounts for asset transacting and when attempting to use XCM
/// `Transact` in order to determine the dispatch Origin.
pub type LocationToAccountId = (
	// The parent (Relay-chain) origin converts to the parent `AccountId`.
	ParentIsPreset<AccountId>,
	// Sibling parachain origins convert to AccountId via the `ParaId::into`.
	SiblingParachainConvertsVia<Sibling, AccountId>,
	// Straight up local `AccountId32` origins just alias directly to `AccountId`.
	AccountId32Aliases<RelayNetwork, AccountId>,
<<<<<<< HEAD
	// Foreign chain account alias into local accounts according to a hash of their standard
	// description.
=======
	// Foreign locations alias into accounts according to a hash of their standard description.
>>>>>>> cdfecb72
	HashedDescription<AccountId, DescribeFamily<DescribeAllTerminal>>,
);

/// Means for transacting the native currency on this chain.
pub type FungibleTransactor = FungibleAdapter<
	// Use this currency:
	Balances,
	// Use this currency when it is a fungible asset matching the given location or name:
	IsConcrete<WestendLocation>,
	// Do a simple punn to convert an AccountId32 Location into a native chain account ID:
	LocationToAccountId,
	// Our chain's account ID type (we can't get away without mentioning it explicitly):
	AccountId,
	// We don't track any teleports of `Balances`.
	(),
>;

/// This is the type we use to convert an (incoming) XCM origin into a local `Origin` instance,
/// ready for dispatching a transaction with Xcm's `Transact`. There is an `OriginKind` which can
/// biases the kind of local `Origin` it will become.
pub type XcmOriginToTransactDispatchOrigin = (
	// Sovereign account converter; this attempts to derive an `AccountId` from the origin location
	// using `LocationToAccountId` and then turn that into the usual `Signed` origin. Useful for
	// foreign chains who want to have a local sovereign account on this chain which they control.
	SovereignSignedViaLocation<LocationToAccountId, RuntimeOrigin>,
	// Native converter for Relay-chain (Parent) location; will convert to a `Relay` origin when
	// recognized.
	RelayChainAsNative<RelayChainOrigin, RuntimeOrigin>,
	// Native converter for sibling Parachains; will convert to a `SiblingPara` origin when
	// recognized.
	SiblingParachainAsNative<cumulus_pallet_xcm::Origin, RuntimeOrigin>,
	// Superuser converter for the Relay-chain (Parent) location. This will allow it to issue a
	// transaction from the Root origin.
	ParentAsSuperuser<RuntimeOrigin>,
	// Native signed account converter; this just converts an `AccountId32` origin into a normal
	// `RuntimeOrigin::Signed` origin of the same 32-byte value.
	SignedAccountId32AsNative<RelayNetwork, RuntimeOrigin>,
	// Xcm origins can be represented natively under the Xcm pallet's Xcm origin.
	XcmPassthrough<RuntimeOrigin>,
);

pub struct ParentOrParentsPlurality;
impl Contains<Location> for ParentOrParentsPlurality {
	fn contains(location: &Location) -> bool {
		matches!(location.unpack(), (1, []) | (1, [Plurality { .. }]))
	}
}

pub type Barrier = TrailingSetTopicAsId<
	DenyThenTry<
		DenyReserveTransferToRelayChain,
		(
			// Allow local users to buy weight credit.
			TakeWeightCredit,
			// Expected responses are OK.
			AllowKnownQueryResponses<PolkadotXcm>,
			WithComputedOrigin<
				(
					// If the message is one that immediately attempts to pay for execution, then
					// allow it.
					AllowTopLevelPaidExecutionFrom<Everything>,
					// Parent, its pluralities (i.e. governance bodies) and relay treasury pallet
					// get free execution.
					AllowExplicitUnpaidExecutionFrom<(
						ParentOrParentsPlurality,
						Equals<RelayTreasuryLocation>,
					)>,
					// Subscriptions for version tracking are OK.
					AllowSubscriptionsFrom<ParentRelayOrSiblingParachains>,
					// HRMP notifications from the relay chain are OK.
					AllowHrmpNotificationsFromRelayChain,
				),
				UniversalLocation,
				ConstU32<8>,
			>,
		),
	>,
>;

/// Locations that will not be charged fees in the executor,
/// either execution or delivery.
/// We only waive fees for system functions, which these locations represent.
pub type WaivedLocations = (
	RelayOrOtherSystemParachains<AllSiblingSystemParachains, Runtime>,
	Equals<RelayTreasuryLocation>,
);

/// Cases where a remote origin is accepted as trusted Teleporter for a given asset:
/// - NativeToken with the parent Relay Chain and sibling parachains.
pub type TrustedTeleporters = ConcreteAssetFromSystem<WestendLocation>;

pub struct XcmConfig;
impl xcm_executor::Config for XcmConfig {
	type RuntimeCall = RuntimeCall;
	type XcmSender = XcmRouter;
	type AssetTransactor = FungibleTransactor;
	type OriginConverter = XcmOriginToTransactDispatchOrigin;
	// BridgeHub does not recognize a reserve location for any asset. Users must teleport Native
	// token where allowed (e.g. with the Relay Chain).
	type IsReserve = ();
	type IsTeleporter = TrustedTeleporters;
	type UniversalLocation = UniversalLocation;
	type Barrier = Barrier;
	type Weigher = WeightInfoBounds<
		crate::weights::xcm::BridgeHubWestendXcmWeight<RuntimeCall>,
		RuntimeCall,
		MaxInstructions,
	>;
	type Trader = UsingComponents<
		WeightToFee,
		WestendLocation,
		AccountId,
		Balances,
		ResolveTo<StakingPotAccountId<Runtime>, Balances>,
	>;
	type ResponseHandler = PolkadotXcm;
	type AssetTrap = PolkadotXcm;
	type AssetLocker = ();
	type AssetExchanger = ();
	type AssetClaims = PolkadotXcm;
	type SubscriptionService = PolkadotXcm;
	type PalletInstancesInfo = AllPalletsWithSystem;
	type MaxAssetsIntoHolding = MaxAssetsIntoHolding;
	type FeeManager = XcmFeeManagerFromComponentsBridgeHub<
		WaivedLocations,
		(
			XcmExportFeeToSibling<
				bp_westend::Balance,
				AccountId,
				WestendLocation,
				EthereumNetwork,
				Self::AssetTransactor,
				crate::EthereumOutboundQueue,
			>,
			SendXcmFeeToAccount<Self::AssetTransactor, TreasuryAccount>,
		),
	>;
	type MessageExporter =
		(XcmOverBridgeHubRococo, crate::bridge_to_ethereum_config::SnowbridgeExporter);
	type UniversalAliases = Nothing;
	type CallDispatcher = RuntimeCall;
	type SafeCallFilter = Everything;
	type Aliasers = Nothing;
	type TransactionalProcessor = FrameTransactionalProcessor;
	type HrmpNewChannelOpenRequestHandler = ();
	type HrmpChannelAcceptedHandler = ();
	type HrmpChannelClosingHandler = ();
	type XcmRecorder = PolkadotXcm;
}

pub type PriceForParentDelivery =
	ExponentialPrice<FeeAssetId, BaseDeliveryFee, TransactionByteFee, ParachainSystem>;

/// Converts a local signed origin into an XCM location.
/// Forms the basis for local origins sending/executing XCMs.
pub type LocalOriginToLocation = SignedToAccountId32<RuntimeOrigin, AccountId, RelayNetwork>;

/// The means for routing XCM messages which are not for local execution into the right message
/// queues.
pub type XcmRouter = WithUniqueTopic<(
	// Two routers - use UMP to communicate with the relay chain:
	cumulus_primitives_utility::ParentAsUmp<ParachainSystem, PolkadotXcm, PriceForParentDelivery>,
	// ..and XCMP to communicate with the sibling chains.
	XcmpQueue,
)>;

impl pallet_xcm::Config for Runtime {
	type RuntimeEvent = RuntimeEvent;
	type XcmRouter = XcmRouter;
	// We want to disallow users sending (arbitrary) XCMs from this chain.
	type SendXcmOrigin = EnsureXcmOrigin<RuntimeOrigin, ()>;
	// We support local origins dispatching XCM executions.
	type ExecuteXcmOrigin = EnsureXcmOrigin<RuntimeOrigin, LocalOriginToLocation>;
	type XcmExecuteFilter = Everything;
	type XcmExecutor = XcmExecutor<XcmConfig>;
	type XcmTeleportFilter = Everything;
	type XcmReserveTransferFilter = Nothing; // This parachain is not meant as a reserve location.
	type Weigher = WeightInfoBounds<
		crate::weights::xcm::BridgeHubWestendXcmWeight<RuntimeCall>,
		RuntimeCall,
		MaxInstructions,
	>;
	type UniversalLocation = UniversalLocation;
	type RuntimeOrigin = RuntimeOrigin;
	type RuntimeCall = RuntimeCall;
	const VERSION_DISCOVERY_QUEUE_SIZE: u32 = 100;
	type AdvertisedXcmVersion = pallet_xcm::CurrentXcmVersion;
	type Currency = Balances;
	type CurrencyMatcher = ();
	type TrustedLockers = ();
	type SovereignAccountOf = LocationToAccountId;
	type MaxLockers = ConstU32<8>;
	type WeightInfo = crate::weights::pallet_xcm::WeightInfo<Runtime>;
	type AdminOrigin = EnsureRoot<AccountId>;
	type MaxRemoteLockConsumers = ConstU32<0>;
	type RemoteLockConsumerIdentifier = ();
}

impl cumulus_pallet_xcm::Config for Runtime {
	type RuntimeEvent = RuntimeEvent;
	type XcmExecutor = XcmExecutor<XcmConfig>;
}

pub struct XcmFeeManagerFromComponentsBridgeHub<WaivedLocations, HandleFee>(
	PhantomData<(WaivedLocations, HandleFee)>,
);
impl<WaivedLocations: Contains<Location>, FeeHandler: HandleFee> FeeManager
	for XcmFeeManagerFromComponentsBridgeHub<WaivedLocations, FeeHandler>
{
	fn is_waived(origin: Option<&Location>, fee_reason: FeeReason) -> bool {
		let Some(loc) = origin else { return false };
		if let Export { network, destination: Here } = fee_reason {
			if network == EthereumNetwork::get().into() {
				return false
			}
		}
		WaivedLocations::contains(loc)
	}

	fn handle_fee(fee: Assets, context: Option<&XcmContext>, reason: FeeReason) {
		FeeHandler::handle_fee(fee, context, reason);
	}
}<|MERGE_RESOLUTION|>--- conflicted
+++ resolved
@@ -77,12 +77,7 @@
 	SiblingParachainConvertsVia<Sibling, AccountId>,
 	// Straight up local `AccountId32` origins just alias directly to `AccountId`.
 	AccountId32Aliases<RelayNetwork, AccountId>,
-<<<<<<< HEAD
-	// Foreign chain account alias into local accounts according to a hash of their standard
-	// description.
-=======
 	// Foreign locations alias into accounts according to a hash of their standard description.
->>>>>>> cdfecb72
 	HashedDescription<AccountId, DescribeFamily<DescribeAllTerminal>>,
 );
 
