// Copyright (C) Parity Technologies (UK) Ltd.
// This file is part of Cumulus.
// SPDX-License-Identifier: Apache-2.0

// Licensed under the Apache License, Version 2.0 (the "License");
// you may not use this file except in compliance with the License.
// You may obtain a copy of the License at
//
// 	http://www.apache.org/licenses/LICENSE-2.0
//
// Unless required by applicable law or agreed to in writing, software
// distributed under the License is distributed on an "AS IS" BASIS,
// WITHOUT WARRANTIES OR CONDITIONS OF ANY KIND, either express or implied.
// See the License for the specific language governing permissions and
// limitations under the License.

use super::{
	AccountId, AllPalletsWithSystem, Balance, Balances, BaseDeliveryFee, FeeAssetId, ParachainInfo,
	ParachainSystem, PolkadotXcm, Runtime, RuntimeCall, RuntimeEvent, RuntimeHoldReason,
	RuntimeOrigin, TransactionByteFee, WeightToFee, XcmOverBridgeHubRococo, XcmpQueue,
};
use crate::bridge_to_ethereum_config::{AssetHubLocation, SnowbridgeFrontendLocation};
use bridge_hub_common::DenyExportMessageFrom;
use frame_support::{
	parameter_types,
	traits::{
<<<<<<< HEAD
		fungible::HoldConsideration, tokens::imbalance::ResolveTo, ConstU32, Contains, Equals,
		Everything, LinearStoragePrice, Nothing,
=======
		tokens::imbalance::ResolveTo, ConstU32, Contains, Equals, Everything, EverythingBut,
		Nothing,
>>>>>>> 9c54d3f9
	},
};
use frame_system::EnsureRoot;
use pallet_collator_selection::StakingPotAccountId;
use pallet_xcm::{AuthorizedAliasers, XcmPassthrough};
use parachains_common::{
	xcm_config::{
		AllSiblingSystemParachains, ConcreteAssetFromSystem, ParentRelayOrSiblingParachains,
		RelayOrOtherSystemParachains,
	},
	TREASURY_PALLET_ID,
};
use polkadot_parachain_primitives::primitives::Sibling;
use polkadot_runtime_common::xcm_sender::ExponentialPrice;
use snowbridge_runtime_common::XcmExportFeeToSibling;
use sp_runtime::traits::AccountIdConversion;
use sp_std::marker::PhantomData;
use testnet_parachains_constants::westend::snowbridge::EthereumNetwork;
use xcm::latest::{prelude::*, WESTEND_GENESIS_HASH};
use xcm_builder::{
	AccountId32Aliases, AliasChildLocation, AllowExplicitUnpaidExecutionFrom,
	AllowHrmpNotificationsFromRelayChain, AllowKnownQueryResponses, AllowSubscriptionsFrom,
	AllowTopLevelPaidExecutionFrom, DenyRecursively, DenyReserveTransferToRelayChain, DenyThenTry,
	DescribeAllTerminal, DescribeFamily, EnsureXcmOrigin, ExternalConsensusLocationsConverterFor,
	FrameTransactionalProcessor, FungibleAdapter, HandleFee, HashedDescription, IsConcrete,
	ParentAsSuperuser, ParentIsPreset, RelayChainAsNative, SendXcmFeeToAccount,
	SiblingParachainAsNative, SiblingParachainConvertsVia, SignedAccountId32AsNative,
	SignedToAccountId32, SovereignSignedViaLocation, TakeWeightCredit, TrailingSetTopicAsId,
	UsingComponents, WeightInfoBounds, WithComputedOrigin, WithUniqueTopic,
};
use xcm_executor::{
	traits::{FeeManager, FeeReason, FeeReason::Export},
	XcmExecutor,
};

parameter_types! {
	pub const RootLocation: Location = Location::here();
	pub const WestendLocation: Location = Location::parent();
	pub const RelayNetwork: NetworkId = NetworkId::ByGenesis(WESTEND_GENESIS_HASH);
	pub RelayChainOrigin: RuntimeOrigin = cumulus_pallet_xcm::Origin::Relay.into();
	pub UniversalLocation: InteriorLocation =
		[GlobalConsensus(RelayNetwork::get()), Parachain(ParachainInfo::parachain_id().into())].into();
	pub const MaxInstructions: u32 = 100;
	pub const MaxAssetsIntoHolding: u32 = 64;
	pub TreasuryAccount: AccountId = TREASURY_PALLET_ID.into_account_truncating();
	pub RelayTreasuryLocation: Location = (Parent, PalletInstance(westend_runtime_constants::TREASURY_PALLET_ID)).into();
	pub const GovernanceLocation: Location = Location::parent();
}

/// Type for specifying how a `Location` can be converted into an `AccountId`. This is used
/// when determining ownership of accounts for asset transacting and when attempting to use XCM
/// `Transact` in order to determine the dispatch Origin.
pub type LocationToAccountId = (
	// The parent (Relay-chain) origin converts to the parent `AccountId`.
	ParentIsPreset<AccountId>,
	// Sibling parachain origins convert to AccountId via the `ParaId::into`.
	SiblingParachainConvertsVia<Sibling, AccountId>,
	// Straight up local `AccountId32` origins just alias directly to `AccountId`.
	AccountId32Aliases<RelayNetwork, AccountId>,
	// Foreign locations alias into accounts according to a hash of their standard description.
	HashedDescription<AccountId, DescribeFamily<DescribeAllTerminal>>,
	// Different global consensus locations sovereign accounts.
	ExternalConsensusLocationsConverterFor<UniversalLocation, AccountId>,
);

/// Means for transacting the native currency on this chain.
pub type FungibleTransactor = FungibleAdapter<
	// Use this currency:
	Balances,
	// Use this currency when it is a fungible asset matching the given location or name:
	IsConcrete<WestendLocation>,
	// Do a simple punn to convert an AccountId32 Location into a native chain account ID:
	LocationToAccountId,
	// Our chain's account ID type (we can't get away without mentioning it explicitly):
	AccountId,
	// We don't track any teleports of `Balances`.
	(),
>;

/// This is the type we use to convert an (incoming) XCM origin into a local `Origin` instance,
/// ready for dispatching a transaction with Xcm's `Transact`. There is an `OriginKind` which can
/// biases the kind of local `Origin` it will become.
pub type XcmOriginToTransactDispatchOrigin = (
	// Sovereign account converter; this attempts to derive an `AccountId` from the origin location
	// using `LocationToAccountId` and then turn that into the usual `Signed` origin. Useful for
	// foreign chains who want to have a local sovereign account on this chain which they control.
	SovereignSignedViaLocation<LocationToAccountId, RuntimeOrigin>,
	// Native converter for Relay-chain (Parent) location; will convert to a `Relay` origin when
	// recognized.
	RelayChainAsNative<RelayChainOrigin, RuntimeOrigin>,
	// Native converter for sibling Parachains; will convert to a `SiblingPara` origin when
	// recognized.
	SiblingParachainAsNative<cumulus_pallet_xcm::Origin, RuntimeOrigin>,
	// Superuser converter for the Relay-chain (Parent) location. This will allow it to issue a
	// transaction from the Root origin.
	ParentAsSuperuser<RuntimeOrigin>,
	// Native signed account converter; this just converts an `AccountId32` origin into a normal
	// `RuntimeOrigin::Signed` origin of the same 32-byte value.
	SignedAccountId32AsNative<RelayNetwork, RuntimeOrigin>,
	// Xcm origins can be represented natively under the Xcm pallet's Xcm origin.
	XcmPassthrough<RuntimeOrigin>,
);

pub struct ParentOrParentsPlurality;
impl Contains<Location> for ParentOrParentsPlurality {
	fn contains(location: &Location) -> bool {
		let result = matches!(location.unpack(), (1, []) | (1, [Plurality { .. }]));
		tracing::trace!(target: "xcm::contains", ?location, ?result, "ParentOrParentsPlurality matches");
		result
	}
}

pub type Barrier = TrailingSetTopicAsId<
	DenyThenTry<
		(
			DenyRecursively<DenyReserveTransferToRelayChain>,
			DenyRecursively<
				DenyExportMessageFrom<
					EverythingBut<Equals<AssetHubLocation>>,
					Equals<EthereumNetwork>,
				>,
			>,
		),
		(
			// Allow local users to buy weight credit.
			TakeWeightCredit,
			// Expected responses are OK.
			AllowKnownQueryResponses<PolkadotXcm>,
			WithComputedOrigin<
				(
					// If the message is one that immediately attempts to pay for execution, then
					// allow it.
					AllowTopLevelPaidExecutionFrom<Everything>,
					// Parent, its pluralities (i.e. governance bodies) and relay treasury pallet
					// get free execution.
					AllowExplicitUnpaidExecutionFrom<(
						ParentOrParentsPlurality,
						Equals<RelayTreasuryLocation>,
						Equals<SnowbridgeFrontendLocation>,
					)>,
					// Subscriptions for version tracking are OK.
					AllowSubscriptionsFrom<ParentRelayOrSiblingParachains>,
					// HRMP notifications from the relay chain are OK.
					AllowHrmpNotificationsFromRelayChain,
				),
				UniversalLocation,
				ConstU32<8>,
			>,
		),
	>,
>;

/// Locations that will not be charged fees in the executor,
/// either execution or delivery.
/// We only waive fees for system functions, which these locations represent.
pub type WaivedLocations = (
	Equals<RootLocation>,
	RelayOrOtherSystemParachains<AllSiblingSystemParachains, Runtime>,
	Equals<RelayTreasuryLocation>,
);

/// Cases where a remote origin is accepted as trusted Teleporter for a given asset:
/// - NativeToken with the parent Relay Chain and sibling parachains.
pub type TrustedTeleporters = ConcreteAssetFromSystem<WestendLocation>;

/// Defines origin aliasing rules for this chain.
///
/// - Allow any origin to alias into a child sub-location (equivalent to DescendOrigin),
/// - Allow origins explicitly authorized by the alias target location.
pub type TrustedAliasers = (AliasChildLocation, AuthorizedAliasers<Runtime>);

pub struct XcmConfig;
impl xcm_executor::Config for XcmConfig {
	type RuntimeCall = RuntimeCall;
	type XcmSender = XcmRouter;
	type XcmEventEmitter = PolkadotXcm;
	type AssetTransactor = FungibleTransactor;
	type OriginConverter = XcmOriginToTransactDispatchOrigin;
	// BridgeHub does not recognize a reserve location for any asset. Users must teleport Native
	// token where allowed (e.g. with the Relay Chain).
	type IsReserve = ();
	type IsTeleporter = TrustedTeleporters;
	type UniversalLocation = UniversalLocation;
	type Barrier = Barrier;
	type Weigher = WeightInfoBounds<
		crate::weights::xcm::BridgeHubWestendXcmWeight<RuntimeCall>,
		RuntimeCall,
		MaxInstructions,
	>;
	type Trader = UsingComponents<
		WeightToFee,
		WestendLocation,
		AccountId,
		Balances,
		ResolveTo<StakingPotAccountId<Runtime>, Balances>,
	>;
	type ResponseHandler = PolkadotXcm;
	type AssetTrap = PolkadotXcm;
	type AssetLocker = ();
	type AssetExchanger = ();
	type AssetClaims = PolkadotXcm;
	type SubscriptionService = PolkadotXcm;
	type PalletInstancesInfo = AllPalletsWithSystem;
	type MaxAssetsIntoHolding = MaxAssetsIntoHolding;
	type FeeManager = XcmFeeManagerFromComponentsBridgeHub<
		WaivedLocations,
		(
			XcmExportFeeToSibling<
				bp_westend::Balance,
				AccountId,
				WestendLocation,
				EthereumNetwork,
				Self::AssetTransactor,
				crate::EthereumOutboundQueue,
			>,
			SendXcmFeeToAccount<Self::AssetTransactor, TreasuryAccount>,
		),
	>;
	type MessageExporter = (
		XcmOverBridgeHubRococo,
		crate::bridge_to_ethereum_config::SnowbridgeExporterV2,
		crate::bridge_to_ethereum_config::SnowbridgeExporter,
	);
	type UniversalAliases = Nothing;
	type CallDispatcher = RuntimeCall;
	type SafeCallFilter = Everything;
	type Aliasers = TrustedAliasers;
	type TransactionalProcessor = FrameTransactionalProcessor;
	type HrmpNewChannelOpenRequestHandler = ();
	type HrmpChannelAcceptedHandler = ();
	type HrmpChannelClosingHandler = ();
	type XcmRecorder = PolkadotXcm;
}

pub type PriceForParentDelivery =
	ExponentialPrice<FeeAssetId, BaseDeliveryFee, TransactionByteFee, ParachainSystem>;

/// Converts a local signed origin into an XCM location. Forms the basis for local origins
/// sending/executing XCMs.
pub type LocalOriginToLocation = SignedToAccountId32<RuntimeOrigin, AccountId, RelayNetwork>;

/// The means for routing XCM messages which are not for local execution into the right message
/// queues.
pub type XcmRouter = WithUniqueTopic<(
	// Two routers - use UMP to communicate with the relay chain:
	cumulus_primitives_utility::ParentAsUmp<ParachainSystem, PolkadotXcm, PriceForParentDelivery>,
	// ..and XCMP to communicate with the sibling chains.
	XcmpQueue,
)>;

parameter_types! {
	pub const DepositPerItem: Balance = crate::deposit(1, 0);
	pub const DepositPerByte: Balance = crate::deposit(0, 1);
	pub const AuthorizeAliasHoldReason: RuntimeHoldReason = RuntimeHoldReason::PolkadotXcm(pallet_xcm::HoldReason::AuthorizeAlias);
}

impl pallet_xcm::Config for Runtime {
	type RuntimeEvent = RuntimeEvent;
	type XcmRouter = XcmRouter;
	// We want to disallow users sending (arbitrary) XCMs from this chain.
	type SendXcmOrigin = EnsureXcmOrigin<RuntimeOrigin, ()>;
	// We support local origins dispatching XCM executions.
	type ExecuteXcmOrigin = EnsureXcmOrigin<RuntimeOrigin, LocalOriginToLocation>;
	type XcmExecuteFilter = Everything;
	type XcmExecutor = XcmExecutor<XcmConfig>;
	type XcmTeleportFilter = Everything;
	type XcmReserveTransferFilter = Nothing; // This parachain is not meant as a reserve location.
	type Weigher = WeightInfoBounds<
		crate::weights::xcm::BridgeHubWestendXcmWeight<RuntimeCall>,
		RuntimeCall,
		MaxInstructions,
	>;
	type UniversalLocation = UniversalLocation;
	type RuntimeOrigin = RuntimeOrigin;
	type RuntimeCall = RuntimeCall;
	const VERSION_DISCOVERY_QUEUE_SIZE: u32 = 100;
	type AdvertisedXcmVersion = pallet_xcm::CurrentXcmVersion;
	type Currency = Balances;
	type CurrencyMatcher = ();
	type TrustedLockers = ();
	type SovereignAccountOf = LocationToAccountId;
	type MaxLockers = ConstU32<8>;
	type WeightInfo = crate::weights::pallet_xcm::WeightInfo<Runtime>;
	type AdminOrigin = EnsureRoot<AccountId>;
	type MaxRemoteLockConsumers = ConstU32<0>;
	type RemoteLockConsumerIdentifier = ();
	// xcm_executor::Config::Aliasers also uses pallet_xcm::AuthorizedAliasers.
	type AuthorizedAliasConsideration = HoldConsideration<
		AccountId,
		Balances,
		AuthorizeAliasHoldReason,
		LinearStoragePrice<DepositPerItem, DepositPerByte, Balance>,
	>;
}

impl cumulus_pallet_xcm::Config for Runtime {
	type RuntimeEvent = RuntimeEvent;
	type XcmExecutor = XcmExecutor<XcmConfig>;
}

pub struct XcmFeeManagerFromComponentsBridgeHub<WaivedLocations, HandleFee>(
	PhantomData<(WaivedLocations, HandleFee)>,
);
impl<WaivedLocations: Contains<Location>, FeeHandler: HandleFee> FeeManager
	for XcmFeeManagerFromComponentsBridgeHub<WaivedLocations, FeeHandler>
{
	fn is_waived(origin: Option<&Location>, fee_reason: FeeReason) -> bool {
		let Some(loc) = origin else { return false };
		if let Export { network, destination: Here } = fee_reason {
			if network == EthereumNetwork::get().into() {
				return false
			}
		}
		WaivedLocations::contains(loc)
	}

	fn handle_fee(fee: Assets, context: Option<&XcmContext>, reason: FeeReason) {
		tracing::trace!(target: "xcm::handle_fee", ?fee, ?context, ?reason, "FeeManager handle_fee");
		FeeHandler::handle_fee(fee, context, reason);
	}
}<|MERGE_RESOLUTION|>--- conflicted
+++ resolved
@@ -24,13 +24,8 @@
 use frame_support::{
 	parameter_types,
 	traits::{
-<<<<<<< HEAD
 		fungible::HoldConsideration, tokens::imbalance::ResolveTo, ConstU32, Contains, Equals,
-		Everything, LinearStoragePrice, Nothing,
-=======
-		tokens::imbalance::ResolveTo, ConstU32, Contains, Equals, Everything, EverythingBut,
-		Nothing,
->>>>>>> 9c54d3f9
+		Everything, EverythingBut, LinearStoragePrice, Nothing,
 	},
 };
 use frame_system::EnsureRoot;
