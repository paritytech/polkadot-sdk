// Copyright (C) Parity Technologies (UK) Ltd.
// This file is part of Cumulus.
// SPDX-License-Identifier: Apache-2.0

// Licensed under the Apache License, Version 2.0 (the "License");
// you may not use this file except in compliance with the License.
// You may obtain a copy of the License at
//
// 	http://www.apache.org/licenses/LICENSE-2.0
//
// Unless required by applicable law or agreed to in writing, software
// distributed under the License is distributed on an "AS IS" BASIS,
// WITHOUT WARRANTIES OR CONDITIONS OF ANY KIND, either express or implied.
// See the License for the specific language governing permissions and
// limitations under the License.

#![cfg(test)]

use bp_asset_hub_westend::ASSET_HUB_WESTEND_PARACHAIN_ID;
use bp_bridge_hub_westend::BRIDGE_HUB_WESTEND_PARACHAIN_ID;
use bp_polkadot_core::Signature;
use bridge_hub_westend_runtime::{
	bridge_to_rococo_config, xcm_config::XcmConfig, AllPalletsWithoutSystem,
	BridgeRejectObsoleteHeadersAndMessages, Executive, MessageQueueServiceWeight, Runtime,
	RuntimeCall, RuntimeEvent, SessionKeys, TxExtension, UncheckedExtrinsic,
};
use codec::{Decode, Encode};
use cumulus_primitives_core::XcmError::FailedToTransactAsset;
use frame_support::parameter_types;
use parachains_common::{AccountId, AuraId, Balance};
use snowbridge_pallet_ethereum_client::WeightInfo;
use sp_core::H160;
use sp_runtime::{
	generic::{Era, SignedPayload},
	AccountId32,
};

parameter_types! {
		pub const DefaultBridgeHubEthereumBaseFee: Balance = 3_833_568_200_000;
}

fn collator_session_keys() -> bridge_hub_test_utils::CollatorSessionKeys<Runtime> {
	use sp_keyring::Sr25519Keyring::Alice;
	bridge_hub_test_utils::CollatorSessionKeys::new(
		AccountId::from(Alice),
		AccountId::from(Alice),
		SessionKeys { aura: AuraId::from(Alice.public()) },
	)
}

#[test]
pub fn transfer_token_to_ethereum_works() {
	snowbridge_runtime_test_common::send_transfer_token_message_success::<Runtime, XcmConfig>(
		11155111,
		collator_session_keys(),
		BRIDGE_HUB_WESTEND_PARACHAIN_ID,
		ASSET_HUB_WESTEND_PARACHAIN_ID,
		H160::random(),
		H160::random(),
		DefaultBridgeHubEthereumBaseFee::get(),
		Box::new(|runtime_event_encoded: Vec<u8>| {
			match RuntimeEvent::decode(&mut &runtime_event_encoded[..]) {
				Ok(RuntimeEvent::EthereumOutboundQueue(event)) => Some(event),
				_ => None,
			}
		}),
	)
}

<<<<<<< HEAD
// TODO: FAIL-CI - we should revisit this with Snowbridge about this when going to master.
// TODO: FAIL-CI - it should be fixed also by https://github.com/paritytech/polkadot-sdk/pull/8599
// #[test]
// pub fn unpaid_transfer_token_to_ethereum_fails_with_barrier() {
// 	snowbridge_runtime_test_common::send_unpaid_transfer_token_message::<Runtime, XcmConfig>(
// 		11155111,
// 		collator_session_keys(),
// 		BRIDGE_HUB_WESTEND_PARACHAIN_ID,
// 		ASSET_HUB_WESTEND_PARACHAIN_ID,
// 		H160::random(),
// 		H160::random(),
// 	)
// }
=======
#[test]
pub fn unpaid_transfer_token_to_ethereum_should_work() {
	snowbridge_runtime_test_common::send_unpaid_transfer_token_message::<Runtime, XcmConfig>(
		11155111,
		collator_session_keys(),
		BRIDGE_HUB_WESTEND_PARACHAIN_ID,
		ASSET_HUB_WESTEND_PARACHAIN_ID,
		H160::random(),
		H160::random(),
	)
}
>>>>>>> 404c62b8

#[test]
pub fn transfer_token_to_ethereum_insufficient_fund() {
	snowbridge_runtime_test_common::send_transfer_token_message_failure::<Runtime, XcmConfig>(
		11155111,
		collator_session_keys(),
		BRIDGE_HUB_WESTEND_PARACHAIN_ID,
		ASSET_HUB_WESTEND_PARACHAIN_ID,
		1_000_000_000,
		H160::random(),
		H160::random(),
		DefaultBridgeHubEthereumBaseFee::get(),
		FailedToTransactAsset("Funds are unavailable"),
	)
}

#[test]
fn max_message_queue_service_weight_is_more_than_beacon_extrinsic_weights() {
	let max_message_queue_weight = MessageQueueServiceWeight::get();
	let force_checkpoint =
		<Runtime as snowbridge_pallet_ethereum_client::Config>::WeightInfo::force_checkpoint();
	let submit_checkpoint =
		<Runtime as snowbridge_pallet_ethereum_client::Config>::WeightInfo::submit();
	max_message_queue_weight.all_gt(force_checkpoint);
	max_message_queue_weight.all_gt(submit_checkpoint);
}

#[test]
fn ethereum_client_consensus_extrinsics_work() {
	snowbridge_runtime_test_common::ethereum_extrinsic(
		collator_session_keys(),
		BRIDGE_HUB_WESTEND_PARACHAIN_ID,
		construct_and_apply_extrinsic,
	);
}

#[test]
fn ethereum_to_polkadot_message_extrinsics_work() {
	snowbridge_runtime_test_common::ethereum_to_polkadot_message_extrinsics_work(
		collator_session_keys(),
		BRIDGE_HUB_WESTEND_PARACHAIN_ID,
		construct_and_apply_extrinsic,
	);
}

/// Tests that the digest items are as expected when a Ethereum Outbound message is received.
/// If the MessageQueue pallet is configured before (i.e. the MessageQueue pallet is listed before
/// the EthereumOutboundQueue in the construct_runtime macro) the EthereumOutboundQueue, this test
/// will fail.
#[test]
pub fn ethereum_outbound_queue_processes_messages_before_message_queue_works() {
	snowbridge_runtime_test_common::ethereum_outbound_queue_processes_messages_before_message_queue_works::<
		Runtime,
		XcmConfig,
		AllPalletsWithoutSystem,
	>(
		11155111,
		collator_session_keys(),
		BRIDGE_HUB_WESTEND_PARACHAIN_ID,
		ASSET_HUB_WESTEND_PARACHAIN_ID,
		H160::random(),
		H160::random(),
		DefaultBridgeHubEthereumBaseFee::get(),
		Box::new(|runtime_event_encoded: Vec<u8>| {
			match RuntimeEvent::decode(&mut &runtime_event_encoded[..]) {
				Ok(RuntimeEvent::EthereumOutboundQueue(event)) => Some(event),
				_ => None,
			}
		}),
	)
}

fn construct_extrinsic(
	sender: sp_keyring::Sr25519Keyring,
	call: RuntimeCall,
) -> UncheckedExtrinsic {
	let account_id = AccountId32::from(sender.public());
	let extra: TxExtension = (
		(
			frame_system::AuthorizeCall::<Runtime>::new(),
			frame_system::CheckNonZeroSender::<Runtime>::new(),
			frame_system::CheckSpecVersion::<Runtime>::new(),
			frame_system::CheckTxVersion::<Runtime>::new(),
			frame_system::CheckGenesis::<Runtime>::new(),
			frame_system::CheckEra::<Runtime>::from(Era::immortal()),
			frame_system::CheckNonce::<Runtime>::from(
				frame_system::Pallet::<Runtime>::account(&account_id).nonce,
			),
			frame_system::CheckWeight::<Runtime>::new(),
		),
		pallet_transaction_payment::ChargeTransactionPayment::<Runtime>::from(0),
		BridgeRejectObsoleteHeadersAndMessages::default(),
		(bridge_to_rococo_config::OnBridgeHubWestendRefundBridgeHubRococoMessages::default(),),
		frame_metadata_hash_extension::CheckMetadataHash::<Runtime>::new(false),
	)
		.into();
	let payload = SignedPayload::new(call.clone(), extra.clone()).unwrap();
	let signature = payload.using_encoded(|e| sender.sign(e));
	UncheckedExtrinsic::new_signed(call, account_id.into(), Signature::Sr25519(signature), extra)
}

fn construct_and_apply_extrinsic(
	origin: sp_keyring::Sr25519Keyring,
	call: RuntimeCall,
) -> sp_runtime::DispatchOutcome {
	let xt = construct_extrinsic(origin, call);
	let r = Executive::apply_extrinsic(xt);
	r.unwrap()
}<|MERGE_RESOLUTION|>--- conflicted
+++ resolved
@@ -67,21 +67,6 @@
 	)
 }
 
-<<<<<<< HEAD
-// TODO: FAIL-CI - we should revisit this with Snowbridge about this when going to master.
-// TODO: FAIL-CI - it should be fixed also by https://github.com/paritytech/polkadot-sdk/pull/8599
-// #[test]
-// pub fn unpaid_transfer_token_to_ethereum_fails_with_barrier() {
-// 	snowbridge_runtime_test_common::send_unpaid_transfer_token_message::<Runtime, XcmConfig>(
-// 		11155111,
-// 		collator_session_keys(),
-// 		BRIDGE_HUB_WESTEND_PARACHAIN_ID,
-// 		ASSET_HUB_WESTEND_PARACHAIN_ID,
-// 		H160::random(),
-// 		H160::random(),
-// 	)
-// }
-=======
 #[test]
 pub fn unpaid_transfer_token_to_ethereum_should_work() {
 	snowbridge_runtime_test_common::send_unpaid_transfer_token_message::<Runtime, XcmConfig>(
@@ -93,7 +78,6 @@
 		H160::random(),
 	)
 }
->>>>>>> 404c62b8
 
 #[test]
 pub fn transfer_token_to_ethereum_insufficient_fund() {
