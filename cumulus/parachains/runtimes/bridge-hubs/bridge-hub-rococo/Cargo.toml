[package]
name = "bridge-hub-rococo-runtime"
version = "0.1.0"
authors.workspace = true
edition.workspace = true
description = "Rococo's BridgeHub  parachain runtime"
license = "Apache-2.0"

[build-dependencies]
substrate-wasm-builder = { path = "../../../../../substrate/utils/wasm-builder", optional = true }

[dependencies]
codec = { package = "parity-scale-codec", version = "3.0.0", default-features = false, features = [
	"derive",
] }
hex-literal = { version = "0.4.1" }
log = { version = "0.4.20", default-features = false }
scale-info = { version = "2.10.0", default-features = false, features = [
	"derive",
] }
serde = { version = "1.0.193", optional = true, features = ["derive"] }
smallvec = "1.11.0"

# Substrate
frame-benchmarking = { path = "../../../../../substrate/frame/benchmarking", default-features = false, optional = true }
frame-executive = { path = "../../../../../substrate/frame/executive", default-features = false }
frame-support = { path = "../../../../../substrate/frame/support", default-features = false }
frame-system = { path = "../../../../../substrate/frame/system", default-features = false }
frame-system-benchmarking = { path = "../../../../../substrate/frame/system/benchmarking", default-features = false, optional = true }
frame-system-rpc-runtime-api = { path = "../../../../../substrate/frame/system/rpc/runtime-api", default-features = false }
frame-try-runtime = { path = "../../../../../substrate/frame/try-runtime", default-features = false, optional = true }
pallet-aura = { path = "../../../../../substrate/frame/aura", default-features = false }
pallet-authorship = { path = "../../../../../substrate/frame/authorship", default-features = false }
pallet-balances = { path = "../../../../../substrate/frame/balances", default-features = false }
pallet-session = { path = "../../../../../substrate/frame/session", default-features = false }
pallet-message-queue = { path = "../../../../../substrate/frame/message-queue", default-features = false }
pallet-multisig = { path = "../../../../../substrate/frame/multisig", default-features = false }
pallet-timestamp = { path = "../../../../../substrate/frame/timestamp", default-features = false }
pallet-transaction-payment = { path = "../../../../../substrate/frame/transaction-payment", default-features = false }
pallet-transaction-payment-rpc-runtime-api = { path = "../../../../../substrate/frame/transaction-payment/rpc/runtime-api", default-features = false }
pallet-utility = { path = "../../../../../substrate/frame/utility", default-features = false }
sp-api = { path = "../../../../../substrate/primitives/api", default-features = false }
sp-block-builder = { path = "../../../../../substrate/primitives/block-builder", default-features = false }
sp-consensus-aura = { path = "../../../../../substrate/primitives/consensus/aura", default-features = false }
sp-core = { path = "../../../../../substrate/primitives/core", default-features = false }
sp-genesis-builder = { path = "../../../../../substrate/primitives/genesis-builder", default-features = false }
sp-inherents = { path = "../../../../../substrate/primitives/inherents", default-features = false }
sp-io = { path = "../../../../../substrate/primitives/io", default-features = false }
sp-offchain = { path = "../../../../../substrate/primitives/offchain", default-features = false }
sp-runtime = { path = "../../../../../substrate/primitives/runtime", default-features = false }
sp-session = { path = "../../../../../substrate/primitives/session", default-features = false }
sp-std = { path = "../../../../../substrate/primitives/std", default-features = false }
sp-storage = { path = "../../../../../substrate/primitives/storage", default-features = false }
sp-transaction-pool = { path = "../../../../../substrate/primitives/transaction-pool", default-features = false }
sp-version = { path = "../../../../../substrate/primitives/version", default-features = false }

# Polkadot
rococo-runtime-constants = { path = "../../../../../polkadot/runtime/rococo/constants", default-features = false }
pallet-xcm = { path = "../../../../../polkadot/xcm/pallet-xcm", default-features = false }
pallet-xcm-benchmarks = { path = "../../../../../polkadot/xcm/pallet-xcm-benchmarks", default-features = false, optional = true }
polkadot-core-primitives = { path = "../../../../../polkadot/core-primitives", default-features = false }
polkadot-parachain-primitives = { path = "../../../../../polkadot/parachain", default-features = false }
polkadot-runtime-common = { path = "../../../../../polkadot/runtime/common", default-features = false }
xcm = { package = "staging-xcm", path = "../../../../../polkadot/xcm", default-features = false }
xcm-builder = { package = "staging-xcm-builder", path = "../../../../../polkadot/xcm/xcm-builder", default-features = false }
xcm-executor = { package = "staging-xcm-executor", path = "../../../../../polkadot/xcm/xcm-executor", default-features = false }

# Cumulus
cumulus-pallet-aura-ext = { path = "../../../../pallets/aura-ext", default-features = false }
cumulus-pallet-parachain-system = { path = "../../../../pallets/parachain-system", default-features = false, features = [
	"parameterized-consensus-hook",
] }
cumulus-pallet-session-benchmarking = { path = "../../../../pallets/session-benchmarking", default-features = false }
cumulus-pallet-xcm = { path = "../../../../pallets/xcm", default-features = false }
cumulus-pallet-xcmp-queue = { path = "../../../../pallets/xcmp-queue", default-features = false, features = [
	"bridging",
] }
cumulus-primitives-core = { path = "../../../../primitives/core", default-features = false }
cumulus-primitives-utility = { path = "../../../../primitives/utility", default-features = false }
pallet-collator-selection = { path = "../../../../pallets/collator-selection", default-features = false }
parachain-info = { package = "staging-parachain-info", path = "../../../pallets/parachain-info", default-features = false }
parachains-common = { path = "../../../common", default-features = false }

# Bridges
bp-asset-hub-rococo = { path = "../../../../../bridges/primitives/chain-asset-hub-rococo", default-features = false }
bp-asset-hub-westend = { path = "../../../../../bridges/primitives/chain-asset-hub-westend", default-features = false }
bp-bridge-hub-rococo = { path = "../../../../../bridges/primitives/chain-bridge-hub-rococo", default-features = false }
bp-bridge-hub-westend = { path = "../../../../../bridges/primitives/chain-bridge-hub-westend", default-features = false }
bp-header-chain = { path = "../../../../../bridges/primitives/header-chain", default-features = false }
bp-messages = { path = "../../../../../bridges/primitives/messages", default-features = false }
bp-parachains = { path = "../../../../../bridges/primitives/parachains", default-features = false }
bp-polkadot-core = { path = "../../../../../bridges/primitives/polkadot-core", default-features = false }
bp-relayers = { path = "../../../../../bridges/primitives/relayers", default-features = false }
bp-runtime = { path = "../../../../../bridges/primitives/runtime", default-features = false }
bp-rococo = { path = "../../../../../bridges/primitives/chain-rococo", default-features = false }
bp-westend = { path = "../../../../../bridges/primitives/chain-westend", default-features = false }
pallet-bridge-grandpa = { path = "../../../../../bridges/modules/grandpa", default-features = false }
pallet-bridge-messages = { path = "../../../../../bridges/modules/messages", default-features = false }
pallet-bridge-parachains = { path = "../../../../../bridges/modules/parachains", default-features = false }
pallet-bridge-relayers = { path = "../../../../../bridges/modules/relayers", default-features = false }
bridge-runtime-common = { path = "../../../../../bridges/bin/runtime-common", default-features = false }

# Ethereum Bridge (Snowbridge)
snowbridge-beacon-primitives = { git = "https://github.com/Snowfork/snowbridge.git", tag = "v0.9.0", default-features = false }
snowbridge-system = { git = "https://github.com/Snowfork/snowbridge.git", tag = "v0.9.0", default-features = false }
snowbridge-system-runtime-api = { git = "https://github.com/Snowfork/snowbridge.git", tag = "v0.9.0", default-features = false }
snowbridge-core = { git = "https://github.com/Snowfork/snowbridge.git", tag = "v0.9.0", default-features = false }
snowbridge-ethereum-beacon-client = { git = "https://github.com/Snowfork/snowbridge.git", tag = "v0.9.0", default-features = false }
snowbridge-inbound-queue = { git = "https://github.com/Snowfork/snowbridge.git", tag = "v0.9.0", default-features = false }
snowbridge-outbound-queue = { git = "https://github.com/Snowfork/snowbridge.git", tag = "v0.9.0", default-features = false }
snowbridge-outbound-queue-runtime-api = { git = "https://github.com/Snowfork/snowbridge.git", tag = "v0.9.0", default-features = false }
snowbridge-router-primitives = { git = "https://github.com/Snowfork/snowbridge.git", tag = "v0.9.0", default-features = false }
snowbridge-runtime-common = { git = "https://github.com/Snowfork/snowbridge.git", tag = "v0.9.0", default-features = false }
snowbridge-rococo-common = { git = "https://github.com/Snowfork/snowbridge.git", tag = "v0.9.0", default-features = false }

bridge-hub-common = { path = "../common", default-features = false }

[dev-dependencies]
static_assertions = "1.1"
bridge-hub-test-utils = { path = "../test-utils" }
bridge-runtime-common = { path = "../../../../../bridges/bin/runtime-common", features = [
	"integrity-test",
] }
sp-keyring = { path = "../../../../../substrate/primitives/keyring" }

[features]
default = ["std"]
std = [
	"bp-asset-hub-rococo/std",
	"bp-asset-hub-westend/std",
	"bp-bridge-hub-rococo/std",
	"bp-bridge-hub-westend/std",
	"bp-header-chain/std",
	"bp-messages/std",
	"bp-parachains/std",
	"bp-polkadot-core/std",
	"bp-relayers/std",
	"bp-rococo/std",
	"bp-runtime/std",
	"bp-westend/std",
	"bridge-runtime-common/std",
	"bridge-hub-common/std",
	"codec/std",
	"cumulus-pallet-aura-ext/std",
	"cumulus-pallet-parachain-system/std",
	"cumulus-pallet-session-benchmarking/std",
	"cumulus-pallet-xcm/std",
	"cumulus-pallet-xcmp-queue/std",
	"cumulus-primitives-core/std",
	"cumulus-primitives-utility/std",
	"frame-benchmarking/std",
	"frame-executive/std",
	"frame-support/std",
	"frame-system-benchmarking?/std",
	"frame-system-rpc-runtime-api/std",
	"frame-system/std",
	"frame-try-runtime?/std",
	"log/std",
	"pallet-aura/std",
	"pallet-authorship/std",
	"pallet-balances/std",
	"pallet-bridge-grandpa/std",
	"pallet-bridge-messages/std",
	"pallet-bridge-parachains/std",
	"pallet-bridge-relayers/std",
	"pallet-collator-selection/std",
	"pallet-message-queue/std",
	"pallet-multisig/std",
	"pallet-session/std",
	"pallet-timestamp/std",
	"pallet-transaction-payment-rpc-runtime-api/std",
	"pallet-transaction-payment/std",
	"pallet-utility/std",
	"pallet-xcm-benchmarks?/std",
	"pallet-xcm/std",
	"parachain-info/std",
	"parachains-common/std",
	"polkadot-core-primitives/std",
	"polkadot-parachain-primitives/std",
	"polkadot-runtime-common/std",
	"rococo-runtime-constants/std",
	"scale-info/std",
	"serde",
	"sp-api/std",
	"sp-block-builder/std",
	"sp-consensus-aura/std",
	"sp-core/std",
	"sp-genesis-builder/std",
	"sp-inherents/std",
	"sp-io/std",
	"sp-offchain/std",
	"sp-runtime/std",
	"sp-session/std",
	"sp-std/std",
	"sp-storage/std",
	"sp-transaction-pool/std",
	"sp-version/std",
	"substrate-wasm-builder",
	"xcm-builder/std",
	"xcm-executor/std",
	"xcm/std",
	"snowbridge-beacon-primitives/std",
	"snowbridge-system-runtime-api/std",
	"snowbridge-system/std",
	"snowbridge-core/std",
	"snowbridge-ethereum-beacon-client/std",
	"snowbridge-inbound-queue/std",
	"snowbridge-outbound-queue-runtime-api/std",
	"snowbridge-outbound-queue/std",
	"snowbridge-router-primitives/std",
	"snowbridge-runtime-common/std",
	"snowbridge-rococo-common/std",
	"substrate-wasm-builder",
]

runtime-benchmarks = [
	"bridge-runtime-common/runtime-benchmarks",
	"cumulus-pallet-parachain-system/runtime-benchmarks",
	"cumulus-pallet-session-benchmarking/runtime-benchmarks",
	"cumulus-pallet-xcmp-queue/runtime-benchmarks",
	"cumulus-primitives-core/runtime-benchmarks",
	"cumulus-primitives-utility/runtime-benchmarks",
	"frame-benchmarking/runtime-benchmarks",
	"frame-support/runtime-benchmarks",
	"frame-system-benchmarking/runtime-benchmarks",
	"frame-system/runtime-benchmarks",
	"pallet-balances/runtime-benchmarks",
	"pallet-bridge-grandpa/runtime-benchmarks",
	"pallet-bridge-messages/runtime-benchmarks",
	"pallet-bridge-parachains/runtime-benchmarks",
	"pallet-bridge-relayers/runtime-benchmarks",
	"pallet-collator-selection/runtime-benchmarks",
	"pallet-message-queue/runtime-benchmarks",
	"pallet-multisig/runtime-benchmarks",
	"pallet-timestamp/runtime-benchmarks",
	"pallet-utility/runtime-benchmarks",
	"pallet-xcm-benchmarks/runtime-benchmarks",
	"pallet-xcm/runtime-benchmarks",
	"parachains-common/runtime-benchmarks",
	"polkadot-parachain-primitives/runtime-benchmarks",
	"polkadot-runtime-common/runtime-benchmarks",
	"sp-runtime/runtime-benchmarks",
	"xcm-builder/runtime-benchmarks",
	"xcm-executor/runtime-benchmarks",
	"snowbridge-system/runtime-benchmarks",
	"snowbridge-core/runtime-benchmarks",
	"snowbridge-ethereum-beacon-client/runtime-benchmarks",
	"snowbridge-inbound-queue/runtime-benchmarks",
	"snowbridge-outbound-queue/runtime-benchmarks",
	"snowbridge-runtime-common/runtime-benchmarks",
]

try-runtime = [
	"cumulus-pallet-aura-ext/try-runtime",
	"cumulus-pallet-parachain-system/try-runtime",
	"cumulus-pallet-xcm/try-runtime",
	"cumulus-pallet-xcmp-queue/try-runtime",
	"frame-executive/try-runtime",
	"frame-support/try-runtime",
	"frame-system/try-runtime",
	"frame-try-runtime/try-runtime",
	"pallet-aura/try-runtime",
	"pallet-authorship/try-runtime",
	"pallet-balances/try-runtime",
	"pallet-bridge-grandpa/try-runtime",
	"pallet-bridge-messages/try-runtime",
	"pallet-bridge-parachains/try-runtime",
	"pallet-bridge-relayers/try-runtime",
	"pallet-collator-selection/try-runtime",
	"pallet-message-queue/try-runtime",
	"pallet-multisig/try-runtime",
	"pallet-session/try-runtime",
	"pallet-timestamp/try-runtime",
	"pallet-transaction-payment/try-runtime",
	"pallet-utility/try-runtime",
	"pallet-xcm/try-runtime",
	"parachain-info/try-runtime",
	"polkadot-runtime-common/try-runtime",
	"sp-runtime/try-runtime",
]
<<<<<<< HEAD
beacon-spec-mainnet = [
	"snowbridge-ethereum-beacon-client/beacon-spec-mainnet",
]
experimental = [ "pallet-aura/experimental" ]
=======

experimental = ["pallet-aura/experimental"]
>>>>>>> 1266de39

# A feature that should be enabled when the runtime should be built for on-chain
# deployment. This will disable stuff that shouldn't be part of the on-chain wasm
# to make it smaller like logging for example.
on-chain-release-build = ["sp-api/disable-logging"]<|MERGE_RESOLUTION|>--- conflicted
+++ resolved
@@ -278,15 +278,11 @@
 	"polkadot-runtime-common/try-runtime",
 	"sp-runtime/try-runtime",
 ]
-<<<<<<< HEAD
+
+experimental = ["pallet-aura/experimental"]
 beacon-spec-mainnet = [
 	"snowbridge-ethereum-beacon-client/beacon-spec-mainnet",
 ]
-experimental = [ "pallet-aura/experimental" ]
-=======
-
-experimental = ["pallet-aura/experimental"]
->>>>>>> 1266de39
 
 # A feature that should be enabled when the runtime should be built for on-chain
 # deployment. This will disable stuff that shouldn't be part of the on-chain wasm
