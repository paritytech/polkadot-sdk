[package]
name = "bridge-hub-rococo-runtime"
version = "0.5.0"
authors.workspace = true
edition.workspace = true
description = "Rococo's BridgeHub  parachain runtime"
license = "Apache-2.0"

[lints]
workspace = true

[build-dependencies]
substrate-wasm-builder = { path = "../../../../../substrate/utils/wasm-builder", optional = true }

[dependencies]
codec = { package = "parity-scale-codec", version = "3.0.0", default-features = false, features = ["derive"] }
hex-literal = { version = "0.4.1" }
<<<<<<< HEAD
log = { version = "0.4.20", default-features = false }
scale-info = { version = "2.10.0", default-features = false, features = ["derive"] }
serde = { version = "1.0.195", optional = true, features = ["derive"] }
=======
log = { workspace = true }
scale-info = { version = "2.10.0", default-features = false, features = [
	"derive",
] }
serde = { optional = true, features = ["derive"], workspace = true, default-features = true }
>>>>>>> 02e1a7f4

# Substrate
frame-benchmarking = { path = "../../../../../substrate/frame/benchmarking", default-features = false, optional = true }
frame-executive = { path = "../../../../../substrate/frame/executive", default-features = false }
frame-support = { path = "../../../../../substrate/frame/support", default-features = false }
frame-system = { path = "../../../../../substrate/frame/system", default-features = false }
frame-system-benchmarking = { path = "../../../../../substrate/frame/system/benchmarking", default-features = false, optional = true }
frame-system-rpc-runtime-api = { path = "../../../../../substrate/frame/system/rpc/runtime-api", default-features = false }
frame-try-runtime = { path = "../../../../../substrate/frame/try-runtime", default-features = false, optional = true }
pallet-aura = { path = "../../../../../substrate/frame/aura", default-features = false }
pallet-authorship = { path = "../../../../../substrate/frame/authorship", default-features = false }
pallet-balances = { path = "../../../../../substrate/frame/balances", default-features = false }
pallet-session = { path = "../../../../../substrate/frame/session", default-features = false }
pallet-message-queue = { path = "../../../../../substrate/frame/message-queue", default-features = false }
pallet-multisig = { path = "../../../../../substrate/frame/multisig", default-features = false }
pallet-timestamp = { path = "../../../../../substrate/frame/timestamp", default-features = false }
pallet-transaction-payment = { path = "../../../../../substrate/frame/transaction-payment", default-features = false }
pallet-transaction-payment-rpc-runtime-api = { path = "../../../../../substrate/frame/transaction-payment/rpc/runtime-api", default-features = false }
pallet-utility = { path = "../../../../../substrate/frame/utility", default-features = false }
sp-api = { path = "../../../../../substrate/primitives/api", default-features = false }
sp-block-builder = { path = "../../../../../substrate/primitives/block-builder", default-features = false }
sp-consensus-aura = { path = "../../../../../substrate/primitives/consensus/aura", default-features = false }
sp-core = { path = "../../../../../substrate/primitives/core", default-features = false }
sp-genesis-builder = { path = "../../../../../substrate/primitives/genesis-builder", default-features = false }
sp-inherents = { path = "../../../../../substrate/primitives/inherents", default-features = false }
sp-io = { path = "../../../../../substrate/primitives/io", default-features = false }
sp-offchain = { path = "../../../../../substrate/primitives/offchain", default-features = false }
sp-runtime = { path = "../../../../../substrate/primitives/runtime", default-features = false }
sp-session = { path = "../../../../../substrate/primitives/session", default-features = false }
sp-storage = { path = "../../../../../substrate/primitives/storage", default-features = false }
sp-transaction-pool = { path = "../../../../../substrate/primitives/transaction-pool", default-features = false }
sp-version = { path = "../../../../../substrate/primitives/version", default-features = false }

# Polkadot
rococo-runtime-constants = { path = "../../../../../polkadot/runtime/rococo/constants", default-features = false }
pallet-xcm = { path = "../../../../../polkadot/xcm/pallet-xcm", default-features = false }
pallet-xcm-benchmarks = { path = "../../../../../polkadot/xcm/pallet-xcm-benchmarks", default-features = false, optional = true }
polkadot-parachain-primitives = { path = "../../../../../polkadot/parachain", default-features = false }
polkadot-runtime-common = { path = "../../../../../polkadot/runtime/common", default-features = false }
xcm = { package = "staging-xcm", path = "../../../../../polkadot/xcm", default-features = false }
xcm-builder = { package = "staging-xcm-builder", path = "../../../../../polkadot/xcm/xcm-builder", default-features = false }
xcm-executor = { package = "staging-xcm-executor", path = "../../../../../polkadot/xcm/xcm-executor", default-features = false }

# Cumulus
cumulus-pallet-aura-ext = { path = "../../../../pallets/aura-ext", default-features = false }
cumulus-pallet-parachain-system = { path = "../../../../pallets/parachain-system", default-features = false, features = ["parameterized-consensus-hook"] }
cumulus-pallet-session-benchmarking = { path = "../../../../pallets/session-benchmarking", default-features = false }
cumulus-pallet-xcm = { path = "../../../../pallets/xcm", default-features = false }
cumulus-pallet-xcmp-queue = { path = "../../../../pallets/xcmp-queue", default-features = false, features = [
	"bridging",
] }
cumulus-primitives-aura = { path = "../../../../primitives/aura", default-features = false }
cumulus-primitives-core = { path = "../../../../primitives/core", default-features = false }
cumulus-primitives-utility = { path = "../../../../primitives/utility", default-features = false }
pallet-collator-selection = { path = "../../../../pallets/collator-selection", default-features = false }
parachain-info = { package = "staging-parachain-info", path = "../../../pallets/parachain-info", default-features = false }
parachains-common = { path = "../../../common", default-features = false }
testnet-parachains-constants = { path = "../../constants", default-features = false, features = ["rococo"] }

# Bridges
bp-asset-hub-rococo = { path = "../../../../../bridges/primitives/chain-asset-hub-rococo", default-features = false }
bp-asset-hub-westend = { path = "../../../../../bridges/primitives/chain-asset-hub-westend", default-features = false }
bp-bridge-hub-polkadot = { path = "../../../../../bridges/primitives/chain-bridge-hub-polkadot", default-features = false }
bp-bridge-hub-rococo = { path = "../../../../../bridges/primitives/chain-bridge-hub-rococo", default-features = false }
bp-bridge-hub-westend = { path = "../../../../../bridges/primitives/chain-bridge-hub-westend", default-features = false }
bp-header-chain = { path = "../../../../../bridges/primitives/header-chain", default-features = false }
bp-messages = { path = "../../../../../bridges/primitives/messages", default-features = false }
bp-parachains = { path = "../../../../../bridges/primitives/parachains", default-features = false }
bp-polkadot-bulletin = { path = "../../../../../bridges/primitives/chain-polkadot-bulletin", default-features = false }
bp-polkadot-core = { path = "../../../../../bridges/primitives/polkadot-core", default-features = false }
bp-relayers = { path = "../../../../../bridges/primitives/relayers", default-features = false }
bp-runtime = { path = "../../../../../bridges/primitives/runtime", default-features = false }
bp-rococo = { path = "../../../../../bridges/primitives/chain-rococo", default-features = false }
bp-westend = { path = "../../../../../bridges/primitives/chain-westend", default-features = false }
pallet-bridge-grandpa = { path = "../../../../../bridges/modules/grandpa", default-features = false }
pallet-bridge-messages = { path = "../../../../../bridges/modules/messages", default-features = false }
pallet-bridge-parachains = { path = "../../../../../bridges/modules/parachains", default-features = false }
pallet-bridge-relayers = { path = "../../../../../bridges/modules/relayers", default-features = false }
pallet-xcm-bridge-hub = { path = "../../../../../bridges/modules/xcm-bridge-hub", default-features = false }
bridge-runtime-common = { path = "../../../../../bridges/bin/runtime-common", default-features = false }

# Ethereum Bridge (Snowbridge)
snowbridge-beacon-primitives = { path = "../../../../../bridges/snowbridge/primitives/beacon", default-features = false }
snowbridge-pallet-system = { path = "../../../../../bridges/snowbridge/pallets/system", default-features = false }
snowbridge-system-runtime-api = { path = "../../../../../bridges/snowbridge/pallets/system/runtime-api", default-features = false }
snowbridge-core = { path = "../../../../../bridges/snowbridge/primitives/core", default-features = false }
snowbridge-pallet-ethereum-client = { path = "../../../../../bridges/snowbridge/pallets/ethereum-client", default-features = false }
snowbridge-pallet-inbound-queue = { path = "../../../../../bridges/snowbridge/pallets/inbound-queue", default-features = false }
snowbridge-pallet-outbound-queue = { path = "../../../../../bridges/snowbridge/pallets/outbound-queue", default-features = false }
snowbridge-outbound-queue-runtime-api = { path = "../../../../../bridges/snowbridge/pallets/outbound-queue/runtime-api", default-features = false }
snowbridge-router-primitives = { path = "../../../../../bridges/snowbridge/primitives/router", default-features = false }
snowbridge-runtime-common = { path = "../../../../../bridges/snowbridge/runtime/runtime-common", default-features = false }

bridge-hub-common = { path = "../common", default-features = false }

[dev-dependencies]
static_assertions = "1.1"
bridge-hub-test-utils = { path = "../test-utils" }
bridge-runtime-common = { path = "../../../../../bridges/bin/runtime-common", features = ["integrity-test"] }
sp-keyring = { path = "../../../../../substrate/primitives/keyring" }
snowbridge-runtime-test-common = { path = "../../../../../bridges/snowbridge/runtime/test-common" }

[features]
default = ["std"]
std = [
	"bp-asset-hub-rococo/std",
	"bp-asset-hub-westend/std",
	"bp-bridge-hub-polkadot/std",
	"bp-bridge-hub-rococo/std",
	"bp-bridge-hub-westend/std",
	"bp-header-chain/std",
	"bp-messages/std",
	"bp-parachains/std",
	"bp-polkadot-bulletin/std",
	"bp-polkadot-core/std",
	"bp-relayers/std",
	"bp-rococo/std",
	"bp-runtime/std",
	"bp-westend/std",
	"bridge-hub-common/std",
	"bridge-runtime-common/std",
	"codec/std",
	"cumulus-pallet-aura-ext/std",
	"cumulus-pallet-parachain-system/std",
	"cumulus-pallet-session-benchmarking/std",
	"cumulus-pallet-xcm/std",
	"cumulus-pallet-xcmp-queue/std",
	"cumulus-primitives-aura/std",
	"cumulus-primitives-core/std",
	"cumulus-primitives-utility/std",
	"frame-benchmarking/std",
	"frame-executive/std",
	"frame-support/std",
	"frame-system-benchmarking?/std",
	"frame-system-rpc-runtime-api/std",
	"frame-system/std",
	"frame-try-runtime?/std",
	"log/std",
	"pallet-aura/std",
	"pallet-authorship/std",
	"pallet-balances/std",
	"pallet-bridge-grandpa/std",
	"pallet-bridge-messages/std",
	"pallet-bridge-parachains/std",
	"pallet-bridge-relayers/std",
	"pallet-collator-selection/std",
	"pallet-message-queue/std",
	"pallet-multisig/std",
	"pallet-session/std",
	"pallet-timestamp/std",
	"pallet-transaction-payment-rpc-runtime-api/std",
	"pallet-transaction-payment/std",
	"pallet-utility/std",
	"pallet-xcm-benchmarks?/std",
	"pallet-xcm-bridge-hub/std",
	"pallet-xcm/std",
	"parachain-info/std",
	"parachains-common/std",
	"polkadot-parachain-primitives/std",
	"polkadot-runtime-common/std",
	"rococo-runtime-constants/std",
	"scale-info/std",
	"serde",
	"snowbridge-beacon-primitives/std",
	"snowbridge-core/std",
	"snowbridge-outbound-queue-runtime-api/std",
	"snowbridge-pallet-ethereum-client/std",
	"snowbridge-pallet-inbound-queue/std",
	"snowbridge-pallet-outbound-queue/std",
	"snowbridge-pallet-system/std",
	"snowbridge-router-primitives/std",
	"snowbridge-runtime-common/std",
	"snowbridge-system-runtime-api/std",
	"sp-api/std",
	"sp-block-builder/std",
	"sp-consensus-aura/std",
	"sp-core/std",
	"sp-genesis-builder/std",
	"sp-inherents/std",
	"sp-io/std",
	"sp-offchain/std",
	"sp-runtime/std",
	"sp-session/std",
	"sp-storage/std",
	"sp-transaction-pool/std",
	"sp-version/std",
	"substrate-wasm-builder",
	"testnet-parachains-constants/std",
	"xcm-builder/std",
	"xcm-executor/std",
	"xcm/std",
]

runtime-benchmarks = [
	"bridge-hub-common/runtime-benchmarks",
	"bridge-runtime-common/runtime-benchmarks",
	"cumulus-pallet-parachain-system/runtime-benchmarks",
	"cumulus-pallet-session-benchmarking/runtime-benchmarks",
	"cumulus-pallet-xcmp-queue/runtime-benchmarks",
	"cumulus-primitives-core/runtime-benchmarks",
	"cumulus-primitives-utility/runtime-benchmarks",
	"frame-benchmarking/runtime-benchmarks",
	"frame-support/runtime-benchmarks",
	"frame-system-benchmarking/runtime-benchmarks",
	"frame-system/runtime-benchmarks",
	"pallet-balances/runtime-benchmarks",
	"pallet-bridge-grandpa/runtime-benchmarks",
	"pallet-bridge-messages/runtime-benchmarks",
	"pallet-bridge-parachains/runtime-benchmarks",
	"pallet-bridge-relayers/runtime-benchmarks",
	"pallet-collator-selection/runtime-benchmarks",
	"pallet-message-queue/runtime-benchmarks",
	"pallet-multisig/runtime-benchmarks",
	"pallet-timestamp/runtime-benchmarks",
	"pallet-utility/runtime-benchmarks",
	"pallet-xcm-benchmarks/runtime-benchmarks",
	"pallet-xcm-bridge-hub/runtime-benchmarks",
	"pallet-xcm/runtime-benchmarks",
	"parachains-common/runtime-benchmarks",
	"polkadot-parachain-primitives/runtime-benchmarks",
	"polkadot-runtime-common/runtime-benchmarks",
	"snowbridge-core/runtime-benchmarks",
	"snowbridge-pallet-ethereum-client/runtime-benchmarks",
	"snowbridge-pallet-inbound-queue/runtime-benchmarks",
	"snowbridge-pallet-outbound-queue/runtime-benchmarks",
	"snowbridge-pallet-system/runtime-benchmarks",
	"snowbridge-router-primitives/runtime-benchmarks",
	"snowbridge-runtime-common/runtime-benchmarks",
	"snowbridge-runtime-test-common/runtime-benchmarks",
	"sp-runtime/runtime-benchmarks",
	"xcm-builder/runtime-benchmarks",
	"xcm-executor/runtime-benchmarks",
]

try-runtime = [
	"cumulus-pallet-aura-ext/try-runtime",
	"cumulus-pallet-parachain-system/try-runtime",
	"cumulus-pallet-xcm/try-runtime",
	"cumulus-pallet-xcmp-queue/try-runtime",
	"frame-executive/try-runtime",
	"frame-support/try-runtime",
	"frame-system/try-runtime",
	"frame-try-runtime/try-runtime",
	"pallet-aura/try-runtime",
	"pallet-authorship/try-runtime",
	"pallet-balances/try-runtime",
	"pallet-bridge-grandpa/try-runtime",
	"pallet-bridge-messages/try-runtime",
	"pallet-bridge-parachains/try-runtime",
	"pallet-bridge-relayers/try-runtime",
	"pallet-collator-selection/try-runtime",
	"pallet-message-queue/try-runtime",
	"pallet-multisig/try-runtime",
	"pallet-session/try-runtime",
	"pallet-timestamp/try-runtime",
	"pallet-transaction-payment/try-runtime",
	"pallet-utility/try-runtime",
	"pallet-xcm-bridge-hub/try-runtime",
	"pallet-xcm/try-runtime",
	"parachain-info/try-runtime",
	"polkadot-runtime-common/try-runtime",
	"snowbridge-pallet-ethereum-client/try-runtime",
	"snowbridge-pallet-inbound-queue/try-runtime",
	"snowbridge-pallet-outbound-queue/try-runtime",
	"snowbridge-pallet-system/try-runtime",
	"sp-runtime/try-runtime",
]

experimental = ["pallet-aura/experimental"]
fast-runtime = []

# A feature that should be enabled when the runtime should be built for on-chain
# deployment. This will disable stuff that shouldn't be part of the on-chain wasm
# to make it smaller, like logging for example.
on-chain-release-build = ["sp-api/disable-logging"]<|MERGE_RESOLUTION|>--- conflicted
+++ resolved
@@ -15,17 +15,11 @@
 [dependencies]
 codec = { package = "parity-scale-codec", version = "3.0.0", default-features = false, features = ["derive"] }
 hex-literal = { version = "0.4.1" }
-<<<<<<< HEAD
-log = { version = "0.4.20", default-features = false }
-scale-info = { version = "2.10.0", default-features = false, features = ["derive"] }
-serde = { version = "1.0.195", optional = true, features = ["derive"] }
-=======
 log = { workspace = true }
 scale-info = { version = "2.10.0", default-features = false, features = [
 	"derive",
 ] }
 serde = { optional = true, features = ["derive"], workspace = true, default-features = true }
->>>>>>> 02e1a7f4
 
 # Substrate
 frame-benchmarking = { path = "../../../../../substrate/frame/benchmarking", default-features = false, optional = true }
