--- conflicted
+++ resolved
@@ -40,11 +40,8 @@
 	traits::{ConstU32, ConstU8, Keccak256},
 	FixedU128,
 };
-<<<<<<< HEAD
-=======
 
 pub const SLOTS_PER_EPOCH: u32 = snowbridge_pallet_ethereum_client::config::SLOTS_PER_EPOCH as u32;
->>>>>>> ea5fb02e
 
 /// Exports message to the Ethereum Gateway contract.
 pub type SnowbridgeExporter = EthereumBlobExporter<
@@ -167,11 +164,8 @@
 impl snowbridge_pallet_ethereum_client::Config for Runtime {
 	type RuntimeEvent = RuntimeEvent;
 	type ForkVersions = ChainForkVersions;
-<<<<<<< HEAD
-=======
 	// Free consensus update every epoch. Works out to be 225 updates per day.
 	type FreeHeadersInterval = ConstU32<SLOTS_PER_EPOCH>;
->>>>>>> ea5fb02e
 	type WeightInfo = crate::weights::snowbridge_pallet_ethereum_client::WeightInfo<Runtime>;
 }
 
