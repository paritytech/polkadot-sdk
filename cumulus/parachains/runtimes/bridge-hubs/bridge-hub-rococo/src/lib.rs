// Copyright (C) Parity Technologies (UK) Ltd.
// This file is part of Cumulus.
// SPDX-License-Identifier: Apache-2.0

// Licensed under the Apache License, Version 2.0 (the "License");
// you may not use this file except in compliance with the License.
// You may obtain a copy of the License at
//
// 	http://www.apache.org/licenses/LICENSE-2.0
//
// Unless required by applicable law or agreed to in writing, software
// distributed under the License is distributed on an "AS IS" BASIS,
// WITHOUT WARRANTIES OR CONDITIONS OF ANY KIND, either express or implied.
// See the License for the specific language governing permissions and
// limitations under the License.

//! # Bridge Hub Rococo Runtime
//!
//! This runtime currently supports bridging between:
//! - Rococo <> Westend
//! - Rococo <> Rococo Bulletin

#![cfg_attr(not(feature = "std"), no_std)]
// `construct_runtime!` does a lot of recursion and requires us to increase the limit to 256.
#![recursion_limit = "256"]

// Make the WASM binary available.
#[cfg(feature = "std")]
include!(concat!(env!("OUT_DIR"), "/wasm_binary.rs"));

pub mod bridge_common_config;
pub mod bridge_to_bulletin_config;
pub mod bridge_to_ethereum_config;
pub mod bridge_to_westend_config;
mod genesis_config_presets;
mod weights;
pub mod xcm_config;

extern crate alloc;

use alloc::{vec, vec::Vec};
use bridge_runtime_common::extensions::{
	CheckAndBoostBridgeGrandpaTransactions, CheckAndBoostBridgeParachainsTransactions,
};
use cumulus_pallet_parachain_system::RelayNumberMonotonicallyIncreases;
use pallet_bridge_messages::LaneIdOf;
use sp_api::impl_runtime_apis;
use sp_core::{crypto::KeyTypeId, OpaqueMetadata};
use sp_runtime::{
	generic, impl_opaque_keys,
	traits::Block as BlockT,
	transaction_validity::{TransactionSource, TransactionValidity},
	ApplyExtrinsicResult,
};

#[cfg(feature = "std")]
use sp_version::NativeVersion;
use sp_version::RuntimeVersion;

use cumulus_primitives_core::ParaId;
use frame_support::{
	construct_runtime, derive_impl,
	dispatch::DispatchClass,
	genesis_builder_helper::{build_state, get_preset},
	parameter_types,
	traits::{ConstBool, ConstU32, ConstU64, ConstU8, Get, TransformOrigin},
	weights::{ConstantMultiplier, Weight},
	PalletId,
};
use frame_system::{
	limits::{BlockLength, BlockWeights},
	EnsureRoot,
};
use testnet_parachains_constants::rococo::{consensus::*, currency::*, fee::WeightToFee, time::*};

use bp_runtime::HeaderId;
use bridge_hub_common::{
	message_queue::{NarrowOriginToSibling, ParaIdToSibling},
	AggregateMessageOrigin,
};
pub use sp_consensus_aura::sr25519::AuthorityId as AuraId;
pub use sp_runtime::{MultiAddress, Perbill, Permill};

#[cfg(feature = "runtime-benchmarks")]
use xcm::latest::WESTEND_GENESIS_HASH;
use xcm::VersionedLocation;
use xcm_config::{TreasuryAccount, XcmOriginToTransactDispatchOrigin, XcmRouter};

#[cfg(any(feature = "std", test))]
pub use sp_runtime::BuildStorage;

use polkadot_runtime_common::{BlockHashCount, SlowAdjustingFeeUpdate};
use rococo_runtime_constants::system_parachain::{ASSET_HUB_ID, BRIDGE_HUB_ID};
use snowbridge_core::{AgentId, PricingParameters};
pub use snowbridge_outbound_queue_primitives::v1::{Command, ConstantGasMeter, Fee};
use xcm::{latest::prelude::*, prelude::*, Version as XcmVersion};
use xcm_runtime_apis::{
	dry_run::{CallDryRunEffects, Error as XcmDryRunApiError, XcmDryRunEffects},
	fees::Error as XcmPaymentApiError,
};

use weights::{BlockExecutionWeight, ExtrinsicBaseWeight, RocksDbWeight};

use parachains_common::{
	impls::DealWithFees, AccountId, Balance, BlockNumber, Hash, Header, Nonce, Signature,
	AVERAGE_ON_INITIALIZE_RATIO, NORMAL_DISPATCH_RATIO,
};

#[cfg(feature = "runtime-benchmarks")]
use alloc::boxed::Box;

/// The address format for describing accounts.
pub type Address = MultiAddress<AccountId, ()>;

/// Block type as expected by this runtime.
pub type Block = generic::Block<Header, UncheckedExtrinsic>;

/// A Block signed with a Justification
pub type SignedBlock = generic::SignedBlock<Block>;

/// BlockId type as expected by this runtime.
pub type BlockId = generic::BlockId<Block>;

/// The TransactionExtension to the basic transaction logic.
pub type TxExtension = cumulus_pallet_weight_reclaim::StorageWeightReclaim<
	Runtime,
	(
		(
			frame_system::AuthorizeCall<Runtime>,
			frame_system::CheckNonZeroSender<Runtime>,
			frame_system::CheckSpecVersion<Runtime>,
			frame_system::CheckTxVersion<Runtime>,
			frame_system::CheckGenesis<Runtime>,
			frame_system::CheckEra<Runtime>,
			frame_system::CheckNonce<Runtime>,
			frame_system::CheckWeight<Runtime>,
		),
		pallet_transaction_payment::ChargeTransactionPayment<Runtime>,
		BridgeRejectObsoleteHeadersAndMessages,
		(bridge_to_westend_config::OnBridgeHubRococoRefundBridgeHubWestendMessages,),
		frame_metadata_hash_extension::CheckMetadataHash<Runtime>,
	),
>;

/// Unchecked extrinsic type as expected by this runtime.
pub type UncheckedExtrinsic =
	generic::UncheckedExtrinsic<Address, RuntimeCall, Signature, TxExtension>;

/// Migrations to apply on runtime upgrade.
pub type Migrations = (
	pallet_collator_selection::migration::v2::MigrationToV2<Runtime>,
	pallet_multisig::migrations::v1::MigrateToV1<Runtime>,
	InitStorageVersions,
	// unreleased
	cumulus_pallet_xcmp_queue::migration::v4::MigrationToV4<Runtime>,
	cumulus_pallet_xcmp_queue::migration::v5::MigrateV4ToV5<Runtime>,
	snowbridge_pallet_system::migration::v0::InitializeOnUpgrade<
		Runtime,
		ConstU32<BRIDGE_HUB_ID>,
		ConstU32<ASSET_HUB_ID>,
	>,
	snowbridge_pallet_system::migration::FeePerGasMigrationV0ToV1<Runtime>,
	pallet_bridge_messages::migration::v1::MigrationToV1<
		Runtime,
		bridge_to_westend_config::WithBridgeHubWestendMessagesInstance,
	>,
	pallet_bridge_messages::migration::v1::MigrationToV1<
		Runtime,
		bridge_to_bulletin_config::WithRococoBulletinMessagesInstance,
	>,
	bridge_to_westend_config::migration::FixMessagesV1Migration<
		Runtime,
		bridge_to_westend_config::WithBridgeHubWestendMessagesInstance,
	>,
	bridge_to_westend_config::migration::StaticToDynamicLanes,
	frame_support::migrations::RemoveStorage<
		BridgeWestendMessagesPalletName,
		OutboundLanesCongestedSignalsKey,
		RocksDbWeight,
	>,
	frame_support::migrations::RemoveStorage<
		BridgePolkadotBulletinMessagesPalletName,
		OutboundLanesCongestedSignalsKey,
		RocksDbWeight,
	>,
	pallet_bridge_relayers::migration::v1::MigrationToV1<
		Runtime,
		bridge_common_config::RelayersForLegacyLaneIdsMessagesInstance,
		bp_messages::LegacyLaneId,
	>,
	pallet_session::migrations::v1::MigrateV0ToV1<
		Runtime,
		pallet_session::migrations::v1::InitOffenceSeverity<Runtime>,
	>,
	// permanent
	pallet_xcm::migration::MigrateToLatestXcmVersion<Runtime>,
	cumulus_pallet_aura_ext::migration::MigrateV0ToV1<Runtime>,
);

parameter_types! {
	pub const BridgeWestendMessagesPalletName: &'static str = "BridgeWestendMessages";
	pub const BridgePolkadotBulletinMessagesPalletName: &'static str = "BridgePolkadotBulletinMessages";
	pub const OutboundLanesCongestedSignalsKey: &'static str = "OutboundLanesCongestedSignals";
}

/// Migration to initialize storage versions for pallets added after genesis.
///
/// Ideally this would be done automatically (see
/// <https://github.com/paritytech/polkadot-sdk/pull/1297>), but it probably won't be ready for some
/// time and it's beneficial to get try-runtime-cli on-runtime-upgrade checks into the CI, so we're
/// doing it manually.
pub struct InitStorageVersions;

impl frame_support::traits::OnRuntimeUpgrade for InitStorageVersions {
	fn on_runtime_upgrade() -> Weight {
		use frame_support::traits::{GetStorageVersion, StorageVersion};
		use sp_runtime::traits::Saturating;

		let mut writes = 0;

		if PolkadotXcm::on_chain_storage_version() == StorageVersion::new(0) {
			PolkadotXcm::in_code_storage_version().put::<PolkadotXcm>();
			writes.saturating_inc();
		}

		if Balances::on_chain_storage_version() == StorageVersion::new(0) {
			Balances::in_code_storage_version().put::<Balances>();
			writes.saturating_inc();
		}

		<Runtime as frame_system::Config>::DbWeight::get().reads_writes(2, writes)
	}
}

/// Executive: handles dispatch to the various modules.
pub type Executive = frame_executive::Executive<
	Runtime,
	Block,
	frame_system::ChainContext<Runtime>,
	Runtime,
	AllPalletsWithSystem,
>;

impl_opaque_keys! {
	pub struct SessionKeys {
		pub aura: Aura,
	}
}

#[sp_version::runtime_version]
pub const VERSION: RuntimeVersion = RuntimeVersion {
	spec_name: alloc::borrow::Cow::Borrowed("bridge-hub-rococo"),
	impl_name: alloc::borrow::Cow::Borrowed("bridge-hub-rococo"),
	authoring_version: 1,
	spec_version: 1_019_004,
	impl_version: 0,
	apis: RUNTIME_API_VERSIONS,
	transaction_version: 6,
	system_version: 1,
};

/// The version information used to identify this runtime when compiled natively.
#[cfg(feature = "std")]
pub fn native_version() -> NativeVersion {
	NativeVersion { runtime_version: VERSION, can_author_with: Default::default() }
}

parameter_types! {
	pub const Version: RuntimeVersion = VERSION;
	pub RuntimeBlockLength: BlockLength =
		BlockLength::max_with_normal_ratio(5 * 1024 * 1024, NORMAL_DISPATCH_RATIO);
	pub RuntimeBlockWeights: BlockWeights = BlockWeights::builder()
		.base_block(BlockExecutionWeight::get())
		.for_class(DispatchClass::all(), |weights| {
			weights.base_extrinsic = ExtrinsicBaseWeight::get();
		})
		.for_class(DispatchClass::Normal, |weights| {
			weights.max_total = Some(NORMAL_DISPATCH_RATIO * MAXIMUM_BLOCK_WEIGHT);
		})
		.for_class(DispatchClass::Operational, |weights| {
			weights.max_total = Some(MAXIMUM_BLOCK_WEIGHT);
			// Operational transactions have some extra reserved space, so that they
			// are included even if block reached `MAXIMUM_BLOCK_WEIGHT`.
			weights.reserved = Some(
				MAXIMUM_BLOCK_WEIGHT - NORMAL_DISPATCH_RATIO * MAXIMUM_BLOCK_WEIGHT
			);
		})
		.avg_block_initialization(AVERAGE_ON_INITIALIZE_RATIO)
		.build_or_panic();
	pub const SS58Prefix: u16 = 42;
}

// Configure FRAME pallets to include in runtime.

#[derive_impl(frame_system::config_preludes::ParaChainDefaultConfig)]
impl frame_system::Config for Runtime {
	/// The identifier used to distinguish between accounts.
	type AccountId = AccountId;
	/// The index type for storing how many extrinsics an account has signed.
	type Nonce = Nonce;
	/// The type for hashing blocks and tries.
	type Hash = Hash;
	/// The block type.
	type Block = Block;
	/// Maximum number of block number to block hash mappings to keep (oldest pruned first).
	type BlockHashCount = BlockHashCount;
	/// Runtime version.
	type Version = Version;
	/// The data to be stored in an account.
	type AccountData = pallet_balances::AccountData<Balance>;
	/// The weight of database operations that the runtime can invoke.
	type DbWeight = RocksDbWeight;
	/// Weight information for the extrinsics of this pallet.
	type SystemWeightInfo = weights::frame_system::WeightInfo<Runtime>;
	/// Weight information for the extensions of this pallet.
	type ExtensionsWeightInfo = weights::frame_system_extensions::WeightInfo<Runtime>;
	/// Block & extrinsics weights: base values and limits.
	type BlockWeights = RuntimeBlockWeights;
	/// The maximum length of a block (in bytes).
	type BlockLength = RuntimeBlockLength;
	/// This is used as an identifier of the chain. 42 is the generic substrate prefix.
	type SS58Prefix = SS58Prefix;
	/// The action to take on a Runtime Upgrade
	type OnSetCode = cumulus_pallet_parachain_system::ParachainSetCode<Self>;
	type MaxConsumers = frame_support::traits::ConstU32<16>;
	type SingleBlockMigrations = Migrations;
}

impl cumulus_pallet_weight_reclaim::Config for Runtime {
	type WeightInfo = weights::cumulus_pallet_weight_reclaim::WeightInfo<Runtime>;
}

impl pallet_timestamp::Config for Runtime {
	/// A timestamp: milliseconds since the unix epoch.
	type Moment = u64;
	type OnTimestampSet = Aura;
	type MinimumPeriod = ConstU64<0>;
	type WeightInfo = weights::pallet_timestamp::WeightInfo<Runtime>;
}

impl pallet_authorship::Config for Runtime {
	type FindAuthor = pallet_session::FindAccountFromAuthorIndex<Self, Aura>;
	type EventHandler = (CollatorSelection,);
}

parameter_types! {
	pub const ExistentialDeposit: Balance = EXISTENTIAL_DEPOSIT;
}

impl pallet_balances::Config for Runtime {
	/// The type for recording an account's balance.
	type Balance = Balance;
	type DustRemoval = ();
	/// The ubiquitous event type.
	type RuntimeEvent = RuntimeEvent;
	type ExistentialDeposit = ExistentialDeposit;
	type AccountStore = System;
	type WeightInfo = weights::pallet_balances::WeightInfo<Runtime>;
	type MaxLocks = ConstU32<50>;
	type MaxReserves = ConstU32<50>;
	type ReserveIdentifier = [u8; 8];
	type RuntimeHoldReason = RuntimeHoldReason;
	type RuntimeFreezeReason = RuntimeFreezeReason;
	type FreezeIdentifier = ();
	type MaxFreezes = ConstU32<0>;
	type DoneSlashHandler = ();
}

parameter_types! {
	/// Relay Chain `TransactionByteFee` / 10
	pub const TransactionByteFee: Balance = MILLICENTS;
}

impl pallet_transaction_payment::Config for Runtime {
	type RuntimeEvent = RuntimeEvent;
	type OnChargeTransaction =
		pallet_transaction_payment::FungibleAdapter<Balances, DealWithFees<Runtime>>;
	type OperationalFeeMultiplier = ConstU8<5>;
	type WeightToFee = WeightToFee;
	type LengthToFee = ConstantMultiplier<Balance, TransactionByteFee>;
	type FeeMultiplierUpdate = SlowAdjustingFeeUpdate<Self>;
	type WeightInfo = weights::pallet_transaction_payment::WeightInfo<Runtime>;
}

parameter_types! {
	pub const ReservedXcmpWeight: Weight = MAXIMUM_BLOCK_WEIGHT.saturating_div(4);
	pub const ReservedDmpWeight: Weight = MAXIMUM_BLOCK_WEIGHT.saturating_div(4);
}

impl cumulus_pallet_parachain_system::Config for Runtime {
	type WeightInfo = weights::cumulus_pallet_parachain_system::WeightInfo<Runtime>;
	type RuntimeEvent = RuntimeEvent;
	type OnSystemEvent = ();
	type SelfParaId = parachain_info::Pallet<Runtime>;
	type OutboundXcmpMessageSource = XcmpQueue;
	type DmpQueue = frame_support::traits::EnqueueWithOrigin<MessageQueue, RelayOrigin>;
	type ReservedDmpWeight = ReservedDmpWeight;
	type XcmpMessageHandler = XcmpQueue;
	type ReservedXcmpWeight = ReservedXcmpWeight;
	type CheckAssociatedRelayNumber = RelayNumberMonotonicallyIncreases;
	type ConsensusHook = ConsensusHook;
	type RelayParentOffset = ConstU32<0>;
}

type ConsensusHook = cumulus_pallet_aura_ext::FixedVelocityConsensusHook<
	Runtime,
	RELAY_CHAIN_SLOT_DURATION_MILLIS,
	BLOCK_PROCESSING_VELOCITY,
	UNINCLUDED_SEGMENT_CAPACITY,
>;

impl parachain_info::Config for Runtime {}

parameter_types! {
	/// Amount of weight that can be spent per block to service messages. This was increased
	/// from 35% to 60% of the max block weight to accommodate the Ethereum beacon light client
	/// extrinsics. The force_checkpoint and submit extrinsics (for submit, optionally) includes
	/// the sync committee's pubkeys (512 x 48 bytes)
	pub MessageQueueServiceWeight: Weight = Perbill::from_percent(60) * RuntimeBlockWeights::get().max_block;
}

impl pallet_message_queue::Config for Runtime {
	type RuntimeEvent = RuntimeEvent;
	type WeightInfo = weights::pallet_message_queue::WeightInfo<Runtime>;
	// Use the NoopMessageProcessor exclusively for benchmarks, not for tests with the
	// runtime-benchmarks feature as tests require the BridgeHubMessageRouter to process messages.
	// The "test" feature flag doesn't work, hence the reliance on the "std" feature, which is
	// enabled during tests.
	#[cfg(all(not(feature = "std"), feature = "runtime-benchmarks"))]
	type MessageProcessor =
		pallet_message_queue::mock_helpers::NoopMessageProcessor<AggregateMessageOrigin>;
	#[cfg(not(all(not(feature = "std"), feature = "runtime-benchmarks")))]
	type MessageProcessor = bridge_hub_common::BridgeHubMessageRouter<
		xcm_builder::ProcessXcmMessage<
			AggregateMessageOrigin,
			xcm_executor::XcmExecutor<xcm_config::XcmConfig>,
			RuntimeCall,
		>,
		EthereumOutboundQueue,
	>;
	type Size = u32;
	// The XCMP queue pallet is only ever able to handle the `Sibling(ParaId)` origin:
	type QueueChangeHandler = NarrowOriginToSibling<XcmpQueue>;
	type QueuePausedQuery = NarrowOriginToSibling<XcmpQueue>;
	type HeapSize = sp_core::ConstU32<{ 103 * 1024 }>;
	type MaxStale = sp_core::ConstU32<8>;
	type ServiceWeight = MessageQueueServiceWeight;
	type IdleMaxServiceWeight = MessageQueueServiceWeight;
}

impl cumulus_pallet_aura_ext::Config for Runtime {}

parameter_types! {
	/// The asset ID for the asset that we use to pay for message delivery fees.
	pub FeeAssetId: AssetId = AssetId(xcm_config::TokenLocation::get());
	/// The base fee for the message delivery fees.
	pub const BaseDeliveryFee: u128 = CENTS.saturating_mul(3);
}

pub type PriceForSiblingParachainDelivery = polkadot_runtime_common::xcm_sender::ExponentialPrice<
	FeeAssetId,
	BaseDeliveryFee,
	TransactionByteFee,
	XcmpQueue,
>;

impl cumulus_pallet_xcmp_queue::Config for Runtime {
	type RuntimeEvent = RuntimeEvent;
	type ChannelInfo = ParachainSystem;
	type VersionWrapper = PolkadotXcm;
	// Enqueue XCMP messages from siblings for later processing.
	type XcmpQueue = TransformOrigin<MessageQueue, AggregateMessageOrigin, ParaId, ParaIdToSibling>;
	type MaxInboundSuspended = ConstU32<1_000>;
	type MaxActiveOutboundChannels = ConstU32<128>;
	// Most on-chain HRMP channels are configured to use 102400 bytes of max message size, so we
	// need to set the page size larger than that until we reduce the channel size on-chain.
	type MaxPageSize = ConstU32<{ 103 * 1024 }>;
	type ControllerOrigin = EnsureRoot<AccountId>;
	type ControllerOriginConverter = XcmOriginToTransactDispatchOrigin;
	type WeightInfo = weights::cumulus_pallet_xcmp_queue::WeightInfo<Runtime>;
	type PriceForSiblingDelivery = PriceForSiblingParachainDelivery;
}

impl cumulus_pallet_xcmp_queue::migration::v5::V5Config for Runtime {
	// This must be the same as the `ChannelInfo` from the `Config`:
	type ChannelList = ParachainSystem;
}

parameter_types! {
	pub const RelayOrigin: AggregateMessageOrigin = AggregateMessageOrigin::Parent;
}

pub const PERIOD: u32 = 6 * HOURS;
pub const OFFSET: u32 = 0;

impl pallet_session::Config for Runtime {
	type RuntimeEvent = RuntimeEvent;
	type ValidatorId = <Self as frame_system::Config>::AccountId;
	// we don't have stash and controller, thus we don't need the convert as well.
	type ValidatorIdOf = pallet_collator_selection::IdentityCollator;
	type ShouldEndSession = pallet_session::PeriodicSessions<ConstU32<PERIOD>, ConstU32<OFFSET>>;
	type NextSessionRotation = pallet_session::PeriodicSessions<ConstU32<PERIOD>, ConstU32<OFFSET>>;
	type SessionManager = CollatorSelection;
	// Essentially just Aura, but let's be pedantic.
	type SessionHandler = <SessionKeys as sp_runtime::traits::OpaqueKeys>::KeyTypeIdProviders;
	type Keys = SessionKeys;
	type DisablingStrategy = ();
	type WeightInfo = weights::pallet_session::WeightInfo<Runtime>;
	type Currency = Balances;
	type KeyDeposit = ();
}

impl pallet_aura::Config for Runtime {
	type AuthorityId = AuraId;
	type DisabledValidators = ();
	type MaxAuthorities = ConstU32<100_000>;
	type AllowMultipleBlocksPerSlot = ConstBool<true>;
	type SlotDuration = ConstU64<SLOT_DURATION>;
}

parameter_types! {
	pub const PotId: PalletId = PalletId(*b"PotStake");
	pub const SessionLength: BlockNumber = 6 * HOURS;
}

pub type CollatorSelectionUpdateOrigin = EnsureRoot<AccountId>;

impl pallet_collator_selection::Config for Runtime {
	type RuntimeEvent = RuntimeEvent;
	type Currency = Balances;
	type UpdateOrigin = CollatorSelectionUpdateOrigin;
	type PotId = PotId;
	type MaxCandidates = ConstU32<100>;
	type MinEligibleCollators = ConstU32<4>;
	type MaxInvulnerables = ConstU32<20>;
	// should be a multiple of session or things will get inconsistent
	type KickThreshold = ConstU32<PERIOD>;
	type ValidatorId = <Self as frame_system::Config>::AccountId;
	type ValidatorIdOf = pallet_collator_selection::IdentityCollator;
	type ValidatorRegistration = Session;
	type WeightInfo = weights::pallet_collator_selection::WeightInfo<Runtime>;
}

parameter_types! {
	// One storage item; key size is 32; value is size 4+4+16+32 bytes = 56 bytes.
	pub const DepositBase: Balance = deposit(1, 88);
	// Additional storage item size of 32 bytes.
	pub const DepositFactor: Balance = deposit(0, 32);
}

impl pallet_multisig::Config for Runtime {
	type RuntimeEvent = RuntimeEvent;
	type RuntimeCall = RuntimeCall;
	type Currency = Balances;
	type DepositBase = DepositBase;
	type DepositFactor = DepositFactor;
	type MaxSignatories = ConstU32<100>;
	type WeightInfo = weights::pallet_multisig::WeightInfo<Runtime>;
	type BlockNumberProvider = frame_system::Pallet<Runtime>;
}

impl pallet_utility::Config for Runtime {
	type RuntimeEvent = RuntimeEvent;
	type RuntimeCall = RuntimeCall;
	type PalletsOrigin = OriginCaller;
	type WeightInfo = weights::pallet_utility::WeightInfo<Runtime>;
}

// Create the runtime by composing the FRAME pallets that were previously configured.
construct_runtime!(
	pub enum Runtime
	{
		// System support stuff.
		System: frame_system = 0,
		ParachainSystem: cumulus_pallet_parachain_system = 1,
		Timestamp: pallet_timestamp = 2,
		ParachainInfo: parachain_info = 3,
		WeightReclaim: cumulus_pallet_weight_reclaim = 4,

		// Monetary stuff.
		Balances: pallet_balances = 10,
		TransactionPayment: pallet_transaction_payment = 11,

		// Collator support. The order of these 4 are important and shall not change.
		Authorship: pallet_authorship = 20,
		CollatorSelection: pallet_collator_selection = 21,
		Session: pallet_session = 22,
		Aura: pallet_aura = 23,
		AuraExt: cumulus_pallet_aura_ext = 24,

		// XCM helpers.
		XcmpQueue: cumulus_pallet_xcmp_queue = 30,
		PolkadotXcm: pallet_xcm = 31,
		CumulusXcm: cumulus_pallet_xcm = 32,

		// Handy utilities.
		Utility: pallet_utility = 40,
		Multisig: pallet_multisig = 36,

		// Bridge relayers pallet, used by several bridges here.
		BridgeRelayers: pallet_bridge_relayers = 47,

		// With-Westend GRANDPA bridge module.
		BridgeWestendGrandpa: pallet_bridge_grandpa::<Instance3> = 48,
		// With-Westend parachain bridge module.
		BridgeWestendParachains: pallet_bridge_parachains::<Instance3> = 49,
		// With-Westend messaging bridge module.
		BridgeWestendMessages: pallet_bridge_messages::<Instance3> = 51,
		// With-Westend bridge hub pallet.
		XcmOverBridgeHubWestend: pallet_xcm_bridge_hub::<Instance1> = 52,

		// With-Rococo Bulletin GRANDPA bridge module.
		//
		// we can't use `BridgeRococoBulletinGrandpa` name here, because the same Bulletin runtime
		// will be used for both Rococo and Polkadot Bulletin chains AND this name affects runtime
		// storage keys, used by the relayer process.
		BridgePolkadotBulletinGrandpa: pallet_bridge_grandpa::<Instance4> = 60,
		// With-Rococo Bulletin messaging bridge module.
		//
		// we can't use `BridgeRococoBulletinMessages` name here, because the same Bulletin runtime
		// will be used for both Rococo and Polkadot Bulletin chains AND this name affects runtime
		// storage keys, used by this runtime and the relayer process.
		BridgePolkadotBulletinMessages: pallet_bridge_messages::<Instance4> = 61,
		// With-Rococo Bulletin bridge hub pallet.
		XcmOverPolkadotBulletin: pallet_xcm_bridge_hub::<Instance2> = 62,

		// Bridge relayers pallet, used by several bridges here (another instance).
		BridgeRelayersForPermissionlessLanes: pallet_bridge_relayers::<Instance2> = 63,

		EthereumInboundQueue: snowbridge_pallet_inbound_queue = 80,
		EthereumOutboundQueue: snowbridge_pallet_outbound_queue = 81,
		EthereumBeaconClient: snowbridge_pallet_ethereum_client = 82,
		EthereumSystem: snowbridge_pallet_system = 83,

		// Message Queue. Importantly, is registered last so that messages are processed after
		// the `on_initialize` hooks of bridging pallets.
		MessageQueue: pallet_message_queue = 175,
	}
);

/// Proper alias for bridge GRANDPA pallet used to bridge with the bulletin chain.
pub type BridgeRococoBulletinGrandpa = BridgePolkadotBulletinGrandpa;
/// Proper alias for bridge messages pallet used to bridge with the bulletin chain.
pub type BridgeRococoBulletinMessages = BridgePolkadotBulletinMessages;
/// Proper alias for bridge messages pallet used to bridge with the bulletin chain.
pub type XcmOverRococoBulletin = XcmOverPolkadotBulletin;

bridge_runtime_common::generate_bridge_reject_obsolete_headers_and_messages! {
	RuntimeCall, AccountId,
	// Grandpa
	CheckAndBoostBridgeGrandpaTransactions<
		Runtime,
		bridge_common_config::BridgeGrandpaWestendInstance,
		bridge_to_westend_config::PriorityBoostPerRelayHeader,
		xcm_config::TreasuryAccount,
	>,
	CheckAndBoostBridgeGrandpaTransactions<
		Runtime,
		bridge_common_config::BridgeGrandpaRococoBulletinInstance,
		bridge_to_bulletin_config::PriorityBoostPerRelayHeader,
		xcm_config::TreasuryAccount,
	>,
	// Parachains
	CheckAndBoostBridgeParachainsTransactions<
		Runtime,
		bridge_common_config::BridgeParachainWestendInstance,
		bp_bridge_hub_westend::BridgeHubWestend,
		bridge_to_westend_config::PriorityBoostPerParachainHeader,
		xcm_config::TreasuryAccount,
	>,
	// Messages
	BridgeWestendMessages,
	BridgeRococoBulletinMessages
}

#[cfg(feature = "runtime-benchmarks")]
mod benches {
	frame_benchmarking::define_benchmarks!(
		[frame_system, SystemBench::<Runtime>]
		[frame_system_extensions, SystemExtensionsBench::<Runtime>]
		[pallet_balances, Balances]
		[pallet_message_queue, MessageQueue]
		[pallet_multisig, Multisig]
		[pallet_session, SessionBench::<Runtime>]
		[pallet_utility, Utility]
		[pallet_timestamp, Timestamp]
		[pallet_transaction_payment, TransactionPayment]
		[pallet_collator_selection, CollatorSelection]
		[cumulus_pallet_parachain_system, ParachainSystem]
		[cumulus_pallet_xcmp_queue, XcmpQueue]
		[cumulus_pallet_weight_reclaim, WeightReclaim]
		// XCM
		[pallet_xcm, PalletXcmExtrinsicsBenchmark::<Runtime>]
		// NOTE: Make sure you point to the individual modules below.
		[pallet_xcm_benchmarks::fungible, XcmBalances]
		[pallet_xcm_benchmarks::generic, XcmGeneric]
		// Bridge pallets
		[pallet_bridge_grandpa, WestendFinality]
		[pallet_bridge_parachains, WithinWestend]
		[pallet_bridge_messages, RococoToWestend]
		[pallet_bridge_messages, RococoToRococoBulletin]
		[pallet_bridge_relayers, Legacy]
		[pallet_bridge_relayers, PermissionlessLanes]
		// Ethereum Bridge
		[snowbridge_pallet_inbound_queue, EthereumInboundQueue]
		[snowbridge_pallet_outbound_queue, EthereumOutboundQueue]
		[snowbridge_pallet_system, EthereumSystem]
		[snowbridge_pallet_ethereum_client, EthereumBeaconClient]
	);
}

cumulus_pallet_parachain_system::register_validate_block! {
	Runtime = Runtime,
	BlockExecutor = cumulus_pallet_aura_ext::BlockExecutor::<Runtime, Executive>,
}

impl_runtime_apis! {
	impl sp_consensus_aura::AuraApi<Block, AuraId> for Runtime {
		fn slot_duration() -> sp_consensus_aura::SlotDuration {
			sp_consensus_aura::SlotDuration::from_millis(SLOT_DURATION)
		}

		fn authorities() -> Vec<AuraId> {
			pallet_aura::Authorities::<Runtime>::get().into_inner()
		}
	}

	impl cumulus_primitives_core::RelayParentOffsetApi<Block> for Runtime {
		fn relay_parent_offset() -> u32 {
			0
		}
	}

	impl cumulus_primitives_aura::AuraUnincludedSegmentApi<Block> for Runtime {
		fn can_build_upon(
			included_hash: <Block as BlockT>::Hash,
			slot: cumulus_primitives_aura::Slot,
		) -> bool {
			ConsensusHook::can_build_upon(included_hash, slot)
		}
	}

	impl sp_api::Core<Block> for Runtime {
		fn version() -> RuntimeVersion {
			VERSION
		}

		fn execute_block(block: Block) {
			Executive::execute_block(block)
		}

		fn initialize_block(header: &<Block as BlockT>::Header) -> sp_runtime::ExtrinsicInclusionMode {
			Executive::initialize_block(header)
		}
	}

	impl sp_api::Metadata<Block> for Runtime {
		fn metadata() -> OpaqueMetadata {
			OpaqueMetadata::new(Runtime::metadata().into())
		}

		fn metadata_at_version(version: u32) -> Option<OpaqueMetadata> {
			Runtime::metadata_at_version(version)
		}

		fn metadata_versions() -> alloc::vec::Vec<u32> {
			Runtime::metadata_versions()
		}
	}

	impl sp_block_builder::BlockBuilder<Block> for Runtime {
		fn apply_extrinsic(extrinsic: <Block as BlockT>::Extrinsic) -> ApplyExtrinsicResult {
			Executive::apply_extrinsic(extrinsic)
		}

		fn finalize_block() -> <Block as BlockT>::Header {
			Executive::finalize_block()
		}

		fn inherent_extrinsics(data: sp_inherents::InherentData) -> Vec<<Block as BlockT>::Extrinsic> {
			data.create_extrinsics()
		}

		fn check_inherents(
			block: Block,
			data: sp_inherents::InherentData,
		) -> sp_inherents::CheckInherentsResult {
			data.check_extrinsics(&block)
		}
	}

	impl sp_transaction_pool::runtime_api::TaggedTransactionQueue<Block> for Runtime {
		fn validate_transaction(
			source: TransactionSource,
			tx: <Block as BlockT>::Extrinsic,
			block_hash: <Block as BlockT>::Hash,
		) -> TransactionValidity {
			Executive::validate_transaction(source, tx, block_hash)
		}
	}

	impl sp_offchain::OffchainWorkerApi<Block> for Runtime {
		fn offchain_worker(header: &<Block as BlockT>::Header) {
			Executive::offchain_worker(header)
		}
	}

	impl sp_session::SessionKeys<Block> for Runtime {
		fn generate_session_keys(seed: Option<Vec<u8>>) -> Vec<u8> {
			SessionKeys::generate(seed)
		}

		fn decode_session_keys(
			encoded: Vec<u8>,
		) -> Option<Vec<(Vec<u8>, KeyTypeId)>> {
			SessionKeys::decode_into_raw_public_keys(&encoded)
		}
	}

	impl frame_system_rpc_runtime_api::AccountNonceApi<Block, AccountId, Nonce> for Runtime {
		fn account_nonce(account: AccountId) -> Nonce {
			System::account_nonce(account)
		}
	}

	impl pallet_transaction_payment_rpc_runtime_api::TransactionPaymentApi<Block, Balance> for Runtime {
		fn query_info(
			uxt: <Block as BlockT>::Extrinsic,
			len: u32,
		) -> pallet_transaction_payment_rpc_runtime_api::RuntimeDispatchInfo<Balance> {
			TransactionPayment::query_info(uxt, len)
		}
		fn query_fee_details(
			uxt: <Block as BlockT>::Extrinsic,
			len: u32,
		) -> pallet_transaction_payment::FeeDetails<Balance> {
			TransactionPayment::query_fee_details(uxt, len)
		}
		fn query_weight_to_fee(weight: Weight) -> Balance {
			TransactionPayment::weight_to_fee(weight)
		}
		fn query_length_to_fee(length: u32) -> Balance {
			TransactionPayment::length_to_fee(length)
		}
	}

	impl pallet_transaction_payment_rpc_runtime_api::TransactionPaymentCallApi<Block, Balance, RuntimeCall>
		for Runtime
	{
		fn query_call_info(
			call: RuntimeCall,
			len: u32,
		) -> pallet_transaction_payment::RuntimeDispatchInfo<Balance> {
			TransactionPayment::query_call_info(call, len)
		}
		fn query_call_fee_details(
			call: RuntimeCall,
			len: u32,
		) -> pallet_transaction_payment::FeeDetails<Balance> {
			TransactionPayment::query_call_fee_details(call, len)
		}
		fn query_weight_to_fee(weight: Weight) -> Balance {
			TransactionPayment::weight_to_fee(weight)
		}
		fn query_length_to_fee(length: u32) -> Balance {
			TransactionPayment::length_to_fee(length)
		}
	}

	impl xcm_runtime_apis::fees::XcmPaymentApi<Block> for Runtime {
		fn query_acceptable_payment_assets(xcm_version: xcm::Version) -> Result<Vec<VersionedAssetId>, XcmPaymentApiError> {
			let acceptable_assets = vec![AssetId(xcm_config::TokenLocation::get())];
			PolkadotXcm::query_acceptable_payment_assets(xcm_version, acceptable_assets)
		}

		fn query_weight_to_asset_fee(weight: Weight, asset: VersionedAssetId) -> Result<u128, XcmPaymentApiError> {
			use crate::xcm_config::XcmConfig;

			type Trader = <XcmConfig as xcm_executor::Config>::Trader;

			PolkadotXcm::query_weight_to_asset_fee::<Trader>(weight, asset)
		}

		fn query_xcm_weight(message: VersionedXcm<()>) -> Result<Weight, XcmPaymentApiError> {
			PolkadotXcm::query_xcm_weight(message)
		}

		fn query_delivery_fees(destination: VersionedLocation, message: VersionedXcm<()>) -> Result<VersionedAssets, XcmPaymentApiError> {
			PolkadotXcm::query_delivery_fees(destination, message)
		}
	}

	impl xcm_runtime_apis::dry_run::DryRunApi<Block, RuntimeCall, RuntimeEvent, OriginCaller> for Runtime {
		fn dry_run_call(origin: OriginCaller, call: RuntimeCall, result_xcms_version: XcmVersion) -> Result<CallDryRunEffects<RuntimeEvent>, XcmDryRunApiError> {
			PolkadotXcm::dry_run_call::<Runtime, xcm_config::XcmRouter, OriginCaller, RuntimeCall>(origin, call, result_xcms_version)
		}

		fn dry_run_xcm(origin_location: VersionedLocation, xcm: VersionedXcm<RuntimeCall>) -> Result<XcmDryRunEffects<RuntimeEvent>, XcmDryRunApiError> {
			PolkadotXcm::dry_run_xcm::<Runtime, xcm_config::XcmRouter, RuntimeCall, xcm_config::XcmConfig>(origin_location, xcm)
		}
	}

	impl xcm_runtime_apis::conversions::LocationToAccountApi<Block, AccountId> for Runtime {
		fn convert_location(location: VersionedLocation) -> Result<
			AccountId,
			xcm_runtime_apis::conversions::Error
		> {
			xcm_runtime_apis::conversions::LocationToAccountHelper::<
				AccountId,
				xcm_config::LocationToAccountId,
			>::convert_location(location)
		}
	}

	impl cumulus_primitives_core::CollectCollationInfo<Block> for Runtime {
		fn collect_collation_info(header: &<Block as BlockT>::Header) -> cumulus_primitives_core::CollationInfo {
			ParachainSystem::collect_collation_info(header)
		}
	}

	impl bp_westend::WestendFinalityApi<Block> for Runtime {
		fn best_finalized() -> Option<HeaderId<bp_westend::Hash, bp_westend::BlockNumber>> {
			BridgeWestendGrandpa::best_finalized()
		}
		fn free_headers_interval() -> Option<bp_westend::BlockNumber> {
			<Runtime as pallet_bridge_grandpa::Config<
				bridge_common_config::BridgeGrandpaWestendInstance
			>>::FreeHeadersInterval::get()
		}
		fn synced_headers_grandpa_info(
		) -> Vec<bp_header_chain::StoredHeaderGrandpaInfo<bp_westend::Header>> {
			BridgeWestendGrandpa::synced_headers_grandpa_info()
		}
	}

	impl bp_bridge_hub_westend::BridgeHubWestendFinalityApi<Block> for Runtime {
		fn best_finalized() -> Option<HeaderId<Hash, BlockNumber>> {
			BridgeWestendParachains::best_parachain_head_id::<
				bp_bridge_hub_westend::BridgeHubWestend
			>().unwrap_or(None)
		}
		fn free_headers_interval() -> Option<bp_bridge_hub_westend::BlockNumber> {
			// "free interval" is not currently used for parachains
			None
		}
	}

	// This is exposed by BridgeHubRococo
	impl bp_bridge_hub_westend::FromBridgeHubWestendInboundLaneApi<Block> for Runtime {
		fn message_details(
			lane: LaneIdOf<Runtime, bridge_to_westend_config::WithBridgeHubWestendMessagesInstance>,
			messages: Vec<(bp_messages::MessagePayload, bp_messages::OutboundMessageDetails)>,
		) -> Vec<bp_messages::InboundMessageDetails> {
			bridge_runtime_common::messages_api::inbound_message_details::<
				Runtime,
				bridge_to_westend_config::WithBridgeHubWestendMessagesInstance,
			>(lane, messages)
		}
	}

	// This is exposed by BridgeHubRococo
	impl bp_bridge_hub_westend::ToBridgeHubWestendOutboundLaneApi<Block> for Runtime {
		fn message_details(
			lane: LaneIdOf<Runtime, bridge_to_westend_config::WithBridgeHubWestendMessagesInstance>,
			begin: bp_messages::MessageNonce,
			end: bp_messages::MessageNonce,
		) -> Vec<bp_messages::OutboundMessageDetails> {
			bridge_runtime_common::messages_api::outbound_message_details::<
				Runtime,
				bridge_to_westend_config::WithBridgeHubWestendMessagesInstance,
			>(lane, begin, end)
		}
	}

	impl bp_polkadot_bulletin::PolkadotBulletinFinalityApi<Block> for Runtime {
		fn best_finalized() -> Option<bp_runtime::HeaderId<bp_polkadot_bulletin::Hash, bp_polkadot_bulletin::BlockNumber>> {
			BridgePolkadotBulletinGrandpa::best_finalized()
		}

		fn free_headers_interval() -> Option<bp_polkadot_bulletin::BlockNumber> {
			<Runtime as pallet_bridge_grandpa::Config<
				bridge_common_config::BridgeGrandpaRococoBulletinInstance
			>>::FreeHeadersInterval::get()
		}

		fn synced_headers_grandpa_info(
		) -> Vec<bp_header_chain::StoredHeaderGrandpaInfo<bp_polkadot_bulletin::Header>> {
			BridgePolkadotBulletinGrandpa::synced_headers_grandpa_info()
		}
	}

	impl bp_polkadot_bulletin::FromPolkadotBulletinInboundLaneApi<Block> for Runtime {
		fn message_details(
			lane: LaneIdOf<Runtime, bridge_to_bulletin_config::WithRococoBulletinMessagesInstance>,
			messages: Vec<(bp_messages::MessagePayload, bp_messages::OutboundMessageDetails)>,
		) -> Vec<bp_messages::InboundMessageDetails> {
			bridge_runtime_common::messages_api::inbound_message_details::<
				Runtime,
				bridge_to_bulletin_config::WithRococoBulletinMessagesInstance,
			>(lane, messages)
		}
	}

	impl bp_polkadot_bulletin::ToPolkadotBulletinOutboundLaneApi<Block> for Runtime {
		fn message_details(
			lane: LaneIdOf<Runtime, bridge_to_bulletin_config::WithRococoBulletinMessagesInstance>,
			begin: bp_messages::MessageNonce,
			end: bp_messages::MessageNonce,
		) -> Vec<bp_messages::OutboundMessageDetails> {
			bridge_runtime_common::messages_api::outbound_message_details::<
				Runtime,
				bridge_to_bulletin_config::WithRococoBulletinMessagesInstance,
			>(lane, begin, end)
		}
	}

	impl snowbridge_outbound_queue_runtime_api::OutboundQueueApi<Block, Balance> for Runtime {
		fn prove_message(leaf_index: u64) -> Option<snowbridge_merkle_tree::MerkleProof> {
			snowbridge_pallet_outbound_queue::api::prove_message::<Runtime>(leaf_index)
		}

		fn calculate_fee(command: Command, parameters: Option<PricingParameters<Balance>>) -> Fee<Balance> {
			snowbridge_pallet_outbound_queue::api::calculate_fee::<Runtime>(command, parameters)
		}
	}

	impl snowbridge_system_runtime_api::ControlApi<Block> for Runtime {
		fn agent_id(location: VersionedLocation) -> Option<AgentId> {
			snowbridge_pallet_system::api::agent_id::<Runtime>(location)
		}
	}

	#[cfg(feature = "try-runtime")]
	impl frame_try_runtime::TryRuntime<Block> for Runtime {
		fn on_runtime_upgrade(checks: frame_try_runtime::UpgradeCheckSelect) -> (Weight, Weight) {
			let weight = Executive::try_runtime_upgrade(checks).unwrap();
			(weight, RuntimeBlockWeights::get().max_block)
		}

		fn execute_block(
			block: Block,
			state_root_check: bool,
			signature_check: bool,
			select: frame_try_runtime::TryStateSelect,
		) -> Weight {
			// NOTE: intentional unwrap: we don't want to propagate the error backwards, and want to
			// have a backtrace here.
			Executive::try_execute_block(block, state_root_check, signature_check, select).unwrap()
		}
	}

	#[cfg(feature = "runtime-benchmarks")]
	impl frame_benchmarking::Benchmark<Block> for Runtime {
		fn benchmark_metadata(extra: bool) -> (
			Vec<frame_benchmarking::BenchmarkList>,
			Vec<frame_support::traits::StorageInfo>,
		) {
			use frame_benchmarking::BenchmarkList;
			use frame_support::traits::StorageInfoTrait;
			use frame_system_benchmarking::Pallet as SystemBench;
			use frame_system_benchmarking::extensions::Pallet as SystemExtensionsBench;
			use cumulus_pallet_session_benchmarking::Pallet as SessionBench;
			use pallet_xcm::benchmarking::Pallet as PalletXcmExtrinsicsBenchmark;

			// This is defined once again in dispatch_benchmark, because list_benchmarks!
			// and add_benchmarks! are macros exported by define_benchmarks! macros and those types
			// are referenced in that call.
			type XcmBalances = pallet_xcm_benchmarks::fungible::Pallet::<Runtime>;
			type XcmGeneric = pallet_xcm_benchmarks::generic::Pallet::<Runtime>;

			use pallet_bridge_relayers::benchmarking::Pallet as BridgeRelayersBench;
			// Change weight file names.
			type WestendFinality = BridgeWestendGrandpa;
			type WithinWestend = pallet_bridge_parachains::benchmarking::Pallet::<Runtime, bridge_common_config::BridgeParachainWestendInstance>;
			type RococoToWestend = pallet_bridge_messages::benchmarking::Pallet ::<Runtime, bridge_to_westend_config::WithBridgeHubWestendMessagesInstance>;
			type RococoToRococoBulletin = pallet_bridge_messages::benchmarking::Pallet ::<Runtime, bridge_to_bulletin_config::WithRococoBulletinMessagesInstance>;
			type Legacy = BridgeRelayersBench::<Runtime, bridge_common_config::RelayersForLegacyLaneIdsMessagesInstance>;
			type PermissionlessLanes = BridgeRelayersBench::<Runtime, bridge_common_config::RelayersForPermissionlessLanesInstance>;

			let mut list = Vec::<BenchmarkList>::new();
			list_benchmarks!(list, extra);

			let storage_info = AllPalletsWithSystem::storage_info();
			(list, storage_info)
		}

		#[allow(non_local_definitions)]
		fn dispatch_benchmark(
			config: frame_benchmarking::BenchmarkConfig
		) -> Result<Vec<frame_benchmarking::BenchmarkBatch>, alloc::string::String> {
			use frame_benchmarking::{BenchmarkBatch, BenchmarkError};
			use sp_storage::TrackedStorageKey;

			use frame_system_benchmarking::Pallet as SystemBench;
			use frame_system_benchmarking::extensions::Pallet as SystemExtensionsBench;
			impl frame_system_benchmarking::Config for Runtime {
				fn setup_set_code_requirements(code: &alloc::vec::Vec<u8>) -> Result<(), BenchmarkError> {
					ParachainSystem::initialize_for_set_code_benchmark(code.len() as u32);
					Ok(())
				}

				fn verify_set_code() {
					System::assert_last_event(cumulus_pallet_parachain_system::Event::<Runtime>::ValidationFunctionStored.into());
				}
			}

			use cumulus_pallet_session_benchmarking::Pallet as SessionBench;
			impl cumulus_pallet_session_benchmarking::Config for Runtime {}

			use xcm::latest::prelude::*;
			use xcm_config::TokenLocation;
			use testnet_parachains_constants::rococo::locations::{AssetHubParaId, AssetHubLocation};
			parameter_types! {
				pub ExistentialDepositAsset: Option<Asset> = Some((
					TokenLocation::get(),
					ExistentialDeposit::get()
				).into());
			}

			use pallet_xcm::benchmarking::Pallet as PalletXcmExtrinsicsBenchmark;
			impl pallet_xcm::benchmarking::Config for Runtime {
				type DeliveryHelper = polkadot_runtime_common::xcm_sender::ToParachainDeliveryHelper<
						xcm_config::XcmConfig,
						ExistentialDepositAsset,
						PriceForSiblingParachainDelivery,
						AssetHubParaId,
						ParachainSystem,
					>;

				fn reachable_dest() -> Option<Location> {
					Some(AssetHubLocation::get())
				}

				fn teleportable_asset_and_dest() -> Option<(Asset, Location)> {
					// Relay/native token can be teleported between BH and Relay.
					Some((
						Asset {
							fun: Fungible(ExistentialDeposit::get()),
							id: AssetId(TokenLocation::get())
						},
						AssetHubLocation::get(),
					))
				}

				fn reserve_transferable_asset_and_dest() -> Option<(Asset, Location)> {
					// Reserve transfers are disabled on BH.
					None
				}

				fn set_up_complex_asset_transfer(
				) -> Option<(Assets, u32, Location, Box<dyn FnOnce()>)> {
					// BH only supports teleports to system parachain.
					// Relay/native token can be teleported between BH and Relay.
					let native_location = TokenLocation::get();
					let dest = AssetHubLocation::get();
					pallet_xcm::benchmarking::helpers::native_teleport_as_asset_transfer::<Runtime>(
						native_location,
						dest
					)
				}

				fn get_asset() -> Asset {
					Asset {
						id: AssetId(Location::parent()),
						fun: Fungible(ExistentialDeposit::get()),
					}
				}
			}

			impl pallet_xcm_benchmarks::Config for Runtime {
				type XcmConfig = xcm_config::XcmConfig;
				type AccountIdConverter = xcm_config::LocationToAccountId;
				type DeliveryHelper = polkadot_runtime_common::xcm_sender::ToParachainDeliveryHelper<
						xcm_config::XcmConfig,
						ExistentialDepositAsset,
						PriceForSiblingParachainDelivery,
						AssetHubParaId,
						ParachainSystem,
					>;
				fn valid_destination() -> Result<Location, BenchmarkError> {
					Ok(AssetHubLocation::get())
				}
				fn worst_case_holding(_depositable_count: u32) -> Assets {
					// just concrete assets according to relay chain.
					let assets: Vec<Asset> = vec![
						Asset {
							id: AssetId(TokenLocation::get()),
							fun: Fungible(1_000_000 * UNITS),
						}
					];
					assets.into()
				}
			}

			parameter_types! {
				pub TrustedTeleporter: Option<(Location, Asset)> = Some((
					AssetHubLocation::get(),
					Asset { fun: Fungible(UNITS), id: AssetId(TokenLocation::get()) },
				));
				pub const CheckedAccount: Option<(AccountId, xcm_builder::MintLocation)> = None;
				pub const TrustedReserve: Option<(Location, Asset)> = None;
			}

			impl pallet_xcm_benchmarks::fungible::Config for Runtime {
				type TransactAsset = Balances;

				type CheckedAccount = CheckedAccount;
				type TrustedTeleporter = TrustedTeleporter;
				type TrustedReserve = TrustedReserve;

				fn get_asset() -> Asset {
					Asset {
						id: AssetId(TokenLocation::get()),
						fun: Fungible(UNITS),
					}
				}
			}

			impl pallet_xcm_benchmarks::generic::Config for Runtime {
				type TransactAsset = Balances;
				type RuntimeCall = RuntimeCall;

				fn worst_case_response() -> (u64, Response) {
					(0u64, Response::Version(Default::default()))
				}

				fn worst_case_asset_exchange() -> Result<(Assets, Assets), BenchmarkError> {
					Err(BenchmarkError::Skip)
				}

				fn universal_alias() -> Result<(Location, Junction), BenchmarkError> {
					Err(BenchmarkError::Skip)
				}

				fn transact_origin_and_runtime_call() -> Result<(Location, RuntimeCall), BenchmarkError> {
					Ok((AssetHubLocation::get(), frame_system::Call::remark_with_event { remark: vec![] }.into()))
				}

				fn subscribe_origin() -> Result<Location, BenchmarkError> {
					Ok(AssetHubLocation::get())
				}

				fn claimable_asset() -> Result<(Location, Location, Assets), BenchmarkError> {
					let origin = AssetHubLocation::get();
					let assets: Assets = (AssetId(TokenLocation::get()), 1_000 * UNITS).into();
					let ticket = Location { parents: 0, interior: Here };
					Ok((origin, ticket, assets))
				}

				fn worst_case_for_trader() -> Result<(Asset, WeightLimit), BenchmarkError> {
					Ok((Asset {
						id: AssetId(TokenLocation::get()),
						fun: Fungible(1_000_000 * UNITS),
					}, WeightLimit::Limited(Weight::from_parts(5000, 5000))))
				}

				fn unlockable_asset() -> Result<(Location, Location, Asset), BenchmarkError> {
					Err(BenchmarkError::Skip)
				}

				fn export_message_origin_and_destination(
				) -> Result<(Location, NetworkId, InteriorLocation), BenchmarkError> {
					// save XCM version for remote bridge hub
					let _ = PolkadotXcm::force_xcm_version(
						RuntimeOrigin::root(),
						Box::new(bridge_to_westend_config::BridgeHubWestendLocation::get()),
						XCM_VERSION,
					).map_err(|e| {
						tracing::error!(
							target: "bridges::benchmark",
							error=?e,
							origin=?RuntimeOrigin::root(),
							location=?bridge_to_westend_config::BridgeHubWestendLocation::get(),
							version=?XCM_VERSION,
							"Failed to dispatch `force_xcm_version`"
						);
						BenchmarkError::Stop("XcmVersion was not stored!")
					})?;

					let sibling_parachain_location = Location::new(1, [Parachain(5678)]);

					// fund SA
					use frame_support::traits::fungible::Mutate;
					use xcm_executor::traits::ConvertLocation;
					frame_support::assert_ok!(
						Balances::mint_into(
							&xcm_config::LocationToAccountId::convert_location(&sibling_parachain_location).expect("valid AccountId"),
							bridge_to_westend_config::BridgeDeposit::get()
								.saturating_add(ExistentialDeposit::get())
								.saturating_add(UNITS * 5)
						)
					);

					// open bridge
					let bridge_destination_universal_location: InteriorLocation = [GlobalConsensus(NetworkId::ByGenesis(WESTEND_GENESIS_HASH)), Parachain(8765)].into();
					let locations = XcmOverBridgeHubWestend::bridge_locations(
						sibling_parachain_location.clone(),
						bridge_destination_universal_location.clone(),
					)?;
					XcmOverBridgeHubWestend::do_open_bridge(
						locations,
						bp_messages::LegacyLaneId([1, 2, 3, 4]),
						true,
					).map_err(|e| {
						tracing::error!(
							target: "bridges::benchmark",
							error=?e,
							locations=?sibling_parachain_location,
							lane_id=?bridge_destination_universal_location,
							"Failed to `XcmOverBridgeHubWestend::open_bridge`"
						);
						BenchmarkError::Stop("Bridge was not opened!")
					})?;

					Ok(
						(
							sibling_parachain_location,
							NetworkId::ByGenesis(WESTEND_GENESIS_HASH),
							[Parachain(8765)].into()
						)
					)
				}

				fn alias_origin() -> Result<(Location, Location), BenchmarkError> {
					Err(BenchmarkError::Skip)
				}
			}

			type XcmBalances = pallet_xcm_benchmarks::fungible::Pallet::<Runtime>;
			type XcmGeneric = pallet_xcm_benchmarks::generic::Pallet::<Runtime>;

			type WestendFinality = BridgeWestendGrandpa;
			type WithinWestend = pallet_bridge_parachains::benchmarking::Pallet::<Runtime, bridge_common_config::BridgeParachainWestendInstance>;
			type RococoToWestend = pallet_bridge_messages::benchmarking::Pallet ::<Runtime, bridge_to_westend_config::WithBridgeHubWestendMessagesInstance>;
			type RococoToRococoBulletin = pallet_bridge_messages::benchmarking::Pallet ::<Runtime, bridge_to_bulletin_config::WithRococoBulletinMessagesInstance>;
			type Legacy = BridgeRelayersBench::<Runtime, bridge_common_config::RelayersForLegacyLaneIdsMessagesInstance>;
			type PermissionlessLanes = BridgeRelayersBench::<Runtime, bridge_common_config::RelayersForPermissionlessLanesInstance>;

			use bridge_runtime_common::messages_benchmarking::{
				prepare_message_delivery_proof_from_grandpa_chain,
				prepare_message_delivery_proof_from_parachain,
				prepare_message_proof_from_grandpa_chain,
				prepare_message_proof_from_parachain,
				generate_xcm_builder_bridge_message_sample,
			};
			use pallet_bridge_messages::benchmarking::{
				Config as BridgeMessagesConfig,
				MessageDeliveryProofParams,
				MessageProofParams,
			};

			impl BridgeMessagesConfig<bridge_to_westend_config::WithBridgeHubWestendMessagesInstance> for Runtime {
				fn is_relayer_rewarded(relayer: &Self::AccountId) -> bool {
					let bench_lane_id = <Self as BridgeMessagesConfig<bridge_to_westend_config::WithBridgeHubWestendMessagesInstance>>::bench_lane_id();
					use bp_runtime::Chain;
					let bridged_chain_id =<Self as pallet_bridge_messages::Config<bridge_to_westend_config::WithBridgeHubWestendMessagesInstance>>::BridgedChain::ID;
					pallet_bridge_relayers::Pallet::<Runtime, bridge_common_config::RelayersForLegacyLaneIdsMessagesInstance>::relayer_reward(
						relayer,
						bp_relayers::RewardsAccountParams::new(
							bench_lane_id,
							bridged_chain_id,
							bp_relayers::RewardsAccountOwner::BridgedChain
						)
					).is_some()
				}

				fn prepare_message_proof(
					params: MessageProofParams<LaneIdOf<Runtime, bridge_to_westend_config::WithBridgeHubWestendMessagesInstance>>,
				) -> (bridge_to_westend_config::FromWestendBridgeHubMessagesProof<bridge_to_westend_config::WithBridgeHubWestendMessagesInstance>, Weight) {
					use cumulus_primitives_core::XcmpMessageSource;
					assert!(XcmpQueue::take_outbound_messages(usize::MAX).is_empty());
					ParachainSystem::open_outbound_hrmp_channel_for_benchmarks_or_tests(42.into());
					let universal_source = bridge_to_westend_config::open_bridge_for_benchmarks::<
						Runtime,
						bridge_to_westend_config::XcmOverBridgeHubWestendInstance,
						xcm_config::LocationToAccountId,
					>(params.lane, 42);
					prepare_message_proof_from_parachain::<
						Runtime,
						bridge_common_config::BridgeGrandpaWestendInstance,
						bridge_to_westend_config::WithBridgeHubWestendMessagesInstance,
					>(params, generate_xcm_builder_bridge_message_sample(universal_source))
				}

				fn prepare_message_delivery_proof(
					params: MessageDeliveryProofParams<AccountId, LaneIdOf<Runtime, bridge_to_westend_config::WithBridgeHubWestendMessagesInstance>>,
				) -> bridge_to_westend_config::ToWestendBridgeHubMessagesDeliveryProof<bridge_to_westend_config::WithBridgeHubWestendMessagesInstance> {
					let _ = bridge_to_westend_config::open_bridge_for_benchmarks::<
						Runtime,
						bridge_to_westend_config::XcmOverBridgeHubWestendInstance,
						xcm_config::LocationToAccountId,
					>(params.lane, 42);
					prepare_message_delivery_proof_from_parachain::<
						Runtime,
						bridge_common_config::BridgeGrandpaWestendInstance,
						bridge_to_westend_config::WithBridgeHubWestendMessagesInstance,
					>(params)
				}

				fn is_message_successfully_dispatched(_nonce: bp_messages::MessageNonce) -> bool {
					use cumulus_primitives_core::XcmpMessageSource;
					!XcmpQueue::take_outbound_messages(usize::MAX).is_empty()
				}
			}

			impl BridgeMessagesConfig<bridge_to_bulletin_config::WithRococoBulletinMessagesInstance> for Runtime {
				fn is_relayer_rewarded(_relayer: &Self::AccountId) -> bool {
					// we do not pay any rewards in this bridge
					true
				}

				fn prepare_message_proof(
					params: MessageProofParams<LaneIdOf<Runtime, bridge_to_bulletin_config::WithRococoBulletinMessagesInstance>>,
				) -> (bridge_to_bulletin_config::FromRococoBulletinMessagesProof<bridge_to_bulletin_config::WithRococoBulletinMessagesInstance>, Weight) {
					use cumulus_primitives_core::XcmpMessageSource;
					assert!(XcmpQueue::take_outbound_messages(usize::MAX).is_empty());
					ParachainSystem::open_outbound_hrmp_channel_for_benchmarks_or_tests(42.into());
					let universal_source = bridge_to_bulletin_config::open_bridge_for_benchmarks::<
						Runtime,
						bridge_to_bulletin_config::XcmOverPolkadotBulletinInstance,
						xcm_config::LocationToAccountId,
					>(params.lane, 42);
					prepare_message_proof_from_grandpa_chain::<
						Runtime,
						bridge_common_config::BridgeGrandpaRococoBulletinInstance,
						bridge_to_bulletin_config::WithRococoBulletinMessagesInstance,
					>(params, generate_xcm_builder_bridge_message_sample(universal_source))
				}

				fn prepare_message_delivery_proof(
					params: MessageDeliveryProofParams<AccountId, LaneIdOf<Runtime, bridge_to_bulletin_config::WithRococoBulletinMessagesInstance>>,
				) -> bridge_to_bulletin_config::ToRococoBulletinMessagesDeliveryProof<bridge_to_bulletin_config::WithRococoBulletinMessagesInstance> {
					let _ = bridge_to_bulletin_config::open_bridge_for_benchmarks::<
						Runtime,
						bridge_to_bulletin_config::XcmOverPolkadotBulletinInstance,
						xcm_config::LocationToAccountId,
					>(params.lane, 42);
					prepare_message_delivery_proof_from_grandpa_chain::<
						Runtime,
						bridge_common_config::BridgeGrandpaRococoBulletinInstance,
						bridge_to_bulletin_config::WithRococoBulletinMessagesInstance,
					>(params)
				}

				fn is_message_successfully_dispatched(_nonce: bp_messages::MessageNonce) -> bool {
					use cumulus_primitives_core::XcmpMessageSource;
					!XcmpQueue::take_outbound_messages(usize::MAX).is_empty()
				}
			}

			use bridge_runtime_common::parachains_benchmarking::prepare_parachain_heads_proof;
			use pallet_bridge_parachains::benchmarking::Config as BridgeParachainsConfig;
			use pallet_bridge_relayers::benchmarking::{
				Pallet as BridgeRelayersBench,
				Config as BridgeRelayersConfig,
			};

			impl BridgeParachainsConfig<bridge_common_config::BridgeParachainWestendInstance> for Runtime {
				fn parachains() -> Vec<bp_polkadot_core::parachains::ParaId> {
					use bp_runtime::Parachain;
					vec![bp_polkadot_core::parachains::ParaId(bp_bridge_hub_westend::BridgeHubWestend::PARACHAIN_ID)]
				}

				fn prepare_parachain_heads_proof(
					parachains: &[bp_polkadot_core::parachains::ParaId],
					parachain_head_size: u32,
					proof_params: bp_runtime::UnverifiedStorageProofParams,
				) -> (
					bp_parachains::RelayBlockNumber,
					bp_parachains::RelayBlockHash,
					bp_polkadot_core::parachains::ParaHeadsProof,
					Vec<(bp_polkadot_core::parachains::ParaId, bp_polkadot_core::parachains::ParaHash)>,
				) {
					prepare_parachain_heads_proof::<Runtime, bridge_common_config::BridgeParachainWestendInstance>(
						parachains,
						parachain_head_size,
						proof_params,
					)
				}
			}

			impl BridgeRelayersConfig<bridge_common_config::RelayersForLegacyLaneIdsMessagesInstance> for Runtime {
				fn bench_reward() -> Self::Reward {
					bp_relayers::RewardsAccountParams::new(
						bp_messages::LegacyLaneId::default(),
						*b"test",
						bp_relayers::RewardsAccountOwner::ThisChain
					)
				}

				fn prepare_rewards_account(
					reward_kind: Self::Reward,
					reward: Balance,
				) -> Option<AccountId> {
					let rewards_account = bp_relayers::PayRewardFromAccount::<
						Balances,
						AccountId,
						bp_messages::LegacyLaneId,
						Balance,
					>::rewards_account(reward_kind);
					<Runtime as BridgeRelayersConfig<bridge_common_config::RelayersForLegacyLaneIdsMessagesInstance>>::deposit_account(rewards_account, reward);

					None
				}

				fn deposit_account(account: AccountId, balance: Balance) {
					use frame_support::traits::fungible::Mutate;
					Balances::mint_into(&account, balance.saturating_add(ExistentialDeposit::get())).unwrap();
				}
			}

			impl BridgeRelayersConfig<bridge_common_config::RelayersForPermissionlessLanesInstance> for Runtime {
				fn bench_reward() -> Self::Reward {
					bp_relayers::RewardsAccountParams::new(
						bp_messages::HashedLaneId::default(),
						*b"test",
						bp_relayers::RewardsAccountOwner::ThisChain
					)
				}

				fn prepare_rewards_account(
					reward_kind: Self::Reward,
					reward: Balance,
				) -> Option<AccountId> {
					let rewards_account = bp_relayers::PayRewardFromAccount::<
						Balances,
						AccountId,
						bp_messages::HashedLaneId,
						Balance,
					>::rewards_account(reward_kind);
					<Runtime as BridgeRelayersConfig<bridge_common_config::RelayersForPermissionlessLanesInstance>>::deposit_account(rewards_account, reward);

					None
				}

				fn deposit_account(account: AccountId, balance: Balance) {
					use frame_support::traits::fungible::Mutate;
					Balances::mint_into(&account, balance.saturating_add(ExistentialDeposit::get())).unwrap();
				}
			}

			use frame_support::traits::WhitelistedStorageKeys;
			let whitelist: Vec<TrackedStorageKey> = AllPalletsWithSystem::whitelisted_storage_keys();

			let mut batches = Vec::<BenchmarkBatch>::new();
			let params = (&config, &whitelist);
			add_benchmarks!(params, batches);

			Ok(batches)
		}
	}

	impl sp_genesis_builder::GenesisBuilder<Block> for Runtime {
		fn build_state(config: Vec<u8>) -> sp_genesis_builder::Result {
			build_state::<RuntimeGenesisConfig>(config)
		}

		fn get_preset(id: &Option<sp_genesis_builder::PresetId>) -> Option<Vec<u8>> {
			get_preset::<RuntimeGenesisConfig>(id, &genesis_config_presets::get_preset)
		}

		fn preset_names() -> Vec<sp_genesis_builder::PresetId> {
			genesis_config_presets::preset_names()
		}
	}

	impl xcm_runtime_apis::trusted_query::TrustedQueryApi<Block> for Runtime {
		fn is_trusted_reserve(asset: VersionedAsset, location: VersionedLocation) -> xcm_runtime_apis::trusted_query::XcmTrustedQueryResult {
			PolkadotXcm::is_trusted_reserve(asset, location)
		}
		fn is_trusted_teleporter(asset: VersionedAsset, location: VersionedLocation) -> xcm_runtime_apis::trusted_query::XcmTrustedQueryResult {
			PolkadotXcm::is_trusted_teleporter(asset, location)
		}
	}

	impl cumulus_primitives_core::GetParachainInfo<Block> for Runtime {
		fn parachain_id() -> ParaId {
			ParachainInfo::parachain_id()
		}
	}

	impl cumulus_primitives_core::SlotSchedule<Block> for Runtime {
<<<<<<< HEAD
		fn next_slot_schedule(_num_cores: u32) -> cumulus_primitives_core::BlockInterval {
			cumulus_primitives_core::BlockInterval {
				number_of_blocks: 1,
				block_time: core::time::Duration::from_secs(2),
			}
=======
		fn next_slot_schedule(_num_cores: u32) -> cumulus_primitives_core::NextSlotSchedule {
			cumulus_primitives_core::NextSlotSchedule::one_block_using_one_core()
>>>>>>> 1594cbd4
		}
	}
}

#[cfg(test)]
mod tests {
	use super::*;
	use codec::Encode;
	use sp_runtime::{
		generic::Era,
		traits::{TransactionExtension, Zero},
	};

	#[test]
	fn ensure_transaction_extension_definition_is_compatible_with_relay() {
		use bp_polkadot_core::SuffixedCommonTransactionExtensionExt;

		sp_io::TestExternalities::default().execute_with(|| {
			frame_system::BlockHash::<Runtime>::insert(BlockNumber::zero(), Hash::default());
			let payload: TxExtension = (
				(
					frame_system::AuthorizeCall::<Runtime>::new(),
					frame_system::CheckNonZeroSender::new(),
					frame_system::CheckSpecVersion::new(),
					frame_system::CheckTxVersion::new(),
					frame_system::CheckGenesis::new(),
					frame_system::CheckEra::from(Era::Immortal),
					frame_system::CheckNonce::from(10),
					frame_system::CheckWeight::new(),
				),
				pallet_transaction_payment::ChargeTransactionPayment::from(10),
				BridgeRejectObsoleteHeadersAndMessages,
				(
					bridge_to_westend_config::OnBridgeHubRococoRefundBridgeHubWestendMessages::default(),
				),
				frame_metadata_hash_extension::CheckMetadataHash::new(false),
			).into();

			// for BridgeHubRococo
			{
				let bhr_indirect_payload = bp_bridge_hub_rococo::TransactionExtension::from_params(
					VERSION.spec_version,
					VERSION.transaction_version,
					bp_runtime::TransactionEra::Immortal,
					System::block_hash(BlockNumber::zero()),
					10,
					10,
					(((), ()), ((), ())),
				);
				assert_eq!(payload.encode().split_last().unwrap().1, bhr_indirect_payload.encode());
				assert_eq!(
					TxExtension::implicit(&payload).unwrap().encode().split_last().unwrap().1,
					sp_runtime::traits::TransactionExtension::<RuntimeCall>::implicit(
						&bhr_indirect_payload
					)
					.unwrap()
					.encode()
				)
			}
		});
	}
}<|MERGE_RESOLUTION|>--- conflicted
+++ resolved
@@ -1580,16 +1580,8 @@
 	}
 
 	impl cumulus_primitives_core::SlotSchedule<Block> for Runtime {
-<<<<<<< HEAD
-		fn next_slot_schedule(_num_cores: u32) -> cumulus_primitives_core::BlockInterval {
-			cumulus_primitives_core::BlockInterval {
-				number_of_blocks: 1,
-				block_time: core::time::Duration::from_secs(2),
-			}
-=======
 		fn next_slot_schedule(_num_cores: u32) -> cumulus_primitives_core::NextSlotSchedule {
 			cumulus_primitives_core::NextSlotSchedule::one_block_using_one_core()
->>>>>>> 1594cbd4
 		}
 	}
 }
