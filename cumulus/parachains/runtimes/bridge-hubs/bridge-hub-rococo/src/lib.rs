// Copyright (C) Parity Technologies (UK) Ltd.
// This file is part of Cumulus.

// Cumulus is free software: you can redistribute it and/or modify
// it under the terms of the GNU General Public License as published by
// the Free Software Foundation, either version 3 of the License, or
// (at your option) any later version.

// Cumulus is distributed in the hope that it will be useful,
// but WITHOUT ANY WARRANTY; without even the implied warranty of
// MERCHANTABILITY or FITNESS FOR A PARTICULAR PURPOSE.  See the
// GNU General Public License for more details.

// You should have received a copy of the GNU General Public License
// along with Cumulus.  If not, see <http://www.gnu.org/licenses/>.

//! # Bridge Hub Rococo Runtime
//!
//! This runtime currently supports bridging between:
//! - Rococo <> Westend
//! - Rococo <> Rococo Bulletin

#![cfg_attr(not(feature = "std"), no_std)]
// `construct_runtime!` does a lot of recursion and requires us to increase the limit to 256.
#![recursion_limit = "256"]

// Make the WASM binary available.
#[cfg(feature = "std")]
include!(concat!(env!("OUT_DIR"), "/wasm_binary.rs"));

pub mod bridge_common_config;
pub mod bridge_to_bulletin_config;
pub mod bridge_to_ethereum_config;
pub mod bridge_to_westend_config;
mod weights;
pub mod xcm_config;

use cumulus_pallet_parachain_system::RelayNumberStrictlyIncreases;
use snowbridge_beacon_primitives::{Fork, ForkVersions};
use snowbridge_core::{
	gwei, meth, outbound::Message, AgentId, AllowSiblingsOnly, PricingParameters, Rewards,
};
use snowbridge_router_primitives::inbound::MessageToXcm;
use sp_api::impl_runtime_apis;
use sp_core::{crypto::KeyTypeId, OpaqueMetadata, H160};
use sp_runtime::{
	create_runtime_str, generic, impl_opaque_keys,
	traits::{Block as BlockT, Keccak256},
	transaction_validity::{TransactionSource, TransactionValidity},
	ApplyExtrinsicResult, FixedU128,
};

use sp_std::prelude::*;
#[cfg(feature = "std")]
use sp_version::NativeVersion;
use sp_version::RuntimeVersion;

use cumulus_primitives_core::ParaId;
use frame_support::{
	construct_runtime, derive_impl,
	dispatch::DispatchClass,
	genesis_builder_helper::{build_config, create_default_config},
	parameter_types,
	traits::{ConstBool, ConstU32, ConstU64, ConstU8, TransformOrigin},
	weights::{ConstantMultiplier, Weight},
	PalletId,
};
use frame_system::{
	limits::{BlockLength, BlockWeights},
	EnsureRoot,
};

#[cfg(feature = "runtime-benchmarks")]
use bp_runtime::Chain;
use bp_runtime::HeaderId;
use bridge_hub_common::{
	message_queue::{NarrowOriginToSibling, ParaIdToSibling},
	AggregateMessageOrigin,
};
use pallet_xcm::EnsureXcm;
pub use sp_consensus_aura::sr25519::AuthorityId as AuraId;
pub use sp_runtime::{MultiAddress, Perbill, Permill};
use xcm::VersionedLocation;
use xcm_config::{TreasuryAccount, XcmOriginToTransactDispatchOrigin, XcmRouter};

#[cfg(any(feature = "std", test))]
pub use sp_runtime::BuildStorage;

use polkadot_runtime_common::{BlockHashCount, SlowAdjustingFeeUpdate};
use rococo_runtime_constants::system_parachain::{ASSET_HUB_ID, BRIDGE_HUB_ID};
use xcm::latest::prelude::*;

use weights::{BlockExecutionWeight, ExtrinsicBaseWeight, RocksDbWeight};

use parachains_common::{
	impls::DealWithFees,
	rococo::{consensus::*, currency::*, fee::WeightToFee},
	AccountId, Balance, BlockNumber, Hash, Header, Nonce, Signature, AVERAGE_ON_INITIALIZE_RATIO,
	HOURS, MAXIMUM_BLOCK_WEIGHT, NORMAL_DISPATCH_RATIO, SLOT_DURATION,
};

use polkadot_runtime_common::prod_or_fast;

#[cfg(feature = "runtime-benchmarks")]
use benchmark_helpers::DoNothingRouter;
#[cfg(not(feature = "runtime-benchmarks"))]
use bridge_hub_common::BridgeHubMessageRouter;

/// The address format for describing accounts.
pub type Address = MultiAddress<AccountId, ()>;

/// Block type as expected by this runtime.
pub type Block = generic::Block<Header, UncheckedExtrinsic>;

/// A Block signed with a Justification
pub type SignedBlock = generic::SignedBlock<Block>;

/// BlockId type as expected by this runtime.
pub type BlockId = generic::BlockId<Block>;

/// The SignedExtension to the basic transaction logic.
pub type SignedExtra = (
	frame_system::CheckNonZeroSender<Runtime>,
	frame_system::CheckSpecVersion<Runtime>,
	frame_system::CheckTxVersion<Runtime>,
	frame_system::CheckGenesis<Runtime>,
	frame_system::CheckEra<Runtime>,
	frame_system::CheckNonce<Runtime>,
	frame_system::CheckWeight<Runtime>,
	pallet_transaction_payment::ChargeTransactionPayment<Runtime>,
	BridgeRejectObsoleteHeadersAndMessages,
	(
		bridge_to_westend_config::OnBridgeHubRococoRefundBridgeHubWestendMessages,
		bridge_to_bulletin_config::OnBridgeHubRococoRefundRococoBulletinMessages,
	),
);

/// Unchecked extrinsic type as expected by this runtime.
pub type UncheckedExtrinsic =
	generic::UncheckedExtrinsic<Address, RuntimeCall, Signature, SignedExtra>;

/// Migrations to apply on runtime upgrade.
pub type Migrations = (
	pallet_collator_selection::migration::v1::MigrateToV1<Runtime>,
	pallet_multisig::migrations::v1::MigrateToV1<Runtime>,
	InitStorageVersions,
	cumulus_pallet_xcmp_queue::migration::v4::MigrationToV4<Runtime>,
	// unreleased
	snowbridge_pallet_system::migration::v0::InitializeOnUpgrade<
		Runtime,
		ConstU32<BRIDGE_HUB_ID>,
		ConstU32<ASSET_HUB_ID>,
	>,
);

/// Migration to initialize storage versions for pallets added after genesis.
///
/// Ideally this would be done automatically (see
/// <https://github.com/paritytech/polkadot-sdk/pull/1297>), but it probably won't be ready for some
/// time and it's beneficial to get try-runtime-cli on-runtime-upgrade checks into the CI, so we're
/// doing it manually.
pub struct InitStorageVersions;

impl frame_support::traits::OnRuntimeUpgrade for InitStorageVersions {
	fn on_runtime_upgrade() -> Weight {
		use frame_support::traits::{GetStorageVersion, StorageVersion};
		use sp_runtime::traits::Saturating;

		let mut writes = 0;

		if PolkadotXcm::on_chain_storage_version() == StorageVersion::new(0) {
			PolkadotXcm::current_storage_version().put::<PolkadotXcm>();
			writes.saturating_inc();
		}

		if Balances::on_chain_storage_version() == StorageVersion::new(0) {
			Balances::current_storage_version().put::<Balances>();
			writes.saturating_inc();
		}

		<Runtime as frame_system::Config>::DbWeight::get().reads_writes(2, writes)
	}
}

/// Executive: handles dispatch to the various modules.
pub type Executive = frame_executive::Executive<
	Runtime,
	Block,
	frame_system::ChainContext<Runtime>,
	Runtime,
	AllPalletsWithSystem,
	Migrations,
>;

impl_opaque_keys! {
	pub struct SessionKeys {
		pub aura: Aura,
	}
}

#[sp_version::runtime_version]
pub const VERSION: RuntimeVersion = RuntimeVersion {
	spec_name: create_runtime_str!("bridge-hub-rococo"),
	impl_name: create_runtime_str!("bridge-hub-rococo"),
	authoring_version: 1,
	spec_version: 1_006_000,
	impl_version: 0,
	apis: RUNTIME_API_VERSIONS,
	transaction_version: 4,
	state_version: 1,
};

/// The version information used to identify this runtime when compiled natively.
#[cfg(feature = "std")]
pub fn native_version() -> NativeVersion {
	NativeVersion { runtime_version: VERSION, can_author_with: Default::default() }
}

parameter_types! {
	pub const Version: RuntimeVersion = VERSION;
	pub RuntimeBlockLength: BlockLength =
		BlockLength::max_with_normal_ratio(5 * 1024 * 1024, NORMAL_DISPATCH_RATIO);
	pub RuntimeBlockWeights: BlockWeights = BlockWeights::builder()
		.base_block(BlockExecutionWeight::get())
		.for_class(DispatchClass::all(), |weights| {
			weights.base_extrinsic = ExtrinsicBaseWeight::get();
		})
		.for_class(DispatchClass::Normal, |weights| {
			weights.max_total = Some(NORMAL_DISPATCH_RATIO * MAXIMUM_BLOCK_WEIGHT);
		})
		.for_class(DispatchClass::Operational, |weights| {
			weights.max_total = Some(MAXIMUM_BLOCK_WEIGHT);
			// Operational transactions have some extra reserved space, so that they
			// are included even if block reached `MAXIMUM_BLOCK_WEIGHT`.
			weights.reserved = Some(
				MAXIMUM_BLOCK_WEIGHT - NORMAL_DISPATCH_RATIO * MAXIMUM_BLOCK_WEIGHT
			);
		})
		.avg_block_initialization(AVERAGE_ON_INITIALIZE_RATIO)
		.build_or_panic();
	pub const SS58Prefix: u16 = 42;
}

// Configure FRAME pallets to include in runtime.

#[derive_impl(frame_system::config_preludes::ParaChainDefaultConfig as frame_system::DefaultConfig)]
impl frame_system::Config for Runtime {
	/// The identifier used to distinguish between accounts.
	type AccountId = AccountId;
	/// The index type for storing how many extrinsics an account has signed.
	type Nonce = Nonce;
	/// The type for hashing blocks and tries.
	type Hash = Hash;
	/// The block type.
	type Block = Block;
	/// Maximum number of block number to block hash mappings to keep (oldest pruned first).
	type BlockHashCount = BlockHashCount;
	/// Runtime version.
	type Version = Version;
	/// The data to be stored in an account.
	type AccountData = pallet_balances::AccountData<Balance>;
	/// The weight of database operations that the runtime can invoke.
	type DbWeight = RocksDbWeight;
	/// Weight information for the extrinsics of this pallet.
	type SystemWeightInfo = weights::frame_system::WeightInfo<Runtime>;
	/// Block & extrinsics weights: base values and limits.
	type BlockWeights = RuntimeBlockWeights;
	/// The maximum length of a block (in bytes).
	type BlockLength = RuntimeBlockLength;
	/// This is used as an identifier of the chain. 42 is the generic substrate prefix.
	type SS58Prefix = SS58Prefix;
	/// The action to take on a Runtime Upgrade
	type OnSetCode = cumulus_pallet_parachain_system::ParachainSetCode<Self>;
	type MaxConsumers = frame_support::traits::ConstU32<16>;
}

impl pallet_timestamp::Config for Runtime {
	/// A timestamp: milliseconds since the unix epoch.
	type Moment = u64;
	type OnTimestampSet = Aura;
	type MinimumPeriod = ConstU64<{ SLOT_DURATION / 2 }>;
	type WeightInfo = weights::pallet_timestamp::WeightInfo<Runtime>;
}

impl pallet_authorship::Config for Runtime {
	type FindAuthor = pallet_session::FindAccountFromAuthorIndex<Self, Aura>;
	type EventHandler = (CollatorSelection,);
}

parameter_types! {
	pub const ExistentialDeposit: Balance = EXISTENTIAL_DEPOSIT;
}

impl pallet_balances::Config for Runtime {
	/// The type for recording an account's balance.
	type Balance = Balance;
	type DustRemoval = ();
	/// The ubiquitous event type.
	type RuntimeEvent = RuntimeEvent;
	type ExistentialDeposit = ExistentialDeposit;
	type AccountStore = System;
	type WeightInfo = weights::pallet_balances::WeightInfo<Runtime>;
	type MaxLocks = ConstU32<50>;
	type MaxReserves = ConstU32<50>;
	type ReserveIdentifier = [u8; 8];
	type RuntimeHoldReason = RuntimeHoldReason;
	type RuntimeFreezeReason = RuntimeFreezeReason;
	type FreezeIdentifier = ();
	type MaxHolds = ConstU32<0>;
	type MaxFreezes = ConstU32<0>;
}

parameter_types! {
	/// Relay Chain `TransactionByteFee` / 10
	pub const TransactionByteFee: Balance = MILLICENTS;
}

impl pallet_transaction_payment::Config for Runtime {
	type RuntimeEvent = RuntimeEvent;
	type OnChargeTransaction =
		pallet_transaction_payment::CurrencyAdapter<Balances, DealWithFees<Runtime>>;
	type OperationalFeeMultiplier = ConstU8<5>;
	type WeightToFee = WeightToFee;
	type LengthToFee = ConstantMultiplier<Balance, TransactionByteFee>;
	type FeeMultiplierUpdate = SlowAdjustingFeeUpdate<Self>;
}

parameter_types! {
	pub const ReservedXcmpWeight: Weight = MAXIMUM_BLOCK_WEIGHT.saturating_div(4);
	pub const ReservedDmpWeight: Weight = MAXIMUM_BLOCK_WEIGHT.saturating_div(4);
}

impl cumulus_pallet_parachain_system::Config for Runtime {
	type WeightInfo = weights::cumulus_pallet_parachain_system::WeightInfo<Runtime>;
	type RuntimeEvent = RuntimeEvent;
	type OnSystemEvent = ();
	type SelfParaId = parachain_info::Pallet<Runtime>;
	type OutboundXcmpMessageSource = XcmpQueue;
	type DmpQueue = frame_support::traits::EnqueueWithOrigin<MessageQueue, RelayOrigin>;
	type ReservedDmpWeight = ReservedDmpWeight;
	type XcmpMessageHandler = XcmpQueue;
	type ReservedXcmpWeight = ReservedXcmpWeight;
	type CheckAssociatedRelayNumber = RelayNumberStrictlyIncreases;
	type ConsensusHook = cumulus_pallet_aura_ext::FixedVelocityConsensusHook<
		Runtime,
		RELAY_CHAIN_SLOT_DURATION_MILLIS,
		BLOCK_PROCESSING_VELOCITY,
		UNINCLUDED_SEGMENT_CAPACITY,
	>;
}

impl parachain_info::Config for Runtime {}

parameter_types! {
	/// Amount of weight that can be spent per block to service messages. This was increased
	/// from 35% to 60% of the max block weight to accommodate the Ethereum beacon light client
	/// extrinsics. The force_checkpoint and submit extrinsics (for submit, optionally) includes
	/// the sync committee's pubkeys (512 x 48 bytes)
	pub MessageQueueServiceWeight: Weight = Perbill::from_percent(60) * RuntimeBlockWeights::get().max_block;
}

impl pallet_message_queue::Config for Runtime {
	type RuntimeEvent = RuntimeEvent;
	type WeightInfo = weights::pallet_message_queue::WeightInfo<Runtime>;
	#[cfg(feature = "runtime-benchmarks")]
	type MessageProcessor =
		pallet_message_queue::mock_helpers::NoopMessageProcessor<AggregateMessageOrigin>;
	#[cfg(not(feature = "runtime-benchmarks"))]
	type MessageProcessor = BridgeHubMessageRouter<
		xcm_builder::ProcessXcmMessage<
			AggregateMessageOrigin,
			xcm_executor::XcmExecutor<xcm_config::XcmConfig>,
			RuntimeCall,
		>,
		EthereumOutboundQueue,
	>;
	type Size = u32;
	// The XCMP queue pallet is only ever able to handle the `Sibling(ParaId)` origin:
	type QueueChangeHandler = NarrowOriginToSibling<XcmpQueue>;
	type QueuePausedQuery = NarrowOriginToSibling<XcmpQueue>;
	type HeapSize = sp_core::ConstU32<{ 64 * 1024 }>;
	type MaxStale = sp_core::ConstU32<8>;
	type ServiceWeight = MessageQueueServiceWeight;
}

impl cumulus_pallet_aura_ext::Config for Runtime {}

parameter_types! {
	/// The asset ID for the asset that we use to pay for message delivery fees.
	pub FeeAssetId: AssetId = AssetId(xcm_config::TokenLocation::get());
	/// The base fee for the message delivery fees.
	pub const BaseDeliveryFee: u128 = CENTS.saturating_mul(3);
}

pub type PriceForSiblingParachainDelivery = polkadot_runtime_common::xcm_sender::ExponentialPrice<
	FeeAssetId,
	BaseDeliveryFee,
	TransactionByteFee,
	XcmpQueue,
>;

impl cumulus_pallet_xcmp_queue::Config for Runtime {
	type RuntimeEvent = RuntimeEvent;
	type ChannelInfo = ParachainSystem;
	type VersionWrapper = PolkadotXcm;
	// Enqueue XCMP messages from siblings for later processing.
	type XcmpQueue = TransformOrigin<MessageQueue, AggregateMessageOrigin, ParaId, ParaIdToSibling>;
	type MaxInboundSuspended = sp_core::ConstU32<1_000>;
	type ControllerOrigin = EnsureRoot<AccountId>;
	type ControllerOriginConverter = XcmOriginToTransactDispatchOrigin;
	type WeightInfo = weights::cumulus_pallet_xcmp_queue::WeightInfo<Runtime>;
	type PriceForSiblingDelivery = PriceForSiblingParachainDelivery;
}

parameter_types! {
	pub const RelayOrigin: AggregateMessageOrigin = AggregateMessageOrigin::Parent;
}

pub const PERIOD: u32 = 6 * HOURS;
pub const OFFSET: u32 = 0;

impl pallet_session::Config for Runtime {
	type RuntimeEvent = RuntimeEvent;
	type ValidatorId = <Self as frame_system::Config>::AccountId;
	// we don't have stash and controller, thus we don't need the convert as well.
	type ValidatorIdOf = pallet_collator_selection::IdentityCollator;
	type ShouldEndSession = pallet_session::PeriodicSessions<ConstU32<PERIOD>, ConstU32<OFFSET>>;
	type NextSessionRotation = pallet_session::PeriodicSessions<ConstU32<PERIOD>, ConstU32<OFFSET>>;
	type SessionManager = CollatorSelection;
	// Essentially just Aura, but let's be pedantic.
	type SessionHandler = <SessionKeys as sp_runtime::traits::OpaqueKeys>::KeyTypeIdProviders;
	type Keys = SessionKeys;
	type WeightInfo = weights::pallet_session::WeightInfo<Runtime>;
}

impl pallet_aura::Config for Runtime {
	type AuthorityId = AuraId;
	type DisabledValidators = ();
	type MaxAuthorities = ConstU32<100_000>;
	type AllowMultipleBlocksPerSlot = ConstBool<false>;
	#[cfg(feature = "experimental")]
	type SlotDuration = pallet_aura::MinimumPeriodTimesTwo<Self>;
}

parameter_types! {
	pub const PotId: PalletId = PalletId(*b"PotStake");
	pub const SessionLength: BlockNumber = 6 * HOURS;
}

pub type CollatorSelectionUpdateOrigin = EnsureRoot<AccountId>;

impl pallet_collator_selection::Config for Runtime {
	type RuntimeEvent = RuntimeEvent;
	type Currency = Balances;
	type UpdateOrigin = CollatorSelectionUpdateOrigin;
	type PotId = PotId;
	type MaxCandidates = ConstU32<100>;
	type MinEligibleCollators = ConstU32<4>;
	type MaxInvulnerables = ConstU32<20>;
	// should be a multiple of session or things will get inconsistent
	type KickThreshold = ConstU32<PERIOD>;
	type ValidatorId = <Self as frame_system::Config>::AccountId;
	type ValidatorIdOf = pallet_collator_selection::IdentityCollator;
	type ValidatorRegistration = Session;
	type WeightInfo = weights::pallet_collator_selection::WeightInfo<Runtime>;
}

parameter_types! {
	// One storage item; key size is 32; value is size 4+4+16+32 bytes = 56 bytes.
	pub const DepositBase: Balance = deposit(1, 88);
	// Additional storage item size of 32 bytes.
	pub const DepositFactor: Balance = deposit(0, 32);
}

impl pallet_multisig::Config for Runtime {
	type RuntimeEvent = RuntimeEvent;
	type RuntimeCall = RuntimeCall;
	type Currency = Balances;
	type DepositBase = DepositBase;
	type DepositFactor = DepositFactor;
	type MaxSignatories = ConstU32<100>;
	type WeightInfo = weights::pallet_multisig::WeightInfo<Runtime>;
}

impl pallet_utility::Config for Runtime {
	type RuntimeEvent = RuntimeEvent;
	type RuntimeCall = RuntimeCall;
	type PalletsOrigin = OriginCaller;
	type WeightInfo = weights::pallet_utility::WeightInfo<Runtime>;
}

// Ethereum Bridge

#[cfg(not(feature = "runtime-benchmarks"))]
parameter_types! {
	pub storage EthereumGatewayAddress: H160 = H160::zero();
}

#[cfg(feature = "runtime-benchmarks")]
parameter_types! {
	pub storage EthereumGatewayAddress: H160 = H160(hex_literal::hex!("EDa338E4dC46038493b885327842fD3E301CaB39"));
}

parameter_types! {
	pub const CreateAssetCall: [u8;2] = [53, 0];
	pub const CreateAssetDeposit: u128 = (UNITS / 10) + EXISTENTIAL_DEPOSIT;
	pub const InboundQueuePalletInstance: u8 = parachains_common::rococo::snowbridge::INBOUND_QUEUE_PALLET_INDEX;
	pub Parameters: PricingParameters<u128> = PricingParameters {
		exchange_rate: FixedU128::from_rational(1, 400),
		fee_per_gas: gwei(20),
		rewards: Rewards { local: 1 * UNITS, remote: meth(1) }
	};
}

#[cfg(feature = "runtime-benchmarks")]
pub mod benchmark_helpers {
	use crate::{EthereumBeaconClient, Runtime, RuntimeOrigin};
	use codec::Encode;
	use snowbridge_beacon_primitives::CompactExecutionHeader;
	use snowbridge_pallet_inbound_queue::BenchmarkHelper;
	use sp_core::H256;
	use xcm::latest::{Assets, Location, SendError, SendResult, SendXcm, Xcm, XcmHash};

	impl<T: snowbridge_pallet_ethereum_client::Config> BenchmarkHelper<T> for Runtime {
		fn initialize_storage(block_hash: H256, header: CompactExecutionHeader) {
			EthereumBeaconClient::store_execution_header(block_hash, header, 0, H256::default())
		}
	}

	pub struct DoNothingRouter;
	impl SendXcm for DoNothingRouter {
		type Ticket = Xcm<()>;

		fn validate(
			_dest: &mut Option<Location>,
			xcm: &mut Option<Xcm<()>>,
		) -> SendResult<Self::Ticket> {
			Ok((xcm.clone().unwrap(), Assets::new()))
		}
		fn deliver(xcm: Xcm<()>) -> Result<XcmHash, SendError> {
			let hash = xcm.using_encoded(sp_io::hashing::blake2_256);
			Ok(hash)
		}
	}

	impl snowbridge_pallet_system::BenchmarkHelper<RuntimeOrigin> for () {
		fn make_xcm_origin(location: Location) -> RuntimeOrigin {
			RuntimeOrigin::from(pallet_xcm::Origin::Xcm(location))
		}
	}
}

impl snowbridge_pallet_inbound_queue::Config for Runtime {
	type RuntimeEvent = RuntimeEvent;
	type Verifier = snowbridge_pallet_ethereum_client::Pallet<Runtime>;
	type Token = Balances;
	#[cfg(not(feature = "runtime-benchmarks"))]
	type XcmSender = XcmRouter;
	#[cfg(feature = "runtime-benchmarks")]
	type XcmSender = DoNothingRouter;
	type ChannelLookup = EthereumSystem;
	type GatewayAddress = EthereumGatewayAddress;
	#[cfg(feature = "runtime-benchmarks")]
	type Helper = Runtime;
	type MessageConverter = MessageToXcm<
		CreateAssetCall,
		CreateAssetDeposit,
		InboundQueuePalletInstance,
		AccountId,
		Balance,
	>;
	type WeightToFee = WeightToFee;
	type LengthToFee = ConstantMultiplier<Balance, TransactionByteFee>;
	type MaxMessageSize = ConstU32<2048>;
	type WeightInfo = weights::snowbridge_pallet_inbound_queue::WeightInfo<Runtime>;
	type PricingParameters = EthereumSystem;
	type AssetTransactor = <xcm_config::XcmConfig as xcm_executor::Config>::AssetTransactor;
}

impl snowbridge_pallet_outbound_queue::Config for Runtime {
	type RuntimeEvent = RuntimeEvent;
	type Hashing = Keccak256;
	type MessageQueue = MessageQueue;
	type Decimals = ConstU8<12>;
	type MaxMessagePayloadSize = ConstU32<2048>;
	type MaxMessagesPerBlock = ConstU32<32>;
	type GasMeter = snowbridge_core::outbound::ConstantGasMeter;
	type Balance = Balance;
	type WeightToFee = WeightToFee;
	type WeightInfo = weights::snowbridge_pallet_outbound_queue::WeightInfo<Runtime>;
	type PricingParameters = EthereumSystem;
	type Channels = EthereumSystem;
}

#[cfg(feature = "fast-runtime")]
parameter_types! {
	pub const ChainForkVersions: ForkVersions = ForkVersions {
		genesis: Fork {
			version: [0, 0, 0, 1], // 0x00000001
			epoch: 0,
		},
		altair: Fork {
			version: [1, 0, 0, 1], // 0x01000001
			epoch: 0,
		},
		bellatrix: Fork {
			version: [2, 0, 0, 1], // 0x02000001
			epoch: 0,
		},
		capella: Fork {
			version: [3, 0, 0, 1], // 0x03000001
			epoch: 0,
		},
	};
}

#[cfg(not(feature = "fast-runtime"))]
parameter_types! {
	pub const ChainForkVersions: ForkVersions = ForkVersions {
		genesis: Fork {
			version: [144, 0, 0, 111], // 0x90000069
			epoch: 0,
		},
		altair: Fork {
			version: [144, 0, 0, 112], // 0x90000070
			epoch: 50,
		},
		bellatrix: Fork {
			version: [144, 0, 0, 113], // 0x90000071
			epoch: 100,
		},
		capella: Fork {
			version: [144, 0, 0, 114], // 0x90000072
			epoch: 56832,
		},
	};
}

parameter_types! {
	pub const MaxExecutionHeadersToKeep: u32 = prod_or_fast!(8192 * 2, 1000);
}

impl snowbridge_pallet_ethereum_client::Config for Runtime {
	type RuntimeEvent = RuntimeEvent;
	type ForkVersions = ChainForkVersions;
	type MaxExecutionHeadersToKeep = MaxExecutionHeadersToKeep;
	type WeightInfo = weights::snowbridge_pallet_ethereum_client::WeightInfo<Runtime>;
}

impl snowbridge_pallet_system::Config for Runtime {
	type RuntimeEvent = RuntimeEvent;
	type OutboundQueue = EthereumOutboundQueue;
	type SiblingOrigin = EnsureXcm<AllowSiblingsOnly>;
	type AgentIdOf = snowbridge_core::AgentIdOf;
	type TreasuryAccount = TreasuryAccount;
	type Token = Balances;
	type WeightInfo = weights::snowbridge_pallet_system::WeightInfo<Runtime>;
	#[cfg(feature = "runtime-benchmarks")]
	type Helper = ();
	type DefaultPricingParameters = Parameters;
	type InboundDeliveryCost = EthereumInboundQueue;
}

// Create the runtime by composing the FRAME pallets that were previously configured.
construct_runtime!(
	pub enum Runtime
	{
		// System support stuff.
		System: frame_system = 0,
		ParachainSystem: cumulus_pallet_parachain_system = 1,
		Timestamp: pallet_timestamp = 2,
		ParachainInfo: parachain_info = 3,

		// Monetary stuff.
		Balances: pallet_balances = 10,
		TransactionPayment: pallet_transaction_payment = 11,

		// Collator support. The order of these 4 are important and shall not change.
		Authorship: pallet_authorship = 20,
		CollatorSelection: pallet_collator_selection = 21,
		Session: pallet_session = 22,
		Aura: pallet_aura = 23,
		AuraExt: cumulus_pallet_aura_ext = 24,

		// XCM helpers.
		XcmpQueue: cumulus_pallet_xcmp_queue = 30,
		PolkadotXcm: pallet_xcm = 31,
		CumulusXcm: cumulus_pallet_xcm = 32,

		// Handy utilities.
		Utility: pallet_utility = 40,
		Multisig: pallet_multisig = 36,

		// Bridge relayers pallet, used by several bridges here.
		BridgeRelayers: pallet_bridge_relayers = 47,

		// With-Westend GRANDPA bridge module.
		BridgeWestendGrandpa: pallet_bridge_grandpa::<Instance3> = 48,
		// With-Westend parachain bridge module.
		BridgeWestendParachains: pallet_bridge_parachains::<Instance3> = 49,
		// With-Westend messaging bridge module.
		BridgeWestendMessages: pallet_bridge_messages::<Instance3> = 51,
		// With-Westend bridge hub pallet.
		XcmOverBridgeHubWestend: pallet_xcm_bridge_hub::<Instance1> = 52,

		// With-Rococo Bulletin GRANDPA bridge module.
		//
		// we can't use `BridgeRococoBulletinGrandpa` name here, because the same Bulletin runtime
		// will be used for both Rococo and Polkadot Bulletin chains AND this name affects runtime
		// storage keys, used by the relayer process.
		BridgePolkadotBulletinGrandpa: pallet_bridge_grandpa::<Instance4> = 60,
		// With-Rococo Bulletin messaging bridge module.
		//
		// we can't use `BridgeRococoBulletinMessages` name here, because the same Bulletin runtime
		// will be used for both Rococo and Polkadot Bulletin chains AND this name affects runtime
		// storage keys, used by this runtime and the relayer process.
		BridgePolkadotBulletinMessages: pallet_bridge_messages::<Instance4> = 61,
		// With-Rococo Bulletin bridge hub pallet.
		XcmOverPolkadotBulletin: pallet_xcm_bridge_hub::<Instance2> = 62,

		EthereumInboundQueue: snowbridge_pallet_inbound_queue = 80,
		EthereumOutboundQueue: snowbridge_pallet_outbound_queue = 81,
		EthereumBeaconClient: snowbridge_pallet_ethereum_client = 82,
		EthereumSystem: snowbridge_pallet_system = 83,

		// Message Queue. Importantly, is registered last so that messages are processed after
		// the `on_initialize` hooks of bridging pallets.
		MessageQueue: pallet_message_queue = 250,
	}
);

/// Proper alias for bridge GRANDPA pallet used to bridge with the bulletin chain.
pub type BridgeRococoBulletinGrandpa = BridgePolkadotBulletinGrandpa;
/// Proper alias for bridge messages pallet used to bridge with the bulletin chain.
pub type BridgeRococoBulletinMessages = BridgePolkadotBulletinMessages;
/// Proper alias for bridge messages pallet used to bridge with the bulletin chain.
pub type XcmOverRococoBulletin = XcmOverPolkadotBulletin;

bridge_runtime_common::generate_bridge_reject_obsolete_headers_and_messages! {
	RuntimeCall, AccountId,
	// Grandpa
	BridgeWestendGrandpa,
	BridgeRococoBulletinGrandpa,
	// Parachains
	BridgeWestendParachains,
	// Messages
	BridgeWestendMessages,
	BridgeRococoBulletinMessages
}

#[cfg(feature = "runtime-benchmarks")]
mod benches {
	frame_benchmarking::define_benchmarks!(
		[frame_system, SystemBench::<Runtime>]
		[pallet_balances, Balances]
		[pallet_message_queue, MessageQueue]
		[pallet_multisig, Multisig]
		[pallet_session, SessionBench::<Runtime>]
		[pallet_utility, Utility]
		[pallet_timestamp, Timestamp]
		[pallet_collator_selection, CollatorSelection]
		[cumulus_pallet_parachain_system, ParachainSystem]
		[cumulus_pallet_xcmp_queue, XcmpQueue]
		// XCM
		[pallet_xcm, PalletXcmExtrinsicsBenchmark::<Runtime>]
		// NOTE: Make sure you point to the individual modules below.
		[pallet_xcm_benchmarks::fungible, XcmBalances]
		[pallet_xcm_benchmarks::generic, XcmGeneric]
		// Bridge pallets
		[pallet_bridge_grandpa, WestendFinality]
		[pallet_bridge_parachains, WithinWestend]
		[pallet_bridge_messages, RococoToWestend]
		[pallet_bridge_messages, RococoToRococoBulletin]
		[pallet_bridge_relayers, BridgeRelayersBench::<Runtime>]
		// Ethereum Bridge
		[snowbridge_pallet_inbound_queue, EthereumInboundQueue]
		[snowbridge_pallet_outbound_queue, EthereumOutboundQueue]
		[snowbridge_pallet_system, EthereumSystem]
		[snowbridge_pallet_ethereum_client, EthereumBeaconClient]
	);
}

impl_runtime_apis! {
	impl sp_consensus_aura::AuraApi<Block, AuraId> for Runtime {
		fn slot_duration() -> sp_consensus_aura::SlotDuration {
			sp_consensus_aura::SlotDuration::from_millis(Aura::slot_duration())
		}

		fn authorities() -> Vec<AuraId> {
			Aura::authorities().into_inner()
		}
	}

	impl sp_api::Core<Block> for Runtime {
		fn version() -> RuntimeVersion {
			VERSION
		}

		fn execute_block(block: Block) {
			Executive::execute_block(block)
		}

		fn initialize_block(header: &<Block as BlockT>::Header) {
			Executive::initialize_block(header)
		}
	}

	impl sp_api::Metadata<Block> for Runtime {
		fn metadata() -> OpaqueMetadata {
			OpaqueMetadata::new(Runtime::metadata().into())
		}

		fn metadata_at_version(version: u32) -> Option<OpaqueMetadata> {
			Runtime::metadata_at_version(version)
		}

		fn metadata_versions() -> sp_std::vec::Vec<u32> {
			Runtime::metadata_versions()
		}
	}

	impl sp_block_builder::BlockBuilder<Block> for Runtime {
		fn apply_extrinsic(extrinsic: <Block as BlockT>::Extrinsic) -> ApplyExtrinsicResult {
			Executive::apply_extrinsic(extrinsic)
		}

		fn finalize_block() -> <Block as BlockT>::Header {
			Executive::finalize_block()
		}

		fn inherent_extrinsics(data: sp_inherents::InherentData) -> Vec<<Block as BlockT>::Extrinsic> {
			data.create_extrinsics()
		}

		fn check_inherents(
			block: Block,
			data: sp_inherents::InherentData,
		) -> sp_inherents::CheckInherentsResult {
			data.check_extrinsics(&block)
		}
	}

	impl sp_transaction_pool::runtime_api::TaggedTransactionQueue<Block> for Runtime {
		fn validate_transaction(
			source: TransactionSource,
			tx: <Block as BlockT>::Extrinsic,
			block_hash: <Block as BlockT>::Hash,
		) -> TransactionValidity {
			Executive::validate_transaction(source, tx, block_hash)
		}
	}

	impl sp_offchain::OffchainWorkerApi<Block> for Runtime {
		fn offchain_worker(header: &<Block as BlockT>::Header) {
			Executive::offchain_worker(header)
		}
	}

	impl sp_session::SessionKeys<Block> for Runtime {
		fn generate_session_keys(seed: Option<Vec<u8>>) -> Vec<u8> {
			SessionKeys::generate(seed)
		}

		fn decode_session_keys(
			encoded: Vec<u8>,
		) -> Option<Vec<(Vec<u8>, KeyTypeId)>> {
			SessionKeys::decode_into_raw_public_keys(&encoded)
		}
	}

	impl frame_system_rpc_runtime_api::AccountNonceApi<Block, AccountId, Nonce> for Runtime {
		fn account_nonce(account: AccountId) -> Nonce {
			System::account_nonce(account)
		}
	}

	impl pallet_transaction_payment_rpc_runtime_api::TransactionPaymentApi<Block, Balance> for Runtime {
		fn query_info(
			uxt: <Block as BlockT>::Extrinsic,
			len: u32,
		) -> pallet_transaction_payment_rpc_runtime_api::RuntimeDispatchInfo<Balance> {
			TransactionPayment::query_info(uxt, len)
		}
		fn query_fee_details(
			uxt: <Block as BlockT>::Extrinsic,
			len: u32,
		) -> pallet_transaction_payment::FeeDetails<Balance> {
			TransactionPayment::query_fee_details(uxt, len)
		}
		fn query_weight_to_fee(weight: Weight) -> Balance {
			TransactionPayment::weight_to_fee(weight)
		}
		fn query_length_to_fee(length: u32) -> Balance {
			TransactionPayment::length_to_fee(length)
		}
	}

	impl pallet_transaction_payment_rpc_runtime_api::TransactionPaymentCallApi<Block, Balance, RuntimeCall>
		for Runtime
	{
		fn query_call_info(
			call: RuntimeCall,
			len: u32,
		) -> pallet_transaction_payment::RuntimeDispatchInfo<Balance> {
			TransactionPayment::query_call_info(call, len)
		}
		fn query_call_fee_details(
			call: RuntimeCall,
			len: u32,
		) -> pallet_transaction_payment::FeeDetails<Balance> {
			TransactionPayment::query_call_fee_details(call, len)
		}
		fn query_weight_to_fee(weight: Weight) -> Balance {
			TransactionPayment::weight_to_fee(weight)
		}
		fn query_length_to_fee(length: u32) -> Balance {
			TransactionPayment::length_to_fee(length)
		}
	}

	impl cumulus_primitives_core::CollectCollationInfo<Block> for Runtime {
		fn collect_collation_info(header: &<Block as BlockT>::Header) -> cumulus_primitives_core::CollationInfo {
			ParachainSystem::collect_collation_info(header)
		}
	}

	impl bp_westend::WestendFinalityApi<Block> for Runtime {
		fn best_finalized() -> Option<HeaderId<bp_westend::Hash, bp_westend::BlockNumber>> {
			BridgeWestendGrandpa::best_finalized()
		}
		fn synced_headers_grandpa_info(
		) -> Vec<bp_header_chain::StoredHeaderGrandpaInfo<bp_westend::Header>> {
			BridgeWestendGrandpa::synced_headers_grandpa_info()
		}
	}

	impl bp_bridge_hub_westend::BridgeHubWestendFinalityApi<Block> for Runtime {
		fn best_finalized() -> Option<HeaderId<Hash, BlockNumber>> {
			BridgeWestendParachains::best_parachain_head_id::<
				bp_bridge_hub_westend::BridgeHubWestend
			>().unwrap_or(None)
		}
	}

	// This is exposed by BridgeHubRococo
	impl bp_bridge_hub_westend::FromBridgeHubWestendInboundLaneApi<Block> for Runtime {
		fn message_details(
			lane: bp_messages::LaneId,
			messages: Vec<(bp_messages::MessagePayload, bp_messages::OutboundMessageDetails)>,
		) -> Vec<bp_messages::InboundMessageDetails> {
			bridge_runtime_common::messages_api::inbound_message_details::<
				Runtime,
				bridge_to_westend_config::WithBridgeHubWestendMessagesInstance,
			>(lane, messages)
		}
	}

	// This is exposed by BridgeHubRococo
	impl bp_bridge_hub_westend::ToBridgeHubWestendOutboundLaneApi<Block> for Runtime {
		fn message_details(
			lane: bp_messages::LaneId,
			begin: bp_messages::MessageNonce,
			end: bp_messages::MessageNonce,
		) -> Vec<bp_messages::OutboundMessageDetails> {
			bridge_runtime_common::messages_api::outbound_message_details::<
				Runtime,
				bridge_to_westend_config::WithBridgeHubWestendMessagesInstance,
			>(lane, begin, end)
		}
	}

	impl bp_polkadot_bulletin::PolkadotBulletinFinalityApi<Block> for Runtime {
		fn best_finalized() -> Option<bp_runtime::HeaderId<bp_polkadot_bulletin::Hash, bp_polkadot_bulletin::BlockNumber>> {
			BridgePolkadotBulletinGrandpa::best_finalized()
		}

		fn synced_headers_grandpa_info(
		) -> Vec<bp_header_chain::StoredHeaderGrandpaInfo<bp_polkadot_bulletin::Header>> {
			BridgePolkadotBulletinGrandpa::synced_headers_grandpa_info()
		}
	}

	impl bp_polkadot_bulletin::FromPolkadotBulletinInboundLaneApi<Block> for Runtime {
		fn message_details(
			lane: bp_messages::LaneId,
			messages: Vec<(bp_messages::MessagePayload, bp_messages::OutboundMessageDetails)>,
		) -> Vec<bp_messages::InboundMessageDetails> {
			bridge_runtime_common::messages_api::inbound_message_details::<
				Runtime,
				bridge_to_bulletin_config::WithRococoBulletinMessagesInstance,
			>(lane, messages)
		}
	}

	impl bp_polkadot_bulletin::ToPolkadotBulletinOutboundLaneApi<Block> for Runtime {
		fn message_details(
			lane: bp_messages::LaneId,
			begin: bp_messages::MessageNonce,
			end: bp_messages::MessageNonce,
		) -> Vec<bp_messages::OutboundMessageDetails> {
			bridge_runtime_common::messages_api::outbound_message_details::<
				Runtime,
				bridge_to_bulletin_config::WithRococoBulletinMessagesInstance,
			>(lane, begin, end)
		}
	}

	impl snowbridge_outbound_queue_runtime_api::OutboundQueueApi<Block, Balance> for Runtime {
		fn prove_message(leaf_index: u64) -> Option<snowbridge_pallet_outbound_queue::MerkleProof> {
			snowbridge_pallet_outbound_queue::api::prove_message::<Runtime>(leaf_index)
		}

		fn calculate_fee(message: Message) -> Option<Balance> {
			snowbridge_pallet_outbound_queue::api::calculate_fee::<Runtime>(message)
		}
	}

	impl snowbridge_system_runtime_api::ControlApi<Block> for Runtime {
		fn agent_id(location: VersionedLocation) -> Option<AgentId> {
			snowbridge_pallet_system::api::agent_id::<Runtime>(location)
		}
	}

	#[cfg(feature = "try-runtime")]
	impl frame_try_runtime::TryRuntime<Block> for Runtime {
		fn on_runtime_upgrade(checks: frame_try_runtime::UpgradeCheckSelect) -> (Weight, Weight) {
			let weight = Executive::try_runtime_upgrade(checks).unwrap();
			(weight, RuntimeBlockWeights::get().max_block)
		}

		fn execute_block(
			block: Block,
			state_root_check: bool,
			signature_check: bool,
			select: frame_try_runtime::TryStateSelect,
		) -> Weight {
			// NOTE: intentional unwrap: we don't want to propagate the error backwards, and want to
			// have a backtrace here.
			Executive::try_execute_block(block, state_root_check, signature_check, select).unwrap()
		}
	}

	#[cfg(feature = "runtime-benchmarks")]
	impl frame_benchmarking::Benchmark<Block> for Runtime {
		fn benchmark_metadata(extra: bool) -> (
			Vec<frame_benchmarking::BenchmarkList>,
			Vec<frame_support::traits::StorageInfo>,
		) {
			use frame_benchmarking::{Benchmarking, BenchmarkList};
			use frame_support::traits::StorageInfoTrait;
			use frame_system_benchmarking::Pallet as SystemBench;
			use cumulus_pallet_session_benchmarking::Pallet as SessionBench;
			use pallet_xcm::benchmarking::Pallet as PalletXcmExtrinsicsBenchmark;

			// This is defined once again in dispatch_benchmark, because list_benchmarks!
			// and add_benchmarks! are macros exported by define_benchmarks! macros and those types
			// are referenced in that call.
			type XcmBalances = pallet_xcm_benchmarks::fungible::Pallet::<Runtime>;
			type XcmGeneric = pallet_xcm_benchmarks::generic::Pallet::<Runtime>;

			use pallet_bridge_relayers::benchmarking::Pallet as BridgeRelayersBench;
			// Change weight file names.
			type WestendFinality = BridgeWestendGrandpa;
			type WithinWestend = pallet_bridge_parachains::benchmarking::Pallet::<Runtime, bridge_common_config::BridgeParachainWestendInstance>;
			type RococoToWestend = pallet_bridge_messages::benchmarking::Pallet ::<Runtime, bridge_to_westend_config::WithBridgeHubWestendMessagesInstance>;
			type RococoToRococoBulletin = pallet_bridge_messages::benchmarking::Pallet ::<Runtime, bridge_to_bulletin_config::WithRococoBulletinMessagesInstance>;

			let mut list = Vec::<BenchmarkList>::new();
			list_benchmarks!(list, extra);

			let storage_info = AllPalletsWithSystem::storage_info();
			(list, storage_info)
		}

		fn dispatch_benchmark(
			config: frame_benchmarking::BenchmarkConfig
		) -> Result<Vec<frame_benchmarking::BenchmarkBatch>, sp_runtime::RuntimeString> {
			use frame_benchmarking::{Benchmarking, BenchmarkBatch, BenchmarkError};
			use sp_storage::TrackedStorageKey;

			use frame_system_benchmarking::Pallet as SystemBench;
			impl frame_system_benchmarking::Config for Runtime {
				fn setup_set_code_requirements(code: &sp_std::vec::Vec<u8>) -> Result<(), BenchmarkError> {
					ParachainSystem::initialize_for_set_code_benchmark(code.len() as u32);
					Ok(())
				}

				fn verify_set_code() {
					System::assert_last_event(cumulus_pallet_parachain_system::Event::<Runtime>::ValidationFunctionStored.into());
				}
			}

			use cumulus_pallet_session_benchmarking::Pallet as SessionBench;
			impl cumulus_pallet_session_benchmarking::Config for Runtime {}

			use pallet_xcm::benchmarking::Pallet as PalletXcmExtrinsicsBenchmark;
			impl pallet_xcm::benchmarking::Config for Runtime {
				fn reachable_dest() -> Option<Location> {
					Some(Parent.into())
				}

				fn teleportable_asset_and_dest() -> Option<(Asset, Location)> {
					// Relay/native token can be teleported between BH and Relay.
					Some((
						Asset {
							fun: Fungible(EXISTENTIAL_DEPOSIT),
							id: AssetId(Parent.into())
						},
						Parent.into(),
					))
				}

				fn reserve_transferable_asset_and_dest() -> Option<(Asset, Location)> {
					// Reserve transfers are disabled on BH.
					None
				}

				fn set_up_complex_asset_transfer(
				) -> Option<(Assets, u32, Location, Box<dyn FnOnce()>)> {
					// BH only supports teleports to system parachain.
					// Relay/native token can be teleported between BH and Relay.
					let native_location = Parent.into();
					let dest = Parent.into();
					pallet_xcm::benchmarking::helpers::native_teleport_as_asset_transfer::<Runtime>(
						native_location,
						dest
					)
				}
			}

			use xcm::latest::prelude::*;
			use xcm_config::TokenLocation;

			parameter_types! {
				pub ExistentialDepositAsset: Option<Asset> = Some((
					TokenLocation::get(),
					ExistentialDeposit::get()
				).into());
			}

			impl pallet_xcm_benchmarks::Config for Runtime {
				type XcmConfig = xcm_config::XcmConfig;
				type AccountIdConverter = xcm_config::LocationToAccountId;
				type DeliveryHelper = cumulus_primitives_utility::ToParentDeliveryHelper<
					xcm_config::XcmConfig,
					ExistentialDepositAsset,
					xcm_config::PriceForParentDelivery,
				>;
				fn valid_destination() -> Result<Location, BenchmarkError> {
					Ok(TokenLocation::get())
				}
				fn worst_case_holding(_depositable_count: u32) -> Assets {
					// just concrete assets according to relay chain.
					let assets: Vec<Asset> = vec![
						Asset {
							id: AssetId(TokenLocation::get()),
							fun: Fungible(1_000_000 * UNITS),
						}
					];
					assets.into()
				}
			}

			parameter_types! {
				pub const TrustedTeleporter: Option<(Location, Asset)> = Some((
					TokenLocation::get(),
					Asset { fun: Fungible(UNITS), id: AssetId(TokenLocation::get()) },
				));
				pub const CheckedAccount: Option<(AccountId, xcm_builder::MintLocation)> = None;
				pub const TrustedReserve: Option<(Location, Asset)> = None;
			}

			impl pallet_xcm_benchmarks::fungible::Config for Runtime {
				type TransactAsset = Balances;

				type CheckedAccount = CheckedAccount;
				type TrustedTeleporter = TrustedTeleporter;
				type TrustedReserve = TrustedReserve;

				fn get_asset() -> Asset {
					Asset {
						id: AssetId(TokenLocation::get()),
						fun: Fungible(UNITS),
					}
				}
			}

			impl pallet_xcm_benchmarks::generic::Config for Runtime {
				type TransactAsset = Balances;
				type RuntimeCall = RuntimeCall;

				fn worst_case_response() -> (u64, Response) {
					(0u64, Response::Version(Default::default()))
				}

				fn worst_case_asset_exchange() -> Result<(Assets, Assets), BenchmarkError> {
					Err(BenchmarkError::Skip)
				}

				fn universal_alias() -> Result<(Location, Junction), BenchmarkError> {
					Err(BenchmarkError::Skip)
				}

				fn transact_origin_and_runtime_call() -> Result<(Location, RuntimeCall), BenchmarkError> {
					Ok((TokenLocation::get(), frame_system::Call::remark_with_event { remark: vec![] }.into()))
				}

				fn subscribe_origin() -> Result<Location, BenchmarkError> {
					Ok(TokenLocation::get())
				}

				fn claimable_asset() -> Result<(Location, Location, Assets), BenchmarkError> {
					let origin = TokenLocation::get();
					let assets: Assets = (AssetId(TokenLocation::get()), 1_000 * UNITS).into();
					let ticket = Location { parents: 0, interior: Here };
					Ok((origin, ticket, assets))
				}

<<<<<<< HEAD
				fn fee_asset() -> Result<MultiAsset, BenchmarkError> {
					Ok(MultiAsset {
						id: Concrete(TokenLocation::get()),
						fun: Fungible(1_000_000 * UNITS),
					})
				}

				fn unlockable_asset() -> Result<(MultiLocation, MultiLocation, MultiAsset), BenchmarkError> {
=======
				fn unlockable_asset() -> Result<(Location, Location, Asset), BenchmarkError> {
>>>>>>> 8eeacff4
					Err(BenchmarkError::Skip)
				}

				fn export_message_origin_and_destination(
				) -> Result<(Location, NetworkId, InteriorLocation), BenchmarkError> {
					// save XCM version for remote bridge hub
					let _ = PolkadotXcm::force_xcm_version(
						RuntimeOrigin::root(),
						Box::new(bridge_to_westend_config::BridgeHubWestendLocation::get()),
						XCM_VERSION,
					).map_err(|e| {
						log::error!(
							"Failed to dispatch `force_xcm_version({:?}, {:?}, {:?})`, error: {:?}",
							RuntimeOrigin::root(),
							bridge_to_westend_config::BridgeHubWestendLocation::get(),
							XCM_VERSION,
							e
						);
						BenchmarkError::Stop("XcmVersion was not stored!")
					})?;
					Ok(
						(
							bridge_to_westend_config::FromAssetHubRococoToAssetHubWestendRoute::get().location,
							NetworkId::Westend,
							[Parachain(bridge_to_westend_config::AssetHubWestendParaId::get().into())].into()
						)
					)
				}

				fn alias_origin() -> Result<(Location, Location), BenchmarkError> {
					Err(BenchmarkError::Skip)
				}
			}

			type XcmBalances = pallet_xcm_benchmarks::fungible::Pallet::<Runtime>;
			type XcmGeneric = pallet_xcm_benchmarks::generic::Pallet::<Runtime>;

			type WestendFinality = BridgeWestendGrandpa;
			type WithinWestend = pallet_bridge_parachains::benchmarking::Pallet::<Runtime, bridge_common_config::BridgeParachainWestendInstance>;
			type RococoToWestend = pallet_bridge_messages::benchmarking::Pallet ::<Runtime, bridge_to_westend_config::WithBridgeHubWestendMessagesInstance>;
			type RococoToRococoBulletin = pallet_bridge_messages::benchmarking::Pallet ::<Runtime, bridge_to_bulletin_config::WithRococoBulletinMessagesInstance>;

			use bridge_runtime_common::messages_benchmarking::{
				prepare_message_delivery_proof_from_grandpa_chain,
				prepare_message_delivery_proof_from_parachain,
				prepare_message_proof_from_grandpa_chain,
				prepare_message_proof_from_parachain,
				generate_xcm_builder_bridge_message_sample,
			};
			use pallet_bridge_messages::benchmarking::{
				Config as BridgeMessagesConfig,
				MessageDeliveryProofParams,
				MessageProofParams,
			};

			impl BridgeMessagesConfig<bridge_to_westend_config::WithBridgeHubWestendMessagesInstance> for Runtime {
				fn is_relayer_rewarded(relayer: &Self::AccountId) -> bool {
					let bench_lane_id = <Self as BridgeMessagesConfig<bridge_to_westend_config::WithBridgeHubWestendMessagesInstance>>::bench_lane_id();
					let bridged_chain_id = bp_bridge_hub_westend::BridgeHubWestend::ID;
					pallet_bridge_relayers::Pallet::<Runtime>::relayer_reward(
						relayer,
						bp_relayers::RewardsAccountParams::new(
							bench_lane_id,
							bridged_chain_id,
							bp_relayers::RewardsAccountOwner::BridgedChain
						)
					).is_some()
				}

				fn prepare_message_proof(
					params: MessageProofParams,
				) -> (bridge_to_westend_config::FromWestendBridgeHubMessagesProof, Weight) {
					use cumulus_primitives_core::XcmpMessageSource;
					assert!(XcmpQueue::take_outbound_messages(usize::MAX).is_empty());
					ParachainSystem::open_outbound_hrmp_channel_for_benchmarks_or_tests(42.into());
					prepare_message_proof_from_parachain::<
						Runtime,
						bridge_common_config::BridgeGrandpaWestendInstance,
						bridge_to_westend_config::WithBridgeHubWestendMessageBridge,
					>(params, generate_xcm_builder_bridge_message_sample([GlobalConsensus(Rococo), Parachain(42)].into()))
				}

				fn prepare_message_delivery_proof(
					params: MessageDeliveryProofParams<AccountId>,
				) -> bridge_to_westend_config::ToWestendBridgeHubMessagesDeliveryProof {
					prepare_message_delivery_proof_from_parachain::<
						Runtime,
						bridge_common_config::BridgeGrandpaWestendInstance,
						bridge_to_westend_config::WithBridgeHubWestendMessageBridge,
					>(params)
				}

				fn is_message_successfully_dispatched(_nonce: bp_messages::MessageNonce) -> bool {
					use cumulus_primitives_core::XcmpMessageSource;
					!XcmpQueue::take_outbound_messages(usize::MAX).is_empty()
				}
			}

			impl BridgeMessagesConfig<bridge_to_bulletin_config::WithRococoBulletinMessagesInstance> for Runtime {
				fn is_relayer_rewarded(_relayer: &Self::AccountId) -> bool {
					// we do not pay any rewards in this bridge
					true
				}

				fn prepare_message_proof(
					params: MessageProofParams,
				) -> (bridge_to_bulletin_config::FromRococoBulletinMessagesProof, Weight) {
					use cumulus_primitives_core::XcmpMessageSource;
					assert!(XcmpQueue::take_outbound_messages(usize::MAX).is_empty());
					ParachainSystem::open_outbound_hrmp_channel_for_benchmarks_or_tests(42.into());
					prepare_message_proof_from_grandpa_chain::<
						Runtime,
						bridge_common_config::BridgeGrandpaRococoBulletinInstance,
						bridge_to_bulletin_config::WithRococoBulletinMessageBridge,
					>(params, generate_xcm_builder_bridge_message_sample([GlobalConsensus(Rococo), Parachain(42)].into()))
				}

				fn prepare_message_delivery_proof(
					params: MessageDeliveryProofParams<AccountId>,
				) -> bridge_to_bulletin_config::ToRococoBulletinMessagesDeliveryProof {
					prepare_message_delivery_proof_from_grandpa_chain::<
						Runtime,
						bridge_common_config::BridgeGrandpaRococoBulletinInstance,
						bridge_to_bulletin_config::WithRococoBulletinMessageBridge,
					>(params)
				}

				fn is_message_successfully_dispatched(_nonce: bp_messages::MessageNonce) -> bool {
					use cumulus_primitives_core::XcmpMessageSource;
					!XcmpQueue::take_outbound_messages(usize::MAX).is_empty()
				}
			}

			use bridge_runtime_common::parachains_benchmarking::prepare_parachain_heads_proof;
			use pallet_bridge_parachains::benchmarking::Config as BridgeParachainsConfig;
			use pallet_bridge_relayers::benchmarking::{
				Pallet as BridgeRelayersBench,
				Config as BridgeRelayersConfig,
			};

			impl BridgeParachainsConfig<bridge_common_config::BridgeParachainWestendInstance> for Runtime {
				fn parachains() -> Vec<bp_polkadot_core::parachains::ParaId> {
					use bp_runtime::Parachain;
					vec![bp_polkadot_core::parachains::ParaId(bp_bridge_hub_westend::BridgeHubWestend::PARACHAIN_ID)]
				}

				fn prepare_parachain_heads_proof(
					parachains: &[bp_polkadot_core::parachains::ParaId],
					parachain_head_size: u32,
					proof_size: bp_runtime::StorageProofSize,
				) -> (
					pallet_bridge_parachains::RelayBlockNumber,
					pallet_bridge_parachains::RelayBlockHash,
					bp_polkadot_core::parachains::ParaHeadsProof,
					Vec<(bp_polkadot_core::parachains::ParaId, bp_polkadot_core::parachains::ParaHash)>,
				) {
					prepare_parachain_heads_proof::<Runtime, bridge_common_config::BridgeParachainWestendInstance>(
						parachains,
						parachain_head_size,
						proof_size,
					)
				}
			}

			impl BridgeRelayersConfig for Runtime {
				fn prepare_rewards_account(
					account_params: bp_relayers::RewardsAccountParams,
					reward: Balance,
				) {
					let rewards_account = bp_relayers::PayRewardFromAccount::<
						Balances,
						AccountId
					>::rewards_account(account_params);
					Self::deposit_account(rewards_account, reward);
				}

				fn deposit_account(account: AccountId, balance: Balance) {
					use frame_support::traits::fungible::Mutate;
					Balances::mint_into(&account, balance.saturating_add(ExistentialDeposit::get())).unwrap();
				}
			}

			let whitelist: Vec<TrackedStorageKey> = vec![
				// Block Number
				hex_literal::hex!("26aa394eea5630e07c48ae0c9558cef702a5c1b19ab7a04f536c519aca4983ac").to_vec().into(),
				// Total Issuance
				hex_literal::hex!("c2261276cc9d1f8598ea4b6a74b15c2f57c875e4cff74148e4628f264b974c80").to_vec().into(),
				// Execution Phase
				hex_literal::hex!("26aa394eea5630e07c48ae0c9558cef7ff553b5a9862a516939d82b3d3d8661a").to_vec().into(),
				// Event Count
				hex_literal::hex!("26aa394eea5630e07c48ae0c9558cef70a98fdbe9ce6c55837576c60c7af3850").to_vec().into(),
				// System Events
				hex_literal::hex!("26aa394eea5630e07c48ae0c9558cef780d41e5e16056765bc8461851072c9d7").to_vec().into(),
			];

			let mut batches = Vec::<BenchmarkBatch>::new();
			let params = (&config, &whitelist);
			add_benchmarks!(params, batches);

			Ok(batches)
		}
	}

	impl sp_genesis_builder::GenesisBuilder<Block> for Runtime {
		fn create_default_config() -> Vec<u8> {
			create_default_config::<RuntimeGenesisConfig>()
		}

		fn build_config(config: Vec<u8>) -> sp_genesis_builder::Result {
			build_config::<RuntimeGenesisConfig>(config)
		}
	}
}

cumulus_pallet_parachain_system::register_validate_block! {
	Runtime = Runtime,
	BlockExecutor = cumulus_pallet_aura_ext::BlockExecutor::<Runtime, Executive>,
}

#[cfg(test)]
mod tests {
	use super::*;
	use codec::Encode;
	use sp_runtime::{
		generic::Era,
		traits::{SignedExtension, Zero},
	};

	#[test]
	fn ensure_signed_extension_definition_is_compatible_with_relay() {
		use bp_polkadot_core::SuffixedCommonSignedExtensionExt;

		sp_io::TestExternalities::default().execute_with(|| {
			frame_system::BlockHash::<Runtime>::insert(BlockNumber::zero(), Hash::default());
			let payload: SignedExtra = (
				frame_system::CheckNonZeroSender::new(),
				frame_system::CheckSpecVersion::new(),
				frame_system::CheckTxVersion::new(),
				frame_system::CheckGenesis::new(),
				frame_system::CheckEra::from(Era::Immortal),
				frame_system::CheckNonce::from(10),
				frame_system::CheckWeight::new(),
				pallet_transaction_payment::ChargeTransactionPayment::from(10),
				BridgeRejectObsoleteHeadersAndMessages,
				(
					bridge_to_westend_config::OnBridgeHubRococoRefundBridgeHubWestendMessages::default(),
					bridge_to_bulletin_config::OnBridgeHubRococoRefundRococoBulletinMessages::default(),
				)
			);

			// for BridgeHubRococo
			{
				let bhr_indirect_payload = bp_bridge_hub_rococo::SignedExtension::from_params(
					VERSION.spec_version,
					VERSION.transaction_version,
					bp_runtime::TransactionEra::Immortal,
					System::block_hash(BlockNumber::zero()),
					10,
					10,
					(((), ()), ((), ())),
				);
				assert_eq!(payload.encode(), bhr_indirect_payload.encode());
				assert_eq!(
					payload.additional_signed().unwrap().encode(),
					bhr_indirect_payload.additional_signed().unwrap().encode()
				)
			}
		});
	}
}<|MERGE_RESOLUTION|>--- conflicted
+++ resolved
@@ -1216,7 +1216,6 @@
 					Ok((origin, ticket, assets))
 				}
 
-<<<<<<< HEAD
 				fn fee_asset() -> Result<MultiAsset, BenchmarkError> {
 					Ok(MultiAsset {
 						id: Concrete(TokenLocation::get()),
@@ -1224,10 +1223,7 @@
 					})
 				}
 
-				fn unlockable_asset() -> Result<(MultiLocation, MultiLocation, MultiAsset), BenchmarkError> {
-=======
 				fn unlockable_asset() -> Result<(Location, Location, Asset), BenchmarkError> {
->>>>>>> 8eeacff4
 					Err(BenchmarkError::Skip)
 				}
 
