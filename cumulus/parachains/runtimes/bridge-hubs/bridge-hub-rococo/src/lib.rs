// Copyright (C) Parity Technologies (UK) Ltd.
// This file is part of Cumulus.

// Cumulus is free software: you can redistribute it and/or modify
// it under the terms of the GNU General Public License as published by
// the Free Software Foundation, either version 3 of the License, or
// (at your option) any later version.

// Cumulus is distributed in the hope that it will be useful,
// but WITHOUT ANY WARRANTY; without even the implied warranty of
// MERCHANTABILITY or FITNESS FOR A PARTICULAR PURPOSE.  See the
// GNU General Public License for more details.

// You should have received a copy of the GNU General Public License
// along with Cumulus.  If not, see <http://www.gnu.org/licenses/>.

//! # Bridge Hub Rococo Runtime
//!
//! This runtime currently supports bridging between:
//! - Rococo <> Westend

#![cfg_attr(not(feature = "std"), no_std)]
// `construct_runtime!` does a lot of recursion and requires us to increase the limit to 256.
#![recursion_limit = "256"]

// Make the WASM binary available.
#[cfg(feature = "std")]
include!(concat!(env!("OUT_DIR"), "/wasm_binary.rs"));

pub mod bridge_common_config;
pub mod bridge_to_westend_config;
mod weights;
pub mod xcm_config;

use cumulus_pallet_parachain_system::RelayNumberStrictlyIncreases;
use sp_api::impl_runtime_apis;
use sp_core::{crypto::KeyTypeId, OpaqueMetadata};
use sp_runtime::{
	create_runtime_str, generic, impl_opaque_keys,
	traits::Block as BlockT,
	transaction_validity::{TransactionSource, TransactionValidity},
	ApplyExtrinsicResult,
};

use sp_std::prelude::*;
#[cfg(feature = "std")]
use sp_version::NativeVersion;
use sp_version::RuntimeVersion;

use cumulus_primitives_core::{AggregateMessageOrigin, ParaId};
use frame_support::{
	construct_runtime, derive_impl,
	dispatch::DispatchClass,
	genesis_builder_helper::{build_config, create_default_config},
	parameter_types,
	traits::{ConstBool, ConstU32, ConstU64, ConstU8, TransformOrigin},
	weights::{ConstantMultiplier, Weight},
	PalletId,
};
use frame_system::{
	limits::{BlockLength, BlockWeights},
	EnsureRoot,
};
use parachains_common::message_queue::{NarrowOriginToSibling, ParaIdToSibling};
pub use sp_consensus_aura::sr25519::AuthorityId as AuraId;
pub use sp_runtime::{MultiAddress, Perbill, Permill};
use xcm_config::{XcmOriginToTransactDispatchOrigin, XcmRouter};

use bp_runtime::HeaderId;

#[cfg(any(feature = "std", test))]
pub use sp_runtime::BuildStorage;

use polkadot_runtime_common::{BlockHashCount, SlowAdjustingFeeUpdate};
use xcm::latest::prelude::*;

use weights::{BlockExecutionWeight, ExtrinsicBaseWeight, RocksDbWeight};

use parachains_common::{
	impls::DealWithFees,
	rococo::{consensus::*, currency::*, fee::WeightToFee},
	AccountId, Balance, BlockNumber, Hash, Header, Nonce, Signature, AVERAGE_ON_INITIALIZE_RATIO,
	HOURS, MAXIMUM_BLOCK_WEIGHT, NORMAL_DISPATCH_RATIO, SLOT_DURATION,
};

/// The address format for describing accounts.
pub type Address = MultiAddress<AccountId, ()>;

/// Block type as expected by this runtime.
pub type Block = generic::Block<Header, UncheckedExtrinsic>;

/// A Block signed with a Justification
pub type SignedBlock = generic::SignedBlock<Block>;

/// BlockId type as expected by this runtime.
pub type BlockId = generic::BlockId<Block>;

/// The SignedExtension to the basic transaction logic.
pub type SignedExtra = (
	frame_system::CheckNonZeroSender<Runtime>,
	frame_system::CheckSpecVersion<Runtime>,
	frame_system::CheckTxVersion<Runtime>,
	frame_system::CheckGenesis<Runtime>,
	frame_system::CheckEra<Runtime>,
	frame_system::CheckNonce<Runtime>,
	frame_system::CheckWeight<Runtime>,
	pallet_transaction_payment::ChargeTransactionPayment<Runtime>,
	BridgeRejectObsoleteHeadersAndMessages,
	(bridge_to_westend_config::OnBridgeHubRococoRefundBridgeHubWestendMessages,),
);

/// Unchecked extrinsic type as expected by this runtime.
pub type UncheckedExtrinsic =
	generic::UncheckedExtrinsic<Address, RuntimeCall, Signature, SignedExtra>;

/// Migrations to apply on runtime upgrade.
pub type Migrations = (
	pallet_collator_selection::migration::v1::MigrateToV1<Runtime>,
	pallet_multisig::migrations::v1::MigrateToV1<Runtime>,
	InitStorageVersions,
	cumulus_pallet_xcmp_queue::migration::v4::MigrationToV4<Runtime>,
);

/// Migration to initialize storage versions for pallets added after genesis.
///
/// Ideally this would be done automatically (see
/// <https://github.com/paritytech/polkadot-sdk/pull/1297>), but it probably won't be ready for some
/// time and it's beneficial to get try-runtime-cli on-runtime-upgrade checks into the CI, so we're
/// doing it manually.
pub struct InitStorageVersions;

impl frame_support::traits::OnRuntimeUpgrade for InitStorageVersions {
	fn on_runtime_upgrade() -> Weight {
		use frame_support::traits::{GetStorageVersion, StorageVersion};
		use sp_runtime::traits::Saturating;

		let mut writes = 0;

		if PolkadotXcm::on_chain_storage_version() == StorageVersion::new(0) {
			PolkadotXcm::current_storage_version().put::<PolkadotXcm>();
			writes.saturating_inc();
		}

		if Balances::on_chain_storage_version() == StorageVersion::new(0) {
			Balances::current_storage_version().put::<Balances>();
			writes.saturating_inc();
		}

		<Runtime as frame_system::Config>::DbWeight::get().reads_writes(2, writes)
	}
}

/// Executive: handles dispatch to the various modules.
pub type Executive = frame_executive::Executive<
	Runtime,
	Block,
	frame_system::ChainContext<Runtime>,
	Runtime,
	AllPalletsWithSystem,
	Migrations,
>;

impl_opaque_keys! {
	pub struct SessionKeys {
		pub aura: Aura,
	}
}

#[sp_version::runtime_version]
pub const VERSION: RuntimeVersion = RuntimeVersion {
	spec_name: create_runtime_str!("bridge-hub-rococo"),
	impl_name: create_runtime_str!("bridge-hub-rococo"),
	authoring_version: 1,
	spec_version: 1_004_000,
	impl_version: 0,
	apis: RUNTIME_API_VERSIONS,
	transaction_version: 3,
	state_version: 1,
};

/// The version information used to identify this runtime when compiled natively.
#[cfg(feature = "std")]
pub fn native_version() -> NativeVersion {
	NativeVersion { runtime_version: VERSION, can_author_with: Default::default() }
}

parameter_types! {
	pub const Version: RuntimeVersion = VERSION;
	pub RuntimeBlockLength: BlockLength =
		BlockLength::max_with_normal_ratio(5 * 1024 * 1024, NORMAL_DISPATCH_RATIO);
	pub RuntimeBlockWeights: BlockWeights = BlockWeights::builder()
		.base_block(BlockExecutionWeight::get())
		.for_class(DispatchClass::all(), |weights| {
			weights.base_extrinsic = ExtrinsicBaseWeight::get();
		})
		.for_class(DispatchClass::Normal, |weights| {
			weights.max_total = Some(NORMAL_DISPATCH_RATIO * MAXIMUM_BLOCK_WEIGHT);
		})
		.for_class(DispatchClass::Operational, |weights| {
			weights.max_total = Some(MAXIMUM_BLOCK_WEIGHT);
			// Operational transactions have some extra reserved space, so that they
			// are included even if block reached `MAXIMUM_BLOCK_WEIGHT`.
			weights.reserved = Some(
				MAXIMUM_BLOCK_WEIGHT - NORMAL_DISPATCH_RATIO * MAXIMUM_BLOCK_WEIGHT
			);
		})
		.avg_block_initialization(AVERAGE_ON_INITIALIZE_RATIO)
		.build_or_panic();
	pub const SS58Prefix: u16 = 42;
}

// Configure FRAME pallets to include in runtime.

#[derive_impl(frame_system::config_preludes::ParaChainDefaultConfig as frame_system::DefaultConfig)]
impl frame_system::Config for Runtime {
	/// The identifier used to distinguish between accounts.
	type AccountId = AccountId;
	/// The index type for storing how many extrinsics an account has signed.
	type Nonce = Nonce;
	/// The type for hashing blocks and tries.
	type Hash = Hash;
	/// The block type.
	type Block = Block;
	/// Maximum number of block number to block hash mappings to keep (oldest pruned first).
	type BlockHashCount = BlockHashCount;
	/// Runtime version.
	type Version = Version;
	/// The data to be stored in an account.
	type AccountData = pallet_balances::AccountData<Balance>;
	/// The weight of database operations that the runtime can invoke.
	type DbWeight = RocksDbWeight;
	/// Weight information for the extrinsics of this pallet.
	type SystemWeightInfo = weights::frame_system::WeightInfo<Runtime>;
	/// Block & extrinsics weights: base values and limits.
	type BlockWeights = RuntimeBlockWeights;
	/// The maximum length of a block (in bytes).
	type BlockLength = RuntimeBlockLength;
	/// This is used as an identifier of the chain. 42 is the generic substrate prefix.
	type SS58Prefix = SS58Prefix;
	/// The action to take on a Runtime Upgrade
	type OnSetCode = cumulus_pallet_parachain_system::ParachainSetCode<Self>;
	type MaxConsumers = frame_support::traits::ConstU32<16>;
}

impl pallet_timestamp::Config for Runtime {
	/// A timestamp: milliseconds since the unix epoch.
	type Moment = u64;
	type OnTimestampSet = Aura;
	type MinimumPeriod = ConstU64<{ SLOT_DURATION / 2 }>;
	type WeightInfo = weights::pallet_timestamp::WeightInfo<Runtime>;
}

impl pallet_authorship::Config for Runtime {
	type FindAuthor = pallet_session::FindAccountFromAuthorIndex<Self, Aura>;
	type EventHandler = (CollatorSelection,);
}

parameter_types! {
	pub const ExistentialDeposit: Balance = EXISTENTIAL_DEPOSIT;
}

impl pallet_balances::Config for Runtime {
	/// The type for recording an account's balance.
	type Balance = Balance;
	type DustRemoval = ();
	/// The ubiquitous event type.
	type RuntimeEvent = RuntimeEvent;
	type ExistentialDeposit = ExistentialDeposit;
	type AccountStore = System;
	type WeightInfo = weights::pallet_balances::WeightInfo<Runtime>;
	type MaxLocks = ConstU32<50>;
	type MaxReserves = ConstU32<50>;
	type ReserveIdentifier = [u8; 8];
	type RuntimeHoldReason = RuntimeHoldReason;
	type RuntimeFreezeReason = RuntimeFreezeReason;
	type FreezeIdentifier = ();
	type MaxHolds = ConstU32<0>;
	type MaxFreezes = ConstU32<0>;
}

parameter_types! {
	/// Relay Chain `TransactionByteFee` / 10
	pub const TransactionByteFee: Balance = MILLICENTS;
}

impl pallet_transaction_payment::Config for Runtime {
	type RuntimeEvent = RuntimeEvent;
	type OnChargeTransaction =
		pallet_transaction_payment::CurrencyAdapter<Balances, DealWithFees<Runtime>>;
	type OperationalFeeMultiplier = ConstU8<5>;
	type WeightToFee = WeightToFee;
	type LengthToFee = ConstantMultiplier<Balance, TransactionByteFee>;
	type FeeMultiplierUpdate = SlowAdjustingFeeUpdate<Self>;
}

parameter_types! {
	pub const ReservedXcmpWeight: Weight = MAXIMUM_BLOCK_WEIGHT.saturating_div(4);
	pub const ReservedDmpWeight: Weight = MAXIMUM_BLOCK_WEIGHT.saturating_div(4);
}

impl cumulus_pallet_parachain_system::Config for Runtime {
	type WeightInfo = weights::cumulus_pallet_parachain_system::WeightInfo<Runtime>;
	type RuntimeEvent = RuntimeEvent;
	type OnSystemEvent = ();
	type SelfParaId = parachain_info::Pallet<Runtime>;
	type OutboundXcmpMessageSource = XcmpQueue;
	type DmpQueue = frame_support::traits::EnqueueWithOrigin<MessageQueue, RelayOrigin>;
	type ReservedDmpWeight = ReservedDmpWeight;
	type XcmpMessageHandler = XcmpQueue;
	type ReservedXcmpWeight = ReservedXcmpWeight;
	type CheckAssociatedRelayNumber = RelayNumberStrictlyIncreases;
	type ConsensusHook = cumulus_pallet_aura_ext::FixedVelocityConsensusHook<
		Runtime,
		RELAY_CHAIN_SLOT_DURATION_MILLIS,
		BLOCK_PROCESSING_VELOCITY,
		UNINCLUDED_SEGMENT_CAPACITY,
	>;
}

impl parachain_info::Config for Runtime {}

parameter_types! {
	pub MessageQueueServiceWeight: Weight = Perbill::from_percent(35) * RuntimeBlockWeights::get().max_block;
}

impl pallet_message_queue::Config for Runtime {
	type RuntimeEvent = RuntimeEvent;
	type WeightInfo = weights::pallet_message_queue::WeightInfo<Runtime>;
	#[cfg(feature = "runtime-benchmarks")]
	type MessageProcessor = pallet_message_queue::mock_helpers::NoopMessageProcessor<
		cumulus_primitives_core::AggregateMessageOrigin,
	>;
	#[cfg(not(feature = "runtime-benchmarks"))]
	type MessageProcessor = xcm_builder::ProcessXcmMessage<
		AggregateMessageOrigin,
		xcm_executor::XcmExecutor<xcm_config::XcmConfig>,
		RuntimeCall,
	>;
	type Size = u32;
	// The XCMP queue pallet is only ever able to handle the `Sibling(ParaId)` origin:
	type QueueChangeHandler = NarrowOriginToSibling<XcmpQueue>;
	type QueuePausedQuery = NarrowOriginToSibling<XcmpQueue>;
	type HeapSize = sp_core::ConstU32<{ 64 * 1024 }>;
	type MaxStale = sp_core::ConstU32<8>;
	type ServiceWeight = MessageQueueServiceWeight;
}

impl cumulus_pallet_aura_ext::Config for Runtime {}

parameter_types! {
	/// The asset ID for the asset that we use to pay for message delivery fees.
	pub FeeAssetId: AssetId = Concrete(xcm_config::TokenLocation::get());
	/// The base fee for the message delivery fees.
	pub const BaseDeliveryFee: u128 = CENTS.saturating_mul(3);
}

pub type PriceForSiblingParachainDelivery = polkadot_runtime_common::xcm_sender::ExponentialPrice<
	FeeAssetId,
	BaseDeliveryFee,
	TransactionByteFee,
	XcmpQueue,
>;

impl cumulus_pallet_xcmp_queue::Config for Runtime {
	type RuntimeEvent = RuntimeEvent;
	type ChannelInfo = ParachainSystem;
	type VersionWrapper = PolkadotXcm;
	// Enqueue XCMP messages from siblings for later processing.
	type XcmpQueue = TransformOrigin<MessageQueue, AggregateMessageOrigin, ParaId, ParaIdToSibling>;
	type MaxInboundSuspended = sp_core::ConstU32<1_000>;
	type ControllerOrigin = EnsureRoot<AccountId>;
	type ControllerOriginConverter = XcmOriginToTransactDispatchOrigin;
	type WeightInfo = weights::cumulus_pallet_xcmp_queue::WeightInfo<Runtime>;
	type PriceForSiblingDelivery = PriceForSiblingParachainDelivery;
}

parameter_types! {
	pub const RelayOrigin: AggregateMessageOrigin = AggregateMessageOrigin::Parent;
}

pub const PERIOD: u32 = 6 * HOURS;
pub const OFFSET: u32 = 0;

impl pallet_session::Config for Runtime {
	type RuntimeEvent = RuntimeEvent;
	type ValidatorId = <Self as frame_system::Config>::AccountId;
	// we don't have stash and controller, thus we don't need the convert as well.
	type ValidatorIdOf = pallet_collator_selection::IdentityCollator;
	type ShouldEndSession = pallet_session::PeriodicSessions<ConstU32<PERIOD>, ConstU32<OFFSET>>;
	type NextSessionRotation = pallet_session::PeriodicSessions<ConstU32<PERIOD>, ConstU32<OFFSET>>;
	type SessionManager = CollatorSelection;
	// Essentially just Aura, but let's be pedantic.
	type SessionHandler = <SessionKeys as sp_runtime::traits::OpaqueKeys>::KeyTypeIdProviders;
	type Keys = SessionKeys;
	type WeightInfo = weights::pallet_session::WeightInfo<Runtime>;
}

impl pallet_aura::Config for Runtime {
	type AuthorityId = AuraId;
	type DisabledValidators = ();
	type MaxAuthorities = ConstU32<100_000>;
	type AllowMultipleBlocksPerSlot = ConstBool<false>;
	#[cfg(feature = "experimental")]
	type SlotDuration = pallet_aura::MinimumPeriodTimesTwo<Self>;
}

parameter_types! {
	pub const PotId: PalletId = PalletId(*b"PotStake");
	pub const SessionLength: BlockNumber = 6 * HOURS;
}

pub type CollatorSelectionUpdateOrigin = EnsureRoot<AccountId>;

impl pallet_collator_selection::Config for Runtime {
	type RuntimeEvent = RuntimeEvent;
	type Currency = Balances;
	type UpdateOrigin = CollatorSelectionUpdateOrigin;
	type PotId = PotId;
	type MaxCandidates = ConstU32<100>;
	type MinEligibleCollators = ConstU32<4>;
	type MaxInvulnerables = ConstU32<20>;
	// should be a multiple of session or things will get inconsistent
	type KickThreshold = ConstU32<PERIOD>;
	type ValidatorId = <Self as frame_system::Config>::AccountId;
	type ValidatorIdOf = pallet_collator_selection::IdentityCollator;
	type ValidatorRegistration = Session;
	type WeightInfo = weights::pallet_collator_selection::WeightInfo<Runtime>;
}

parameter_types! {
	// One storage item; key size is 32; value is size 4+4+16+32 bytes = 56 bytes.
	pub const DepositBase: Balance = deposit(1, 88);
	// Additional storage item size of 32 bytes.
	pub const DepositFactor: Balance = deposit(0, 32);
}

impl pallet_multisig::Config for Runtime {
	type RuntimeEvent = RuntimeEvent;
	type RuntimeCall = RuntimeCall;
	type Currency = Balances;
	type DepositBase = DepositBase;
	type DepositFactor = DepositFactor;
	type MaxSignatories = ConstU32<100>;
	type WeightInfo = weights::pallet_multisig::WeightInfo<Runtime>;
}

impl pallet_utility::Config for Runtime {
	type RuntimeEvent = RuntimeEvent;
	type RuntimeCall = RuntimeCall;
	type PalletsOrigin = OriginCaller;
	type WeightInfo = weights::pallet_utility::WeightInfo<Runtime>;
}

// Create the runtime by composing the FRAME pallets that were previously configured.
construct_runtime!(
	pub enum Runtime
	{
		// System support stuff.
		System: frame_system::{Pallet, Call, Config<T>, Storage, Event<T>} = 0,
		ParachainSystem: cumulus_pallet_parachain_system::{
			Pallet, Call, Config<T>, Storage, Inherent, Event<T>, ValidateUnsigned,
		} = 1,
		Timestamp: pallet_timestamp::{Pallet, Call, Storage, Inherent} = 2,
		ParachainInfo: parachain_info::{Pallet, Storage, Config<T>} = 3,

		// Monetary stuff.
		Balances: pallet_balances::{Pallet, Call, Storage, Config<T>, Event<T>} = 10,
		TransactionPayment: pallet_transaction_payment::{Pallet, Storage, Event<T>} = 11,

		// Collator support. The order of these 4 are important and shall not change.
		Authorship: pallet_authorship::{Pallet, Storage} = 20,
		CollatorSelection: pallet_collator_selection::{Pallet, Call, Storage, Event<T>, Config<T>} = 21,
		Session: pallet_session::{Pallet, Call, Storage, Event, Config<T>} = 22,
		Aura: pallet_aura::{Pallet, Storage, Config<T>} = 23,
		AuraExt: cumulus_pallet_aura_ext::{Pallet, Storage, Config<T>} = 24,

		// XCM helpers.
		XcmpQueue: cumulus_pallet_xcmp_queue::{Pallet, Call, Storage, Event<T>} = 30,
		PolkadotXcm: pallet_xcm::{Pallet, Call, Storage, Event<T>, Origin, Config<T>} = 31,
		CumulusXcm: cumulus_pallet_xcm::{Pallet, Event<T>, Origin} = 32,

		// Handy utilities.
		Utility: pallet_utility::{Pallet, Call, Event} = 40,
		Multisig: pallet_multisig::{Pallet, Call, Storage, Event<T>} = 36,

		// BridgeHubRococo uses:
		//  - BridgeWestendGrandpa
		//  - BridgeWestendParachains
		//  - BridgeWestendMessages
		//  - BridgeRelayers

		// GRANDPA bridge modules.
		BridgeWestendGrandpa: pallet_bridge_grandpa::<Instance3>::{Pallet, Call, Storage, Event<T>, Config<T>} = 48,

		// Parachain bridge modules.
		BridgeWestendParachains: pallet_bridge_parachains::<Instance3>::{Pallet, Call, Storage, Event<T>} = 49,

		// Messaging bridge modules.
		BridgeWestendMessages: pallet_bridge_messages::<Instance3>::{Pallet, Call, Storage, Event<T>, Config<T>} = 51,

		BridgeRelayers: pallet_bridge_relayers::{Pallet, Call, Storage, Event<T>} = 47,

		XcmOverBridgeHubWestend: pallet_xcm_bridge_hub::<Instance1>::{Pallet} = 52,

		// Message Queue. Importantly, is registered last so that messages are processed after
		// the `on_initialize` hooks of bridging pallets.
		MessageQueue: pallet_message_queue::{Pallet, Call, Storage, Event<T>} = 250,
	}
);

bridge_runtime_common::generate_bridge_reject_obsolete_headers_and_messages! {
	RuntimeCall, AccountId,
	// Grandpa
	BridgeWestendGrandpa,
	// Parachains
	BridgeWestendParachains,
	// Messages
	BridgeWestendMessages
}

#[cfg(feature = "runtime-benchmarks")]
mod benches {
	frame_benchmarking::define_benchmarks!(
		[frame_system, SystemBench::<Runtime>]
		[pallet_balances, Balances]
		[pallet_message_queue, MessageQueue]
		[pallet_multisig, Multisig]
		[pallet_session, SessionBench::<Runtime>]
		[pallet_utility, Utility]
		[pallet_timestamp, Timestamp]
		[pallet_collator_selection, CollatorSelection]
		[cumulus_pallet_parachain_system, ParachainSystem]
		[cumulus_pallet_xcmp_queue, XcmpQueue]
		// XCM
		[pallet_xcm, PalletXcmExtrinsicsBenchmark::<Runtime>]
		// NOTE: Make sure you point to the individual modules below.
		[pallet_xcm_benchmarks::fungible, XcmBalances]
		[pallet_xcm_benchmarks::generic, XcmGeneric]
		// Bridge pallets
		[pallet_bridge_grandpa, WestendFinality]
		[pallet_bridge_parachains, WithinWestend]
		[pallet_bridge_messages, RococoToWestend]
		[pallet_bridge_relayers, BridgeRelayersBench::<Runtime>]
	);
}

impl_runtime_apis! {
	impl sp_consensus_aura::AuraApi<Block, AuraId> for Runtime {
		fn slot_duration() -> sp_consensus_aura::SlotDuration {
			sp_consensus_aura::SlotDuration::from_millis(Aura::slot_duration())
		}

		fn authorities() -> Vec<AuraId> {
			Aura::authorities().into_inner()
		}
	}

	impl sp_api::Core<Block> for Runtime {
		fn version() -> RuntimeVersion {
			VERSION
		}

		fn execute_block(block: Block) {
			Executive::execute_block(block)
		}

		fn initialize_block(header: &<Block as BlockT>::Header) {
			Executive::initialize_block(header)
		}
	}

	impl sp_api::Metadata<Block> for Runtime {
		fn metadata() -> OpaqueMetadata {
			OpaqueMetadata::new(Runtime::metadata().into())
		}

		fn metadata_at_version(version: u32) -> Option<OpaqueMetadata> {
			Runtime::metadata_at_version(version)
		}

		fn metadata_versions() -> sp_std::vec::Vec<u32> {
			Runtime::metadata_versions()
		}
	}

	impl sp_block_builder::BlockBuilder<Block> for Runtime {
		fn apply_extrinsic(extrinsic: <Block as BlockT>::Extrinsic) -> ApplyExtrinsicResult {
			Executive::apply_extrinsic(extrinsic)
		}

		fn finalize_block() -> <Block as BlockT>::Header {
			Executive::finalize_block()
		}

		fn inherent_extrinsics(data: sp_inherents::InherentData) -> Vec<<Block as BlockT>::Extrinsic> {
			data.create_extrinsics()
		}

		fn check_inherents(
			block: Block,
			data: sp_inherents::InherentData,
		) -> sp_inherents::CheckInherentsResult {
			data.check_extrinsics(&block)
		}
	}

	impl sp_transaction_pool::runtime_api::TaggedTransactionQueue<Block> for Runtime {
		fn validate_transaction(
			source: TransactionSource,
			tx: <Block as BlockT>::Extrinsic,
			block_hash: <Block as BlockT>::Hash,
		) -> TransactionValidity {
			Executive::validate_transaction(source, tx, block_hash)
		}
	}

	impl sp_offchain::OffchainWorkerApi<Block> for Runtime {
		fn offchain_worker(header: &<Block as BlockT>::Header) {
			Executive::offchain_worker(header)
		}
	}

	impl sp_session::SessionKeys<Block> for Runtime {
		fn generate_session_keys(seed: Option<Vec<u8>>) -> Vec<u8> {
			SessionKeys::generate(seed)
		}

		fn decode_session_keys(
			encoded: Vec<u8>,
		) -> Option<Vec<(Vec<u8>, KeyTypeId)>> {
			SessionKeys::decode_into_raw_public_keys(&encoded)
		}
	}

	impl frame_system_rpc_runtime_api::AccountNonceApi<Block, AccountId, Nonce> for Runtime {
		fn account_nonce(account: AccountId) -> Nonce {
			System::account_nonce(account)
		}
	}

	impl pallet_transaction_payment_rpc_runtime_api::TransactionPaymentApi<Block, Balance> for Runtime {
		fn query_info(
			uxt: <Block as BlockT>::Extrinsic,
			len: u32,
		) -> pallet_transaction_payment_rpc_runtime_api::RuntimeDispatchInfo<Balance> {
			TransactionPayment::query_info(uxt, len)
		}
		fn query_fee_details(
			uxt: <Block as BlockT>::Extrinsic,
			len: u32,
		) -> pallet_transaction_payment::FeeDetails<Balance> {
			TransactionPayment::query_fee_details(uxt, len)
		}
		fn query_weight_to_fee(weight: Weight) -> Balance {
			TransactionPayment::weight_to_fee(weight)
		}
		fn query_length_to_fee(length: u32) -> Balance {
			TransactionPayment::length_to_fee(length)
		}
	}

	impl pallet_transaction_payment_rpc_runtime_api::TransactionPaymentCallApi<Block, Balance, RuntimeCall>
		for Runtime
	{
		fn query_call_info(
			call: RuntimeCall,
			len: u32,
		) -> pallet_transaction_payment::RuntimeDispatchInfo<Balance> {
			TransactionPayment::query_call_info(call, len)
		}
		fn query_call_fee_details(
			call: RuntimeCall,
			len: u32,
		) -> pallet_transaction_payment::FeeDetails<Balance> {
			TransactionPayment::query_call_fee_details(call, len)
		}
		fn query_weight_to_fee(weight: Weight) -> Balance {
			TransactionPayment::weight_to_fee(weight)
		}
		fn query_length_to_fee(length: u32) -> Balance {
			TransactionPayment::length_to_fee(length)
		}
	}

	impl cumulus_primitives_core::CollectCollationInfo<Block> for Runtime {
		fn collect_collation_info(header: &<Block as BlockT>::Header) -> cumulus_primitives_core::CollationInfo {
			ParachainSystem::collect_collation_info(header)
		}
	}

	impl bp_westend::WestendFinalityApi<Block> for Runtime {
		fn best_finalized() -> Option<HeaderId<bp_westend::Hash, bp_westend::BlockNumber>> {
			BridgeWestendGrandpa::best_finalized()
		}
		fn synced_headers_grandpa_info(
		) -> Vec<bp_header_chain::StoredHeaderGrandpaInfo<bp_westend::Header>> {
			BridgeWestendGrandpa::synced_headers_grandpa_info()
		}
	}

	impl bp_bridge_hub_westend::BridgeHubWestendFinalityApi<Block> for Runtime {
		fn best_finalized() -> Option<HeaderId<Hash, BlockNumber>> {
			BridgeWestendParachains::best_parachain_head_id::<
				bp_bridge_hub_westend::BridgeHubWestend
			>().unwrap_or(None)
		}
	}

	// This is exposed by BridgeHubRococo
	impl bp_bridge_hub_westend::FromBridgeHubWestendInboundLaneApi<Block> for Runtime {
		fn message_details(
			lane: bp_messages::LaneId,
			messages: Vec<(bp_messages::MessagePayload, bp_messages::OutboundMessageDetails)>,
		) -> Vec<bp_messages::InboundMessageDetails> {
			bridge_runtime_common::messages_api::inbound_message_details::<
				Runtime,
				bridge_to_westend_config::WithBridgeHubWestendMessagesInstance,
			>(lane, messages)
		}
	}

	// This is exposed by BridgeHubRococo
	impl bp_bridge_hub_westend::ToBridgeHubWestendOutboundLaneApi<Block> for Runtime {
		fn message_details(
			lane: bp_messages::LaneId,
			begin: bp_messages::MessageNonce,
			end: bp_messages::MessageNonce,
		) -> Vec<bp_messages::OutboundMessageDetails> {
			bridge_runtime_common::messages_api::outbound_message_details::<
				Runtime,
				bridge_to_westend_config::WithBridgeHubWestendMessagesInstance,
			>(lane, begin, end)
		}
	}

	#[cfg(feature = "try-runtime")]
	impl frame_try_runtime::TryRuntime<Block> for Runtime {
		fn on_runtime_upgrade(checks: frame_try_runtime::UpgradeCheckSelect) -> (Weight, Weight) {
			let weight = Executive::try_runtime_upgrade(checks).unwrap();
			(weight, RuntimeBlockWeights::get().max_block)
		}

		fn execute_block(
			block: Block,
			state_root_check: bool,
			signature_check: bool,
			select: frame_try_runtime::TryStateSelect,
		) -> Weight {
			// NOTE: intentional unwrap: we don't want to propagate the error backwards, and want to
			// have a backtrace here.
			Executive::try_execute_block(block, state_root_check, signature_check, select).unwrap()
		}
	}

	#[cfg(feature = "runtime-benchmarks")]
	impl frame_benchmarking::Benchmark<Block> for Runtime {
		fn benchmark_metadata(extra: bool) -> (
			Vec<frame_benchmarking::BenchmarkList>,
			Vec<frame_support::traits::StorageInfo>,
		) {
			use frame_benchmarking::{Benchmarking, BenchmarkList};
			use frame_support::traits::StorageInfoTrait;
			use frame_system_benchmarking::Pallet as SystemBench;
			use cumulus_pallet_session_benchmarking::Pallet as SessionBench;
			use pallet_xcm::benchmarking::Pallet as PalletXcmExtrinsicsBenchmark;

			// This is defined once again in dispatch_benchmark, because list_benchmarks!
			// and add_benchmarks! are macros exported by define_benchmarks! macros and those types
			// are referenced in that call.
			type XcmBalances = pallet_xcm_benchmarks::fungible::Pallet::<Runtime>;
			type XcmGeneric = pallet_xcm_benchmarks::generic::Pallet::<Runtime>;

			use pallet_bridge_relayers::benchmarking::Pallet as BridgeRelayersBench;
			// Change weight file names.
			type WestendFinality = BridgeWestendGrandpa;
			type WithinWestend = pallet_bridge_parachains::benchmarking::Pallet::<Runtime, bridge_common_config::BridgeParachainWestendInstance>;
			type RococoToWestend = pallet_bridge_messages::benchmarking::Pallet ::<Runtime, bridge_to_westend_config::WithBridgeHubWestendMessagesInstance>;

			let mut list = Vec::<BenchmarkList>::new();
			list_benchmarks!(list, extra);

			let storage_info = AllPalletsWithSystem::storage_info();
			(list, storage_info)
		}

		fn dispatch_benchmark(
			config: frame_benchmarking::BenchmarkConfig
		) -> Result<Vec<frame_benchmarking::BenchmarkBatch>, sp_runtime::RuntimeString> {
			use frame_benchmarking::{Benchmarking, BenchmarkBatch, BenchmarkError};
			use sp_storage::TrackedStorageKey;

			use frame_system_benchmarking::Pallet as SystemBench;
			impl frame_system_benchmarking::Config for Runtime {
				fn setup_set_code_requirements(code: &sp_std::vec::Vec<u8>) -> Result<(), BenchmarkError> {
					ParachainSystem::initialize_for_set_code_benchmark(code.len() as u32);
					Ok(())
				}

				fn verify_set_code() {
					System::assert_last_event(cumulus_pallet_parachain_system::Event::<Runtime>::ValidationFunctionStored.into());
				}
			}

			use cumulus_pallet_session_benchmarking::Pallet as SessionBench;
			impl cumulus_pallet_session_benchmarking::Config for Runtime {}

			use pallet_xcm::benchmarking::Pallet as PalletXcmExtrinsicsBenchmark;
			impl pallet_xcm::benchmarking::Config for Runtime {
				fn reachable_dest() -> Option<MultiLocation> {
					Some(Parent.into())
				}

				fn teleportable_asset_and_dest() -> Option<(MultiAsset, MultiLocation)> {
					// Relay/native token can be teleported between BH and Relay.
					Some((
						MultiAsset {
							fun: Fungible(EXISTENTIAL_DEPOSIT),
							id: Concrete(Parent.into())
						},
						Parent.into(),
					))
				}

				fn reserve_transferable_asset_and_dest() -> Option<(MultiAsset, MultiLocation)> {
					// Reserve transfers are disabled on BH.
					None
				}

				fn set_up_complex_asset_transfer(
				) -> Option<(MultiAssets, u32, MultiLocation, Box<dyn FnOnce()>)> {
					// BH only supports teleports to system parachain.
					// Relay/native token can be teleported between BH and Relay.
					let native_location = Parent.into();
					let dest = Parent.into();
					pallet_xcm::benchmarking::helpers::native_teleport_as_asset_transfer::<Runtime>(
						native_location,
						dest
					)
				}
			}

			use xcm::latest::prelude::*;
			use xcm_config::TokenLocation;

			parameter_types! {
				pub ExistentialDepositMultiAsset: Option<MultiAsset> = Some((
					TokenLocation::get(),
					ExistentialDeposit::get()
				).into());
			}

			impl pallet_xcm_benchmarks::Config for Runtime {
				type XcmConfig = xcm_config::XcmConfig;
				type AccountIdConverter = xcm_config::LocationToAccountId;
				type DeliveryHelper = cumulus_primitives_utility::ToParentDeliveryHelper<
					xcm_config::XcmConfig,
					ExistentialDepositMultiAsset,
					xcm_config::PriceForParentDelivery,
				>;
				fn valid_destination() -> Result<MultiLocation, BenchmarkError> {
					Ok(TokenLocation::get())
				}
				fn worst_case_holding(_depositable_count: u32) -> MultiAssets {
					// just concrete assets according to relay chain.
					let assets: Vec<MultiAsset> = vec![
						MultiAsset {
							id: Concrete(TokenLocation::get()),
							fun: Fungible(1_000_000 * UNITS),
						}
					];
					assets.into()
				}
			}

			parameter_types! {
				pub const TrustedTeleporter: Option<(MultiLocation, MultiAsset)> = Some((
					TokenLocation::get(),
					MultiAsset { fun: Fungible(UNITS), id: Concrete(TokenLocation::get()) },
				));
				pub const CheckedAccount: Option<(AccountId, xcm_builder::MintLocation)> = None;
				pub const TrustedReserve: Option<(MultiLocation, MultiAsset)> = None;
			}

			impl pallet_xcm_benchmarks::fungible::Config for Runtime {
				type TransactAsset = Balances;

				type CheckedAccount = CheckedAccount;
				type TrustedTeleporter = TrustedTeleporter;
				type TrustedReserve = TrustedReserve;

				fn get_multi_asset() -> MultiAsset {
					MultiAsset {
						id: Concrete(TokenLocation::get()),
						fun: Fungible(UNITS),
					}
				}
			}

			impl pallet_xcm_benchmarks::generic::Config for Runtime {
				type TransactAsset = Balances;
				type RuntimeCall = RuntimeCall;

				fn worst_case_response() -> (u64, Response) {
					(0u64, Response::Version(Default::default()))
				}

				fn worst_case_asset_exchange() -> Result<(MultiAssets, MultiAssets), BenchmarkError> {
					Err(BenchmarkError::Skip)
				}

				fn universal_alias() -> Result<(MultiLocation, Junction), BenchmarkError> {
					Err(BenchmarkError::Skip)
				}

				fn transact_origin_and_runtime_call() -> Result<(MultiLocation, RuntimeCall), BenchmarkError> {
					Ok((TokenLocation::get(), frame_system::Call::remark_with_event { remark: vec![] }.into()))
				}

				fn subscribe_origin() -> Result<MultiLocation, BenchmarkError> {
					Ok(TokenLocation::get())
				}

				fn claimable_asset() -> Result<(MultiLocation, MultiLocation, MultiAssets), BenchmarkError> {
					let origin = TokenLocation::get();
					let assets: MultiAssets = (Concrete(TokenLocation::get()), 1_000 * UNITS).into();
					let ticket = MultiLocation { parents: 0, interior: Here };
					Ok((origin, ticket, assets))
				}

				fn unlockable_asset() -> Result<(MultiLocation, MultiLocation, MultiAsset), BenchmarkError> {
					Err(BenchmarkError::Skip)
				}

				fn export_message_origin_and_destination(
				) -> Result<(MultiLocation, NetworkId, InteriorMultiLocation), BenchmarkError> {
<<<<<<< HEAD
					// save XCM version for remote bridge hub
					let _ = PolkadotXcm::force_xcm_version(
						RuntimeOrigin::root(),
						Box::new(bridge_to_westend_config::BridgeHubWestendLocation::get()),
						XCM_VERSION,
					).expect("version saved!");
					Ok((TokenLocation::get(), NetworkId::Westend, X1(Parachain(100))))
=======
					Ok(
						(
							bridge_to_westend_config::FromAssetHubRococoToAssetHubWestendRoute::get().location,
							NetworkId::Westend,
							X1(Parachain(bridge_to_westend_config::AssetHubWestendParaId::get().into()))
						)
					)
>>>>>>> e5dc8ed8
				}

				fn alias_origin() -> Result<(MultiLocation, MultiLocation), BenchmarkError> {
					Err(BenchmarkError::Skip)
				}
			}

			type XcmBalances = pallet_xcm_benchmarks::fungible::Pallet::<Runtime>;
			type XcmGeneric = pallet_xcm_benchmarks::generic::Pallet::<Runtime>;

			type WestendFinality = BridgeWestendGrandpa;
			type WithinWestend = pallet_bridge_parachains::benchmarking::Pallet::<Runtime, bridge_common_config::BridgeParachainWestendInstance>;
			type RococoToWestend = pallet_bridge_messages::benchmarking::Pallet ::<Runtime, bridge_to_westend_config::WithBridgeHubWestendMessagesInstance>;

			use bridge_runtime_common::messages_benchmarking::{
				prepare_message_delivery_proof_from_parachain,
				prepare_message_proof_from_parachain,
				generate_xcm_builder_bridge_message_sample,
			};
			use pallet_bridge_messages::benchmarking::{
				Config as BridgeMessagesConfig,
				MessageDeliveryProofParams,
				MessageProofParams,
			};

			impl BridgeMessagesConfig<bridge_to_westend_config::WithBridgeHubWestendMessagesInstance> for Runtime {
				fn is_relayer_rewarded(relayer: &Self::AccountId) -> bool {
					let bench_lane_id = <Self as BridgeMessagesConfig<bridge_to_westend_config::WithBridgeHubWestendMessagesInstance>>::bench_lane_id();
					let bridged_chain_id = bp_runtime::BRIDGE_HUB_WESTEND_CHAIN_ID;
					pallet_bridge_relayers::Pallet::<Runtime>::relayer_reward(
						relayer,
						bp_relayers::RewardsAccountParams::new(
							bench_lane_id,
							bridged_chain_id,
							bp_relayers::RewardsAccountOwner::BridgedChain
						)
					).is_some()
				}

				fn prepare_message_proof(
					params: MessageProofParams,
				) -> (bridge_to_westend_config::FromWestendBridgeHubMessagesProof, Weight) {
					use cumulus_primitives_core::XcmpMessageSource;
					assert!(XcmpQueue::take_outbound_messages(usize::MAX).is_empty());
					ParachainSystem::open_outbound_hrmp_channel_for_benchmarks_or_tests(42.into());
					prepare_message_proof_from_parachain::<
						Runtime,
						bridge_common_config::BridgeGrandpaWestendInstance,
						bridge_to_westend_config::WithBridgeHubWestendMessageBridge,
					>(params, generate_xcm_builder_bridge_message_sample(X2(GlobalConsensus(Rococo), Parachain(42))))
				}

				fn prepare_message_delivery_proof(
					params: MessageDeliveryProofParams<AccountId>,
				) -> bridge_to_westend_config::ToWestendBridgeHubMessagesDeliveryProof {
					prepare_message_delivery_proof_from_parachain::<
						Runtime,
						bridge_common_config::BridgeGrandpaWestendInstance,
						bridge_to_westend_config::WithBridgeHubWestendMessageBridge,
					>(params)
				}

				fn is_message_successfully_dispatched(_nonce: bp_messages::MessageNonce) -> bool {
					use cumulus_primitives_core::XcmpMessageSource;
					!XcmpQueue::take_outbound_messages(usize::MAX).is_empty()
				}
			}

			use bridge_runtime_common::parachains_benchmarking::prepare_parachain_heads_proof;
			use pallet_bridge_parachains::benchmarking::Config as BridgeParachainsConfig;
			use pallet_bridge_relayers::benchmarking::{
				Pallet as BridgeRelayersBench,
				Config as BridgeRelayersConfig,
			};

			impl BridgeParachainsConfig<bridge_common_config::BridgeParachainWestendInstance> for Runtime {
				fn parachains() -> Vec<bp_polkadot_core::parachains::ParaId> {
					use bp_runtime::Parachain;
					vec![bp_polkadot_core::parachains::ParaId(bp_bridge_hub_westend::BridgeHubWestend::PARACHAIN_ID)]
				}

				fn prepare_parachain_heads_proof(
					parachains: &[bp_polkadot_core::parachains::ParaId],
					parachain_head_size: u32,
					proof_size: bp_runtime::StorageProofSize,
				) -> (
					pallet_bridge_parachains::RelayBlockNumber,
					pallet_bridge_parachains::RelayBlockHash,
					bp_polkadot_core::parachains::ParaHeadsProof,
					Vec<(bp_polkadot_core::parachains::ParaId, bp_polkadot_core::parachains::ParaHash)>,
				) {
					prepare_parachain_heads_proof::<Runtime, bridge_common_config::BridgeParachainWestendInstance>(
						parachains,
						parachain_head_size,
						proof_size,
					)
				}
			}

			impl BridgeRelayersConfig for Runtime {
				fn prepare_rewards_account(
					account_params: bp_relayers::RewardsAccountParams,
					reward: Balance,
				) {
					let rewards_account = bp_relayers::PayRewardFromAccount::<
						Balances,
						AccountId
					>::rewards_account(account_params);
					Self::deposit_account(rewards_account, reward);
				}

				fn deposit_account(account: AccountId, balance: Balance) {
					use frame_support::traits::fungible::Mutate;
					Balances::mint_into(&account, balance.saturating_add(ExistentialDeposit::get())).unwrap();
				}
			}

			let whitelist: Vec<TrackedStorageKey> = vec![
				// Block Number
				hex_literal::hex!("26aa394eea5630e07c48ae0c9558cef702a5c1b19ab7a04f536c519aca4983ac").to_vec().into(),
				// Total Issuance
				hex_literal::hex!("c2261276cc9d1f8598ea4b6a74b15c2f57c875e4cff74148e4628f264b974c80").to_vec().into(),
				// Execution Phase
				hex_literal::hex!("26aa394eea5630e07c48ae0c9558cef7ff553b5a9862a516939d82b3d3d8661a").to_vec().into(),
				// Event Count
				hex_literal::hex!("26aa394eea5630e07c48ae0c9558cef70a98fdbe9ce6c55837576c60c7af3850").to_vec().into(),
				// System Events
				hex_literal::hex!("26aa394eea5630e07c48ae0c9558cef780d41e5e16056765bc8461851072c9d7").to_vec().into(),
			];

			let mut batches = Vec::<BenchmarkBatch>::new();
			let params = (&config, &whitelist);
			add_benchmarks!(params, batches);

			Ok(batches)
		}
	}

	impl sp_genesis_builder::GenesisBuilder<Block> for Runtime {
		fn create_default_config() -> Vec<u8> {
			create_default_config::<RuntimeGenesisConfig>()
		}

		fn build_config(config: Vec<u8>) -> sp_genesis_builder::Result {
			build_config::<RuntimeGenesisConfig>(config)
		}
	}
}

cumulus_pallet_parachain_system::register_validate_block! {
	Runtime = Runtime,
	BlockExecutor = cumulus_pallet_aura_ext::BlockExecutor::<Runtime, Executive>,
}

#[cfg(test)]
mod tests {
	use super::*;
	use codec::Encode;
	use sp_runtime::{
		generic::Era,
		traits::{SignedExtension, Zero},
	};

	#[test]
	fn ensure_signed_extension_definition_is_compatible_with_relay() {
		use bp_polkadot_core::SuffixedCommonSignedExtensionExt;

		sp_io::TestExternalities::default().execute_with(|| {
			frame_system::BlockHash::<Runtime>::insert(BlockNumber::zero(), Hash::default());
			let payload: SignedExtra = (
				frame_system::CheckNonZeroSender::new(),
				frame_system::CheckSpecVersion::new(),
				frame_system::CheckTxVersion::new(),
				frame_system::CheckGenesis::new(),
				frame_system::CheckEra::from(Era::Immortal),
				frame_system::CheckNonce::from(10),
				frame_system::CheckWeight::new(),
				pallet_transaction_payment::ChargeTransactionPayment::from(10),
				BridgeRejectObsoleteHeadersAndMessages,
				(bridge_to_westend_config::OnBridgeHubRococoRefundBridgeHubWestendMessages::default(),)
			);

			// for BridgeHubRococo
			{
				let bhr_indirect_payload = bp_bridge_hub_rococo::SignedExtension::from_params(
					VERSION.spec_version,
					VERSION.transaction_version,
					bp_runtime::TransactionEra::Immortal,
					System::block_hash(BlockNumber::zero()),
					10,
					10,
					(((), ()), ((), ())),
				);
				assert_eq!(payload.encode(), bhr_indirect_payload.encode());
				assert_eq!(
					payload.additional_signed().unwrap().encode(),
					bhr_indirect_payload.additional_signed().unwrap().encode()
				)
			}
		});
	}
}<|MERGE_RESOLUTION|>--- conflicted
+++ resolved
@@ -933,15 +933,12 @@
 
 				fn export_message_origin_and_destination(
 				) -> Result<(MultiLocation, NetworkId, InteriorMultiLocation), BenchmarkError> {
-<<<<<<< HEAD
 					// save XCM version for remote bridge hub
 					let _ = PolkadotXcm::force_xcm_version(
 						RuntimeOrigin::root(),
 						Box::new(bridge_to_westend_config::BridgeHubWestendLocation::get()),
 						XCM_VERSION,
 					).expect("version saved!");
-					Ok((TokenLocation::get(), NetworkId::Westend, X1(Parachain(100))))
-=======
 					Ok(
 						(
 							bridge_to_westend_config::FromAssetHubRococoToAssetHubWestendRoute::get().location,
@@ -949,7 +946,6 @@
 							X1(Parachain(bridge_to_westend_config::AssetHubWestendParaId::get().into()))
 						)
 					)
->>>>>>> e5dc8ed8
 				}
 
 				fn alias_origin() -> Result<(MultiLocation, MultiLocation), BenchmarkError> {
