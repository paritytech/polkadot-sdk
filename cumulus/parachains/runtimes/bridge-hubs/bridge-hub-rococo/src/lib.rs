--- conflicted
+++ resolved
@@ -1266,13 +1266,7 @@
 					);
 
 					// open bridge
-<<<<<<< HEAD
-					let origin = RuntimeOrigin::from(pallet_xcm::Origin::Xcm(sibling_parachain_location.clone()));
-					XcmOverBridgeHubWestend::open_bridge(
-						origin.clone(),
-						Box::new(VersionedInteriorLocation::from([GlobalConsensus(NetworkId::ByGenesis(WESTEND_GENESIS_HASH)), Parachain(8765)])),
-=======
-					let bridge_destination_universal_location: InteriorLocation = [GlobalConsensus(NetworkId::Westend), Parachain(8765)].into();
+					let bridge_destination_universal_location: InteriorLocation = [GlobalConsensus(NetworkId::ByGenesis(WESTEND_GENESIS_HASH)), Parachain(8765)].into();
 					let locations = XcmOverBridgeHubWestend::bridge_locations(
 						sibling_parachain_location.clone(),
 						bridge_destination_universal_location.clone(),
@@ -1281,7 +1275,6 @@
 						locations,
 						bp_messages::LegacyLaneId([1, 2, 3, 4]),
 						true,
->>>>>>> cdfecb72
 					).map_err(|e| {
 						log::error!(
 							"Failed to `XcmOverBridgeHubWestend::open_bridge`({:?}, {:?})`, error: {:?}",
