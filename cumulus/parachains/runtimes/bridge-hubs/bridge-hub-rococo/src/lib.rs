--- conflicted
+++ resolved
@@ -121,7 +121,6 @@
 pub type BlockId = generic::BlockId<Block>;
 
 /// The TransactionExtension to the basic transaction logic.
-<<<<<<< HEAD
 pub type TxExtension = cumulus_pallet_weight_reclaim::StorageWeightReclaim<
 	Runtime,
 	(
@@ -134,29 +133,10 @@
 		frame_system::CheckWeight<Runtime>,
 		pallet_transaction_payment::ChargeTransactionPayment<Runtime>,
 		BridgeRejectObsoleteHeadersAndMessages,
-		(
-			bridge_to_westend_config::OnBridgeHubRococoRefundBridgeHubWestendMessages,
-			bridge_to_bulletin_config::OnBridgeHubRococoRefundRococoBulletinMessages,
-		),
+		(bridge_to_westend_config::OnBridgeHubRococoRefundBridgeHubWestendMessages,),
 		frame_metadata_hash_extension::CheckMetadataHash<Runtime>,
 	),
 >;
-=======
-pub type TxExtension = (
-	frame_system::CheckNonZeroSender<Runtime>,
-	frame_system::CheckSpecVersion<Runtime>,
-	frame_system::CheckTxVersion<Runtime>,
-	frame_system::CheckGenesis<Runtime>,
-	frame_system::CheckEra<Runtime>,
-	frame_system::CheckNonce<Runtime>,
-	frame_system::CheckWeight<Runtime>,
-	pallet_transaction_payment::ChargeTransactionPayment<Runtime>,
-	BridgeRejectObsoleteHeadersAndMessages,
-	(bridge_to_westend_config::OnBridgeHubRococoRefundBridgeHubWestendMessages,),
-	frame_metadata_hash_extension::CheckMetadataHash<Runtime>,
-	cumulus_primitives_storage_weight_reclaim::StorageWeightReclaim<Runtime>,
-);
->>>>>>> 76d2270c
 
 /// Unchecked extrinsic type as expected by this runtime.
 pub type UncheckedExtrinsic =
@@ -564,181 +544,6 @@
 	type WeightInfo = weights::pallet_utility::WeightInfo<Runtime>;
 }
 
-<<<<<<< HEAD
-// Ethereum Bridge
-parameter_types! {
-	pub storage EthereumGatewayAddress: H160 = H160(hex_literal::hex!("EDa338E4dC46038493b885327842fD3E301CaB39"));
-}
-
-parameter_types! {
-	pub const CreateAssetCall: [u8;2] = [53, 0];
-	pub const CreateAssetDeposit: u128 = (UNITS / 10) + EXISTENTIAL_DEPOSIT;
-	pub Parameters: PricingParameters<u128> = PricingParameters {
-		exchange_rate: FixedU128::from_rational(1, 400),
-		fee_per_gas: gwei(20),
-		rewards: Rewards { local: 1 * UNITS, remote: meth(1) },
-		multiplier: FixedU128::from_rational(1, 1),
-	};
-}
-
-#[cfg(feature = "runtime-benchmarks")]
-pub mod benchmark_helpers {
-	use crate::{EthereumBeaconClient, Runtime, RuntimeOrigin};
-	use codec::Encode;
-	use snowbridge_beacon_primitives::BeaconHeader;
-	use snowbridge_pallet_inbound_queue::BenchmarkHelper;
-	use sp_core::H256;
-	use xcm::latest::{Assets, Location, SendError, SendResult, SendXcm, Xcm, XcmHash};
-
-	impl<T: snowbridge_pallet_ethereum_client::Config> BenchmarkHelper<T> for Runtime {
-		fn initialize_storage(beacon_header: BeaconHeader, block_roots_root: H256) {
-			EthereumBeaconClient::store_finalized_header(beacon_header, block_roots_root).unwrap();
-		}
-	}
-
-	pub struct DoNothingRouter;
-	impl SendXcm for DoNothingRouter {
-		type Ticket = Xcm<()>;
-
-		fn validate(
-			_dest: &mut Option<Location>,
-			xcm: &mut Option<Xcm<()>>,
-		) -> SendResult<Self::Ticket> {
-			Ok((xcm.clone().unwrap(), Assets::new()))
-		}
-		fn deliver(xcm: Xcm<()>) -> Result<XcmHash, SendError> {
-			let hash = xcm.using_encoded(sp_io::hashing::blake2_256);
-			Ok(hash)
-		}
-	}
-
-	impl snowbridge_pallet_system::BenchmarkHelper<RuntimeOrigin> for () {
-		fn make_xcm_origin(location: Location) -> RuntimeOrigin {
-			RuntimeOrigin::from(pallet_xcm::Origin::Xcm(location))
-		}
-	}
-}
-
-impl snowbridge_pallet_inbound_queue::Config for Runtime {
-	type RuntimeEvent = RuntimeEvent;
-	type Verifier = snowbridge_pallet_ethereum_client::Pallet<Runtime>;
-	type Token = Balances;
-	#[cfg(not(feature = "runtime-benchmarks"))]
-	type XcmSender = XcmRouter;
-	#[cfg(feature = "runtime-benchmarks")]
-	type XcmSender = DoNothingRouter;
-	type ChannelLookup = EthereumSystem;
-	type GatewayAddress = EthereumGatewayAddress;
-	#[cfg(feature = "runtime-benchmarks")]
-	type Helper = Runtime;
-	type MessageConverter = MessageToXcm<
-		CreateAssetCall,
-		CreateAssetDeposit,
-		ConstU8<INBOUND_QUEUE_PALLET_INDEX>,
-		AccountId,
-		Balance,
-	>;
-	type WeightToFee = WeightToFee;
-	type LengthToFee = ConstantMultiplier<Balance, TransactionByteFee>;
-	type MaxMessageSize = ConstU32<2048>;
-	type WeightInfo = weights::snowbridge_pallet_inbound_queue::WeightInfo<Runtime>;
-	type PricingParameters = EthereumSystem;
-	type AssetTransactor = <xcm_config::XcmConfig as xcm_executor::Config>::AssetTransactor;
-}
-
-impl snowbridge_pallet_outbound_queue::Config for Runtime {
-	type RuntimeEvent = RuntimeEvent;
-	type Hashing = Keccak256;
-	type MessageQueue = MessageQueue;
-	type Decimals = ConstU8<12>;
-	type MaxMessagePayloadSize = ConstU32<2048>;
-	type MaxMessagesPerBlock = ConstU32<32>;
-	type GasMeter = snowbridge_core::outbound::ConstantGasMeter;
-	type Balance = Balance;
-	type WeightToFee = WeightToFee;
-	type WeightInfo = weights::snowbridge_pallet_outbound_queue::WeightInfo<Runtime>;
-	type PricingParameters = EthereumSystem;
-	type Channels = EthereumSystem;
-}
-
-#[cfg(any(feature = "std", feature = "fast-runtime", feature = "runtime-benchmarks", test))]
-parameter_types! {
-	pub const ChainForkVersions: ForkVersions = ForkVersions {
-		genesis: Fork {
-			version: [0, 0, 0, 0], // 0x00000000
-			epoch: 0,
-		},
-		altair: Fork {
-			version: [1, 0, 0, 0], // 0x01000000
-			epoch: 0,
-		},
-		bellatrix: Fork {
-			version: [2, 0, 0, 0], // 0x02000000
-			epoch: 0,
-		},
-		capella: Fork {
-			version: [3, 0, 0, 0], // 0x03000000
-			epoch: 0,
-		},
-		deneb: Fork {
-			version: [4, 0, 0, 0], // 0x04000000
-			epoch: 0,
-		}
-	};
-}
-
-#[cfg(not(any(feature = "std", feature = "fast-runtime", feature = "runtime-benchmarks", test)))]
-parameter_types! {
-	pub const ChainForkVersions: ForkVersions = ForkVersions {
-		genesis: Fork {
-			version: [144, 0, 0, 111], // 0x90000069
-			epoch: 0,
-		},
-		altair: Fork {
-			version: [144, 0, 0, 112], // 0x90000070
-			epoch: 50,
-		},
-		bellatrix: Fork {
-			version: [144, 0, 0, 113], // 0x90000071
-			epoch: 100,
-		},
-		capella: Fork {
-			version: [144, 0, 0, 114], // 0x90000072
-			epoch: 56832,
-		},
-		deneb: Fork {
-			version: [144, 0, 0, 115], // 0x90000073
-			epoch: 132608,
-		},
-	};
-}
-
-impl snowbridge_pallet_ethereum_client::Config for Runtime {
-	type RuntimeEvent = RuntimeEvent;
-	type ForkVersions = ChainForkVersions;
-	type WeightInfo = weights::snowbridge_pallet_ethereum_client::WeightInfo<Runtime>;
-}
-
-impl snowbridge_pallet_system::Config for Runtime {
-	type RuntimeEvent = RuntimeEvent;
-	type OutboundQueue = EthereumOutboundQueue;
-	type SiblingOrigin = EnsureXcm<AllowSiblingsOnly>;
-	type AgentIdOf = snowbridge_core::AgentIdOf;
-	type TreasuryAccount = TreasuryAccount;
-	type Token = Balances;
-	type WeightInfo = weights::snowbridge_pallet_system::WeightInfo<Runtime>;
-	#[cfg(feature = "runtime-benchmarks")]
-	type Helper = ();
-	type DefaultPricingParameters = Parameters;
-	type InboundDeliveryCost = EthereumInboundQueue;
-}
-
-impl cumulus_pallet_weight_reclaim::Config for Runtime {
-	type WeightInfo = ();
-}
-
-=======
->>>>>>> 76d2270c
 // Create the runtime by composing the FRAME pallets that were previously configured.
 construct_runtime!(
 	pub enum Runtime
@@ -1743,46 +1548,8 @@
 		use bp_polkadot_core::SuffixedCommonTransactionExtensionExt;
 
 		sp_io::TestExternalities::default().execute_with(|| {
-<<<<<<< HEAD
-			frame_system::BlockHash::<Runtime>::insert(BlockNumber::zero(), Hash::default());
-			let payload: TxExtension = cumulus_pallet_weight_reclaim::StorageWeightReclaim::new((
-				frame_system::CheckNonZeroSender::new(),
-				frame_system::CheckSpecVersion::new(),
-				frame_system::CheckTxVersion::new(),
-				frame_system::CheckGenesis::new(),
-				frame_system::CheckEra::from(Era::Immortal),
-				frame_system::CheckNonce::from(10),
-				frame_system::CheckWeight::new(),
-				pallet_transaction_payment::ChargeTransactionPayment::from(10),
-				BridgeRejectObsoleteHeadersAndMessages,
-				(
-					bridge_to_westend_config::OnBridgeHubRococoRefundBridgeHubWestendMessages::default(),
-					bridge_to_bulletin_config::OnBridgeHubRococoRefundRococoBulletinMessages::default(),
-				),
-				frame_metadata_hash_extension::CheckMetadataHash::new(false),
-			));
-
-			// for BridgeHubRococo
-			{
-				let bhr_indirect_payload = bp_bridge_hub_rococo::TransactionExtension::from_params(
-					VERSION.spec_version,
-					VERSION.transaction_version,
-					bp_runtime::TransactionEra::Immortal,
-					System::block_hash(BlockNumber::zero()),
-					10,
-					10,
-					(((), ()), ((), ())),
-				);
-				assert_eq!(payload.encode().split_last().unwrap().1, bhr_indirect_payload.encode());
-				assert_eq!(
-					payload.implicit().unwrap().encode().split_last().unwrap().1,
-					bhr_indirect_payload.implicit().unwrap().encode()
-				)
-			}
-		});
-=======
             frame_system::BlockHash::<Runtime>::insert(BlockNumber::zero(), Hash::default());
-            let payload: TxExtension = (
+            let payload: TxExtension = cumulus_pallet_weight_reclaim::StorageWeightReclaim::new((
                 frame_system::CheckNonZeroSender::new(),
                 frame_system::CheckSpecVersion::new(),
                 frame_system::CheckTxVersion::new(),
@@ -1796,8 +1563,7 @@
                     bridge_to_westend_config::OnBridgeHubRococoRefundBridgeHubWestendMessages::default(),
                 ),
                 frame_metadata_hash_extension::CheckMetadataHash::new(false),
-				cumulus_primitives_storage_weight_reclaim::StorageWeightReclaim::new(),
-            );
+            ));
 
             // for BridgeHubRococo
             {
@@ -1817,6 +1583,5 @@
                 )
             }
         });
->>>>>>> 76d2270c
 	}
 }