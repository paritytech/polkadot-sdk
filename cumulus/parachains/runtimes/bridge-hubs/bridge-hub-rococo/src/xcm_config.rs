--- conflicted
+++ resolved
@@ -324,7 +324,6 @@
 	XcmpQueue,
 )>;
 
-<<<<<<< HEAD
 #[cfg(feature = "runtime-benchmarks")]
 pub(crate) mod benchmark_helper {
 	use crate::xcm_config::{
@@ -358,8 +357,6 @@
 	pub ReserveTransferableAssets: Option<(MultiAssets, MultiLocation)> = None;
 }
 
-=======
->>>>>>> 84e3e291
 impl pallet_xcm::Config for Runtime {
 	type RuntimeEvent = RuntimeEvent;
 	type XcmRouter = XcmRouter;
