--- conflicted
+++ resolved
@@ -418,76 +418,6 @@
 	type XcmExecutor = XcmExecutor<XcmConfig>;
 }
 
-<<<<<<< HEAD
-pub type AgentIdOf = HashedDescription<H256, DescribeFamily<DescribeAllTerminal>>;
-
-pub type SnowbridgeExporter = EthereumBlobExporter<
-	UniversalLocation,
-	EthereumLocation,
-	snowbridge_outbound_queue::Pallet<Runtime>,
-	AgentIdOf,
->;
-
-/// Hacky switch implementation, because we have just one runtime for Rococo and Wococo BridgeHub,
-/// so it means we have just one XcmConfig
-pub struct BridgeHubRococoOrBridgeHubWococoSwitchExporter;
-impl ExportXcm for BridgeHubRococoOrBridgeHubWococoSwitchExporter {
-	type Ticket = (NetworkId, (sp_std::prelude::Vec<u8>, XcmHash));
-
-	fn validate(
-		network: NetworkId,
-		channel: u32,
-		universal_source: &mut Option<InteriorMultiLocation>,
-		destination: &mut Option<InteriorMultiLocation>,
-		message: &mut Option<Xcm<()>>,
-	) -> SendResult<Self::Ticket> {
-		let relay: NetworkId = RelayNetwork::get();
-		match network {
-			Rococo => ToBridgeHubRococoHaulBlobExporter::validate(
-				network,
-				channel,
-				universal_source,
-				destination,
-				message,
-			)
-			.map(|result| ((Rococo, result.0), result.1)),
-			Wococo => ToBridgeHubWococoHaulBlobExporter::validate(
-				network,
-				channel,
-				universal_source,
-				destination,
-				message,
-			)
-			.map(|result| ((Wococo, result.0), result.1)),
-			location if location == EthereumNetwork::get() && relay == Rococo => {
-				SnowbridgeExporter::validate(
-					network,
-					channel,
-					universal_source,
-					destination,
-					message,
-				)
-				.map(|result| ((location, result.0), result.1))
-			},
-			_ => unimplemented!("Unsupported network: {:?}", network),
-		}
-	}
-
-	fn deliver(ticket: Self::Ticket) -> Result<XcmHash, SendError> {
-		let (network, ticket) = ticket;
-		let relay: NetworkId = RelayNetwork::get();
-		match network {
-			Rococo => ToBridgeHubRococoHaulBlobExporter::deliver(ticket),
-			Wococo => ToBridgeHubWococoHaulBlobExporter::deliver(ticket),
-			location if location == EthereumNetwork::get() && relay == Rococo =>
-				SnowbridgeExporter::deliver(ticket),
-			_ => unimplemented!("Unsupported network: {:?}", network),
-		}
-	}
-}
-
-=======
->>>>>>> 582c616d
 /// A `HandleFee` implementation that simply deposits the fees for `ExportMessage` XCM instructions
 /// into the accounts that are used for paying the relayer rewards.
 /// Burns the fees in case of a failure.
