--- conflicted
+++ resolved
@@ -212,7 +212,14 @@
 					Runtime,
 					BridgeGrandpaRococoBulletinInstance,
 				>::initialize { .. }) |
-<<<<<<< HEAD
+				RuntimeCall::BridgePolkadotBulletinGrandpa(pallet_bridge_grandpa::Call::<
+					Runtime,
+					BridgeGrandpaRococoBulletinInstance,
+				>::set_operating_mode { .. }) |
+				RuntimeCall::BridgePolkadotBulletinMessages(pallet_bridge_messages::Call::<
+					Runtime,
+					WithRococoBulletinMessagesInstance,
+				>::set_operating_mode { .. }) |
 				RuntimeCall::EthereumBeaconClient(
 					snowbridge_ethereum_beacon_client::Call::force_checkpoint { .. } |
 						snowbridge_ethereum_beacon_client::Call::set_operating_mode { .. },
@@ -221,16 +228,6 @@
 			) | RuntimeCall::EthereumOutboundQueue(
 				snowbridge_outbound_queue::Call::set_operating_mode { .. },
 			) | RuntimeCall::EthereumSystem(..)
-=======
-				RuntimeCall::BridgePolkadotBulletinGrandpa(pallet_bridge_grandpa::Call::<
-					Runtime,
-					BridgeGrandpaRococoBulletinInstance,
-				>::set_operating_mode { .. }) |
-				RuntimeCall::BridgePolkadotBulletinMessages(pallet_bridge_messages::Call::<
-					Runtime,
-					WithRococoBulletinMessagesInstance,
-				>::set_operating_mode { .. })
->>>>>>> 99df3919
 		)
 	}
 }
