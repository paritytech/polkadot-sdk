// Copyright (C) Parity Technologies (UK) Ltd.
// This file is part of Cumulus.

// Cumulus is free software: you can redistribute it and/or modify
// it under the terms of the GNU General Public License as published by
// the Free Software Foundation, either version 3 of the License, or
// (at your option) any later version.

// Cumulus is distributed in the hope that it will be useful,
// but WITHOUT ANY WARRANTY; without even the implied warranty of
// MERCHANTABILITY or FITNESS FOR A PARTICULAR PURPOSE.  See the
// GNU General Public License for more details.

// You should have received a copy of the GNU General Public License
// along with Cumulus.  If not, see <http://www.gnu.org/licenses/>.

use super::{
	AccountId, AllPalletsWithSystem, Balances, BaseDeliveryFee, FeeAssetId, ParachainInfo,
	ParachainSystem, PolkadotXcm, Runtime, RuntimeCall, RuntimeEvent, RuntimeFlavor, RuntimeOrigin,
	TransactionByteFee, WeightToFee, XcmpQueue,
};
use crate::{
	bridge_common_config::{
		BridgeGrandpaRococoInstance, BridgeGrandpaWococoInstance, DeliveryRewardInBalance,
		RequiredStakeForStakeAndSlash,
	},
	bridge_hub_rococo_config::{
		AssetHubRococoParaId, BridgeHubWococoChainId, BridgeHubWococoMessagesLane,
		ToBridgeHubWococoHaulBlobExporter, WococoGlobalConsensusNetwork,
	},
	bridge_hub_wococo_config::{
		AssetHubWococoParaId, BridgeHubRococoChainId, BridgeHubRococoMessagesLane,
		RococoGlobalConsensusNetwork, ToBridgeHubRococoHaulBlobExporter,
	},
};
use bp_messages::LaneId;
use bp_relayers::{PayRewardFromAccount, RewardsAccountOwner, RewardsAccountParams};
use bp_runtime::ChainId;
use frame_support::{
	match_types, parameter_types,
	traits::{ConstU32, Contains, Equals, Everything, Nothing},
};
use frame_system::EnsureRoot;
use pallet_xcm::XcmPassthrough;
use parachains_common::{
	impls::ToStakingPot,
	xcm_config::{ConcreteAssetFromSystem, RelayOrOtherSystemParachains},
	TREASURY_PALLET_ID,
};
use polkadot_parachain_primitives::primitives::Sibling;
use polkadot_runtime_common::xcm_sender::ExponentialPrice;
use rococo_runtime_constants::system_parachain::SystemParachains;
use snowbridge_router_primitives::outbound::EthereumBlobExporter;
use sp_core::{Get, H256};
use sp_runtime::traits::AccountIdConversion;
use sp_std::marker::PhantomData;
use xcm::latest::prelude::*;
use xcm_builder::{
<<<<<<< HEAD
	AccountId32Aliases, AllowExplicitUnpaidExecutionFrom, AllowKnownQueryResponses,
	AllowSubscriptionsFrom, AllowTopLevelPaidExecutionFrom, CurrencyAdapter,
	DenyReserveTransferToRelayChain, DenyThenTry, DescribeAllTerminal, DescribeFamily,
	EnsureXcmOrigin, HashedDescription, IsConcrete, ParentAsSuperuser, ParentIsPreset,
	RelayChainAsNative, SiblingParachainAsNative, SiblingParachainConvertsVia,
	SignedAccountId32AsNative, SignedToAccountId32, SovereignSignedViaLocation, TakeWeightCredit,
	TrailingSetTopicAsId, UsingComponents, WeightInfoBounds, WithComputedOrigin, WithUniqueTopic,
	XcmFeesToAccount,
=======
	deposit_or_burn_fee, AccountId32Aliases, AllowExplicitUnpaidExecutionFrom,
	AllowKnownQueryResponses, AllowSubscriptionsFrom, AllowTopLevelPaidExecutionFrom,
	CurrencyAdapter, DenyReserveTransferToRelayChain, DenyThenTry, EnsureXcmOrigin, HandleFee,
	IsConcrete, ParentAsSuperuser, ParentIsPreset, RelayChainAsNative, SiblingParachainAsNative,
	SiblingParachainConvertsVia, SignedAccountId32AsNative, SignedToAccountId32,
	SovereignSignedViaLocation, TakeWeightCredit, TrailingSetTopicAsId, UsingComponents,
	WeightInfoBounds, WithComputedOrigin, WithUniqueTopic, XcmFeeManagerFromComponents,
	XcmFeeToAccount,
>>>>>>> 59cf1041
};
use xcm_executor::{
	traits::{ExportXcm, FeeReason, TransactAsset, WithOriginFilter},
	XcmExecutor,
};

parameter_types! {
	pub storage Flavor: RuntimeFlavor = RuntimeFlavor::default();
	pub const TokenLocation: MultiLocation = MultiLocation::parent();
	pub RelayChainOrigin: RuntimeOrigin = cumulus_pallet_xcm::Origin::Relay.into();
	pub UniversalLocation: InteriorMultiLocation =
		X2(GlobalConsensus(RelayNetwork::get()), Parachain(ParachainInfo::parachain_id().into()));
	pub const MaxInstructions: u32 = 100;
	pub const MaxAssetsIntoHolding: u32 = 64;
	pub TreasuryAccount: AccountId = TREASURY_PALLET_ID.into_account_truncating();
	pub RelayTreasuryLocation: MultiLocation = (Parent, PalletInstance(rococo_runtime_constants::TREASURY_PALLET_ID)).into();

	// Network and location for the local Ethereum testnet.
	pub const EthereumNetwork: NetworkId = NetworkId::Ethereum { chain_id: 15 };
	pub EthereumLocation: MultiLocation = MultiLocation::new(2, X1(GlobalConsensus(EthereumNetwork::get())));

	pub const EthereumGatewayAddress: [u8; 20] = hex_literal::hex!("EDa338E4dC46038493b885327842fD3E301CaB39");
	// The Registry contract for the bridge which is also the origin for reserves and the prefix of all assets.
	pub EthereumGatewayLocation: MultiLocation = EthereumLocation::get()
		.pushed_with_interior(
			AccountKey20 {
				network: None,
				key: EthereumGatewayAddress::get(),
			}
		).unwrap();
}

/// Adapter for resolving `NetworkId` based on `pub storage Flavor: RuntimeFlavor`.
pub struct RelayNetwork;
impl Get<Option<NetworkId>> for RelayNetwork {
	fn get() -> Option<NetworkId> {
		Some(Self::get())
	}
}
impl Get<NetworkId> for RelayNetwork {
	fn get() -> NetworkId {
		match Flavor::get() {
			RuntimeFlavor::Rococo => NetworkId::Rococo,
			RuntimeFlavor::Wococo => NetworkId::Wococo,
		}
	}
}

/// Type for specifying how a `MultiLocation` can be converted into an `AccountId`. This is used
/// when determining ownership of accounts for asset transacting and when attempting to use XCM
/// `Transact` in order to determine the dispatch Origin.
pub type LocationToAccountId = (
	// The parent (Relay-chain) origin converts to the parent `AccountId`.
	ParentIsPreset<AccountId>,
	// Sibling parachain origins convert to AccountId via the `ParaId::into`.
	SiblingParachainConvertsVia<Sibling, AccountId>,
	// Straight up local `AccountId32` origins just alias directly to `AccountId`.
	AccountId32Aliases<RelayNetwork, AccountId>,
);

/// Means for transacting the native currency on this chain.
pub type CurrencyTransactor = CurrencyAdapter<
	// Use this currency:
	Balances,
	// Use this currency when it is a fungible asset matching the given location or name:
	IsConcrete<TokenLocation>,
	// Do a simple punn to convert an AccountId32 MultiLocation into a native chain account ID:
	LocationToAccountId,
	// Our chain's account ID type (we can't get away without mentioning it explicitly):
	AccountId,
	// We don't track any teleports of `Balances`.
	(),
>;

/// This is the type we use to convert an (incoming) XCM origin into a local `Origin` instance,
/// ready for dispatching a transaction with Xcm's `Transact`. There is an `OriginKind` which can
/// biases the kind of local `Origin` it will become.
pub type XcmOriginToTransactDispatchOrigin = (
	// Sovereign account converter; this attempts to derive an `AccountId` from the origin location
	// using `LocationToAccountId` and then turn that into the usual `Signed` origin. Useful for
	// foreign chains who want to have a local sovereign account on this chain which they control.
	SovereignSignedViaLocation<LocationToAccountId, RuntimeOrigin>,
	// Native converter for Relay-chain (Parent) location; will convert to a `Relay` origin when
	// recognized.
	RelayChainAsNative<RelayChainOrigin, RuntimeOrigin>,
	// Native converter for sibling Parachains; will convert to a `SiblingPara` origin when
	// recognized.
	SiblingParachainAsNative<cumulus_pallet_xcm::Origin, RuntimeOrigin>,
	// Superuser converter for the Relay-chain (Parent) location. This will allow it to issue a
	// transaction from the Root origin.
	ParentAsSuperuser<RuntimeOrigin>,
	// Native signed account converter; this just converts an `AccountId32` origin into a normal
	// `RuntimeOrigin::Signed` origin of the same 32-byte value.
	SignedAccountId32AsNative<RelayNetwork, RuntimeOrigin>,
	// Xcm origins can be represented natively under the Xcm pallet's Xcm origin.
	XcmPassthrough<RuntimeOrigin>,
);

match_types! {
	pub type ParentOrParentsPlurality: impl Contains<MultiLocation> = {
		MultiLocation { parents: 1, interior: Here } |
		MultiLocation { parents: 1, interior: X1(Plurality { .. }) }
	};
	pub type ParentOrSiblings: impl Contains<MultiLocation> = {
		MultiLocation { parents: 1, interior: Here } |
		MultiLocation { parents: 1, interior: X1(_) }
	};
}

/// A call filter for the XCM Transact instruction. This is a temporary measure until we properly
/// account for proof size weights.
///
/// Calls that are allowed through this filter must:
/// 1. Have a fixed weight;
/// 2. Cannot lead to another call being made;
/// 3. Have a defined proof size weight, e.g. no unbounded vecs in call parameters.
pub struct SafeCallFilter;
impl Contains<RuntimeCall> for SafeCallFilter {
	fn contains(call: &RuntimeCall) -> bool {
		#[cfg(feature = "runtime-benchmarks")]
		{
			if matches!(call, RuntimeCall::System(frame_system::Call::remark_with_event { .. })) {
				return true
			}
		}

		// Allow to change dedicated storage items (called by governance-like)
		match call {
			RuntimeCall::System(frame_system::Call::set_storage { items })
				if items.iter().all(|(k, _)| {
					k.eq(&DeliveryRewardInBalance::key()) |
						k.eq(&RequiredStakeForStakeAndSlash::key()) |
						k.eq(&Flavor::key())
				}) =>
				return true,
			_ => (),
		};

		matches!(
			call,
			RuntimeCall::PolkadotXcm(pallet_xcm::Call::force_xcm_version { .. }) |
				RuntimeCall::System(
					frame_system::Call::set_heap_pages { .. } |
						frame_system::Call::set_code { .. } |
						frame_system::Call::set_code_without_checks { .. } |
						frame_system::Call::kill_prefix { .. },
				) | RuntimeCall::ParachainSystem(..) |
				RuntimeCall::Timestamp(..) |
				RuntimeCall::Balances(..) |
				RuntimeCall::CollatorSelection(
					pallet_collator_selection::Call::set_desired_candidates { .. } |
						pallet_collator_selection::Call::set_candidacy_bond { .. } |
						pallet_collator_selection::Call::register_as_candidate { .. } |
						pallet_collator_selection::Call::leave_intent { .. } |
						pallet_collator_selection::Call::set_invulnerables { .. } |
						pallet_collator_selection::Call::add_invulnerable { .. } |
						pallet_collator_selection::Call::remove_invulnerable { .. },
				) | RuntimeCall::Session(pallet_session::Call::purge_keys { .. }) |
				RuntimeCall::XcmpQueue(..) |
				RuntimeCall::DmpQueue(..) |
				RuntimeCall::BridgeRococoGrandpa(pallet_bridge_grandpa::Call::<
					Runtime,
					BridgeGrandpaRococoInstance,
				>::initialize { .. }) |
				RuntimeCall::BridgeWococoGrandpa(pallet_bridge_grandpa::Call::<
					Runtime,
					BridgeGrandpaWococoInstance,
				>::initialize { .. }) |
				RuntimeCall::EthereumBeaconClient(
					snowbridge_ethereum_beacon_client::Call::force_checkpoint { .. } |
						snowbridge_ethereum_beacon_client::Call::set_operating_mode { .. },
				) | RuntimeCall::EthereumInboundQueue(
					snowbridge_inbound_queue::Call::set_operating_mode { .. },
			) | RuntimeCall::EthereumOutboundQueue(
					snowbridge_outbound_queue::Call::set_operating_mode { .. },
			) | RuntimeCall::EthereumControl(..)
		)
	}
}

pub type Barrier = TrailingSetTopicAsId<
	DenyThenTry<
		DenyReserveTransferToRelayChain,
		(
			// Allow local users to buy weight credit.
			TakeWeightCredit,
			// Expected responses are OK.
			AllowKnownQueryResponses<PolkadotXcm>,
			WithComputedOrigin<
				(
					// If the message is one that immediately attempts to pay for execution, then
					// allow it.
					AllowTopLevelPaidExecutionFrom<Everything>,
					// Parent, its pluralities (i.e. governance bodies) and relay treasury pallet
					// get free execution.
					AllowExplicitUnpaidExecutionFrom<(
						ParentOrParentsPlurality,
						Equals<RelayTreasuryLocation>,
					)>,
					// Subscriptions for version tracking are OK.
					AllowSubscriptionsFrom<ParentOrSiblings>,
				),
				UniversalLocation,
				ConstU32<8>,
			>,
		),
	>,
>;

/// Locations that will not be charged fees in the executor,
/// either execution or delivery.
/// We only waive fees for system functions, which these locations represent.
pub type WaivedLocations =
	(RelayOrOtherSystemParachains<SystemParachains, Runtime>, Equals<RelayTreasuryLocation>);

/// Cases where a remote origin is accepted as trusted Teleporter for a given asset:
/// - NativeToken with the parent Relay Chain and sibling parachains.
pub type TrustedTeleporters = ConcreteAssetFromSystem<TokenLocation>;

pub struct XcmConfig;
impl xcm_executor::Config for XcmConfig {
	type RuntimeCall = RuntimeCall;
	type XcmSender = XcmRouter;
	type AssetTransactor = CurrencyTransactor;
	type OriginConverter = XcmOriginToTransactDispatchOrigin;
	// BridgeHub does not recognize a reserve location for any asset. Users must teleport Native
	// token where allowed (e.g. with the Relay Chain).
	type IsReserve = ();
	type IsTeleporter = TrustedTeleporters;
	type UniversalLocation = UniversalLocation;
	type Barrier = Barrier;
	type Weigher = WeightInfoBounds<
		crate::weights::xcm::BridgeHubRococoXcmWeight<RuntimeCall>,
		RuntimeCall,
		MaxInstructions,
	>;
	type Trader =
		UsingComponents<WeightToFee, TokenLocation, AccountId, Balances, ToStakingPot<Runtime>>;
	type ResponseHandler = PolkadotXcm;
	type AssetTrap = PolkadotXcm;
	type AssetLocker = ();
	type AssetExchanger = ();
	type AssetClaims = PolkadotXcm;
	type SubscriptionService = PolkadotXcm;
	type PalletInstancesInfo = AllPalletsWithSystem;
	type MaxAssetsIntoHolding = MaxAssetsIntoHolding;
	type FeeManager = XcmFeeManagerFromComponents<
		WaivedLocations,
		(
			XcmExportFeeToRelayerRewardAccounts<
				Self::AssetTransactor,
				WococoGlobalConsensusNetwork,
				AssetHubWococoParaId,
				BridgeHubWococoChainId,
				BridgeHubWococoMessagesLane,
			>,
			XcmExportFeeToRelayerRewardAccounts<
				Self::AssetTransactor,
				RococoGlobalConsensusNetwork,
				AssetHubRococoParaId,
				BridgeHubRococoChainId,
				BridgeHubRococoMessagesLane,
			>,
			XcmFeeToAccount<Self::AssetTransactor, AccountId, TreasuryAccount>,
		),
	>;
	type MessageExporter = BridgeHubRococoOrBridgeHubWococoSwitchExporter;
	type UniversalAliases = Nothing;
	type CallDispatcher = WithOriginFilter<SafeCallFilter>;
	type SafeCallFilter = SafeCallFilter;
	type Aliasers = Nothing;
}

pub type PriceForParentDelivery =
	ExponentialPrice<FeeAssetId, BaseDeliveryFee, TransactionByteFee, ParachainSystem>;

/// Converts a local signed origin into an XCM multilocation.
/// Forms the basis for local origins sending/executing XCMs.
pub type LocalOriginToLocation = SignedToAccountId32<RuntimeOrigin, AccountId, RelayNetwork>;

/// The means for routing XCM messages which are not for local execution into the right message
/// queues.
pub type XcmRouter = WithUniqueTopic<(
	// Two routers - use UMP to communicate with the relay chain:
	cumulus_primitives_utility::ParentAsUmp<ParachainSystem, PolkadotXcm, PriceForParentDelivery>,
	// ..and XCMP to communicate with the sibling chains.
	XcmpQueue,
)>;

#[cfg(feature = "runtime-benchmarks")]
pub(crate) mod benchmark_helper {
	use crate::xcm_config::{
		MultiAssets, MultiLocation, SendError, SendResult, SendXcm, Xcm, XcmHash,
	};

	pub struct DoNothingRouter;
	impl SendXcm for DoNothingRouter {
		type Ticket = ();
		fn validate(
			_dest: &mut Option<MultiLocation>,
			_msg: &mut Option<Xcm<()>>,
		) -> SendResult<()> {
			Ok(((), MultiAssets::new()))
		}
		fn deliver(_: ()) -> Result<XcmHash, SendError> {
			Ok([0; 32])
		}
	}
}

#[cfg(feature = "runtime-benchmarks")]
parameter_types! {
	pub ReachableDest: Option<MultiLocation> = Some(Parent.into());
	// Relay/native token can be teleported between BH and Relay.
	pub TeleportableAssets: Option<(MultiAssets, MultiLocation)> = Some((
		MultiAsset { fun: Fungible(10), id: Concrete(Parent.into()) }.into(),
		Parent.into(),
	));
	// Reserve transfers are disabled on BH.
	pub ReserveTransferableAssets: Option<(MultiAssets, MultiLocation)> = None;
}

impl pallet_xcm::Config for Runtime {
	type RuntimeEvent = RuntimeEvent;
	type XcmRouter = XcmRouter;
	// We want to disallow users sending (arbitrary) XCMs from this chain.
	type SendXcmOrigin = EnsureXcmOrigin<RuntimeOrigin, ()>;
	// We support local origins dispatching XCM executions in principle...
	type ExecuteXcmOrigin = EnsureXcmOrigin<RuntimeOrigin, LocalOriginToLocation>;
	type XcmExecuteFilter = Nothing;
	type XcmExecutor = XcmExecutor<XcmConfig>;
	type XcmTeleportFilter = Everything;
	type XcmReserveTransferFilter = Nothing; // This parachain is not meant as a reserve location.
	type Weigher = WeightInfoBounds<
		crate::weights::xcm::BridgeHubRococoXcmWeight<RuntimeCall>,
		RuntimeCall,
		MaxInstructions,
	>;
	type UniversalLocation = UniversalLocation;
	type RuntimeOrigin = RuntimeOrigin;
	type RuntimeCall = RuntimeCall;
	const VERSION_DISCOVERY_QUEUE_SIZE: u32 = 100;
	type AdvertisedXcmVersion = pallet_xcm::CurrentXcmVersion;
	type Currency = Balances;
	type CurrencyMatcher = ();
	type TrustedLockers = ();
	type SovereignAccountOf = LocationToAccountId;
	type MaxLockers = ConstU32<8>;
	type WeightInfo = crate::weights::pallet_xcm::WeightInfo<Runtime>;
	type AdminOrigin = EnsureRoot<AccountId>;
	type MaxRemoteLockConsumers = ConstU32<0>;
	type RemoteLockConsumerIdentifier = ();
}

impl cumulus_pallet_xcm::Config for Runtime {
	type RuntimeEvent = RuntimeEvent;
	type XcmExecutor = XcmExecutor<XcmConfig>;
}

pub type AgentIdOf = HashedDescription<H256, DescribeFamily<DescribeAllTerminal>>;

pub type SnowbridgeExporter = EthereumBlobExporter<
	UniversalLocation,
	EthereumGatewayLocation,
	snowbridge_outbound_queue::Pallet<Runtime>,
	AgentIdOf,
>;

/// Hacky switch implementation, because we have just one runtime for Rococo and Wococo BridgeHub,
/// so it means we have just one XcmConfig
pub struct BridgeHubRococoOrBridgeHubWococoSwitchExporter;
impl ExportXcm for BridgeHubRococoOrBridgeHubWococoSwitchExporter {
	type Ticket = (NetworkId, (sp_std::prelude::Vec<u8>, XcmHash));

	fn validate(
		network: NetworkId,
		channel: u32,
		universal_source: &mut Option<InteriorMultiLocation>,
		destination: &mut Option<InteriorMultiLocation>,
		message: &mut Option<Xcm<()>>,
	) -> SendResult<Self::Ticket> {
		let relay: NetworkId = RelayNetwork::get();
		match network {
			Rococo => ToBridgeHubRococoHaulBlobExporter::validate(
				network,
				channel,
				universal_source,
				destination,
				message,
			)
			.map(|result| ((Rococo, result.0), result.1)),
			Wococo => ToBridgeHubWococoHaulBlobExporter::validate(
				network,
				channel,
				universal_source,
				destination,
				message,
			)
			.map(|result| ((Wococo, result.0), result.1)),
			location if location == EthereumNetwork::get() && relay == Rococo => {
				SnowbridgeExporter::validate(
					network,
					channel,
					universal_source,
					destination,
					message,
				)
				.map(|result| ((Ethereum { chain_id: 15 }, result.0), result.1)) // TODO get network ID
			},
			_ => unimplemented!("Unsupported network: {:?}", network),
		}
	}

	fn deliver(ticket: Self::Ticket) -> Result<XcmHash, SendError> {
		let (network, ticket) = ticket;
		let relay: NetworkId = RelayNetwork::get();
		match network {
			Rococo => ToBridgeHubRococoHaulBlobExporter::deliver(ticket),
			Wococo => ToBridgeHubWococoHaulBlobExporter::deliver(ticket),
			location if location == EthereumNetwork::get() && relay == Rococo =>
				SnowbridgeExporter::deliver(ticket),
			_ => unimplemented!("Unsupported network: {:?}", network),
		}
	}
}

<<<<<<< HEAD
pub struct AllowSiblingsOnly;
impl Contains<MultiLocation> for AllowSiblingsOnly {
	fn contains(location: &MultiLocation) -> bool {
		if let MultiLocation { parents: 1, interior: X1(Parachain(_)) } = location {
			true
		} else {
			false
		}
=======
/// A `HandleFee` implementation that simply deposits the fees for `ExportMessage` XCM instructions
/// into the accounts that are used for paying the relayer rewards.
/// Burns the fees in case of a failure.
pub struct XcmExportFeeToRelayerRewardAccounts<
	AssetTransactor,
	DestNetwork,
	DestParaId,
	DestBridgeHubId,
	BridgeLaneId,
>(PhantomData<(AssetTransactor, DestNetwork, DestParaId, DestBridgeHubId, BridgeLaneId)>);

impl<
		AssetTransactor: TransactAsset,
		DestNetwork: Get<NetworkId>,
		DestParaId: Get<cumulus_primitives_core::ParaId>,
		DestBridgeHubId: Get<ChainId>,
		BridgeLaneId: Get<LaneId>,
	> HandleFee
	for XcmExportFeeToRelayerRewardAccounts<
		AssetTransactor,
		DestNetwork,
		DestParaId,
		DestBridgeHubId,
		BridgeLaneId,
	>
{
	fn handle_fee(
		fee: MultiAssets,
		maybe_context: Option<&XcmContext>,
		reason: FeeReason,
	) -> MultiAssets {
		if matches!(reason, FeeReason::Export { network: bridged_network, destination }
				if bridged_network == DestNetwork::get() &&
					destination == X1(Parachain(DestParaId::get().into())))
		{
			// We have 2 relayer rewards accounts:
			// - the SA of the source parachain on this BH: this pays the relayers for delivering
			//   Source para -> Target Para message delivery confirmations
			// - the SA of the destination parachain on this BH: this pays the relayers for
			//   delivering Target para -> Source Para messages
			// We split the `ExportMessage` fee between these 2 accounts.
			let source_para_account = PayRewardFromAccount::<
				pallet_balances::Pallet<Runtime>,
				AccountId,
			>::rewards_account(RewardsAccountParams::new(
				BridgeLaneId::get(),
				DestBridgeHubId::get(),
				RewardsAccountOwner::ThisChain,
			));

			let dest_para_account = PayRewardFromAccount::<
				pallet_balances::Pallet<Runtime>,
				AccountId,
			>::rewards_account(RewardsAccountParams::new(
				BridgeLaneId::get(),
				DestBridgeHubId::get(),
				RewardsAccountOwner::BridgedChain,
			));

			for asset in fee.into_inner() {
				match asset.fun {
					Fungible(total_fee) => {
						let source_fee = total_fee / 2;
						deposit_or_burn_fee::<AssetTransactor, _>(
							MultiAsset { id: asset.id, fun: Fungible(source_fee) }.into(),
							maybe_context,
							source_para_account.clone(),
						);

						let dest_fee = total_fee - source_fee;
						deposit_or_burn_fee::<AssetTransactor, _>(
							MultiAsset { id: asset.id, fun: Fungible(dest_fee) }.into(),
							maybe_context,
							dest_para_account.clone(),
						);
					},
					NonFungible(_) => {
						deposit_or_burn_fee::<AssetTransactor, _>(
							asset.into(),
							maybe_context,
							source_para_account.clone(),
						);
					},
				}
			}

			return MultiAssets::new()
		}

		fee
>>>>>>> 59cf1041
	}
}<|MERGE_RESOLUTION|>--- conflicted
+++ resolved
@@ -56,16 +56,6 @@
 use sp_std::marker::PhantomData;
 use xcm::latest::prelude::*;
 use xcm_builder::{
-<<<<<<< HEAD
-	AccountId32Aliases, AllowExplicitUnpaidExecutionFrom, AllowKnownQueryResponses,
-	AllowSubscriptionsFrom, AllowTopLevelPaidExecutionFrom, CurrencyAdapter,
-	DenyReserveTransferToRelayChain, DenyThenTry, DescribeAllTerminal, DescribeFamily,
-	EnsureXcmOrigin, HashedDescription, IsConcrete, ParentAsSuperuser, ParentIsPreset,
-	RelayChainAsNative, SiblingParachainAsNative, SiblingParachainConvertsVia,
-	SignedAccountId32AsNative, SignedToAccountId32, SovereignSignedViaLocation, TakeWeightCredit,
-	TrailingSetTopicAsId, UsingComponents, WeightInfoBounds, WithComputedOrigin, WithUniqueTopic,
-	XcmFeesToAccount,
-=======
 	deposit_or_burn_fee, AccountId32Aliases, AllowExplicitUnpaidExecutionFrom,
 	AllowKnownQueryResponses, AllowSubscriptionsFrom, AllowTopLevelPaidExecutionFrom,
 	CurrencyAdapter, DenyReserveTransferToRelayChain, DenyThenTry, EnsureXcmOrigin, HandleFee,
@@ -74,7 +64,6 @@
 	SovereignSignedViaLocation, TakeWeightCredit, TrailingSetTopicAsId, UsingComponents,
 	WeightInfoBounds, WithComputedOrigin, WithUniqueTopic, XcmFeeManagerFromComponents,
 	XcmFeeToAccount,
->>>>>>> 59cf1041
 };
 use xcm_executor::{
 	traits::{ExportXcm, FeeReason, TransactAsset, WithOriginFilter},
@@ -501,16 +490,6 @@
 	}
 }
 
-<<<<<<< HEAD
-pub struct AllowSiblingsOnly;
-impl Contains<MultiLocation> for AllowSiblingsOnly {
-	fn contains(location: &MultiLocation) -> bool {
-		if let MultiLocation { parents: 1, interior: X1(Parachain(_)) } = location {
-			true
-		} else {
-			false
-		}
-=======
 /// A `HandleFee` implementation that simply deposits the fees for `ExportMessage` XCM instructions
 /// into the accounts that are used for paying the relayer rewards.
 /// Burns the fees in case of a failure.
@@ -601,6 +580,5 @@
 		}
 
 		fee
->>>>>>> 59cf1041
 	}
 }