// Copyright (C) Parity Technologies (UK) Ltd.
// This file is part of Cumulus.

// Cumulus is free software: you can redistribute it and/or modify
// it under the terms of the GNU General Public License as published by
// the Free Software Foundation, either version 3 of the License, or
// (at your option) any later version.

// Cumulus is distributed in the hope that it will be useful,
// but WITHOUT ANY WARRANTY; without even the implied warranty of
// MERCHANTABILITY or FITNESS FOR A PARTICULAR PURPOSE.  See the
// GNU General Public License for more details.

// You should have received a copy of the GNU General Public License
// along with Cumulus.  If not, see <http://www.gnu.org/licenses/>.

use super::{
	AccountId, AllPalletsWithSystem, Balances, BaseDeliveryFee, FeeAssetId, ParachainInfo,
	ParachainSystem, PolkadotXcm, Runtime, RuntimeCall, RuntimeEvent, RuntimeOrigin,
	TransactionByteFee, WeightToFee, XcmpQueue,
};
use crate::bridge_common_config::{
	BridgeGrandpaWestendInstance, DeliveryRewardInBalance, RequiredStakeForStakeAndSlash,
};
use bp_messages::LaneId;
use bp_relayers::{PayRewardFromAccount, RewardsAccountOwner, RewardsAccountParams};
use bp_runtime::ChainId;
use frame_support::{
	match_types, parameter_types,
	traits::{ConstU32, Contains, Equals, Everything, Nothing},
};
use frame_system::EnsureRoot;
use pallet_xcm::XcmPassthrough;
use parachains_common::{
	impls::ToStakingPot,
	xcm_config::{ConcreteAssetFromSystem, RelayOrOtherSystemParachains},
	TREASURY_PALLET_ID,
};
use polkadot_parachain_primitives::primitives::Sibling;
use polkadot_runtime_common::xcm_sender::ExponentialPrice;
use rococo_runtime_constants::system_parachain;
use snowbridge_core::DescribeHere;
use snowbridge_rococo_common::EthereumNetwork;
use snowbridge_runtime_common::XcmExportFeeToSibling;
use sp_core::{Get, H256};
use sp_runtime::traits::AccountIdConversion;
use sp_std::marker::PhantomData;
use xcm::latest::prelude::*;
use xcm_builder::{
	deposit_or_burn_fee, AccountId32Aliases, AllowExplicitUnpaidExecutionFrom,
	AllowKnownQueryResponses, AllowSubscriptionsFrom, AllowTopLevelPaidExecutionFrom,
	CurrencyAdapter, DenyReserveTransferToRelayChain, DenyThenTry, DescribeAllTerminal,
	DescribeFamily, EnsureXcmOrigin, HandleFee, HashedDescription, IsConcrete, ParentAsSuperuser,
	ParentIsPreset, RelayChainAsNative, SiblingParachainAsNative, SiblingParachainConvertsVia,
	SignedAccountId32AsNative, SignedToAccountId32, SovereignSignedViaLocation, TakeWeightCredit,
	TrailingSetTopicAsId, UsingComponents, WeightInfoBounds, WithComputedOrigin, WithUniqueTopic,
	XcmFeeToAccount,
};
use xcm_executor::{
	traits::{FeeManager, FeeReason, FeeReason::Export, TransactAsset, WithOriginFilter},
	XcmExecutor,
};

parameter_types! {
	pub const TokenLocation: MultiLocation = MultiLocation::parent();
	pub RelayChainOrigin: RuntimeOrigin = cumulus_pallet_xcm::Origin::Relay.into();
	pub RelayNetwork: NetworkId = NetworkId::Rococo;
	pub UniversalLocation: InteriorMultiLocation =
		X2(GlobalConsensus(RelayNetwork::get()), Parachain(ParachainInfo::parachain_id().into()));
	pub const MaxInstructions: u32 = 100;
	pub const MaxAssetsIntoHolding: u32 = 64;
	pub TreasuryAccount: AccountId = TREASURY_PALLET_ID.into_account_truncating();
	pub RelayTreasuryLocation: MultiLocation = (Parent, PalletInstance(rococo_runtime_constants::TREASURY_PALLET_ID)).into();
}

/// Type for specifying how a `MultiLocation` can be converted into an `AccountId`. This is used
/// when determining ownership of accounts for asset transacting and when attempting to use XCM
/// `Transact` in order to determine the dispatch Origin.
pub type LocationToAccountId = (
	// The parent (Relay-chain) origin converts to the parent `AccountId`.
	ParentIsPreset<AccountId>,
	// Sibling parachain origins convert to AccountId via the `ParaId::into`.
	SiblingParachainConvertsVia<Sibling, AccountId>,
	// Straight up local `AccountId32` origins just alias directly to `AccountId`.
	AccountId32Aliases<RelayNetwork, AccountId>,
);

/// Means for transacting the native currency on this chain.
pub type CurrencyTransactor = CurrencyAdapter<
	// Use this currency:
	Balances,
	// Use this currency when it is a fungible asset matching the given location or name:
	IsConcrete<TokenLocation>,
	// Do a simple punn to convert an AccountId32 MultiLocation into a native chain account ID:
	LocationToAccountId,
	// Our chain's account ID type (we can't get away without mentioning it explicitly):
	AccountId,
	// We don't track any teleports of `Balances`.
	(),
>;

/// This is the type we use to convert an (incoming) XCM origin into a local `Origin` instance,
/// ready for dispatching a transaction with Xcm's `Transact`. There is an `OriginKind` which can
/// biases the kind of local `Origin` it will become.
pub type XcmOriginToTransactDispatchOrigin = (
	// Sovereign account converter; this attempts to derive an `AccountId` from the origin location
	// using `LocationToAccountId` and then turn that into the usual `Signed` origin. Useful for
	// foreign chains who want to have a local sovereign account on this chain which they control.
	SovereignSignedViaLocation<LocationToAccountId, RuntimeOrigin>,
	// Native converter for Relay-chain (Parent) location; will convert to a `Relay` origin when
	// recognized.
	RelayChainAsNative<RelayChainOrigin, RuntimeOrigin>,
	// Native converter for sibling Parachains; will convert to a `SiblingPara` origin when
	// recognized.
	SiblingParachainAsNative<cumulus_pallet_xcm::Origin, RuntimeOrigin>,
	// Superuser converter for the Relay-chain (Parent) location. This will allow it to issue a
	// transaction from the Root origin.
	ParentAsSuperuser<RuntimeOrigin>,
	// Native signed account converter; this just converts an `AccountId32` origin into a normal
	// `RuntimeOrigin::Signed` origin of the same 32-byte value.
	SignedAccountId32AsNative<RelayNetwork, RuntimeOrigin>,
	// Xcm origins can be represented natively under the Xcm pallet's Xcm origin.
	XcmPassthrough<RuntimeOrigin>,
);

match_types! {
	pub type ParentOrParentsPlurality: impl Contains<MultiLocation> = {
		MultiLocation { parents: 1, interior: Here } |
		MultiLocation { parents: 1, interior: X1(Plurality { .. }) }
	};
	pub type ParentOrSiblings: impl Contains<MultiLocation> = {
		MultiLocation { parents: 1, interior: Here } |
		MultiLocation { parents: 1, interior: X1(_) }
	};
}

/// A call filter for the XCM Transact instruction. This is a temporary measure until we properly
/// account for proof size weights.
///
/// Calls that are allowed through this filter must:
/// 1. Have a fixed weight;
/// 2. Cannot lead to another call being made;
/// 3. Have a defined proof size weight, e.g. no unbounded vecs in call parameters.
pub struct SafeCallFilter;
impl Contains<RuntimeCall> for SafeCallFilter {
	fn contains(call: &RuntimeCall) -> bool {
		#[cfg(feature = "runtime-benchmarks")]
		{
			if matches!(call, RuntimeCall::System(frame_system::Call::remark_with_event { .. })) {
				return true
			}
		}

		// Allow to change dedicated storage items (called by governance-like)
		match call {
			RuntimeCall::System(frame_system::Call::set_storage { items })
				if items.iter().all(|(k, _)| {
					k.eq(&DeliveryRewardInBalance::key()) |
						k.eq(&RequiredStakeForStakeAndSlash::key())
				}) =>
				return true,
			_ => (),
		};

		matches!(
			call,
<<<<<<< HEAD
			RuntimeCall::PolkadotXcm(pallet_xcm::Call::force_xcm_version { .. }) |
				RuntimeCall::System(
					frame_system::Call::set_heap_pages { .. } |
						frame_system::Call::set_code { .. } |
						frame_system::Call::set_code_without_checks { .. } |
						frame_system::Call::kill_prefix { .. },
				) | RuntimeCall::ParachainSystem(..) |
				RuntimeCall::Utility(..) |
=======
			RuntimeCall::PolkadotXcm(
				pallet_xcm::Call::force_xcm_version { .. } |
					pallet_xcm::Call::force_default_xcm_version { .. }
			) | RuntimeCall::System(
				frame_system::Call::set_heap_pages { .. } |
					frame_system::Call::set_code { .. } |
					frame_system::Call::set_code_without_checks { .. } |
					frame_system::Call::kill_prefix { .. },
			) | RuntimeCall::ParachainSystem(..) |
>>>>>>> 1266de39
				RuntimeCall::Timestamp(..) |
				RuntimeCall::Balances(..) |
				RuntimeCall::CollatorSelection(
					pallet_collator_selection::Call::set_desired_candidates { .. } |
						pallet_collator_selection::Call::set_candidacy_bond { .. } |
						pallet_collator_selection::Call::register_as_candidate { .. } |
						pallet_collator_selection::Call::leave_intent { .. } |
						pallet_collator_selection::Call::set_invulnerables { .. } |
						pallet_collator_selection::Call::add_invulnerable { .. } |
						pallet_collator_selection::Call::remove_invulnerable { .. },
				) | RuntimeCall::Session(pallet_session::Call::purge_keys { .. }) |
				RuntimeCall::XcmpQueue(..) |
				RuntimeCall::MessageQueue(..) |
				RuntimeCall::BridgeWestendGrandpa(pallet_bridge_grandpa::Call::<
					Runtime,
					BridgeGrandpaWestendInstance,
				>::initialize { .. }) |
				RuntimeCall::EthereumBeaconClient(
					snowbridge_ethereum_beacon_client::Call::force_checkpoint { .. } |
						snowbridge_ethereum_beacon_client::Call::set_operating_mode { .. },
				) | RuntimeCall::EthereumInboundQueue(
				snowbridge_inbound_queue::Call::set_operating_mode { .. },
			) | RuntimeCall::EthereumOutboundQueue(
				snowbridge_outbound_queue::Call::set_operating_mode { .. },
			) | RuntimeCall::EthereumSystem(..)
		)
	}
}

pub type Barrier = TrailingSetTopicAsId<
	DenyThenTry<
		DenyReserveTransferToRelayChain,
		(
			// Allow local users to buy weight credit.
			TakeWeightCredit,
			// Expected responses are OK.
			AllowKnownQueryResponses<PolkadotXcm>,
			WithComputedOrigin<
				(
					// If the message is one that immediately attempts to pay for execution, then
					// allow it.
					AllowTopLevelPaidExecutionFrom<Everything>,
					// Parent, its pluralities (i.e. governance bodies) and relay treasury pallet
					// get free execution.
					AllowExplicitUnpaidExecutionFrom<(
						ParentOrParentsPlurality,
						Equals<RelayTreasuryLocation>,
					)>,
					// Subscriptions for version tracking are OK.
					AllowSubscriptionsFrom<ParentOrSiblings>,
				),
				UniversalLocation,
				ConstU32<8>,
			>,
		),
	>,
>;

match_types! {
	pub type SystemParachains: impl Contains<MultiLocation> = {
		MultiLocation {
			parents: 1,
			interior: X1(Parachain(
				system_parachain::ASSET_HUB_ID |
				system_parachain::BRIDGE_HUB_ID |
				system_parachain::CONTRACTS_ID |
				system_parachain::ENCOINTER_ID
			)),
		}
	};
}

/// Locations that will not be charged fees in the executor,
/// either execution or delivery.
/// We only waive fees for system functions, which these locations represent.
pub type WaivedLocations =
	(RelayOrOtherSystemParachains<SystemParachains, Runtime>, Equals<RelayTreasuryLocation>);

/// Cases where a remote origin is accepted as trusted Teleporter for a given asset:
/// - NativeToken with the parent Relay Chain and sibling parachains.
pub type TrustedTeleporters = ConcreteAssetFromSystem<TokenLocation>;

pub struct XcmConfig;
impl xcm_executor::Config for XcmConfig {
	type RuntimeCall = RuntimeCall;
	type XcmSender = XcmRouter;
	type AssetTransactor = CurrencyTransactor;
	type OriginConverter = XcmOriginToTransactDispatchOrigin;
	// BridgeHub does not recognize a reserve location for any asset. Users must teleport Native
	// token where allowed (e.g. with the Relay Chain).
	type IsReserve = ();
	type IsTeleporter = TrustedTeleporters;
	type UniversalLocation = UniversalLocation;
	type Barrier = Barrier;
	type Weigher = WeightInfoBounds<
		crate::weights::xcm::BridgeHubRococoXcmWeight<RuntimeCall>,
		RuntimeCall,
		MaxInstructions,
	>;
	type Trader =
		UsingComponents<WeightToFee, TokenLocation, AccountId, Balances, ToStakingPot<Runtime>>;
	type ResponseHandler = PolkadotXcm;
	type AssetTrap = PolkadotXcm;
	type AssetLocker = ();
	type AssetExchanger = ();
	type AssetClaims = PolkadotXcm;
	type SubscriptionService = PolkadotXcm;
	type PalletInstancesInfo = AllPalletsWithSystem;
	type MaxAssetsIntoHolding = MaxAssetsIntoHolding;
	type FeeManager = XcmFeeManagerFromComponentsBridgeHub<
		WaivedLocations,
		(
			XcmExportFeeToRelayerRewardAccounts<
				Self::AssetTransactor,
				crate::bridge_to_westend_config::WestendGlobalConsensusNetwork,
				crate::bridge_to_westend_config::AssetHubWestendParaId,
				crate::bridge_to_westend_config::BridgeHubWestendChainId,
				crate::bridge_to_westend_config::AssetHubRococoToAssetHubWestendMessagesLane,
			>,
			XcmExportFeeToSibling<
				bp_rococo::Balance,
				AccountId,
				TokenLocation,
				EthereumNetwork,
				Self::AssetTransactor,
				crate::EthereumOutboundQueue,
			>,
			XcmFeeToAccount<Self::AssetTransactor, AccountId, TreasuryAccount>,
		),
	>;
	type MessageExporter = (
		crate::bridge_to_westend_config::ToBridgeHubWestendHaulBlobExporter,
		crate::bridge_to_ethereum_config::SnowbridgeExporter,
	);
	type UniversalAliases = Nothing;
	type CallDispatcher = WithOriginFilter<SafeCallFilter>;
	type SafeCallFilter = SafeCallFilter;
	type Aliasers = Nothing;
}

pub type PriceForParentDelivery =
	ExponentialPrice<FeeAssetId, BaseDeliveryFee, TransactionByteFee, ParachainSystem>;

/// Converts a local signed origin into an XCM multilocation.
/// Forms the basis for local origins sending/executing XCMs.
pub type LocalOriginToLocation = SignedToAccountId32<RuntimeOrigin, AccountId, RelayNetwork>;

/// The means for routing XCM messages which are not for local execution into the right message
/// queues.
pub type XcmRouter = WithUniqueTopic<(
	// Two routers - use UMP to communicate with the relay chain:
	cumulus_primitives_utility::ParentAsUmp<ParachainSystem, PolkadotXcm, PriceForParentDelivery>,
	// ..and XCMP to communicate with the sibling chains.
	XcmpQueue,
)>;

impl pallet_xcm::Config for Runtime {
	type RuntimeEvent = RuntimeEvent;
	type XcmRouter = XcmRouter;
	// We want to disallow users sending (arbitrary) XCMs from this chain.
	type SendXcmOrigin = EnsureXcmOrigin<RuntimeOrigin, ()>;
	// We support local origins dispatching XCM executions in principle...
	type ExecuteXcmOrigin = EnsureXcmOrigin<RuntimeOrigin, LocalOriginToLocation>;
	type XcmExecuteFilter = Nothing;
	type XcmExecutor = XcmExecutor<XcmConfig>;
	type XcmTeleportFilter = Everything;
	type XcmReserveTransferFilter = Nothing; // This parachain is not meant as a reserve location.
	type Weigher = WeightInfoBounds<
		crate::weights::xcm::BridgeHubRococoXcmWeight<RuntimeCall>,
		RuntimeCall,
		MaxInstructions,
	>;
	type UniversalLocation = UniversalLocation;
	type RuntimeOrigin = RuntimeOrigin;
	type RuntimeCall = RuntimeCall;
	const VERSION_DISCOVERY_QUEUE_SIZE: u32 = 100;
	type AdvertisedXcmVersion = pallet_xcm::CurrentXcmVersion;
	type Currency = Balances;
	type CurrencyMatcher = ();
	type TrustedLockers = ();
	type SovereignAccountOf = LocationToAccountId;
	type MaxLockers = ConstU32<8>;
	type WeightInfo = crate::weights::pallet_xcm::WeightInfo<Runtime>;
	type AdminOrigin = EnsureRoot<AccountId>;
	type MaxRemoteLockConsumers = ConstU32<0>;
	type RemoteLockConsumerIdentifier = ();
}

impl cumulus_pallet_xcm::Config for Runtime {
	type RuntimeEvent = RuntimeEvent;
	type XcmExecutor = XcmExecutor<XcmConfig>;
}

pub type AgentIdOf = HashedDescription<H256, (DescribeHere, DescribeFamily<DescribeAllTerminal>)>;

/// A `HandleFee` implementation that simply deposits the fees for `ExportMessage` XCM instructions
/// into the accounts that are used for paying the relayer rewards.
/// Burns the fees in case of a failure.
pub struct XcmExportFeeToRelayerRewardAccounts<
	AssetTransactor,
	DestNetwork,
	DestParaId,
	DestBridgedChainId,
	BridgeLaneId,
>(PhantomData<(AssetTransactor, DestNetwork, DestParaId, DestBridgedChainId, BridgeLaneId)>);

impl<
		AssetTransactor: TransactAsset,
		DestNetwork: Get<NetworkId>,
		DestParaId: Get<cumulus_primitives_core::ParaId>,
		DestBridgedChainId: Get<ChainId>,
		BridgeLaneId: Get<LaneId>,
	> HandleFee
	for XcmExportFeeToRelayerRewardAccounts<
		AssetTransactor,
		DestNetwork,
		DestParaId,
		DestBridgedChainId,
		BridgeLaneId,
	>
{
	fn handle_fee(
		fee: MultiAssets,
		maybe_context: Option<&XcmContext>,
		reason: FeeReason,
	) -> MultiAssets {
		if matches!(reason, FeeReason::Export { network: bridged_network, destination }
				if bridged_network == DestNetwork::get() &&
					destination == X1(Parachain(DestParaId::get().into())))
		{
			// We have 2 relayer rewards accounts:
			// - the SA of the source parachain on this BH: this pays the relayers for delivering
			//   Source para -> Target Para message delivery confirmations
			// - the SA of the destination parachain on this BH: this pays the relayers for
			//   delivering Target para -> Source Para messages
			// We split the `ExportMessage` fee between these 2 accounts.
			let source_para_account = PayRewardFromAccount::<
				pallet_balances::Pallet<Runtime>,
				AccountId,
			>::rewards_account(RewardsAccountParams::new(
				BridgeLaneId::get(),
				DestBridgedChainId::get(),
				RewardsAccountOwner::ThisChain,
			));

			let dest_para_account = PayRewardFromAccount::<
				pallet_balances::Pallet<Runtime>,
				AccountId,
			>::rewards_account(RewardsAccountParams::new(
				BridgeLaneId::get(),
				DestBridgedChainId::get(),
				RewardsAccountOwner::BridgedChain,
			));

			for asset in fee.into_inner() {
				match asset.fun {
					Fungible(total_fee) => {
						let source_fee = total_fee / 2;
						deposit_or_burn_fee::<AssetTransactor, _>(
							MultiAsset { id: asset.id, fun: Fungible(source_fee) }.into(),
							maybe_context,
							source_para_account.clone(),
						);

						let dest_fee = total_fee - source_fee;
						deposit_or_burn_fee::<AssetTransactor, _>(
							MultiAsset { id: asset.id, fun: Fungible(dest_fee) }.into(),
							maybe_context,
							dest_para_account.clone(),
						);
					},
					NonFungible(_) => {
						deposit_or_burn_fee::<AssetTransactor, _>(
							asset.into(),
							maybe_context,
							source_para_account.clone(),
						);
					},
				}
			}

			return MultiAssets::new()
		}

		fee
	}
}

pub struct XcmFeeManagerFromComponentsBridgeHub<WaivedLocations, HandleFee>(
	PhantomData<(WaivedLocations, HandleFee)>,
);
impl<WaivedLocations: Contains<MultiLocation>, FeeHandler: HandleFee> FeeManager
	for XcmFeeManagerFromComponentsBridgeHub<WaivedLocations, FeeHandler>
{
	fn is_waived(origin: Option<&MultiLocation>, fee_reason: FeeReason) -> bool {
		let Some(loc) = origin else { return false };
		if let Export { network, destination: Here } = fee_reason {
			return !(network == EthereumNetwork::get())
		}
		WaivedLocations::contains(loc)
	}

	fn handle_fee(fee: MultiAssets, context: Option<&XcmContext>, reason: FeeReason) {
		FeeHandler::handle_fee(fee, context, reason);
	}
}

pub struct DoNothingRouter;
impl SendXcm for DoNothingRouter {
	type Ticket = ();
	fn validate(_dest: &mut Option<MultiLocation>, _msg: &mut Option<Xcm<()>>) -> SendResult<()> {
		Ok(((), MultiAssets::new()))
	}
	fn deliver(_: ()) -> Result<XcmHash, SendError> {
		Ok([0; 32])
	}
}<|MERGE_RESOLUTION|>--- conflicted
+++ resolved
@@ -164,16 +164,6 @@
 
 		matches!(
 			call,
-<<<<<<< HEAD
-			RuntimeCall::PolkadotXcm(pallet_xcm::Call::force_xcm_version { .. }) |
-				RuntimeCall::System(
-					frame_system::Call::set_heap_pages { .. } |
-						frame_system::Call::set_code { .. } |
-						frame_system::Call::set_code_without_checks { .. } |
-						frame_system::Call::kill_prefix { .. },
-				) | RuntimeCall::ParachainSystem(..) |
-				RuntimeCall::Utility(..) |
-=======
 			RuntimeCall::PolkadotXcm(
 				pallet_xcm::Call::force_xcm_version { .. } |
 					pallet_xcm::Call::force_default_xcm_version { .. }
@@ -183,7 +173,6 @@
 					frame_system::Call::set_code_without_checks { .. } |
 					frame_system::Call::kill_prefix { .. },
 			) | RuntimeCall::ParachainSystem(..) |
->>>>>>> 1266de39
 				RuntimeCall::Timestamp(..) |
 				RuntimeCall::Balances(..) |
 				RuntimeCall::CollatorSelection(
