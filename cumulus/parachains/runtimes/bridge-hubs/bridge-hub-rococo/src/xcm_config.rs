// Copyright (C) Parity Technologies (UK) Ltd.
// This file is part of Cumulus.

// Cumulus is free software: you can redistribute it and/or modify
// it under the terms of the GNU General Public License as published by
// the Free Software Foundation, either version 3 of the License, or
// (at your option) any later version.

// Cumulus is distributed in the hope that it will be useful,
// but WITHOUT ANY WARRANTY; without even the implied warranty of
// MERCHANTABILITY or FITNESS FOR A PARTICULAR PURPOSE.  See the
// GNU General Public License for more details.

// You should have received a copy of the GNU General Public License
// along with Cumulus.  If not, see <http://www.gnu.org/licenses/>.

use super::{
	AccountId, AllPalletsWithSystem, Balances, BridgeGrandpaRococoInstance,
	BridgeGrandpaWococoInstance, DeliveryRewardInBalance, ParachainInfo, ParachainSystem,
	PolkadotXcm, RequiredStakeForStakeAndSlash, Runtime, RuntimeCall, RuntimeEvent, RuntimeFlavor,
	RuntimeOrigin, WeightToFee, XcmpQueue,
};
use crate::{
	bridge_hub_rococo_config::ToBridgeHubWococoHaulBlobExporter,
	bridge_hub_wococo_config::ToBridgeHubRococoHaulBlobExporter,
};
use frame_support::{
	match_types, parameter_types,
	traits::{ConstU32, Contains, Everything, Nothing},
};
use frame_system::EnsureRoot;
use pallet_xcm::XcmPassthrough;
use parachains_common::{impls::ToStakingPot, xcm_config::ConcreteAssetFromSystem};
use polkadot_parachain_primitives::primitives::Sibling;
use sp_core::Get;
use xcm::latest::prelude::*;
<<<<<<< HEAD
use xcm_builder::{AccountId32Aliases, AllowExplicitUnpaidExecutionFrom, AllowKnownQueryResponses, AllowSubscriptionsFrom, AllowTopLevelPaidExecutionFrom, AllowUnpaidExecutionFrom, CurrencyAdapter, DenyReserveTransferToRelayChain, DenyThenTry, DescribeAllTerminal, DescribeFamily, EnsureXcmOrigin, HashedDescription, IsConcrete, ParentAsSuperuser, ParentIsPreset, RelayChainAsNative, SiblingParachainAsNative, SiblingParachainConvertsVia, SignedAccountId32AsNative, SignedToAccountId32, SovereignSignedViaLocation, TakeWeightCredit, TrailingSetTopicAsId, UsingComponents, WeightInfoBounds, WithComputedOrigin, WithUniqueTopic};
=======
use xcm_builder::{
	AccountId32Aliases, AllowExplicitUnpaidExecutionFrom, AllowKnownQueryResponses,
	AllowSubscriptionsFrom, AllowTopLevelPaidExecutionFrom, CurrencyAdapter,
	DenyReserveTransferToRelayChain, DenyThenTry, EnsureXcmOrigin, IsConcrete, ParentAsSuperuser,
	ParentIsPreset, RelayChainAsNative, SiblingParachainAsNative, SiblingParachainConvertsVia,
	SignedAccountId32AsNative, SignedToAccountId32, SovereignSignedViaLocation, TakeWeightCredit,
	TrailingSetTopicAsId, UsingComponents, WeightInfoBounds, WithComputedOrigin, WithUniqueTopic,
};
>>>>>>> 1cf7d3aa
use xcm_executor::{
	traits::{ExportXcm, WithOriginFilter},
	XcmExecutor,
};

parameter_types! {
	pub storage Flavor: RuntimeFlavor = RuntimeFlavor::default();
	pub const TokenLocation: MultiLocation = MultiLocation::parent();
	pub RelayChainOrigin: RuntimeOrigin = cumulus_pallet_xcm::Origin::Relay.into();
	pub UniversalLocation: InteriorMultiLocation =
		X2(GlobalConsensus(RelayNetwork::get()), Parachain(ParachainInfo::parachain_id().into()));
	pub const MaxInstructions: u32 = 100;
	pub const MaxAssetsIntoHolding: u32 = 64;
}

/// Adapter for resolving `NetworkId` based on `pub storage Flavor: RuntimeFlavor`.
pub struct RelayNetwork;
impl Get<Option<NetworkId>> for RelayNetwork {
	fn get() -> Option<NetworkId> {
		Some(Self::get())
	}
}
impl Get<NetworkId> for RelayNetwork {
	fn get() -> NetworkId {
		match Flavor::get() {
			RuntimeFlavor::Rococo => NetworkId::Rococo,
			RuntimeFlavor::Wococo => NetworkId::Wococo,
		}
	}
}

/// Type for specifying how a `MultiLocation` can be converted into an `AccountId`. This is used
/// when determining ownership of accounts for asset transacting and when attempting to use XCM
/// `Transact` in order to determine the dispatch Origin.
pub type LocationToAccountId = (
	// The parent (Relay-chain) origin converts to the parent `AccountId`.
	ParentIsPreset<AccountId>,
	// Sibling parachain origins convert to AccountId via the `ParaId::into`.
	SiblingParachainConvertsVia<Sibling, AccountId>,
	// Straight up local `AccountId32` origins just alias directly to `AccountId`.
	AccountId32Aliases<RelayNetwork, AccountId>,
	// Foreign locations alias into accounts according to a hash of their standard description.
	HashedDescription<AccountId, DescribeFamily<DescribeAllTerminal>>,
);

/// Means for transacting the native currency on this chain.
pub type CurrencyTransactor = CurrencyAdapter<
	// Use this currency:
	Balances,
	// Use this currency when it is a fungible asset matching the given location or name:
	IsConcrete<TokenLocation>,
	// Do a simple punn to convert an AccountId32 MultiLocation into a native chain account ID:
	LocationToAccountId,
	// Our chain's account ID type (we can't get away without mentioning it explicitly):
	AccountId,
	// We don't track any teleports of `Balances`.
	(),
>;

/// This is the type we use to convert an (incoming) XCM origin into a local `Origin` instance,
/// ready for dispatching a transaction with Xcm's `Transact`. There is an `OriginKind` which can
/// biases the kind of local `Origin` it will become.
pub type XcmOriginToTransactDispatchOrigin = (
	// Sovereign account converter; this attempts to derive an `AccountId` from the origin location
	// using `LocationToAccountId` and then turn that into the usual `Signed` origin. Useful for
	// foreign chains who want to have a local sovereign account on this chain which they control.
	SovereignSignedViaLocation<LocationToAccountId, RuntimeOrigin>,
	// Native converter for Relay-chain (Parent) location; will convert to a `Relay` origin when
	// recognized.
	RelayChainAsNative<RelayChainOrigin, RuntimeOrigin>,
	// Native converter for sibling Parachains; will convert to a `SiblingPara` origin when
	// recognized.
	SiblingParachainAsNative<cumulus_pallet_xcm::Origin, RuntimeOrigin>,
	// Superuser converter for the Relay-chain (Parent) location. This will allow it to issue a
	// transaction from the Root origin.
	ParentAsSuperuser<RuntimeOrigin>,
	// Native signed account converter; this just converts an `AccountId32` origin into a normal
	// `RuntimeOrigin::Signed` origin of the same 32-byte value.
	SignedAccountId32AsNative<RelayNetwork, RuntimeOrigin>,
	// Xcm origins can be represented natively under the Xcm pallet's Xcm origin.
	XcmPassthrough<RuntimeOrigin>,
);

match_types! {
	pub type ParentOrParentsPlurality: impl Contains<MultiLocation> = {
		MultiLocation { parents: 1, interior: Here } |
		MultiLocation { parents: 1, interior: X1(Plurality { .. }) }
	};
	pub type ParentOrSiblings: impl Contains<MultiLocation> = {
		MultiLocation { parents: 1, interior: Here } |
		MultiLocation { parents: 1, interior: X1(_) }
	};
}

/// A call filter for the XCM Transact instruction. This is a temporary measure until we properly
/// account for proof size weights.
///
/// Calls that are allowed through this filter must:
/// 1. Have a fixed weight;
/// 2. Cannot lead to another call being made;
/// 3. Have a defined proof size weight, e.g. no unbounded vecs in call parameters.
pub struct SafeCallFilter;
impl Contains<RuntimeCall> for SafeCallFilter {
	fn contains(call: &RuntimeCall) -> bool {
		#[cfg(feature = "runtime-benchmarks")]
		{
			if matches!(call, RuntimeCall::System(frame_system::Call::remark_with_event { .. })) {
				return true
			}
		}

		// Allow to change dedicated storage items (called by governance-like)
		match call {
			RuntimeCall::System(frame_system::Call::set_storage { items })
				if items.iter().all(|(k, _)| {
					k.eq(&DeliveryRewardInBalance::key()) |
						k.eq(&RequiredStakeForStakeAndSlash::key()) |
						k.eq(&Flavor::key())
				}) =>
				return true,
			_ => (),
		};

		matches!(
			call,
			RuntimeCall::PolkadotXcm(pallet_xcm::Call::force_xcm_version { .. }) |
				RuntimeCall::System(
					frame_system::Call::set_heap_pages { .. } |
						frame_system::Call::set_code { .. } |
						frame_system::Call::set_code_without_checks { .. } |
						frame_system::Call::kill_prefix { .. },
				) | RuntimeCall::ParachainSystem(..) |
				RuntimeCall::Timestamp(..) |
				RuntimeCall::Balances(..) |
				RuntimeCall::CollatorSelection(
					pallet_collator_selection::Call::set_desired_candidates { .. } |
						pallet_collator_selection::Call::set_candidacy_bond { .. } |
						pallet_collator_selection::Call::register_as_candidate { .. } |
						pallet_collator_selection::Call::leave_intent { .. } |
						pallet_collator_selection::Call::set_invulnerables { .. } |
						pallet_collator_selection::Call::add_invulnerable { .. } |
						pallet_collator_selection::Call::remove_invulnerable { .. },
				) | RuntimeCall::Session(pallet_session::Call::purge_keys { .. }) |
				RuntimeCall::XcmpQueue(..) |
				RuntimeCall::DmpQueue(..) |
				RuntimeCall::BridgeRococoGrandpa(pallet_bridge_grandpa::Call::<
					Runtime,
					BridgeGrandpaRococoInstance,
				>::initialize { .. }) |
				RuntimeCall::BridgeWococoGrandpa(pallet_bridge_grandpa::Call::<
					Runtime,
					BridgeGrandpaWococoInstance,
				>::initialize { .. })
		)
	}
}

pub type Barrier = TrailingSetTopicAsId<
	DenyThenTry<
		DenyReserveTransferToRelayChain,
		(
			// Allow local users to buy weight credit.
			TakeWeightCredit,
			// Expected responses are OK.
			AllowKnownQueryResponses<PolkadotXcm>,
			WithComputedOrigin<
				(
					// If the message is one that immediately attempts to pay for execution, then
					// allow it.
					AllowTopLevelPaidExecutionFrom<Everything>,
					// Parent and its pluralities (i.e. governance bodies) get free execution.
					AllowExplicitUnpaidExecutionFrom<ParentOrParentsPlurality>,
					// Subscriptions for version tracking are OK.
					AllowSubscriptionsFrom<ParentOrSiblings>,
				),
				UniversalLocation,
				ConstU32<8>,
			>,
		),
	>,
>;

/// Cases where a remote origin is accepted as trusted Teleporter for a given asset:
/// - NativeToken with the parent Relay Chain and sibling parachains.
pub type TrustedTeleporters = ConcreteAssetFromSystem<TokenLocation>;

pub struct XcmConfig;
impl xcm_executor::Config for XcmConfig {
	type RuntimeCall = RuntimeCall;
	type XcmSender = XcmRouter;
	type AssetTransactor = CurrencyTransactor;
	type OriginConverter = XcmOriginToTransactDispatchOrigin;
	// BridgeHub does not recognize a reserve location for any asset. Users must teleport Native
	// token where allowed (e.g. with the Relay Chain).
	type IsReserve = ();
	type IsTeleporter = TrustedTeleporters;
	type UniversalLocation = UniversalLocation;
	type Barrier = Barrier;
	type Weigher = WeightInfoBounds<
		crate::weights::xcm::BridgeHubRococoXcmWeight<RuntimeCall>,
		RuntimeCall,
		MaxInstructions,
	>;
	type Trader =
		UsingComponents<WeightToFee, TokenLocation, AccountId, Balances, ToStakingPot<Runtime>>;
	type ResponseHandler = PolkadotXcm;
	type AssetTrap = PolkadotXcm;
	type AssetLocker = ();
	type AssetExchanger = ();
	type AssetClaims = PolkadotXcm;
	type SubscriptionService = PolkadotXcm;
	type PalletInstancesInfo = AllPalletsWithSystem;
	type MaxAssetsIntoHolding = MaxAssetsIntoHolding;
	type FeeManager = ();
	type MessageExporter = BridgeHubRococoOrBridgeHubWococoSwitchExporter;
	type UniversalAliases = Nothing;
	type CallDispatcher = WithOriginFilter<SafeCallFilter>;
	type SafeCallFilter = SafeCallFilter;
	type Aliasers = Nothing;
}

/// Converts a local signed origin into an XCM multilocation.
/// Forms the basis for local origins sending/executing XCMs.
pub type LocalOriginToLocation = SignedToAccountId32<RuntimeOrigin, AccountId, RelayNetwork>;

/// The means for routing XCM messages which are not for local execution into the right message
/// queues.
pub type XcmRouter = WithUniqueTopic<(
	// Two routers - use UMP to communicate with the relay chain:
	cumulus_primitives_utility::ParentAsUmp<ParachainSystem, PolkadotXcm, ()>,
	// ..and XCMP to communicate with the sibling chains.
	XcmpQueue,
)>;

#[cfg(feature = "runtime-benchmarks")]
parameter_types! {
	pub ReachableDest: Option<MultiLocation> = Some(Parent.into());
}

impl pallet_xcm::Config for Runtime {
	type RuntimeEvent = RuntimeEvent;
	type XcmRouter = XcmRouter;
	// We want to disallow users sending (arbitrary) XCMs from this chain.
	type SendXcmOrigin = EnsureXcmOrigin<RuntimeOrigin, ()>;
	// We support local origins dispatching XCM executions in principle...
	type ExecuteXcmOrigin = EnsureXcmOrigin<RuntimeOrigin, LocalOriginToLocation>;
	type XcmExecuteFilter = Nothing;
	type XcmExecutor = XcmExecutor<XcmConfig>;
	type XcmTeleportFilter = Everything;
	type XcmReserveTransferFilter = Nothing; // This parachain is not meant as a reserve location.
	type Weigher = WeightInfoBounds<
		crate::weights::xcm::BridgeHubRococoXcmWeight<RuntimeCall>,
		RuntimeCall,
		MaxInstructions,
	>;
	type UniversalLocation = UniversalLocation;
	type RuntimeOrigin = RuntimeOrigin;
	type RuntimeCall = RuntimeCall;
	const VERSION_DISCOVERY_QUEUE_SIZE: u32 = 100;
	type AdvertisedXcmVersion = pallet_xcm::CurrentXcmVersion;
	type Currency = Balances;
	type CurrencyMatcher = ();
	type TrustedLockers = ();
	type SovereignAccountOf = LocationToAccountId;
	type MaxLockers = ConstU32<8>;
	type WeightInfo = crate::weights::pallet_xcm::WeightInfo<Runtime>;
	#[cfg(feature = "runtime-benchmarks")]
	type ReachableDest = ReachableDest;
	type AdminOrigin = EnsureRoot<AccountId>;
	type MaxRemoteLockConsumers = ConstU32<0>;
	type RemoteLockConsumerIdentifier = ();
}

impl cumulus_pallet_xcm::Config for Runtime {
	type RuntimeEvent = RuntimeEvent;
	type XcmExecutor = XcmExecutor<XcmConfig>;
}

/// Hacky switch implementation, because we have just one runtime for Rococo and Wococo BridgeHub,
/// so it means we have just one XcmConfig
pub struct BridgeHubRococoOrBridgeHubWococoSwitchExporter;
impl ExportXcm for BridgeHubRococoOrBridgeHubWococoSwitchExporter {
	type Ticket = (NetworkId, (sp_std::prelude::Vec<u8>, XcmHash));

	fn validate(
		network: NetworkId,
		channel: u32,
		universal_source: &mut Option<InteriorMultiLocation>,
		destination: &mut Option<InteriorMultiLocation>,
		message: &mut Option<Xcm<()>>,
	) -> SendResult<Self::Ticket> {
		match network {
			Rococo => ToBridgeHubRococoHaulBlobExporter::validate(
				network,
				channel,
				universal_source,
				destination,
				message,
			)
			.map(|result| ((Rococo, result.0), result.1)),
			Wococo => ToBridgeHubWococoHaulBlobExporter::validate(
				network,
				channel,
				universal_source,
				destination,
				message,
			)
			.map(|result| ((Wococo, result.0), result.1)),
			_ => unimplemented!("Unsupported network: {:?}", network),
		}
	}

	fn deliver(ticket: Self::Ticket) -> Result<XcmHash, SendError> {
		let (network, ticket) = ticket;
		match network {
			Rococo => ToBridgeHubRococoHaulBlobExporter::deliver(ticket),
			Wococo => ToBridgeHubWococoHaulBlobExporter::deliver(ticket),
			_ => unimplemented!("Unsupported network: {:?}", network),
		}
	}
}<|MERGE_RESOLUTION|>--- conflicted
+++ resolved
@@ -34,18 +34,15 @@
 use polkadot_parachain_primitives::primitives::Sibling;
 use sp_core::Get;
 use xcm::latest::prelude::*;
-<<<<<<< HEAD
-use xcm_builder::{AccountId32Aliases, AllowExplicitUnpaidExecutionFrom, AllowKnownQueryResponses, AllowSubscriptionsFrom, AllowTopLevelPaidExecutionFrom, AllowUnpaidExecutionFrom, CurrencyAdapter, DenyReserveTransferToRelayChain, DenyThenTry, DescribeAllTerminal, DescribeFamily, EnsureXcmOrigin, HashedDescription, IsConcrete, ParentAsSuperuser, ParentIsPreset, RelayChainAsNative, SiblingParachainAsNative, SiblingParachainConvertsVia, SignedAccountId32AsNative, SignedToAccountId32, SovereignSignedViaLocation, TakeWeightCredit, TrailingSetTopicAsId, UsingComponents, WeightInfoBounds, WithComputedOrigin, WithUniqueTopic};
-=======
 use xcm_builder::{
 	AccountId32Aliases, AllowExplicitUnpaidExecutionFrom, AllowKnownQueryResponses,
 	AllowSubscriptionsFrom, AllowTopLevelPaidExecutionFrom, CurrencyAdapter,
-	DenyReserveTransferToRelayChain, DenyThenTry, EnsureXcmOrigin, IsConcrete, ParentAsSuperuser,
-	ParentIsPreset, RelayChainAsNative, SiblingParachainAsNative, SiblingParachainConvertsVia,
+	DenyReserveTransferToRelayChain, DenyThenTry, DescribeAllTerminal, DescribeFamily,
+	EnsureXcmOrigin, HashedDescription, IsConcrete, ParentAsSuperuser, ParentIsPreset,
+	RelayChainAsNative, SiblingParachainAsNative, SiblingParachainConvertsVia,
 	SignedAccountId32AsNative, SignedToAccountId32, SovereignSignedViaLocation, TakeWeightCredit,
 	TrailingSetTopicAsId, UsingComponents, WeightInfoBounds, WithComputedOrigin, WithUniqueTopic,
 };
->>>>>>> 1cf7d3aa
 use xcm_executor::{
 	traits::{ExportXcm, WithOriginFilter},
 	XcmExecutor,
@@ -153,7 +150,7 @@
 		#[cfg(feature = "runtime-benchmarks")]
 		{
 			if matches!(call, RuntimeCall::System(frame_system::Call::remark_with_event { .. })) {
-				return true
+				return true;
 			}
 		}
 
@@ -161,41 +158,43 @@
 		match call {
 			RuntimeCall::System(frame_system::Call::set_storage { items })
 				if items.iter().all(|(k, _)| {
-					k.eq(&DeliveryRewardInBalance::key()) |
-						k.eq(&RequiredStakeForStakeAndSlash::key()) |
-						k.eq(&Flavor::key())
+					k.eq(&DeliveryRewardInBalance::key())
+						| k.eq(&RequiredStakeForStakeAndSlash::key())
+						| k.eq(&Flavor::key())
 				}) =>
-				return true,
+			{
+				return true
+			},
 			_ => (),
 		};
 
 		matches!(
 			call,
-			RuntimeCall::PolkadotXcm(pallet_xcm::Call::force_xcm_version { .. }) |
-				RuntimeCall::System(
-					frame_system::Call::set_heap_pages { .. } |
-						frame_system::Call::set_code { .. } |
-						frame_system::Call::set_code_without_checks { .. } |
-						frame_system::Call::kill_prefix { .. },
-				) | RuntimeCall::ParachainSystem(..) |
-				RuntimeCall::Timestamp(..) |
-				RuntimeCall::Balances(..) |
-				RuntimeCall::CollatorSelection(
-					pallet_collator_selection::Call::set_desired_candidates { .. } |
-						pallet_collator_selection::Call::set_candidacy_bond { .. } |
-						pallet_collator_selection::Call::register_as_candidate { .. } |
-						pallet_collator_selection::Call::leave_intent { .. } |
-						pallet_collator_selection::Call::set_invulnerables { .. } |
-						pallet_collator_selection::Call::add_invulnerable { .. } |
-						pallet_collator_selection::Call::remove_invulnerable { .. },
-				) | RuntimeCall::Session(pallet_session::Call::purge_keys { .. }) |
-				RuntimeCall::XcmpQueue(..) |
-				RuntimeCall::DmpQueue(..) |
-				RuntimeCall::BridgeRococoGrandpa(pallet_bridge_grandpa::Call::<
+			RuntimeCall::PolkadotXcm(pallet_xcm::Call::force_xcm_version { .. })
+				| RuntimeCall::System(
+					frame_system::Call::set_heap_pages { .. }
+						| frame_system::Call::set_code { .. }
+						| frame_system::Call::set_code_without_checks { .. }
+						| frame_system::Call::kill_prefix { .. },
+				) | RuntimeCall::ParachainSystem(..)
+				| RuntimeCall::Timestamp(..)
+				| RuntimeCall::Balances(..)
+				| RuntimeCall::CollatorSelection(
+					pallet_collator_selection::Call::set_desired_candidates { .. }
+						| pallet_collator_selection::Call::set_candidacy_bond { .. }
+						| pallet_collator_selection::Call::register_as_candidate { .. }
+						| pallet_collator_selection::Call::leave_intent { .. }
+						| pallet_collator_selection::Call::set_invulnerables { .. }
+						| pallet_collator_selection::Call::add_invulnerable { .. }
+						| pallet_collator_selection::Call::remove_invulnerable { .. },
+				) | RuntimeCall::Session(pallet_session::Call::purge_keys { .. })
+				| RuntimeCall::XcmpQueue(..)
+				| RuntimeCall::DmpQueue(..)
+				| RuntimeCall::BridgeRococoGrandpa(pallet_bridge_grandpa::Call::<
 					Runtime,
 					BridgeGrandpaRococoInstance,
-				>::initialize { .. }) |
-				RuntimeCall::BridgeWococoGrandpa(pallet_bridge_grandpa::Call::<
+				>::initialize { .. })
+				| RuntimeCall::BridgeWococoGrandpa(pallet_bridge_grandpa::Call::<
 					Runtime,
 					BridgeGrandpaWococoInstance,
 				>::initialize { .. })
