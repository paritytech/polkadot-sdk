// Copyright (C) Parity Technologies (UK) Ltd.
// This file is part of Cumulus.

// Cumulus is free software: you can redistribute it and/or modify
// it under the terms of the GNU General Public License as published by
// the Free Software Foundation, either version 3 of the License, or
// (at your option) any later version.

// Cumulus is distributed in the hope that it will be useful,
// but WITHOUT ANY WARRANTY; without even the implied warranty of
// MERCHANTABILITY or FITNESS FOR A PARTICULAR PURPOSE.  See the
// GNU General Public License for more details.

// You should have received a copy of the GNU General Public License
// along with Cumulus.  If not, see <http://www.gnu.org/licenses/>.

#![cfg(test)]

use bp_polkadot_core::Signature;
use bridge_hub_rococo_runtime::{
	bridge_common_config, bridge_to_bulletin_config,
	bridge_to_ethereum_config::EthereumGatewayAddress,
	bridge_to_westend_config,
	xcm_config::{LocationToAccountId, RelayNetwork, TokenLocation, XcmConfig},
	AllPalletsWithoutSystem, BridgeRejectObsoleteHeadersAndMessages, Executive, ExistentialDeposit,
	ParachainSystem, PolkadotXcm, Runtime, RuntimeCall, RuntimeEvent, RuntimeOrigin, SessionKeys,
	SignedExtra, TransactionPayment, UncheckedExtrinsic,
};
use bridge_hub_test_utils::SlotDurations;
use codec::{Decode, Encode};
use frame_support::{dispatch::GetDispatchInfo, parameter_types, traits::ConstU8};
use parachains_common::{AccountId, AuraId, Balance};
use snowbridge_core::ChannelId;
use sp_consensus_aura::SlotDuration;
use sp_core::H160;
use sp_keyring::AccountKeyring::Alice;
use sp_runtime::{
	generic::{Era, SignedPayload},
	AccountId32, Perbill,
};
use testnet_parachains_constants::rococo::{consensus::*, fee::WeightToFee};
use xcm::latest::prelude::*;

parameter_types! {
	pub CheckingAccount: AccountId = PolkadotXcm::check_account();
}

fn construct_extrinsic(
	sender: sp_keyring::AccountKeyring,
	call: RuntimeCall,
) -> UncheckedExtrinsic {
	let account_id = AccountId32::from(sender.public());
	let extra: SignedExtra = (
		frame_system::CheckNonZeroSender::<Runtime>::new(),
		frame_system::CheckSpecVersion::<Runtime>::new(),
		frame_system::CheckTxVersion::<Runtime>::new(),
		frame_system::CheckGenesis::<Runtime>::new(),
		frame_system::CheckEra::<Runtime>::from(Era::immortal()),
		frame_system::CheckNonce::<Runtime>::from(
			frame_system::Pallet::<Runtime>::account(&account_id).nonce,
		),
		frame_system::CheckWeight::<Runtime>::new(),
		pallet_transaction_payment::ChargeTransactionPayment::<Runtime>::from(0),
		BridgeRejectObsoleteHeadersAndMessages::default(),
		(bridge_to_westend_config::OnBridgeHubRococoRefundBridgeHubWestendMessages::default(),),
		cumulus_primitives_storage_weight_reclaim::StorageWeightReclaim::new(),
		frame_metadata_hash_extension::CheckMetadataHash::new(false),
	);
	let payload = SignedPayload::new(call.clone(), extra.clone()).unwrap();
	let signature = payload.using_encoded(|e| sender.sign(e));
	UncheckedExtrinsic::new_signed(call, account_id.into(), Signature::Sr25519(signature), extra)
}

fn construct_and_apply_extrinsic(
	relayer_at_target: sp_keyring::AccountKeyring,
	call: RuntimeCall,
) -> sp_runtime::DispatchOutcome {
	let xt = construct_extrinsic(relayer_at_target, call);
	let r = Executive::apply_extrinsic(xt);
	r.unwrap()
}

fn construct_and_estimate_extrinsic_fee(call: RuntimeCall) -> Balance {
	let info = call.get_dispatch_info();
	let xt = construct_extrinsic(Alice, call);
	TransactionPayment::compute_fee(xt.encoded_size() as _, &info, 0)
}

fn collator_session_keys() -> bridge_hub_test_utils::CollatorSessionKeys<Runtime> {
	bridge_hub_test_utils::CollatorSessionKeys::new(
		AccountId::from(Alice),
		AccountId::from(Alice),
		SessionKeys { aura: AuraId::from(Alice.public()) },
	)
}

fn slot_durations() -> SlotDurations {
	SlotDurations {
		relay: SlotDuration::from_millis(RELAY_CHAIN_SLOT_DURATION_MILLIS.into()),
		para: SlotDuration::from_millis(SLOT_DURATION),
	}
}

bridge_hub_test_utils::test_cases::include_teleports_for_native_asset_works!(
	Runtime,
	AllPalletsWithoutSystem,
	XcmConfig,
	CheckingAccount,
	WeightToFee,
	ParachainSystem,
	collator_session_keys(),
	slot_durations(),
	ExistentialDeposit::get(),
	Box::new(|runtime_event_encoded: Vec<u8>| {
		match RuntimeEvent::decode(&mut &runtime_event_encoded[..]) {
			Ok(RuntimeEvent::PolkadotXcm(event)) => Some(event),
			_ => None,
		}
	}),
	bp_bridge_hub_rococo::BRIDGE_HUB_ROCOCO_PARACHAIN_ID
);

#[test]
fn change_required_stake_by_governance_works() {
	bridge_hub_test_utils::test_cases::change_storage_constant_by_governance_works::<
		Runtime,
		bridge_common_config::RequiredStakeForStakeAndSlash,
		Balance,
	>(
		collator_session_keys(),
		bp_bridge_hub_rococo::BRIDGE_HUB_ROCOCO_PARACHAIN_ID,
		Box::new(|call| RuntimeCall::System(call).encode()),
		|| {
			(
				bridge_common_config::RequiredStakeForStakeAndSlash::key().to_vec(),
				bridge_common_config::RequiredStakeForStakeAndSlash::get(),
			)
		},
		|old_value| old_value.checked_mul(2).unwrap(),
	)
}

mod bridge_hub_westend_tests {
	use super::*;
	use bp_messages::LegacyLaneId;
	use bridge_common_config::{
		BridgeGrandpaWestendInstance, BridgeParachainWestendInstance, DeliveryRewardInBalance,
		RelayersForLegacyLaneIdsMessagesInstance,
	};
	use bridge_hub_test_utils::test_cases::from_parachain;
	use bridge_to_westend_config::{
		BridgeHubWestendLocation, WestendGlobalConsensusNetwork,
		WithBridgeHubWestendMessagesInstance, XcmOverBridgeHubWestendInstance,
	};

	// Random para id of sibling chain used in tests.
	pub const SIBLING_PARACHAIN_ID: u32 = 2053;
	// Random para id of sibling chain used in tests.
	pub const SIBLING_SYSTEM_PARACHAIN_ID: u32 = 1008;
	// Random para id of bridged chain from different global consensus used in tests.
	pub const BRIDGED_LOCATION_PARACHAIN_ID: u32 = 1075;

	parameter_types! {
		pub SiblingParachainLocation: Location = Location::new(1, [Parachain(SIBLING_PARACHAIN_ID)]);
		pub SiblingSystemParachainLocation: Location = Location::new(1, [Parachain(SIBLING_SYSTEM_PARACHAIN_ID)]);
		pub BridgedUniversalLocation: InteriorLocation = [GlobalConsensus(WestendGlobalConsensusNetwork::get()), Parachain(BRIDGED_LOCATION_PARACHAIN_ID)].into();
	}

	// Runtime from tests PoV
	type RuntimeTestsAdapter = from_parachain::WithRemoteParachainHelperAdapter<
		Runtime,
		AllPalletsWithoutSystem,
		BridgeGrandpaWestendInstance,
		BridgeParachainWestendInstance,
		WithBridgeHubWestendMessagesInstance,
		RelayersForLegacyLaneIdsMessagesInstance,
	>;

	#[test]
	fn initialize_bridge_by_governance_works() {
		// for RococoBulletin finality
		bridge_hub_test_utils::test_cases::initialize_bridge_by_governance_works::<
			Runtime,
			BridgeGrandpaWestendInstance,
		>(collator_session_keys(), bp_bridge_hub_rococo::BRIDGE_HUB_ROCOCO_PARACHAIN_ID)
	}

	#[test]
	fn change_bridge_grandpa_pallet_mode_by_governance_works() {
		// for Westend finality
		bridge_hub_test_utils::test_cases::change_bridge_grandpa_pallet_mode_by_governance_works::<
			Runtime,
			BridgeGrandpaWestendInstance,
		>(collator_session_keys(), bp_bridge_hub_rococo::BRIDGE_HUB_ROCOCO_PARACHAIN_ID)
	}

	#[test]
	fn change_bridge_parachains_pallet_mode_by_governance_works() {
		// for Westend finality
		bridge_hub_test_utils::test_cases::change_bridge_parachains_pallet_mode_by_governance_works::<
			Runtime,
			BridgeParachainWestendInstance,
		>(collator_session_keys(), bp_bridge_hub_rococo::BRIDGE_HUB_ROCOCO_PARACHAIN_ID)
	}

	#[test]
	fn change_bridge_messages_pallet_mode_by_governance_works() {
		// for Westend finality
		bridge_hub_test_utils::test_cases::change_bridge_messages_pallet_mode_by_governance_works::<
			Runtime,
			WithBridgeHubWestendMessagesInstance,
		>(collator_session_keys(), bp_bridge_hub_rococo::BRIDGE_HUB_ROCOCO_PARACHAIN_ID)
	}

	#[test]
	fn change_ethereum_gateway_by_governance_works() {
		bridge_hub_test_utils::test_cases::change_storage_constant_by_governance_works::<
			Runtime,
			EthereumGatewayAddress,
			H160,
		>(
			collator_session_keys(),
			bp_bridge_hub_rococo::BRIDGE_HUB_ROCOCO_PARACHAIN_ID,
			Box::new(|call| RuntimeCall::System(call).encode()),
			|| (EthereumGatewayAddress::key().to_vec(), EthereumGatewayAddress::get()),
			|_| [1; 20].into(),
		)
	}

	#[test]
	fn change_ethereum_nonces_by_governance_works() {
		let channel_id_one: ChannelId = [1; 32].into();
		let channel_id_two: ChannelId = [2; 32].into();
		let nonce = 42;

		// Reset a single inbound channel
		bridge_hub_test_utils::test_cases::set_storage_keys_by_governance_works::<Runtime>(
			collator_session_keys(),
			bp_bridge_hub_rococo::BRIDGE_HUB_ROCOCO_PARACHAIN_ID,
			Box::new(|call| RuntimeCall::System(call).encode()),
			vec![
				(snowbridge_pallet_outbound_queue::Nonce::<Runtime>::hashed_key_for::<ChannelId>(
					channel_id_one,
				)
				.to_vec(), 0u64.encode()),
				(snowbridge_pallet_inbound_queue::Nonce::<Runtime>::hashed_key_for::<ChannelId>(
					channel_id_one,
				)
				.to_vec(), 0u64.encode()),
			],
			|| {
				// Outbound
				snowbridge_pallet_outbound_queue::Nonce::<Runtime>::insert::<ChannelId, u64>(
					channel_id_one,
					nonce,
				);
				snowbridge_pallet_outbound_queue::Nonce::<Runtime>::insert::<ChannelId, u64>(
					channel_id_two,
					nonce,
				);

				// Inbound
				snowbridge_pallet_inbound_queue::Nonce::<Runtime>::insert::<ChannelId, u64>(
					channel_id_one,
					nonce,
				);
				snowbridge_pallet_inbound_queue::Nonce::<Runtime>::insert::<ChannelId, u64>(
					channel_id_two,
					nonce,
				);
			},
			|| {
				// Outbound
				assert_eq!(
					snowbridge_pallet_outbound_queue::Nonce::<Runtime>::get(channel_id_one),
					0
				);
				assert_eq!(
					snowbridge_pallet_outbound_queue::Nonce::<Runtime>::get(channel_id_two),
					nonce
				);

				// Inbound
				assert_eq!(
					snowbridge_pallet_inbound_queue::Nonce::<Runtime>::get(channel_id_one),
					0
				);
				assert_eq!(
					snowbridge_pallet_inbound_queue::Nonce::<Runtime>::get(channel_id_two),
					nonce
				);
			},
		);
	}

	#[test]
	fn change_delivery_reward_by_governance_works() {
		bridge_hub_test_utils::test_cases::change_storage_constant_by_governance_works::<
			Runtime,
			DeliveryRewardInBalance,
			u64,
		>(
			collator_session_keys(),
			bp_bridge_hub_rococo::BRIDGE_HUB_ROCOCO_PARACHAIN_ID,
			Box::new(|call| RuntimeCall::System(call).encode()),
			|| (DeliveryRewardInBalance::key().to_vec(), DeliveryRewardInBalance::get()),
			|old_value| old_value.checked_mul(2).unwrap(),
		)
	}

	#[test]
	fn handle_export_message_from_system_parachain_add_to_outbound_queue_works() {
		// for Westend
		bridge_hub_test_utils::test_cases::handle_export_message_from_system_parachain_to_outbound_queue_works::<
			Runtime,
			XcmConfig,
			WithBridgeHubWestendMessagesInstance,
		>(
			collator_session_keys(),
			bp_bridge_hub_rococo::BRIDGE_HUB_ROCOCO_PARACHAIN_ID,
			SIBLING_PARACHAIN_ID,
			Box::new(|runtime_event_encoded: Vec<u8>| {
				match RuntimeEvent::decode(&mut &runtime_event_encoded[..]) {
					Ok(RuntimeEvent::BridgeWestendMessages(event)) => Some(event),
					_ => None,
				}
			}),
			|| ExportMessage { network: WestendGlobalConsensusNetwork::get(), destination: [Parachain(BRIDGED_LOCATION_PARACHAIN_ID)].into(), xcm: Xcm(vec![]) },
			Some((TokenLocation::get(), ExistentialDeposit::get()).into()),
			// value should be >= than value generated by `can_calculate_weight_for_paid_export_message_with_reserve_transfer`
			Some((TokenLocation::get(), bp_bridge_hub_rococo::BridgeHubRococoBaseXcmFeeInRocs::get()).into()),
			|| {
				PolkadotXcm::force_xcm_version(RuntimeOrigin::root(), Box::new(BridgeHubWestendLocation::get()), XCM_VERSION).expect("version saved!");

				// we need to create lane between sibling parachain and remote destination
				bridge_hub_test_utils::ensure_opened_bridge::<
					Runtime,
					XcmOverBridgeHubWestendInstance,
					LocationToAccountId,
					TokenLocation,
				>(
					SiblingParachainLocation::get(),
					BridgedUniversalLocation::get(),
					|locations, fee| {
						bridge_hub_test_utils::open_bridge_with_storage::<
							Runtime,
							XcmOverBridgeHubWestendInstance
						>(locations, fee, LegacyLaneId([0, 0, 0, 1]))
					}
				).1
			},
		)
	}

	#[test]
	fn message_dispatch_routing_works() {
		// from Westend
		bridge_hub_test_utils::test_cases::message_dispatch_routing_works::<
			Runtime,
			AllPalletsWithoutSystem,
			XcmConfig,
			ParachainSystem,
			WithBridgeHubWestendMessagesInstance,
			RelayNetwork,
			WestendGlobalConsensusNetwork,
			ConstU8<2>,
		>(
			collator_session_keys(),
			slot_durations(),
			bp_bridge_hub_rococo::BRIDGE_HUB_ROCOCO_PARACHAIN_ID,
			SIBLING_PARACHAIN_ID,
			Box::new(|runtime_event_encoded: Vec<u8>| {
				match RuntimeEvent::decode(&mut &runtime_event_encoded[..]) {
					Ok(RuntimeEvent::ParachainSystem(event)) => Some(event),
					_ => None,
				}
			}),
			Box::new(|runtime_event_encoded: Vec<u8>| {
				match RuntimeEvent::decode(&mut &runtime_event_encoded[..]) {
					Ok(RuntimeEvent::XcmpQueue(event)) => Some(event),
					_ => None,
				}
			}),
			|| (),
		)
	}

	#[test]
	fn relayed_incoming_message_works() {
		// from Westend
		from_parachain::relayed_incoming_message_works::<RuntimeTestsAdapter>(
			collator_session_keys(),
			slot_durations(),
			bp_bridge_hub_rococo::BRIDGE_HUB_ROCOCO_PARACHAIN_ID,
			bp_bridge_hub_westend::BRIDGE_HUB_WESTEND_PARACHAIN_ID,
			SIBLING_PARACHAIN_ID,
			Rococo,
			|| {
				// we need to create lane between sibling parachain and remote destination
				bridge_hub_test_utils::ensure_opened_bridge::<
					Runtime,
					XcmOverBridgeHubWestendInstance,
					LocationToAccountId,
					TokenLocation,
				>(
					SiblingParachainLocation::get(),
					BridgedUniversalLocation::get(),
					|locations, fee| {
						bridge_hub_test_utils::open_bridge_with_storage::<
							Runtime,
							XcmOverBridgeHubWestendInstance,
						>(locations, fee, LegacyLaneId([0, 0, 0, 1]))
					},
				)
				.1
			},
			construct_and_apply_extrinsic,
			true,
		)
	}

	#[test]
	fn free_relay_extrinsic_works() {
		// from Westend
		from_parachain::free_relay_extrinsic_works::<RuntimeTestsAdapter>(
			collator_session_keys(),
			slot_durations(),
			bp_bridge_hub_rococo::BRIDGE_HUB_ROCOCO_PARACHAIN_ID,
			bp_bridge_hub_westend::BRIDGE_HUB_WESTEND_PARACHAIN_ID,
			SIBLING_PARACHAIN_ID,
			Rococo,
			|| {
				// we need to create lane between sibling parachain and remote destination
				bridge_hub_test_utils::ensure_opened_bridge::<
					Runtime,
					XcmOverBridgeHubWestendInstance,
					LocationToAccountId,
					TokenLocation,
				>(
					SiblingParachainLocation::get(),
					BridgedUniversalLocation::get(),
					|locations, fee| {
						bridge_hub_test_utils::open_bridge_with_storage::<
							Runtime,
							XcmOverBridgeHubWestendInstance,
						>(locations, fee, LegacyLaneId([0, 0, 0, 1]))
					},
				)
				.1
			},
			construct_and_apply_extrinsic,
			false,
		)
	}

	#[test]
	pub fn can_calculate_weight_for_paid_export_message_with_reserve_transfer() {
		bridge_hub_test_utils::check_sane_fees_values(
			"bp_bridge_hub_rococo::BridgeHubRococoBaseXcmFeeInRocs",
			bp_bridge_hub_rococo::BridgeHubRococoBaseXcmFeeInRocs::get(),
			|| {
				bridge_hub_test_utils::test_cases::can_calculate_weight_for_paid_export_message_with_reserve_transfer::<
					Runtime,
					XcmConfig,
					WeightToFee,
				>()
			},
			Perbill::from_percent(25),
			Some(-25),
			&format!(
				"Estimate fee for `ExportMessage` for runtime: {:?}",
				<Runtime as frame_system::Config>::Version::get()
			),
		)
	}

	#[test]
	fn can_calculate_fee_for_standalone_message_delivery_transaction() {
		bridge_hub_test_utils::check_sane_fees_values(
			"bp_bridge_hub_rococo::BridgeHubRococoBaseDeliveryFeeInRocs",
			bp_bridge_hub_rococo::BridgeHubRococoBaseDeliveryFeeInRocs::get(),
			|| {
				from_parachain::can_calculate_fee_for_standalone_message_delivery_transaction::<
					RuntimeTestsAdapter,
				>(collator_session_keys(), construct_and_estimate_extrinsic_fee)
			},
			Perbill::from_percent(25),
			Some(-25),
			&format!(
				"Estimate fee for `single message delivery` for runtime: {:?}",
				<Runtime as frame_system::Config>::Version::get()
			),
		)
	}

	#[test]
	fn can_calculate_fee_for_standalone_message_confirmation_transaction() {
		bridge_hub_test_utils::check_sane_fees_values(
			"bp_bridge_hub_rococo::BridgeHubRococoBaseConfirmationFeeInRocs",
			bp_bridge_hub_rococo::BridgeHubRococoBaseConfirmationFeeInRocs::get(),
			|| {
				from_parachain::can_calculate_fee_for_standalone_message_confirmation_transaction::<
					RuntimeTestsAdapter,
				>(collator_session_keys(), construct_and_estimate_extrinsic_fee)
			},
			Perbill::from_percent(25),
			Some(-25),
			&format!(
				"Estimate fee for `single message confirmation` for runtime: {:?}",
				<Runtime as frame_system::Config>::Version::get()
			),
		)
	}
}

mod bridge_hub_bulletin_tests {
	use super::*;
	use bp_messages::{HashedLaneId, LaneIdType};
	use bridge_common_config::BridgeGrandpaRococoBulletinInstance;
	use bridge_hub_rococo_runtime::bridge_common_config::RelayersForPermissionlessLanesInstance;
	use bridge_hub_test_utils::test_cases::from_grandpa_chain;
	use bridge_to_bulletin_config::{
		RococoBulletinGlobalConsensusNetwork, RococoBulletinGlobalConsensusNetworkLocation,
		WithRococoBulletinMessagesInstance, XcmOverPolkadotBulletinInstance,
	};
	use frame_support::assert_ok;
	use sp_core::crypto::Ss58Codec;
	use xcm_runtime_apis::conversions::LocationToAccountHelper;

	// Random para id of sibling chain used in tests.
	pub const SIBLING_PEOPLE_PARACHAIN_ID: u32 =
		rococo_runtime_constants::system_parachain::PEOPLE_ID;

	parameter_types! {
																																																																																																																																																																																																																																																																																																																																																																																																																																																																																																																																																																																																																																																																																																																																																																																																																																																																																																																																																																																																																																																																																																																																																																																																																																																																																																																																																																																																																																																																																																																																																																																																																																																																																																																																																																																																																																																																																																																																																																																																																																																																																																																																																																																																																																																																																																																																																																																																																																																																																																																																																																																																					pub SiblingPeopleParachainLocation: Location = Location::new(1, [Parachain(SIBLING_PEOPLE_PARACHAIN_ID)]);
																																																																																																																																																																																																																																																																																																																																																																																																																																																																																																																																																																																																																																																																																																																																																																																																																																																																																																																																																																																																																																																																																																																																																																																																																																																																																																																																																																																																																																																																																																																																																																																																																																																																																																																																																																																																																																																																																																																																																																																																																																																																																																																																																																																																																																																																																																																																																																																																																																																																																																																																																																																																					pub BridgedBulletinLocation: InteriorLocation = [GlobalConsensus(RococoBulletinGlobalConsensusNetwork::get())].into();
	}

	// Runtime from tests PoV
	type RuntimeTestsAdapter = from_grandpa_chain::WithRemoteGrandpaChainHelperAdapter<
		Runtime,
		AllPalletsWithoutSystem,
		BridgeGrandpaRococoBulletinInstance,
		WithRococoBulletinMessagesInstance,
		RelayersForPermissionlessLanesInstance,
	>;

	#[test]
	fn initialize_bridge_by_governance_works() {
		// for Bulletin finality
		bridge_hub_test_utils::test_cases::initialize_bridge_by_governance_works::<
			Runtime,
			BridgeGrandpaRococoBulletinInstance,
		>(collator_session_keys(), bp_bridge_hub_rococo::BRIDGE_HUB_ROCOCO_PARACHAIN_ID)
	}

	#[test]
	fn change_bridge_grandpa_pallet_mode_by_governance_works() {
		// for Bulletin finality
		bridge_hub_test_utils::test_cases::change_bridge_grandpa_pallet_mode_by_governance_works::<
			Runtime,
			BridgeGrandpaRococoBulletinInstance,
		>(collator_session_keys(), bp_bridge_hub_rococo::BRIDGE_HUB_ROCOCO_PARACHAIN_ID)
	}

	#[test]
	fn change_bridge_messages_pallet_mode_by_governance_works() {
		// for Bulletin finality
		bridge_hub_test_utils::test_cases::change_bridge_messages_pallet_mode_by_governance_works::<
			Runtime,
			WithRococoBulletinMessagesInstance,
		>(collator_session_keys(), bp_bridge_hub_rococo::BRIDGE_HUB_ROCOCO_PARACHAIN_ID)
	}

	#[test]
	fn handle_export_message_from_system_parachain_add_to_outbound_queue_works() {
		// for Bulletin
		bridge_hub_test_utils::test_cases::handle_export_message_from_system_parachain_to_outbound_queue_works::<
			Runtime,
			XcmConfig,
			WithRococoBulletinMessagesInstance,
		>(
			collator_session_keys(),
			bp_bridge_hub_rococo::BRIDGE_HUB_ROCOCO_PARACHAIN_ID,
			SIBLING_PEOPLE_PARACHAIN_ID,
			Box::new(|runtime_event_encoded: Vec<u8>| {
				match RuntimeEvent::decode(&mut &runtime_event_encoded[..]) {
					Ok(RuntimeEvent::BridgePolkadotBulletinMessages(event)) => Some(event),
					_ => None,
				}
			}),
			|| ExportMessage {
				network: RococoBulletinGlobalConsensusNetwork::get(),
				destination: Here,
				xcm: Xcm(vec![]),
			},
			Some((TokenLocation::get(), ExistentialDeposit::get()).into()),
			None,
			|| {
				PolkadotXcm::force_xcm_version(RuntimeOrigin::root(), Box::new(RococoBulletinGlobalConsensusNetworkLocation::get()), XCM_VERSION).expect("version saved!");

				// we need to create lane between RococoPeople and RococoBulletin
				bridge_hub_test_utils::ensure_opened_bridge::<
					Runtime,
					XcmOverPolkadotBulletinInstance,
					LocationToAccountId,
					TokenLocation,
				>(
					SiblingPeopleParachainLocation::get(),
					BridgedBulletinLocation::get(),
					|locations, fee| {
						bridge_hub_test_utils::open_bridge_with_storage::<
							Runtime,
							XcmOverPolkadotBulletinInstance
						>(locations, fee, HashedLaneId::try_new(1, 2).unwrap())
					}
				).1
			},
		)
	}

	#[test]
	fn message_dispatch_routing_works() {
		// from Bulletin
		bridge_hub_test_utils::test_cases::message_dispatch_routing_works::<
			Runtime,
			AllPalletsWithoutSystem,
			XcmConfig,
			ParachainSystem,
			WithRococoBulletinMessagesInstance,
			RelayNetwork,
			RococoBulletinGlobalConsensusNetwork,
			ConstU8<2>,
		>(
			collator_session_keys(),
			slot_durations(),
			bp_bridge_hub_rococo::BRIDGE_HUB_ROCOCO_PARACHAIN_ID,
			SIBLING_PEOPLE_PARACHAIN_ID,
			Box::new(|runtime_event_encoded: Vec<u8>| {
				match RuntimeEvent::decode(&mut &runtime_event_encoded[..]) {
					Ok(RuntimeEvent::ParachainSystem(event)) => Some(event),
					_ => None,
				}
			}),
			Box::new(|runtime_event_encoded: Vec<u8>| {
				match RuntimeEvent::decode(&mut &runtime_event_encoded[..]) {
					Ok(RuntimeEvent::XcmpQueue(event)) => Some(event),
					_ => None,
				}
			}),
			|| (),
		)
	}

	#[test]
	fn relayed_incoming_message_works() {
		// from Bulletin
		from_grandpa_chain::relayed_incoming_message_works::<RuntimeTestsAdapter>(
			collator_session_keys(),
			slot_durations(),
			bp_bridge_hub_rococo::BRIDGE_HUB_ROCOCO_PARACHAIN_ID,
			SIBLING_PEOPLE_PARACHAIN_ID,
			Rococo,
			|| {
				// we need to create lane between RococoPeople and RococoBulletin
				bridge_hub_test_utils::ensure_opened_bridge::<
					Runtime,
					XcmOverPolkadotBulletinInstance,
					LocationToAccountId,
					TokenLocation,
<<<<<<< HEAD
				>(SiblingPeopleParachainLocation::get(), BridgedBulletinLocation::get())
					.1
=======
				>(
					SiblingPeopleParachainLocation::get(),
					BridgedBulletinLocation::get(),
					|locations, fee| {
						bridge_hub_test_utils::open_bridge_with_storage::<
							Runtime,
							XcmOverPolkadotBulletinInstance,
						>(locations, fee, HashedLaneId::try_new(1, 2).unwrap())
					},
				)
				.1
>>>>>>> c77095f5
			},
			construct_and_apply_extrinsic,
			false,
		)
	}

	#[test]
	fn free_relay_extrinsic_works() {
		// from Bulletin
		from_grandpa_chain::free_relay_extrinsic_works::<RuntimeTestsAdapter>(
			collator_session_keys(),
			slot_durations(),
			bp_bridge_hub_rococo::BRIDGE_HUB_ROCOCO_PARACHAIN_ID,
			SIBLING_PEOPLE_PARACHAIN_ID,
			Rococo,
			|| {
				// we need to create lane between RococoPeople and RococoBulletin
				bridge_hub_test_utils::ensure_opened_bridge::<
					Runtime,
					XcmOverPolkadotBulletinInstance,
					LocationToAccountId,
					TokenLocation,
<<<<<<< HEAD
				>(SiblingPeopleParachainLocation::get(), BridgedBulletinLocation::get())
					.1
=======
				>(
					SiblingPeopleParachainLocation::get(),
					BridgedBulletinLocation::get(),
					|locations, fee| {
						bridge_hub_test_utils::open_bridge_with_storage::<
							Runtime,
							XcmOverPolkadotBulletinInstance,
						>(locations, fee, HashedLaneId::try_new(1, 2).unwrap())
					},
				)
				.1
>>>>>>> c77095f5
			},
			construct_and_apply_extrinsic,
			false,
		)
	}
<<<<<<< HEAD

	#[test]
	fn open_and_close_bridge_works() {
		let origins = [SiblingPeopleParachainLocation::get()];

		for origin in origins {
			bridge_hub_test_utils::test_cases::open_and_close_bridge_works::<
				Runtime,
				XcmOverPolkadotBulletinInstance,
				LocationToAccountId,
				TokenLocation,
			>(
				collator_session_keys(),
				bp_bridge_hub_rococo::BRIDGE_HUB_ROCOCO_PARACHAIN_ID,
				origin,
				BridgedBulletinLocation::get(),
			)
		}
	}

	#[test]
	fn location_conversion_works() {
		// the purpose of hardcoded values is to catch an unintended location conversion logic change.
		struct TestCase {
			description: &'static str,
			location: Location,
			expected_account_id_str: &'static str,
		}

		let test_cases = vec![
			// DescribeTerminus
			TestCase {
				description: "DescribeTerminus Parent",
				location: Location::new(1, Here),
				expected_account_id_str: "5Dt6dpkWPwLaH4BBCKJwjiWrFVAGyYk3tLUabvyn4v7KtESG",
			},
			TestCase {
				description: "DescribeTerminus Sibling",
				location: Location::new(1, [Parachain(1111)]),
				expected_account_id_str: "5Eg2fnssmmJnF3z1iZ1NouAuzciDaaDQH7qURAy3w15jULDk",
			},
			// DescribePalletTerminal
			TestCase {
				description: "DescribePalletTerminal Parent",
				location: Location::new(1, Here),
				expected_account_id_str: "5Dt6dpkWPwLaH4BBCKJwjiWrFVAGyYk3tLUabvyn4v7KtESG",
			},
			TestCase {
				description: "DescribePalletTerminal Sibling",
				location: Location::new(1, [Parachain(1111), PalletInstance(50)]),
				expected_account_id_str: "5GFBgPjpEQPdaxEnFirUoa51u5erVx84twYxJVuBRAT2UP2g",
			},
			// DescribeAccountId32Terminal
			TestCase {
				description: "DescribeAccountId32Terminal Parent",
				location: Location::new(1, Here),
				expected_account_id_str: "5Dt6dpkWPwLaH4BBCKJwjiWrFVAGyYk3tLUabvyn4v7KtESG",
			},
			TestCase {
				description: "DescribeAccountId32Terminal Sibling",
				location: Location::new(
					1,
					[
						Parachain(1111),
						Junction::AccountId32 { network: None, id: AccountId::from(Alice).into() },
					],
				),
				expected_account_id_str: "5Dmbuiq48fU4iW58FKYqoGbbfxFHjbAeGLMtjFg6NNCw3ssr",
			},
			// DescribeAccountKey20Terminal
			TestCase {
				description: "DescribeAccountKey20Terminal Parent",
				location: Location::new(
					1,
					Here,
				),
				expected_account_id_str: "5Dt6dpkWPwLaH4BBCKJwjiWrFVAGyYk3tLUabvyn4v7KtESG",
			},
			TestCase {
				description: "DescribeAccountKey20Terminal Sibling",
				location: Location::new(
					1,
					[Parachain(1111), AccountKey20 { network: None, key: [0u8; 20] }],
				),
				expected_account_id_str: "5CB2FbUds2qvcJNhDiTbRZwiS3trAy6ydFGMSVutmYijpPAg",
			},
			// DescribeTreasuryVoiceTerminal
			TestCase {
				description: "DescribeTreasuryVoiceTerminal Parent",
				location: Location::new(
					1,
					Here,
				),
				expected_account_id_str: "5Dt6dpkWPwLaH4BBCKJwjiWrFVAGyYk3tLUabvyn4v7KtESG",
			},
			TestCase {
				description: "DescribeTreasuryVoiceTerminal Sibling",
				location: Location::new(
					1,
					[Parachain(1111), Plurality { id: BodyId::Treasury, part: BodyPart::Voice }],
				),
				expected_account_id_str: "5G6TDwaVgbWmhqRUKjBhRRnH4ry9L9cjRymUEmiRsLbSE4gB",
			},
			// DescribeBodyTerminal
			TestCase {
				description: "DescribeBodyTerminal Parent",
				location: Location::new(
					1,
					Here,
				),
				expected_account_id_str: "5Dt6dpkWPwLaH4BBCKJwjiWrFVAGyYk3tLUabvyn4v7KtESG",
			},
			TestCase {
				description: "DescribeBodyTerminal Sibling",
				location: Location::new(
					1,
					[Parachain(1111), Plurality { id: BodyId::Unit, part: BodyPart::Voice }],
				),
				expected_account_id_str: "5DBoExvojy8tYnHgLL97phNH975CyT45PWTZEeGoBZfAyRMH",
			},
		];

		for tc in test_cases {
			let expected =
				AccountId::from_string(tc.expected_account_id_str).expect("Invalid AccountId string");

			let got = LocationToAccountHelper::<AccountId, LocationToAccountId>::convert_location(
				tc.location.into(),
			)
				.unwrap();

			assert_eq!(got, expected, "{}", tc.description);
		}
	}
=======
>>>>>>> c77095f5
}<|MERGE_RESOLUTION|>--- conflicted
+++ resolved
@@ -523,17 +523,14 @@
 		RococoBulletinGlobalConsensusNetwork, RococoBulletinGlobalConsensusNetworkLocation,
 		WithRococoBulletinMessagesInstance, XcmOverPolkadotBulletinInstance,
 	};
-	use frame_support::assert_ok;
-	use sp_core::crypto::Ss58Codec;
-	use xcm_runtime_apis::conversions::LocationToAccountHelper;
 
 	// Random para id of sibling chain used in tests.
 	pub const SIBLING_PEOPLE_PARACHAIN_ID: u32 =
 		rococo_runtime_constants::system_parachain::PEOPLE_ID;
 
 	parameter_types! {
-																																																																																																																																																																																																																																																																																																																																																																																																																																																																																																																																																																																																																																																																																																																																																																																																																																																																																																																																																																																																																																																																																																																																																																																																																																																																																																																																																																																																																																																																																																																																																																																																																																																																																																																																																																																																																																																																																																																																																																																																																																																																																																																																																																																																																																																																																																																																																																																																																																																																																																																																																																																																					pub SiblingPeopleParachainLocation: Location = Location::new(1, [Parachain(SIBLING_PEOPLE_PARACHAIN_ID)]);
-																																																																																																																																																																																																																																																																																																																																																																																																																																																																																																																																																																																																																																																																																																																																																																																																																																																																																																																																																																																																																																																																																																																																																																																																																																																																																																																																																																																																																																																																																																																																																																																																																																																																																																																																																																																																																																																																																																																																																																																																																																																																																																																																																																																																																																																																																																																																																																																																																																																																																																																																																																																																					pub BridgedBulletinLocation: InteriorLocation = [GlobalConsensus(RococoBulletinGlobalConsensusNetwork::get())].into();
+		pub SiblingPeopleParachainLocation: Location = Location::new(1, [Parachain(SIBLING_PEOPLE_PARACHAIN_ID)]);
+		pub BridgedBulletinLocation: InteriorLocation = [GlobalConsensus(RococoBulletinGlobalConsensusNetwork::get())].into();
 	}
 
 	// Runtime from tests PoV
@@ -542,7 +539,6 @@
 		AllPalletsWithoutSystem,
 		BridgeGrandpaRococoBulletinInstance,
 		WithRococoBulletinMessagesInstance,
-		RelayersForPermissionlessLanesInstance,
 	>;
 
 	#[test]
@@ -605,16 +601,7 @@
 					XcmOverPolkadotBulletinInstance,
 					LocationToAccountId,
 					TokenLocation,
-				>(
-					SiblingPeopleParachainLocation::get(),
-					BridgedBulletinLocation::get(),
-					|locations, fee| {
-						bridge_hub_test_utils::open_bridge_with_storage::<
-							Runtime,
-							XcmOverPolkadotBulletinInstance
-						>(locations, fee, HashedLaneId::try_new(1, 2).unwrap())
-					}
-				).1
+				>(SiblingPeopleParachainLocation::get(), BridgedBulletinLocation::get()).1
 			},
 		)
 	}
@@ -668,10 +655,6 @@
 					XcmOverPolkadotBulletinInstance,
 					LocationToAccountId,
 					TokenLocation,
-<<<<<<< HEAD
-				>(SiblingPeopleParachainLocation::get(), BridgedBulletinLocation::get())
-					.1
-=======
 				>(
 					SiblingPeopleParachainLocation::get(),
 					BridgedBulletinLocation::get(),
@@ -683,7 +666,6 @@
 					},
 				)
 				.1
->>>>>>> c77095f5
 			},
 			construct_and_apply_extrinsic,
 			false,
@@ -706,10 +688,6 @@
 					XcmOverPolkadotBulletinInstance,
 					LocationToAccountId,
 					TokenLocation,
-<<<<<<< HEAD
-				>(SiblingPeopleParachainLocation::get(), BridgedBulletinLocation::get())
-					.1
-=======
 				>(
 					SiblingPeopleParachainLocation::get(),
 					BridgedBulletinLocation::get(),
@@ -721,31 +699,10 @@
 					},
 				)
 				.1
->>>>>>> c77095f5
 			},
 			construct_and_apply_extrinsic,
 			false,
 		)
-	}
-<<<<<<< HEAD
-
-	#[test]
-	fn open_and_close_bridge_works() {
-		let origins = [SiblingPeopleParachainLocation::get()];
-
-		for origin in origins {
-			bridge_hub_test_utils::test_cases::open_and_close_bridge_works::<
-				Runtime,
-				XcmOverPolkadotBulletinInstance,
-				LocationToAccountId,
-				TokenLocation,
-			>(
-				collator_session_keys(),
-				bp_bridge_hub_rococo::BRIDGE_HUB_ROCOCO_PARACHAIN_ID,
-				origin,
-				BridgedBulletinLocation::get(),
-			)
-		}
 	}
 
 	#[test]
@@ -862,6 +819,4 @@
 			assert_eq!(got, expected, "{}", tc.description);
 		}
 	}
-=======
->>>>>>> c77095f5
 }