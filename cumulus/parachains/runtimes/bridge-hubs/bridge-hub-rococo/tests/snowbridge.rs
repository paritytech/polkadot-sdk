// Copyright (C) Parity Technologies (UK) Ltd.
// This file is part of Cumulus.

// Cumulus is free software: you can redistribute it and/or modify
// it under the terms of the GNU General Public License as published by
// the Free Software Foundation, either version 3 of the License, or
// (at your option) any later version.

// Cumulus is distributed in the hope that it will be useful,
// but WITHOUT ANY WARRANTY; without even the implied warranty of
// MERCHANTABILITY or FITNESS FOR A PARTICULAR PURPOSE.  See the
// GNU General Public License for more details.

// You should have received a copy of the GNU General Public License
// along with Cumulus.  If not, see <http://www.gnu.org/licenses/>.

#![cfg(test)]

use bp_polkadot_core::Signature;
use bridge_hub_rococo_runtime::{
	bridge_to_bulletin_config::OnBridgeHubRococoRefundRococoBulletinMessages,
	bridge_to_westend_config::OnBridgeHubRococoRefundBridgeHubWestendMessages,
	xcm_config::XcmConfig, AllPalletsWithoutSystem, BridgeRejectObsoleteHeadersAndMessages,
	Executive, MessageQueueServiceWeight, Runtime, RuntimeCall, RuntimeEvent, SessionKeys,
	SignedExtra, UncheckedExtrinsic,
};
use codec::{Decode, Encode};
use cumulus_primitives_core::XcmError::{FailedToTransactAsset, NotHoldingFees};
use frame_support::parameter_types;
use parachains_common::{AccountId, AuraId, Balance};
use snowbridge_pallet_ethereum_client::WeightInfo;
use sp_core::H160;
use sp_keyring::AccountKeyring::Alice;
use sp_runtime::{
	generic::{Era, SignedPayload},
	AccountId32,
};

parameter_types! {
		pub const DefaultBridgeHubEthereumBaseFee: Balance = 2_750_872_500_000;
}

fn collator_session_keys() -> bridge_hub_test_utils::CollatorSessionKeys<Runtime> {
	bridge_hub_test_utils::CollatorSessionKeys::new(
		AccountId::from(Alice),
		AccountId::from(Alice),
		SessionKeys { aura: AuraId::from(Alice.public()) },
	)
}

#[test]
pub fn transfer_token_to_ethereum_works() {
	snowbridge_runtime_test_common::send_transfer_token_message_success::<Runtime, XcmConfig>(
		collator_session_keys(),
		1013,
		1000,
		H160::random(),
		H160::random(),
		DefaultBridgeHubEthereumBaseFee::get(),
		Box::new(|runtime_event_encoded: Vec<u8>| {
			match RuntimeEvent::decode(&mut &runtime_event_encoded[..]) {
				Ok(RuntimeEvent::EthereumOutboundQueue(event)) => Some(event),
				_ => None,
			}
		}),
	)
}

#[test]
pub fn unpaid_transfer_token_to_ethereum_fails_with_barrier() {
	snowbridge_runtime_test_common::send_unpaid_transfer_token_message::<Runtime, XcmConfig>(
		collator_session_keys(),
		1013,
		1000,
		H160::random(),
		H160::random(),
	)
}

#[test]
pub fn transfer_token_to_ethereum_fee_not_enough() {
	snowbridge_runtime_test_common::send_transfer_token_message_failure::<Runtime, XcmConfig>(
		collator_session_keys(),
		1013,
		1000,
		DefaultBridgeHubEthereumBaseFee::get() + 1_000_000_000,
		H160::random(),
		H160::random(),
		// fee not enough
		1_000_000_000,
		NotHoldingFees,
	)
}

#[test]
pub fn transfer_token_to_ethereum_insufficient_fund() {
	snowbridge_runtime_test_common::send_transfer_token_message_failure::<Runtime, XcmConfig>(
		collator_session_keys(),
		1013,
		1000,
		1_000_000_000,
		H160::random(),
		H160::random(),
		DefaultBridgeHubEthereumBaseFee::get(),
		FailedToTransactAsset("Funds are unavailable"),
	)
}

#[test]
fn max_message_queue_service_weight_is_more_than_beacon_extrinsic_weights() {
	let max_message_queue_weight = MessageQueueServiceWeight::get();
	let force_checkpoint =
		<Runtime as snowbridge_pallet_ethereum_client::Config>::WeightInfo::force_checkpoint();
	let submit_checkpoint =
		<Runtime as snowbridge_pallet_ethereum_client::Config>::WeightInfo::submit();
	max_message_queue_weight.all_gt(force_checkpoint);
	max_message_queue_weight.all_gt(submit_checkpoint);
}

#[test]
fn ethereum_client_consensus_extrinsics_work() {
	snowbridge_runtime_test_common::ethereum_extrinsic(
		collator_session_keys(),
		1013,
		construct_and_apply_extrinsic,
	);
}

#[test]
fn ethereum_to_polkadot_message_extrinsics_work() {
	snowbridge_runtime_test_common::ethereum_to_polkadot_message_extrinsics_work(
		collator_session_keys(),
		1013,
		construct_and_apply_extrinsic,
	);
}

<<<<<<< HEAD
#[test]
pub fn test_pallet_order_works() {
	snowbridge_runtime_test_common::test_pallet_order_works::<
=======
/// Tests that the digest items are as expected when a Ethereum Outbound message is received.
/// If the MessageQueue pallet is configured before (i.e. the MessageQueue pallet is listed before
/// the EthereumOutboundQueue in the construct_runtime macro) the EthereumOutboundQueue, this test
/// will fail.
#[test]
pub fn ethereum_outbound_queue_processes_messages_before_message_queue_works() {
	snowbridge_runtime_test_common::ethereum_outbound_queue_processes_messages_before_message_queue_works::<
>>>>>>> 9bf1a5e2
		Runtime,
		XcmConfig,
		AllPalletsWithoutSystem,
	>(
		collator_session_keys(),
		1013,
		1000,
		H160::random(),
		H160::random(),
		DefaultBridgeHubEthereumBaseFee::get(),
		Box::new(|runtime_event_encoded: Vec<u8>| {
			match RuntimeEvent::decode(&mut &runtime_event_encoded[..]) {
				Ok(RuntimeEvent::EthereumOutboundQueue(event)) => Some(event),
				_ => None,
			}
		}),
	)
}

fn construct_extrinsic(
	sender: sp_keyring::AccountKeyring,
	call: RuntimeCall,
) -> UncheckedExtrinsic {
	let account_id = AccountId32::from(sender.public());
	let extra: SignedExtra = (
		frame_system::CheckNonZeroSender::<Runtime>::new(),
		frame_system::CheckSpecVersion::<Runtime>::new(),
		frame_system::CheckTxVersion::<Runtime>::new(),
		frame_system::CheckGenesis::<Runtime>::new(),
		frame_system::CheckEra::<Runtime>::from(Era::immortal()),
		frame_system::CheckNonce::<Runtime>::from(
			frame_system::Pallet::<Runtime>::account(&account_id).nonce,
		),
		frame_system::CheckWeight::<Runtime>::new(),
		pallet_transaction_payment::ChargeTransactionPayment::<Runtime>::from(0),
		BridgeRejectObsoleteHeadersAndMessages::default(),
		(
			OnBridgeHubRococoRefundBridgeHubWestendMessages::default(),
			OnBridgeHubRococoRefundRococoBulletinMessages::default(),
		),
	);
	let payload = SignedPayload::new(call.clone(), extra.clone()).unwrap();
	let signature = payload.using_encoded(|e| sender.sign(e));
	UncheckedExtrinsic::new_signed(
		call,
		account_id.into(),
		Signature::Sr25519(signature.clone()),
		extra,
	)
}

fn construct_and_apply_extrinsic(
	origin: sp_keyring::AccountKeyring,
	call: RuntimeCall,
) -> sp_runtime::DispatchOutcome {
	let xt = construct_extrinsic(origin, call);
	let r = Executive::apply_extrinsic(xt);
	r.unwrap()
}<|MERGE_RESOLUTION|>--- conflicted
+++ resolved
@@ -135,11 +135,6 @@
 	);
 }
 
-<<<<<<< HEAD
-#[test]
-pub fn test_pallet_order_works() {
-	snowbridge_runtime_test_common::test_pallet_order_works::<
-=======
 /// Tests that the digest items are as expected when a Ethereum Outbound message is received.
 /// If the MessageQueue pallet is configured before (i.e. the MessageQueue pallet is listed before
 /// the EthereumOutboundQueue in the construct_runtime macro) the EthereumOutboundQueue, this test
@@ -147,7 +142,6 @@
 #[test]
 pub fn ethereum_outbound_queue_processes_messages_before_message_queue_works() {
 	snowbridge_runtime_test_common::ethereum_outbound_queue_processes_messages_before_message_queue_works::<
->>>>>>> 9bf1a5e2
 		Runtime,
 		XcmConfig,
 		AllPalletsWithoutSystem,
