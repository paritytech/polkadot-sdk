--- conflicted
+++ resolved
@@ -70,18 +70,13 @@
 cumulus-pallet-aura-ext = { workspace = true }
 cumulus-pallet-parachain-system = { workspace = true }
 cumulus-pallet-session-benchmarking = { workspace = true }
+cumulus-pallet-weight-reclaim = { workspace = true }
 cumulus-pallet-xcm = { workspace = true }
 cumulus-pallet-xcmp-queue = { workspace = true }
 cumulus-primitives-aura = { workspace = true }
 cumulus-primitives-core = { workspace = true }
-<<<<<<< HEAD
-cumulus-primitives-utility = { workspace = true }
-cumulus-pallet-weight-reclaim = { workspace = true }
-=======
-cumulus-primitives-storage-weight-reclaim = { workspace = true }
 cumulus-primitives-utility = { workspace = true }
 pallet-message-queue = { workspace = true }
->>>>>>> cdf3a2dc
 
 pallet-collator-selection = { workspace = true }
 parachain-info = { workspace = true }
