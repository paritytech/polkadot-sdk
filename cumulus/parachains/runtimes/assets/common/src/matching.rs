// Copyright (C) Parity Technologies (UK) Ltd.
// SPDX-License-Identifier: Apache-2.0

// Licensed under the Apache License, Version 2.0 (the "License");
// you may not use this file except in compliance with the License.
// You may obtain a copy of the License at
//
// 	http://www.apache.org/licenses/LICENSE-2.0
//
// Unless required by applicable law or agreed to in writing, software
// distributed under the License is distributed on an "AS IS" BASIS,
// WITHOUT WARRANTIES OR CONDITIONS OF ANY KIND, either express or implied.
// See the License for the specific language governing permissions and
// limitations under the License.

use cumulus_primitives_core::ParaId;
use frame_support::{
	pallet_prelude::Get,
	traits::{Contains, ContainsPair},
};
use xcm::prelude::*;

use xcm_builder::ensure_is_remote;

frame_support::parameter_types! {
	pub LocalLocationPattern: Location = Location::new(0, Here);
	pub ParentLocation: Location = Location::parent();
}

/// Accepts an asset if it is from the origin.
pub struct IsForeignConcreteAsset<IsForeign>(core::marker::PhantomData<IsForeign>);
impl<IsForeign: ContainsPair<Location, Location>> ContainsPair<Asset, Location>
	for IsForeignConcreteAsset<IsForeign>
{
	fn contains(asset: &Asset, origin: &Location) -> bool {
		log::trace!(target: "xcm::contains", "IsForeignConcreteAsset asset: {:?}, origin: {:?}", asset, origin);
		matches!(asset.id, AssetId(ref id) if IsForeign::contains(id, origin))
	}
}

/// Checks if `a` is from sibling location `b`. Checks that `Location-a` starts with
/// `Location-b`, and that the `ParaId` of `b` is not equal to `a`.
pub struct FromSiblingParachain<SelfParaId, L = Location>(
	core::marker::PhantomData<(SelfParaId, L)>,
);
impl<SelfParaId: Get<ParaId>, L: TryFrom<Location> + TryInto<Location> + Clone> ContainsPair<L, L>
	for FromSiblingParachain<SelfParaId, L>
{
	fn contains(a: &L, b: &L) -> bool {
		// We convert locations to latest
		let a = match ((*a).clone().try_into(), (*b).clone().try_into()) {
			(Ok(a), Ok(b)) if a.starts_with(&b) => a, // `a` needs to be from `b` at least
			_ => return false,
		};

		// here we check if sibling
		match a.unpack() {
			(1, interior) =>
				matches!(interior.first(), Some(Parachain(sibling_para_id)) if sibling_para_id.ne(&u32::from(SelfParaId::get()))),
			_ => false,
		}
	}
}

/// Checks if `a` is from the expected global consensus network. Checks that `Location-a`
/// starts with `Location-b`, and that network is a foreign consensus system.
pub struct FromNetwork<UniversalLocation, ExpectedNetworkId, L = Location>(
	core::marker::PhantomData<(UniversalLocation, ExpectedNetworkId, L)>,
);
impl<
		UniversalLocation: Get<InteriorLocation>,
		ExpectedNetworkId: Get<NetworkId>,
		L: TryFrom<Location> + TryInto<Location> + Clone,
	> ContainsPair<L, L> for FromNetwork<UniversalLocation, ExpectedNetworkId, L>
{
	fn contains(a: &L, b: &L) -> bool {
		// We convert locations to latest
		let a = match ((*a).clone().try_into(), (*b).clone().try_into()) {
			(Ok(a), Ok(b)) if a.starts_with(&b) => a, // `a` needs to be from `b` at least
			_ => return false,
		};

		let universal_source = UniversalLocation::get();

		// ensure that `a` is remote and from the expected network
		match ensure_is_remote(universal_source.clone(), a.clone()) {
			Ok((network_id, _)) => network_id == ExpectedNetworkId::get(),
			Err(e) => {
				log::trace!(
					target: "xcm::contains",
					"FromNetwork origin: {:?} is not remote to the universal_source: {:?} {:?}",
					a, universal_source, e
				);
				false
			},
		}
	}
}

/// Accept an asset if it is native to `AssetsAllowedNetworks` and it is coming from
/// `OriginLocation`.
pub struct RemoteAssetFromLocation<AssetsAllowedNetworks, OriginLocation>(
	core::marker::PhantomData<(AssetsAllowedNetworks, OriginLocation)>,
);
impl<
		L: TryInto<Location> + Clone,
		AssetsAllowedNetworks: Contains<Location>,
		OriginLocation: Get<Location>,
	> ContainsPair<L, L> for RemoteAssetFromLocation<AssetsAllowedNetworks, OriginLocation>
{
	fn contains(asset: &L, origin: &L) -> bool {
		let Ok(asset) = asset.clone().try_into() else {
			return false;
		};
		let Ok(origin) = origin.clone().try_into() else {
			return false;
		};
		let expected_origin = OriginLocation::get();
		// ensure `origin` is expected `OriginLocation`
		if !expected_origin.eq(&origin) {
			log::trace!(
				target: "xcm::contains",
				"RemoteAssetFromLocation asset: {asset:?}, origin: {origin:?} is not from expected {expected_origin:?}"
			);
			return false;
		} else {
			log::trace!(
				target: "xcm::contains",
				"RemoteAssetFromLocation asset: {asset:?}, origin: {origin:?}",
			);
		}

		// ensure `asset` is from remote consensus listed in `AssetsAllowedNetworks`
		AssetsAllowedNetworks::contains(&asset)
	}
}
impl<AssetsAllowedNetworks: Contains<Location>, OriginLocation: Get<Location>>
	ContainsPair<Asset, Location> for RemoteAssetFromLocation<AssetsAllowedNetworks, OriginLocation>
{
	fn contains(asset: &Asset, origin: &Location) -> bool {
		<Self as ContainsPair<Location, Location>>::contains(&asset.id.0, origin)
	}
}

#[cfg(test)]
mod tests {
	use super::*;
	use frame_support::parameter_types;
<<<<<<< HEAD
	use xcm::latest::ROCOCO_GENESIS_HASH;

	parameter_types! {
		pub UniversalLocation: InteriorLocation = [GlobalConsensus(ByGenesis(ROCOCO_GENESIS_HASH)), Parachain(1000)].into();
		pub ExpectedNetworkId: NetworkId = ByGenesis(WOCOCO_GENESIS_HASH);
=======
	use xcm::latest::{ROCOCO_GENESIS_HASH, WESTEND_GENESIS_HASH};

	parameter_types! {
		pub UniversalLocation: InteriorLocation = [GlobalConsensus(ByGenesis(ROCOCO_GENESIS_HASH)), Parachain(1000)].into();
		pub ExpectedNetworkId: NetworkId = ByGenesis(WESTEND_GENESIS_HASH);
>>>>>>> 0e09ad44
	}

	#[test]
	fn from_network_contains_works() {
		// asset and origin from foreign consensus works
		let asset: Location = (
			Parent,
			Parent,
<<<<<<< HEAD
			GlobalConsensus(ByGenesis(WOCOCO_GENESIS_HASH)),
=======
			GlobalConsensus(ByGenesis(WESTEND_GENESIS_HASH)),
>>>>>>> 0e09ad44
			Parachain(1000),
			PalletInstance(1),
			GeneralIndex(1),
		)
			.into();
		let origin: Location =
<<<<<<< HEAD
			(Parent, Parent, GlobalConsensus(ByGenesis(WOCOCO_GENESIS_HASH)), Parachain(1000))
=======
			(Parent, Parent, GlobalConsensus(ByGenesis(WESTEND_GENESIS_HASH)), Parachain(1000))
>>>>>>> 0e09ad44
				.into();
		assert!(FromNetwork::<UniversalLocation, ExpectedNetworkId>::contains(&asset, &origin));

		// asset and origin from local consensus fails
		let asset: Location = (
			Parent,
			Parent,
			GlobalConsensus(ByGenesis(ROCOCO_GENESIS_HASH)),
			Parachain(1000),
			PalletInstance(1),
			GeneralIndex(1),
		)
			.into();
		let origin: Location =
			(Parent, Parent, GlobalConsensus(ByGenesis(ROCOCO_GENESIS_HASH)), Parachain(1000))
				.into();
		assert!(!FromNetwork::<UniversalLocation, ExpectedNetworkId>::contains(&asset, &origin));

		// asset and origin from here fails
		let asset: Location = (PalletInstance(1), GeneralIndex(1)).into();
		let origin: Location = Here.into();
		assert!(!FromNetwork::<UniversalLocation, ExpectedNetworkId>::contains(&asset, &origin));

		// asset from different consensus fails
		let asset: Location = (
			Parent,
			Parent,
			GlobalConsensus(Polkadot),
			Parachain(1000),
			PalletInstance(1),
			GeneralIndex(1),
		)
			.into();
		let origin: Location =
<<<<<<< HEAD
			(Parent, Parent, GlobalConsensus(ByGenesis(WOCOCO_GENESIS_HASH)), Parachain(1000))
=======
			(Parent, Parent, GlobalConsensus(ByGenesis(WESTEND_GENESIS_HASH)), Parachain(1000))
>>>>>>> 0e09ad44
				.into();
		assert!(!FromNetwork::<UniversalLocation, ExpectedNetworkId>::contains(&asset, &origin));

		// origin from different consensus fails
		let asset: Location = (
			Parent,
			Parent,
<<<<<<< HEAD
			GlobalConsensus(ByGenesis(WOCOCO_GENESIS_HASH)),
=======
			GlobalConsensus(ByGenesis(WESTEND_GENESIS_HASH)),
>>>>>>> 0e09ad44
			Parachain(1000),
			PalletInstance(1),
			GeneralIndex(1),
		)
			.into();
		let origin: Location = (Parent, Parent, GlobalConsensus(Polkadot), Parachain(1000)).into();
		assert!(!FromNetwork::<UniversalLocation, ExpectedNetworkId>::contains(&asset, &origin));

		// asset and origin from unexpected consensus fails
		let asset: Location = (
			Parent,
			Parent,
			GlobalConsensus(Polkadot),
			Parachain(1000),
			PalletInstance(1),
			GeneralIndex(1),
		)
			.into();
		let origin: Location = (Parent, Parent, GlobalConsensus(Polkadot), Parachain(1000)).into();
		assert!(!FromNetwork::<UniversalLocation, ExpectedNetworkId>::contains(&asset, &origin));
	}
}<|MERGE_RESOLUTION|>--- conflicted
+++ resolved
@@ -146,19 +146,11 @@
 mod tests {
 	use super::*;
 	use frame_support::parameter_types;
-<<<<<<< HEAD
-	use xcm::latest::ROCOCO_GENESIS_HASH;
-
-	parameter_types! {
-		pub UniversalLocation: InteriorLocation = [GlobalConsensus(ByGenesis(ROCOCO_GENESIS_HASH)), Parachain(1000)].into();
-		pub ExpectedNetworkId: NetworkId = ByGenesis(WOCOCO_GENESIS_HASH);
-=======
 	use xcm::latest::{ROCOCO_GENESIS_HASH, WESTEND_GENESIS_HASH};
 
 	parameter_types! {
 		pub UniversalLocation: InteriorLocation = [GlobalConsensus(ByGenesis(ROCOCO_GENESIS_HASH)), Parachain(1000)].into();
 		pub ExpectedNetworkId: NetworkId = ByGenesis(WESTEND_GENESIS_HASH);
->>>>>>> 0e09ad44
 	}
 
 	#[test]
@@ -167,22 +159,14 @@
 		let asset: Location = (
 			Parent,
 			Parent,
-<<<<<<< HEAD
-			GlobalConsensus(ByGenesis(WOCOCO_GENESIS_HASH)),
-=======
 			GlobalConsensus(ByGenesis(WESTEND_GENESIS_HASH)),
->>>>>>> 0e09ad44
 			Parachain(1000),
 			PalletInstance(1),
 			GeneralIndex(1),
 		)
 			.into();
 		let origin: Location =
-<<<<<<< HEAD
-			(Parent, Parent, GlobalConsensus(ByGenesis(WOCOCO_GENESIS_HASH)), Parachain(1000))
-=======
 			(Parent, Parent, GlobalConsensus(ByGenesis(WESTEND_GENESIS_HASH)), Parachain(1000))
->>>>>>> 0e09ad44
 				.into();
 		assert!(FromNetwork::<UniversalLocation, ExpectedNetworkId>::contains(&asset, &origin));
 
@@ -217,11 +201,7 @@
 		)
 			.into();
 		let origin: Location =
-<<<<<<< HEAD
-			(Parent, Parent, GlobalConsensus(ByGenesis(WOCOCO_GENESIS_HASH)), Parachain(1000))
-=======
 			(Parent, Parent, GlobalConsensus(ByGenesis(WESTEND_GENESIS_HASH)), Parachain(1000))
->>>>>>> 0e09ad44
 				.into();
 		assert!(!FromNetwork::<UniversalLocation, ExpectedNetworkId>::contains(&asset, &origin));
 
@@ -229,11 +209,7 @@
 		let asset: Location = (
 			Parent,
 			Parent,
-<<<<<<< HEAD
-			GlobalConsensus(ByGenesis(WOCOCO_GENESIS_HASH)),
-=======
 			GlobalConsensus(ByGenesis(WESTEND_GENESIS_HASH)),
->>>>>>> 0e09ad44
 			Parachain(1000),
 			PalletInstance(1),
 			GeneralIndex(1),
