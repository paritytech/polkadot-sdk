--- conflicted
+++ resolved
@@ -64,14 +64,6 @@
 	for FromNetwork<SelfNetworkId>
 {
 	fn contains(&a: &MultiLocation, b: &MultiLocation) -> bool {
-<<<<<<< HEAD
-=======
-		// `a` needs to be from `b` at least
-		if !a.starts_with(b) {
-			return false
-		}
-
->>>>>>> ea063f7d
 		match a {
 			MultiLocation { parents: 2, interior } => {
 				matches!(interior.first(), Some(GlobalConsensus(network)) if *network == SelfNetworkId::get())
