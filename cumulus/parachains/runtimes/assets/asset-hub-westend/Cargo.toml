--- conflicted
+++ resolved
@@ -86,10 +86,6 @@
 cumulus-pallet-weight-reclaim = { workspace = true }
 cumulus-primitives-aura = { workspace = true }
 cumulus-primitives-core = { workspace = true }
-<<<<<<< HEAD
-=======
-cumulus-primitives-storage-weight-reclaim = { workspace = true }
->>>>>>> cdf3a2dc
 cumulus-primitives-utility = { workspace = true }
 pallet-collator-selection = { workspace = true }
 pallet-message-queue = { workspace = true }
