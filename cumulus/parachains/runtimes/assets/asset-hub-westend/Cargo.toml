[package]
name = "asset-hub-westend-runtime"
version = "0.15.0"
authors.workspace = true
edition.workspace = true
description = "Westend variant of Asset Hub parachain runtime"
license = "Apache-2.0"

[lints]
workspace = true

[dependencies]
codec = { features = ["derive", "max-encoded-len"], workspace = true }
hex-literal = { workspace = true, default-features = true }
log = { workspace = true }
scale-info = { features = ["derive"], workspace = true }

# Substrate
frame-benchmarking = { optional = true, workspace = true }
frame-executive = { workspace = true }
frame-metadata-hash-extension = { workspace = true }
frame-support = { workspace = true }
frame-system = { workspace = true }
frame-system-benchmarking = { optional = true, workspace = true }
frame-system-rpc-runtime-api = { workspace = true }
frame-try-runtime = { optional = true, workspace = true }
pallet-asset-conversion-ops = { workspace = true }
pallet-asset-conversion-tx-payment = { workspace = true }
pallet-assets = { workspace = true }
pallet-asset-conversion = { workspace = true }
pallet-assets-freezer = { workspace = true }
pallet-aura = { workspace = true }
pallet-authorship = { workspace = true }
pallet-balances = { workspace = true }
pallet-multisig = { workspace = true }
pallet-nft-fractionalization = { workspace = true }
pallet-nfts = { workspace = true }
pallet-nfts-runtime-api = { workspace = true }
pallet-proxy = { workspace = true }
pallet-session = { workspace = true }
pallet-state-trie-migration = { workspace = true }
pallet-timestamp = { workspace = true }
pallet-transaction-payment = { workspace = true }
pallet-transaction-payment-rpc-runtime-api = { workspace = true }
pallet-uniques = { workspace = true }
pallet-utility = { workspace = true }
sp-api = { workspace = true }
sp-block-builder = { workspace = true }
sp-consensus-aura = { workspace = true }
sp-core = { workspace = true }
sp-genesis-builder = { workspace = true }
sp-inherents = { workspace = true }
sp-offchain = { workspace = true }
sp-runtime = { workspace = true }
sp-session = { workspace = true }
sp-std = { workspace = true }
sp-storage = { workspace = true }
sp-transaction-pool = { workspace = true }
sp-version = { workspace = true }
# num-traits feature needed for dex integer sq root:
primitive-types = { features = ["codec", "num-traits", "scale-info"], workspace = true }

# Polkadot
<<<<<<< HEAD
pallet-xcm = { path = "../../../../../polkadot/xcm/pallet-xcm", default-features = false }
pallet-xcm-benchmarks = { path = "../../../../../polkadot/xcm/pallet-xcm-benchmarks", default-features = false, optional = true }
polkadot-parachain-primitives = { path = "../../../../../polkadot/parachain", default-features = false }
polkadot-runtime-common = { path = "../../../../../polkadot/runtime/common", default-features = false }
westend-runtime-constants = { path = "../../../../../polkadot/runtime/westend/constants", default-features = false }
xcm = { package = "staging-xcm", path = "../../../../../polkadot/xcm", default-features = false }
xcm-builder = { package = "staging-xcm-builder", path = "../../../../../polkadot/xcm/xcm-builder", default-features = false }
xcm-executor = { package = "staging-xcm-executor", path = "../../../../../polkadot/xcm/xcm-executor", default-features = false }
xcm-fee-payment-runtime-api = { path = "../../../../../polkadot/xcm/xcm-fee-payment-runtime-api", default-features = false }
xcm-runtime-api = { path = "../../../../../polkadot/xcm/xcm-runtime-api", default-features = false }
=======
pallet-xcm = { workspace = true }
pallet-xcm-benchmarks = { optional = true, workspace = true }
polkadot-parachain-primitives = { workspace = true }
polkadot-runtime-common = { workspace = true }
westend-runtime-constants = { workspace = true }
xcm = { workspace = true }
xcm-builder = { workspace = true }
xcm-executor = { workspace = true }
xcm-fee-payment-runtime-api = { workspace = true }
>>>>>>> 63e26444

# Cumulus
cumulus-pallet-aura-ext = { workspace = true }
pallet-message-queue = { workspace = true }
cumulus-pallet-parachain-system = { workspace = true }
cumulus-pallet-session-benchmarking = { workspace = true }
cumulus-pallet-xcm = { workspace = true }
cumulus-pallet-xcmp-queue = { features = ["bridging"], workspace = true }
cumulus-primitives-aura = { workspace = true }
cumulus-primitives-core = { workspace = true }
cumulus-primitives-utility = { workspace = true }
cumulus-primitives-storage-weight-reclaim = { workspace = true }
pallet-collator-selection = { workspace = true }
parachain-info = { workspace = true }
parachains-common = { workspace = true }
testnet-parachains-constants = { features = ["westend"], workspace = true }
assets-common = { workspace = true }

# Bridges
pallet-xcm-bridge-hub-router = { workspace = true }
bp-asset-hub-rococo = { workspace = true }
bp-asset-hub-westend = { workspace = true }
bp-bridge-hub-rococo = { workspace = true }
bp-bridge-hub-westend = { workspace = true }

[dev-dependencies]
asset-test-utils = { workspace = true, default-features = true }

[build-dependencies]
substrate-wasm-builder = { optional = true, workspace = true, default-features = true }

[features]
default = ["std"]
runtime-benchmarks = [
	"assets-common/runtime-benchmarks",
	"cumulus-pallet-parachain-system/runtime-benchmarks",
	"cumulus-pallet-session-benchmarking/runtime-benchmarks",
	"cumulus-pallet-xcmp-queue/runtime-benchmarks",
	"cumulus-primitives-core/runtime-benchmarks",
	"cumulus-primitives-utility/runtime-benchmarks",
	"frame-benchmarking/runtime-benchmarks",
	"frame-support/runtime-benchmarks",
	"frame-system-benchmarking/runtime-benchmarks",
	"frame-system/runtime-benchmarks",
	"pallet-asset-conversion-ops/runtime-benchmarks",
	"pallet-asset-conversion/runtime-benchmarks",
	"pallet-assets-freezer/runtime-benchmarks",
	"pallet-assets/runtime-benchmarks",
	"pallet-balances/runtime-benchmarks",
	"pallet-collator-selection/runtime-benchmarks",
	"pallet-message-queue/runtime-benchmarks",
	"pallet-multisig/runtime-benchmarks",
	"pallet-nft-fractionalization/runtime-benchmarks",
	"pallet-nfts/runtime-benchmarks",
	"pallet-proxy/runtime-benchmarks",
	"pallet-state-trie-migration/runtime-benchmarks",
	"pallet-timestamp/runtime-benchmarks",
	"pallet-uniques/runtime-benchmarks",
	"pallet-utility/runtime-benchmarks",
	"pallet-xcm-benchmarks/runtime-benchmarks",
	"pallet-xcm-bridge-hub-router/runtime-benchmarks",
	"pallet-xcm/runtime-benchmarks",
	"parachains-common/runtime-benchmarks",
	"polkadot-parachain-primitives/runtime-benchmarks",
	"polkadot-runtime-common/runtime-benchmarks",
	"sp-runtime/runtime-benchmarks",
	"xcm-builder/runtime-benchmarks",
	"xcm-executor/runtime-benchmarks",
	"xcm-fee-payment-runtime-api/runtime-benchmarks",
]
try-runtime = [
	"cumulus-pallet-aura-ext/try-runtime",
	"cumulus-pallet-parachain-system/try-runtime",
	"cumulus-pallet-xcm/try-runtime",
	"cumulus-pallet-xcmp-queue/try-runtime",
	"frame-executive/try-runtime",
	"frame-support/try-runtime",
	"frame-system/try-runtime",
	"frame-try-runtime/try-runtime",
	"pallet-asset-conversion-ops/try-runtime",
	"pallet-asset-conversion-tx-payment/try-runtime",
	"pallet-asset-conversion/try-runtime",
	"pallet-assets-freezer/try-runtime",
	"pallet-assets/try-runtime",
	"pallet-aura/try-runtime",
	"pallet-authorship/try-runtime",
	"pallet-balances/try-runtime",
	"pallet-collator-selection/try-runtime",
	"pallet-message-queue/try-runtime",
	"pallet-multisig/try-runtime",
	"pallet-nft-fractionalization/try-runtime",
	"pallet-nfts/try-runtime",
	"pallet-proxy/try-runtime",
	"pallet-session/try-runtime",
	"pallet-state-trie-migration/try-runtime",
	"pallet-timestamp/try-runtime",
	"pallet-transaction-payment/try-runtime",
	"pallet-uniques/try-runtime",
	"pallet-utility/try-runtime",
	"pallet-xcm-bridge-hub-router/try-runtime",
	"pallet-xcm/try-runtime",
	"parachain-info/try-runtime",
	"polkadot-runtime-common/try-runtime",
	"sp-runtime/try-runtime",
]
std = [
	"assets-common/std",
	"bp-asset-hub-rococo/std",
	"bp-asset-hub-westend/std",
	"bp-bridge-hub-rococo/std",
	"bp-bridge-hub-westend/std",
	"codec/std",
	"cumulus-pallet-aura-ext/std",
	"cumulus-pallet-parachain-system/std",
	"cumulus-pallet-session-benchmarking/std",
	"cumulus-pallet-xcm/std",
	"cumulus-pallet-xcmp-queue/std",
	"cumulus-primitives-aura/std",
	"cumulus-primitives-core/std",
	"cumulus-primitives-storage-weight-reclaim/std",
	"cumulus-primitives-utility/std",
	"frame-benchmarking?/std",
	"frame-executive/std",
	"frame-metadata-hash-extension/std",
	"frame-support/std",
	"frame-system-benchmarking?/std",
	"frame-system-rpc-runtime-api/std",
	"frame-system/std",
	"frame-try-runtime?/std",
	"log/std",
	"pallet-asset-conversion-ops/std",
	"pallet-asset-conversion-tx-payment/std",
	"pallet-asset-conversion/std",
	"pallet-assets-freezer/std",
	"pallet-assets/std",
	"pallet-aura/std",
	"pallet-authorship/std",
	"pallet-balances/std",
	"pallet-collator-selection/std",
	"pallet-message-queue/std",
	"pallet-multisig/std",
	"pallet-nft-fractionalization/std",
	"pallet-nfts-runtime-api/std",
	"pallet-nfts/std",
	"pallet-proxy/std",
	"pallet-session/std",
	"pallet-state-trie-migration/std",
	"pallet-timestamp/std",
	"pallet-transaction-payment-rpc-runtime-api/std",
	"pallet-transaction-payment/std",
	"pallet-uniques/std",
	"pallet-utility/std",
	"pallet-xcm-benchmarks?/std",
	"pallet-xcm-bridge-hub-router/std",
	"pallet-xcm/std",
	"parachain-info/std",
	"parachains-common/std",
	"polkadot-parachain-primitives/std",
	"polkadot-runtime-common/std",
	"primitive-types/std",
	"scale-info/std",
	"sp-api/std",
	"sp-block-builder/std",
	"sp-consensus-aura/std",
	"sp-core/std",
	"sp-genesis-builder/std",
	"sp-inherents/std",
	"sp-offchain/std",
	"sp-runtime/std",
	"sp-session/std",
	"sp-std/std",
	"sp-storage/std",
	"sp-transaction-pool/std",
	"sp-version/std",
	"substrate-wasm-builder",
	"testnet-parachains-constants/std",
	"westend-runtime-constants/std",
	"xcm-builder/std",
	"xcm-executor/std",
	"xcm-fee-payment-runtime-api/std",
	"xcm-runtime-api/std",
	"xcm/std",
]

# Enable the metadata hash generation in the wasm builder.
metadata-hash = ["substrate-wasm-builder/metadata-hash"]

# A feature that should be enabled when the runtime should be built for on-chain
# deployment. This will disable stuff that shouldn't be part of the on-chain wasm
# to make it smaller, like logging for example.
on-chain-release-build = ["metadata-hash", "sp-api/disable-logging"]<|MERGE_RESOLUTION|>--- conflicted
+++ resolved
@@ -61,18 +61,6 @@
 primitive-types = { features = ["codec", "num-traits", "scale-info"], workspace = true }
 
 # Polkadot
-<<<<<<< HEAD
-pallet-xcm = { path = "../../../../../polkadot/xcm/pallet-xcm", default-features = false }
-pallet-xcm-benchmarks = { path = "../../../../../polkadot/xcm/pallet-xcm-benchmarks", default-features = false, optional = true }
-polkadot-parachain-primitives = { path = "../../../../../polkadot/parachain", default-features = false }
-polkadot-runtime-common = { path = "../../../../../polkadot/runtime/common", default-features = false }
-westend-runtime-constants = { path = "../../../../../polkadot/runtime/westend/constants", default-features = false }
-xcm = { package = "staging-xcm", path = "../../../../../polkadot/xcm", default-features = false }
-xcm-builder = { package = "staging-xcm-builder", path = "../../../../../polkadot/xcm/xcm-builder", default-features = false }
-xcm-executor = { package = "staging-xcm-executor", path = "../../../../../polkadot/xcm/xcm-executor", default-features = false }
-xcm-fee-payment-runtime-api = { path = "../../../../../polkadot/xcm/xcm-fee-payment-runtime-api", default-features = false }
-xcm-runtime-api = { path = "../../../../../polkadot/xcm/xcm-runtime-api", default-features = false }
-=======
 pallet-xcm = { workspace = true }
 pallet-xcm-benchmarks = { optional = true, workspace = true }
 polkadot-parachain-primitives = { workspace = true }
@@ -82,7 +70,7 @@
 xcm-builder = { workspace = true }
 xcm-executor = { workspace = true }
 xcm-fee-payment-runtime-api = { workspace = true }
->>>>>>> 63e26444
+xcm-runtime-api = { workspace = true }
 
 # Cumulus
 cumulus-pallet-aura-ext = { workspace = true }
