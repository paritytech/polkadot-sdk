--- conflicted
+++ resolved
@@ -135,11 +135,8 @@
 [dev-dependencies]
 alloy-core = { workspace = true, features = ["sol-types"] }
 asset-test-utils = { workspace = true, default-features = true }
-<<<<<<< HEAD
 hex = { workspace = true, default-features = false }
-=======
 pallet-revive-fixtures = { workspace = true, default-features = true }
->>>>>>> 2d966e90
 parachains-runtimes-test-utils = { workspace = true, default-features = true }
 remote-externalities = { workspace = true, default-features = true }
 sp-tracing = { workspace = true }
