[package]
name = "asset-hub-westend-runtime"
version = "0.15.0"
authors.workspace = true
edition.workspace = true
description = "Westend variant of Asset Hub parachain runtime"
license = "Apache-2.0"
homepage.workspace = true
repository.workspace = true

[lints]
workspace = true

[dependencies]
codec = { features = ["derive", "max-encoded-len"], workspace = true }
hex-literal = { workspace = true, default-features = true }
scale-info = { features = ["derive"], workspace = true }
serde_json = { features = ["alloc"], workspace = true }
tracing = { workspace = true }

# Substrate
frame-benchmarking = { optional = true, workspace = true }
frame-election-provider-support = { workspace = true }
frame-executive = { workspace = true }
frame-metadata-hash-extension = { workspace = true }
frame-support = { workspace = true }
frame-system = { workspace = true }
frame-system-benchmarking = { optional = true, workspace = true }
frame-system-rpc-runtime-api = { workspace = true }
frame-try-runtime = { optional = true, workspace = true }
pallet-ah-ops = { workspace = true }
pallet-asset-conversion = { workspace = true }
pallet-asset-conversion-ops = { workspace = true }
pallet-asset-conversion-tx-payment = { workspace = true }
pallet-asset-rate = { workspace = true }
pallet-asset-rewards = { workspace = true }
pallet-assets = { workspace = true }
pallet-assets-freezer = { workspace = true }
pallet-aura = { workspace = true }
pallet-authorship = { workspace = true }
pallet-bags-list = { workspace = true }
pallet-balances = { workspace = true }
pallet-conviction-voting = { workspace = true }
pallet-delegated-staking = { workspace = true }
pallet-election-provider-multi-block = { workspace = true }
pallet-fast-unstake = { workspace = true }
pallet-indices = { workspace = true }
pallet-migrations = { workspace = true }
pallet-multisig = { workspace = true }
pallet-nft-fractionalization = { workspace = true }
pallet-nfts = { workspace = true }
pallet-nfts-runtime-api = { workspace = true }
pallet-nomination-pools = { workspace = true }
pallet-nomination-pools-runtime-api = { workspace = true }
pallet-preimage = { workspace = true }
pallet-proxy = { workspace = true }
pallet-referenda = { workspace = true }
pallet-revive = { workspace = true }
pallet-scheduler = { workspace = true }
pallet-session = { workspace = true }
pallet-staking = { workspace = true }
pallet-staking-async = { workspace = true }
pallet-staking-async-rc-client = { workspace = true }
pallet-staking-runtime-api = { workspace = true }
pallet-state-trie-migration = { workspace = true }
pallet-sudo = { workspace = true }
pallet-timestamp = { workspace = true }
pallet-transaction-payment = { workspace = true }
pallet-transaction-payment-rpc-runtime-api = { workspace = true }
pallet-treasury = { workspace = true }
pallet-uniques = { workspace = true }
pallet-utility = { workspace = true }
pallet-vesting = { workspace = true }
pallet-whitelist = { workspace = true }
sp-api = { workspace = true }
sp-arithmetic = { workspace = true }
sp-block-builder = { workspace = true }
sp-consensus-aura = { workspace = true }
sp-core = { workspace = true }
sp-genesis-builder = { workspace = true }
sp-inherents = { workspace = true }
sp-io = { workspace = true }
sp-keyring = { workspace = true }
sp-npos-elections = { workspace = true }
sp-offchain = { workspace = true }
sp-runtime = { workspace = true }
sp-session = { workspace = true }
sp-staking = { workspace = true }
sp-std = { workspace = true }
sp-storage = { workspace = true }
sp-transaction-pool = { workspace = true }
sp-version = { workspace = true }

# num-traits feature needed for dex integer sq root:
primitive-types = { features = ["codec", "num-traits", "scale-info"], workspace = true }

# Polkadot
pallet-xcm = { workspace = true }
pallet-xcm-benchmarks = { optional = true, workspace = true }
polkadot-parachain-primitives = { workspace = true }
polkadot-runtime-common = { workspace = true }
westend-runtime-constants = { workspace = true }
xcm = { workspace = true }
xcm-builder = { workspace = true }
xcm-executor = { workspace = true }
xcm-runtime-apis = { workspace = true }

# Cumulus
assets-common = { workspace = true }
cumulus-pallet-aura-ext = { workspace = true }
cumulus-pallet-parachain-system = { workspace = true }
cumulus-pallet-session-benchmarking = { workspace = true }
cumulus-pallet-weight-reclaim = { workspace = true }
cumulus-pallet-xcm = { workspace = true }
cumulus-pallet-xcmp-queue = { features = ["bridging"], workspace = true }
cumulus-primitives-aura = { workspace = true }
cumulus-primitives-core = { workspace = true }
cumulus-primitives-utility = { workspace = true }
pallet-collator-selection = { workspace = true }
pallet-message-queue = { workspace = true }
parachain-info = { workspace = true }
parachains-common = { workspace = true }
testnet-parachains-constants = { features = ["westend"], workspace = true }

# Bridges
bp-asset-hub-rococo = { workspace = true }
bp-asset-hub-westend = { workspace = true }
bp-bridge-hub-rococo = { workspace = true }
bp-bridge-hub-westend = { workspace = true }
pallet-xcm-bridge-router = { workspace = true }
snowbridge-outbound-queue-primitives = { workspace = true }
snowbridge-pallet-system-frontend = { workspace = true }
snowbridge-runtime-common = { workspace = true }

[dev-dependencies]
alloy-core = { workspace = true, features = ["sol-types"] }
asset-test-utils = { workspace = true, default-features = true }
<<<<<<< HEAD
bp-xcm-bridge = { workspace = true }
=======
pallet-revive-fixtures = { workspace = true, default-features = true }
>>>>>>> 86d2a410
parachains-runtimes-test-utils = { workspace = true, default-features = true }

[build-dependencies]
substrate-wasm-builder = { optional = true, workspace = true, default-features = true }

[features]
default = ["std"]
runtime-benchmarks = [
	"assets-common/runtime-benchmarks",
	"cumulus-pallet-parachain-system/runtime-benchmarks",
	"cumulus-pallet-session-benchmarking/runtime-benchmarks",
	"cumulus-pallet-weight-reclaim/runtime-benchmarks",
	"cumulus-pallet-xcmp-queue/runtime-benchmarks",
	"cumulus-primitives-core/runtime-benchmarks",
	"cumulus-primitives-utility/runtime-benchmarks",
	"frame-benchmarking/runtime-benchmarks",
	"frame-election-provider-support/runtime-benchmarks",
	"frame-support/runtime-benchmarks",
	"frame-system-benchmarking/runtime-benchmarks",
	"frame-system/runtime-benchmarks",
	"pallet-ah-ops/runtime-benchmarks",
	"pallet-asset-conversion-ops/runtime-benchmarks",
	"pallet-asset-conversion-tx-payment/runtime-benchmarks",
	"pallet-asset-conversion/runtime-benchmarks",
	"pallet-asset-rate/runtime-benchmarks",
	"pallet-asset-rewards/runtime-benchmarks",
	"pallet-assets-freezer/runtime-benchmarks",
	"pallet-assets/runtime-benchmarks",
	"pallet-bags-list/runtime-benchmarks",
	"pallet-balances/runtime-benchmarks",
	"pallet-collator-selection/runtime-benchmarks",
	"pallet-conviction-voting/runtime-benchmarks",
	"pallet-delegated-staking/runtime-benchmarks",
	"pallet-election-provider-multi-block/runtime-benchmarks",
	"pallet-fast-unstake/runtime-benchmarks",
	"pallet-indices/runtime-benchmarks",
	"pallet-message-queue/runtime-benchmarks",
	"pallet-migrations/runtime-benchmarks",
	"pallet-multisig/runtime-benchmarks",
	"pallet-nft-fractionalization/runtime-benchmarks",
	"pallet-nfts/runtime-benchmarks",
	"pallet-nomination-pools/runtime-benchmarks",
	"pallet-preimage/runtime-benchmarks",
	"pallet-proxy/runtime-benchmarks",
	"pallet-referenda/runtime-benchmarks",
	"pallet-revive/runtime-benchmarks",
	"pallet-scheduler/runtime-benchmarks",
	"pallet-staking-async-rc-client/runtime-benchmarks",
	"pallet-staking-async/runtime-benchmarks",
	"pallet-staking/runtime-benchmarks",
	"pallet-state-trie-migration/runtime-benchmarks",
	"pallet-sudo/runtime-benchmarks",
	"pallet-timestamp/runtime-benchmarks",
	"pallet-transaction-payment/runtime-benchmarks",
	"pallet-treasury/runtime-benchmarks",
	"pallet-uniques/runtime-benchmarks",
	"pallet-utility/runtime-benchmarks",
	"pallet-vesting/runtime-benchmarks",
	"pallet-whitelist/runtime-benchmarks",
	"pallet-xcm-benchmarks/runtime-benchmarks",
	"pallet-xcm-bridge-router/runtime-benchmarks",
	"pallet-xcm/runtime-benchmarks",
	"parachains-common/runtime-benchmarks",
	"polkadot-parachain-primitives/runtime-benchmarks",
	"polkadot-runtime-common/runtime-benchmarks",
	"snowbridge-pallet-system-frontend/runtime-benchmarks",
	"snowbridge-runtime-common/runtime-benchmarks",
	"sp-runtime/runtime-benchmarks",
	"sp-staking/runtime-benchmarks",
	"westend-runtime-constants/runtime-benchmarks",
	"xcm-builder/runtime-benchmarks",
	"xcm-executor/runtime-benchmarks",
	"xcm-runtime-apis/runtime-benchmarks",
	"xcm/runtime-benchmarks",
]
try-runtime = [
	"assets-common/try-runtime",
	"cumulus-pallet-aura-ext/try-runtime",
	"cumulus-pallet-parachain-system/try-runtime",
	"cumulus-pallet-weight-reclaim/try-runtime",
	"cumulus-pallet-xcm/try-runtime",
	"cumulus-pallet-xcmp-queue/try-runtime",
	"frame-election-provider-support/try-runtime",
	"frame-executive/try-runtime",
	"frame-support/try-runtime",
	"frame-system/try-runtime",
	"frame-try-runtime/try-runtime",
	"pallet-ah-ops/try-runtime",
	"pallet-asset-conversion-ops/try-runtime",
	"pallet-asset-conversion-tx-payment/try-runtime",
	"pallet-asset-conversion/try-runtime",
	"pallet-asset-rate/try-runtime",
	"pallet-asset-rewards/try-runtime",
	"pallet-assets-freezer/try-runtime",
	"pallet-assets/try-runtime",
	"pallet-aura/try-runtime",
	"pallet-authorship/try-runtime",
	"pallet-bags-list/try-runtime",
	"pallet-balances/try-runtime",
	"pallet-collator-selection/try-runtime",
	"pallet-conviction-voting/try-runtime",
	"pallet-delegated-staking/try-runtime",
	"pallet-election-provider-multi-block/try-runtime",
	"pallet-fast-unstake/try-runtime",
	"pallet-indices/try-runtime",
	"pallet-message-queue/try-runtime",
	"pallet-migrations/try-runtime",
	"pallet-multisig/try-runtime",
	"pallet-nft-fractionalization/try-runtime",
	"pallet-nfts/try-runtime",
	"pallet-nomination-pools/try-runtime",
	"pallet-preimage/try-runtime",
	"pallet-proxy/try-runtime",
	"pallet-referenda/try-runtime",
	"pallet-revive/try-runtime",
	"pallet-scheduler/try-runtime",
	"pallet-session/try-runtime",
	"pallet-staking-async-rc-client/try-runtime",
	"pallet-staking-async/try-runtime",
	"pallet-staking/try-runtime",
	"pallet-state-trie-migration/try-runtime",
	"pallet-sudo/try-runtime",
	"pallet-timestamp/try-runtime",
	"pallet-transaction-payment/try-runtime",
	"pallet-treasury/try-runtime",
	"pallet-uniques/try-runtime",
	"pallet-utility/try-runtime",
<<<<<<< HEAD
	"pallet-xcm-bridge-router/try-runtime",
=======
	"pallet-vesting/try-runtime",
	"pallet-whitelist/try-runtime",
	"pallet-xcm-bridge-hub-router/try-runtime",
>>>>>>> 86d2a410
	"pallet-xcm/try-runtime",
	"parachain-info/try-runtime",
	"parachains-common/try-runtime",
	"polkadot-runtime-common/try-runtime",
	"snowbridge-pallet-system-frontend/try-runtime",
	"snowbridge-runtime-common/try-runtime",
	"sp-runtime/try-runtime",
]
std = [
	"alloy-core/std",
	"assets-common/std",
	"bp-asset-hub-rococo/std",
	"bp-asset-hub-westend/std",
	"bp-bridge-hub-rococo/std",
	"bp-bridge-hub-westend/std",
	"bp-xcm-bridge/std",
	"codec/std",
	"cumulus-pallet-aura-ext/std",
	"cumulus-pallet-parachain-system/std",
	"cumulus-pallet-session-benchmarking/std",
	"cumulus-pallet-weight-reclaim/std",
	"cumulus-pallet-xcm/std",
	"cumulus-pallet-xcmp-queue/std",
	"cumulus-primitives-aura/std",
	"cumulus-primitives-core/std",
	"cumulus-primitives-utility/std",
	"frame-benchmarking?/std",
	"frame-election-provider-support/std",
	"frame-executive/std",
	"frame-metadata-hash-extension/std",
	"frame-support/std",
	"frame-system-benchmarking?/std",
	"frame-system-rpc-runtime-api/std",
	"frame-system/std",
	"frame-try-runtime?/std",
	"pallet-ah-ops/std",
	"pallet-asset-conversion-ops/std",
	"pallet-asset-conversion-tx-payment/std",
	"pallet-asset-conversion/std",
	"pallet-asset-rate/std",
	"pallet-asset-rewards/std",
	"pallet-assets-freezer/std",
	"pallet-assets/std",
	"pallet-aura/std",
	"pallet-authorship/std",
	"pallet-bags-list/std",
	"pallet-balances/std",
	"pallet-collator-selection/std",
	"pallet-conviction-voting/std",
	"pallet-delegated-staking/std",
	"pallet-election-provider-multi-block/std",
	"pallet-fast-unstake/std",
	"pallet-indices/std",
	"pallet-message-queue/std",
	"pallet-migrations/std",
	"pallet-multisig/std",
	"pallet-nft-fractionalization/std",
	"pallet-nfts-runtime-api/std",
	"pallet-nfts/std",
	"pallet-nomination-pools-runtime-api/std",
	"pallet-nomination-pools/std",
	"pallet-preimage/std",
	"pallet-proxy/std",
	"pallet-referenda/std",
	"pallet-revive/std",
	"pallet-scheduler/std",
	"pallet-session/std",
	"pallet-staking-async-rc-client/std",
	"pallet-staking-async/std",
	"pallet-staking-runtime-api/std",
	"pallet-staking/std",
	"pallet-state-trie-migration/std",
	"pallet-sudo/std",
	"pallet-timestamp/std",
	"pallet-transaction-payment-rpc-runtime-api/std",
	"pallet-transaction-payment/std",
	"pallet-treasury/std",
	"pallet-uniques/std",
	"pallet-utility/std",
	"pallet-vesting/std",
	"pallet-whitelist/std",
	"pallet-xcm-benchmarks?/std",
	"pallet-xcm-bridge-router/std",
	"pallet-xcm/std",
	"parachain-info/std",
	"parachains-common/std",
	"polkadot-parachain-primitives/std",
	"polkadot-runtime-common/std",
	"primitive-types/std",
	"scale-info/std",
	"serde_json/std",
	"snowbridge-outbound-queue-primitives/std",
	"snowbridge-pallet-system-frontend/std",
	"snowbridge-runtime-common/std",
	"sp-api/std",
	"sp-arithmetic/std",
	"sp-block-builder/std",
	"sp-consensus-aura/std",
	"sp-core/std",
	"sp-genesis-builder/std",
	"sp-inherents/std",
	"sp-io/std",
	"sp-keyring/std",
	"sp-npos-elections/std",
	"sp-offchain/std",
	"sp-runtime/std",
	"sp-session/std",
	"sp-staking/std",
	"sp-std/std",
	"sp-storage/std",
	"sp-transaction-pool/std",
	"sp-version/std",
	"substrate-wasm-builder",
	"testnet-parachains-constants/std",
	"tracing/std",
	"westend-runtime-constants/std",
	"xcm-builder/std",
	"xcm-executor/std",
	"xcm-runtime-apis/std",
	"xcm/std",
]

fast-runtime = []

# Enable the metadata hash generation in the wasm builder.
metadata-hash = ["substrate-wasm-builder/metadata-hash"]

# A feature that should be enabled when the runtime should be built for on-chain
# deployment. This will disable stuff that shouldn't be part of the on-chain wasm
# to make it smaller, like logging for example.
on-chain-release-build = ["metadata-hash"]<|MERGE_RESOLUTION|>--- conflicted
+++ resolved
@@ -135,11 +135,8 @@
 [dev-dependencies]
 alloy-core = { workspace = true, features = ["sol-types"] }
 asset-test-utils = { workspace = true, default-features = true }
-<<<<<<< HEAD
 bp-xcm-bridge = { workspace = true }
-=======
 pallet-revive-fixtures = { workspace = true, default-features = true }
->>>>>>> 86d2a410
 parachains-runtimes-test-utils = { workspace = true, default-features = true }
 
 [build-dependencies]
@@ -267,13 +264,9 @@
 	"pallet-treasury/try-runtime",
 	"pallet-uniques/try-runtime",
 	"pallet-utility/try-runtime",
-<<<<<<< HEAD
-	"pallet-xcm-bridge-router/try-runtime",
-=======
 	"pallet-vesting/try-runtime",
 	"pallet-whitelist/try-runtime",
-	"pallet-xcm-bridge-hub-router/try-runtime",
->>>>>>> 86d2a410
+	"pallet-xcm-bridge-router/try-runtime",
 	"pallet-xcm/try-runtime",
 	"parachain-info/try-runtime",
 	"parachains-common/try-runtime",
