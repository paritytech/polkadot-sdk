--- conflicted
+++ resolved
@@ -88,20 +88,12 @@
 assets-common = { workspace = true }
 
 # Bridges
-<<<<<<< HEAD
-pallet-xcm-bridge-hub-router = { path = "../../../../../bridges/modules/xcm-bridge-hub-router", default-features = false }
-bp-asset-hub-rococo = { path = "../../../../../bridges/chains/chain-asset-hub-rococo", default-features = false }
-bp-asset-hub-westend = { path = "../../../../../bridges/chains/chain-asset-hub-westend", default-features = false }
-bp-bridge-hub-rococo = { path = "../../../../../bridges/chains/chain-bridge-hub-rococo", default-features = false }
-bp-bridge-hub-westend = { path = "../../../../../bridges/chains/chain-bridge-hub-westend", default-features = false }
-snowbridge-router-primitives = { path = "../../../../../bridges/snowbridge/primitives/router", default-features = false }
-=======
 pallet-xcm-bridge-hub-router = { workspace = true }
 bp-asset-hub-rococo = { workspace = true }
 bp-asset-hub-westend = { workspace = true }
 bp-bridge-hub-rococo = { workspace = true }
 bp-bridge-hub-westend = { workspace = true }
->>>>>>> 8a96d07e
+snowbridge-router-primitives = { workspace = true }
 
 [dev-dependencies]
 asset-test-utils = { workspace = true, default-features = true }
