// This file is part of Cumulus.

// Copyright (C) Parity Technologies (UK) Ltd.
// SPDX-License-Identifier: Apache-2.0

// Licensed under the Apache License, Version 2.0 (the "License");
// you may not use this file except in compliance with the License.
// You may obtain a copy of the License at
//
// 	http://www.apache.org/licenses/LICENSE-2.0
//
// Unless required by applicable law or agreed to in writing, software
// distributed under the License is distributed on an "AS IS" BASIS,
// WITHOUT WARRANTIES OR CONDITIONS OF ANY KIND, either express or implied.
// See the License for the specific language governing permissions and
// limitations under the License.

//! Tests for the Westmint (Westend Assets Hub) chain.

use asset_hub_westend_runtime::{
	xcm_config::{
<<<<<<< HEAD
		AssetFeeAsExistentialDepositMultiplierFeeCharger, ForeignCreatorsSovereignAccountOf,
		LocationToAccountId, WestendLocation,
	},
	AllPalletsWithoutSystem, MetadataDepositBase, MetadataDepositPerByte, RuntimeCall,
	RuntimeEvent, XcmpQueue,
=======
		self, bridging, AssetFeeAsExistentialDepositMultiplierFeeCharger, CheckingAccount,
		ForeignCreatorsSovereignAccountOf, LocationToAccountId, TrustBackedAssetsPalletLocation,
		WestendLocation, XcmConfig,
	},
	AllPalletsWithoutSystem, AssetDeposit, Assets, Balances, ExistentialDeposit, ForeignAssets,
	ForeignAssetsInstance, MetadataDepositBase, MetadataDepositPerByte, ParachainSystem, Runtime,
	RuntimeCall, RuntimeEvent, SessionKeys, ToRococoXcmRouterInstance, TrustBackedAssetsInstance,
	XcmpQueue,
>>>>>>> fe9435db
};
use asset_test_utils::{
	test_cases_over_bridge::TestBridgingConfig, CollatorSessionKey, CollatorSessionKeys, ExtBuilder,
};
use codec::{Decode, Encode};
use cumulus_primitives_utility::ChargeWeightInFungibles;
use frame_support::{
	assert_noop, assert_ok,
	traits::fungibles::InspectEnumerable,
	weights::{Weight, WeightToFee as WeightToFeeT},
};
use parachains_common::{
	westend::fee::WeightToFee, AccountId, AssetIdForTrustBackedAssets, AuraId, Balance,
};
use sp_runtime::traits::MaybeEquivalence;
use std::convert::Into;
use xcm::latest::prelude::*;
use xcm_executor::traits::{Identity, JustTry, WeightTrader};

const ALICE: [u8; 32] = [1u8; 32];
const SOME_ASSET_ADMIN: [u8; 32] = [5u8; 32];

type AssetIdForTrustBackedAssetsConvert =
	assets_common::AssetIdForTrustBackedAssetsConvert<TrustBackedAssetsPalletLocation>;

type RuntimeHelper = asset_test_utils::RuntimeHelper<Runtime, AllPalletsWithoutSystem>;

fn collator_session_key(account: [u8; 32]) -> CollatorSessionKey<Runtime> {
	CollatorSessionKey::new(
		AccountId::from(account),
		AccountId::from(account),
		SessionKeys { aura: AuraId::from(sp_core::sr25519::Public::from_raw(account)) },
	)
}

fn collator_session_keys() -> CollatorSessionKeys<Runtime> {
	CollatorSessionKeys::default().add(collator_session_key(ALICE))
}

#[test]
fn test_asset_xcm_trader() {
	ExtBuilder::<Runtime>::default()
		.with_collators(vec![AccountId::from(ALICE)])
		.with_session_keys(vec![(
			AccountId::from(ALICE),
			AccountId::from(ALICE),
			SessionKeys { aura: AuraId::from(sp_core::sr25519::Public::from_raw(ALICE)) },
		)])
		.build()
		.execute_with(|| {
			// We need root origin to create a sufficient asset
			let minimum_asset_balance = 3333333_u128;
			let local_asset_id = 1;
			assert_ok!(Assets::force_create(
				RuntimeHelper::root_origin(),
				local_asset_id.into(),
				AccountId::from(ALICE).into(),
				true,
				minimum_asset_balance
			));

			// We first mint enough asset for the account to exist for assets
			assert_ok!(Assets::mint(
				RuntimeHelper::origin_of(AccountId::from(ALICE)),
				local_asset_id.into(),
				AccountId::from(ALICE).into(),
				minimum_asset_balance
			));

			// get asset id as multilocation
			let asset_multilocation =
				AssetIdForTrustBackedAssetsConvert::convert_back(&local_asset_id).unwrap();

			// Set Alice as block author, who will receive fees
			RuntimeHelper::run_to_block(2, AccountId::from(ALICE));

			// We are going to buy 4e9 weight
			let bought = Weight::from_parts(4_000_000_000u64, 0);

			// Lets calculate amount needed
			let asset_amount_needed =
				AssetFeeAsExistentialDepositMultiplierFeeCharger::charge_weight_in_fungibles(
					local_asset_id,
					bought,
				)
				.expect("failed to compute");

			// Lets pay with: asset_amount_needed + asset_amount_extra
			let asset_amount_extra = 100_u128;
			let asset: MultiAsset =
				(asset_multilocation, asset_amount_needed + asset_amount_extra).into();

			let mut trader = <XcmConfig as xcm_executor::Config>::Trader::new();
			let ctx = XcmContext { origin: None, message_id: XcmHash::default(), topic: None };

			// Lets buy_weight and make sure buy_weight does not return an error
			let unused_assets = trader.buy_weight(bought, asset.into(), &ctx).expect("Expected Ok");
			// Check whether a correct amount of unused assets is returned
			assert_ok!(
				unused_assets.ensure_contains(&(asset_multilocation, asset_amount_extra).into())
			);

			// Drop trader
			drop(trader);

			// Make sure author(Alice) has received the amount
			assert_eq!(
				Assets::balance(local_asset_id, AccountId::from(ALICE)),
				minimum_asset_balance + asset_amount_needed
			);

			// We also need to ensure the total supply increased
			assert_eq!(
				Assets::total_supply(local_asset_id),
				minimum_asset_balance + asset_amount_needed
			);
		});
}

#[test]
fn test_asset_xcm_trader_with_refund() {
	ExtBuilder::<Runtime>::default()
		.with_collators(vec![AccountId::from(ALICE)])
		.with_session_keys(vec![(
			AccountId::from(ALICE),
			AccountId::from(ALICE),
			SessionKeys { aura: AuraId::from(sp_core::sr25519::Public::from_raw(ALICE)) },
		)])
		.build()
		.execute_with(|| {
			// We need root origin to create a sufficient asset
			// We set existential deposit to be identical to the one for Balances first
			assert_ok!(Assets::force_create(
				RuntimeHelper::root_origin(),
				1.into(),
				AccountId::from(ALICE).into(),
				true,
				ExistentialDeposit::get()
			));

			// We first mint enough asset for the account to exist for assets
			assert_ok!(Assets::mint(
				RuntimeHelper::origin_of(AccountId::from(ALICE)),
				1.into(),
				AccountId::from(ALICE).into(),
				ExistentialDeposit::get()
			));

			let mut trader = <XcmConfig as xcm_executor::Config>::Trader::new();
			let ctx = XcmContext { origin: None, message_id: XcmHash::default(), topic: None };

			// Set Alice as block author, who will receive fees
			RuntimeHelper::run_to_block(2, AccountId::from(ALICE));

			// We are going to buy 4e9 weight
			let bought = Weight::from_parts(4_000_000_000u64, 0);
			let asset_multilocation = AssetIdForTrustBackedAssetsConvert::convert_back(&1).unwrap();

			// lets calculate amount needed
			let amount_bought = WeightToFee::weight_to_fee(&bought);

			let asset: MultiAsset = (asset_multilocation, amount_bought).into();

			// Make sure buy_weight does not return an error
			assert_ok!(trader.buy_weight(bought, asset.clone().into(), &ctx));

			// Make sure again buy_weight does return an error
			// This assert relies on the fact, that we use `TakeFirstAssetTrader` in `WeightTrader`
			// tuple chain, which cannot be called twice
			assert_noop!(trader.buy_weight(bought, asset.into(), &ctx), XcmError::TooExpensive);

			// We actually use half of the weight
			let weight_used = bought / 2;

			// Make sure refurnd works.
			let amount_refunded = WeightToFee::weight_to_fee(&(bought - weight_used));

			assert_eq!(
				trader.refund_weight(bought - weight_used, &ctx),
				Some((asset_multilocation, amount_refunded).into())
			);

			// Drop trader
			drop(trader);

			// We only should have paid for half of the bought weight
			let fees_paid = WeightToFee::weight_to_fee(&weight_used);

			assert_eq!(
				Assets::balance(1, AccountId::from(ALICE)),
				ExistentialDeposit::get() + fees_paid
			);

			// We also need to ensure the total supply increased
			assert_eq!(Assets::total_supply(1), ExistentialDeposit::get() + fees_paid);
		});
}

#[test]
fn test_asset_xcm_trader_refund_not_possible_since_amount_less_than_ed() {
	ExtBuilder::<Runtime>::default()
		.with_collators(vec![AccountId::from(ALICE)])
		.with_session_keys(vec![(
			AccountId::from(ALICE),
			AccountId::from(ALICE),
			SessionKeys { aura: AuraId::from(sp_core::sr25519::Public::from_raw(ALICE)) },
		)])
		.build()
		.execute_with(|| {
			// We need root origin to create a sufficient asset
			// We set existential deposit to be identical to the one for Balances first
			assert_ok!(Assets::force_create(
				RuntimeHelper::root_origin(),
				1.into(),
				AccountId::from(ALICE).into(),
				true,
				ExistentialDeposit::get()
			));

			let mut trader = <XcmConfig as xcm_executor::Config>::Trader::new();
			let ctx = XcmContext { origin: None, message_id: XcmHash::default(), topic: None };

			// Set Alice as block author, who will receive fees
			RuntimeHelper::run_to_block(2, AccountId::from(ALICE));

			// We are going to buy small amount
			let bought = Weight::from_parts(500_000_000u64, 0);

			let asset_multilocation = AssetIdForTrustBackedAssetsConvert::convert_back(&1).unwrap();

			let amount_bought = WeightToFee::weight_to_fee(&bought);

			assert!(
				amount_bought < ExistentialDeposit::get(),
				"we are testing what happens when the amount does not exceed ED"
			);

			let asset: MultiAsset = (asset_multilocation, amount_bought).into();

			// Buy weight should return an error
			assert_noop!(trader.buy_weight(bought, asset.into(), &ctx), XcmError::TooExpensive);

			// not credited since the ED is higher than this value
			assert_eq!(Assets::balance(1, AccountId::from(ALICE)), 0);

			// We also need to ensure the total supply did not increase
			assert_eq!(Assets::total_supply(1), 0);
		});
}

#[test]
fn test_that_buying_ed_refund_does_not_refund() {
	ExtBuilder::<Runtime>::default()
		.with_collators(vec![AccountId::from(ALICE)])
		.with_session_keys(vec![(
			AccountId::from(ALICE),
			AccountId::from(ALICE),
			SessionKeys { aura: AuraId::from(sp_core::sr25519::Public::from_raw(ALICE)) },
		)])
		.build()
		.execute_with(|| {
			// We need root origin to create a sufficient asset
			// We set existential deposit to be identical to the one for Balances first
			assert_ok!(Assets::force_create(
				RuntimeHelper::root_origin(),
				1.into(),
				AccountId::from(ALICE).into(),
				true,
				ExistentialDeposit::get()
			));

			let mut trader = <XcmConfig as xcm_executor::Config>::Trader::new();
			let ctx = XcmContext { origin: None, message_id: XcmHash::default(), topic: None };

			// Set Alice as block author, who will receive fees
			RuntimeHelper::run_to_block(2, AccountId::from(ALICE));

			let bought = Weight::from_parts(500_000_000u64, 0);

			let asset_multilocation = AssetIdForTrustBackedAssetsConvert::convert_back(&1).unwrap();

			let amount_bought = WeightToFee::weight_to_fee(&bought);

			assert!(
				amount_bought < ExistentialDeposit::get(),
				"we are testing what happens when the amount does not exceed ED"
			);

			// We know we will have to buy at least ED, so lets make sure first it will
			// fail with a payment of less than ED
			let asset: MultiAsset = (asset_multilocation, amount_bought).into();
			assert_noop!(trader.buy_weight(bought, asset.into(), &ctx), XcmError::TooExpensive);

			// Now lets buy ED at least
			let asset: MultiAsset = (asset_multilocation, ExistentialDeposit::get()).into();

			// Buy weight should work
			assert_ok!(trader.buy_weight(bought, asset.into(), &ctx));

			// Should return None. We have a specific check making sure we dont go below ED for
			// drop payment
			assert_eq!(trader.refund_weight(bought, &ctx), None);

			// Drop trader
			drop(trader);

			// Make sure author(Alice) has received the amount
			assert_eq!(Assets::balance(1, AccountId::from(ALICE)), ExistentialDeposit::get());

			// We also need to ensure the total supply increased
			assert_eq!(Assets::total_supply(1), ExistentialDeposit::get());
		});
}

#[test]
fn test_asset_xcm_trader_not_possible_for_non_sufficient_assets() {
	ExtBuilder::<Runtime>::default()
		.with_collators(vec![AccountId::from(ALICE)])
		.with_session_keys(vec![(
			AccountId::from(ALICE),
			AccountId::from(ALICE),
			SessionKeys { aura: AuraId::from(sp_core::sr25519::Public::from_raw(ALICE)) },
		)])
		.build()
		.execute_with(|| {
			// Create a non-sufficient asset with specific existential deposit
			let minimum_asset_balance = 1_000_000_u128;
			assert_ok!(Assets::force_create(
				RuntimeHelper::root_origin(),
				1.into(),
				AccountId::from(ALICE).into(),
				false,
				minimum_asset_balance
			));

			// We first mint enough asset for the account to exist for assets
			assert_ok!(Assets::mint(
				RuntimeHelper::origin_of(AccountId::from(ALICE)),
				1.into(),
				AccountId::from(ALICE).into(),
				minimum_asset_balance
			));

			let mut trader = <XcmConfig as xcm_executor::Config>::Trader::new();
			let ctx = XcmContext { origin: None, message_id: XcmHash::default(), topic: None };

			// Set Alice as block author, who will receive fees
			RuntimeHelper::run_to_block(2, AccountId::from(ALICE));

			// We are going to buy 4e9 weight
			let bought = Weight::from_parts(4_000_000_000u64, 0);

			// lets calculate amount needed
			let asset_amount_needed = WeightToFee::weight_to_fee(&bought);

			let asset_multilocation = AssetIdForTrustBackedAssetsConvert::convert_back(&1).unwrap();

			let asset: MultiAsset = (asset_multilocation, asset_amount_needed).into();

			// Make sure again buy_weight does return an error
			assert_noop!(trader.buy_weight(bought, asset.into(), &ctx), XcmError::TooExpensive);

			// Drop trader
			drop(trader);

			// Make sure author(Alice) has NOT received the amount
			assert_eq!(Assets::balance(1, AccountId::from(ALICE)), minimum_asset_balance);

			// We also need to ensure the total supply NOT increased
			assert_eq!(Assets::total_supply(1), minimum_asset_balance);
		});
}

#[test]
fn test_assets_balances_api_works() {
	use assets_common::runtime_api::runtime_decl_for_fungibles_api::FungiblesApi;

	ExtBuilder::<Runtime>::default()
		.with_collators(vec![AccountId::from(ALICE)])
		.with_session_keys(vec![(
			AccountId::from(ALICE),
			AccountId::from(ALICE),
			SessionKeys { aura: AuraId::from(sp_core::sr25519::Public::from_raw(ALICE)) },
		)])
		.build()
		.execute_with(|| {
			let local_asset_id = 1;
			let foreign_asset_id_multilocation =
				MultiLocation { parents: 1, interior: X2(Parachain(1234), GeneralIndex(12345)) };

			// check before
			assert_eq!(Assets::balance(local_asset_id, AccountId::from(ALICE)), 0);
			assert_eq!(
				ForeignAssets::balance(foreign_asset_id_multilocation, AccountId::from(ALICE)),
				0
			);
			assert_eq!(Balances::free_balance(AccountId::from(ALICE)), 0);
			assert!(Runtime::query_account_balances(AccountId::from(ALICE))
				.unwrap()
				.try_as::<MultiAssets>()
				.unwrap()
				.is_none());

			// Drip some balance
			use frame_support::traits::fungible::Mutate;
			let some_currency = ExistentialDeposit::get();
			Balances::mint_into(&AccountId::from(ALICE), some_currency).unwrap();

			// We need root origin to create a sufficient asset
			let minimum_asset_balance = 3333333_u128;
			assert_ok!(Assets::force_create(
				RuntimeHelper::root_origin(),
				local_asset_id.into(),
				AccountId::from(ALICE).into(),
				true,
				minimum_asset_balance
			));

			// We first mint enough asset for the account to exist for assets
			assert_ok!(Assets::mint(
				RuntimeHelper::origin_of(AccountId::from(ALICE)),
				local_asset_id.into(),
				AccountId::from(ALICE).into(),
				minimum_asset_balance
			));

			// create foreign asset
			let foreign_asset_minimum_asset_balance = 3333333_u128;
			assert_ok!(ForeignAssets::force_create(
				RuntimeHelper::root_origin(),
				foreign_asset_id_multilocation,
				AccountId::from(SOME_ASSET_ADMIN).into(),
				false,
				foreign_asset_minimum_asset_balance
			));

			// We first mint enough asset for the account to exist for assets
			assert_ok!(ForeignAssets::mint(
				RuntimeHelper::origin_of(AccountId::from(SOME_ASSET_ADMIN)),
				foreign_asset_id_multilocation,
				AccountId::from(ALICE).into(),
				6 * foreign_asset_minimum_asset_balance
			));

			// check after
			assert_eq!(
				Assets::balance(local_asset_id, AccountId::from(ALICE)),
				minimum_asset_balance
			);
			assert_eq!(
				ForeignAssets::balance(foreign_asset_id_multilocation, AccountId::from(ALICE)),
				6 * minimum_asset_balance
			);
			assert_eq!(Balances::free_balance(AccountId::from(ALICE)), some_currency);

			let result: MultiAssets = Runtime::query_account_balances(AccountId::from(ALICE))
				.unwrap()
				.try_into()
				.unwrap();
			assert_eq!(result.len(), 3);

			// check currency
			assert!(result.inner().iter().any(|asset| asset.eq(
				&assets_common::fungible_conversion::convert_balance::<WestendLocation, Balance>(
					some_currency
				)
				.unwrap()
			)));
			// check trusted asset
			assert!(result.inner().iter().any(|asset| asset.eq(&(
				AssetIdForTrustBackedAssetsConvert::convert_back(&local_asset_id).unwrap(),
				minimum_asset_balance
			)
				.into())));
			// check foreign asset
			assert!(result.inner().iter().any(|asset| asset.eq(&(
				Identity::convert_back(&foreign_asset_id_multilocation).unwrap(),
				6 * foreign_asset_minimum_asset_balance
			)
				.into())));
		});
}

asset_test_utils::include_teleports_for_native_asset_works!(
	Runtime,
	AllPalletsWithoutSystem,
	XcmConfig,
	CheckingAccount,
	WeightToFee,
	ParachainSystem,
	collator_session_keys(),
	ExistentialDeposit::get(),
	Box::new(|runtime_event_encoded: Vec<u8>| {
		match RuntimeEvent::decode(&mut &runtime_event_encoded[..]) {
			Ok(RuntimeEvent::PolkadotXcm(event)) => Some(event),
			_ => None,
		}
	}),
	1000
);

asset_test_utils::include_teleports_for_foreign_assets_works!(
	Runtime,
	AllPalletsWithoutSystem,
	XcmConfig,
	CheckingAccount,
	WeightToFee,
	ParachainSystem,
	ForeignCreatorsSovereignAccountOf,
	ForeignAssetsInstance,
	collator_session_keys(),
	ExistentialDeposit::get(),
	Box::new(|runtime_event_encoded: Vec<u8>| {
		match RuntimeEvent::decode(&mut &runtime_event_encoded[..]) {
			Ok(RuntimeEvent::PolkadotXcm(event)) => Some(event),
			_ => None,
		}
	}),
	Box::new(|runtime_event_encoded: Vec<u8>| {
		match RuntimeEvent::decode(&mut &runtime_event_encoded[..]) {
			Ok(RuntimeEvent::XcmpQueue(event)) => Some(event),
			_ => None,
		}
	})
);

asset_test_utils::include_asset_transactor_transfer_with_local_consensus_currency_works!(
	Runtime,
	XcmConfig,
	collator_session_keys(),
	ExistentialDeposit::get(),
	Box::new(|| {
		assert!(Assets::asset_ids().collect::<Vec<_>>().is_empty());
		assert!(ForeignAssets::asset_ids().collect::<Vec<_>>().is_empty());
	}),
	Box::new(|| {
		assert!(Assets::asset_ids().collect::<Vec<_>>().is_empty());
		assert!(ForeignAssets::asset_ids().collect::<Vec<_>>().is_empty());
	})
);

asset_test_utils::include_asset_transactor_transfer_with_pallet_assets_instance_works!(
	asset_transactor_transfer_with_trust_backed_assets_works,
	Runtime,
	XcmConfig,
	TrustBackedAssetsInstance,
	AssetIdForTrustBackedAssets,
	AssetIdForTrustBackedAssetsConvert,
	collator_session_keys(),
	ExistentialDeposit::get(),
	12345,
	Box::new(|| {
		assert!(ForeignAssets::asset_ids().collect::<Vec<_>>().is_empty());
	}),
	Box::new(|| {
		assert!(ForeignAssets::asset_ids().collect::<Vec<_>>().is_empty());
	})
);

asset_test_utils::include_asset_transactor_transfer_with_pallet_assets_instance_works!(
	asset_transactor_transfer_with_foreign_assets_works,
	Runtime,
	XcmConfig,
	ForeignAssetsInstance,
	MultiLocation,
	JustTry,
	collator_session_keys(),
	ExistentialDeposit::get(),
	MultiLocation { parents: 1, interior: X2(Parachain(1313), GeneralIndex(12345)) },
	Box::new(|| {
		assert!(Assets::asset_ids().collect::<Vec<_>>().is_empty());
	}),
	Box::new(|| {
		assert!(Assets::asset_ids().collect::<Vec<_>>().is_empty());
	})
);

asset_test_utils::include_create_and_manage_foreign_assets_for_local_consensus_parachain_assets_works!(
	Runtime,
	XcmConfig,
	WeightToFee,
	ForeignCreatorsSovereignAccountOf,
	ForeignAssetsInstance,
	MultiLocation,
	JustTry,
	collator_session_keys(),
	ExistentialDeposit::get(),
	AssetDeposit::get(),
	MetadataDepositBase::get(),
	MetadataDepositPerByte::get(),
	Box::new(|pallet_asset_call| RuntimeCall::ForeignAssets(pallet_asset_call).encode()),
	Box::new(|runtime_event_encoded: Vec<u8>| {
		match RuntimeEvent::decode(&mut &runtime_event_encoded[..]) {
			Ok(RuntimeEvent::ForeignAssets(pallet_asset_event)) => Some(pallet_asset_event),
			_ => None,
		}
	}),
	Box::new(|| {
		assert!(Assets::asset_ids().collect::<Vec<_>>().is_empty());
		assert!(ForeignAssets::asset_ids().collect::<Vec<_>>().is_empty());
	}),
	Box::new(|| {
		assert!(Assets::asset_ids().collect::<Vec<_>>().is_empty());
		assert_eq!(ForeignAssets::asset_ids().collect::<Vec<_>>().len(), 1);
	})
);

fn bridging_to_asset_hub_rococo() -> TestBridgingConfig {
	TestBridgingConfig {
		bridged_network: bridging::to_rococo::RococoNetwork::get(),
		local_bridge_hub_para_id: bridging::SiblingBridgeHubParaId::get(),
		local_bridge_hub_location: bridging::SiblingBridgeHub::get(),
		bridged_target_location: bridging::to_rococo::AssetHubRococo::get(),
	}
}

#[test]
fn limited_reserve_transfer_assets_for_native_asset_to_asset_hub_rococo_works() {
	asset_test_utils::test_cases_over_bridge::limited_reserve_transfer_assets_for_native_asset_works::<
		Runtime,
		AllPalletsWithoutSystem,
		XcmConfig,
		ParachainSystem,
		XcmpQueue,
		LocationToAccountId,
	>(
		collator_session_keys(),
		ExistentialDeposit::get(),
		AccountId::from(ALICE),
		Box::new(|runtime_event_encoded: Vec<u8>| {
			match RuntimeEvent::decode(&mut &runtime_event_encoded[..]) {
				Ok(RuntimeEvent::PolkadotXcm(event)) => Some(event),
				_ => None,
			}
		}),
		Box::new(|runtime_event_encoded: Vec<u8>| {
			match RuntimeEvent::decode(&mut &runtime_event_encoded[..]) {
				Ok(RuntimeEvent::XcmpQueue(event)) => Some(event),
				_ => None,
			}
		}),
		bridging_to_asset_hub_rococo,
		WeightLimit::Unlimited,
		Some(xcm_config::bridging::XcmBridgeHubRouterFeeAssetId::get()),
		Some(xcm_config::TreasuryAccount::get()),
	)
}
#[test]
fn receive_reserve_asset_deposited_roc_from_asset_hub_rococo_works() {
	const BLOCK_AUTHOR_ACCOUNT: [u8; 32] = [13; 32];
	asset_test_utils::test_cases_over_bridge::receive_reserve_asset_deposited_from_different_consensus_works::<
			Runtime,
			AllPalletsWithoutSystem,
			XcmConfig,
			LocationToAccountId,
			ForeignAssetsInstance,
		>(
			collator_session_keys().add(collator_session_key(BLOCK_AUTHOR_ACCOUNT)),
			ExistentialDeposit::get(),
			AccountId::from([73; 32]),
			AccountId::from(BLOCK_AUTHOR_ACCOUNT),
			// receiving ROCs
			(MultiLocation { parents: 2, interior: X1(GlobalConsensus(Rococo)) }, 1000000000000, 1_000_000_000),
			bridging_to_asset_hub_rococo,
			(
				X1(PalletInstance(bp_bridge_hub_westend::WITH_BRIDGE_WESTEND_TO_ROCOCO_MESSAGES_PALLET_INDEX)),
				GlobalConsensus(Rococo),
				X1(Parachain(1000))
			)
		)
}
#[test]
fn report_bridge_status_from_xcm_bridge_router_for_rococo_works() {
	asset_test_utils::test_cases_over_bridge::report_bridge_status_from_xcm_bridge_router_works::<
		Runtime,
		AllPalletsWithoutSystem,
		XcmConfig,
		LocationToAccountId,
		ToRococoXcmRouterInstance,
	>(
		collator_session_keys(),
		bridging_to_asset_hub_rococo,
		|| {
			sp_std::vec![
				UnpaidExecution { weight_limit: Unlimited, check_origin: None },
				Transact {
					origin_kind: OriginKind::Xcm,
					require_weight_at_most:
						bp_asset_hub_westend::XcmBridgeHubRouterTransactCallMaxWeight::get(),
					call: bp_asset_hub_westend::Call::ToRococoXcmRouter(
						bp_asset_hub_westend::XcmBridgeHubRouterCall::report_bridge_status {
							bridge_id: Default::default(),
							is_congested: true,
						}
					)
					.encode()
					.into(),
				}
			]
			.into()
		},
		|| {
			sp_std::vec![
				UnpaidExecution { weight_limit: Unlimited, check_origin: None },
				Transact {
					origin_kind: OriginKind::Xcm,
					require_weight_at_most:
						bp_asset_hub_westend::XcmBridgeHubRouterTransactCallMaxWeight::get(),
					call: bp_asset_hub_westend::Call::ToRococoXcmRouter(
						bp_asset_hub_westend::XcmBridgeHubRouterCall::report_bridge_status {
							bridge_id: Default::default(),
							is_congested: false,
						}
					)
					.encode()
					.into(),
				}
			]
			.into()
		},
	)
}

#[test]
fn test_report_bridge_status_call_compatibility() {
	// if this test fails, make sure `bp_asset_hub_rococo` has valid encoding
	assert_eq!(
		RuntimeCall::ToRococoXcmRouter(pallet_xcm_bridge_hub_router::Call::report_bridge_status {
			bridge_id: Default::default(),
			is_congested: true,
		})
<<<<<<< HEAD
}

#[test]
fn reserve_transfer_native_asset_to_non_teleport_para_works() {
	asset_test_utils::test_cases::reserve_transfer_native_asset_to_non_teleport_para_works::<
		Runtime,
		AllPalletsWithoutSystem,
		XcmConfig,
		ParachainSystem,
		XcmpQueue,
		LocationToAccountId,
	>(
		collator_session_keys(),
		ExistentialDeposit::get(),
		AccountId::from(ALICE),
		Box::new(|runtime_event_encoded: Vec<u8>| {
			match RuntimeEvent::decode(&mut &runtime_event_encoded[..]) {
				Ok(RuntimeEvent::PolkadotXcm(event)) => Some(event),
				_ => None,
			}
		}),
		Box::new(|runtime_event_encoded: Vec<u8>| {
			match RuntimeEvent::decode(&mut &runtime_event_encoded[..]) {
				Ok(RuntimeEvent::XcmpQueue(event)) => Some(event),
				_ => None,
			}
		}),
		WeightLimit::Unlimited,
	);
=======
		.encode(),
		bp_asset_hub_westend::Call::ToRococoXcmRouter(
			bp_asset_hub_westend::XcmBridgeHubRouterCall::report_bridge_status {
				bridge_id: Default::default(),
				is_congested: true,
			}
		)
		.encode()
	)
}

#[test]
fn check_sane_weight_report_bridge_status() {
	use pallet_xcm_bridge_hub_router::WeightInfo;
	let actual = <Runtime as pallet_xcm_bridge_hub_router::Config<
			ToRococoXcmRouterInstance,
		>>::WeightInfo::report_bridge_status();
	let max_weight = bp_asset_hub_westend::XcmBridgeHubRouterTransactCallMaxWeight::get();
	assert!(
		actual.all_lte(max_weight),
		"max_weight: {:?} should be adjusted to actual {:?}",
		max_weight,
		actual
	);
}

#[test]
fn change_xcm_bridge_hub_router_byte_fee_by_governance_works() {
	asset_test_utils::test_cases::change_storage_constant_by_governance_works::<
		Runtime,
		bridging::XcmBridgeHubRouterByteFee,
		Balance,
	>(
		collator_session_keys(),
		1000,
		Box::new(|call| RuntimeCall::System(call).encode()),
		|| {
			(
				bridging::XcmBridgeHubRouterByteFee::key().to_vec(),
				bridging::XcmBridgeHubRouterByteFee::get(),
			)
		},
		|old_value| {
			if let Some(new_value) = old_value.checked_add(1) {
				new_value
			} else {
				old_value.checked_sub(1).unwrap()
			}
		},
	)
>>>>>>> fe9435db
}<|MERGE_RESOLUTION|>--- conflicted
+++ resolved
@@ -19,13 +19,6 @@
 
 use asset_hub_westend_runtime::{
 	xcm_config::{
-<<<<<<< HEAD
-		AssetFeeAsExistentialDepositMultiplierFeeCharger, ForeignCreatorsSovereignAccountOf,
-		LocationToAccountId, WestendLocation,
-	},
-	AllPalletsWithoutSystem, MetadataDepositBase, MetadataDepositPerByte, RuntimeCall,
-	RuntimeEvent, XcmpQueue,
-=======
 		self, bridging, AssetFeeAsExistentialDepositMultiplierFeeCharger, CheckingAccount,
 		ForeignCreatorsSovereignAccountOf, LocationToAccountId, TrustBackedAssetsPalletLocation,
 		WestendLocation, XcmConfig,
@@ -34,7 +27,6 @@
 	ForeignAssetsInstance, MetadataDepositBase, MetadataDepositPerByte, ParachainSystem, Runtime,
 	RuntimeCall, RuntimeEvent, SessionKeys, ToRococoXcmRouterInstance, TrustBackedAssetsInstance,
 	XcmpQueue,
->>>>>>> fe9435db
 };
 use asset_test_utils::{
 	test_cases_over_bridge::TestBridgingConfig, CollatorSessionKey, CollatorSessionKeys, ExtBuilder,
@@ -766,7 +758,56 @@
 			bridge_id: Default::default(),
 			is_congested: true,
 		})
-<<<<<<< HEAD
+		.encode(),
+		bp_asset_hub_westend::Call::ToRococoXcmRouter(
+			bp_asset_hub_westend::XcmBridgeHubRouterCall::report_bridge_status {
+				bridge_id: Default::default(),
+				is_congested: true,
+			}
+		)
+		.encode()
+	)
+}
+
+#[test]
+fn check_sane_weight_report_bridge_status() {
+	use pallet_xcm_bridge_hub_router::WeightInfo;
+	let actual = <Runtime as pallet_xcm_bridge_hub_router::Config<
+			ToRococoXcmRouterInstance,
+		>>::WeightInfo::report_bridge_status();
+	let max_weight = bp_asset_hub_westend::XcmBridgeHubRouterTransactCallMaxWeight::get();
+	assert!(
+		actual.all_lte(max_weight),
+		"max_weight: {:?} should be adjusted to actual {:?}",
+		max_weight,
+		actual
+	);
+}
+
+#[test]
+fn change_xcm_bridge_hub_router_byte_fee_by_governance_works() {
+	asset_test_utils::test_cases::change_storage_constant_by_governance_works::<
+		Runtime,
+		bridging::XcmBridgeHubRouterByteFee,
+		Balance,
+	>(
+		collator_session_keys(),
+		1000,
+		Box::new(|call| RuntimeCall::System(call).encode()),
+		|| {
+			(
+				bridging::XcmBridgeHubRouterByteFee::key().to_vec(),
+				bridging::XcmBridgeHubRouterByteFee::get(),
+			)
+		},
+		|old_value| {
+			if let Some(new_value) = old_value.checked_add(1) {
+				new_value
+			} else {
+				old_value.checked_sub(1).unwrap()
+			}
+		},
+	)
 }
 
 #[test]
@@ -796,56 +837,4 @@
 		}),
 		WeightLimit::Unlimited,
 	);
-=======
-		.encode(),
-		bp_asset_hub_westend::Call::ToRococoXcmRouter(
-			bp_asset_hub_westend::XcmBridgeHubRouterCall::report_bridge_status {
-				bridge_id: Default::default(),
-				is_congested: true,
-			}
-		)
-		.encode()
-	)
-}
-
-#[test]
-fn check_sane_weight_report_bridge_status() {
-	use pallet_xcm_bridge_hub_router::WeightInfo;
-	let actual = <Runtime as pallet_xcm_bridge_hub_router::Config<
-			ToRococoXcmRouterInstance,
-		>>::WeightInfo::report_bridge_status();
-	let max_weight = bp_asset_hub_westend::XcmBridgeHubRouterTransactCallMaxWeight::get();
-	assert!(
-		actual.all_lte(max_weight),
-		"max_weight: {:?} should be adjusted to actual {:?}",
-		max_weight,
-		actual
-	);
-}
-
-#[test]
-fn change_xcm_bridge_hub_router_byte_fee_by_governance_works() {
-	asset_test_utils::test_cases::change_storage_constant_by_governance_works::<
-		Runtime,
-		bridging::XcmBridgeHubRouterByteFee,
-		Balance,
-	>(
-		collator_session_keys(),
-		1000,
-		Box::new(|call| RuntimeCall::System(call).encode()),
-		|| {
-			(
-				bridging::XcmBridgeHubRouterByteFee::key().to_vec(),
-				bridging::XcmBridgeHubRouterByteFee::get(),
-			)
-		},
-		|old_value| {
-			if let Some(new_value) = old_value.checked_add(1) {
-				new_value
-			} else {
-				old_value.checked_sub(1).unwrap()
-			}
-		},
-	)
->>>>>>> fe9435db
 }