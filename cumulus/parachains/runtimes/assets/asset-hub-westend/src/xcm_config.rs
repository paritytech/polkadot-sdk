--- conflicted
+++ resolved
@@ -360,11 +360,8 @@
 	Equals<RelayTreasuryLocation>,
 	FellowshipEntities,
 	AmbassadorEntities,
-<<<<<<< HEAD
-	SecretaryEntities,
-=======
 	LocalPlurality,
->>>>>>> ab81eee9
+  SecretaryEntities,
 );
 
 /// Cases where a remote origin is accepted as trusted Teleporter for a given asset:
