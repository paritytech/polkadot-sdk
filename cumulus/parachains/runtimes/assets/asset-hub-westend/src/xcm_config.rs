--- conflicted
+++ resolved
@@ -42,22 +42,6 @@
 };
 use polkadot_parachain_primitives::primitives::Sibling;
 use polkadot_runtime_common::xcm_sender::ExponentialPrice;
-<<<<<<< HEAD
-use snowbridge_router_primitives::inbound::GlobalConsensusEthereumConvertsFor;
-use sp_runtime::traits::{AccountIdConversion, ConvertInto};
-use xcm::latest::prelude::*;
-use xcm_builder::{
-	AccountId32Aliases, AllowExplicitUnpaidExecutionFrom, AllowHrmpNotificationsFromRelayChain,
-	AllowKnownQueryResponses, AllowSubscriptionsFrom, AllowTopLevelPaidExecutionFrom,
-	DenyReserveTransferToRelayChain, DenyThenTry, DescribeFamily, DescribePalletTerminal,
-	EnsureXcmOrigin, FrameTransactionalProcessor, FungibleAdapter, FungiblesAdapter,
-	GlobalConsensusParachainConvertsFor, HashedDescription, IsConcrete, LocalMint,
-	NetworkExportTableItem, NoChecking, NonFungiblesAdapter, ParentAsSuperuser, ParentIsPreset,
-	RelayChainAsNative, SendXcmFeeToAccount, SiblingParachainAsNative, SiblingParachainConvertsVia,
-	SignedAccountId32AsNative, SignedToAccountId32, SovereignPaidRemoteExporter,
-	SovereignSignedViaLocation, StartsWith, StartsWithExplicitGlobalConsensus, TakeWeightCredit,
-	TrailingSetTopicAsId, UsingComponents, WeightInfoBounds, WithComputedOrigin, WithUniqueTopic,
-=======
 use snowbridge_router_primitives::inbound::EthereumLocationsConverterFor;
 use sp_runtime::traits::{AccountIdConversion, ConvertInto, TryConvertInto};
 use xcm::latest::{prelude::*, ROCOCO_GENESIS_HASH, WESTEND_GENESIS_HASH};
@@ -74,7 +58,6 @@
 	SovereignPaidRemoteExporter, SovereignSignedViaLocation, StartsWith,
 	StartsWithExplicitGlobalConsensus, TakeWeightCredit, TrailingSetTopicAsId, UsingComponents,
 	WeightInfoBounds, WithComputedOrigin, WithLatestLocationConverter, WithUniqueTopic,
->>>>>>> ffa90d0f
 	XcmFeeManagerFromComponents,
 };
 use xcm_executor::XcmExecutor;
@@ -119,11 +102,7 @@
 	GlobalConsensusParachainConvertsFor<UniversalLocation, AccountId>,
 	// Ethereum contract sovereign account.
 	// (Used to get convert ethereum contract locations to sovereign account)
-<<<<<<< HEAD
-	GlobalConsensusEthereumConvertsFor<AccountId>,
-=======
 	EthereumLocationsConverterFor<AccountId>,
->>>>>>> ffa90d0f
 );
 
 /// Means for transacting the native currency on this chain.
@@ -405,17 +384,10 @@
 	// Asset Hub trusts only particular, pre-configured bridged locations from a different consensus
 	// as reserve locations (we trust the Bridge Hub to relay the message that a reserve is being
 	// held). On Westend Asset Hub, we allow Rococo Asset Hub to act as reserve for any asset native
-<<<<<<< HEAD
-	// 	// to the Rococo or Ethereum ecosystems.
-	type IsReserve = (
-		bridging::to_rococo::RococoOrEthereumAssetFromAssetHubRococo,
-		bridging::to_ethereum::IsTrustedBridgedReserveLocationForForeignAsset,
-=======
 	// to the Rococo or Ethereum ecosystems.
 	type IsReserve = (
 		bridging::to_rococo::RococoAssetFromAssetHubRococo,
 		bridging::to_ethereum::EthereumAssetFromEthereum,
->>>>>>> ffa90d0f
 	);
 	type IsTeleporter = TrustedTeleporters;
 	type UniversalLocation = UniversalLocation;
@@ -567,16 +539,6 @@
 	type XcmExecutor = XcmExecutor<XcmConfig>;
 }
 
-<<<<<<< HEAD
-pub type ForeignCreatorsSovereignAccountOf = (
-	SiblingParachainConvertsVia<Sibling, AccountId>,
-	AccountId32Aliases<RelayNetwork, AccountId>,
-	ParentIsPreset<AccountId>,
-	GlobalConsensusEthereumConvertsFor<AccountId>,
-);
-
-=======
->>>>>>> ffa90d0f
 /// Simple conversion of `u32` into an `AssetId` for use in benchmarking.
 pub struct XcmBenchmarkHelper;
 #[cfg(feature = "runtime-benchmarks")]
@@ -743,67 +705,6 @@
 		}
 	}
 
-	pub mod to_ethereum {
-		use super::*;
-		use alloc::collections::btree_set::BTreeSet;
-		use assets_common::matching::FromNetwork;
-		use testnet_parachains_constants::westend::snowbridge::{
-			EthereumNetwork, INBOUND_QUEUE_PALLET_INDEX,
-		};
-
-		parameter_types! {
-			/// User fee for ERC20 token transfer back to Ethereum.
-			/// (initially was calculated by test `OutboundQueue::calculate_fees` - ETH/ROC 1/400 and fee_per_gas 20 GWEI = 2200698000000 + *25%)
-			/// Needs to be more than fee calculated from DefaultFeeConfig FeeConfigRecord in snowbridge:parachain/pallets/outbound-queue/src/lib.rs
-			/// Polkadot uses 10 decimals, Kusama and Rococo 12 decimals.
-			pub const DefaultBridgeHubEthereumBaseFee: Balance = 2_750_872_500_000;
-			pub storage BridgeHubEthereumBaseFee: Balance = DefaultBridgeHubEthereumBaseFee::get();
-			pub SiblingBridgeHubWithEthereumInboundQueueInstance: Location = Location::new(
-				1,
-				[
-					Parachain(SiblingBridgeHubParaId::get()),
-					PalletInstance(INBOUND_QUEUE_PALLET_INDEX)
-				]
-			);
-
-			/// Set up exporters configuration.
-			/// `Option<Asset>` represents static "base fee" which is used for total delivery fee calculation.
-			pub BridgeTable: alloc::vec::Vec<NetworkExportTableItem> = alloc::vec![
-				NetworkExportTableItem::new(
-					EthereumNetwork::get(),
-					Some(alloc::vec![Junctions::Here]),
-					SiblingBridgeHub::get(),
-					Some((
-						XcmBridgeHubRouterFeeAssetId::get(),
-						BridgeHubEthereumBaseFee::get(),
-					).into())
-				),
-			];
-
-			/// Universal aliases
-			pub UniversalAliases: BTreeSet<(Location, Junction)> = BTreeSet::from_iter(
-				alloc::vec![
-					(SiblingBridgeHubWithEthereumInboundQueueInstance::get(), GlobalConsensus(EthereumNetwork::get())),
-				]
-			);
-
-			pub EthereumBridgeTable: alloc::vec::Vec<NetworkExportTableItem> = alloc::vec::Vec::new().into_iter()
-				.chain(BridgeTable::get())
-				.collect();
-		}
-
-		pub type EthereumNetworkExportTable = xcm_builder::NetworkExportTable<EthereumBridgeTable>;
-
-		pub type IsTrustedBridgedReserveLocationForForeignAsset =
-			IsForeignConcreteAsset<FromNetwork<UniversalLocation, EthereumNetwork>>;
-
-		impl Contains<(Location, Junction)> for UniversalAliases {
-			fn contains(alias: &(Location, Junction)) -> bool {
-				UniversalAliases::get().contains(alias)
-			}
-		}
-	}
-
 	/// Benchmarks helper for bridging configuration.
 	#[cfg(feature = "runtime-benchmarks")]
 	pub struct BridgingBenchmarksHelper;
