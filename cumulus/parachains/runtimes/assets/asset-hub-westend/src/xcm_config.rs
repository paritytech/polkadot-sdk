// Copyright (C) Parity Technologies (UK) Ltd.
// SPDX-License-Identifier: Apache-2.0

// Licensed under the Apache License, Version 2.0 (the "License");
// you may not use this file except in compliance with the License.
// You may obtain a copy of the License at
//
// 	http://www.apache.org/licenses/LICENSE-2.0
//
// Unless required by applicable law or agreed to in writing, software
// distributed under the License is distributed on an "AS IS" BASIS,
// WITHOUT WARRANTIES OR CONDITIONS OF ANY KIND, either express or implied.
// See the License for the specific language governing permissions and
// limitations under the License.

use super::{
	AccountId, AllPalletsWithSystem, Assets, Authorship, Balance, Balances, BaseDeliveryFee,
	CollatorSelection, FeeAssetId, ForeignAssets, ForeignAssetsInstance, ParachainInfo,
	ParachainSystem, PolkadotXcm, PoolAssets, Runtime, RuntimeCall, RuntimeEvent, RuntimeOrigin,
	ToRococoXcmRouter, TransactionByteFee, TrustBackedAssetsInstance, Uniques, WeightToFee,
	XcmpQueue,
};
use assets_common::{
	matching::{FromSiblingParachain, IsForeignConcreteAsset, ParentLocation},
	TrustBackedAssetsAsLocation,
};
use frame_support::{
	parameter_types,
	traits::{
		tokens::imbalance::{ResolveAssetTo, ResolveTo},
		ConstU32, Contains, Equals, Everything, PalletInfoAccess,
	},
};
use frame_system::EnsureRoot;
use pallet_xcm::{AuthorizedAliases, XcmPassthrough};
use parachains_common::{
	xcm_config::{
		AllSiblingSystemParachains, AssetFeeAsExistentialDepositMultiplier,
		ConcreteAssetFromSystem, RelayOrOtherSystemParachains,
	},
	TREASURY_PALLET_ID,
};
use polkadot_parachain_primitives::primitives::Sibling;
use polkadot_runtime_common::xcm_sender::ExponentialPrice;
use snowbridge_router_primitives::inbound::EthereumLocationsConverterFor;
use sp_runtime::traits::{AccountIdConversion, ConvertInto, TryConvertInto};
use xcm::latest::{prelude::*, ROCOCO_GENESIS_HASH, WESTEND_GENESIS_HASH};
use xcm_builder::{
	AccountId32Aliases, AliasChildLocation, AllowExplicitUnpaidExecutionFrom,
	AllowHrmpNotificationsFromRelayChain, AllowKnownQueryResponses, AllowSubscriptionsFrom,
	AllowTopLevelPaidExecutionFrom, DenyReserveTransferToRelayChain, DenyThenTry,
	DescribeAllTerminal, DescribeFamily, EnsureXcmOrigin, FrameTransactionalProcessor,
	FungibleAdapter, FungiblesAdapter, GlobalConsensusParachainConvertsFor, HashedDescription,
	IsConcrete, LocalMint, MatchedConvertedConcreteId, NetworkExportTableItem, NoChecking,
	NonFungiblesAdapter, ParentAsSuperuser, ParentIsPreset, RelayChainAsNative,
	SendXcmFeeToAccount, SiblingParachainAsNative, SiblingParachainConvertsVia,
	SignedAccountId32AsNative, SignedToAccountId32, SingleAssetExchangeAdapter,
	SovereignPaidRemoteExporter, SovereignSignedViaLocation, StartsWith,
	StartsWithExplicitGlobalConsensus, TakeWeightCredit, TrailingSetTopicAsId, UsingComponents,
	WeightInfoBounds, WithComputedOrigin, WithLatestLocationConverter, WithUniqueTopic,
	XcmFeeManagerFromComponents,
};
use xcm_executor::XcmExecutor;

parameter_types! {
	pub const WestendLocation: Location = Location::parent();
	pub const RelayNetwork: Option<NetworkId> = Some(NetworkId::ByGenesis(WESTEND_GENESIS_HASH));
	pub RelayChainOrigin: RuntimeOrigin = cumulus_pallet_xcm::Origin::Relay.into();
	pub UniversalLocation: InteriorLocation =
		[GlobalConsensus(RelayNetwork::get().unwrap()), Parachain(ParachainInfo::parachain_id().into())].into();
	pub UniversalLocationNetworkId: NetworkId = UniversalLocation::get().global_consensus().unwrap();
	pub TrustBackedAssetsPalletLocation: Location =
		PalletInstance(TrustBackedAssetsPalletIndex::get()).into();
	pub TrustBackedAssetsPalletIndex: u8 = <Assets as PalletInfoAccess>::index() as u8;
	pub ForeignAssetsPalletLocation: Location =
		PalletInstance(<ForeignAssets as PalletInfoAccess>::index() as u8).into();
	pub PoolAssetsPalletLocation: Location =
		PalletInstance(<PoolAssets as PalletInfoAccess>::index() as u8).into();
	pub UniquesPalletLocation: Location =
		PalletInstance(<Uniques as PalletInfoAccess>::index() as u8).into();
	pub CheckingAccount: AccountId = PolkadotXcm::check_account();
	pub StakingPot: AccountId = CollatorSelection::account_id();
	pub TreasuryAccount: AccountId = TREASURY_PALLET_ID.into_account_truncating();
	pub RelayTreasuryLocation: Location = (Parent, PalletInstance(westend_runtime_constants::TREASURY_PALLET_ID)).into();
}

/// Type for specifying how a `Location` can be converted into an `AccountId`. This is used
/// when determining ownership of accounts for asset transacting and when attempting to use XCM
/// `Transact` in order to determine the dispatch Origin.
pub type LocationToAccountId = (
	// The parent (Relay-chain) origin converts to the parent `AccountId`.
	ParentIsPreset<AccountId>,
	// Sibling parachain origins convert to AccountId via the `ParaId::into`.
	SiblingParachainConvertsVia<Sibling, AccountId>,
	// Straight up local `AccountId32` origins just alias directly to `AccountId`.
	AccountId32Aliases<RelayNetwork, AccountId>,
	// Foreign locations alias into accounts according to a hash of their standard description.
	HashedDescription<AccountId, DescribeFamily<DescribeAllTerminal>>,
	// Different global consensus parachain sovereign account.
	// (Used for over-bridge transfers and reserve processing)
	GlobalConsensusParachainConvertsFor<UniversalLocation, AccountId>,
	// Ethereum contract sovereign account.
	// (Used to get convert ethereum contract locations to sovereign account)
	EthereumLocationsConverterFor<AccountId>,
);

/// Means for transacting the native currency on this chain.
pub type FungibleTransactor = FungibleAdapter<
	// Use this currency:
	Balances,
	// Use this currency when it is a fungible asset matching the given location or name:
	IsConcrete<WestendLocation>,
	// Convert an XCM Location into a local account id:
	LocationToAccountId,
	// Our chain's account ID type (we can't get away without mentioning it explicitly):
	AccountId,
	// We don't track any teleports of `Balances`.
	(),
>;

/// `AssetId`/`Balance` converter for `TrustBackedAssets`.
pub type TrustBackedAssetsConvertedConcreteId =
	assets_common::TrustBackedAssetsConvertedConcreteId<TrustBackedAssetsPalletLocation, Balance>;

/// Means for transacting assets besides the native currency on this chain.
pub type FungiblesTransactor = FungiblesAdapter<
	// Use this fungibles implementation:
	Assets,
	// Use this currency when it is a fungible asset matching the given location or name:
	TrustBackedAssetsConvertedConcreteId,
	// Convert an XCM Location into a local account id:
	LocationToAccountId,
	// Our chain's account ID type (we can't get away without mentioning it explicitly):
	AccountId,
	// We only want to allow teleports of known assets. We use non-zero issuance as an indication
	// that this asset is known.
	LocalMint<parachains_common::impls::NonZeroIssuance<AccountId, Assets>>,
	// The account to use for tracking teleports.
	CheckingAccount,
>;

/// Matcher for converting `ClassId`/`InstanceId` into a uniques asset.
pub type UniquesConvertedConcreteId =
	assets_common::UniquesConvertedConcreteId<UniquesPalletLocation>;

/// Means for transacting unique assets.
pub type UniquesTransactor = NonFungiblesAdapter<
	// Use this non-fungibles implementation:
	Uniques,
	// This adapter will handle any non-fungible asset from the uniques pallet.
	UniquesConvertedConcreteId,
	// Convert an XCM Location into a local account id:
	LocationToAccountId,
	// Our chain's account ID type (we can't get away without mentioning it explicitly):
	AccountId,
	// Does not check teleports.
	NoChecking,
	// The account to use for tracking teleports.
	CheckingAccount,
>;

/// `AssetId`/`Balance` converter for `ForeignAssets`.
pub type ForeignAssetsConvertedConcreteId = assets_common::ForeignAssetsConvertedConcreteId<
	(
		// Ignore `TrustBackedAssets` explicitly
		StartsWith<TrustBackedAssetsPalletLocation>,
		// Ignore asset which starts explicitly with our `GlobalConsensus(NetworkId)`, means:
		// - foreign assets from our consensus should be: `Location {parents: 1, X*(Parachain(xyz),
		//   ..)}
		// - foreign assets outside our consensus with the same `GlobalConsensus(NetworkId)` wont
		//   be accepted here
		StartsWithExplicitGlobalConsensus<UniversalLocationNetworkId>,
	),
	Balance,
	xcm::v5::Location,
>;

/// Means for transacting foreign assets from different global consensus.
pub type ForeignFungiblesTransactor = FungiblesAdapter<
	// Use this fungibles implementation:
	ForeignAssets,
	// Use this currency when it is a fungible asset matching the given location or name:
	ForeignAssetsConvertedConcreteId,
	// Convert an XCM Location into a local account id:
	LocationToAccountId,
	// Our chain's account ID type (we can't get away without mentioning it explicitly):
	AccountId,
	// We don't need to check teleports here.
	NoChecking,
	// The account to use for tracking teleports.
	CheckingAccount,
>;

/// `AssetId`/`Balance` converter for `PoolAssets`.
pub type PoolAssetsConvertedConcreteId =
	assets_common::PoolAssetsConvertedConcreteId<PoolAssetsPalletLocation, Balance>;

/// Means for transacting asset conversion pool assets on this chain.
pub type PoolFungiblesTransactor = FungiblesAdapter<
	// Use this fungibles implementation:
	PoolAssets,
	// Use this currency when it is a fungible asset matching the given location or name:
	PoolAssetsConvertedConcreteId,
	// Convert an XCM Location into a local account id:
	LocationToAccountId,
	// Our chain's account ID type (we can't get away without mentioning it explicitly):
	AccountId,
	// We only want to allow teleports of known assets. We use non-zero issuance as an indication
	// that this asset is known.
	LocalMint<parachains_common::impls::NonZeroIssuance<AccountId, PoolAssets>>,
	// The account to use for tracking teleports.
	CheckingAccount,
>;

/// Means for transacting assets on this chain.
pub type AssetTransactors = (
	FungibleTransactor,
	FungiblesTransactor,
	ForeignFungiblesTransactor,
	PoolFungiblesTransactor,
	UniquesTransactor,
);

/// This is the type we use to convert an (incoming) XCM origin into a local `Origin` instance,
/// ready for dispatching a transaction with Xcm's `Transact`. There is an `OriginKind` which can
/// biases the kind of local `Origin` it will become.
pub type XcmOriginToTransactDispatchOrigin = (
	// Sovereign account converter; this attempts to derive an `AccountId` from the origin location
	// using `LocationToAccountId` and then turn that into the usual `Signed` origin. Useful for
	// foreign chains who want to have a local sovereign account on this chain which they control.
	SovereignSignedViaLocation<LocationToAccountId, RuntimeOrigin>,
	// Native converter for Relay-chain (Parent) location; will convert to a `Relay` origin when
	// recognised.
	RelayChainAsNative<RelayChainOrigin, RuntimeOrigin>,
	// Native converter for sibling Parachains; will convert to a `SiblingPara` origin when
	// recognised.
	SiblingParachainAsNative<cumulus_pallet_xcm::Origin, RuntimeOrigin>,
	// Superuser converter for the Relay-chain (Parent) location. This will allow it to issue a
	// transaction from the Root origin.
	ParentAsSuperuser<RuntimeOrigin>,
	// Native signed account converter; this just converts an `AccountId32` origin into a normal
	// `RuntimeOrigin::Signed` origin of the same 32-byte value.
	SignedAccountId32AsNative<RelayNetwork, RuntimeOrigin>,
	// Xcm origins can be represented natively under the Xcm pallet's Xcm origin.
	XcmPassthrough<RuntimeOrigin>,
);

parameter_types! {
	pub const MaxInstructions: u32 = 100;
	pub const MaxAssetsIntoHolding: u32 = 64;
	pub XcmAssetFeesReceiver: Option<AccountId> = Authorship::author();
}

pub struct ParentOrParentsPlurality;
impl Contains<Location> for ParentOrParentsPlurality {
	fn contains(location: &Location) -> bool {
		matches!(location.unpack(), (1, []) | (1, [Plurality { .. }]))
	}
}

pub struct FellowshipEntities;
impl Contains<Location> for FellowshipEntities {
	fn contains(location: &Location) -> bool {
		matches!(
			location.unpack(),
			(1, [Parachain(1001), Plurality { id: BodyId::Technical, .. }]) |
				(1, [Parachain(1001), PalletInstance(64)]) |
				(1, [Parachain(1001), PalletInstance(65)])
		)
	}
}

pub struct AmbassadorEntities;
impl Contains<Location> for AmbassadorEntities {
	fn contains(location: &Location) -> bool {
		matches!(location.unpack(), (1, [Parachain(1001), PalletInstance(74)]))
	}
}

pub type Barrier = TrailingSetTopicAsId<
	DenyThenTry<
		DenyReserveTransferToRelayChain,
		(
			TakeWeightCredit,
			// Expected responses are OK.
			AllowKnownQueryResponses<PolkadotXcm>,
			// Allow XCMs with some computed origins to pass through.
			WithComputedOrigin<
				(
					// If the message is one that immediately attempts to pay for execution, then
					// allow it.
					AllowTopLevelPaidExecutionFrom<Everything>,
					// Parent, its pluralities (i.e. governance bodies), relay treasury pallet and
					// BridgeHub get free execution.
					AllowExplicitUnpaidExecutionFrom<(
						ParentOrParentsPlurality,
						Equals<RelayTreasuryLocation>,
						Equals<bridging::SiblingBridgeHub>,
						FellowshipEntities,
						AmbassadorEntities,
					)>,
					// Subscriptions for version tracking are OK.
					AllowSubscriptionsFrom<Everything>,
					// HRMP notifications from the relay chain are OK.
					AllowHrmpNotificationsFromRelayChain,
				),
				UniversalLocation,
				ConstU32<8>,
			>,
		),
	>,
>;

// TODO: This calls into the Assets pallet's default `BalanceToAssetBalance` implementation, which
// uses the ratio of minimum balances and requires asset sufficiency. This means that purchasing
// weight within XCM programs will still use the old way, and paying fees via asset conversion will
// only be possible when transacting locally. We should add an impl of this trait that does asset
// conversion.
pub type AssetFeeAsExistentialDepositMultiplierFeeCharger = AssetFeeAsExistentialDepositMultiplier<
	Runtime,
	WeightToFee,
	pallet_assets::BalanceToAssetBalance<Balances, Runtime, ConvertInto, TrustBackedAssetsInstance>,
	TrustBackedAssetsInstance,
>;

/// Multiplier used for dedicated `TakeFirstAssetTrader` with `ForeignAssets` instance.
pub type ForeignAssetFeeAsExistentialDepositMultiplierFeeCharger =
	AssetFeeAsExistentialDepositMultiplier<
		Runtime,
		WeightToFee,
		pallet_assets::BalanceToAssetBalance<Balances, Runtime, ConvertInto, ForeignAssetsInstance>,
		ForeignAssetsInstance,
	>;

/// Locations that will not be charged fees in the executor,
/// either execution or delivery.
/// We only waive fees for system functions, which these locations represent.
pub type WaivedLocations = (
	RelayOrOtherSystemParachains<AllSiblingSystemParachains, Runtime>,
	Equals<RelayTreasuryLocation>,
	FellowshipEntities,
	AmbassadorEntities,
);

/// Cases where a remote origin is accepted as trusted Teleporter for a given asset:
///
/// - WND with the parent Relay Chain and sibling system parachains; and
/// - Sibling parachains' assets from where they originate (as `ForeignCreators`).
pub type TrustedTeleporters = (
	ConcreteAssetFromSystem<WestendLocation>,
	IsForeignConcreteAsset<FromSiblingParachain<parachain_info::Pallet<Runtime>>>,
);

/// Asset converter for pool assets.
/// Used to convert one asset to another, when there is a pool available between the two.
/// This type thus allows paying fees with any asset as long as there is a pool between said
/// asset and the asset required for fee payment.
pub type PoolAssetsExchanger = SingleAssetExchangeAdapter<
	crate::AssetConversion,
	crate::NativeAndAssets,
	(
		TrustBackedAssetsAsLocation<TrustBackedAssetsPalletLocation, Balance, xcm::v5::Location>,
		ForeignAssetsConvertedConcreteId,
		// `ForeignAssetsConvertedConcreteId` excludes the relay token, so we add it back here.
		MatchedConvertedConcreteId<
			xcm::v5::Location,
			Balance,
			Equals<ParentLocation>,
			WithLatestLocationConverter<xcm::v5::Location>,
			TryConvertInto,
		>,
	),
	AccountId,
>;

pub struct XcmConfig;
impl xcm_executor::Config for XcmConfig {
	type RuntimeCall = RuntimeCall;
	type XcmSender = XcmRouter;
	type AssetTransactor = AssetTransactors;
	type OriginConverter = XcmOriginToTransactDispatchOrigin;
	// Asset Hub trusts only particular, pre-configured bridged locations from a different consensus
	// as reserve locations (we trust the Bridge Hub to relay the message that a reserve is being
	// held). On Westend Asset Hub, we allow Rococo Asset Hub to act as reserve for any asset native
	// to the Rococo or Ethereum ecosystems.
	type IsReserve = (
		bridging::to_rococo::RococoAssetFromAssetHubRococo,
		bridging::to_ethereum::EthereumAssetFromEthereum,
	);
	type IsTeleporter = TrustedTeleporters;
	type UniversalLocation = UniversalLocation;
	type Barrier = Barrier;
	type Weigher = WeightInfoBounds<
		crate::weights::xcm::AssetHubWestendXcmWeight<RuntimeCall>,
		RuntimeCall,
		MaxInstructions,
	>;
	type Trader = (
		UsingComponents<
			WeightToFee,
			WestendLocation,
			AccountId,
			Balances,
			ResolveTo<StakingPot, Balances>,
		>,
		cumulus_primitives_utility::SwapFirstAssetTrader<
			WestendLocation,
			crate::AssetConversion,
			WeightToFee,
			crate::NativeAndAssets,
			(
				TrustBackedAssetsAsLocation<
					TrustBackedAssetsPalletLocation,
					Balance,
					xcm::v5::Location,
				>,
				ForeignAssetsConvertedConcreteId,
			),
			ResolveAssetTo<StakingPot, crate::NativeAndAssets>,
			AccountId,
		>,
		// This trader allows to pay with `is_sufficient=true` "Trust Backed" assets from dedicated
		// `pallet_assets` instance - `Assets`.
		cumulus_primitives_utility::TakeFirstAssetTrader<
			AccountId,
			AssetFeeAsExistentialDepositMultiplierFeeCharger,
			TrustBackedAssetsConvertedConcreteId,
			Assets,
			cumulus_primitives_utility::XcmFeesTo32ByteAccount<
				FungiblesTransactor,
				AccountId,
				XcmAssetFeesReceiver,
			>,
		>,
		// This trader allows to pay with `is_sufficient=true` "Foreign" assets from dedicated
		// `pallet_assets` instance - `ForeignAssets`.
		cumulus_primitives_utility::TakeFirstAssetTrader<
			AccountId,
			ForeignAssetFeeAsExistentialDepositMultiplierFeeCharger,
			ForeignAssetsConvertedConcreteId,
			ForeignAssets,
			cumulus_primitives_utility::XcmFeesTo32ByteAccount<
				ForeignFungiblesTransactor,
				AccountId,
				XcmAssetFeesReceiver,
			>,
		>,
	);
	type ResponseHandler = PolkadotXcm;
	type AssetTrap = PolkadotXcm;
	type AssetClaims = PolkadotXcm;
	type SubscriptionService = PolkadotXcm;
	type PalletInstancesInfo = AllPalletsWithSystem;
	type MaxAssetsIntoHolding = MaxAssetsIntoHolding;
	type AssetLocker = ();
	type AssetExchanger = PoolAssetsExchanger;
	type FeeManager = XcmFeeManagerFromComponents<
		WaivedLocations,
		SendXcmFeeToAccount<Self::AssetTransactor, TreasuryAccount>,
	>;
	type MessageExporter = ();
	type UniversalAliases =
		(bridging::to_rococo::UniversalAliases, bridging::to_ethereum::UniversalAliases);
	type CallDispatcher = RuntimeCall;
	type SafeCallFilter = Everything;
<<<<<<< HEAD
	type Aliasers = AuthorizedAliases<Runtime>;
=======
	// We allow any origin to alias into a child sub-location (equivalent to DescendOrigin).
	type Aliasers = AliasChildLocation;
>>>>>>> 3c7b9a0e
	type TransactionalProcessor = FrameTransactionalProcessor;
	type HrmpNewChannelOpenRequestHandler = ();
	type HrmpChannelAcceptedHandler = ();
	type HrmpChannelClosingHandler = ();
	type XcmRecorder = PolkadotXcm;
}

/// Converts a local signed origin into an XCM location. Forms the basis for local origins
/// sending/executing XCMs.
pub type LocalOriginToLocation = SignedToAccountId32<RuntimeOrigin, AccountId, RelayNetwork>;

pub type PriceForParentDelivery =
	ExponentialPrice<FeeAssetId, BaseDeliveryFee, TransactionByteFee, ParachainSystem>;

/// For routing XCM messages which do not cross local consensus boundary.
type LocalXcmRouter = (
	// Two routers - use UMP to communicate with the relay chain:
	cumulus_primitives_utility::ParentAsUmp<ParachainSystem, PolkadotXcm, PriceForParentDelivery>,
	// ..and XCMP to communicate with the sibling chains.
	XcmpQueue,
);

/// The means for routing XCM messages which are not for local execution into the right message
/// queues.
pub type XcmRouter = WithUniqueTopic<(
	LocalXcmRouter,
	// Router which wraps and sends xcm to BridgeHub to be delivered to the Rococo
	// GlobalConsensus
	ToRococoXcmRouter,
	// Router which wraps and sends xcm to BridgeHub to be delivered to the Ethereum
	// GlobalConsensus
	SovereignPaidRemoteExporter<
		bridging::to_ethereum::EthereumNetworkExportTable,
		XcmpQueue,
		UniversalLocation,
	>,
)>;

impl pallet_xcm::Config for Runtime {
	type RuntimeEvent = RuntimeEvent;
	type SendXcmOrigin = EnsureXcmOrigin<RuntimeOrigin, LocalOriginToLocation>;
	type XcmRouter = XcmRouter;
	type ExecuteXcmOrigin = EnsureXcmOrigin<RuntimeOrigin, LocalOriginToLocation>;
	type XcmExecuteFilter = Everything;
	type XcmExecutor = XcmExecutor<XcmConfig>;
	type XcmTeleportFilter = Everything;
	type XcmReserveTransferFilter = Everything;
	type Weigher = WeightInfoBounds<
		crate::weights::xcm::AssetHubWestendXcmWeight<RuntimeCall>,
		RuntimeCall,
		MaxInstructions,
	>;
	type UniversalLocation = UniversalLocation;
	type RuntimeOrigin = RuntimeOrigin;
	type RuntimeCall = RuntimeCall;
	const VERSION_DISCOVERY_QUEUE_SIZE: u32 = 100;
	type AdvertisedXcmVersion = pallet_xcm::CurrentXcmVersion;
	type Currency = Balances;
	type CurrencyMatcher = ();
	type TrustedLockers = ();
	type SovereignAccountOf = LocationToAccountId;
	type MaxLockers = ConstU32<8>;
	type WeightInfo = crate::weights::pallet_xcm::WeightInfo<Runtime>;
	type AdminOrigin = EnsureRoot<AccountId>;
	type MaxRemoteLockConsumers = ConstU32<0>;
	type RemoteLockConsumerIdentifier = ();
}

impl cumulus_pallet_xcm::Config for Runtime {
	type RuntimeEvent = RuntimeEvent;
	type XcmExecutor = XcmExecutor<XcmConfig>;
}

/// Simple conversion of `u32` into an `AssetId` for use in benchmarking.
pub struct XcmBenchmarkHelper;
#[cfg(feature = "runtime-benchmarks")]
impl pallet_assets::BenchmarkHelper<xcm::v5::Location> for XcmBenchmarkHelper {
	fn create_asset_id_parameter(id: u32) -> xcm::v5::Location {
		xcm::v5::Location::new(1, [xcm::v5::Junction::Parachain(id)])
	}
}

/// All configuration related to bridging
pub mod bridging {
	use super::*;
	use alloc::collections::btree_set::BTreeSet;
	use assets_common::matching;

	parameter_types! {
		/// Base price of every byte of the Westend -> Rococo message. Can be adjusted via
		/// governance `set_storage` call.
		///
		/// Default value is our estimation of the:
		///
		/// 1) an approximate cost of XCM execution (`ExportMessage` and surroundings) at Westend bridge hub;
		///
		/// 2) the approximate cost of Westend -> Rococo message delivery transaction on Rococo Bridge Hub,
		///    converted into WNDs using 1:1 conversion rate;
		///
		/// 3) the approximate cost of Westend -> Rococo message confirmation transaction on Westend Bridge Hub.
		pub storage XcmBridgeHubRouterBaseFee: Balance =
			bp_bridge_hub_westend::BridgeHubWestendBaseXcmFeeInWnds::get()
				.saturating_add(bp_bridge_hub_rococo::BridgeHubRococoBaseDeliveryFeeInRocs::get())
				.saturating_add(bp_bridge_hub_westend::BridgeHubWestendBaseConfirmationFeeInWnds::get());
		/// Price of every byte of the Westend -> Rococo message. Can be adjusted via
		/// governance `set_storage` call.
		pub storage XcmBridgeHubRouterByteFee: Balance = TransactionByteFee::get();

		pub SiblingBridgeHubParaId: u32 = bp_bridge_hub_westend::BRIDGE_HUB_WESTEND_PARACHAIN_ID;
		pub SiblingBridgeHub: Location = Location::new(1, [Parachain(SiblingBridgeHubParaId::get())]);
		/// Router expects payment with this `AssetId`.
		/// (`AssetId` has to be aligned with `BridgeTable`)
		pub XcmBridgeHubRouterFeeAssetId: AssetId = WestendLocation::get().into();

		pub BridgeTable: alloc::vec::Vec<NetworkExportTableItem> =
			alloc::vec::Vec::new().into_iter()
			.chain(to_rococo::BridgeTable::get())
			.collect();
	}

	pub type NetworkExportTable = xcm_builder::NetworkExportTable<BridgeTable>;

	pub mod to_rococo {
		use super::*;

		parameter_types! {
			pub SiblingBridgeHubWithBridgeHubRococoInstance: Location = Location::new(
				1,
				[
					Parachain(SiblingBridgeHubParaId::get()),
					PalletInstance(bp_bridge_hub_westend::WITH_BRIDGE_WESTEND_TO_ROCOCO_MESSAGES_PALLET_INDEX)
				]
			);

			pub const RococoNetwork: NetworkId = NetworkId::ByGenesis(ROCOCO_GENESIS_HASH);
			pub RococoEcosystem: Location = Location::new(2, [GlobalConsensus(RococoNetwork::get())]);
			pub RocLocation: Location = Location::new(2, [GlobalConsensus(RococoNetwork::get())]);
			pub AssetHubRococo: Location = Location::new(2, [
				GlobalConsensus(RococoNetwork::get()),
				Parachain(bp_asset_hub_rococo::ASSET_HUB_ROCOCO_PARACHAIN_ID)
			]);

			/// Set up exporters configuration.
			/// `Option<Asset>` represents static "base fee" which is used for total delivery fee calculation.
			pub BridgeTable: alloc::vec::Vec<NetworkExportTableItem> = alloc::vec![
				NetworkExportTableItem::new(
					RococoNetwork::get(),
					Some(alloc::vec![
						AssetHubRococo::get().interior.split_global().expect("invalid configuration for AssetHubRococo").1,
					]),
					SiblingBridgeHub::get(),
					// base delivery fee to local `BridgeHub`
					Some((
						XcmBridgeHubRouterFeeAssetId::get(),
						XcmBridgeHubRouterBaseFee::get(),
					).into())
				)
			];

			/// Universal aliases
			pub UniversalAliases: BTreeSet<(Location, Junction)> = BTreeSet::from_iter(
				alloc::vec![
					(SiblingBridgeHubWithBridgeHubRococoInstance::get(), GlobalConsensus(RococoNetwork::get()))
				]
			);
		}

		impl Contains<(Location, Junction)> for UniversalAliases {
			fn contains(alias: &(Location, Junction)) -> bool {
				UniversalAliases::get().contains(alias)
			}
		}

		/// Allow any asset native to the Rococo ecosystem if it comes from Rococo Asset Hub.
		pub type RococoAssetFromAssetHubRococo =
			matching::RemoteAssetFromLocation<StartsWith<RococoEcosystem>, AssetHubRococo>;
	}

	pub mod to_ethereum {
		use super::*;
		use assets_common::matching::FromNetwork;
		use sp_std::collections::btree_set::BTreeSet;
		use testnet_parachains_constants::westend::snowbridge::{
			EthereumNetwork, INBOUND_QUEUE_PALLET_INDEX,
		};

		parameter_types! {
			/// User fee for ERC20 token transfer back to Ethereum.
			/// (initially was calculated by test `OutboundQueue::calculate_fees` - ETH/WND 1/400 and fee_per_gas 20 GWEI = 2200698000000 + *25%)
			/// Needs to be more than fee calculated from DefaultFeeConfig FeeConfigRecord in snowbridge:parachain/pallets/outbound-queue/src/lib.rs
			/// Polkadot uses 10 decimals, Kusama,Rococo,Westend 12 decimals.
			pub const DefaultBridgeHubEthereumBaseFee: Balance = 2_750_872_500_000;
			pub storage BridgeHubEthereumBaseFee: Balance = DefaultBridgeHubEthereumBaseFee::get();
			pub SiblingBridgeHubWithEthereumInboundQueueInstance: Location = Location::new(
				1,
				[
					Parachain(SiblingBridgeHubParaId::get()),
					PalletInstance(INBOUND_QUEUE_PALLET_INDEX)
				]
			);

			/// Set up exporters configuration.
			/// `Option<Asset>` represents static "base fee" which is used for total delivery fee calculation.
			pub BridgeTable: sp_std::vec::Vec<NetworkExportTableItem> = sp_std::vec![
				NetworkExportTableItem::new(
					EthereumNetwork::get().into(),
					Some(sp_std::vec![Junctions::Here]),
					SiblingBridgeHub::get(),
					Some((
						XcmBridgeHubRouterFeeAssetId::get(),
						BridgeHubEthereumBaseFee::get(),
					).into())
				),
			];

			/// Universal aliases
			pub UniversalAliases: BTreeSet<(Location, Junction)> = BTreeSet::from_iter(
				sp_std::vec![
					(SiblingBridgeHubWithEthereumInboundQueueInstance::get(), GlobalConsensus(EthereumNetwork::get().into())),
				]
			);

			pub EthereumBridgeTable: sp_std::vec::Vec<NetworkExportTableItem> = sp_std::vec::Vec::new().into_iter()
				.chain(BridgeTable::get())
				.collect();
		}

		pub type EthereumNetworkExportTable = xcm_builder::NetworkExportTable<EthereumBridgeTable>;

		pub type EthereumAssetFromEthereum =
			IsForeignConcreteAsset<FromNetwork<UniversalLocation, EthereumNetwork>>;

		impl Contains<(Location, Junction)> for UniversalAliases {
			fn contains(alias: &(Location, Junction)) -> bool {
				UniversalAliases::get().contains(alias)
			}
		}
	}

	/// Benchmarks helper for bridging configuration.
	#[cfg(feature = "runtime-benchmarks")]
	pub struct BridgingBenchmarksHelper;

	#[cfg(feature = "runtime-benchmarks")]
	impl BridgingBenchmarksHelper {
		pub fn prepare_universal_alias() -> Option<(Location, Junction)> {
			let alias =
				to_rococo::UniversalAliases::get().into_iter().find_map(|(location, junction)| {
					match to_rococo::SiblingBridgeHubWithBridgeHubRococoInstance::get()
						.eq(&location)
					{
						true => Some((location, junction)),
						false => None,
					}
				});
			Some(alias.expect("we expect here BridgeHubWestend to Rococo mapping at least"))
		}
	}
}<|MERGE_RESOLUTION|>--- conflicted
+++ resolved
@@ -350,6 +350,12 @@
 	ConcreteAssetFromSystem<WestendLocation>,
 	IsForeignConcreteAsset<FromSiblingParachain<parachain_info::Pallet<Runtime>>>,
 );
+
+/// Defines origin aliasing rules for this chain.
+///
+/// - Allow any origin to alias into a child sub-location (equivalent to DescendOrigin),
+/// - Allow origins explicitly authorized by the alias target location.
+pub type TrustedAliasers = (AliasChildLocation, AuthorizedAliases<Runtime>);
 
 /// Asset converter for pool assets.
 /// Used to convert one asset to another, when there is a pool available between the two.
@@ -463,12 +469,7 @@
 		(bridging::to_rococo::UniversalAliases, bridging::to_ethereum::UniversalAliases);
 	type CallDispatcher = RuntimeCall;
 	type SafeCallFilter = Everything;
-<<<<<<< HEAD
-	type Aliasers = AuthorizedAliases<Runtime>;
-=======
-	// We allow any origin to alias into a child sub-location (equivalent to DescendOrigin).
-	type Aliasers = AliasChildLocation;
->>>>>>> 3c7b9a0e
+	type Aliasers = TrustedAliasers;
 	type TransactionalProcessor = FrameTransactionalProcessor;
 	type HrmpNewChannelOpenRequestHandler = ();
 	type HrmpChannelAcceptedHandler = ();
