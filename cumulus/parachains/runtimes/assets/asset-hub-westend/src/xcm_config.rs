// Copyright (C) Parity Technologies (UK) Ltd.
// SPDX-License-Identifier: Apache-2.0

// Licensed under the Apache License, Version 2.0 (the "License");
// you may not use this file except in compliance with the License.
// You may obtain a copy of the License at
//
// 	http://www.apache.org/licenses/LICENSE-2.0
//
// Unless required by applicable law or agreed to in writing, software
// distributed under the License is distributed on an "AS IS" BASIS,
// WITHOUT WARRANTIES OR CONDITIONS OF ANY KIND, either express or implied.
// See the License for the specific language governing permissions and
// limitations under the License.

use super::{
	AccountId, AllPalletsWithSystem, Assets, Authorship, Balance, Balances, BaseDeliveryFee,
	CollatorSelection, FeeAssetId, ForeignAssets, ForeignAssetsInstance, ParachainInfo,
	ParachainSystem, PolkadotXcm, PoolAssets, Runtime, RuntimeCall, RuntimeEvent, RuntimeOrigin,
	ToRococoXcmRouter, TransactionByteFee, TrustBackedAssetsInstance, Uniques, WeightToFee,
	XcmpQueue,
};
use assets_common::{
	matching::{FromSiblingParachain, IsForeignConcreteAsset},
	TrustBackedAssetsAsLocation,
};
use frame_support::{
	parameter_types,
	traits::{
		tokens::imbalance::{ResolveAssetTo, ResolveTo},
		ConstU32, Contains, Equals, Everything, Nothing, PalletInfoAccess,
	},
};
use frame_system::EnsureRoot;
use pallet_xcm::XcmPassthrough;
use parachains_common::{
	xcm_config::{
		AllSiblingSystemParachains, AssetFeeAsExistentialDepositMultiplier,
		ConcreteAssetFromSystem, RelayOrOtherSystemParachains,
	},
	TREASURY_PALLET_ID,
};
use polkadot_parachain_primitives::primitives::Sibling;
use polkadot_runtime_common::xcm_sender::ExponentialPrice;
use snowbridge_router_primitives::inbound::GlobalConsensusEthereumConvertsFor;
use sp_runtime::traits::{AccountIdConversion, ConvertInto};
use xcm::latest::prelude::*;
use xcm_builder::{
	AccountId32Aliases, AllowExplicitUnpaidExecutionFrom, AllowHrmpNotificationsFromRelayChain,
	AllowKnownQueryResponses, AllowSubscriptionsFrom, AllowTopLevelPaidExecutionFrom,
	DenyReserveTransferToRelayChain, DenyThenTry, DescribeFamily, DescribePalletTerminal,
	EnsureXcmOrigin, FrameTransactionalProcessor, FungibleAdapter, FungiblesAdapter,
	GlobalConsensusParachainConvertsFor, HashedDescription, IsConcrete, LocalMint,
	NetworkExportTableItem, NoChecking, NonFungiblesAdapter, ParentAsSuperuser, ParentIsPreset,
<<<<<<< HEAD
	RelayChainAsNative, SiblingParachainAsNative, SiblingParachainConvertsVia,
	SignedAccountId32AsNative, SignedToAccountId32, SovereignPaidRemoteExporter,
	SovereignSignedViaLocation, StartsWith, StartsWithExplicitGlobalConsensus, TakeWeightCredit,
	TrailingSetTopicAsId, UsingComponents, WeightInfoBounds, WithComputedOrigin, WithUniqueTopic,
	XcmFeeManagerFromComponents, XcmFeeToAccount,
=======
	RelayChainAsNative, SendXcmFeeToAccount, SiblingParachainAsNative, SiblingParachainConvertsVia,
	SignedAccountId32AsNative, SignedToAccountId32, SovereignSignedViaLocation, StartsWith,
	StartsWithExplicitGlobalConsensus, TakeWeightCredit, TrailingSetTopicAsId, UsingComponents,
	WeightInfoBounds, WithComputedOrigin, WithUniqueTopic, XcmFeeManagerFromComponents,
>>>>>>> 8a96d07e
};
use xcm_executor::XcmExecutor;

parameter_types! {
	pub const WestendLocation: Location = Location::parent();
	pub const WestendLocationV3: xcm::v3::Location = xcm::v3::Location::parent();
	pub const RelayNetwork: Option<NetworkId> = Some(NetworkId::Westend);
	pub RelayChainOrigin: RuntimeOrigin = cumulus_pallet_xcm::Origin::Relay.into();
	pub UniversalLocation: InteriorLocation =
		[GlobalConsensus(RelayNetwork::get().unwrap()), Parachain(ParachainInfo::parachain_id().into())].into();
	pub UniversalLocationNetworkId: NetworkId = UniversalLocation::get().global_consensus().unwrap();
	pub TrustBackedAssetsPalletLocation: Location =
		PalletInstance(TrustBackedAssetsPalletIndex::get()).into();
	pub TrustBackedAssetsPalletIndex: u8 = <Assets as PalletInfoAccess>::index() as u8;
	pub TrustBackedAssetsPalletLocationV3: xcm::v3::Location =
		xcm::v3::Junction::PalletInstance(<Assets as PalletInfoAccess>::index() as u8).into();
	pub ForeignAssetsPalletLocation: Location =
		PalletInstance(<ForeignAssets as PalletInfoAccess>::index() as u8).into();
	pub PoolAssetsPalletLocation: Location =
		PalletInstance(<PoolAssets as PalletInfoAccess>::index() as u8).into();
	pub UniquesPalletLocation: Location =
		PalletInstance(<Uniques as PalletInfoAccess>::index() as u8).into();
	pub CheckingAccount: AccountId = PolkadotXcm::check_account();
	pub StakingPot: AccountId = CollatorSelection::account_id();
	pub TreasuryAccount: AccountId = TREASURY_PALLET_ID.into_account_truncating();
	pub RelayTreasuryLocation: Location = (Parent, PalletInstance(westend_runtime_constants::TREASURY_PALLET_ID)).into();
}

/// Type for specifying how a `Location` can be converted into an `AccountId`. This is used
/// when determining ownership of accounts for asset transacting and when attempting to use XCM
/// `Transact` in order to determine the dispatch Origin.
pub type LocationToAccountId = (
	// The parent (Relay-chain) origin converts to the parent `AccountId`.
	ParentIsPreset<AccountId>,
	// Sibling parachain origins convert to AccountId via the `ParaId::into`.
	SiblingParachainConvertsVia<Sibling, AccountId>,
	// Straight up local `AccountId32` origins just alias directly to `AccountId`.
	AccountId32Aliases<RelayNetwork, AccountId>,
	// Foreign chain account alias into local accounts according to a hash of their standard
	// description.
	HashedDescription<AccountId, DescribeFamily<DescribePalletTerminal>>,
	// Different global consensus parachain sovereign account.
	// (Used for over-bridge transfers and reserve processing)
	GlobalConsensusParachainConvertsFor<UniversalLocation, AccountId>,
	// Ethereum contract sovereign account.
	// (Used to get convert ethereum contract locations to sovereign account)
	GlobalConsensusEthereumConvertsFor<AccountId>,
);

/// Means for transacting the native currency on this chain.
pub type FungibleTransactor = FungibleAdapter<
	// Use this currency:
	Balances,
	// Use this currency when it is a fungible asset matching the given location or name:
	IsConcrete<WestendLocation>,
	// Convert an XCM Location into a local account id:
	LocationToAccountId,
	// Our chain's account ID type (we can't get away without mentioning it explicitly):
	AccountId,
	// We don't track any teleports of `Balances`.
	(),
>;

/// `AssetId`/`Balance` converter for `TrustBackedAssets`.
pub type TrustBackedAssetsConvertedConcreteId =
	assets_common::TrustBackedAssetsConvertedConcreteId<TrustBackedAssetsPalletLocation, Balance>;

/// Means for transacting assets besides the native currency on this chain.
pub type FungiblesTransactor = FungiblesAdapter<
	// Use this fungibles implementation:
	Assets,
	// Use this currency when it is a fungible asset matching the given location or name:
	TrustBackedAssetsConvertedConcreteId,
	// Convert an XCM Location into a local account id:
	LocationToAccountId,
	// Our chain's account ID type (we can't get away without mentioning it explicitly):
	AccountId,
	// We only want to allow teleports of known assets. We use non-zero issuance as an indication
	// that this asset is known.
	LocalMint<parachains_common::impls::NonZeroIssuance<AccountId, Assets>>,
	// The account to use for tracking teleports.
	CheckingAccount,
>;

/// Matcher for converting `ClassId`/`InstanceId` into a uniques asset.
pub type UniquesConvertedConcreteId =
	assets_common::UniquesConvertedConcreteId<UniquesPalletLocation>;

/// Means for transacting unique assets.
pub type UniquesTransactor = NonFungiblesAdapter<
	// Use this non-fungibles implementation:
	Uniques,
	// This adapter will handle any non-fungible asset from the uniques pallet.
	UniquesConvertedConcreteId,
	// Convert an XCM Location into a local account id:
	LocationToAccountId,
	// Our chain's account ID type (we can't get away without mentioning it explicitly):
	AccountId,
	// Does not check teleports.
	NoChecking,
	// The account to use for tracking teleports.
	CheckingAccount,
>;

/// `AssetId`/`Balance` converter for `ForeignAssets`.
pub type ForeignAssetsConvertedConcreteId = assets_common::ForeignAssetsConvertedConcreteId<
	(
		// Ignore `TrustBackedAssets` explicitly
		StartsWith<TrustBackedAssetsPalletLocation>,
		// Ignore asset which starts explicitly with our `GlobalConsensus(NetworkId)`, means:
		// - foreign assets from our consensus should be: `Location {parents: 1, X*(Parachain(xyz),
		//   ..)}
		// - foreign assets outside our consensus with the same `GlobalConsensus(NetworkId)` wont
		//   be accepted here
		StartsWithExplicitGlobalConsensus<UniversalLocationNetworkId>,
	),
	Balance,
	xcm::v3::Location,
>;

/// Means for transacting foreign assets from different global consensus.
pub type ForeignFungiblesTransactor = FungiblesAdapter<
	// Use this fungibles implementation:
	ForeignAssets,
	// Use this currency when it is a fungible asset matching the given location or name:
	ForeignAssetsConvertedConcreteId,
	// Convert an XCM Location into a local account id:
	LocationToAccountId,
	// Our chain's account ID type (we can't get away without mentioning it explicitly):
	AccountId,
	// We don't need to check teleports here.
	NoChecking,
	// The account to use for tracking teleports.
	CheckingAccount,
>;

/// `AssetId`/`Balance` converter for `PoolAssets`.
pub type PoolAssetsConvertedConcreteId =
	assets_common::PoolAssetsConvertedConcreteId<PoolAssetsPalletLocation, Balance>;

/// Means for transacting asset conversion pool assets on this chain.
pub type PoolFungiblesTransactor = FungiblesAdapter<
	// Use this fungibles implementation:
	PoolAssets,
	// Use this currency when it is a fungible asset matching the given location or name:
	PoolAssetsConvertedConcreteId,
	// Convert an XCM Location into a local account id:
	LocationToAccountId,
	// Our chain's account ID type (we can't get away without mentioning it explicitly):
	AccountId,
	// We only want to allow teleports of known assets. We use non-zero issuance as an indication
	// that this asset is known.
	LocalMint<parachains_common::impls::NonZeroIssuance<AccountId, PoolAssets>>,
	// The account to use for tracking teleports.
	CheckingAccount,
>;

/// Means for transacting assets on this chain.
pub type AssetTransactors = (
	FungibleTransactor,
	FungiblesTransactor,
	ForeignFungiblesTransactor,
	PoolFungiblesTransactor,
	UniquesTransactor,
);

/// This is the type we use to convert an (incoming) XCM origin into a local `Origin` instance,
/// ready for dispatching a transaction with Xcm's `Transact`. There is an `OriginKind` which can
/// biases the kind of local `Origin` it will become.
pub type XcmOriginToTransactDispatchOrigin = (
	// Sovereign account converter; this attempts to derive an `AccountId` from the origin location
	// using `LocationToAccountId` and then turn that into the usual `Signed` origin. Useful for
	// foreign chains who want to have a local sovereign account on this chain which they control.
	SovereignSignedViaLocation<LocationToAccountId, RuntimeOrigin>,
	// Native converter for Relay-chain (Parent) location; will convert to a `Relay` origin when
	// recognised.
	RelayChainAsNative<RelayChainOrigin, RuntimeOrigin>,
	// Native converter for sibling Parachains; will convert to a `SiblingPara` origin when
	// recognised.
	SiblingParachainAsNative<cumulus_pallet_xcm::Origin, RuntimeOrigin>,
	// Superuser converter for the Relay-chain (Parent) location. This will allow it to issue a
	// transaction from the Root origin.
	ParentAsSuperuser<RuntimeOrigin>,
	// Native signed account converter; this just converts an `AccountId32` origin into a normal
	// `RuntimeOrigin::Signed` origin of the same 32-byte value.
	SignedAccountId32AsNative<RelayNetwork, RuntimeOrigin>,
	// Xcm origins can be represented natively under the Xcm pallet's Xcm origin.
	XcmPassthrough<RuntimeOrigin>,
);

parameter_types! {
	pub const MaxInstructions: u32 = 100;
	pub const MaxAssetsIntoHolding: u32 = 64;
	pub XcmAssetFeesReceiver: Option<AccountId> = Authorship::author();
}

pub struct ParentOrParentsPlurality;
impl Contains<Location> for ParentOrParentsPlurality {
	fn contains(location: &Location) -> bool {
		matches!(location.unpack(), (1, []) | (1, [Plurality { .. }]))
	}
}

pub struct FellowshipEntities;
impl Contains<Location> for FellowshipEntities {
	fn contains(location: &Location) -> bool {
		matches!(
			location.unpack(),
			(1, [Parachain(1001), Plurality { id: BodyId::Technical, .. }]) |
				(1, [Parachain(1001), PalletInstance(64)]) |
				(1, [Parachain(1001), PalletInstance(65)])
		)
	}
}

pub struct AmbassadorEntities;
impl Contains<Location> for AmbassadorEntities {
	fn contains(location: &Location) -> bool {
		matches!(location.unpack(), (1, [Parachain(1001), PalletInstance(74)]))
	}
}

pub type Barrier = TrailingSetTopicAsId<
	DenyThenTry<
		DenyReserveTransferToRelayChain,
		(
			TakeWeightCredit,
			// Expected responses are OK.
			AllowKnownQueryResponses<PolkadotXcm>,
			// Allow XCMs with some computed origins to pass through.
			WithComputedOrigin<
				(
					// If the message is one that immediately attempts to pay for execution, then
					// allow it.
					AllowTopLevelPaidExecutionFrom<Everything>,
					// Parent, its pluralities (i.e. governance bodies), relay treasury pallet and
					// BridgeHub get free execution.
					AllowExplicitUnpaidExecutionFrom<(
						ParentOrParentsPlurality,
						Equals<RelayTreasuryLocation>,
						Equals<bridging::SiblingBridgeHub>,
						FellowshipEntities,
						AmbassadorEntities,
					)>,
					// Subscriptions for version tracking are OK.
					AllowSubscriptionsFrom<Everything>,
					// HRMP notifications from the relay chain are OK.
					AllowHrmpNotificationsFromRelayChain,
				),
				UniversalLocation,
				ConstU32<8>,
			>,
		),
	>,
>;

// TODO: This calls into the Assets pallet's default `BalanceToAssetBalance` implementation, which
// uses the ratio of minimum balances and requires asset sufficiency. This means that purchasing
// weight within XCM programs will still use the old way, and paying fees via asset conversion will
// only be possible when transacting locally. We should add an impl of this trait that does asset
// conversion.
pub type AssetFeeAsExistentialDepositMultiplierFeeCharger = AssetFeeAsExistentialDepositMultiplier<
	Runtime,
	WeightToFee,
	pallet_assets::BalanceToAssetBalance<Balances, Runtime, ConvertInto, TrustBackedAssetsInstance>,
	TrustBackedAssetsInstance,
>;

/// Multiplier used for dedicated `TakeFirstAssetTrader` with `ForeignAssets` instance.
pub type ForeignAssetFeeAsExistentialDepositMultiplierFeeCharger =
	AssetFeeAsExistentialDepositMultiplier<
		Runtime,
		WeightToFee,
		pallet_assets::BalanceToAssetBalance<Balances, Runtime, ConvertInto, ForeignAssetsInstance>,
		ForeignAssetsInstance,
	>;

/// Locations that will not be charged fees in the executor,
/// either execution or delivery.
/// We only waive fees for system functions, which these locations represent.
pub type WaivedLocations = (
	RelayOrOtherSystemParachains<AllSiblingSystemParachains, Runtime>,
	Equals<RelayTreasuryLocation>,
	FellowshipEntities,
	AmbassadorEntities,
);

/// Cases where a remote origin is accepted as trusted Teleporter for a given asset:
///
/// - WND with the parent Relay Chain and sibling system parachains; and
/// - Sibling parachains' assets from where they originate (as `ForeignCreators`).
pub type TrustedTeleporters = (
	ConcreteAssetFromSystem<WestendLocation>,
	IsForeignConcreteAsset<FromSiblingParachain<parachain_info::Pallet<Runtime>>>,
);

pub struct XcmConfig;
impl xcm_executor::Config for XcmConfig {
	type RuntimeCall = RuntimeCall;
	type XcmSender = XcmRouter;
	type AssetTransactor = AssetTransactors;
	type OriginConverter = XcmOriginToTransactDispatchOrigin;
	// Asset Hub trusts only particular, pre-configured bridged locations from a different consensus
	// as reserve locations (we trust the Bridge Hub to relay the message that a reserve is being
<<<<<<< HEAD
	// held). Asset Hub may _act_ as a reserve location for WND and assets created
	// under `pallet-assets`. Users must use teleport where allowed (e.g. WND with the Relay Chain).
	type IsReserve = (
		bridging::to_rococo::IsTrustedBridgedReserveLocationForConcreteAsset,
		bridging::to_ethereum::IsTrustedBridgedReserveLocationForForeignAsset,
	);
=======
	// held). On Westend Asset Hub, we allow Rococo Asset Hub to act as reserve for any asset native
	// to the Rococo or Ethereum ecosystems.
	type IsReserve = (bridging::to_rococo::RococoOrEthereumAssetFromAssetHubRococo,);
>>>>>>> 8a96d07e
	type IsTeleporter = TrustedTeleporters;
	type UniversalLocation = UniversalLocation;
	type Barrier = Barrier;
	type Weigher = WeightInfoBounds<
		crate::weights::xcm::AssetHubWestendXcmWeight<RuntimeCall>,
		RuntimeCall,
		MaxInstructions,
	>;
	type Trader = (
		UsingComponents<
			WeightToFee,
			WestendLocation,
			AccountId,
			Balances,
			ResolveTo<StakingPot, Balances>,
		>,
		cumulus_primitives_utility::SwapFirstAssetTrader<
			WestendLocationV3,
			crate::AssetConversion,
			WeightToFee,
			crate::NativeAndAssets,
			(
				TrustBackedAssetsAsLocation<
					TrustBackedAssetsPalletLocation,
					Balance,
					xcm::v3::Location,
				>,
				ForeignAssetsConvertedConcreteId,
			),
			ResolveAssetTo<StakingPot, crate::NativeAndAssets>,
			AccountId,
		>,
		// This trader allows to pay with `is_sufficient=true` "Trust Backed" assets from dedicated
		// `pallet_assets` instance - `Assets`.
		cumulus_primitives_utility::TakeFirstAssetTrader<
			AccountId,
			AssetFeeAsExistentialDepositMultiplierFeeCharger,
			TrustBackedAssetsConvertedConcreteId,
			Assets,
			cumulus_primitives_utility::XcmFeesTo32ByteAccount<
				FungiblesTransactor,
				AccountId,
				XcmAssetFeesReceiver,
			>,
		>,
		// This trader allows to pay with `is_sufficient=true` "Foreign" assets from dedicated
		// `pallet_assets` instance - `ForeignAssets`.
		cumulus_primitives_utility::TakeFirstAssetTrader<
			AccountId,
			ForeignAssetFeeAsExistentialDepositMultiplierFeeCharger,
			ForeignAssetsConvertedConcreteId,
			ForeignAssets,
			cumulus_primitives_utility::XcmFeesTo32ByteAccount<
				ForeignFungiblesTransactor,
				AccountId,
				XcmAssetFeesReceiver,
			>,
		>,
	);
	type ResponseHandler = PolkadotXcm;
	type AssetTrap = PolkadotXcm;
	type AssetClaims = PolkadotXcm;
	type SubscriptionService = PolkadotXcm;
	type PalletInstancesInfo = AllPalletsWithSystem;
	type MaxAssetsIntoHolding = MaxAssetsIntoHolding;
	type AssetLocker = ();
	type AssetExchanger = ();
	type FeeManager = XcmFeeManagerFromComponents<
		WaivedLocations,
		SendXcmFeeToAccount<Self::AssetTransactor, TreasuryAccount>,
	>;
	type MessageExporter = ();
	type UniversalAliases =
		(bridging::to_rococo::UniversalAliases, bridging::to_ethereum::UniversalAliases);
	type CallDispatcher = RuntimeCall;
	type SafeCallFilter = Everything;
	type Aliasers = Nothing;
	type TransactionalProcessor = FrameTransactionalProcessor;
	type HrmpNewChannelOpenRequestHandler = ();
	type HrmpChannelAcceptedHandler = ();
	type HrmpChannelClosingHandler = ();
	type XcmRecorder = PolkadotXcm;
}

/// Local origins on this chain are allowed to dispatch XCM sends/executions.
pub type LocalOriginToLocation = SignedToAccountId32<RuntimeOrigin, AccountId, RelayNetwork>;

pub type PriceForParentDelivery =
	ExponentialPrice<FeeAssetId, BaseDeliveryFee, TransactionByteFee, ParachainSystem>;

/// For routing XCM messages which do not cross local consensus boundary.
type LocalXcmRouter = (
	// Two routers - use UMP to communicate with the relay chain:
	cumulus_primitives_utility::ParentAsUmp<ParachainSystem, PolkadotXcm, PriceForParentDelivery>,
	// ..and XCMP to communicate with the sibling chains.
	XcmpQueue,
);

/// The means for routing XCM messages which are not for local execution into the right message
/// queues.
pub type XcmRouter = WithUniqueTopic<(
	LocalXcmRouter,
	// Router which wraps and sends xcm to BridgeHub to be delivered to the Rococo
	// GlobalConsensus
	ToRococoXcmRouter,
	// Router which wraps and sends xcm to BridgeHub to be delivered to the Ethereum
	// GlobalConsensus
	SovereignPaidRemoteExporter<
		bridging::to_ethereum::EthereumNetworkExportTable,
		XcmpQueue,
		UniversalLocation,
	>,
)>;

impl pallet_xcm::Config for Runtime {
	type RuntimeEvent = RuntimeEvent;
	type SendXcmOrigin = EnsureXcmOrigin<RuntimeOrigin, LocalOriginToLocation>;
	type XcmRouter = XcmRouter;
	type ExecuteXcmOrigin = EnsureXcmOrigin<RuntimeOrigin, LocalOriginToLocation>;
	type XcmExecuteFilter = Everything;
	type XcmExecutor = XcmExecutor<XcmConfig>;
	type XcmTeleportFilter = Everything;
	type XcmReserveTransferFilter = Everything;
	type Weigher = WeightInfoBounds<
		crate::weights::xcm::AssetHubWestendXcmWeight<RuntimeCall>,
		RuntimeCall,
		MaxInstructions,
	>;
	type UniversalLocation = UniversalLocation;
	type RuntimeOrigin = RuntimeOrigin;
	type RuntimeCall = RuntimeCall;
	const VERSION_DISCOVERY_QUEUE_SIZE: u32 = 100;
	type AdvertisedXcmVersion = pallet_xcm::CurrentXcmVersion;
	type Currency = Balances;
	type CurrencyMatcher = ();
	type TrustedLockers = ();
	type SovereignAccountOf = LocationToAccountId;
	type MaxLockers = ConstU32<8>;
	type WeightInfo = crate::weights::pallet_xcm::WeightInfo<Runtime>;
	type AdminOrigin = EnsureRoot<AccountId>;
	type MaxRemoteLockConsumers = ConstU32<0>;
	type RemoteLockConsumerIdentifier = ();
}

impl cumulus_pallet_xcm::Config for Runtime {
	type RuntimeEvent = RuntimeEvent;
	type XcmExecutor = XcmExecutor<XcmConfig>;
}

pub type ForeignCreatorsSovereignAccountOf = (
	SiblingParachainConvertsVia<Sibling, AccountId>,
	AccountId32Aliases<RelayNetwork, AccountId>,
	ParentIsPreset<AccountId>,
	GlobalConsensusEthereumConvertsFor<AccountId>,
);

/// Simple conversion of `u32` into an `AssetId` for use in benchmarking.
pub struct XcmBenchmarkHelper;
#[cfg(feature = "runtime-benchmarks")]
impl pallet_assets::BenchmarkHelper<xcm::v3::Location> for XcmBenchmarkHelper {
	fn create_asset_id_parameter(id: u32) -> xcm::v3::Location {
		xcm::v3::Location::new(1, [xcm::v3::Junction::Parachain(id)])
	}
}

/// All configuration related to bridging
pub mod bridging {
	use super::*;
	use alloc::collections::btree_set::BTreeSet;
	use assets_common::matching;

	parameter_types! {
		/// Base price of every byte of the Westend -> Rococo message. Can be adjusted via
		/// governance `set_storage` call.
		///
		/// Default value is our estimation of the:
		///
		/// 1) an approximate cost of XCM execution (`ExportMessage` and surroundings) at Westend bridge hub;
		///
		/// 2) the approximate cost of Westend -> Rococo message delivery transaction on Rococo Bridge Hub,
		///    converted into WNDs using 1:1 conversion rate;
		///
		/// 3) the approximate cost of Westend -> Rococo message confirmation transaction on Westend Bridge Hub.
		pub storage XcmBridgeHubRouterBaseFee: Balance =
			bp_bridge_hub_westend::BridgeHubWestendBaseXcmFeeInWnds::get()
				.saturating_add(bp_bridge_hub_rococo::BridgeHubRococoBaseDeliveryFeeInRocs::get())
				.saturating_add(bp_bridge_hub_westend::BridgeHubWestendBaseConfirmationFeeInWnds::get());
		/// Price of every byte of the Westend -> Rococo message. Can be adjusted via
		/// governance `set_storage` call.
		pub storage XcmBridgeHubRouterByteFee: Balance = TransactionByteFee::get();

		pub SiblingBridgeHubParaId: u32 = bp_bridge_hub_westend::BRIDGE_HUB_WESTEND_PARACHAIN_ID;
		pub SiblingBridgeHub: Location = Location::new(1, [Parachain(SiblingBridgeHubParaId::get())]);
		/// Router expects payment with this `AssetId`.
		/// (`AssetId` has to be aligned with `BridgeTable`)
		pub XcmBridgeHubRouterFeeAssetId: AssetId = WestendLocation::get().into();

		pub BridgeTable: alloc::vec::Vec<NetworkExportTableItem> =
			alloc::vec::Vec::new().into_iter()
			.chain(to_rococo::BridgeTable::get())
			.collect();
	}

	pub type NetworkExportTable = xcm_builder::NetworkExportTable<BridgeTable>;

	pub mod to_rococo {
		use super::*;

		parameter_types! {
			pub SiblingBridgeHubWithBridgeHubRococoInstance: Location = Location::new(
				1,
				[
					Parachain(SiblingBridgeHubParaId::get()),
					PalletInstance(bp_bridge_hub_westend::WITH_BRIDGE_WESTEND_TO_ROCOCO_MESSAGES_PALLET_INDEX)
				]
			);

			pub const RococoNetwork: NetworkId = NetworkId::Rococo;
			pub const EthereumNetwork: NetworkId = NetworkId::Ethereum { chain_id: 11155111 };
			pub RococoEcosystem: Location = Location::new(2, [GlobalConsensus(RococoNetwork::get())]);
			pub RocLocation: Location = Location::new(2, [GlobalConsensus(RococoNetwork::get())]);
			pub EthereumEcosystem: Location = Location::new(2, [GlobalConsensus(EthereumNetwork::get())]);
			pub AssetHubRococo: Location = Location::new(2, [
				GlobalConsensus(RococoNetwork::get()),
				Parachain(bp_asset_hub_rococo::ASSET_HUB_ROCOCO_PARACHAIN_ID)
			]);

			/// Set up exporters configuration.
			/// `Option<Asset>` represents static "base fee" which is used for total delivery fee calculation.
			pub BridgeTable: alloc::vec::Vec<NetworkExportTableItem> = alloc::vec![
				NetworkExportTableItem::new(
					RococoNetwork::get(),
					Some(alloc::vec![
						AssetHubRococo::get().interior.split_global().expect("invalid configuration for AssetHubRococo").1,
					]),
					SiblingBridgeHub::get(),
					// base delivery fee to local `BridgeHub`
					Some((
						XcmBridgeHubRouterFeeAssetId::get(),
						XcmBridgeHubRouterBaseFee::get(),
					).into())
				)
			];

			/// Universal aliases
			pub UniversalAliases: BTreeSet<(Location, Junction)> = BTreeSet::from_iter(
				alloc::vec![
					(SiblingBridgeHubWithBridgeHubRococoInstance::get(), GlobalConsensus(RococoNetwork::get()))
				]
			);
		}

		impl Contains<(Location, Junction)> for UniversalAliases {
			fn contains(alias: &(Location, Junction)) -> bool {
				UniversalAliases::get().contains(alias)
			}
		}

		/// Allow any asset native to the Rococo or Ethereum ecosystems if it comes from Rococo
		/// Asset Hub.
		pub type RococoOrEthereumAssetFromAssetHubRococo = matching::RemoteAssetFromLocation<
			(StartsWith<RococoEcosystem>, StartsWith<EthereumEcosystem>),
			AssetHubRococo,
		>;

		impl Contains<RuntimeCall> for ToRococoXcmRouter {
			fn contains(call: &RuntimeCall) -> bool {
				matches!(
					call,
					RuntimeCall::ToRococoXcmRouter(
						pallet_xcm_bridge_hub_router::Call::report_bridge_status { .. }
					)
				)
			}
		}
	}

	pub mod to_ethereum {
		use super::*;
		use assets_common::matching::FromNetwork;
		use sp_std::collections::btree_set::BTreeSet;
		use testnet_parachains_constants::westend::snowbridge::{
			EthereumNetwork, INBOUND_QUEUE_PALLET_INDEX,
		};

		parameter_types! {
			/// User fee for ERC20 token transfer back to Ethereum.
			/// (initially was calculated by test `OutboundQueue::calculate_fees` - ETH/ROC 1/400 and fee_per_gas 20 GWEI = 2200698000000 + *25%)
			/// Needs to be more than fee calculated from DefaultFeeConfig FeeConfigRecord in snowbridge:parachain/pallets/outbound-queue/src/lib.rs
			/// Polkadot uses 10 decimals, Kusama and Rococo 12 decimals.
			pub const DefaultBridgeHubEthereumBaseFee: Balance = 2_750_872_500_000;
			pub storage BridgeHubEthereumBaseFee: Balance = DefaultBridgeHubEthereumBaseFee::get();
			pub SiblingBridgeHubWithEthereumInboundQueueInstance: Location = Location::new(
				1,
				[
					Parachain(SiblingBridgeHubParaId::get()),
					PalletInstance(INBOUND_QUEUE_PALLET_INDEX)
				]
			);

			/// Set up exporters configuration.
			/// `Option<Asset>` represents static "base fee" which is used for total delivery fee calculation.
			pub BridgeTable: sp_std::vec::Vec<NetworkExportTableItem> = sp_std::vec![
				NetworkExportTableItem::new(
					EthereumNetwork::get(),
					Some(sp_std::vec![Junctions::Here]),
					SiblingBridgeHub::get(),
					Some((
						XcmBridgeHubRouterFeeAssetId::get(),
						BridgeHubEthereumBaseFee::get(),
					).into())
				),
			];

			/// Universal aliases
			pub UniversalAliases: BTreeSet<(Location, Junction)> = BTreeSet::from_iter(
				sp_std::vec![
					(SiblingBridgeHubWithEthereumInboundQueueInstance::get(), GlobalConsensus(EthereumNetwork::get())),
				]
			);

			pub EthereumBridgeTable: sp_std::vec::Vec<NetworkExportTableItem> = sp_std::vec::Vec::new().into_iter()
				.chain(BridgeTable::get())
				.collect();
		}

		pub type EthereumNetworkExportTable = xcm_builder::NetworkExportTable<EthereumBridgeTable>;

		pub type IsTrustedBridgedReserveLocationForForeignAsset =
			IsForeignConcreteAsset<FromNetwork<UniversalLocation, EthereumNetwork>>;

		impl Contains<(Location, Junction)> for UniversalAliases {
			fn contains(alias: &(Location, Junction)) -> bool {
				UniversalAliases::get().contains(alias)
			}
		}
	}

	/// Benchmarks helper for bridging configuration.
	#[cfg(feature = "runtime-benchmarks")]
	pub struct BridgingBenchmarksHelper;

	#[cfg(feature = "runtime-benchmarks")]
	impl BridgingBenchmarksHelper {
		pub fn prepare_universal_alias() -> Option<(Location, Junction)> {
			let alias =
				to_rococo::UniversalAliases::get().into_iter().find_map(|(location, junction)| {
					match to_rococo::SiblingBridgeHubWithBridgeHubRococoInstance::get()
						.eq(&location)
					{
						true => Some((location, junction)),
						false => None,
					}
				});
			Some(alias.expect("we expect here BridgeHubWestend to Rococo mapping at least"))
		}
	}
}<|MERGE_RESOLUTION|>--- conflicted
+++ resolved
@@ -52,18 +52,11 @@
 	EnsureXcmOrigin, FrameTransactionalProcessor, FungibleAdapter, FungiblesAdapter,
 	GlobalConsensusParachainConvertsFor, HashedDescription, IsConcrete, LocalMint,
 	NetworkExportTableItem, NoChecking, NonFungiblesAdapter, ParentAsSuperuser, ParentIsPreset,
-<<<<<<< HEAD
-	RelayChainAsNative, SiblingParachainAsNative, SiblingParachainConvertsVia,
+	RelayChainAsNative, SendXcmFeeToAccount, SiblingParachainAsNative, SiblingParachainConvertsVia,
 	SignedAccountId32AsNative, SignedToAccountId32, SovereignPaidRemoteExporter,
 	SovereignSignedViaLocation, StartsWith, StartsWithExplicitGlobalConsensus, TakeWeightCredit,
 	TrailingSetTopicAsId, UsingComponents, WeightInfoBounds, WithComputedOrigin, WithUniqueTopic,
 	XcmFeeManagerFromComponents, XcmFeeToAccount,
-=======
-	RelayChainAsNative, SendXcmFeeToAccount, SiblingParachainAsNative, SiblingParachainConvertsVia,
-	SignedAccountId32AsNative, SignedToAccountId32, SovereignSignedViaLocation, StartsWith,
-	StartsWithExplicitGlobalConsensus, TakeWeightCredit, TrailingSetTopicAsId, UsingComponents,
-	WeightInfoBounds, WithComputedOrigin, WithUniqueTopic, XcmFeeManagerFromComponents,
->>>>>>> 8a96d07e
 };
 use xcm_executor::XcmExecutor;
 
@@ -368,18 +361,12 @@
 	type OriginConverter = XcmOriginToTransactDispatchOrigin;
 	// Asset Hub trusts only particular, pre-configured bridged locations from a different consensus
 	// as reserve locations (we trust the Bridge Hub to relay the message that a reserve is being
-<<<<<<< HEAD
-	// held). Asset Hub may _act_ as a reserve location for WND and assets created
-	// under `pallet-assets`. Users must use teleport where allowed (e.g. WND with the Relay Chain).
+	// held). On Westend Asset Hub, we allow Rococo Asset Hub to act as reserve for any asset native
+	// 	// to the Rococo or Ethereum ecosystems.
 	type IsReserve = (
 		bridging::to_rococo::IsTrustedBridgedReserveLocationForConcreteAsset,
 		bridging::to_ethereum::IsTrustedBridgedReserveLocationForForeignAsset,
 	);
-=======
-	// held). On Westend Asset Hub, we allow Rococo Asset Hub to act as reserve for any asset native
-	// to the Rococo or Ethereum ecosystems.
-	type IsReserve = (bridging::to_rococo::RococoOrEthereumAssetFromAssetHubRococo,);
->>>>>>> 8a96d07e
 	type IsTeleporter = TrustedTeleporters;
 	type UniversalLocation = UniversalLocation;
 	type Barrier = Barrier;
