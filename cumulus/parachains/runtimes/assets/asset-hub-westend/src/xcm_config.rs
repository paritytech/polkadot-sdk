--- conflicted
+++ resolved
@@ -15,15 +15,10 @@
 
 use super::{
 	AccountId, AllPalletsWithSystem, Assets, Authorship, Balance, Balances, BaseDeliveryFee,
-<<<<<<< HEAD
-	FeeAssetId, ForeignAssets, ForeignAssetsInstance, ParachainInfo, ParachainSystem, PolkadotXcm,
-	PoolAssets, Runtime, RuntimeCall, RuntimeEvent, RuntimeOrigin, ToRococoXcmRouter,
-	TransactionByteFee, TrustBackedAssetsInstance, Uniques, WeightToFee, XcmpQueue,
-=======
 	CollatorSelection, FeeAssetId, ForeignAssets, ForeignAssetsInstance, ParachainInfo,
 	ParachainSystem, PolkadotXcm, PoolAssets, Runtime, RuntimeCall, RuntimeEvent, RuntimeOrigin,
-	ToRococoXcmRouter, TransactionByteFee, TrustBackedAssetsInstance, WeightToFee, XcmpQueue,
->>>>>>> f8954093
+	ToRococoXcmRouter, TransactionByteFee, TrustBackedAssetsInstance, Uniques, WeightToFee,
+	XcmpQueue,
 };
 use assets_common::{
 	local_and_foreign_assets::MatchesLocalAndForeignAssetsLocation,
@@ -84,13 +79,10 @@
 		PalletInstance(<ForeignAssets as PalletInfoAccess>::index() as u8).into();
 	pub PoolAssetsPalletLocation: Location =
 		PalletInstance(<PoolAssets as PalletInfoAccess>::index() as u8).into();
-<<<<<<< HEAD
-	pub UniquesPalletLocation: MultiLocation =
+	pub UniquesPalletLocation: Location =
 		PalletInstance(<Uniques as PalletInfoAccess>::index() as u8).into();
-=======
 	pub PoolAssetsPalletLocationV3: xcm::v3::Location =
 		xcm::v3::Junction::PalletInstance(<PoolAssets as PalletInfoAccess>::index() as u8).into();
->>>>>>> f8954093
 	pub CheckingAccount: AccountId = PolkadotXcm::check_account();
 	pub StakingPot: AccountId = CollatorSelection::account_id();
 	pub TreasuryAccount: AccountId = TREASURY_PALLET_ID.into_account_truncating();
@@ -161,7 +153,7 @@
 	Uniques,
 	// This adapter will handle any non-fungible asset from the uniques pallet.
 	UniquesConvertedConcreteId,
-	// Convert an XCM MultiLocation into a local account id:
+	// Convert an XCM Location into a local account id:
 	LocationToAccountId,
 	// Our chain's account ID type (we can't get away without mentioning it explicitly):
 	AccountId,
