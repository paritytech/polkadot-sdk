// Copyright (C) Parity Technologies (UK) Ltd.
// SPDX-License-Identifier: Apache-2.0

// Licensed under the Apache License, Version 2.0 (the "License");
// you may not use this file except in compliance with the License.
// You may obtain a copy of the License at
//
// 	http://www.apache.org/licenses/LICENSE-2.0
//
// Unless required by applicable law or agreed to in writing, software
// distributed under the License is distributed on an "AS IS" BASIS,
// WITHOUT WARRANTIES OR CONDITIONS OF ANY KIND, either express or implied.
// See the License for the specific language governing permissions and
// limitations under the License.

//! # Asset Hub Westend Runtime
//!
//! Testnet for Asset Hub Polkadot.

#![cfg_attr(not(feature = "std"), no_std)]
#![recursion_limit = "256"]

// Make the WASM binary available.
#[cfg(feature = "std")]
include!(concat!(env!("OUT_DIR"), "/wasm_binary.rs"));

mod weights;
pub mod xcm_config;

use crate::xcm_config::{
	LocalAndForeignAssetsMultiLocationMatcher, TrustBackedAssetsPalletLocation,
};
use assets_common::{
	local_and_foreign_assets::{LocalAndForeignAssets, MultiLocationConverter},
	AssetIdForTrustBackedAssetsConvert,
};
use codec::{Decode, Encode, MaxEncodedLen};
use cumulus_pallet_parachain_system::RelayNumberStrictlyIncreases;
use frame_support::{
	construct_runtime,
	dispatch::DispatchClass,
	genesis_builder_helper::{build_config, create_default_config},
	ord_parameter_types, parameter_types,
	traits::{
		tokens::nonfungibles_v2::Inspect, AsEnsureOriginWithArg, ConstBool, ConstU128, ConstU32,
		ConstU64, ConstU8, Equals, InstanceFilter,
	},
	weights::{ConstantMultiplier, Weight},
	BoundedVec, PalletId,
};
use frame_system::{
	limits::{BlockLength, BlockWeights},
	EnsureRoot, EnsureSigned, EnsureSignedBy,
};
use pallet_asset_conversion_tx_payment::AssetConversionAdapter;
use pallet_nfts::PalletFeatures;
use pallet_xcm::EnsureXcm;
pub use parachains_common as common;
use parachains_common::{
	impls::DealWithFees,
	westend::{consensus::*, currency::*, fee::WeightToFee},
	AccountId, AssetIdForTrustBackedAssets, AuraId, Balance, BlockNumber, Hash, Header, Nonce,
	Signature, AVERAGE_ON_INITIALIZE_RATIO, DAYS, HOURS, MAXIMUM_BLOCK_WEIGHT,
	NORMAL_DISPATCH_RATIO, SLOT_DURATION,
};
use sp_api::impl_runtime_apis;
use sp_core::{crypto::KeyTypeId, OpaqueMetadata};
use sp_runtime::{
	create_runtime_str, generic, impl_opaque_keys,
	traits::{AccountIdConversion, AccountIdLookup, BlakeTwo256, Block as BlockT, Verify},
	transaction_validity::{TransactionSource, TransactionValidity},
	ApplyExtrinsicResult, Permill, RuntimeDebug,
};
use sp_std::prelude::*;
#[cfg(feature = "std")]
use sp_version::NativeVersion;
use sp_version::RuntimeVersion;
use xcm::opaque::v3::MultiLocation;
use xcm_config::{
	ForeignAssetsConvertedConcreteId, PoolAssetsConvertedConcreteId,
	TrustBackedAssetsConvertedConcreteId, WestendLocation, XcmConfig,
	XcmOriginToTransactDispatchOrigin,
};

#[cfg(any(feature = "std", test))]
pub use sp_runtime::BuildStorage;

use assets_common::{
	foreign_creators::ForeignCreators, matching::FromSiblingParachain, MultiLocationForAssetId,
};
use polkadot_runtime_common::{BlockHashCount, SlowAdjustingFeeUpdate};
use xcm::latest::prelude::*;
use xcm_executor::XcmExecutor;

use crate::xcm_config::ForeignCreatorsSovereignAccountOf;
use weights::{BlockExecutionWeight, ExtrinsicBaseWeight, RocksDbWeight};

impl_opaque_keys! {
	pub struct SessionKeys {
		pub aura: Aura,
	}
}

#[sp_version::runtime_version]
pub const VERSION: RuntimeVersion = RuntimeVersion {
	// Note: "westmint" is the legacy name for this chain. It has been renamed to
	// "asset-hub-westend". Many wallets/tools depend on the `spec_name`, so it remains "westmint"
	// for the time being. Wallets/tools should update to treat "asset-hub-westend" equally.
	spec_name: create_runtime_str!("westmint"),
	impl_name: create_runtime_str!("westmint"),
	authoring_version: 1,
	spec_version: 1_003_000,
	impl_version: 0,
	apis: RUNTIME_API_VERSIONS,
	transaction_version: 13,
	state_version: 0,
};

/// The version information used to identify this runtime when compiled natively.
#[cfg(feature = "std")]
pub fn native_version() -> NativeVersion {
	NativeVersion { runtime_version: VERSION, can_author_with: Default::default() }
}

parameter_types! {
	pub const Version: RuntimeVersion = VERSION;
	pub RuntimeBlockLength: BlockLength =
		BlockLength::max_with_normal_ratio(5 * 1024 * 1024, NORMAL_DISPATCH_RATIO);
	pub RuntimeBlockWeights: BlockWeights = BlockWeights::builder()
		.base_block(BlockExecutionWeight::get())
		.for_class(DispatchClass::all(), |weights| {
			weights.base_extrinsic = ExtrinsicBaseWeight::get();
		})
		.for_class(DispatchClass::Normal, |weights| {
			weights.max_total = Some(NORMAL_DISPATCH_RATIO * MAXIMUM_BLOCK_WEIGHT);
		})
		.for_class(DispatchClass::Operational, |weights| {
			weights.max_total = Some(MAXIMUM_BLOCK_WEIGHT);
			// Operational transactions have some extra reserved space, so that they
			// are included even if block reached `MAXIMUM_BLOCK_WEIGHT`.
			weights.reserved = Some(
				MAXIMUM_BLOCK_WEIGHT - NORMAL_DISPATCH_RATIO * MAXIMUM_BLOCK_WEIGHT
			);
		})
		.avg_block_initialization(AVERAGE_ON_INITIALIZE_RATIO)
		.build_or_panic();
	pub const SS58Prefix: u8 = 42;
}

// Configure FRAME pallets to include in runtime.
impl frame_system::Config for Runtime {
	type BaseCallFilter = frame_support::traits::Everything;
	type BlockWeights = RuntimeBlockWeights;
	type BlockLength = RuntimeBlockLength;
	type AccountId = AccountId;
	type RuntimeCall = RuntimeCall;
	type Lookup = AccountIdLookup<AccountId, ()>;
	type Nonce = Nonce;
	type Hash = Hash;
	type Hashing = BlakeTwo256;
	type Block = Block;
	type RuntimeEvent = RuntimeEvent;
	type RuntimeOrigin = RuntimeOrigin;
	type BlockHashCount = BlockHashCount;
	type DbWeight = RocksDbWeight;
	type Version = Version;
	type PalletInfo = PalletInfo;
	type OnNewAccount = ();
	type OnKilledAccount = ();
	type AccountData = pallet_balances::AccountData<Balance>;
	type SystemWeightInfo = weights::frame_system::WeightInfo<Runtime>;
	type SS58Prefix = SS58Prefix;
	type OnSetCode = cumulus_pallet_parachain_system::ParachainSetCode<Self>;
	type MaxConsumers = frame_support::traits::ConstU32<16>;
}

impl pallet_timestamp::Config for Runtime {
	/// A timestamp: milliseconds since the unix epoch.
	type Moment = u64;
	type OnTimestampSet = Aura;
	type MinimumPeriod = ConstU64<{ SLOT_DURATION / 2 }>;
	type WeightInfo = weights::pallet_timestamp::WeightInfo<Runtime>;
}

impl pallet_authorship::Config for Runtime {
	type FindAuthor = pallet_session::FindAccountFromAuthorIndex<Self, Aura>;
	type EventHandler = (CollatorSelection,);
}

parameter_types! {
	pub const ExistentialDeposit: Balance = EXISTENTIAL_DEPOSIT;
}

impl pallet_balances::Config for Runtime {
	type MaxLocks = ConstU32<50>;
	/// The type for recording an account's balance.
	type Balance = Balance;
	/// The ubiquitous event type.
	type RuntimeEvent = RuntimeEvent;
	type DustRemoval = ();
	type ExistentialDeposit = ExistentialDeposit;
	type AccountStore = System;
	type WeightInfo = weights::pallet_balances::WeightInfo<Runtime>;
	type MaxReserves = ConstU32<50>;
	type ReserveIdentifier = [u8; 8];
	type RuntimeHoldReason = RuntimeHoldReason;
	type RuntimeFreezeReason = RuntimeFreezeReason;
	type FreezeIdentifier = ();
	// We allow each account to have holds on it from:
	//   - `NftFractionalization`: 1
	type MaxHolds = ConstU32<1>;
	type MaxFreezes = ConstU32<0>;
}

parameter_types! {
	/// Relay Chain `TransactionByteFee` / 10
	pub const TransactionByteFee: Balance = MILLICENTS;
}

impl pallet_transaction_payment::Config for Runtime {
	type RuntimeEvent = RuntimeEvent;
	type OnChargeTransaction =
		pallet_transaction_payment::CurrencyAdapter<Balances, DealWithFees<Runtime>>;
	type WeightToFee = WeightToFee;
	type LengthToFee = ConstantMultiplier<Balance, TransactionByteFee>;
	type FeeMultiplierUpdate = SlowAdjustingFeeUpdate<Self>;
	type OperationalFeeMultiplier = ConstU8<5>;
}

parameter_types! {
	pub const AssetDeposit: Balance = UNITS / 10; // 1 / 10 WND deposit to create asset
	pub const AssetAccountDeposit: Balance = deposit(1, 16);
	pub const ApprovalDeposit: Balance = EXISTENTIAL_DEPOSIT;
	pub const AssetsStringLimit: u32 = 50;
	/// Key = 32 bytes, Value = 36 bytes (32+1+1+1+1)
	// https://github.com/paritytech/substrate/blob/069917b/frame/assets/src/lib.rs#L257L271
	pub const MetadataDepositBase: Balance = deposit(1, 68);
	pub const MetadataDepositPerByte: Balance = deposit(0, 1);
}

pub type AssetsForceOrigin = EnsureRoot<AccountId>;

// Called "Trust Backed" assets because these are generally registered by some account, and users of
// the asset assume it has some claimed backing. The pallet is called `Assets` in
// `construct_runtime` to avoid breaking changes on storage reads.
pub type TrustBackedAssetsInstance = pallet_assets::Instance1;
type TrustBackedAssetsCall = pallet_assets::Call<Runtime, TrustBackedAssetsInstance>;
impl pallet_assets::Config<TrustBackedAssetsInstance> for Runtime {
	type RuntimeEvent = RuntimeEvent;
	type Balance = Balance;
	type AssetId = AssetIdForTrustBackedAssets;
	type AssetIdParameter = codec::Compact<AssetIdForTrustBackedAssets>;
	type Currency = Balances;
	type CreateOrigin = AsEnsureOriginWithArg<EnsureSigned<AccountId>>;
	type ForceOrigin = AssetsForceOrigin;
	type AssetDeposit = AssetDeposit;
	type MetadataDepositBase = MetadataDepositBase;
	type MetadataDepositPerByte = MetadataDepositPerByte;
	type ApprovalDeposit = ApprovalDeposit;
	type StringLimit = AssetsStringLimit;
	type Freezer = ();
	type Extra = ();
	type WeightInfo = weights::pallet_assets_local::WeightInfo<Runtime>;
	type CallbackHandle = ();
	type AssetAccountDeposit = AssetAccountDeposit;
	type RemoveItemsLimit = ConstU32<1000>;
	#[cfg(feature = "runtime-benchmarks")]
	type BenchmarkHelper = ();
}

parameter_types! {
	pub const AssetConversionPalletId: PalletId = PalletId(*b"py/ascon");
	pub const AllowMultiAssetPools: bool = false;
	// should be non-zero if AllowMultiAssetPools is true, otherwise can be zero
	pub const LiquidityWithdrawalFee: Permill = Permill::from_percent(0);
}

ord_parameter_types! {
	pub const AssetConversionOrigin: sp_runtime::AccountId32 =
		AccountIdConversion::<sp_runtime::AccountId32>::into_account_truncating(&AssetConversionPalletId::get());
}

pub type PoolAssetsInstance = pallet_assets::Instance3;
impl pallet_assets::Config<PoolAssetsInstance> for Runtime {
	type RuntimeEvent = RuntimeEvent;
	type Balance = Balance;
	type RemoveItemsLimit = ConstU32<1000>;
	type AssetId = u32;
	type AssetIdParameter = u32;
	type Currency = Balances;
	type CreateOrigin =
		AsEnsureOriginWithArg<EnsureSignedBy<AssetConversionOrigin, sp_runtime::AccountId32>>;
	type ForceOrigin = AssetsForceOrigin;
	type AssetDeposit = ConstU128<0>;
	type AssetAccountDeposit = ConstU128<0>;
	type MetadataDepositBase = ConstU128<0>;
	type MetadataDepositPerByte = ConstU128<0>;
	type ApprovalDeposit = ConstU128<0>;
	type StringLimit = ConstU32<50>;
	type Freezer = ();
	type Extra = ();
	type WeightInfo = weights::pallet_assets_pool::WeightInfo<Runtime>;
	type CallbackHandle = ();
	#[cfg(feature = "runtime-benchmarks")]
	type BenchmarkHelper = ();
}

impl pallet_asset_conversion::Config for Runtime {
	type RuntimeEvent = RuntimeEvent;
	type Balance = Balance;
	type HigherPrecisionBalance = sp_core::U256;
	type Currency = Balances;
	type AssetBalance = Balance;
	type AssetId = MultiLocation;
	type Assets = LocalAndForeignAssets<
		Assets,
		AssetIdForTrustBackedAssetsConvert<TrustBackedAssetsPalletLocation>,
		ForeignAssets,
	>;
	type PoolAssets = PoolAssets;
	type PoolAssetId = u32;
	type PoolSetupFee = ConstU128<0>; // Asset class deposit fees are sufficient to prevent spam
	type PoolSetupFeeReceiver = AssetConversionOrigin;
	type LiquidityWithdrawalFee = LiquidityWithdrawalFee; // should be non-zero if AllowMultiAssetPools is true, otherwise can be zero.
	type LPFee = ConstU32<3>;
	type PalletId = AssetConversionPalletId;
	type AllowMultiAssetPools = AllowMultiAssetPools;
	type MaxSwapPathLength = ConstU32<4>;
	type MultiAssetId = Box<MultiLocation>;
	type MultiAssetIdConverter =
		MultiLocationConverter<WestendLocation, LocalAndForeignAssetsMultiLocationMatcher>;
	type MintMinLiquidity = ConstU128<100>;
	type WeightInfo = weights::pallet_asset_conversion::WeightInfo<Runtime>;
	#[cfg(feature = "runtime-benchmarks")]
	type BenchmarkHelper =
		crate::xcm_config::BenchmarkMultiLocationConverter<parachain_info::Pallet<Runtime>>;
}

parameter_types! {
	// we just reuse the same deposits
	pub const ForeignAssetsAssetDeposit: Balance = AssetDeposit::get();
	pub const ForeignAssetsAssetAccountDeposit: Balance = AssetAccountDeposit::get();
	pub const ForeignAssetsApprovalDeposit: Balance = ApprovalDeposit::get();
	pub const ForeignAssetsAssetsStringLimit: u32 = AssetsStringLimit::get();
	pub const ForeignAssetsMetadataDepositBase: Balance = MetadataDepositBase::get();
	pub const ForeignAssetsMetadataDepositPerByte: Balance = MetadataDepositPerByte::get();
}

/// Assets managed by some foreign location. Note: we do not declare a `ForeignAssetsCall` type, as
/// this type is used in proxy definitions. We assume that a foreign location would not want to set
/// an individual, local account as a proxy for the issuance of their assets. This issuance should
/// be managed by the foreign location's governance.
pub type ForeignAssetsInstance = pallet_assets::Instance2;
impl pallet_assets::Config<ForeignAssetsInstance> for Runtime {
	type RuntimeEvent = RuntimeEvent;
	type Balance = Balance;
	type AssetId = MultiLocationForAssetId;
	type AssetIdParameter = MultiLocationForAssetId;
	type Currency = Balances;
	type CreateOrigin = ForeignCreators<
		(FromSiblingParachain<parachain_info::Pallet<Runtime>>,),
		ForeignCreatorsSovereignAccountOf,
		AccountId,
	>;
	type ForceOrigin = AssetsForceOrigin;
	type AssetDeposit = ForeignAssetsAssetDeposit;
	type MetadataDepositBase = ForeignAssetsMetadataDepositBase;
	type MetadataDepositPerByte = ForeignAssetsMetadataDepositPerByte;
	type ApprovalDeposit = ForeignAssetsApprovalDeposit;
	type StringLimit = ForeignAssetsAssetsStringLimit;
	type Freezer = ();
	type Extra = ();
	type WeightInfo = weights::pallet_assets_foreign::WeightInfo<Runtime>;
	type CallbackHandle = ();
	type AssetAccountDeposit = ForeignAssetsAssetAccountDeposit;
	type RemoveItemsLimit = frame_support::traits::ConstU32<1000>;
	#[cfg(feature = "runtime-benchmarks")]
	type BenchmarkHelper = xcm_config::XcmBenchmarkHelper;
}

parameter_types! {
	// One storage item; key size is 32; value is size 4+4+16+32 bytes = 56 bytes.
	pub const DepositBase: Balance = deposit(1, 88);
	// Additional storage item size of 32 bytes.
	pub const DepositFactor: Balance = deposit(0, 32);
	pub const MaxSignatories: u32 = 100;
}

impl pallet_multisig::Config for Runtime {
	type RuntimeEvent = RuntimeEvent;
	type RuntimeCall = RuntimeCall;
	type Currency = Balances;
	type DepositBase = DepositBase;
	type DepositFactor = DepositFactor;
	type MaxSignatories = MaxSignatories;
	type WeightInfo = weights::pallet_multisig::WeightInfo<Runtime>;
}

impl pallet_utility::Config for Runtime {
	type RuntimeEvent = RuntimeEvent;
	type RuntimeCall = RuntimeCall;
	type PalletsOrigin = OriginCaller;
	type WeightInfo = weights::pallet_utility::WeightInfo<Runtime>;
}

parameter_types! {
	// One storage item; key size 32, value size 8; .
	pub const ProxyDepositBase: Balance = deposit(1, 40);
	// Additional storage item size of 33 bytes.
	pub const ProxyDepositFactor: Balance = deposit(0, 33);
	pub const MaxProxies: u16 = 32;
	// One storage item; key size 32, value size 16
	pub const AnnouncementDepositBase: Balance = deposit(1, 48);
	pub const AnnouncementDepositFactor: Balance = deposit(0, 66);
	pub const MaxPending: u16 = 32;
}

/// The type used to represent the kinds of proxying allowed.
#[derive(
	Copy,
	Clone,
	Eq,
	PartialEq,
	Ord,
	PartialOrd,
	Encode,
	Decode,
	RuntimeDebug,
	MaxEncodedLen,
	scale_info::TypeInfo,
)]
pub enum ProxyType {
	/// Fully permissioned proxy. Can execute any call on behalf of _proxied_.
	Any,
	/// Can execute any call that does not transfer funds or assets.
	NonTransfer,
	/// Proxy with the ability to reject time-delay proxy announcements.
	CancelProxy,
	/// Assets proxy. Can execute any call from `assets`, **including asset transfers**.
	Assets,
	/// Owner proxy. Can execute calls related to asset ownership.
	AssetOwner,
	/// Asset manager. Can execute calls related to asset management.
	AssetManager,
	/// Collator selection proxy. Can execute calls related to collator selection mechanism.
	Collator,
}
impl Default for ProxyType {
	fn default() -> Self {
		Self::Any
	}
}

impl InstanceFilter<RuntimeCall> for ProxyType {
	fn filter(&self, c: &RuntimeCall) -> bool {
		match self {
			ProxyType::Any => true,
			ProxyType::NonTransfer => !matches!(
				c,
				RuntimeCall::Balances { .. } |
					RuntimeCall::Assets { .. } |
					RuntimeCall::NftFractionalization { .. } |
					RuntimeCall::Nfts { .. } |
					RuntimeCall::Uniques { .. }
			),
			ProxyType::CancelProxy => matches!(
				c,
				RuntimeCall::Proxy(pallet_proxy::Call::reject_announcement { .. }) |
					RuntimeCall::Utility { .. } |
					RuntimeCall::Multisig { .. }
			),
			ProxyType::Assets => {
				matches!(
					c,
					RuntimeCall::Assets { .. } |
						RuntimeCall::Utility { .. } |
						RuntimeCall::Multisig { .. } |
						RuntimeCall::NftFractionalization { .. } |
						RuntimeCall::Nfts { .. } | RuntimeCall::Uniques { .. }
				)
			},
			ProxyType::AssetOwner => matches!(
				c,
				RuntimeCall::Assets(TrustBackedAssetsCall::create { .. }) |
					RuntimeCall::Assets(TrustBackedAssetsCall::start_destroy { .. }) |
					RuntimeCall::Assets(TrustBackedAssetsCall::destroy_accounts { .. }) |
					RuntimeCall::Assets(TrustBackedAssetsCall::destroy_approvals { .. }) |
					RuntimeCall::Assets(TrustBackedAssetsCall::finish_destroy { .. }) |
					RuntimeCall::Assets(TrustBackedAssetsCall::transfer_ownership { .. }) |
					RuntimeCall::Assets(TrustBackedAssetsCall::set_team { .. }) |
					RuntimeCall::Assets(TrustBackedAssetsCall::set_metadata { .. }) |
					RuntimeCall::Assets(TrustBackedAssetsCall::clear_metadata { .. }) |
					RuntimeCall::Assets(TrustBackedAssetsCall::set_min_balance { .. }) |
					RuntimeCall::Nfts(pallet_nfts::Call::create { .. }) |
					RuntimeCall::Nfts(pallet_nfts::Call::destroy { .. }) |
					RuntimeCall::Nfts(pallet_nfts::Call::redeposit { .. }) |
					RuntimeCall::Nfts(pallet_nfts::Call::transfer_ownership { .. }) |
					RuntimeCall::Nfts(pallet_nfts::Call::set_team { .. }) |
					RuntimeCall::Nfts(pallet_nfts::Call::set_collection_max_supply { .. }) |
					RuntimeCall::Nfts(pallet_nfts::Call::lock_collection { .. }) |
					RuntimeCall::Uniques(pallet_uniques::Call::create { .. }) |
					RuntimeCall::Uniques(pallet_uniques::Call::destroy { .. }) |
					RuntimeCall::Uniques(pallet_uniques::Call::transfer_ownership { .. }) |
					RuntimeCall::Uniques(pallet_uniques::Call::set_team { .. }) |
					RuntimeCall::Uniques(pallet_uniques::Call::set_metadata { .. }) |
					RuntimeCall::Uniques(pallet_uniques::Call::set_attribute { .. }) |
					RuntimeCall::Uniques(pallet_uniques::Call::set_collection_metadata { .. }) |
					RuntimeCall::Uniques(pallet_uniques::Call::clear_metadata { .. }) |
					RuntimeCall::Uniques(pallet_uniques::Call::clear_attribute { .. }) |
					RuntimeCall::Uniques(pallet_uniques::Call::clear_collection_metadata { .. }) |
					RuntimeCall::Uniques(pallet_uniques::Call::set_collection_max_supply { .. }) |
					RuntimeCall::Utility { .. } |
					RuntimeCall::Multisig { .. }
			),
			ProxyType::AssetManager => matches!(
				c,
				RuntimeCall::Assets(TrustBackedAssetsCall::mint { .. }) |
					RuntimeCall::Assets(TrustBackedAssetsCall::burn { .. }) |
					RuntimeCall::Assets(TrustBackedAssetsCall::freeze { .. }) |
					RuntimeCall::Assets(TrustBackedAssetsCall::block { .. }) |
					RuntimeCall::Assets(TrustBackedAssetsCall::thaw { .. }) |
					RuntimeCall::Assets(TrustBackedAssetsCall::freeze_asset { .. }) |
					RuntimeCall::Assets(TrustBackedAssetsCall::thaw_asset { .. }) |
					RuntimeCall::Assets(TrustBackedAssetsCall::touch_other { .. }) |
					RuntimeCall::Assets(TrustBackedAssetsCall::refund_other { .. }) |
					RuntimeCall::Nfts(pallet_nfts::Call::force_mint { .. }) |
					RuntimeCall::Nfts(pallet_nfts::Call::update_mint_settings { .. }) |
					RuntimeCall::Nfts(pallet_nfts::Call::mint_pre_signed { .. }) |
					RuntimeCall::Nfts(pallet_nfts::Call::set_attributes_pre_signed { .. }) |
					RuntimeCall::Nfts(pallet_nfts::Call::lock_item_transfer { .. }) |
					RuntimeCall::Nfts(pallet_nfts::Call::unlock_item_transfer { .. }) |
					RuntimeCall::Nfts(pallet_nfts::Call::lock_item_properties { .. }) |
					RuntimeCall::Nfts(pallet_nfts::Call::set_metadata { .. }) |
					RuntimeCall::Nfts(pallet_nfts::Call::clear_metadata { .. }) |
					RuntimeCall::Nfts(pallet_nfts::Call::set_collection_metadata { .. }) |
					RuntimeCall::Nfts(pallet_nfts::Call::clear_collection_metadata { .. }) |
					RuntimeCall::Uniques(pallet_uniques::Call::mint { .. }) |
					RuntimeCall::Uniques(pallet_uniques::Call::burn { .. }) |
					RuntimeCall::Uniques(pallet_uniques::Call::freeze { .. }) |
					RuntimeCall::Uniques(pallet_uniques::Call::thaw { .. }) |
					RuntimeCall::Uniques(pallet_uniques::Call::freeze_collection { .. }) |
					RuntimeCall::Uniques(pallet_uniques::Call::thaw_collection { .. }) |
					RuntimeCall::Utility { .. } |
					RuntimeCall::Multisig { .. }
			),
			ProxyType::Collator => matches!(
				c,
				RuntimeCall::CollatorSelection { .. } |
					RuntimeCall::Utility { .. } |
					RuntimeCall::Multisig { .. }
			),
		}
	}

	fn is_superset(&self, o: &Self) -> bool {
		match (self, o) {
			(x, y) if x == y => true,
			(ProxyType::Any, _) => true,
			(_, ProxyType::Any) => false,
			(ProxyType::Assets, ProxyType::AssetOwner) => true,
			(ProxyType::Assets, ProxyType::AssetManager) => true,
			(ProxyType::NonTransfer, ProxyType::Collator) => true,
			_ => false,
		}
	}
}

impl pallet_proxy::Config for Runtime {
	type RuntimeEvent = RuntimeEvent;
	type RuntimeCall = RuntimeCall;
	type Currency = Balances;
	type ProxyType = ProxyType;
	type ProxyDepositBase = ProxyDepositBase;
	type ProxyDepositFactor = ProxyDepositFactor;
	type MaxProxies = MaxProxies;
	type WeightInfo = weights::pallet_proxy::WeightInfo<Runtime>;
	type MaxPending = MaxPending;
	type CallHasher = BlakeTwo256;
	type AnnouncementDepositBase = AnnouncementDepositBase;
	type AnnouncementDepositFactor = AnnouncementDepositFactor;
}

parameter_types! {
	pub const ReservedXcmpWeight: Weight = MAXIMUM_BLOCK_WEIGHT.saturating_div(4);
	pub const ReservedDmpWeight: Weight = MAXIMUM_BLOCK_WEIGHT.saturating_div(4);
}

impl cumulus_pallet_parachain_system::Config for Runtime {
	type RuntimeEvent = RuntimeEvent;
	type OnSystemEvent = ();
	type SelfParaId = parachain_info::Pallet<Runtime>;
	type DmpMessageHandler = DmpQueue;
	type ReservedDmpWeight = ReservedDmpWeight;
	type OutboundXcmpMessageSource = XcmpQueue;
	type XcmpMessageHandler = XcmpQueue;
	type ReservedXcmpWeight = ReservedXcmpWeight;
	type CheckAssociatedRelayNumber = RelayNumberStrictlyIncreases;
	type ConsensusHook = cumulus_pallet_aura_ext::FixedVelocityConsensusHook<
		Runtime,
		RELAY_CHAIN_SLOT_DURATION_MILLIS,
		BLOCK_PROCESSING_VELOCITY,
		UNINCLUDED_SEGMENT_CAPACITY,
	>;
}

impl parachain_info::Config for Runtime {}

impl cumulus_pallet_aura_ext::Config for Runtime {}

parameter_types! {
	/// The asset ID for the asset that we use to pay for message delivery fees.
	pub FeeAssetId: AssetId = Concrete(xcm_config::WestendLocation::get());
	/// The base fee for the message delivery fees.
	pub const BaseDeliveryFee: u128 = CENTS.saturating_mul(3);
}

pub type PriceForSiblingParachainDelivery = polkadot_runtime_common::xcm_sender::ExponentialPrice<
	FeeAssetId,
	BaseDeliveryFee,
	TransactionByteFee,
	XcmpQueue,
>;

impl cumulus_pallet_xcmp_queue::Config for Runtime {
	type RuntimeEvent = RuntimeEvent;
	type XcmExecutor = XcmExecutor<XcmConfig>;
	type ChannelInfo = ParachainSystem;
	type VersionWrapper = PolkadotXcm;
	type ExecuteOverweightOrigin = EnsureRoot<AccountId>;
	type ControllerOrigin = EnsureRoot<AccountId>;
	type ControllerOriginConverter = XcmOriginToTransactDispatchOrigin;
	type WeightInfo = weights::cumulus_pallet_xcmp_queue::WeightInfo<Runtime>;
	type PriceForSiblingDelivery = PriceForSiblingParachainDelivery;
}

impl cumulus_pallet_dmp_queue::Config for Runtime {
	type RuntimeEvent = RuntimeEvent;
	type XcmExecutor = XcmExecutor<XcmConfig>;
	type ExecuteOverweightOrigin = EnsureRoot<AccountId>;
}

parameter_types! {
	pub const Period: u32 = 6 * HOURS;
	pub const Offset: u32 = 0;
}

impl pallet_session::Config for Runtime {
	type RuntimeEvent = RuntimeEvent;
	type ValidatorId = <Self as frame_system::Config>::AccountId;
	// we don't have stash and controller, thus we don't need the convert as well.
	type ValidatorIdOf = pallet_collator_selection::IdentityCollator;
	type ShouldEndSession = pallet_session::PeriodicSessions<Period, Offset>;
	type NextSessionRotation = pallet_session::PeriodicSessions<Period, Offset>;
	type SessionManager = CollatorSelection;
	// Essentially just Aura, but let's be pedantic.
	type SessionHandler = <SessionKeys as sp_runtime::traits::OpaqueKeys>::KeyTypeIdProviders;
	type Keys = SessionKeys;
	type WeightInfo = weights::pallet_session::WeightInfo<Runtime>;
}

impl pallet_aura::Config for Runtime {
	type AuthorityId = AuraId;
	type DisabledValidators = ();
	type MaxAuthorities = ConstU32<100_000>;
	type AllowMultipleBlocksPerSlot = ConstBool<false>;
	#[cfg(feature = "experimental")]
	type SlotDuration = pallet_aura::MinimumPeriodTimesTwo<Self>;
}

parameter_types! {
	pub const PotId: PalletId = PalletId(*b"PotStake");
	pub const SessionLength: BlockNumber = 6 * HOURS;
}

pub type CollatorSelectionUpdateOrigin = EnsureRoot<AccountId>;

impl pallet_collator_selection::Config for Runtime {
	type RuntimeEvent = RuntimeEvent;
	type Currency = Balances;
	type UpdateOrigin = CollatorSelectionUpdateOrigin;
	type PotId = PotId;
	type MaxCandidates = ConstU32<100>;
	type MinEligibleCollators = ConstU32<4>;
	type MaxInvulnerables = ConstU32<20>;
	// should be a multiple of session or things will get inconsistent
	type KickThreshold = Period;
	type ValidatorId = <Self as frame_system::Config>::AccountId;
	type ValidatorIdOf = pallet_collator_selection::IdentityCollator;
	type ValidatorRegistration = Session;
	type WeightInfo = weights::pallet_collator_selection::WeightInfo<Runtime>;
}

impl pallet_asset_conversion_tx_payment::Config for Runtime {
	type RuntimeEvent = RuntimeEvent;
	type Fungibles = LocalAndForeignAssets<
		Assets,
		AssetIdForTrustBackedAssetsConvert<TrustBackedAssetsPalletLocation>,
		ForeignAssets,
	>;
	type OnChargeAssetTransaction = AssetConversionAdapter<Balances, AssetConversion>;
}

parameter_types! {
	pub const UniquesCollectionDeposit: Balance = UNITS / 10; // 1 / 10 UNIT deposit to create a collection
	pub const UniquesItemDeposit: Balance = UNITS / 1_000; // 1 / 1000 UNIT deposit to mint an item
	pub const UniquesMetadataDepositBase: Balance = deposit(1, 129);
	pub const UniquesAttributeDepositBase: Balance = deposit(1, 0);
	pub const UniquesDepositPerByte: Balance = deposit(0, 1);
}

impl pallet_uniques::Config for Runtime {
	type RuntimeEvent = RuntimeEvent;
	type CollectionId = u32;
	type ItemId = u32;
	type Currency = Balances;
	type ForceOrigin = AssetsForceOrigin;
	type CollectionDeposit = UniquesCollectionDeposit;
	type ItemDeposit = UniquesItemDeposit;
	type MetadataDepositBase = UniquesMetadataDepositBase;
	type AttributeDepositBase = UniquesAttributeDepositBase;
	type DepositPerByte = UniquesDepositPerByte;
	type StringLimit = ConstU32<128>;
	type KeyLimit = ConstU32<32>;
	type ValueLimit = ConstU32<64>;
	type WeightInfo = weights::pallet_uniques::WeightInfo<Runtime>;
	#[cfg(feature = "runtime-benchmarks")]
	type Helper = ();
	type CreateOrigin = AsEnsureOriginWithArg<EnsureSigned<AccountId>>;
	type Locker = ();
}

parameter_types! {
	pub const NftFractionalizationPalletId: PalletId = PalletId(*b"fraction");
	pub NewAssetSymbol: BoundedVec<u8, AssetsStringLimit> = (*b"FRAC").to_vec().try_into().unwrap();
	pub NewAssetName: BoundedVec<u8, AssetsStringLimit> = (*b"Frac").to_vec().try_into().unwrap();
}

impl pallet_nft_fractionalization::Config for Runtime {
	type RuntimeEvent = RuntimeEvent;
	type Deposit = AssetDeposit;
	type Currency = Balances;
	type NewAssetSymbol = NewAssetSymbol;
	type NewAssetName = NewAssetName;
	type StringLimit = AssetsStringLimit;
	type NftCollectionId = <Self as pallet_nfts::Config>::CollectionId;
	type NftId = <Self as pallet_nfts::Config>::ItemId;
	type AssetBalance = <Self as pallet_balances::Config>::Balance;
	type AssetId = <Self as pallet_assets::Config<TrustBackedAssetsInstance>>::AssetId;
	type Assets = Assets;
	type Nfts = Nfts;
	type PalletId = NftFractionalizationPalletId;
	type WeightInfo = pallet_nft_fractionalization::weights::SubstrateWeight<Runtime>;
	type RuntimeHoldReason = RuntimeHoldReason;
	#[cfg(feature = "runtime-benchmarks")]
	type BenchmarkHelper = ();
}

parameter_types! {
	pub NftsPalletFeatures: PalletFeatures = PalletFeatures::all_enabled();
	pub const NftsMaxDeadlineDuration: BlockNumber = 12 * 30 * DAYS;
	// re-use the Uniques deposits
	pub const NftsCollectionDeposit: Balance = UniquesCollectionDeposit::get();
	pub const NftsItemDeposit: Balance = UniquesItemDeposit::get();
	pub const NftsMetadataDepositBase: Balance = UniquesMetadataDepositBase::get();
	pub const NftsAttributeDepositBase: Balance = UniquesAttributeDepositBase::get();
	pub const NftsDepositPerByte: Balance = UniquesDepositPerByte::get();
}

impl pallet_nfts::Config for Runtime {
	type RuntimeEvent = RuntimeEvent;
	type CollectionId = u32;
	type ItemId = u32;
	type Currency = Balances;
	type CreateOrigin = AsEnsureOriginWithArg<EnsureSigned<AccountId>>;
	type ForceOrigin = AssetsForceOrigin;
	type Locker = ();
	type CollectionDeposit = NftsCollectionDeposit;
	type ItemDeposit = NftsItemDeposit;
	type MetadataDepositBase = NftsMetadataDepositBase;
	type AttributeDepositBase = NftsAttributeDepositBase;
	type DepositPerByte = NftsDepositPerByte;
	type StringLimit = ConstU32<256>;
	type KeyLimit = ConstU32<64>;
	type ValueLimit = ConstU32<256>;
	type ApprovalsLimit = ConstU32<20>;
	type ItemAttributesApprovalsLimit = ConstU32<30>;
	type MaxTips = ConstU32<10>;
	type MaxDeadlineDuration = NftsMaxDeadlineDuration;
	type MaxAttributesPerCall = ConstU32<10>;
	type Features = NftsPalletFeatures;
	type OffchainSignature = Signature;
	type OffchainPublic = <Signature as Verify>::Signer;
	type WeightInfo = weights::pallet_nfts::WeightInfo<Runtime>;
	#[cfg(feature = "runtime-benchmarks")]
	type Helper = ();
}

/// XCM router instance to BridgeHub with bridging capabilities for `Rococo` global
/// consensus with dynamic fees and back-pressure.
pub type ToRococoXcmRouterInstance = pallet_xcm_bridge_hub_router::Instance1;
impl pallet_xcm_bridge_hub_router::Config<ToRococoXcmRouterInstance> for Runtime {
	type WeightInfo = weights::pallet_xcm_bridge_hub_router::WeightInfo<Runtime>;

	type UniversalLocation = xcm_config::UniversalLocation;
	type BridgedNetworkId = xcm_config::bridging::to_rococo::RococoNetwork;
	type Bridges = xcm_config::bridging::NetworkExportTable;

	#[cfg(not(feature = "runtime-benchmarks"))]
	type BridgeHubOrigin = EnsureXcm<Equals<xcm_config::bridging::SiblingBridgeHub>>;
	#[cfg(feature = "runtime-benchmarks")]
	type BridgeHubOrigin = frame_support::traits::EitherOfDiverse<
		// for running benchmarks
		EnsureRoot<AccountId>,
		// for running tests with `--feature runtime-benchmarks`
		EnsureXcm<Equals<xcm_config::bridging::SiblingBridgeHub>>,
	>;

	type ToBridgeHubSender = XcmpQueue;
	type WithBridgeHubChannel =
		cumulus_pallet_xcmp_queue::bridging::InAndOutXcmpChannelStatusProvider<
			xcm_config::bridging::SiblingBridgeHubParaId,
			Runtime,
		>;

	type ByteFee = xcm_config::bridging::XcmBridgeHubRouterByteFee;
	type FeeAsset = xcm_config::bridging::XcmBridgeHubRouterFeeAssetId;
}

// Create the runtime by composing the FRAME pallets that were previously configured.
construct_runtime!(
	pub enum Runtime
	{
		// System support stuff.
		System: frame_system::{Pallet, Call, Config<T>, Storage, Event<T>} = 0,
		ParachainSystem: cumulus_pallet_parachain_system::{
			Pallet, Call, Config<T>, Storage, Inherent, Event<T>, ValidateUnsigned,
		} = 1,
		// RandomnessCollectiveFlip = 2 removed
		Timestamp: pallet_timestamp::{Pallet, Call, Storage, Inherent} = 3,
		ParachainInfo: parachain_info::{Pallet, Storage, Config<T>} = 4,

		// Monetary stuff.
		Balances: pallet_balances::{Pallet, Call, Storage, Config<T>, Event<T>} = 10,
		TransactionPayment: pallet_transaction_payment::{Pallet, Storage, Event<T>} = 11,
		// AssetTxPayment: pallet_asset_tx_payment::{Pallet, Event<T>} = 12,
		AssetTxPayment: pallet_asset_conversion_tx_payment::{Pallet, Event<T>} = 13,

		// Collator support. the order of these 5 are important and shall not change.
		Authorship: pallet_authorship::{Pallet, Storage} = 20,
		CollatorSelection: pallet_collator_selection::{Pallet, Call, Storage, Event<T>, Config<T>} = 21,
		Session: pallet_session::{Pallet, Call, Storage, Event, Config<T>} = 22,
		Aura: pallet_aura::{Pallet, Storage, Config<T>} = 23,
		AuraExt: cumulus_pallet_aura_ext::{Pallet, Storage, Config<T>} = 24,

		// XCM helpers.
		XcmpQueue: cumulus_pallet_xcmp_queue::{Pallet, Call, Storage, Event<T>} = 30,
		PolkadotXcm: pallet_xcm::{Pallet, Call, Storage, Event<T>, Origin, Config<T>} = 31,
		CumulusXcm: cumulus_pallet_xcm::{Pallet, Event<T>, Origin} = 32,
		DmpQueue: cumulus_pallet_dmp_queue::{Pallet, Call, Storage, Event<T>} = 33,
		// Bridge utilities.
		ToRococoXcmRouter: pallet_xcm_bridge_hub_router::<Instance1>::{Pallet, Storage, Call} = 34,

		// Handy utilities.
		Utility: pallet_utility::{Pallet, Call, Event} = 40,
		Multisig: pallet_multisig::{Pallet, Call, Storage, Event<T>} = 41,
		Proxy: pallet_proxy::{Pallet, Call, Storage, Event<T>} = 42,

		// The main stage.
		Assets: pallet_assets::<Instance1>::{Pallet, Call, Storage, Event<T>} = 50,
		Uniques: pallet_uniques::{Pallet, Call, Storage, Event<T>} = 51,
		Nfts: pallet_nfts::{Pallet, Call, Storage, Event<T>} = 52,
		ForeignAssets: pallet_assets::<Instance2>::{Pallet, Call, Storage, Event<T>} = 53,
		NftFractionalization: pallet_nft_fractionalization::{Pallet, Call, Storage, Event<T>, HoldReason} = 54,
		PoolAssets: pallet_assets::<Instance3>::{Pallet, Call, Storage, Event<T>} = 55,
		AssetConversion: pallet_asset_conversion::{Pallet, Call, Storage, Event<T>} = 56,
	}
);

/// The address format for describing accounts.
pub type Address = sp_runtime::MultiAddress<AccountId, ()>;
/// Block type as expected by this runtime.
pub type Block = generic::Block<Header, UncheckedExtrinsic>;
/// A Block signed with a Justification
pub type SignedBlock = generic::SignedBlock<Block>;
/// BlockId type as expected by this runtime.
pub type BlockId = generic::BlockId<Block>;
/// The SignedExtension to the basic transaction logic.
pub type SignedExtra = (
	frame_system::CheckNonZeroSender<Runtime>,
	frame_system::CheckSpecVersion<Runtime>,
	frame_system::CheckTxVersion<Runtime>,
	frame_system::CheckGenesis<Runtime>,
	frame_system::CheckEra<Runtime>,
	frame_system::CheckNonce<Runtime>,
	frame_system::CheckWeight<Runtime>,
	pallet_asset_conversion_tx_payment::ChargeAssetTxPayment<Runtime>,
);
/// Unchecked extrinsic type as expected by this runtime.
pub type UncheckedExtrinsic =
	generic::UncheckedExtrinsic<Address, RuntimeCall, Signature, SignedExtra>;

/// Migrations to apply on runtime upgrade.
pub type Migrations = (
	// v9420
	pallet_nfts::migration::v1::MigrateToV1<Runtime>,
	// unreleased
	pallet_collator_selection::migration::v1::MigrateToV1<Runtime>,
	// unreleased
	migrations::NativeAssetParents0ToParents1Migration<Runtime>,
	// unreleased
	pallet_multisig::migrations::v1::MigrateToV1<Runtime>,
	// unreleased
	InitStorageVersions,
);

/// Migration to initialize storage versions for pallets added after genesis.
///
/// Ideally this would be done automatically (see
/// <https://github.com/paritytech/polkadot-sdk/pull/1297>), but it probably won't be ready for some
/// time and it's beneficial to get try-runtime-cli on-runtime-upgrade checks into the CI, so we're
/// doing it manually.
pub struct InitStorageVersions;

impl frame_support::traits::OnRuntimeUpgrade for InitStorageVersions {
	fn on_runtime_upgrade() -> Weight {
		use frame_support::traits::{GetStorageVersion, StorageVersion};
		use sp_runtime::traits::Saturating;

		let mut writes = 0;

		if PolkadotXcm::on_chain_storage_version() == StorageVersion::new(0) {
			PolkadotXcm::current_storage_version().put::<PolkadotXcm>();
			writes.saturating_inc();
		}

		if ForeignAssets::on_chain_storage_version() == StorageVersion::new(0) {
			ForeignAssets::current_storage_version().put::<ForeignAssets>();
			writes.saturating_inc();
		}

		if PoolAssets::on_chain_storage_version() == StorageVersion::new(0) {
			PoolAssets::current_storage_version().put::<PoolAssets>();
			writes.saturating_inc();
		}

		<Runtime as frame_system::Config>::DbWeight::get().reads_writes(3, writes)
	}
}

/// Executive: handles dispatch to the various modules.
pub type Executive = frame_executive::Executive<
	Runtime,
	Block,
	frame_system::ChainContext<Runtime>,
	Runtime,
	AllPalletsWithSystem,
	Migrations,
>;

#[cfg(feature = "runtime-benchmarks")]
#[macro_use]
extern crate frame_benchmarking;

#[cfg(feature = "runtime-benchmarks")]
mod benches {
	define_benchmarks!(
		[frame_system, SystemBench::<Runtime>]
		[pallet_assets, Local]
		[pallet_assets, Foreign]
		[pallet_assets, Pool]
		[pallet_asset_conversion, AssetConversion]
		[pallet_balances, Balances]
		[pallet_multisig, Multisig]
		[pallet_nft_fractionalization, NftFractionalization]
		[pallet_nfts, Nfts]
		[pallet_proxy, Proxy]
		[pallet_session, SessionBench::<Runtime>]
		[pallet_uniques, Uniques]
		[pallet_utility, Utility]
		[pallet_timestamp, Timestamp]
		[pallet_collator_selection, CollatorSelection]
		[cumulus_pallet_xcmp_queue, XcmpQueue]
		[pallet_xcm_bridge_hub_router, ToRococo]
		// XCM
		[pallet_xcm, PalletXcmExtrinsiscsBenchmark::<Runtime>]
		// NOTE: Make sure you point to the individual modules below.
		[pallet_xcm_benchmarks::fungible, XcmBalances]
		[pallet_xcm_benchmarks::generic, XcmGeneric]
	);
}

impl_runtime_apis! {
	impl sp_consensus_aura::AuraApi<Block, AuraId> for Runtime {
		fn slot_duration() -> sp_consensus_aura::SlotDuration {
			sp_consensus_aura::SlotDuration::from_millis(Aura::slot_duration())
		}

		fn authorities() -> Vec<AuraId> {
			Aura::authorities().into_inner()
		}
	}

	impl sp_api::Core<Block> for Runtime {
		fn version() -> RuntimeVersion {
			VERSION
		}

		fn execute_block(block: Block) {
			Executive::execute_block(block)
		}

		fn initialize_block(header: &<Block as BlockT>::Header) {
			Executive::initialize_block(header)
		}
	}

	impl sp_api::Metadata<Block> for Runtime {
		fn metadata() -> OpaqueMetadata {
			OpaqueMetadata::new(Runtime::metadata().into())
		}

		fn metadata_at_version(version: u32) -> Option<OpaqueMetadata> {
			Runtime::metadata_at_version(version)
		}

		fn metadata_versions() -> sp_std::vec::Vec<u32> {
			Runtime::metadata_versions()
		}
	}

	impl sp_block_builder::BlockBuilder<Block> for Runtime {
		fn apply_extrinsic(extrinsic: <Block as BlockT>::Extrinsic) -> ApplyExtrinsicResult {
			Executive::apply_extrinsic(extrinsic)
		}

		fn finalize_block() -> <Block as BlockT>::Header {
			Executive::finalize_block()
		}

		fn inherent_extrinsics(data: sp_inherents::InherentData) -> Vec<<Block as BlockT>::Extrinsic> {
			data.create_extrinsics()
		}

		fn check_inherents(
			block: Block,
			data: sp_inherents::InherentData,
		) -> sp_inherents::CheckInherentsResult {
			data.check_extrinsics(&block)
		}
	}

	impl sp_transaction_pool::runtime_api::TaggedTransactionQueue<Block> for Runtime {
		fn validate_transaction(
			source: TransactionSource,
			tx: <Block as BlockT>::Extrinsic,
			block_hash: <Block as BlockT>::Hash,
		) -> TransactionValidity {
			Executive::validate_transaction(source, tx, block_hash)
		}
	}

	impl sp_offchain::OffchainWorkerApi<Block> for Runtime {
		fn offchain_worker(header: &<Block as BlockT>::Header) {
			Executive::offchain_worker(header)
		}
	}

	impl sp_session::SessionKeys<Block> for Runtime {
		fn generate_session_keys(seed: Option<Vec<u8>>) -> Vec<u8> {
			SessionKeys::generate(seed)
		}

		fn decode_session_keys(
			encoded: Vec<u8>,
		) -> Option<Vec<(Vec<u8>, KeyTypeId)>> {
			SessionKeys::decode_into_raw_public_keys(&encoded)
		}
	}

	impl frame_system_rpc_runtime_api::AccountNonceApi<Block, AccountId, Nonce> for Runtime {
		fn account_nonce(account: AccountId) -> Nonce {
			System::account_nonce(account)
		}
	}

	impl pallet_nfts_runtime_api::NftsApi<Block, AccountId, u32, u32> for Runtime {
		fn owner(collection: u32, item: u32) -> Option<AccountId> {
			<Nfts as Inspect<AccountId>>::owner(&collection, &item)
		}

		fn collection_owner(collection: u32) -> Option<AccountId> {
			<Nfts as Inspect<AccountId>>::collection_owner(&collection)
		}

		fn attribute(
			collection: u32,
			item: u32,
			key: Vec<u8>,
		) -> Option<Vec<u8>> {
			<Nfts as Inspect<AccountId>>::attribute(&collection, &item, &key)
		}

		fn custom_attribute(
			account: AccountId,
			collection: u32,
			item: u32,
			key: Vec<u8>,
		) -> Option<Vec<u8>> {
			<Nfts as Inspect<AccountId>>::custom_attribute(
				&account,
				&collection,
				&item,
				&key,
			)
		}

		fn system_attribute(
			collection: u32,
			item: Option<u32>,
			key: Vec<u8>,
		) -> Option<Vec<u8>> {
			<Nfts as Inspect<AccountId>>::system_attribute(&collection, item.as_ref(), &key)
		}

		fn collection_attribute(collection: u32, key: Vec<u8>) -> Option<Vec<u8>> {
			<Nfts as Inspect<AccountId>>::collection_attribute(&collection, &key)
		}
	}

	impl pallet_asset_conversion::AssetConversionApi<
		Block,
		Balance,
		u128,
		Box<MultiLocation>,
	> for Runtime
	{
		fn quote_price_exact_tokens_for_tokens(asset1: Box<MultiLocation>, asset2: Box<MultiLocation>, amount: u128, include_fee: bool) -> Option<Balance> {
			AssetConversion::quote_price_exact_tokens_for_tokens(asset1, asset2, amount, include_fee)
		}

		fn quote_price_tokens_for_exact_tokens(asset1: Box<MultiLocation>, asset2: Box<MultiLocation>, amount: u128, include_fee: bool) -> Option<Balance> {
			AssetConversion::quote_price_tokens_for_exact_tokens(asset1, asset2, amount, include_fee)
		}

		fn get_reserves(asset1: Box<MultiLocation>, asset2: Box<MultiLocation>) -> Option<(Balance, Balance)> {
			AssetConversion::get_reserves(&asset1, &asset2).ok()
		}
	}

	impl pallet_transaction_payment_rpc_runtime_api::TransactionPaymentApi<Block, Balance> for Runtime {
		fn query_info(
			uxt: <Block as BlockT>::Extrinsic,
			len: u32,
		) -> pallet_transaction_payment_rpc_runtime_api::RuntimeDispatchInfo<Balance> {
			TransactionPayment::query_info(uxt, len)
		}
		fn query_fee_details(
			uxt: <Block as BlockT>::Extrinsic,
			len: u32,
		) -> pallet_transaction_payment::FeeDetails<Balance> {
			TransactionPayment::query_fee_details(uxt, len)
		}
		fn query_weight_to_fee(weight: Weight) -> Balance {
			TransactionPayment::weight_to_fee(weight)
		}
		fn query_length_to_fee(length: u32) -> Balance {
			TransactionPayment::length_to_fee(length)
		}
	}

	impl pallet_transaction_payment_rpc_runtime_api::TransactionPaymentCallApi<Block, Balance, RuntimeCall>
		for Runtime
	{
		fn query_call_info(
			call: RuntimeCall,
			len: u32,
		) -> pallet_transaction_payment::RuntimeDispatchInfo<Balance> {
			TransactionPayment::query_call_info(call, len)
		}
		fn query_call_fee_details(
			call: RuntimeCall,
			len: u32,
		) -> pallet_transaction_payment::FeeDetails<Balance> {
			TransactionPayment::query_call_fee_details(call, len)
		}
		fn query_weight_to_fee(weight: Weight) -> Balance {
			TransactionPayment::weight_to_fee(weight)
		}
		fn query_length_to_fee(length: u32) -> Balance {
			TransactionPayment::length_to_fee(length)
		}
	}

	impl assets_common::runtime_api::FungiblesApi<
		Block,
		AccountId,
	> for Runtime
	{
		fn query_account_balances(account: AccountId) -> Result<xcm::VersionedMultiAssets, assets_common::runtime_api::FungiblesAccessError> {
			use assets_common::fungible_conversion::{convert, convert_balance};
			Ok([
				// collect pallet_balance
				{
					let balance = Balances::free_balance(account.clone());
					if balance > 0 {
						vec![convert_balance::<WestendLocation, Balance>(balance)?]
					} else {
						vec![]
					}
				},
				// collect pallet_assets (TrustBackedAssets)
				convert::<_, _, _, _, TrustBackedAssetsConvertedConcreteId>(
					Assets::account_balances(account.clone())
						.iter()
						.filter(|(_, balance)| balance > &0)
				)?,
				// collect pallet_assets (ForeignAssets)
				convert::<_, _, _, _, ForeignAssetsConvertedConcreteId>(
					ForeignAssets::account_balances(account.clone())
						.iter()
						.filter(|(_, balance)| balance > &0)
				)?,
				// collect pallet_assets (PoolAssets)
				convert::<_, _, _, _, PoolAssetsConvertedConcreteId>(
					PoolAssets::account_balances(account)
						.iter()
						.filter(|(_, balance)| balance > &0)
				)?,
				// collect ... e.g. other tokens
			].concat().into())
		}
	}

	impl cumulus_primitives_core::CollectCollationInfo<Block> for Runtime {
		fn collect_collation_info(header: &<Block as BlockT>::Header) -> cumulus_primitives_core::CollationInfo {
			ParachainSystem::collect_collation_info(header)
		}
	}

	#[cfg(feature = "try-runtime")]
	impl frame_try_runtime::TryRuntime<Block> for Runtime {
		fn on_runtime_upgrade(checks: frame_try_runtime::UpgradeCheckSelect) -> (Weight, Weight) {
			let weight = Executive::try_runtime_upgrade(checks).unwrap();
			(weight, RuntimeBlockWeights::get().max_block)
		}

		fn execute_block(
			block: Block,
			state_root_check: bool,
			signature_check: bool,
			select: frame_try_runtime::TryStateSelect,
		) -> Weight {
			// NOTE: intentional unwrap: we don't want to propagate the error backwards, and want to
			// have a backtrace here.
			Executive::try_execute_block(block, state_root_check, signature_check, select).unwrap()
		}
	}

	#[cfg(feature = "runtime-benchmarks")]
	impl frame_benchmarking::Benchmark<Block> for Runtime {
		fn benchmark_metadata(extra: bool) -> (
			Vec<frame_benchmarking::BenchmarkList>,
			Vec<frame_support::traits::StorageInfo>,
		) {
			use frame_benchmarking::{Benchmarking, BenchmarkList};
			use frame_support::traits::StorageInfoTrait;
			use frame_system_benchmarking::Pallet as SystemBench;
			use cumulus_pallet_session_benchmarking::Pallet as SessionBench;
<<<<<<< HEAD
			use pallet_xcm::benchmarking::Pallet as PalletXcmExtrinsiscsBenchmark;
=======
			use pallet_xcm_bridge_hub_router::benchmarking::Pallet as XcmBridgeHubRouterBench;
>>>>>>> fe9435db

			// This is defined once again in dispatch_benchmark, because list_benchmarks!
			// and add_benchmarks! are macros exported by define_benchmarks! macros and those types
			// are referenced in that call.
			type XcmBalances = pallet_xcm_benchmarks::fungible::Pallet::<Runtime>;
			type XcmGeneric = pallet_xcm_benchmarks::generic::Pallet::<Runtime>;

			// Benchmark files generated for `Assets/ForeignAssets` instances are by default
			// `pallet_assets_assets.rs / pallet_assets_foreign_assets`, which is not really nice,
			// so with this redefinition we can change names to nicer:
			// `pallet_assets_local.rs / pallet_assets_foreign.rs`.
			type Local = pallet_assets::Pallet::<Runtime, TrustBackedAssetsInstance>;
			type Foreign = pallet_assets::Pallet::<Runtime, ForeignAssetsInstance>;
			type Pool = pallet_assets::Pallet::<Runtime, PoolAssetsInstance>;

			type ToRococo = XcmBridgeHubRouterBench<Runtime, ToRococoXcmRouterInstance>;

			let mut list = Vec::<BenchmarkList>::new();
			list_benchmarks!(list, extra);

			let storage_info = AllPalletsWithSystem::storage_info();
			(list, storage_info)
		}

		fn dispatch_benchmark(
			config: frame_benchmarking::BenchmarkConfig
		) -> Result<Vec<frame_benchmarking::BenchmarkBatch>, sp_runtime::RuntimeString> {
			use frame_benchmarking::{Benchmarking, BenchmarkBatch, BenchmarkError};
			use sp_storage::TrackedStorageKey;

			use frame_system_benchmarking::Pallet as SystemBench;
			impl frame_system_benchmarking::Config for Runtime {
				fn setup_set_code_requirements(code: &sp_std::vec::Vec<u8>) -> Result<(), BenchmarkError> {
					ParachainSystem::initialize_for_set_code_benchmark(code.len() as u32);
					Ok(())
				}

				fn verify_set_code() {
					System::assert_last_event(cumulus_pallet_parachain_system::Event::<Runtime>::ValidationFunctionStored.into());
				}
			}

			use cumulus_pallet_session_benchmarking::Pallet as SessionBench;
			impl cumulus_pallet_session_benchmarking::Config for Runtime {}

<<<<<<< HEAD
			use pallet_xcm::benchmarking::Pallet as PalletXcmExtrinsiscsBenchmark;
			impl pallet_xcm::benchmarking::Config for Runtime {
				fn reachable_dest() -> Option<MultiLocation> {
					Some(Parent.into())
				}

				fn teleportable_asset_and_dest() -> Option<(MultiAsset, MultiLocation)> {
					// Relay/native token can be teleported between AH and Relay.
					Some((
						MultiAsset {
							fun: Fungible(EXISTENTIAL_DEPOSIT),
							id: Concrete(Parent.into())
						},
						Parent.into(),
					))
				}

				fn reserve_transferable_asset_and_dest() -> Option<(MultiAsset, MultiLocation)> {
					// AH can reserve transfer native token to some random parachain.
					let random_para_id = 43211234;
					ParachainSystem::open_outbound_hrmp_channel_for_benchmarks_or_tests(
						random_para_id.into()
					);
					Some((
						MultiAsset {
							fun: Fungible(EXISTENTIAL_DEPOSIT),
							id: Concrete(Parent.into())
						},
						ParentThen(Parachain(random_para_id).into()).into(),
					))
=======
			use pallet_xcm_bridge_hub_router::benchmarking::{
				Pallet as XcmBridgeHubRouterBench,
				Config as XcmBridgeHubRouterConfig,
			};

			impl XcmBridgeHubRouterConfig<ToRococoXcmRouterInstance> for Runtime {
				fn make_congested() {
					cumulus_pallet_xcmp_queue::bridging::suspend_channel_for_benchmarks::<Runtime>(
						xcm_config::bridging::SiblingBridgeHubParaId::get().into()
					);
				}
				fn ensure_bridged_target_destination() -> MultiLocation {
					ParachainSystem::open_outbound_hrmp_channel_for_benchmarks_or_tests(
						xcm_config::bridging::SiblingBridgeHubParaId::get().into()
					);
					xcm_config::bridging::to_rococo::AssetHubRococo::get()
>>>>>>> fe9435db
				}
			}

			use xcm::latest::prelude::*;
			use xcm_config::{MaxAssetsIntoHolding, WestendLocation};
			use pallet_xcm_benchmarks::asset_instance_from;

			parameter_types! {
				pub ExistentialDepositMultiAsset: Option<MultiAsset> = Some((
					WestendLocation::get(),
					ExistentialDeposit::get()
				).into());
			}

			impl pallet_xcm_benchmarks::Config for Runtime {
				type XcmConfig = xcm_config::XcmConfig;
				type AccountIdConverter = xcm_config::LocationToAccountId;
				type DeliveryHelper = cumulus_primitives_utility::ToParentDeliveryHelper<
					XcmConfig,
					ExistentialDepositMultiAsset,
					xcm_config::PriceForParentDelivery,
				>;
				fn valid_destination() -> Result<MultiLocation, BenchmarkError> {
					Ok(WestendLocation::get())
				}
				fn worst_case_holding(depositable_count: u32) -> MultiAssets {
					// A mix of fungible, non-fungible, and concrete assets.
					let holding_non_fungibles = MaxAssetsIntoHolding::get() / 2 - depositable_count;
					let holding_fungibles = holding_non_fungibles - 1;
					let fungibles_amount: u128 = 100;
					let mut assets = (0..holding_fungibles)
						.map(|i| {
							MultiAsset {
								id: Concrete(GeneralIndex(i as u128).into()),
								fun: Fungible(fungibles_amount * i as u128),
							}
						})
						.chain(core::iter::once(MultiAsset { id: Concrete(Here.into()), fun: Fungible(u128::MAX) }))
						.chain((0..holding_non_fungibles).map(|i| MultiAsset {
							id: Concrete(GeneralIndex(i as u128).into()),
							fun: NonFungible(asset_instance_from(i)),
						}))
						.collect::<Vec<_>>();

					assets.push(MultiAsset {
						id: Concrete(WestendLocation::get()),
						fun: Fungible(1_000_000 * UNITS),
					});
					assets.into()
				}
			}

			parameter_types! {
				pub const TrustedTeleporter: Option<(MultiLocation, MultiAsset)> = Some((
					WestendLocation::get(),
					MultiAsset { fun: Fungible(UNITS), id: Concrete(WestendLocation::get()) },
				));
				pub const CheckedAccount: Option<(AccountId, xcm_builder::MintLocation)> = None;
				// AssetHubWestend trusts AssetHubRococo as reserve for ROCs
				pub TrustedReserve: Option<(MultiLocation, MultiAsset)> = Some(
					(
						xcm_config::bridging::to_rococo::AssetHubRococo::get(),
						MultiAsset::from((xcm_config::bridging::to_rococo::RocLocation::get(), 1000000000000 as u128))
					)
				);
			}

			impl pallet_xcm_benchmarks::fungible::Config for Runtime {
				type TransactAsset = Balances;

				type CheckedAccount = CheckedAccount;
				type TrustedTeleporter = TrustedTeleporter;
				type TrustedReserve = TrustedReserve;

				fn get_multi_asset() -> MultiAsset {
					MultiAsset {
						id: Concrete(WestendLocation::get()),
						fun: Fungible(UNITS),
					}
				}
			}

			impl pallet_xcm_benchmarks::generic::Config for Runtime {
				type TransactAsset = Balances;
				type RuntimeCall = RuntimeCall;

				fn worst_case_response() -> (u64, Response) {
					(0u64, Response::Version(Default::default()))
				}

				fn worst_case_asset_exchange() -> Result<(MultiAssets, MultiAssets), BenchmarkError> {
					Err(BenchmarkError::Skip)
				}

				fn universal_alias() -> Result<(MultiLocation, Junction), BenchmarkError> {
					match xcm_config::bridging::BridgingBenchmarksHelper::prepare_universal_alias() {
						Some(alias) => Ok(alias),
						None => Err(BenchmarkError::Skip)
					}
				}

				fn transact_origin_and_runtime_call() -> Result<(MultiLocation, RuntimeCall), BenchmarkError> {
					Ok((WestendLocation::get(), frame_system::Call::remark_with_event { remark: vec![] }.into()))
				}

				fn subscribe_origin() -> Result<MultiLocation, BenchmarkError> {
					Ok(WestendLocation::get())
				}

				fn claimable_asset() -> Result<(MultiLocation, MultiLocation, MultiAssets), BenchmarkError> {
					let origin = WestendLocation::get();
					let assets: MultiAssets = (Concrete(WestendLocation::get()), 1_000 * UNITS).into();
					let ticket = MultiLocation { parents: 0, interior: Here };
					Ok((origin, ticket, assets))
				}

				fn unlockable_asset() -> Result<(MultiLocation, MultiLocation, MultiAsset), BenchmarkError> {
					Err(BenchmarkError::Skip)
				}

				fn export_message_origin_and_destination(
				) -> Result<(MultiLocation, NetworkId, InteriorMultiLocation), BenchmarkError> {
					Err(BenchmarkError::Skip)
				}

				fn alias_origin() -> Result<(MultiLocation, MultiLocation), BenchmarkError> {
					Err(BenchmarkError::Skip)
				}
			}

			type XcmBalances = pallet_xcm_benchmarks::fungible::Pallet::<Runtime>;
			type XcmGeneric = pallet_xcm_benchmarks::generic::Pallet::<Runtime>;

			type Local = pallet_assets::Pallet::<Runtime, TrustBackedAssetsInstance>;
			type Foreign = pallet_assets::Pallet::<Runtime, ForeignAssetsInstance>;
			type Pool = pallet_assets::Pallet::<Runtime, PoolAssetsInstance>;

			type ToRococo = XcmBridgeHubRouterBench<Runtime, ToRococoXcmRouterInstance>;

			let whitelist: Vec<TrackedStorageKey> = vec![
				// Block Number
				hex_literal::hex!("26aa394eea5630e07c48ae0c9558cef702a5c1b19ab7a04f536c519aca4983ac").to_vec().into(),
				// Total Issuance
				hex_literal::hex!("c2261276cc9d1f8598ea4b6a74b15c2f57c875e4cff74148e4628f264b974c80").to_vec().into(),
				// Execution Phase
				hex_literal::hex!("26aa394eea5630e07c48ae0c9558cef7ff553b5a9862a516939d82b3d3d8661a").to_vec().into(),
				// Event Count
				hex_literal::hex!("26aa394eea5630e07c48ae0c9558cef70a98fdbe9ce6c55837576c60c7af3850").to_vec().into(),
				// System Events
				hex_literal::hex!("26aa394eea5630e07c48ae0c9558cef780d41e5e16056765bc8461851072c9d7").to_vec().into(),
				//TODO: use from relay_well_known_keys::ACTIVE_CONFIG
				hex_literal::hex!("06de3d8a54d27e44a9d5ce189618f22db4b49d95320d9021994c850f25b8e385").to_vec().into(),
			];

			let mut batches = Vec::<BenchmarkBatch>::new();
			let params = (&config, &whitelist);
			add_benchmarks!(params, batches);

			Ok(batches)
		}
	}

	impl sp_genesis_builder::GenesisBuilder<Block> for Runtime {
		fn create_default_config() -> Vec<u8> {
			create_default_config::<RuntimeGenesisConfig>()
		}

		fn build_config(config: Vec<u8>) -> sp_genesis_builder::Result {
			build_config::<RuntimeGenesisConfig>(config)
		}
	}
}

cumulus_pallet_parachain_system::register_validate_block! {
	Runtime = Runtime,
	BlockExecutor = cumulus_pallet_aura_ext::BlockExecutor::<Runtime, Executive>,
}

pub mod migrations {
	use super::*;
	use frame_support::{
		pallet_prelude::Get,
		traits::{
			fungibles::{Inspect, Mutate},
			tokens::Preservation,
			OnRuntimeUpgrade, OriginTrait,
		},
	};
	use parachains_common::impls::AccountIdOf;
	use sp_runtime::{traits::StaticLookup, Saturating};

	/// Temporary migration because of bug with native asset, it can be removed once applied on
	/// `AssetHubWestend`. Migrates pools with `MultiLocation { parents: 0, interior: Here }` to
	/// `MultiLocation { parents: 1, interior: Here }`
	pub struct NativeAssetParents0ToParents1Migration<T>(sp_std::marker::PhantomData<T>);
	impl<
			T: pallet_asset_conversion::Config<
				MultiAssetId = Box<MultiLocation>,
				AssetId = MultiLocation,
			>,
		> OnRuntimeUpgrade for NativeAssetParents0ToParents1Migration<T>
	where
		<T as pallet_asset_conversion::Config>::PoolAssetId: Into<u32>,
		AccountIdOf<Runtime>: Into<[u8; 32]>,
		<T as frame_system::Config>::AccountId:
			Into<<<T as frame_system::Config>::RuntimeOrigin as OriginTrait>::AccountId>,
		<<T as frame_system::Config>::Lookup as StaticLookup>::Source:
			From<<T as frame_system::Config>::AccountId>,
		sp_runtime::AccountId32: From<<T as frame_system::Config>::AccountId>,
	{
		fn on_runtime_upgrade() -> Weight {
			let invalid_native_asset = MultiLocation { parents: 0, interior: Here };
			let valid_native_asset = WestendLocation::get();

			let mut reads: u64 = 1;
			let mut writes: u64 = 0;

			// migrate pools with invalid native asset
			let pools = pallet_asset_conversion::Pools::<T>::iter().collect::<Vec<_>>();
			reads.saturating_accrue(1);
			for (old_pool_id, pool_info) in pools {
				let old_pool_account =
					pallet_asset_conversion::Pallet::<T>::get_pool_account(&old_pool_id);
				reads.saturating_accrue(1);
				let pool_asset_id = pool_info.lp_token.clone();
				if old_pool_id.0.as_ref() != &invalid_native_asset {
					// skip, if ok
					continue
				}

				// fix new account
				let new_pool_id = pallet_asset_conversion::Pallet::<T>::get_pool_id(
					Box::new(valid_native_asset),
					old_pool_id.1.clone(),
				);
				let new_pool_account =
					pallet_asset_conversion::Pallet::<T>::get_pool_account(&new_pool_id);
				frame_system::Pallet::<T>::inc_providers(&new_pool_account);
				reads.saturating_accrue(2);
				writes.saturating_accrue(1);

				// move currency
				let _ = Balances::transfer_all(
					RuntimeOrigin::signed(sp_runtime::AccountId32::from(old_pool_account.clone())),
					sp_runtime::AccountId32::from(new_pool_account.clone()).into(),
					false,
				);
				reads.saturating_accrue(2);
				writes.saturating_accrue(2);

				// move LP token
				let _ = T::PoolAssets::transfer(
					pool_asset_id.clone(),
					&old_pool_account,
					&new_pool_account,
					T::PoolAssets::balance(pool_asset_id.clone(), &old_pool_account),
					Preservation::Expendable,
				);
				reads.saturating_accrue(1);
				writes.saturating_accrue(2);

				// change the ownership of LP token
				let _ = pallet_assets::Pallet::<Runtime, PoolAssetsInstance>::transfer_ownership(
					RuntimeOrigin::signed(sp_runtime::AccountId32::from(old_pool_account.clone())),
					pool_asset_id.into(),
					sp_runtime::AccountId32::from(new_pool_account.clone()).into(),
				);
				reads.saturating_accrue(1);
				writes.saturating_accrue(2);

				// move LocalOrForeignAssets
				let _ = T::Assets::transfer(
					*old_pool_id.1.as_ref(),
					&old_pool_account,
					&new_pool_account,
					T::Assets::balance(*old_pool_id.1.as_ref(), &old_pool_account),
					Preservation::Expendable,
				);
				reads.saturating_accrue(1);
				writes.saturating_accrue(2);

				// dec providers for old account
				let _ = frame_system::Pallet::<T>::dec_providers(&old_pool_account);
				writes.saturating_accrue(1);

				// change pool key
				pallet_asset_conversion::Pools::<T>::insert(new_pool_id, pool_info);
				pallet_asset_conversion::Pools::<T>::remove(old_pool_id);
			}

			T::DbWeight::get().reads_writes(reads, writes)
		}
	}
}<|MERGE_RESOLUTION|>--- conflicted
+++ resolved
@@ -1266,11 +1266,8 @@
 			use frame_support::traits::StorageInfoTrait;
 			use frame_system_benchmarking::Pallet as SystemBench;
 			use cumulus_pallet_session_benchmarking::Pallet as SessionBench;
-<<<<<<< HEAD
 			use pallet_xcm::benchmarking::Pallet as PalletXcmExtrinsiscsBenchmark;
-=======
 			use pallet_xcm_bridge_hub_router::benchmarking::Pallet as XcmBridgeHubRouterBench;
->>>>>>> fe9435db
 
 			// This is defined once again in dispatch_benchmark, because list_benchmarks!
 			// and add_benchmarks! are macros exported by define_benchmarks! macros and those types
@@ -1316,7 +1313,6 @@
 			use cumulus_pallet_session_benchmarking::Pallet as SessionBench;
 			impl cumulus_pallet_session_benchmarking::Config for Runtime {}
 
-<<<<<<< HEAD
 			use pallet_xcm::benchmarking::Pallet as PalletXcmExtrinsiscsBenchmark;
 			impl pallet_xcm::benchmarking::Config for Runtime {
 				fn reachable_dest() -> Option<MultiLocation> {
@@ -1347,7 +1343,9 @@
 						},
 						ParentThen(Parachain(random_para_id).into()).into(),
 					))
-=======
+				}
+			}
+
 			use pallet_xcm_bridge_hub_router::benchmarking::{
 				Pallet as XcmBridgeHubRouterBench,
 				Config as XcmBridgeHubRouterConfig,
@@ -1364,7 +1362,6 @@
 						xcm_config::bridging::SiblingBridgeHubParaId::get().into()
 					);
 					xcm_config::bridging::to_rococo::AssetHubRococo::get()
->>>>>>> fe9435db
 				}
 			}
 
