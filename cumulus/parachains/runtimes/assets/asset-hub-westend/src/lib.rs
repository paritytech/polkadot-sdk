// Copyright (C) Parity Technologies (UK) Ltd.
// SPDX-License-Identifier: Apache-2.0

// Licensed under the Apache License, Version 2.0 (the "License");
// you may not use this file except in compliance with the License.
// You may obtain a copy of the License at
//
// 	http://www.apache.org/licenses/LICENSE-2.0
//
// Unless required by applicable law or agreed to in writing, software
// distributed under the License is distributed on an "AS IS" BASIS,
// WITHOUT WARRANTIES OR CONDITIONS OF ANY KIND, either express or implied.
// See the License for the specific language governing permissions and
// limitations under the License.

//! # Asset Hub Westend Runtime
//!
//! Testnet for Asset Hub Polkadot.

#![cfg_attr(not(feature = "std"), no_std)]
#![recursion_limit = "256"]

// Make the WASM binary available.
#[cfg(feature = "std")]
include!(concat!(env!("OUT_DIR"), "/wasm_binary.rs"));

mod genesis_config_presets;
mod weights;
pub mod xcm_config;

extern crate alloc;

use alloc::{vec, vec::Vec};
use assets_common::{
	local_and_foreign_assets::{LocalFromLeft, TargetFromLeft},
	AssetIdForPoolAssets, AssetIdForPoolAssetsConvert, AssetIdForTrustBackedAssetsConvert,
};
use codec::{Decode, Encode, MaxEncodedLen};
use cumulus_pallet_parachain_system::RelayNumberMonotonicallyIncreases;
use cumulus_primitives_core::{AggregateMessageOrigin, ClaimQueueOffset, CoreSelector, ParaId};
use frame_support::{
	construct_runtime, derive_impl,
	dispatch::DispatchClass,
	genesis_builder_helper::{build_state, get_preset},
	ord_parameter_types, parameter_types,
	traits::{
		fungible,
		fungible::HoldConsideration,
		fungibles,
		tokens::{imbalance::ResolveAssetTo, nonfungibles_v2::Inspect},
		AsEnsureOriginWithArg, ConstBool, ConstU128, ConstU32, ConstU64, ConstU8,
		ConstantStoragePrice, Equals, InstanceFilter, Nothing, TransformOrigin,
	},
	weights::{ConstantMultiplier, Weight, WeightToFee as _},
	BoundedVec, PalletId,
};
use frame_system::{
	limits::{BlockLength, BlockWeights},
	EnsureRoot, EnsureSigned, EnsureSignedBy,
};
use pallet_asset_conversion_tx_payment::SwapAssetAdapter;
use pallet_nfts::{DestroyWitness, PalletFeatures};
use pallet_revive::{evm::runtime::EthExtra, AddressMapper};
use pallet_xcm::EnsureXcm;
use parachains_common::{
	impls::DealWithFees, message_queue::*, AccountId, AssetIdForTrustBackedAssets, AuraId, Balance,
	BlockNumber, CollectionId, Hash, Header, ItemId, Nonce, Signature, AVERAGE_ON_INITIALIZE_RATIO,
	NORMAL_DISPATCH_RATIO,
};
use sp_api::impl_runtime_apis;
use sp_core::{crypto::KeyTypeId, OpaqueMetadata, H160, U256};
use sp_runtime::{
	generic, impl_opaque_keys,
	traits::{AccountIdConversion, BlakeTwo256, Block as BlockT, Saturating, Verify},
	transaction_validity::{TransactionSource, TransactionValidity},
	ApplyExtrinsicResult, Perbill, Permill, RuntimeDebug,
};
#[cfg(feature = "std")]
use sp_version::NativeVersion;
use sp_version::RuntimeVersion;
use testnet_parachains_constants::westend::{
	consensus::*, currency::*, fee::WeightToFee, snowbridge::EthereumNetwork, time::*,
};
use xcm_config::{
	ForeignAssetsConvertedConcreteId, LocationToAccountId, PoolAssetsConvertedConcreteId,
	PoolAssetsPalletLocation, TrustBackedAssetsConvertedConcreteId,
	TrustBackedAssetsPalletLocation, WestendLocation, XcmOriginToTransactDispatchOrigin,
};

#[cfg(any(feature = "std", test))]
pub use sp_runtime::BuildStorage;

use assets_common::{
	foreign_creators::ForeignCreators,
	matching::{FromNetwork, FromSiblingParachain},
};
use polkadot_runtime_common::{BlockHashCount, SlowAdjustingFeeUpdate};
use weights::{BlockExecutionWeight, ExtrinsicBaseWeight, RocksDbWeight};
use xcm::{
	latest::prelude::AssetId,
	prelude::{VersionedAsset, VersionedAssetId, VersionedAssets, VersionedLocation, VersionedXcm},
};

#[cfg(feature = "runtime-benchmarks")]
use frame_support::traits::PalletInfoAccess;

#[cfg(feature = "runtime-benchmarks")]
use xcm::latest::prelude::{
	Asset, Assets as XcmAssets, Fungible, Here, InteriorLocation, Junction, Junction::*, Location,
	NetworkId, NonFungible, Parent, ParentThen, Response, XCM_VERSION,
};

use xcm_runtime_apis::{
	dry_run::{CallDryRunEffects, Error as XcmDryRunApiError, XcmDryRunEffects},
	fees::Error as XcmPaymentApiError,
};

impl_opaque_keys! {
	pub struct SessionKeys {
		pub aura: Aura,
	}
}

#[sp_version::runtime_version]
pub const VERSION: RuntimeVersion = RuntimeVersion {
	// Note: "westmint" is the legacy name for this chain. It has been renamed to
	// "asset-hub-westend". Many wallets/tools depend on the `spec_name`, so it remains "westmint"
	// for the time being. Wallets/tools should update to treat "asset-hub-westend" equally.
	spec_name: alloc::borrow::Cow::Borrowed("westmint"),
	impl_name: alloc::borrow::Cow::Borrowed("westmint"),
	authoring_version: 1,
	spec_version: 1_017_004,
	impl_version: 0,
	apis: RUNTIME_API_VERSIONS,
	transaction_version: 16,
	system_version: 1,
};

/// The version information used to identify this runtime when compiled natively.
#[cfg(feature = "std")]
pub fn native_version() -> NativeVersion {
	NativeVersion { runtime_version: VERSION, can_author_with: Default::default() }
}

parameter_types! {
	pub const Version: RuntimeVersion = VERSION;
	pub RuntimeBlockLength: BlockLength =
		BlockLength::max_with_normal_ratio(5 * 1024 * 1024, NORMAL_DISPATCH_RATIO);
	pub RuntimeBlockWeights: BlockWeights = BlockWeights::builder()
		.base_block(BlockExecutionWeight::get())
		.for_class(DispatchClass::all(), |weights| {
			weights.base_extrinsic = ExtrinsicBaseWeight::get();
		})
		.for_class(DispatchClass::Normal, |weights| {
			weights.max_total = Some(NORMAL_DISPATCH_RATIO * MAXIMUM_BLOCK_WEIGHT);
		})
		.for_class(DispatchClass::Operational, |weights| {
			weights.max_total = Some(MAXIMUM_BLOCK_WEIGHT);
			// Operational transactions have some extra reserved space, so that they
			// are included even if block reached `MAXIMUM_BLOCK_WEIGHT`.
			weights.reserved = Some(
				MAXIMUM_BLOCK_WEIGHT - NORMAL_DISPATCH_RATIO * MAXIMUM_BLOCK_WEIGHT
			);
		})
		.avg_block_initialization(AVERAGE_ON_INITIALIZE_RATIO)
		.build_or_panic();
	pub const SS58Prefix: u8 = 42;
}

// Configure FRAME pallets to include in runtime.
#[derive_impl(frame_system::config_preludes::ParaChainDefaultConfig)]
impl frame_system::Config for Runtime {
	type BlockWeights = RuntimeBlockWeights;
	type BlockLength = RuntimeBlockLength;
	type AccountId = AccountId;
	type Nonce = Nonce;
	type Hash = Hash;
	type Block = Block;
	type BlockHashCount = BlockHashCount;
	type DbWeight = RocksDbWeight;
	type Version = Version;
	type AccountData = pallet_balances::AccountData<Balance>;
	type SystemWeightInfo = weights::frame_system::WeightInfo<Runtime>;
	type ExtensionsWeightInfo = weights::frame_system_extensions::WeightInfo<Runtime>;
	type SS58Prefix = SS58Prefix;
	type OnSetCode = cumulus_pallet_parachain_system::ParachainSetCode<Self>;
	type MaxConsumers = frame_support::traits::ConstU32<16>;
}

impl cumulus_pallet_weight_reclaim::Config for Runtime {
	type WeightInfo = weights::cumulus_pallet_weight_reclaim::WeightInfo<Runtime>;
}

impl pallet_timestamp::Config for Runtime {
	/// A timestamp: milliseconds since the unix epoch.
	type Moment = u64;
	type OnTimestampSet = Aura;
	type MinimumPeriod = ConstU64<0>;
	type WeightInfo = weights::pallet_timestamp::WeightInfo<Runtime>;
}

impl pallet_authorship::Config for Runtime {
	type FindAuthor = pallet_session::FindAccountFromAuthorIndex<Self, Aura>;
	type EventHandler = (CollatorSelection,);
}

parameter_types! {
	pub const ExistentialDeposit: Balance = EXISTENTIAL_DEPOSIT;
}

impl pallet_balances::Config for Runtime {
	type MaxLocks = ConstU32<50>;
	/// The type for recording an account's balance.
	type Balance = Balance;
	/// The ubiquitous event type.
	type RuntimeEvent = RuntimeEvent;
	type DustRemoval = ();
	type ExistentialDeposit = ExistentialDeposit;
	type AccountStore = System;
	type WeightInfo = weights::pallet_balances::WeightInfo<Runtime>;
	type MaxReserves = ConstU32<50>;
	type ReserveIdentifier = [u8; 8];
	type RuntimeHoldReason = RuntimeHoldReason;
	type RuntimeFreezeReason = RuntimeFreezeReason;
	type FreezeIdentifier = RuntimeFreezeReason;
	type MaxFreezes = ConstU32<50>;
	type DoneSlashHandler = ();
}

parameter_types! {
	/// Relay Chain `TransactionByteFee` / 10
	pub const TransactionByteFee: Balance = MILLICENTS;
}

impl pallet_transaction_payment::Config for Runtime {
	type RuntimeEvent = RuntimeEvent;
	type OnChargeTransaction =
		pallet_transaction_payment::FungibleAdapter<Balances, DealWithFees<Runtime>>;
	type WeightToFee = WeightToFee;
	type LengthToFee = ConstantMultiplier<Balance, TransactionByteFee>;
	type FeeMultiplierUpdate = SlowAdjustingFeeUpdate<Self>;
	type OperationalFeeMultiplier = ConstU8<5>;
	type WeightInfo = weights::pallet_transaction_payment::WeightInfo<Runtime>;
}

parameter_types! {
	pub const AssetDeposit: Balance = UNITS / 10; // 1 / 10 WND deposit to create asset
	pub const AssetAccountDeposit: Balance = deposit(1, 16);
	pub const ApprovalDeposit: Balance = EXISTENTIAL_DEPOSIT;
	pub const AssetsStringLimit: u32 = 50;
	/// Key = 32 bytes, Value = 36 bytes (32+1+1+1+1)
	// https://github.com/paritytech/substrate/blob/069917b/frame/assets/src/lib.rs#L257L271
	pub const MetadataDepositBase: Balance = deposit(1, 68);
	pub const MetadataDepositPerByte: Balance = deposit(0, 1);
}

pub type AssetsForceOrigin = EnsureRoot<AccountId>;

// Called "Trust Backed" assets because these are generally registered by some account, and users of
// the asset assume it has some claimed backing. The pallet is called `Assets` in
// `construct_runtime` to avoid breaking changes on storage reads.
pub type TrustBackedAssetsInstance = pallet_assets::Instance1;
type TrustBackedAssetsCall = pallet_assets::Call<Runtime, TrustBackedAssetsInstance>;
impl pallet_assets::Config<TrustBackedAssetsInstance> for Runtime {
	type RuntimeEvent = RuntimeEvent;
	type Balance = Balance;
	type AssetId = AssetIdForTrustBackedAssets;
	type AssetIdParameter = codec::Compact<AssetIdForTrustBackedAssets>;
	type Currency = Balances;
	type CreateOrigin = AsEnsureOriginWithArg<EnsureSigned<AccountId>>;
	type ForceOrigin = AssetsForceOrigin;
	type AssetDeposit = AssetDeposit;
	type MetadataDepositBase = MetadataDepositBase;
	type MetadataDepositPerByte = MetadataDepositPerByte;
	type ApprovalDeposit = ApprovalDeposit;
	type StringLimit = AssetsStringLimit;
	type Freezer = AssetsFreezer;
	type Extra = ();
	type WeightInfo = weights::pallet_assets_local::WeightInfo<Runtime>;
	type CallbackHandle = pallet_assets::AutoIncAssetId<Runtime, TrustBackedAssetsInstance>;
	type AssetAccountDeposit = AssetAccountDeposit;
	type RemoveItemsLimit = ConstU32<1000>;
	#[cfg(feature = "runtime-benchmarks")]
	type BenchmarkHelper = ();
}

// Allow Freezes for the `Assets` pallet
pub type AssetsFreezerInstance = pallet_assets_freezer::Instance1;
impl pallet_assets_freezer::Config<AssetsFreezerInstance> for Runtime {
	type RuntimeFreezeReason = RuntimeFreezeReason;
	type RuntimeEvent = RuntimeEvent;
}

parameter_types! {
	pub const AssetConversionPalletId: PalletId = PalletId(*b"py/ascon");
	pub const LiquidityWithdrawalFee: Permill = Permill::from_percent(0);
}

ord_parameter_types! {
	pub const AssetConversionOrigin: sp_runtime::AccountId32 =
		AccountIdConversion::<sp_runtime::AccountId32>::into_account_truncating(&AssetConversionPalletId::get());
}

pub type PoolAssetsInstance = pallet_assets::Instance3;
impl pallet_assets::Config<PoolAssetsInstance> for Runtime {
	type RuntimeEvent = RuntimeEvent;
	type Balance = Balance;
	type RemoveItemsLimit = ConstU32<1000>;
	type AssetId = u32;
	type AssetIdParameter = u32;
	type Currency = Balances;
	type CreateOrigin =
		AsEnsureOriginWithArg<EnsureSignedBy<AssetConversionOrigin, sp_runtime::AccountId32>>;
	type ForceOrigin = AssetsForceOrigin;
	type AssetDeposit = ConstU128<0>;
	type AssetAccountDeposit = ConstU128<0>;
	type MetadataDepositBase = ConstU128<0>;
	type MetadataDepositPerByte = ConstU128<0>;
	type ApprovalDeposit = ConstU128<0>;
	type StringLimit = ConstU32<50>;
	type Freezer = PoolAssetsFreezer;
	type Extra = ();
	type WeightInfo = weights::pallet_assets_pool::WeightInfo<Runtime>;
	type CallbackHandle = ();
	#[cfg(feature = "runtime-benchmarks")]
	type BenchmarkHelper = ();
}

// Allow Freezes for the `PoolAssets` pallet
pub type PoolAssetsFreezerInstance = pallet_assets_freezer::Instance3;
impl pallet_assets_freezer::Config<PoolAssetsFreezerInstance> for Runtime {
	type RuntimeFreezeReason = RuntimeFreezeReason;
	type RuntimeEvent = RuntimeEvent;
}

/// Union fungibles implementation for `Assets` and `ForeignAssets`.
pub type LocalAndForeignAssets = fungibles::UnionOf<
	Assets,
	ForeignAssets,
	LocalFromLeft<
		AssetIdForTrustBackedAssetsConvert<TrustBackedAssetsPalletLocation, xcm::v5::Location>,
		AssetIdForTrustBackedAssets,
		xcm::v5::Location,
	>,
	xcm::v5::Location,
	AccountId,
>;

/// Union fungibles implementation for `AssetsFreezer` and `ForeignAssetsFreezer`.
pub type LocalAndForeignAssetsFreezer = fungibles::UnionOf<
	AssetsFreezer,
	ForeignAssetsFreezer,
	LocalFromLeft<
		AssetIdForTrustBackedAssetsConvert<TrustBackedAssetsPalletLocation, xcm::v5::Location>,
		AssetIdForTrustBackedAssets,
		xcm::v5::Location,
	>,
	xcm::v5::Location,
	AccountId,
>;

/// Union fungibles implementation for [`LocalAndForeignAssets`] and `Balances`.
pub type NativeAndNonPoolAssets = fungible::UnionOf<
	Balances,
	LocalAndForeignAssets,
	TargetFromLeft<WestendLocation, xcm::v5::Location>,
	xcm::v5::Location,
	AccountId,
>;

/// Union fungibles implementation for [`LocalAndForeignAssetsFreezer`] and [`Balances`].
pub type NativeAndNonPoolAssetsFreezer = fungible::UnionOf<
	Balances,
	LocalAndForeignAssetsFreezer,
	TargetFromLeft<WestendLocation, xcm::v5::Location>,
	xcm::v5::Location,
	AccountId,
>;

/// Union fungibles implementation for [`PoolAssets`] and [`NativeAndNonPoolAssets`].
///
/// NOTE: Should be kept updated to include ALL balances and assets in the runtime.
pub type NativeAndAllAssets = fungibles::UnionOf<
	PoolAssets,
	NativeAndNonPoolAssets,
	LocalFromLeft<
		AssetIdForPoolAssetsConvert<PoolAssetsPalletLocation, xcm::v5::Location>,
		AssetIdForPoolAssets,
		xcm::v5::Location,
	>,
	xcm::v5::Location,
	AccountId,
>;

/// Union fungibles implementation for [`PoolAssetsFreezer`] and [`NativeAndNonPoolAssetsFreezer`].
///
/// NOTE: Should be kept updated to include ALL balances and assets in the runtime.
pub type NativeAndAllAssetsFreezer = fungibles::UnionOf<
	PoolAssetsFreezer,
	NativeAndNonPoolAssetsFreezer,
	LocalFromLeft<
		AssetIdForPoolAssetsConvert<PoolAssetsPalletLocation, xcm::v5::Location>,
		AssetIdForPoolAssets,
		xcm::v5::Location,
	>,
	xcm::v5::Location,
	AccountId,
>;

pub type PoolIdToAccountId = pallet_asset_conversion::AccountIdConverter<
	AssetConversionPalletId,
	(xcm::v5::Location, xcm::v5::Location),
>;

impl pallet_asset_conversion::Config for Runtime {
	type RuntimeEvent = RuntimeEvent;
	type Balance = Balance;
	type HigherPrecisionBalance = sp_core::U256;
	type AssetKind = xcm::v5::Location;
	type Assets = NativeAndNonPoolAssets;
	type PoolId = (Self::AssetKind, Self::AssetKind);
	type PoolLocator = pallet_asset_conversion::WithFirstAsset<
		WestendLocation,
		AccountId,
		Self::AssetKind,
		PoolIdToAccountId,
	>;
	type PoolAssetId = u32;
	type PoolAssets = PoolAssets;
	type PoolSetupFee = ConstU128<0>; // Asset class deposit fees are sufficient to prevent spam
	type PoolSetupFeeAsset = WestendLocation;
	type PoolSetupFeeTarget = ResolveAssetTo<AssetConversionOrigin, Self::Assets>;
	type LiquidityWithdrawalFee = LiquidityWithdrawalFee;
	type LPFee = ConstU32<3>;
	type PalletId = AssetConversionPalletId;
	type MaxSwapPathLength = ConstU32<3>;
	type MintMinLiquidity = ConstU128<100>;
	type WeightInfo = weights::pallet_asset_conversion::WeightInfo<Runtime>;
	#[cfg(feature = "runtime-benchmarks")]
	type BenchmarkHelper = assets_common::benchmarks::AssetPairFactory<
		WestendLocation,
		parachain_info::Pallet<Runtime>,
		xcm_config::TrustBackedAssetsPalletIndex,
		xcm::v5::Location,
	>;
}

#[cfg(feature = "runtime-benchmarks")]
pub struct PalletAssetRewardsBenchmarkHelper;

#[cfg(feature = "runtime-benchmarks")]
impl pallet_asset_rewards::benchmarking::BenchmarkHelper<xcm::v5::Location>
	for PalletAssetRewardsBenchmarkHelper
{
	fn staked_asset() -> Location {
		Location::new(
			0,
			[PalletInstance(<Assets as PalletInfoAccess>::index() as u8), GeneralIndex(100)],
		)
	}
	fn reward_asset() -> Location {
		Location::new(
			0,
			[PalletInstance(<Assets as PalletInfoAccess>::index() as u8), GeneralIndex(101)],
		)
	}
}

parameter_types! {
	pub const AssetRewardsPalletId: PalletId = PalletId(*b"py/astrd");
	pub const RewardsPoolCreationHoldReason: RuntimeHoldReason =
		RuntimeHoldReason::AssetRewards(pallet_asset_rewards::HoldReason::PoolCreation);
	// 1 item, 135 bytes into the storage on pool creation.
	pub const StakePoolCreationDeposit: Balance = deposit(1, 135);
}

impl pallet_asset_rewards::Config for Runtime {
	type RuntimeEvent = RuntimeEvent;
	type PalletId = AssetRewardsPalletId;
	type Balance = Balance;
	type Assets = NativeAndAllAssets;
	type AssetsFreezer = NativeAndAllAssetsFreezer;
	type AssetId = xcm::v5::Location;
	type CreatePoolOrigin = EnsureSigned<AccountId>;
	type RuntimeFreezeReason = RuntimeFreezeReason;
	type Consideration = HoldConsideration<
		AccountId,
		Balances,
		RewardsPoolCreationHoldReason,
		ConstantStoragePrice<StakePoolCreationDeposit, Balance>,
	>;
	type WeightInfo = weights::pallet_asset_rewards::WeightInfo<Runtime>;
	#[cfg(feature = "runtime-benchmarks")]
	type BenchmarkHelper = PalletAssetRewardsBenchmarkHelper;
}

impl pallet_asset_conversion_ops::Config for Runtime {
	type RuntimeEvent = RuntimeEvent;
	type PriorAccountIdConverter = pallet_asset_conversion::AccountIdConverterNoSeed<
		<Runtime as pallet_asset_conversion::Config>::PoolId,
	>;
	type AssetsRefund = <Runtime as pallet_asset_conversion::Config>::Assets;
	type PoolAssetsRefund = <Runtime as pallet_asset_conversion::Config>::PoolAssets;
	type PoolAssetsTeam = <Runtime as pallet_asset_conversion::Config>::PoolAssets;
	type DepositAsset = Balances;
	type WeightInfo = weights::pallet_asset_conversion_ops::WeightInfo<Runtime>;
}

parameter_types! {
	// we just reuse the same deposits
	pub const ForeignAssetsAssetDeposit: Balance = AssetDeposit::get();
	pub const ForeignAssetsAssetAccountDeposit: Balance = AssetAccountDeposit::get();
	pub const ForeignAssetsApprovalDeposit: Balance = ApprovalDeposit::get();
	pub const ForeignAssetsAssetsStringLimit: u32 = AssetsStringLimit::get();
	pub const ForeignAssetsMetadataDepositBase: Balance = MetadataDepositBase::get();
	pub const ForeignAssetsMetadataDepositPerByte: Balance = MetadataDepositPerByte::get();
}

/// Assets managed by some foreign location. Note: we do not declare a `ForeignAssetsCall` type, as
/// this type is used in proxy definitions. We assume that a foreign location would not want to set
/// an individual, local account as a proxy for the issuance of their assets. This issuance should
/// be managed by the foreign location's governance.
pub type ForeignAssetsInstance = pallet_assets::Instance2;
impl pallet_assets::Config<ForeignAssetsInstance> for Runtime {
	type RuntimeEvent = RuntimeEvent;
	type Balance = Balance;
	type AssetId = xcm::v5::Location;
	type AssetIdParameter = xcm::v5::Location;
	type Currency = Balances;
	type CreateOrigin = ForeignCreators<
		(
			FromSiblingParachain<parachain_info::Pallet<Runtime>, xcm::v5::Location>,
			FromNetwork<xcm_config::UniversalLocation, EthereumNetwork, xcm::v5::Location>,
			xcm_config::bridging::to_rococo::RococoAssetFromAssetHubRococo,
		),
		LocationToAccountId,
		AccountId,
		xcm::v5::Location,
	>;
	type ForceOrigin = AssetsForceOrigin;
	type AssetDeposit = ForeignAssetsAssetDeposit;
	type MetadataDepositBase = ForeignAssetsMetadataDepositBase;
	type MetadataDepositPerByte = ForeignAssetsMetadataDepositPerByte;
	type ApprovalDeposit = ForeignAssetsApprovalDeposit;
	type StringLimit = ForeignAssetsAssetsStringLimit;
	type Freezer = ForeignAssetsFreezer;
	type Extra = ();
	type WeightInfo = weights::pallet_assets_foreign::WeightInfo<Runtime>;
	type CallbackHandle = ();
	type AssetAccountDeposit = ForeignAssetsAssetAccountDeposit;
	type RemoveItemsLimit = frame_support::traits::ConstU32<1000>;
	#[cfg(feature = "runtime-benchmarks")]
	type BenchmarkHelper = xcm_config::XcmBenchmarkHelper;
}

// Allow Freezes for the `ForeignAssets` pallet
pub type ForeignAssetsFreezerInstance = pallet_assets_freezer::Instance2;
impl pallet_assets_freezer::Config<ForeignAssetsFreezerInstance> for Runtime {
	type RuntimeFreezeReason = RuntimeFreezeReason;
	type RuntimeEvent = RuntimeEvent;
}

parameter_types! {
	// One storage item; key size is 32; value is size 4+4+16+32 bytes = 56 bytes.
	pub const DepositBase: Balance = deposit(1, 88);
	// Additional storage item size of 32 bytes.
	pub const DepositFactor: Balance = deposit(0, 32);
	pub const MaxSignatories: u32 = 100;
}

impl pallet_multisig::Config for Runtime {
	type RuntimeEvent = RuntimeEvent;
	type RuntimeCall = RuntimeCall;
	type Currency = Balances;
	type DepositBase = DepositBase;
	type DepositFactor = DepositFactor;
	type MaxSignatories = MaxSignatories;
	type WeightInfo = weights::pallet_multisig::WeightInfo<Runtime>;
	type BlockNumberProvider = frame_system::Pallet<Runtime>;
}

impl pallet_utility::Config for Runtime {
	type RuntimeEvent = RuntimeEvent;
	type RuntimeCall = RuntimeCall;
	type PalletsOrigin = OriginCaller;
	type WeightInfo = weights::pallet_utility::WeightInfo<Runtime>;
}

parameter_types! {
	// One storage item; key size 32, value size 8; .
	pub const ProxyDepositBase: Balance = deposit(1, 40);
	// Additional storage item size of 33 bytes.
	pub const ProxyDepositFactor: Balance = deposit(0, 33);
	pub const MaxProxies: u16 = 32;
	// One storage item; key size 32, value size 16
	pub const AnnouncementDepositBase: Balance = deposit(1, 48);
	pub const AnnouncementDepositFactor: Balance = deposit(0, 66);
	pub const MaxPending: u16 = 32;
}

/// The type used to represent the kinds of proxying allowed.
#[derive(
	Copy,
	Clone,
	Eq,
	PartialEq,
	Ord,
	PartialOrd,
	Encode,
	Decode,
	RuntimeDebug,
	MaxEncodedLen,
	scale_info::TypeInfo,
)]
pub enum ProxyType {
	/// Fully permissioned proxy. Can execute any call on behalf of _proxied_.
	Any,
	/// Can execute any call that does not transfer funds or assets.
	NonTransfer,
	/// Proxy with the ability to reject time-delay proxy announcements.
	CancelProxy,
	/// Assets proxy. Can execute any call from `assets`, **including asset transfers**.
	Assets,
	/// Owner proxy. Can execute calls related to asset ownership.
	AssetOwner,
	/// Asset manager. Can execute calls related to asset management.
	AssetManager,
	/// Collator selection proxy. Can execute calls related to collator selection mechanism.
	Collator,
}
impl Default for ProxyType {
	fn default() -> Self {
		Self::Any
	}
}

impl InstanceFilter<RuntimeCall> for ProxyType {
	fn filter(&self, c: &RuntimeCall) -> bool {
		match self {
			ProxyType::Any => true,
			ProxyType::NonTransfer => !matches!(
				c,
				RuntimeCall::Balances { .. } |
					RuntimeCall::Assets { .. } |
					RuntimeCall::NftFractionalization { .. } |
					RuntimeCall::Nfts { .. } |
					RuntimeCall::Uniques { .. }
			),
			ProxyType::CancelProxy => matches!(
				c,
				RuntimeCall::Proxy(pallet_proxy::Call::reject_announcement { .. }) |
					RuntimeCall::Utility { .. } |
					RuntimeCall::Multisig { .. }
			),
			ProxyType::Assets => {
				matches!(
					c,
					RuntimeCall::Assets { .. } |
						RuntimeCall::Utility { .. } |
						RuntimeCall::Multisig { .. } |
						RuntimeCall::NftFractionalization { .. } |
						RuntimeCall::Nfts { .. } |
						RuntimeCall::Uniques { .. }
				)
			},
			ProxyType::AssetOwner => matches!(
				c,
				RuntimeCall::Assets(TrustBackedAssetsCall::create { .. }) |
					RuntimeCall::Assets(TrustBackedAssetsCall::start_destroy { .. }) |
					RuntimeCall::Assets(TrustBackedAssetsCall::destroy_accounts { .. }) |
					RuntimeCall::Assets(TrustBackedAssetsCall::destroy_approvals { .. }) |
					RuntimeCall::Assets(TrustBackedAssetsCall::finish_destroy { .. }) |
					RuntimeCall::Assets(TrustBackedAssetsCall::transfer_ownership { .. }) |
					RuntimeCall::Assets(TrustBackedAssetsCall::set_team { .. }) |
					RuntimeCall::Assets(TrustBackedAssetsCall::set_metadata { .. }) |
					RuntimeCall::Assets(TrustBackedAssetsCall::clear_metadata { .. }) |
					RuntimeCall::Assets(TrustBackedAssetsCall::set_min_balance { .. }) |
					RuntimeCall::Nfts(pallet_nfts::Call::create { .. }) |
					RuntimeCall::Nfts(pallet_nfts::Call::destroy { .. }) |
					RuntimeCall::Nfts(pallet_nfts::Call::redeposit { .. }) |
					RuntimeCall::Nfts(pallet_nfts::Call::transfer_ownership { .. }) |
					RuntimeCall::Nfts(pallet_nfts::Call::set_team { .. }) |
					RuntimeCall::Nfts(pallet_nfts::Call::set_collection_max_supply { .. }) |
					RuntimeCall::Nfts(pallet_nfts::Call::lock_collection { .. }) |
					RuntimeCall::Uniques(pallet_uniques::Call::create { .. }) |
					RuntimeCall::Uniques(pallet_uniques::Call::destroy { .. }) |
					RuntimeCall::Uniques(pallet_uniques::Call::transfer_ownership { .. }) |
					RuntimeCall::Uniques(pallet_uniques::Call::set_team { .. }) |
					RuntimeCall::Uniques(pallet_uniques::Call::set_metadata { .. }) |
					RuntimeCall::Uniques(pallet_uniques::Call::set_attribute { .. }) |
					RuntimeCall::Uniques(pallet_uniques::Call::set_collection_metadata { .. }) |
					RuntimeCall::Uniques(pallet_uniques::Call::clear_metadata { .. }) |
					RuntimeCall::Uniques(pallet_uniques::Call::clear_attribute { .. }) |
					RuntimeCall::Uniques(pallet_uniques::Call::clear_collection_metadata { .. }) |
					RuntimeCall::Uniques(pallet_uniques::Call::set_collection_max_supply { .. }) |
					RuntimeCall::Utility { .. } |
					RuntimeCall::Multisig { .. }
			),
			ProxyType::AssetManager => matches!(
				c,
				RuntimeCall::Assets(TrustBackedAssetsCall::mint { .. }) |
					RuntimeCall::Assets(TrustBackedAssetsCall::burn { .. }) |
					RuntimeCall::Assets(TrustBackedAssetsCall::freeze { .. }) |
					RuntimeCall::Assets(TrustBackedAssetsCall::block { .. }) |
					RuntimeCall::Assets(TrustBackedAssetsCall::thaw { .. }) |
					RuntimeCall::Assets(TrustBackedAssetsCall::freeze_asset { .. }) |
					RuntimeCall::Assets(TrustBackedAssetsCall::thaw_asset { .. }) |
					RuntimeCall::Assets(TrustBackedAssetsCall::touch_other { .. }) |
					RuntimeCall::Assets(TrustBackedAssetsCall::refund_other { .. }) |
					RuntimeCall::Nfts(pallet_nfts::Call::force_mint { .. }) |
					RuntimeCall::Nfts(pallet_nfts::Call::update_mint_settings { .. }) |
					RuntimeCall::Nfts(pallet_nfts::Call::mint_pre_signed { .. }) |
					RuntimeCall::Nfts(pallet_nfts::Call::set_attributes_pre_signed { .. }) |
					RuntimeCall::Nfts(pallet_nfts::Call::lock_item_transfer { .. }) |
					RuntimeCall::Nfts(pallet_nfts::Call::unlock_item_transfer { .. }) |
					RuntimeCall::Nfts(pallet_nfts::Call::lock_item_properties { .. }) |
					RuntimeCall::Nfts(pallet_nfts::Call::set_metadata { .. }) |
					RuntimeCall::Nfts(pallet_nfts::Call::clear_metadata { .. }) |
					RuntimeCall::Nfts(pallet_nfts::Call::set_collection_metadata { .. }) |
					RuntimeCall::Nfts(pallet_nfts::Call::clear_collection_metadata { .. }) |
					RuntimeCall::Uniques(pallet_uniques::Call::mint { .. }) |
					RuntimeCall::Uniques(pallet_uniques::Call::burn { .. }) |
					RuntimeCall::Uniques(pallet_uniques::Call::freeze { .. }) |
					RuntimeCall::Uniques(pallet_uniques::Call::thaw { .. }) |
					RuntimeCall::Uniques(pallet_uniques::Call::freeze_collection { .. }) |
					RuntimeCall::Uniques(pallet_uniques::Call::thaw_collection { .. }) |
					RuntimeCall::Utility { .. } |
					RuntimeCall::Multisig { .. }
			),
			ProxyType::Collator => matches!(
				c,
				RuntimeCall::CollatorSelection { .. } |
					RuntimeCall::Utility { .. } |
					RuntimeCall::Multisig { .. }
			),
		}
	}

	fn is_superset(&self, o: &Self) -> bool {
		match (self, o) {
			(x, y) if x == y => true,
			(ProxyType::Any, _) => true,
			(_, ProxyType::Any) => false,
			(ProxyType::Assets, ProxyType::AssetOwner) => true,
			(ProxyType::Assets, ProxyType::AssetManager) => true,
			(ProxyType::NonTransfer, ProxyType::Collator) => true,
			_ => false,
		}
	}
}

impl pallet_proxy::Config for Runtime {
	type RuntimeEvent = RuntimeEvent;
	type RuntimeCall = RuntimeCall;
	type Currency = Balances;
	type ProxyType = ProxyType;
	type ProxyDepositBase = ProxyDepositBase;
	type ProxyDepositFactor = ProxyDepositFactor;
	type MaxProxies = MaxProxies;
	type WeightInfo = weights::pallet_proxy::WeightInfo<Runtime>;
	type MaxPending = MaxPending;
	type CallHasher = BlakeTwo256;
	type AnnouncementDepositBase = AnnouncementDepositBase;
	type AnnouncementDepositFactor = AnnouncementDepositFactor;
	type BlockNumberProvider = frame_system::Pallet<Runtime>;
}

parameter_types! {
	pub const ReservedXcmpWeight: Weight = MAXIMUM_BLOCK_WEIGHT.saturating_div(4);
	pub const ReservedDmpWeight: Weight = MAXIMUM_BLOCK_WEIGHT.saturating_div(4);
}

impl cumulus_pallet_parachain_system::Config for Runtime {
	type WeightInfo = weights::cumulus_pallet_parachain_system::WeightInfo<Runtime>;
	type RuntimeEvent = RuntimeEvent;
	type OnSystemEvent = ();
	type SelfParaId = parachain_info::Pallet<Runtime>;
	type DmpQueue = frame_support::traits::EnqueueWithOrigin<MessageQueue, RelayOrigin>;
	type ReservedDmpWeight = ReservedDmpWeight;
	type OutboundXcmpMessageSource = XcmpQueue;
	type XcmpMessageHandler = XcmpQueue;
	type ReservedXcmpWeight = ReservedXcmpWeight;
	type CheckAssociatedRelayNumber = RelayNumberMonotonicallyIncreases;
	type ConsensusHook = ConsensusHook;
	type SelectCore = cumulus_pallet_parachain_system::DefaultCoreSelector<Runtime>;
}

type ConsensusHook = cumulus_pallet_aura_ext::FixedVelocityConsensusHook<
	Runtime,
	RELAY_CHAIN_SLOT_DURATION_MILLIS,
	BLOCK_PROCESSING_VELOCITY,
	UNINCLUDED_SEGMENT_CAPACITY,
>;

impl parachain_info::Config for Runtime {}

parameter_types! {
	pub MessageQueueServiceWeight: Weight = Perbill::from_percent(35) * RuntimeBlockWeights::get().max_block;
}

impl pallet_message_queue::Config for Runtime {
	type RuntimeEvent = RuntimeEvent;
	type WeightInfo = weights::pallet_message_queue::WeightInfo<Runtime>;
	#[cfg(feature = "runtime-benchmarks")]
	type MessageProcessor = pallet_message_queue::mock_helpers::NoopMessageProcessor<
		cumulus_primitives_core::AggregateMessageOrigin,
	>;
	#[cfg(not(feature = "runtime-benchmarks"))]
	type MessageProcessor = xcm_builder::ProcessXcmMessage<
		AggregateMessageOrigin,
		xcm_executor::XcmExecutor<xcm_config::XcmConfig>,
		RuntimeCall,
	>;
	type Size = u32;
	// The XCMP queue pallet is only ever able to handle the `Sibling(ParaId)` origin:
	type QueueChangeHandler = NarrowOriginToSibling<XcmpQueue>;
	type QueuePausedQuery = NarrowOriginToSibling<XcmpQueue>;
	type HeapSize = sp_core::ConstU32<{ 103 * 1024 }>;
	type MaxStale = sp_core::ConstU32<8>;
	type ServiceWeight = MessageQueueServiceWeight;
	type IdleMaxServiceWeight = MessageQueueServiceWeight;
}

impl cumulus_pallet_aura_ext::Config for Runtime {}

parameter_types! {
	/// The asset ID for the asset that we use to pay for message delivery fees.
	pub FeeAssetId: AssetId = AssetId(xcm_config::WestendLocation::get());
	/// The base fee for the message delivery fees.
	pub const BaseDeliveryFee: u128 = CENTS.saturating_mul(3);
}

pub type PriceForSiblingParachainDelivery = polkadot_runtime_common::xcm_sender::ExponentialPrice<
	FeeAssetId,
	BaseDeliveryFee,
	TransactionByteFee,
	XcmpQueue,
>;

impl cumulus_pallet_xcmp_queue::Config for Runtime {
	type RuntimeEvent = RuntimeEvent;
	type ChannelInfo = ParachainSystem;
	type VersionWrapper = PolkadotXcm;
	// Enqueue XCMP messages from siblings for later processing.
	type XcmpQueue = TransformOrigin<MessageQueue, AggregateMessageOrigin, ParaId, ParaIdToSibling>;
	type MaxInboundSuspended = ConstU32<1_000>;
	type MaxActiveOutboundChannels = ConstU32<128>;
	// Most on-chain HRMP channels are configured to use 102400 bytes of max message size, so we
	// need to set the page size larger than that until we reduce the channel size on-chain.
	type MaxPageSize = ConstU32<{ 103 * 1024 }>;
	type ControllerOrigin = EnsureRoot<AccountId>;
	type ControllerOriginConverter = XcmOriginToTransactDispatchOrigin;
	type WeightInfo = weights::cumulus_pallet_xcmp_queue::WeightInfo<Runtime>;
	type PriceForSiblingDelivery = PriceForSiblingParachainDelivery;
}

impl cumulus_pallet_xcmp_queue::migration::v5::V5Config for Runtime {
	// This must be the same as the `ChannelInfo` from the `Config`:
	type ChannelList = ParachainSystem;
}

parameter_types! {
	pub const RelayOrigin: AggregateMessageOrigin = AggregateMessageOrigin::Parent;
}

parameter_types! {
	pub const Period: u32 = 6 * HOURS;
	pub const Offset: u32 = 0;
}

impl pallet_session::Config for Runtime {
	type RuntimeEvent = RuntimeEvent;
	type ValidatorId = <Self as frame_system::Config>::AccountId;
	// we don't have stash and controller, thus we don't need the convert as well.
	type ValidatorIdOf = pallet_collator_selection::IdentityCollator;
	type ShouldEndSession = pallet_session::PeriodicSessions<Period, Offset>;
	type NextSessionRotation = pallet_session::PeriodicSessions<Period, Offset>;
	type SessionManager = CollatorSelection;
	// Essentially just Aura, but let's be pedantic.
	type SessionHandler = <SessionKeys as sp_runtime::traits::OpaqueKeys>::KeyTypeIdProviders;
	type Keys = SessionKeys;
	type WeightInfo = weights::pallet_session::WeightInfo<Runtime>;
}

impl pallet_aura::Config for Runtime {
	type AuthorityId = AuraId;
	type DisabledValidators = ();
	type MaxAuthorities = ConstU32<100_000>;
	type AllowMultipleBlocksPerSlot = ConstBool<true>;
	type SlotDuration = ConstU64<SLOT_DURATION>;
}

parameter_types! {
	pub const PotId: PalletId = PalletId(*b"PotStake");
	pub const SessionLength: BlockNumber = 6 * HOURS;
}

pub type CollatorSelectionUpdateOrigin = EnsureRoot<AccountId>;

impl pallet_collator_selection::Config for Runtime {
	type RuntimeEvent = RuntimeEvent;
	type Currency = Balances;
	type UpdateOrigin = CollatorSelectionUpdateOrigin;
	type PotId = PotId;
	type MaxCandidates = ConstU32<100>;
	type MinEligibleCollators = ConstU32<4>;
	type MaxInvulnerables = ConstU32<20>;
	// should be a multiple of session or things will get inconsistent
	type KickThreshold = Period;
	type ValidatorId = <Self as frame_system::Config>::AccountId;
	type ValidatorIdOf = pallet_collator_selection::IdentityCollator;
	type ValidatorRegistration = Session;
	type WeightInfo = weights::pallet_collator_selection::WeightInfo<Runtime>;
}

parameter_types! {
	pub StakingPot: AccountId = CollatorSelection::account_id();
}

impl pallet_asset_conversion_tx_payment::Config for Runtime {
	type RuntimeEvent = RuntimeEvent;
	type AssetId = xcm::v5::Location;
	type OnChargeAssetTransaction = SwapAssetAdapter<
		WestendLocation,
		NativeAndNonPoolAssets,
		AssetConversion,
		ResolveAssetTo<StakingPot, NativeAndNonPoolAssets>,
	>;
	type WeightInfo = weights::pallet_asset_conversion_tx_payment::WeightInfo<Runtime>;
	#[cfg(feature = "runtime-benchmarks")]
	type BenchmarkHelper = AssetConversionTxHelper;
}

parameter_types! {
	pub const UniquesCollectionDeposit: Balance = UNITS / 10; // 1 / 10 UNIT deposit to create a collection
	pub const UniquesItemDeposit: Balance = UNITS / 1_000; // 1 / 1000 UNIT deposit to mint an item
	pub const UniquesMetadataDepositBase: Balance = deposit(1, 129);
	pub const UniquesAttributeDepositBase: Balance = deposit(1, 0);
	pub const UniquesDepositPerByte: Balance = deposit(0, 1);
}

impl pallet_uniques::Config for Runtime {
	type RuntimeEvent = RuntimeEvent;
	type CollectionId = CollectionId;
	type ItemId = ItemId;
	type Currency = Balances;
	type ForceOrigin = AssetsForceOrigin;
	type CollectionDeposit = UniquesCollectionDeposit;
	type ItemDeposit = UniquesItemDeposit;
	type MetadataDepositBase = UniquesMetadataDepositBase;
	type AttributeDepositBase = UniquesAttributeDepositBase;
	type DepositPerByte = UniquesDepositPerByte;
	type StringLimit = ConstU32<128>;
	type KeyLimit = ConstU32<32>;
	type ValueLimit = ConstU32<64>;
	type WeightInfo = weights::pallet_uniques::WeightInfo<Runtime>;
	#[cfg(feature = "runtime-benchmarks")]
	type Helper = ();
	type CreateOrigin = AsEnsureOriginWithArg<EnsureSigned<AccountId>>;
	type Locker = ();
}

parameter_types! {
	pub const NftFractionalizationPalletId: PalletId = PalletId(*b"fraction");
	pub NewAssetSymbol: BoundedVec<u8, AssetsStringLimit> = (*b"FRAC").to_vec().try_into().unwrap();
	pub NewAssetName: BoundedVec<u8, AssetsStringLimit> = (*b"Frac").to_vec().try_into().unwrap();
}

impl pallet_nft_fractionalization::Config for Runtime {
	type RuntimeEvent = RuntimeEvent;
	type Deposit = AssetDeposit;
	type Currency = Balances;
	type NewAssetSymbol = NewAssetSymbol;
	type NewAssetName = NewAssetName;
	type StringLimit = AssetsStringLimit;
	type NftCollectionId = <Self as pallet_nfts::Config>::CollectionId;
	type NftId = <Self as pallet_nfts::Config>::ItemId;
	type AssetBalance = <Self as pallet_balances::Config>::Balance;
	type AssetId = <Self as pallet_assets::Config<TrustBackedAssetsInstance>>::AssetId;
	type Assets = Assets;
	type Nfts = Nfts;
	type PalletId = NftFractionalizationPalletId;
	type WeightInfo = weights::pallet_nft_fractionalization::WeightInfo<Runtime>;
	type RuntimeHoldReason = RuntimeHoldReason;
	#[cfg(feature = "runtime-benchmarks")]
	type BenchmarkHelper = ();
}

parameter_types! {
	pub NftsPalletFeatures: PalletFeatures = PalletFeatures::all_enabled();
	pub const NftsMaxDeadlineDuration: BlockNumber = 12 * 30 * DAYS;
	// re-use the Uniques deposits
	pub const NftsCollectionDeposit: Balance = UniquesCollectionDeposit::get();
	pub const NftsItemDeposit: Balance = UniquesItemDeposit::get();
	pub const NftsMetadataDepositBase: Balance = UniquesMetadataDepositBase::get();
	pub const NftsAttributeDepositBase: Balance = UniquesAttributeDepositBase::get();
	pub const NftsDepositPerByte: Balance = UniquesDepositPerByte::get();
}

impl pallet_nfts::Config for Runtime {
	type RuntimeEvent = RuntimeEvent;
	type CollectionId = CollectionId;
	type ItemId = ItemId;
	type Currency = Balances;
	type CreateOrigin = AsEnsureOriginWithArg<EnsureSigned<AccountId>>;
	type ForceOrigin = AssetsForceOrigin;
	type Locker = ();
	type CollectionDeposit = NftsCollectionDeposit;
	type ItemDeposit = NftsItemDeposit;
	type MetadataDepositBase = NftsMetadataDepositBase;
	type AttributeDepositBase = NftsAttributeDepositBase;
	type DepositPerByte = NftsDepositPerByte;
	type StringLimit = ConstU32<256>;
	type KeyLimit = ConstU32<64>;
	type ValueLimit = ConstU32<256>;
	type ApprovalsLimit = ConstU32<20>;
	type ItemAttributesApprovalsLimit = ConstU32<30>;
	type MaxTips = ConstU32<10>;
	type MaxDeadlineDuration = NftsMaxDeadlineDuration;
	type MaxAttributesPerCall = ConstU32<10>;
	type Features = NftsPalletFeatures;
	type OffchainSignature = Signature;
	type OffchainPublic = <Signature as Verify>::Signer;
	type WeightInfo = weights::pallet_nfts::WeightInfo<Runtime>;
	#[cfg(feature = "runtime-benchmarks")]
	type Helper = ();
	type BlockNumberProvider = frame_system::Pallet<Runtime>;
}

/// XCM router instance to BridgeHub with bridging capabilities for `Rococo` global
/// consensus with dynamic fees and back-pressure.
pub type ToRococoXcmRouterInstance = pallet_xcm_bridge_hub_router::Instance1;
impl pallet_xcm_bridge_hub_router::Config<ToRococoXcmRouterInstance> for Runtime {
	type RuntimeEvent = RuntimeEvent;
	type WeightInfo = weights::pallet_xcm_bridge_hub_router::WeightInfo<Runtime>;

	type UniversalLocation = xcm_config::UniversalLocation;
	type SiblingBridgeHubLocation = xcm_config::bridging::SiblingBridgeHub;
	type BridgedNetworkId = xcm_config::bridging::to_rococo::RococoNetwork;
	type Bridges = xcm_config::bridging::NetworkExportTable;
	type DestinationVersion = PolkadotXcm;

	type BridgeHubOrigin = frame_support::traits::EitherOfDiverse<
		EnsureRoot<AccountId>,
		EnsureXcm<Equals<Self::SiblingBridgeHubLocation>>,
	>;
	type ToBridgeHubSender = XcmpQueue;
	type LocalXcmChannelManager =
		cumulus_pallet_xcmp_queue::bridging::InAndOutXcmpChannelStatusProvider<Runtime>;

	type ByteFee = xcm_config::bridging::XcmBridgeHubRouterByteFee;
	type FeeAsset = xcm_config::bridging::XcmBridgeHubRouterFeeAssetId;
}

parameter_types! {
	pub const DepositPerItem: Balance = deposit(1, 0);
	pub const DepositPerByte: Balance = deposit(0, 1);
	pub CodeHashLockupDepositPercent: Perbill = Perbill::from_percent(30);
}

impl pallet_revive::Config for Runtime {
	type Time = Timestamp;
	type Currency = Balances;
	type RuntimeEvent = RuntimeEvent;
	type RuntimeCall = RuntimeCall;
	type CallFilter = Nothing;
	type DepositPerItem = DepositPerItem;
	type DepositPerByte = DepositPerByte;
	type WeightPrice = pallet_transaction_payment::Pallet<Self>;
	type WeightInfo = pallet_revive::weights::SubstrateWeight<Self>;
	type ChainExtension = ();
	type AddressMapper = pallet_revive::AccountId32Mapper<Self>;
	type RuntimeMemory = ConstU32<{ 128 * 1024 * 1024 }>;
	type PVFMemory = ConstU32<{ 512 * 1024 * 1024 }>;
	type UnsafeUnstableInterface = ConstBool<false>;
	type UploadOrigin = EnsureSigned<Self::AccountId>;
	type InstantiateOrigin = EnsureSigned<Self::AccountId>;
	type RuntimeHoldReason = RuntimeHoldReason;
	type CodeHashLockupDepositPercent = CodeHashLockupDepositPercent;
	type Debug = ();
	type Xcm = pallet_xcm::Pallet<Self>;
	type ChainId = ConstU64<420_420_421>;
	type NativeToEthRatio = ConstU32<1_000_000>; // 10^(18 - 12) Eth is 10^18, Native is 10^12.
	type EthGasEncoder = ();
}

impl TryFrom<RuntimeCall> for pallet_revive::Call<Runtime> {
	type Error = ();

	fn try_from(value: RuntimeCall) -> Result<Self, Self::Error> {
		match value {
			RuntimeCall::Revive(call) => Ok(call),
			_ => Err(()),
		}
	}
}

// Create the runtime by composing the FRAME pallets that were previously configured.
construct_runtime!(
	pub enum Runtime
	{
		// System support stuff.
		System: frame_system = 0,
		ParachainSystem: cumulus_pallet_parachain_system = 1,
		// RandomnessCollectiveFlip = 2 removed
		Timestamp: pallet_timestamp = 3,
		ParachainInfo: parachain_info = 4,
		WeightReclaim: cumulus_pallet_weight_reclaim = 5,

		// Monetary stuff.
		Balances: pallet_balances = 10,
		TransactionPayment: pallet_transaction_payment = 11,
		// AssetTxPayment: pallet_asset_tx_payment = 12,
		AssetTxPayment: pallet_asset_conversion_tx_payment = 13,

		// Collator support. the order of these 5 are important and shall not change.
		Authorship: pallet_authorship = 20,
		CollatorSelection: pallet_collator_selection = 21,
		Session: pallet_session = 22,
		Aura: pallet_aura = 23,
		AuraExt: cumulus_pallet_aura_ext = 24,

		// XCM helpers.
		XcmpQueue: cumulus_pallet_xcmp_queue = 30,
		PolkadotXcm: pallet_xcm = 31,
		CumulusXcm: cumulus_pallet_xcm = 32,
		// Bridge utilities.
		ToRococoXcmRouter: pallet_xcm_bridge_hub_router::<Instance1> = 34,
		MessageQueue: pallet_message_queue = 35,

		// Handy utilities.
		Utility: pallet_utility = 40,
		Multisig: pallet_multisig = 41,
		Proxy: pallet_proxy = 42,

		// The main stage.
		Assets: pallet_assets::<Instance1> = 50,
		Uniques: pallet_uniques = 51,
		Nfts: pallet_nfts = 52,
		ForeignAssets: pallet_assets::<Instance2> = 53,
		NftFractionalization: pallet_nft_fractionalization = 54,
		PoolAssets: pallet_assets::<Instance3> = 55,
		AssetConversion: pallet_asset_conversion = 56,

		AssetsFreezer: pallet_assets_freezer::<Instance1> = 57,
		ForeignAssetsFreezer: pallet_assets_freezer::<Instance2> = 58,
		PoolAssetsFreezer: pallet_assets_freezer::<Instance3> = 59,
		Revive: pallet_revive = 60,

		AssetRewards: pallet_asset_rewards = 61,

		StateTrieMigration: pallet_state_trie_migration = 70,

		// TODO: the pallet instance should be removed once all pools have migrated
		// to the new account IDs.
		AssetConversionMigration: pallet_asset_conversion_ops = 200,
	}
);

/// The address format for describing accounts.
pub type Address = sp_runtime::MultiAddress<AccountId, ()>;
/// Block type as expected by this runtime.
pub type Block = generic::Block<Header, UncheckedExtrinsic>;
/// A Block signed with a Justification
pub type SignedBlock = generic::SignedBlock<Block>;
/// BlockId type as expected by this runtime.
pub type BlockId = generic::BlockId<Block>;
/// The extension to the basic transaction logic.
pub type TxExtension = cumulus_pallet_weight_reclaim::StorageWeightReclaim<
	Runtime,
	(
		frame_system::CheckNonZeroSender<Runtime>,
		frame_system::CheckSpecVersion<Runtime>,
		frame_system::CheckTxVersion<Runtime>,
		frame_system::CheckGenesis<Runtime>,
		frame_system::CheckEra<Runtime>,
		frame_system::CheckNonce<Runtime>,
		frame_system::CheckWeight<Runtime>,
		pallet_asset_conversion_tx_payment::ChargeAssetTxPayment<Runtime>,
		frame_metadata_hash_extension::CheckMetadataHash<Runtime>,
	),
>;

/// Default extensions applied to Ethereum transactions.
#[derive(Clone, PartialEq, Eq, Debug)]
pub struct EthExtraImpl;

impl EthExtra for EthExtraImpl {
	type Config = Runtime;
	type Extension = TxExtension;

	fn get_eth_extension(nonce: u32, tip: Balance) -> Self::Extension {
		(
			frame_system::CheckNonZeroSender::<Runtime>::new(),
			frame_system::CheckSpecVersion::<Runtime>::new(),
			frame_system::CheckTxVersion::<Runtime>::new(),
			frame_system::CheckGenesis::<Runtime>::new(),
			frame_system::CheckMortality::from(generic::Era::Immortal),
			frame_system::CheckNonce::<Runtime>::from(nonce),
			frame_system::CheckWeight::<Runtime>::new(),
			pallet_asset_conversion_tx_payment::ChargeAssetTxPayment::<Runtime>::from(tip, None),
			frame_metadata_hash_extension::CheckMetadataHash::<Runtime>::new(false),
		)
			.into()
	}
}

/// Unchecked extrinsic type as expected by this runtime.
pub type UncheckedExtrinsic =
	pallet_revive::evm::runtime::UncheckedExtrinsic<Address, Signature, EthExtraImpl>;

/// Migrations to apply on runtime upgrade.
pub type Migrations = (
	// v9420
	pallet_nfts::migration::v1::MigrateToV1<Runtime>,
	// unreleased
	pallet_collator_selection::migration::v2::MigrationToV2<Runtime>,
	// unreleased
	pallet_multisig::migrations::v1::MigrateToV1<Runtime>,
	// unreleased
	InitStorageVersions,
	// unreleased
	DeleteUndecodableStorage,
	// unreleased
	cumulus_pallet_xcmp_queue::migration::v4::MigrationToV4<Runtime>,
	cumulus_pallet_xcmp_queue::migration::v5::MigrateV4ToV5<Runtime>,
	// unreleased
	pallet_assets::migration::next_asset_id::SetNextAssetId<
		ConstU32<50_000_000>,
		Runtime,
		TrustBackedAssetsInstance,
	>,
	// permanent
	pallet_xcm::migration::MigrateToLatestXcmVersion<Runtime>,
	cumulus_pallet_aura_ext::migration::MigrateV0ToV1<Runtime>,
);

/// Asset Hub Westend has some undecodable storage, delete it.
/// See <https://github.com/paritytech/polkadot-sdk/issues/2241> for more info.
///
/// First we remove the bad Hold, then the bad NFT collection.
pub struct DeleteUndecodableStorage;

impl frame_support::traits::OnRuntimeUpgrade for DeleteUndecodableStorage {
	fn on_runtime_upgrade() -> Weight {
		use sp_core::crypto::Ss58Codec;

		let mut writes = 0;

		// Remove Holds for account with undecodable hold
		// Westend doesn't have any HoldReasons implemented yet, so it's safe to just blanket remove
		// any for this account.
		match AccountId::from_ss58check("5GCCJthVSwNXRpbeg44gysJUx9vzjdGdfWhioeM7gCg6VyXf") {
			Ok(a) => {
				log::info!("Removing holds for account with bad hold");
				pallet_balances::Holds::<Runtime, ()>::remove(a);
				writes.saturating_inc();
			},
			Err(_) => {
				log::error!("CleanupUndecodableStorage: Somehow failed to convert valid SS58 address into an AccountId!");
			},
		};

		// Destroy undecodable NFT item 1
		writes.saturating_inc();
		match pallet_nfts::Pallet::<Runtime, ()>::do_burn(3, 1, |_| Ok(())) {
			Ok(_) => {
				log::info!("Destroyed undecodable NFT item 1");
			},
			Err(e) => {
				log::error!("Failed to destroy undecodable NFT item: {:?}", e);
				return <Runtime as frame_system::Config>::DbWeight::get().reads_writes(0, writes);
			},
		}

		// Destroy undecodable NFT item 2
		writes.saturating_inc();
		match pallet_nfts::Pallet::<Runtime, ()>::do_burn(3, 2, |_| Ok(())) {
			Ok(_) => {
				log::info!("Destroyed undecodable NFT item 2");
			},
			Err(e) => {
				log::error!("Failed to destroy undecodable NFT item: {:?}", e);
				return <Runtime as frame_system::Config>::DbWeight::get().reads_writes(0, writes);
			},
		}

		// Finally, we can destroy the collection
		writes.saturating_inc();
		match pallet_nfts::Pallet::<Runtime, ()>::do_destroy_collection(
			3,
			DestroyWitness { attributes: 0, item_metadatas: 1, item_configs: 0 },
			None,
		) {
			Ok(_) => {
				log::info!("Destroyed undecodable NFT collection");
			},
			Err(e) => {
				log::error!("Failed to destroy undecodable NFT collection: {:?}", e);
			},
		};

		<Runtime as frame_system::Config>::DbWeight::get().reads_writes(0, writes)
	}
}

/// Migration to initialize storage versions for pallets added after genesis.
///
/// Ideally this would be done automatically (see
/// <https://github.com/paritytech/polkadot-sdk/pull/1297>), but it probably won't be ready for some
/// time and it's beneficial to get try-runtime-cli on-runtime-upgrade checks into the CI, so we're
/// doing it manually.
pub struct InitStorageVersions;

impl frame_support::traits::OnRuntimeUpgrade for InitStorageVersions {
	fn on_runtime_upgrade() -> Weight {
		use frame_support::traits::{GetStorageVersion, StorageVersion};

		let mut writes = 0;

		if PolkadotXcm::on_chain_storage_version() == StorageVersion::new(0) {
			PolkadotXcm::in_code_storage_version().put::<PolkadotXcm>();
			writes.saturating_inc();
		}

		if ForeignAssets::on_chain_storage_version() == StorageVersion::new(0) {
			ForeignAssets::in_code_storage_version().put::<ForeignAssets>();
			writes.saturating_inc();
		}

		if PoolAssets::on_chain_storage_version() == StorageVersion::new(0) {
			PoolAssets::in_code_storage_version().put::<PoolAssets>();
			writes.saturating_inc();
		}

		<Runtime as frame_system::Config>::DbWeight::get().reads_writes(3, writes)
	}
}

/// Executive: handles dispatch to the various modules.
pub type Executive = frame_executive::Executive<
	Runtime,
	Block,
	frame_system::ChainContext<Runtime>,
	Runtime,
	AllPalletsWithSystem,
	Migrations,
>;

#[cfg(feature = "runtime-benchmarks")]
pub struct AssetConversionTxHelper;

#[cfg(feature = "runtime-benchmarks")]
impl
	pallet_asset_conversion_tx_payment::BenchmarkHelperTrait<
		AccountId,
		cumulus_primitives_core::Location,
		cumulus_primitives_core::Location,
	> for AssetConversionTxHelper
{
	fn create_asset_id_parameter(
		seed: u32,
	) -> (cumulus_primitives_core::Location, cumulus_primitives_core::Location) {
		// Use a different parachain' foreign assets pallet so that the asset is indeed foreign.
		let asset_id = cumulus_primitives_core::Location::new(
			1,
			[
				cumulus_primitives_core::Junction::Parachain(3000),
				cumulus_primitives_core::Junction::PalletInstance(53),
				cumulus_primitives_core::Junction::GeneralIndex(seed.into()),
			],
		);
		(asset_id.clone(), asset_id)
	}

	fn setup_balances_and_pool(asset_id: cumulus_primitives_core::Location, account: AccountId) {
		use frame_support::{assert_ok, traits::fungibles::Mutate};
		assert_ok!(ForeignAssets::force_create(
			RuntimeOrigin::root(),
			asset_id.clone().into(),
			account.clone().into(), /* owner */
			true,                   /* is_sufficient */
			1,
		));

		let lp_provider = account.clone();
		use frame_support::traits::Currency;
		let _ = Balances::deposit_creating(&lp_provider, u64::MAX.into());
		assert_ok!(ForeignAssets::mint_into(
			asset_id.clone().into(),
			&lp_provider,
			u64::MAX.into()
		));

		let token_native = alloc::boxed::Box::new(cumulus_primitives_core::Location::new(
			1,
			cumulus_primitives_core::Junctions::Here,
		));
		let token_second = alloc::boxed::Box::new(asset_id);

		assert_ok!(AssetConversion::create_pool(
			RuntimeOrigin::signed(lp_provider.clone()),
			token_native.clone(),
			token_second.clone()
		));

		assert_ok!(AssetConversion::add_liquidity(
			RuntimeOrigin::signed(lp_provider.clone()),
			token_native,
			token_second,
			(u32::MAX / 2).into(), // 1 desired
			u32::MAX.into(),       // 2 desired
			1,                     // 1 min
			1,                     // 2 min
			lp_provider,
		));
	}
}

#[cfg(feature = "runtime-benchmarks")]
mod benches {
	frame_benchmarking::define_benchmarks!(
		[frame_system, SystemBench::<Runtime>]
		[frame_system_extensions, SystemExtensionsBench::<Runtime>]
		[pallet_assets, Local]
		[pallet_assets, Foreign]
		[pallet_assets, Pool]
		[pallet_asset_conversion, AssetConversion]
		[pallet_asset_rewards, AssetRewards]
		[pallet_asset_conversion_tx_payment, AssetTxPayment]
		[pallet_balances, Balances]
		[pallet_message_queue, MessageQueue]
		[pallet_multisig, Multisig]
		[pallet_nft_fractionalization, NftFractionalization]
		[pallet_nfts, Nfts]
		[pallet_proxy, Proxy]
		[pallet_session, SessionBench::<Runtime>]
		[pallet_uniques, Uniques]
		[pallet_utility, Utility]
		[pallet_timestamp, Timestamp]
		[pallet_transaction_payment, TransactionPayment]
		[pallet_collator_selection, CollatorSelection]
		[cumulus_pallet_parachain_system, ParachainSystem]
		[cumulus_pallet_xcmp_queue, XcmpQueue]
		[pallet_xcm_bridge_hub_router, ToRococo]
		[pallet_asset_conversion_ops, AssetConversionMigration]
		[pallet_revive, Revive]
		// XCM
		[pallet_xcm, PalletXcmExtrinsicsBenchmark::<Runtime>]
		// NOTE: Make sure you point to the individual modules below.
		[pallet_xcm_benchmarks::fungible, XcmBalances]
		[pallet_xcm_benchmarks::generic, XcmGeneric]
		[cumulus_pallet_weight_reclaim, WeightReclaim]
	);
}

impl_runtime_apis! {
	impl sp_consensus_aura::AuraApi<Block, AuraId> for Runtime {
		fn slot_duration() -> sp_consensus_aura::SlotDuration {
			sp_consensus_aura::SlotDuration::from_millis(SLOT_DURATION)
		}

		fn authorities() -> Vec<AuraId> {
			pallet_aura::Authorities::<Runtime>::get().into_inner()
		}
	}

	impl cumulus_primitives_aura::AuraUnincludedSegmentApi<Block> for Runtime {
		fn can_build_upon(
			included_hash: <Block as BlockT>::Hash,
			slot: cumulus_primitives_aura::Slot,
		) -> bool {
			ConsensusHook::can_build_upon(included_hash, slot)
		}
	}

	impl sp_api::Core<Block> for Runtime {
		fn version() -> RuntimeVersion {
			VERSION
		}

		fn execute_block(block: Block) {
			Executive::execute_block(block)
		}

		fn initialize_block(header: &<Block as BlockT>::Header) -> sp_runtime::ExtrinsicInclusionMode {
			Executive::initialize_block(header)
		}
	}

	impl sp_api::Metadata<Block> for Runtime {
		fn metadata() -> OpaqueMetadata {
			OpaqueMetadata::new(Runtime::metadata().into())
		}

		fn metadata_at_version(version: u32) -> Option<OpaqueMetadata> {
			Runtime::metadata_at_version(version)
		}

		fn metadata_versions() -> alloc::vec::Vec<u32> {
			Runtime::metadata_versions()
		}
	}

	impl sp_block_builder::BlockBuilder<Block> for Runtime {
		fn apply_extrinsic(extrinsic: <Block as BlockT>::Extrinsic) -> ApplyExtrinsicResult {
			Executive::apply_extrinsic(extrinsic)
		}

		fn finalize_block() -> <Block as BlockT>::Header {
			Executive::finalize_block()
		}

		fn inherent_extrinsics(data: sp_inherents::InherentData) -> Vec<<Block as BlockT>::Extrinsic> {
			data.create_extrinsics()
		}

		fn check_inherents(
			block: Block,
			data: sp_inherents::InherentData,
		) -> sp_inherents::CheckInherentsResult {
			data.check_extrinsics(&block)
		}
	}

	impl sp_transaction_pool::runtime_api::TaggedTransactionQueue<Block> for Runtime {
		fn validate_transaction(
			source: TransactionSource,
			tx: <Block as BlockT>::Extrinsic,
			block_hash: <Block as BlockT>::Hash,
		) -> TransactionValidity {
			Executive::validate_transaction(source, tx, block_hash)
		}
	}

	impl sp_offchain::OffchainWorkerApi<Block> for Runtime {
		fn offchain_worker(header: &<Block as BlockT>::Header) {
			Executive::offchain_worker(header)
		}
	}

	impl sp_session::SessionKeys<Block> for Runtime {
		fn generate_session_keys(seed: Option<Vec<u8>>) -> Vec<u8> {
			SessionKeys::generate(seed)
		}

		fn decode_session_keys(
			encoded: Vec<u8>,
		) -> Option<Vec<(Vec<u8>, KeyTypeId)>> {
			SessionKeys::decode_into_raw_public_keys(&encoded)
		}
	}

	impl frame_system_rpc_runtime_api::AccountNonceApi<Block, AccountId, Nonce> for Runtime {
		fn account_nonce(account: AccountId) -> Nonce {
			System::account_nonce(account)
		}
	}

	impl pallet_nfts_runtime_api::NftsApi<Block, AccountId, u32, u32> for Runtime {
		fn owner(collection: u32, item: u32) -> Option<AccountId> {
			<Nfts as Inspect<AccountId>>::owner(&collection, &item)
		}

		fn collection_owner(collection: u32) -> Option<AccountId> {
			<Nfts as Inspect<AccountId>>::collection_owner(&collection)
		}

		fn attribute(
			collection: u32,
			item: u32,
			key: Vec<u8>,
		) -> Option<Vec<u8>> {
			<Nfts as Inspect<AccountId>>::attribute(&collection, &item, &key)
		}

		fn custom_attribute(
			account: AccountId,
			collection: u32,
			item: u32,
			key: Vec<u8>,
		) -> Option<Vec<u8>> {
			<Nfts as Inspect<AccountId>>::custom_attribute(
				&account,
				&collection,
				&item,
				&key,
			)
		}

		fn system_attribute(
			collection: u32,
			item: Option<u32>,
			key: Vec<u8>,
		) -> Option<Vec<u8>> {
			<Nfts as Inspect<AccountId>>::system_attribute(&collection, item.as_ref(), &key)
		}

		fn collection_attribute(collection: u32, key: Vec<u8>) -> Option<Vec<u8>> {
			<Nfts as Inspect<AccountId>>::collection_attribute(&collection, &key)
		}
	}

	impl pallet_asset_conversion::AssetConversionApi<
		Block,
		Balance,
		xcm::v5::Location,
	> for Runtime
	{
		fn quote_price_exact_tokens_for_tokens(asset1: xcm::v5::Location, asset2: xcm::v5::Location, amount: Balance, include_fee: bool) -> Option<Balance> {
			AssetConversion::quote_price_exact_tokens_for_tokens(asset1, asset2, amount, include_fee)
		}

		fn quote_price_tokens_for_exact_tokens(asset1: xcm::v5::Location, asset2: xcm::v5::Location, amount: Balance, include_fee: bool) -> Option<Balance> {
			AssetConversion::quote_price_tokens_for_exact_tokens(asset1, asset2, amount, include_fee)
		}

		fn get_reserves(asset1: xcm::v5::Location, asset2: xcm::v5::Location) -> Option<(Balance, Balance)> {
			AssetConversion::get_reserves(asset1, asset2).ok()
		}
	}

	impl pallet_transaction_payment_rpc_runtime_api::TransactionPaymentApi<Block, Balance> for Runtime {
		fn query_info(
			uxt: <Block as BlockT>::Extrinsic,
			len: u32,
		) -> pallet_transaction_payment_rpc_runtime_api::RuntimeDispatchInfo<Balance> {
			TransactionPayment::query_info(uxt, len)
		}
		fn query_fee_details(
			uxt: <Block as BlockT>::Extrinsic,
			len: u32,
		) -> pallet_transaction_payment::FeeDetails<Balance> {
			TransactionPayment::query_fee_details(uxt, len)
		}
		fn query_weight_to_fee(weight: Weight) -> Balance {
			TransactionPayment::weight_to_fee(weight)
		}
		fn query_length_to_fee(length: u32) -> Balance {
			TransactionPayment::length_to_fee(length)
		}
	}

	impl xcm_runtime_apis::fees::XcmPaymentApi<Block> for Runtime {
		fn query_acceptable_payment_assets(xcm_version: xcm::Version) -> Result<Vec<VersionedAssetId>, XcmPaymentApiError> {
			let native_token = xcm_config::WestendLocation::get();
			// We accept the native token to pay fees.
			let mut acceptable_assets = vec![AssetId(native_token.clone())];
			// We also accept all assets in a pool with the native token.
			acceptable_assets.extend(
				assets_common::PoolAdapter::<Runtime>::get_assets_in_pool_with(native_token)
				.map_err(|()| XcmPaymentApiError::VersionedConversionFailed)?
			);
			PolkadotXcm::query_acceptable_payment_assets(xcm_version, acceptable_assets)
		}

		fn query_weight_to_asset_fee(weight: Weight, asset: VersionedAssetId) -> Result<u128, XcmPaymentApiError> {
			let native_asset = xcm_config::WestendLocation::get();
			let fee_in_native = WeightToFee::weight_to_fee(&weight);
			let latest_asset_id: Result<AssetId, ()> = asset.clone().try_into();
			match latest_asset_id {
				Ok(asset_id) if asset_id.0 == native_asset => {
					// for native asset
					Ok(fee_in_native)
				},
				Ok(asset_id) => {
					// Try to get current price of `asset_id` in `native_asset`.
					if let Ok(Some(swapped_in_native)) = assets_common::PoolAdapter::<Runtime>::quote_price_tokens_for_exact_tokens(
							asset_id.0.clone(),
							native_asset,
							fee_in_native,
							true, // We include the fee.
						) {
						Ok(swapped_in_native)
					} else {
						log::trace!(target: "xcm::xcm_runtime_apis", "query_weight_to_asset_fee - unhandled asset_id: {asset_id:?}!");
						Err(XcmPaymentApiError::AssetNotFound)
					}
				},
				Err(_) => {
					log::trace!(target: "xcm::xcm_runtime_apis", "query_weight_to_asset_fee - failed to convert asset: {asset:?}!");
					Err(XcmPaymentApiError::VersionedConversionFailed)
				}
			}
		}

		fn query_xcm_weight(message: VersionedXcm<()>) -> Result<Weight, XcmPaymentApiError> {
			PolkadotXcm::query_xcm_weight(message)
		}

		fn query_delivery_fees(destination: VersionedLocation, message: VersionedXcm<()>) -> Result<VersionedAssets, XcmPaymentApiError> {
			PolkadotXcm::query_delivery_fees(destination, message)
		}
	}

	impl xcm_runtime_apis::dry_run::DryRunApi<Block, RuntimeCall, RuntimeEvent, OriginCaller> for Runtime {
		fn dry_run_call(origin: OriginCaller, call: RuntimeCall) -> Result<CallDryRunEffects<RuntimeEvent>, XcmDryRunApiError> {
			PolkadotXcm::dry_run_call::<Runtime, xcm_config::XcmRouter, OriginCaller, RuntimeCall>(origin, call)
		}

		fn dry_run_xcm(origin_location: VersionedLocation, xcm: VersionedXcm<RuntimeCall>) -> Result<XcmDryRunEffects<RuntimeEvent>, XcmDryRunApiError> {
			PolkadotXcm::dry_run_xcm::<Runtime, xcm_config::XcmRouter, RuntimeCall, xcm_config::XcmConfig>(origin_location, xcm)
		}
	}

	impl xcm_runtime_apis::conversions::LocationToAccountApi<Block, AccountId> for Runtime {
		fn convert_location(location: VersionedLocation) -> Result<
			AccountId,
			xcm_runtime_apis::conversions::Error
		> {
			xcm_runtime_apis::conversions::LocationToAccountHelper::<
				AccountId,
				xcm_config::LocationToAccountId,
			>::convert_location(location)
		}
	}

	impl xcm_runtime_apis::trusted_query::TrustedQueryApi<Block> for Runtime {
		fn is_trusted_reserve(asset: VersionedAsset, location: VersionedLocation) -> xcm_runtime_apis::trusted_query::XcmTrustedQueryResult {
			PolkadotXcm::is_trusted_reserve(asset, location)
		}
		fn is_trusted_teleporter(asset: VersionedAsset, location: VersionedLocation) -> xcm_runtime_apis::trusted_query::XcmTrustedQueryResult {
			PolkadotXcm::is_trusted_teleporter(asset, location)
		}
	}

	impl xcm_runtime_apis::authorized_aliases::AuthorizedAliasersApi<Block> for Runtime {
		fn authorized_aliasers(target: VersionedLocation) -> Result<
			Vec<xcm_runtime_apis::authorized_aliases::OriginAliaser>,
			xcm_runtime_apis::authorized_aliases::Error
		> {
			PolkadotXcm::authorized_aliasers(target)
		}
		fn is_authorized_alias(origin: VersionedLocation, target: VersionedLocation) -> Result<
			bool,
			xcm_runtime_apis::authorized_aliases::Error
		> {
			PolkadotXcm::is_authorized_alias(origin, target)
		}
	}

	impl pallet_transaction_payment_rpc_runtime_api::TransactionPaymentCallApi<Block, Balance, RuntimeCall>
		for Runtime
	{
		fn query_call_info(
			call: RuntimeCall,
			len: u32,
		) -> pallet_transaction_payment::RuntimeDispatchInfo<Balance> {
			TransactionPayment::query_call_info(call, len)
		}
		fn query_call_fee_details(
			call: RuntimeCall,
			len: u32,
		) -> pallet_transaction_payment::FeeDetails<Balance> {
			TransactionPayment::query_call_fee_details(call, len)
		}
		fn query_weight_to_fee(weight: Weight) -> Balance {
			TransactionPayment::weight_to_fee(weight)
		}
		fn query_length_to_fee(length: u32) -> Balance {
			TransactionPayment::length_to_fee(length)
		}
	}

	impl assets_common::runtime_api::FungiblesApi<
		Block,
		AccountId,
	> for Runtime
	{
		fn query_account_balances(account: AccountId) -> Result<xcm::VersionedAssets, assets_common::runtime_api::FungiblesAccessError> {
			use assets_common::fungible_conversion::{convert, convert_balance};
			Ok([
				// collect pallet_balance
				{
					let balance = Balances::free_balance(account.clone());
					if balance > 0 {
						vec![convert_balance::<WestendLocation, Balance>(balance)?]
					} else {
						vec![]
					}
				},
				// collect pallet_assets (TrustBackedAssets)
				convert::<_, _, _, _, TrustBackedAssetsConvertedConcreteId>(
					Assets::account_balances(account.clone())
						.iter()
						.filter(|(_, balance)| balance > &0)
				)?,
				// collect pallet_assets (ForeignAssets)
				convert::<_, _, _, _, ForeignAssetsConvertedConcreteId>(
					ForeignAssets::account_balances(account.clone())
						.iter()
						.filter(|(_, balance)| balance > &0)
				)?,
				// collect pallet_assets (PoolAssets)
				convert::<_, _, _, _, PoolAssetsConvertedConcreteId>(
					PoolAssets::account_balances(account)
						.iter()
						.filter(|(_, balance)| balance > &0)
				)?,
				// collect ... e.g. other tokens
			].concat().into())
		}
	}

	impl cumulus_primitives_core::CollectCollationInfo<Block> for Runtime {
		fn collect_collation_info(header: &<Block as BlockT>::Header) -> cumulus_primitives_core::CollationInfo {
			ParachainSystem::collect_collation_info(header)
		}
	}

	impl pallet_asset_rewards::AssetRewards<Block, Balance> for Runtime {
		fn pool_creation_cost() -> Balance {
			StakePoolCreationDeposit::get()
		}
	}

	impl cumulus_primitives_core::GetCoreSelectorApi<Block> for Runtime {
		fn core_selector() -> (CoreSelector, ClaimQueueOffset) {
			ParachainSystem::core_selector()
		}
	}

	#[cfg(feature = "try-runtime")]
	impl frame_try_runtime::TryRuntime<Block> for Runtime {
		fn on_runtime_upgrade(checks: frame_try_runtime::UpgradeCheckSelect) -> (Weight, Weight) {
			let weight = Executive::try_runtime_upgrade(checks).unwrap();
			(weight, RuntimeBlockWeights::get().max_block)
		}

		fn execute_block(
			block: Block,
			state_root_check: bool,
			signature_check: bool,
			select: frame_try_runtime::TryStateSelect,
		) -> Weight {
			// NOTE: intentional unwrap: we don't want to propagate the error backwards, and want to
			// have a backtrace here.
			Executive::try_execute_block(block, state_root_check, signature_check, select).unwrap()
		}
	}

	#[cfg(feature = "runtime-benchmarks")]
	impl frame_benchmarking::Benchmark<Block> for Runtime {
		fn benchmark_metadata(extra: bool) -> (
			Vec<frame_benchmarking::BenchmarkList>,
			Vec<frame_support::traits::StorageInfo>,
		) {
			use frame_benchmarking::{Benchmarking, BenchmarkList};
			use frame_support::traits::StorageInfoTrait;
			use frame_system_benchmarking::Pallet as SystemBench;
			use frame_system_benchmarking::extensions::Pallet as SystemExtensionsBench;
			use cumulus_pallet_session_benchmarking::Pallet as SessionBench;
			use pallet_xcm::benchmarking::Pallet as PalletXcmExtrinsicsBenchmark;
			use pallet_xcm_bridge_hub_router::benchmarking::Pallet as XcmBridgeHubRouterBench;

			// This is defined once again in dispatch_benchmark, because list_benchmarks!
			// and add_benchmarks! are macros exported by define_benchmarks! macros and those types
			// are referenced in that call.
			type XcmBalances = pallet_xcm_benchmarks::fungible::Pallet::<Runtime>;
			type XcmGeneric = pallet_xcm_benchmarks::generic::Pallet::<Runtime>;

			// Benchmark files generated for `Assets/ForeignAssets` instances are by default
			// `pallet_assets_assets.rs / pallet_assets_foreign_assets`, which is not really nice,
			// so with this redefinition we can change names to nicer:
			// `pallet_assets_local.rs / pallet_assets_foreign.rs`.
			type Local = pallet_assets::Pallet::<Runtime, TrustBackedAssetsInstance>;
			type Foreign = pallet_assets::Pallet::<Runtime, ForeignAssetsInstance>;
			type Pool = pallet_assets::Pallet::<Runtime, PoolAssetsInstance>;

			type ToRococo = XcmBridgeHubRouterBench<Runtime, ToRococoXcmRouterInstance>;

			let mut list = Vec::<BenchmarkList>::new();
			list_benchmarks!(list, extra);

			let storage_info = AllPalletsWithSystem::storage_info();
			(list, storage_info)
		}

		fn dispatch_benchmark(
			config: frame_benchmarking::BenchmarkConfig
		) -> Result<Vec<frame_benchmarking::BenchmarkBatch>, alloc::string::String> {
			use frame_benchmarking::{Benchmarking, BenchmarkBatch, BenchmarkError};
			use sp_storage::TrackedStorageKey;

			use frame_system_benchmarking::Pallet as SystemBench;
			use frame_system_benchmarking::extensions::Pallet as SystemExtensionsBench;
			impl frame_system_benchmarking::Config for Runtime {
				fn setup_set_code_requirements(code: &alloc::vec::Vec<u8>) -> Result<(), BenchmarkError> {
					ParachainSystem::initialize_for_set_code_benchmark(code.len() as u32);
					Ok(())
				}

				fn verify_set_code() {
					System::assert_last_event(cumulus_pallet_parachain_system::Event::<Runtime>::ValidationFunctionStored.into());
				}
			}

			use cumulus_pallet_session_benchmarking::Pallet as SessionBench;
			impl cumulus_pallet_session_benchmarking::Config for Runtime {}

			parameter_types! {
				pub ExistentialDepositAsset: Option<Asset> = Some((
					WestendLocation::get(),
					ExistentialDeposit::get()
				).into());
				pub const RandomParaId: ParaId = ParaId::new(43211234);
			}

			use pallet_xcm::benchmarking::Pallet as PalletXcmExtrinsicsBenchmark;
			impl pallet_xcm::benchmarking::Config for Runtime {
				type DeliveryHelper = (
					cumulus_primitives_utility::ToParentDeliveryHelper<
						xcm_config::XcmConfig,
						ExistentialDepositAsset,
						xcm_config::PriceForParentDelivery,
					>,
					polkadot_runtime_common::xcm_sender::ToParachainDeliveryHelper<
						xcm_config::XcmConfig,
						ExistentialDepositAsset,
						PriceForSiblingParachainDelivery,
						RandomParaId,
						ParachainSystem,
					>
				);

				fn reachable_dest() -> Option<Location> {
					Some(Parent.into())
				}

				fn teleportable_asset_and_dest() -> Option<(Asset, Location)> {
					// Relay/native token can be teleported between AH and Relay.
					Some((
						Asset {
							fun: Fungible(ExistentialDeposit::get()),
							id: AssetId(Parent.into())
						},
						Parent.into(),
					))
				}

				fn reserve_transferable_asset_and_dest() -> Option<(Asset, Location)> {
					Some((
						Asset {
							fun: Fungible(ExistentialDeposit::get()),
							id: AssetId(Parent.into())
						},
						// AH can reserve transfer native token to some random parachain.
						ParentThen(Parachain(RandomParaId::get().into()).into()).into(),
					))
				}

				fn set_up_complex_asset_transfer(
				) -> Option<(XcmAssets, u32, Location, alloc::boxed::Box<dyn FnOnce()>)> {
					// Transfer to Relay some local AH asset (local-reserve-transfer) while paying
					// fees using teleported native token.
					// (We don't care that Relay doesn't accept incoming unknown AH local asset)
					let dest = Parent.into();

					let fee_amount = EXISTENTIAL_DEPOSIT;
					let fee_asset: Asset = (Location::parent(), fee_amount).into();

					let who = frame_benchmarking::whitelisted_caller();
					// Give some multiple of the existential deposit
					let balance = fee_amount + EXISTENTIAL_DEPOSIT * 1000;
					let _ = <Balances as frame_support::traits::Currency<_>>::make_free_balance_be(
						&who, balance,
					);
					// verify initial balance
					assert_eq!(Balances::free_balance(&who), balance);

					// set up local asset
					let asset_amount = 10u128;
					let initial_asset_amount = asset_amount * 10;
					let (asset_id, _, _) = pallet_assets::benchmarking::create_default_minted_asset::<
						Runtime,
						pallet_assets::Instance1
					>(true, initial_asset_amount);
					let asset_location = Location::new(
						0,
						[PalletInstance(50), GeneralIndex(u32::from(asset_id).into())]
					);
					let transfer_asset: Asset = (asset_location, asset_amount).into();

					let assets: XcmAssets = vec![fee_asset.clone(), transfer_asset].into();
					let fee_index = if assets.get(0).unwrap().eq(&fee_asset) { 0 } else { 1 };

					// verify transferred successfully
					let verify = alloc::boxed::Box::new(move || {
						// verify native balance after transfer, decreased by transferred fee amount
						// (plus transport fees)
						assert!(Balances::free_balance(&who) <= balance - fee_amount);
						// verify asset balance decreased by exactly transferred amount
						assert_eq!(
							Assets::balance(asset_id.into(), &who),
							initial_asset_amount - asset_amount,
						);
					});
					Some((assets, fee_index as u32, dest, verify))
				}

				fn get_asset() -> Asset {
					Asset {
						id: AssetId(Location::parent()),
						fun: Fungible(ExistentialDeposit::get()),
					}
				}
			}

			use pallet_xcm_bridge_hub_router::benchmarking::{
				Pallet as XcmBridgeHubRouterBench,
				Config as XcmBridgeHubRouterConfig,
			};

			impl XcmBridgeHubRouterConfig<ToRococoXcmRouterInstance> for Runtime {
				fn make_congested() {
					cumulus_pallet_xcmp_queue::bridging::suspend_channel_for_benchmarks::<Runtime>(
						xcm_config::bridging::SiblingBridgeHubParaId::get().into()
					);
				}
				fn ensure_bridged_target_destination() -> Result<Location, BenchmarkError> {
					ParachainSystem::open_outbound_hrmp_channel_for_benchmarks_or_tests(
						xcm_config::bridging::SiblingBridgeHubParaId::get().into()
					);
					let bridged_asset_hub = xcm_config::bridging::to_rococo::AssetHubRococo::get();
					let _ = PolkadotXcm::force_xcm_version(
						RuntimeOrigin::root(),
						alloc::boxed::Box::new(bridged_asset_hub.clone()),
						XCM_VERSION,
					).map_err(|e| {
						log::error!(
							"Failed to dispatch `force_xcm_version({:?}, {:?}, {:?})`, error: {:?}",
							RuntimeOrigin::root(),
							bridged_asset_hub,
							XCM_VERSION,
							e
						);
						BenchmarkError::Stop("XcmVersion was not stored!")
					})?;
					Ok(bridged_asset_hub)
				}
			}

			use xcm_config::{MaxAssetsIntoHolding, WestendLocation};
			use pallet_xcm_benchmarks::asset_instance_from;

			impl pallet_xcm_benchmarks::Config for Runtime {
				type XcmConfig = xcm_config::XcmConfig;
				type AccountIdConverter = xcm_config::LocationToAccountId;
				type DeliveryHelper = cumulus_primitives_utility::ToParentDeliveryHelper<
					xcm_config::XcmConfig,
					ExistentialDepositAsset,
					xcm_config::PriceForParentDelivery,
				>;
				fn valid_destination() -> Result<Location, BenchmarkError> {
					Ok(WestendLocation::get())
				}
				fn worst_case_holding(depositable_count: u32) -> XcmAssets {
					// A mix of fungible, non-fungible, and concrete assets.
					let holding_non_fungibles = MaxAssetsIntoHolding::get() / 2 - depositable_count;
					let holding_fungibles = holding_non_fungibles - 2; // -2 for two `iter::once` bellow
					let fungibles_amount: u128 = 100;
					(0..holding_fungibles)
						.map(|i| {
							Asset {
								id: AssetId(GeneralIndex(i as u128).into()),
								fun: Fungible(fungibles_amount * (i + 1) as u128), // non-zero amount
							}
						})
						.chain(core::iter::once(Asset { id: AssetId(Here.into()), fun: Fungible(u128::MAX) }))
						.chain(core::iter::once(Asset { id: AssetId(WestendLocation::get()), fun: Fungible(1_000_000 * UNITS) }))
						.chain((0..holding_non_fungibles).map(|i| Asset {
							id: AssetId(GeneralIndex(i as u128).into()),
							fun: NonFungible(asset_instance_from(i)),
						}))
						.collect::<Vec<_>>()
						.into()
				}
			}

			parameter_types! {
				pub const TrustedTeleporter: Option<(Location, Asset)> = Some((
					WestendLocation::get(),
					Asset { fun: Fungible(UNITS), id: AssetId(WestendLocation::get()) },
				));
				pub const CheckedAccount: Option<(AccountId, xcm_builder::MintLocation)> = None;
				// AssetHubWestend trusts AssetHubRococo as reserve for ROCs
				pub TrustedReserve: Option<(Location, Asset)> = Some(
					(
						xcm_config::bridging::to_rococo::AssetHubRococo::get(),
						Asset::from((xcm_config::bridging::to_rococo::RocLocation::get(), 1000000000000 as u128))
					)
				);
			}

			impl pallet_xcm_benchmarks::fungible::Config for Runtime {
				type TransactAsset = Balances;

				type CheckedAccount = CheckedAccount;
				type TrustedTeleporter = TrustedTeleporter;
				type TrustedReserve = TrustedReserve;

				fn get_asset() -> Asset {
					Asset {
						id: AssetId(WestendLocation::get()),
						fun: Fungible(UNITS),
					}
				}
			}

			impl pallet_xcm_benchmarks::generic::Config for Runtime {
				type TransactAsset = Balances;
				type RuntimeCall = RuntimeCall;

				fn worst_case_response() -> (u64, Response) {
					(0u64, Response::Version(Default::default()))
				}

				fn worst_case_asset_exchange() -> Result<(XcmAssets, XcmAssets), BenchmarkError> {
					Err(BenchmarkError::Skip)
				}

				fn universal_alias() -> Result<(Location, Junction), BenchmarkError> {
					xcm_config::bridging::BridgingBenchmarksHelper::prepare_universal_alias()
					.ok_or(BenchmarkError::Skip)
				}

				fn transact_origin_and_runtime_call() -> Result<(Location, RuntimeCall), BenchmarkError> {
					Ok((WestendLocation::get(), frame_system::Call::remark_with_event { remark: vec![] }.into()))
				}

				fn subscribe_origin() -> Result<Location, BenchmarkError> {
					Ok(WestendLocation::get())
				}

				fn claimable_asset() -> Result<(Location, Location, XcmAssets), BenchmarkError> {
					let origin = WestendLocation::get();
					let assets: XcmAssets = (AssetId(WestendLocation::get()), 1_000 * UNITS).into();
					let ticket = Location { parents: 0, interior: Here };
					Ok((origin, ticket, assets))
				}

				fn fee_asset() -> Result<Asset, BenchmarkError> {
					Ok(Asset {
						id: AssetId(WestendLocation::get()),
						fun: Fungible(1_000 * UNITS),
					})
				}

				fn unlockable_asset() -> Result<(Location, Location, Asset), BenchmarkError> {
					Err(BenchmarkError::Skip)
				}

				fn export_message_origin_and_destination(
				) -> Result<(Location, NetworkId, InteriorLocation), BenchmarkError> {
					Err(BenchmarkError::Skip)
				}

				fn alias_origin() -> Result<(Location, Location), BenchmarkError> {
					// Any location can alias to an internal location.
					// Here parachain 1001 aliases to an internal account.
					Ok((
						Location::new(1, [Parachain(1001)]),
						Location::new(1, [Parachain(1001), AccountId32 { id: [111u8; 32], network: None }]),
					))
				}
			}

			type XcmBalances = pallet_xcm_benchmarks::fungible::Pallet::<Runtime>;
			type XcmGeneric = pallet_xcm_benchmarks::generic::Pallet::<Runtime>;

			type Local = pallet_assets::Pallet::<Runtime, TrustBackedAssetsInstance>;
			type Foreign = pallet_assets::Pallet::<Runtime, ForeignAssetsInstance>;
			type Pool = pallet_assets::Pallet::<Runtime, PoolAssetsInstance>;

			type ToRococo = XcmBridgeHubRouterBench<Runtime, ToRococoXcmRouterInstance>;

			use frame_support::traits::WhitelistedStorageKeys;
			let whitelist: Vec<TrackedStorageKey> = AllPalletsWithSystem::whitelisted_storage_keys();

			let mut batches = Vec::<BenchmarkBatch>::new();
			let params = (&config, &whitelist);
			add_benchmarks!(params, batches);

			Ok(batches)
		}
	}

	impl sp_genesis_builder::GenesisBuilder<Block> for Runtime {
		fn build_state(config: Vec<u8>) -> sp_genesis_builder::Result {
			build_state::<RuntimeGenesisConfig>(config)
		}

		fn get_preset(id: &Option<sp_genesis_builder::PresetId>) -> Option<Vec<u8>> {
			get_preset::<RuntimeGenesisConfig>(id, &genesis_config_presets::get_preset)
		}

		fn preset_names() -> Vec<sp_genesis_builder::PresetId> {
			genesis_config_presets::preset_names()
		}
	}

<<<<<<< HEAD
	impl pallet_revive::ReviveApi<Block, AccountId, Balance, Nonce, BlockNumber, EventRecord> for Runtime
=======
	impl xcm_runtime_apis::trusted_query::TrustedQueryApi<Block> for Runtime {
		fn is_trusted_reserve(asset: VersionedAsset, location: VersionedLocation) -> xcm_runtime_apis::trusted_query::XcmTrustedQueryResult {
			PolkadotXcm::is_trusted_reserve(asset, location)
		}
		fn is_trusted_teleporter(asset: VersionedAsset, location: VersionedLocation) -> xcm_runtime_apis::trusted_query::XcmTrustedQueryResult {
			PolkadotXcm::is_trusted_teleporter(asset, location)
		}
	}

	impl pallet_revive::ReviveApi<Block, AccountId, Balance, Nonce, BlockNumber> for Runtime
>>>>>>> 77ad8abb
	{
		fn balance(address: H160) -> U256 {
			Revive::evm_balance(&address)
		}

		fn nonce(address: H160) -> Nonce {
			let account = <Runtime as pallet_revive::Config>::AddressMapper::to_account_id(&address);
			System::account_nonce(account)
		}

		fn eth_transact(tx: pallet_revive::evm::GenericTransaction) -> Result<pallet_revive::EthTransactInfo<Balance>, pallet_revive::EthTransactError>
		{
			let blockweights: BlockWeights = <Runtime as frame_system::Config>::BlockWeights::get();

			let encoded_size = |pallet_call| {
				let call = RuntimeCall::Revive(pallet_call);
				let uxt: UncheckedExtrinsic = sp_runtime::generic::UncheckedExtrinsic::new_bare(call).into();
				uxt.encoded_size() as u32
			};

			Revive::bare_eth_transact(
				tx,
				blockweights.max_block,
				encoded_size,
			)
		}

		fn call(
			origin: AccountId,
			dest: H160,
			value: Balance,
			gas_limit: Option<Weight>,
			storage_deposit_limit: Option<Balance>,
			input_data: Vec<u8>,
		) -> pallet_revive::ContractResult<pallet_revive::ExecReturnValue, Balance> {
			let blockweights= <Runtime as frame_system::Config>::BlockWeights::get();
			Revive::bare_call(
				RuntimeOrigin::signed(origin),
				dest,
				value,
				gas_limit.unwrap_or(blockweights.max_block),
				pallet_revive::DepositLimit::Balance(storage_deposit_limit.unwrap_or(u128::MAX)),
				input_data,
			)
		}

		fn instantiate(
			origin: AccountId,
			value: Balance,
			gas_limit: Option<Weight>,
			storage_deposit_limit: Option<Balance>,
			code: pallet_revive::Code,
			data: Vec<u8>,
			salt: Option<[u8; 32]>,
		) -> pallet_revive::ContractResult<pallet_revive::InstantiateReturnValue, Balance>
		{
			let blockweights= <Runtime as frame_system::Config>::BlockWeights::get();
			Revive::bare_instantiate(
				RuntimeOrigin::signed(origin),
				value,
				gas_limit.unwrap_or(blockweights.max_block),
				pallet_revive::DepositLimit::Balance(storage_deposit_limit.unwrap_or(u128::MAX)),
				code,
				data,
				salt,
			)
		}

		fn upload_code(
			origin: AccountId,
			code: Vec<u8>,
			storage_deposit_limit: Option<Balance>,
		) -> pallet_revive::CodeUploadResult<Balance>
		{
			Revive::bare_upload_code(
				RuntimeOrigin::signed(origin),
				code,
				storage_deposit_limit.unwrap_or(u128::MAX),
			)
		}

		fn get_storage(
			address: H160,
			key: [u8; 32],
		) -> pallet_revive::GetStorageResult {
			Revive::get_storage(
				address,
				key
			)
		}
	}
}

cumulus_pallet_parachain_system::register_validate_block! {
	Runtime = Runtime,
	BlockExecutor = cumulus_pallet_aura_ext::BlockExecutor::<Runtime, Executive>,
}

parameter_types! {
	// The deposit configuration for the singed migration. Specially if you want to allow any signed account to do the migration (see `SignedFilter`, these deposits should be high)
	pub const MigrationSignedDepositPerItem: Balance = CENTS;
	pub const MigrationSignedDepositBase: Balance = 2_000 * CENTS;
	pub const MigrationMaxKeyLen: u32 = 512;
}

impl pallet_state_trie_migration::Config for Runtime {
	type RuntimeEvent = RuntimeEvent;
	type Currency = Balances;
	type RuntimeHoldReason = RuntimeHoldReason;
	type SignedDepositPerItem = MigrationSignedDepositPerItem;
	type SignedDepositBase = MigrationSignedDepositBase;
	// An origin that can control the whole pallet: should be Root, or a part of your council.
	type ControlOrigin = frame_system::EnsureSignedBy<RootMigController, AccountId>;
	// specific account for the migration, can trigger the signed migrations.
	type SignedFilter = frame_system::EnsureSignedBy<MigController, AccountId>;

	// Replace this with weight based on your runtime.
	type WeightInfo = pallet_state_trie_migration::weights::SubstrateWeight<Runtime>;

	type MaxKeyLen = MigrationMaxKeyLen;
}

frame_support::ord_parameter_types! {
	pub const MigController: AccountId = AccountId::from(hex_literal::hex!("8458ed39dc4b6f6c7255f7bc42be50c2967db126357c999d44e12ca7ac80dc52"));
	pub const RootMigController: AccountId = AccountId::from(hex_literal::hex!("8458ed39dc4b6f6c7255f7bc42be50c2967db126357c999d44e12ca7ac80dc52"));
}

#[test]
fn ensure_key_ss58() {
	use frame_support::traits::SortedMembers;
	use sp_core::crypto::Ss58Codec;
	let acc =
		AccountId::from_ss58check("5F4EbSkZz18X36xhbsjvDNs6NuZ82HyYtq5UiJ1h9SBHJXZD").unwrap();
	assert_eq!(acc, MigController::sorted_members()[0]);
	let acc =
		AccountId::from_ss58check("5F4EbSkZz18X36xhbsjvDNs6NuZ82HyYtq5UiJ1h9SBHJXZD").unwrap();
	assert_eq!(acc, RootMigController::sorted_members()[0]);
}<|MERGE_RESOLUTION|>--- conflicted
+++ resolved
@@ -2199,20 +2199,7 @@
 		}
 	}
 
-<<<<<<< HEAD
-	impl pallet_revive::ReviveApi<Block, AccountId, Balance, Nonce, BlockNumber, EventRecord> for Runtime
-=======
-	impl xcm_runtime_apis::trusted_query::TrustedQueryApi<Block> for Runtime {
-		fn is_trusted_reserve(asset: VersionedAsset, location: VersionedLocation) -> xcm_runtime_apis::trusted_query::XcmTrustedQueryResult {
-			PolkadotXcm::is_trusted_reserve(asset, location)
-		}
-		fn is_trusted_teleporter(asset: VersionedAsset, location: VersionedLocation) -> xcm_runtime_apis::trusted_query::XcmTrustedQueryResult {
-			PolkadotXcm::is_trusted_teleporter(asset, location)
-		}
-	}
-
 	impl pallet_revive::ReviveApi<Block, AccountId, Balance, Nonce, BlockNumber> for Runtime
->>>>>>> 77ad8abb
 	{
 		fn balance(address: H160) -> U256 {
 			Revive::evm_balance(&address)
