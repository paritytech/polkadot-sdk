--- conflicted
+++ resolved
@@ -112,11 +112,7 @@
 #[cfg(feature = "runtime-benchmarks")]
 use xcm::latest::prelude::{
 	Asset, Assets as XcmAssets, Fungible, Here, InteriorLocation, Junction, Junction::*, Location,
-<<<<<<< HEAD
-	NetworkId, NonFungible, ParentThen, Response, XCM_VERSION,
-=======
 	NetworkId, NonFungible, Parent, ParentThen, Response, WeightLimit, XCM_VERSION,
->>>>>>> bff1ae97
 };
 
 use xcm_runtime_apis::{
