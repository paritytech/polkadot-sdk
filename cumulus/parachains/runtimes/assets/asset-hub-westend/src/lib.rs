--- conflicted
+++ resolved
@@ -1643,7 +1643,6 @@
 					Ok((origin, ticket, assets))
 				}
 
-<<<<<<< HEAD
 				fn fee_asset() -> Result<MultiAsset, BenchmarkError> {
 					Ok(MultiAsset {
 						id: Concrete(WestendLocation::get()),
@@ -1651,10 +1650,7 @@
 					})
 				}
 
-				fn unlockable_asset() -> Result<(MultiLocation, MultiLocation, MultiAsset), BenchmarkError> {
-=======
 				fn unlockable_asset() -> Result<(Location, Location, Asset), BenchmarkError> {
->>>>>>> 8eeacff4
 					Err(BenchmarkError::Skip)
 				}
 
