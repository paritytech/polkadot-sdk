--- conflicted
+++ resolved
@@ -120,13 +120,8 @@
 	spec_version: 1_013_000,
 	impl_version: 0,
 	apis: RUNTIME_API_VERSIONS,
-<<<<<<< HEAD
-	transaction_version: 14,
-	system_version: 0,
-=======
 	transaction_version: 16,
-	state_version: 1,
->>>>>>> 7df94a46
+	system_version: 1,
 };
 
 /// The version information used to identify this runtime when compiled natively.
