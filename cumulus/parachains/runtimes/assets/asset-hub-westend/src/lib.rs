// Copyright (C) Parity Technologies (UK) Ltd.
// SPDX-License-Identifier: Apache-2.0

// Licensed under the Apache License, Version 2.0 (the "License");
// you may not use this file except in compliance with the License.
// You may obtain a copy of the License at
//
// 	http://www.apache.org/licenses/LICENSE-2.0
//
// Unless required by applicable law or agreed to in writing, software
// distributed under the License is distributed on an "AS IS" BASIS,
// WITHOUT WARRANTIES OR CONDITIONS OF ANY KIND, either express or implied.
// See the License for the specific language governing permissions and
// limitations under the License.

//! # Asset Hub Westend Runtime
//!
//! Testnet for Asset Hub Polkadot.

#![cfg_attr(not(feature = "std"), no_std)]
#![recursion_limit = "512"]

// Make the WASM binary available.
#[cfg(feature = "std")]
include!(concat!(env!("OUT_DIR"), "/wasm_binary.rs"));

mod bridge_to_ethereum_config;
mod genesis_config_presets;
mod weights;
pub mod xcm_config;

// Configurations for next functionality.
mod bag_thresholds;
pub mod governance;
mod staking;
use governance::{pallet_custom_origins, FellowshipAdmin, GeneralAdmin, StakingAdmin, Treasurer};

extern crate alloc;

use alloc::{vec, vec::Vec};
use assets_common::{
	local_and_foreign_assets::{LocalFromLeft, TargetFromLeft},
	AssetIdForPoolAssets, AssetIdForPoolAssetsConvert, AssetIdForTrustBackedAssetsConvert,
};
use bp_asset_hub_westend::CreateForeignAssetDeposit;
use codec::{Decode, DecodeWithMemTracking, Encode, MaxEncodedLen};
use cumulus_pallet_parachain_system::{RelayNumberMonotonicallyIncreases, RelaychainDataProvider};
use cumulus_primitives_core::{relay_chain::AccountIndex, AggregateMessageOrigin, ParaId};
use frame_support::{
	construct_runtime, derive_impl,
	dispatch::DispatchClass,
	genesis_builder_helper::{build_state, get_preset},
	ord_parameter_types, parameter_types,
	traits::{
		fungible::{self, HoldConsideration},
		fungibles,
		tokens::{imbalance::ResolveAssetTo, nonfungibles_v2::Inspect},
		AsEnsureOriginWithArg, ConstBool, ConstU128, ConstU32, ConstU64, ConstU8,
		ConstantStoragePrice, EitherOfDiverse, Equals, InstanceFilter, LinearStoragePrice, Nothing,
		TransformOrigin, WithdrawReasons,
	},
	weights::{ConstantMultiplier, Weight},
	BoundedVec, PalletId,
};
use frame_system::{
	limits::{BlockLength, BlockWeights},
	EnsureRoot, EnsureSigned, EnsureSignedBy,
};
use pallet_asset_conversion_tx_payment::SwapAssetAdapter;
use pallet_assets::precompiles::{InlineIdConfig, ERC20};
use pallet_nfts::{DestroyWitness, PalletFeatures};
use pallet_nomination_pools::PoolId;
use pallet_revive::evm::runtime::EthExtra;
use pallet_xcm::{precompiles::XcmPrecompile, EnsureXcm};
use parachains_common::{
	impls::DealWithFees, message_queue::*, AccountId, AssetIdForTrustBackedAssets, AuraId, Balance,
	BlockNumber, CollectionId, Hash, Header, ItemId, Nonce, Signature, AVERAGE_ON_INITIALIZE_RATIO,
	NORMAL_DISPATCH_RATIO,
};
use sp_api::impl_runtime_apis;
use sp_core::{crypto::KeyTypeId, OpaqueMetadata};
use sp_runtime::{
	generic, impl_opaque_keys,
	traits::{AccountIdConversion, BlakeTwo256, Block as BlockT, ConvertInto, Saturating, Verify},
	transaction_validity::{TransactionSource, TransactionValidity},
	ApplyExtrinsicResult, Perbill, Permill, RuntimeDebug,
};
#[cfg(feature = "std")]
use sp_version::NativeVersion;
use sp_version::RuntimeVersion;
use testnet_parachains_constants::westend::{
	consensus::*, currency::*, fee::WeightToFee, snowbridge::EthereumNetwork, time::*,
};
use westend_runtime_constants::time::DAYS as RC_DAYS;
use xcm_config::{
	ForeignAssetsConvertedConcreteId, LocationToAccountId, PoolAssetsConvertedConcreteId,
	PoolAssetsPalletLocation, TrustBackedAssetsConvertedConcreteId,
	TrustBackedAssetsPalletLocation, WestendLocation, XcmOriginToTransactDispatchOrigin,
};

#[cfg(any(feature = "std", test))]
pub use sp_runtime::BuildStorage;

use assets_common::{
	foreign_creators::ForeignCreators,
	matching::{FromNetwork, FromSiblingParachain},
};
use polkadot_runtime_common::{BlockHashCount, SlowAdjustingFeeUpdate};
use weights::{BlockExecutionWeight, ExtrinsicBaseWeight, InMemoryDbWeight};
use xcm::{
	latest::prelude::AssetId,
	prelude::{
		VersionedAsset, VersionedAssetId, VersionedAssets, VersionedLocation, VersionedXcm,
		XcmVersion,
	},
};

#[cfg(feature = "runtime-benchmarks")]
use frame_support::traits::PalletInfoAccess;

#[cfg(feature = "runtime-benchmarks")]
use xcm::latest::prelude::{
	Asset, Assets as XcmAssets, Fungible, Here, InteriorLocation, Junction, Junction::*, Location,
	NetworkId, NonFungible, ParentThen, Response, WeightLimit, XCM_VERSION,
};

use xcm_runtime_apis::{
	dry_run::{CallDryRunEffects, Error as XcmDryRunApiError, XcmDryRunEffects},
	fees::Error as XcmPaymentApiError,
};

impl_opaque_keys! {
	pub struct SessionKeys {
		pub aura: Aura,
	}
}

#[sp_version::runtime_version]
pub const VERSION: RuntimeVersion = RuntimeVersion {
	// Note: "westmint" is the legacy name for this chain. It has been renamed to
	// "asset-hub-westend". Many wallets/tools depend on the `spec_name`, so it remains "westmint"
	// for the time being. Wallets/tools should update to treat "asset-hub-westend" equally.
	spec_name: alloc::borrow::Cow::Borrowed("westmint"),
	impl_name: alloc::borrow::Cow::Borrowed("westmint"),
	authoring_version: 1,
	spec_version: 1_019_004,
	impl_version: 0,
	apis: RUNTIME_API_VERSIONS,
	transaction_version: 16,
	system_version: 1,
};

/// The version information used to identify this runtime when compiled natively.
#[cfg(feature = "std")]
pub fn native_version() -> NativeVersion {
	NativeVersion { runtime_version: VERSION, can_author_with: Default::default() }
}

parameter_types! {
	pub const Version: RuntimeVersion = VERSION;
	pub RuntimeBlockLength: BlockLength =
		BlockLength::max_with_normal_ratio(5 * 1024 * 1024, NORMAL_DISPATCH_RATIO);
	pub RuntimeBlockWeights: BlockWeights = BlockWeights::builder()
		.base_block(BlockExecutionWeight::get())
		.for_class(DispatchClass::all(), |weights| {
			weights.base_extrinsic = ExtrinsicBaseWeight::get();
		})
		.for_class(DispatchClass::Normal, |weights| {
			weights.max_total = Some(NORMAL_DISPATCH_RATIO * MAXIMUM_BLOCK_WEIGHT);
		})
		.for_class(DispatchClass::Operational, |weights| {
			weights.max_total = Some(MAXIMUM_BLOCK_WEIGHT);
			// Operational transactions have some extra reserved space, so that they
			// are included even if block reached `MAXIMUM_BLOCK_WEIGHT`.
			weights.reserved = Some(
				MAXIMUM_BLOCK_WEIGHT - NORMAL_DISPATCH_RATIO * MAXIMUM_BLOCK_WEIGHT
			);
		})
		.avg_block_initialization(AVERAGE_ON_INITIALIZE_RATIO)
		.build_or_panic();
	pub const SS58Prefix: u8 = 42;
}

// Configure FRAME pallets to include in runtime.
#[derive_impl(frame_system::config_preludes::ParaChainDefaultConfig)]
impl frame_system::Config for Runtime {
	type BlockWeights = RuntimeBlockWeights;
	type BlockLength = RuntimeBlockLength;
	type AccountId = AccountId;
	type Nonce = Nonce;
	type Hash = Hash;
	type Block = Block;
	type BlockHashCount = BlockHashCount;
	type DbWeight = InMemoryDbWeight;
	type Version = Version;
	type AccountData = pallet_balances::AccountData<Balance>;
	type SystemWeightInfo = weights::frame_system::WeightInfo<Runtime>;
	type ExtensionsWeightInfo = weights::frame_system_extensions::WeightInfo<Runtime>;
	type SS58Prefix = SS58Prefix;
	type OnSetCode = cumulus_pallet_parachain_system::ParachainSetCode<Self>;
	type MaxConsumers = frame_support::traits::ConstU32<16>;
	type MultiBlockMigrator = MultiBlockMigrations;
	type SingleBlockMigrations = Migrations;
}

impl cumulus_pallet_weight_reclaim::Config for Runtime {
	type WeightInfo = weights::cumulus_pallet_weight_reclaim::WeightInfo<Runtime>;
}

impl pallet_timestamp::Config for Runtime {
	/// A timestamp: milliseconds since the unix epoch.
	type Moment = u64;
	type OnTimestampSet = Aura;
	type MinimumPeriod = ConstU64<0>;
	type WeightInfo = weights::pallet_timestamp::WeightInfo<Runtime>;
}

impl pallet_authorship::Config for Runtime {
	type FindAuthor = pallet_session::FindAccountFromAuthorIndex<Self, Aura>;
	type EventHandler = (CollatorSelection,);
}

parameter_types! {
	pub const ExistentialDeposit: Balance = EXISTENTIAL_DEPOSIT;
}

impl pallet_balances::Config for Runtime {
	type MaxLocks = ConstU32<50>;
	/// The type for recording an account's balance.
	type Balance = Balance;
	/// The ubiquitous event type.
	type RuntimeEvent = RuntimeEvent;
	type DustRemoval = ();
	type ExistentialDeposit = ExistentialDeposit;
	type AccountStore = System;
	type WeightInfo = weights::pallet_balances::WeightInfo<Runtime>;
	type MaxReserves = ConstU32<50>;
	type ReserveIdentifier = [u8; 8];
	type RuntimeHoldReason = RuntimeHoldReason;
	type RuntimeFreezeReason = RuntimeFreezeReason;
	type FreezeIdentifier = RuntimeFreezeReason;
	type MaxFreezes = frame_support::traits::VariantCountOf<RuntimeFreezeReason>;
	type DoneSlashHandler = ();
}

parameter_types! {
	/// Relay Chain `TransactionByteFee` / 10
	pub const TransactionByteFee: Balance = MILLICENTS;
}

impl pallet_transaction_payment::Config for Runtime {
	type RuntimeEvent = RuntimeEvent;
	type OnChargeTransaction =
		pallet_transaction_payment::FungibleAdapter<Balances, DealWithFees<Runtime>>;
	type WeightToFee = WeightToFee;
	type LengthToFee = ConstantMultiplier<Balance, TransactionByteFee>;
	type FeeMultiplierUpdate = SlowAdjustingFeeUpdate<Self>;
	type OperationalFeeMultiplier = ConstU8<5>;
	type WeightInfo = weights::pallet_transaction_payment::WeightInfo<Runtime>;
}

parameter_types! {
	pub const AssetDeposit: Balance = UNITS / 10; // 1 / 10 WND deposit to create asset
	pub const AssetAccountDeposit: Balance = deposit(1, 16);
	pub const ApprovalDeposit: Balance = EXISTENTIAL_DEPOSIT;
	pub const AssetsStringLimit: u32 = 50;
	/// Key = 32 bytes, Value = 36 bytes (32+1+1+1+1)
	// https://github.com/paritytech/substrate/blob/069917b/frame/assets/src/lib.rs#L257L271
	pub const MetadataDepositBase: Balance = deposit(1, 68);
	pub const MetadataDepositPerByte: Balance = deposit(0, 1);
}

pub type AssetsForceOrigin = EnsureRoot<AccountId>;

// Called "Trust Backed" assets because these are generally registered by some account, and users of
// the asset assume it has some claimed backing. The pallet is called `Assets` in
// `construct_runtime` to avoid breaking changes on storage reads.
pub type TrustBackedAssetsInstance = pallet_assets::Instance1;
type TrustBackedAssetsCall = pallet_assets::Call<Runtime, TrustBackedAssetsInstance>;
impl pallet_assets::Config<TrustBackedAssetsInstance> for Runtime {
	type RuntimeEvent = RuntimeEvent;
	type Balance = Balance;
	type AssetId = AssetIdForTrustBackedAssets;
	type AssetIdParameter = codec::Compact<AssetIdForTrustBackedAssets>;
	type Currency = Balances;
	type CreateOrigin = AsEnsureOriginWithArg<EnsureSigned<AccountId>>;
	type ForceOrigin = AssetsForceOrigin;
	type AssetDeposit = AssetDeposit;
	type MetadataDepositBase = MetadataDepositBase;
	type MetadataDepositPerByte = MetadataDepositPerByte;
	type ApprovalDeposit = ApprovalDeposit;
	type StringLimit = AssetsStringLimit;
	type Holder = ();
	type Freezer = AssetsFreezer;
	type Extra = ();
	type WeightInfo = weights::pallet_assets_local::WeightInfo<Runtime>;
	type CallbackHandle = pallet_assets::AutoIncAssetId<Runtime, TrustBackedAssetsInstance>;
	type AssetAccountDeposit = AssetAccountDeposit;
	type RemoveItemsLimit = ConstU32<1000>;
	#[cfg(feature = "runtime-benchmarks")]
	type BenchmarkHelper = ();
}

// Allow Freezes for the `Assets` pallet
pub type AssetsFreezerInstance = pallet_assets_freezer::Instance1;
impl pallet_assets_freezer::Config<AssetsFreezerInstance> for Runtime {
	type RuntimeFreezeReason = RuntimeFreezeReason;
	type RuntimeEvent = RuntimeEvent;
}

parameter_types! {
	pub const AssetConversionPalletId: PalletId = PalletId(*b"py/ascon");
	pub const LiquidityWithdrawalFee: Permill = Permill::from_percent(0);
}

ord_parameter_types! {
	pub const AssetConversionOrigin: sp_runtime::AccountId32 =
		AccountIdConversion::<sp_runtime::AccountId32>::into_account_truncating(&AssetConversionPalletId::get());
}

pub type PoolAssetsInstance = pallet_assets::Instance3;
impl pallet_assets::Config<PoolAssetsInstance> for Runtime {
	type RuntimeEvent = RuntimeEvent;
	type Balance = Balance;
	type RemoveItemsLimit = ConstU32<1000>;
	type AssetId = u32;
	type AssetIdParameter = u32;
	type Currency = Balances;
	type CreateOrigin =
		AsEnsureOriginWithArg<EnsureSignedBy<AssetConversionOrigin, sp_runtime::AccountId32>>;
	type ForceOrigin = AssetsForceOrigin;
	type AssetDeposit = ConstU128<0>;
	type AssetAccountDeposit = ConstU128<0>;
	type MetadataDepositBase = ConstU128<0>;
	type MetadataDepositPerByte = ConstU128<0>;
	type ApprovalDeposit = ConstU128<0>;
	type StringLimit = ConstU32<50>;
	type Holder = ();
	type Freezer = PoolAssetsFreezer;
	type Extra = ();
	type WeightInfo = weights::pallet_assets_pool::WeightInfo<Runtime>;
	type CallbackHandle = ();
	#[cfg(feature = "runtime-benchmarks")]
	type BenchmarkHelper = ();
}

// Allow Freezes for the `PoolAssets` pallet
pub type PoolAssetsFreezerInstance = pallet_assets_freezer::Instance3;
impl pallet_assets_freezer::Config<PoolAssetsFreezerInstance> for Runtime {
	type RuntimeFreezeReason = RuntimeFreezeReason;
	type RuntimeEvent = RuntimeEvent;
}

/// Union fungibles implementation for `Assets` and `ForeignAssets`.
pub type LocalAndForeignAssets = fungibles::UnionOf<
	Assets,
	ForeignAssets,
	LocalFromLeft<
		AssetIdForTrustBackedAssetsConvert<TrustBackedAssetsPalletLocation, xcm::v5::Location>,
		AssetIdForTrustBackedAssets,
		xcm::v5::Location,
	>,
	xcm::v5::Location,
	AccountId,
>;

/// Union fungibles implementation for `AssetsFreezer` and `ForeignAssetsFreezer`.
pub type LocalAndForeignAssetsFreezer = fungibles::UnionOf<
	AssetsFreezer,
	ForeignAssetsFreezer,
	LocalFromLeft<
		AssetIdForTrustBackedAssetsConvert<TrustBackedAssetsPalletLocation, xcm::v5::Location>,
		AssetIdForTrustBackedAssets,
		xcm::v5::Location,
	>,
	xcm::v5::Location,
	AccountId,
>;

/// Union fungibles implementation for [`LocalAndForeignAssets`] and `Balances`.
pub type NativeAndNonPoolAssets = fungible::UnionOf<
	Balances,
	LocalAndForeignAssets,
	TargetFromLeft<WestendLocation, xcm::v5::Location>,
	xcm::v5::Location,
	AccountId,
>;

/// Union fungibles implementation for [`LocalAndForeignAssetsFreezer`] and [`Balances`].
pub type NativeAndNonPoolAssetsFreezer = fungible::UnionOf<
	Balances,
	LocalAndForeignAssetsFreezer,
	TargetFromLeft<WestendLocation, xcm::v5::Location>,
	xcm::v5::Location,
	AccountId,
>;

/// Union fungibles implementation for [`PoolAssets`] and [`NativeAndNonPoolAssets`].
///
/// NOTE: Should be kept updated to include ALL balances and assets in the runtime.
pub type NativeAndAllAssets = fungibles::UnionOf<
	PoolAssets,
	NativeAndNonPoolAssets,
	LocalFromLeft<
		AssetIdForPoolAssetsConvert<PoolAssetsPalletLocation, xcm::v5::Location>,
		AssetIdForPoolAssets,
		xcm::v5::Location,
	>,
	xcm::v5::Location,
	AccountId,
>;

/// Union fungibles implementation for [`PoolAssetsFreezer`] and [`NativeAndNonPoolAssetsFreezer`].
///
/// NOTE: Should be kept updated to include ALL balances and assets in the runtime.
pub type NativeAndAllAssetsFreezer = fungibles::UnionOf<
	PoolAssetsFreezer,
	NativeAndNonPoolAssetsFreezer,
	LocalFromLeft<
		AssetIdForPoolAssetsConvert<PoolAssetsPalletLocation, xcm::v5::Location>,
		AssetIdForPoolAssets,
		xcm::v5::Location,
	>,
	xcm::v5::Location,
	AccountId,
>;

pub type PoolIdToAccountId = pallet_asset_conversion::AccountIdConverter<
	AssetConversionPalletId,
	(xcm::v5::Location, xcm::v5::Location),
>;

impl pallet_asset_conversion::Config for Runtime {
	type RuntimeEvent = RuntimeEvent;
	type Balance = Balance;
	type HigherPrecisionBalance = sp_core::U256;
	type AssetKind = xcm::v5::Location;
	type Assets = NativeAndNonPoolAssets;
	type PoolId = (Self::AssetKind, Self::AssetKind);
	type PoolLocator = pallet_asset_conversion::WithFirstAsset<
		WestendLocation,
		AccountId,
		Self::AssetKind,
		PoolIdToAccountId,
	>;
	type PoolAssetId = u32;
	type PoolAssets = PoolAssets;
	type PoolSetupFee = ConstU128<0>; // Asset class deposit fees are sufficient to prevent spam
	type PoolSetupFeeAsset = WestendLocation;
	type PoolSetupFeeTarget = ResolveAssetTo<AssetConversionOrigin, Self::Assets>;
	type LiquidityWithdrawalFee = LiquidityWithdrawalFee;
	type LPFee = ConstU32<3>;
	type PalletId = AssetConversionPalletId;
	type MaxSwapPathLength = ConstU32<3>;
	type MintMinLiquidity = ConstU128<100>;
	type WeightInfo = weights::pallet_asset_conversion::WeightInfo<Runtime>;
	#[cfg(feature = "runtime-benchmarks")]
	type BenchmarkHelper = assets_common::benchmarks::AssetPairFactory<
		WestendLocation,
		parachain_info::Pallet<Runtime>,
		xcm_config::TrustBackedAssetsPalletIndex,
		xcm::v5::Location,
	>;
}

#[cfg(feature = "runtime-benchmarks")]
pub struct PalletAssetRewardsBenchmarkHelper;

#[cfg(feature = "runtime-benchmarks")]
impl pallet_asset_rewards::benchmarking::BenchmarkHelper<xcm::v5::Location>
	for PalletAssetRewardsBenchmarkHelper
{
	fn staked_asset() -> Location {
		Location::new(
			0,
			[PalletInstance(<Assets as PalletInfoAccess>::index() as u8), GeneralIndex(100)],
		)
	}
	fn reward_asset() -> Location {
		Location::new(
			0,
			[PalletInstance(<Assets as PalletInfoAccess>::index() as u8), GeneralIndex(101)],
		)
	}
}

parameter_types! {
	pub const MinVestedTransfer: Balance = 100 * CENTS;
	pub UnvestedFundsAllowedWithdrawReasons: WithdrawReasons =
		WithdrawReasons::except(WithdrawReasons::TRANSFER | WithdrawReasons::RESERVE);
}

impl pallet_vesting::Config for Runtime {
	const MAX_VESTING_SCHEDULES: u32 = 100;
	type BlockNumberProvider = RelaychainDataProvider<Runtime>;
	type BlockNumberToBalance = ConvertInto;
	type Currency = Balances;
	type MinVestedTransfer = MinVestedTransfer;
	type RuntimeEvent = RuntimeEvent;
	type WeightInfo = weights::pallet_vesting::WeightInfo<Runtime>;
	type UnvestedFundsAllowedWithdrawReasons = UnvestedFundsAllowedWithdrawReasons;
}

parameter_types! {
	pub const AssetRewardsPalletId: PalletId = PalletId(*b"py/astrd");
	pub const RewardsPoolCreationHoldReason: RuntimeHoldReason =
		RuntimeHoldReason::AssetRewards(pallet_asset_rewards::HoldReason::PoolCreation);
	// 1 item, 135 bytes into the storage on pool creation.
	pub const StakePoolCreationDeposit: Balance = deposit(1, 135);
}

impl pallet_asset_rewards::Config for Runtime {
	type RuntimeEvent = RuntimeEvent;
	type PalletId = AssetRewardsPalletId;
	type Balance = Balance;
	type Assets = NativeAndAllAssets;
	type AssetsFreezer = NativeAndAllAssetsFreezer;
	type AssetId = xcm::v5::Location;
	type CreatePoolOrigin = EnsureSigned<AccountId>;
	type RuntimeFreezeReason = RuntimeFreezeReason;
	type Consideration = HoldConsideration<
		AccountId,
		Balances,
		RewardsPoolCreationHoldReason,
		ConstantStoragePrice<StakePoolCreationDeposit, Balance>,
	>;
	type WeightInfo = weights::pallet_asset_rewards::WeightInfo<Runtime>;
	#[cfg(feature = "runtime-benchmarks")]
	type BenchmarkHelper = PalletAssetRewardsBenchmarkHelper;
}

impl pallet_asset_conversion_ops::Config for Runtime {
	type RuntimeEvent = RuntimeEvent;
	type PriorAccountIdConverter = pallet_asset_conversion::AccountIdConverterNoSeed<
		<Runtime as pallet_asset_conversion::Config>::PoolId,
	>;
	type AssetsRefund = <Runtime as pallet_asset_conversion::Config>::Assets;
	type PoolAssetsRefund = <Runtime as pallet_asset_conversion::Config>::PoolAssets;
	type PoolAssetsTeam = <Runtime as pallet_asset_conversion::Config>::PoolAssets;
	type DepositAsset = Balances;
	type WeightInfo = weights::pallet_asset_conversion_ops::WeightInfo<Runtime>;
}

parameter_types! {
	pub const ForeignAssetsAssetDeposit: Balance = CreateForeignAssetDeposit::get();
	pub const ForeignAssetsAssetAccountDeposit: Balance = AssetAccountDeposit::get();
	pub const ForeignAssetsApprovalDeposit: Balance = ApprovalDeposit::get();
	pub const ForeignAssetsAssetsStringLimit: u32 = AssetsStringLimit::get();
	pub const ForeignAssetsMetadataDepositBase: Balance = MetadataDepositBase::get();
	pub const ForeignAssetsMetadataDepositPerByte: Balance = MetadataDepositPerByte::get();
}

/// Assets managed by some foreign location. Note: we do not declare a `ForeignAssetsCall` type, as
/// this type is used in proxy definitions. We assume that a foreign location would not want to set
/// an individual, local account as a proxy for the issuance of their assets. This issuance should
/// be managed by the foreign location's governance.
pub type ForeignAssetsInstance = pallet_assets::Instance2;
impl pallet_assets::Config<ForeignAssetsInstance> for Runtime {
	type RuntimeEvent = RuntimeEvent;
	type Balance = Balance;
	type AssetId = xcm::v5::Location;
	type AssetIdParameter = xcm::v5::Location;
	type Currency = Balances;
	type CreateOrigin = ForeignCreators<
		(
			FromSiblingParachain<parachain_info::Pallet<Runtime>, xcm::v5::Location>,
			FromNetwork<xcm_config::UniversalLocation, EthereumNetwork, xcm::v5::Location>,
			xcm_config::bridging::to_rococo::RococoAssetFromAssetHubRococo,
		),
		LocationToAccountId,
		AccountId,
		xcm::v5::Location,
	>;
	type ForceOrigin = AssetsForceOrigin;
	type AssetDeposit = ForeignAssetsAssetDeposit;
	type MetadataDepositBase = ForeignAssetsMetadataDepositBase;
	type MetadataDepositPerByte = ForeignAssetsMetadataDepositPerByte;
	type ApprovalDeposit = ForeignAssetsApprovalDeposit;
	type StringLimit = ForeignAssetsAssetsStringLimit;
	type Holder = ();
	type Freezer = ForeignAssetsFreezer;
	type Extra = ();
	type WeightInfo = weights::pallet_assets_foreign::WeightInfo<Runtime>;
	type CallbackHandle = ();
	type AssetAccountDeposit = ForeignAssetsAssetAccountDeposit;
	type RemoveItemsLimit = frame_support::traits::ConstU32<1000>;
	#[cfg(feature = "runtime-benchmarks")]
	type BenchmarkHelper = xcm_config::XcmBenchmarkHelper;
}

// Allow Freezes for the `ForeignAssets` pallet
pub type ForeignAssetsFreezerInstance = pallet_assets_freezer::Instance2;
impl pallet_assets_freezer::Config<ForeignAssetsFreezerInstance> for Runtime {
	type RuntimeFreezeReason = RuntimeFreezeReason;
	type RuntimeEvent = RuntimeEvent;
}

parameter_types! {
	// One storage item; key size is 32; value is size 4+4+16+32 bytes = 56 bytes.
	pub const DepositBase: Balance = deposit(1, 88);
	// Additional storage item size of 32 bytes.
	pub const DepositFactor: Balance = deposit(0, 32);
	pub const MaxSignatories: u32 = 100;
}

impl pallet_multisig::Config for Runtime {
	type RuntimeEvent = RuntimeEvent;
	type RuntimeCall = RuntimeCall;
	type Currency = Balances;
	type DepositBase = DepositBase;
	type DepositFactor = DepositFactor;
	type MaxSignatories = MaxSignatories;
	type WeightInfo = weights::pallet_multisig::WeightInfo<Runtime>;
	type BlockNumberProvider = System;
}

impl pallet_utility::Config for Runtime {
	type RuntimeEvent = RuntimeEvent;
	type RuntimeCall = RuntimeCall;
	type PalletsOrigin = OriginCaller;
	type WeightInfo = weights::pallet_utility::WeightInfo<Runtime>;
}

parameter_types! {
	// One storage item; key size 32, value size 8; .
	pub const ProxyDepositBase: Balance = deposit(1, 40);
	// Additional storage item size of 33 bytes.
	pub const ProxyDepositFactor: Balance = deposit(0, 33);
	pub const MaxProxies: u16 = 32;
	// One storage item; key size 32, value size 16
	pub const AnnouncementDepositBase: Balance = deposit(1, 48);
	pub const AnnouncementDepositFactor: Balance = deposit(0, 66);
	pub const MaxPending: u16 = 32;
}

/// The type used to represent the kinds of proxying allowed.
#[derive(
	Copy,
	Clone,
	Eq,
	PartialEq,
	Ord,
	PartialOrd,
	Encode,
	Decode,
	DecodeWithMemTracking,
	RuntimeDebug,
	MaxEncodedLen,
	scale_info::TypeInfo,
)]
pub enum ProxyType {
	/// Fully permissioned proxy. Can execute any call on behalf of _proxied_.
	Any,
	/// Can execute any call that does not transfer funds or assets.
	NonTransfer,
	/// Proxy with the ability to reject time-delay proxy announcements.
	CancelProxy,
	/// Assets proxy. Can execute any call from `assets`, **including asset transfers**.
	Assets,
	/// Owner proxy. Can execute calls related to asset ownership.
	AssetOwner,
	/// Asset manager. Can execute calls related to asset management.
	AssetManager,
	/// Collator selection proxy. Can execute calls related to collator selection mechanism.
	Collator,
	// New variants introduced by the Asset Hub Migration from the Relay Chain.
	/// Allow to do governance.
	///
	/// Contains pallets `Treasury`, `Bounties`, `Utility`, `ChildBounties`, `ConvictionVoting`,
	/// `Referenda` and `Whitelist`.
	Governance,
	/// Allows access to staking related calls.
	///
	/// Contains the `Staking`, `Session`, `Utility`, `FastUnstake`, `VoterList`, `NominationPools`
	/// pallets.
	Staking,
	/// Allows access to nomination pools related calls.
	///
	/// Contains the `NominationPools` and `Utility` pallets.
	NominationPools,

	/// Placeholder variant to track the state before the Asset Hub Migration.
	OldSudoBalances,
	/// Placeholder variant to track the state before the Asset Hub Migration.
	OldIdentityJudgement,
	/// Placeholder variant to track the state before the Asset Hub Migration.
	OldAuction,
	/// Placeholder variant to track the state before the Asset Hub Migration.
	OldParaRegistration,
}
impl Default for ProxyType {
	fn default() -> Self {
		Self::Any
	}
}

impl InstanceFilter<RuntimeCall> for ProxyType {
	fn filter(&self, c: &RuntimeCall) -> bool {
		match self {
			ProxyType::Any => true,
			ProxyType::OldSudoBalances |
			ProxyType::OldIdentityJudgement |
			ProxyType::OldAuction |
			ProxyType::OldParaRegistration => false,
			ProxyType::NonTransfer => !matches!(
				c,
				RuntimeCall::Balances { .. } |
					RuntimeCall::Assets { .. } |
					RuntimeCall::NftFractionalization { .. } |
					RuntimeCall::Nfts { .. } |
					RuntimeCall::Uniques { .. } |
					RuntimeCall::Scheduler(..) |
					RuntimeCall::Treasury(..) |
					// We allow calling `vest` and merging vesting schedules, but obviously not
					// vested transfers.
					RuntimeCall::Vesting(pallet_vesting::Call::vested_transfer { .. }) |
					RuntimeCall::ConvictionVoting(..) |
					RuntimeCall::Referenda(..) |
					RuntimeCall::Whitelist(..)
			),
			ProxyType::CancelProxy => matches!(
				c,
				RuntimeCall::Proxy(pallet_proxy::Call::reject_announcement { .. }) |
					RuntimeCall::Utility { .. } |
					RuntimeCall::Multisig { .. }
			),
			ProxyType::Assets => {
				matches!(
					c,
					RuntimeCall::Assets { .. } |
						RuntimeCall::Utility { .. } |
						RuntimeCall::Multisig { .. } |
						RuntimeCall::NftFractionalization { .. } |
						RuntimeCall::Nfts { .. } |
						RuntimeCall::Uniques { .. }
				)
			},
			ProxyType::AssetOwner => matches!(
				c,
				RuntimeCall::Assets(TrustBackedAssetsCall::create { .. }) |
					RuntimeCall::Assets(TrustBackedAssetsCall::start_destroy { .. }) |
					RuntimeCall::Assets(TrustBackedAssetsCall::destroy_accounts { .. }) |
					RuntimeCall::Assets(TrustBackedAssetsCall::destroy_approvals { .. }) |
					RuntimeCall::Assets(TrustBackedAssetsCall::finish_destroy { .. }) |
					RuntimeCall::Assets(TrustBackedAssetsCall::transfer_ownership { .. }) |
					RuntimeCall::Assets(TrustBackedAssetsCall::set_team { .. }) |
					RuntimeCall::Assets(TrustBackedAssetsCall::set_metadata { .. }) |
					RuntimeCall::Assets(TrustBackedAssetsCall::clear_metadata { .. }) |
					RuntimeCall::Assets(TrustBackedAssetsCall::set_min_balance { .. }) |
					RuntimeCall::Nfts(pallet_nfts::Call::create { .. }) |
					RuntimeCall::Nfts(pallet_nfts::Call::destroy { .. }) |
					RuntimeCall::Nfts(pallet_nfts::Call::redeposit { .. }) |
					RuntimeCall::Nfts(pallet_nfts::Call::transfer_ownership { .. }) |
					RuntimeCall::Nfts(pallet_nfts::Call::set_team { .. }) |
					RuntimeCall::Nfts(pallet_nfts::Call::set_collection_max_supply { .. }) |
					RuntimeCall::Nfts(pallet_nfts::Call::lock_collection { .. }) |
					RuntimeCall::Uniques(pallet_uniques::Call::create { .. }) |
					RuntimeCall::Uniques(pallet_uniques::Call::destroy { .. }) |
					RuntimeCall::Uniques(pallet_uniques::Call::transfer_ownership { .. }) |
					RuntimeCall::Uniques(pallet_uniques::Call::set_team { .. }) |
					RuntimeCall::Uniques(pallet_uniques::Call::set_metadata { .. }) |
					RuntimeCall::Uniques(pallet_uniques::Call::set_attribute { .. }) |
					RuntimeCall::Uniques(pallet_uniques::Call::set_collection_metadata { .. }) |
					RuntimeCall::Uniques(pallet_uniques::Call::clear_metadata { .. }) |
					RuntimeCall::Uniques(pallet_uniques::Call::clear_attribute { .. }) |
					RuntimeCall::Uniques(pallet_uniques::Call::clear_collection_metadata { .. }) |
					RuntimeCall::Uniques(pallet_uniques::Call::set_collection_max_supply { .. }) |
					RuntimeCall::Utility { .. } |
					RuntimeCall::Multisig { .. }
			),
			ProxyType::AssetManager => matches!(
				c,
				RuntimeCall::Assets(TrustBackedAssetsCall::mint { .. }) |
					RuntimeCall::Assets(TrustBackedAssetsCall::burn { .. }) |
					RuntimeCall::Assets(TrustBackedAssetsCall::freeze { .. }) |
					RuntimeCall::Assets(TrustBackedAssetsCall::block { .. }) |
					RuntimeCall::Assets(TrustBackedAssetsCall::thaw { .. }) |
					RuntimeCall::Assets(TrustBackedAssetsCall::freeze_asset { .. }) |
					RuntimeCall::Assets(TrustBackedAssetsCall::thaw_asset { .. }) |
					RuntimeCall::Assets(TrustBackedAssetsCall::touch_other { .. }) |
					RuntimeCall::Assets(TrustBackedAssetsCall::refund_other { .. }) |
					RuntimeCall::Nfts(pallet_nfts::Call::force_mint { .. }) |
					RuntimeCall::Nfts(pallet_nfts::Call::update_mint_settings { .. }) |
					RuntimeCall::Nfts(pallet_nfts::Call::mint_pre_signed { .. }) |
					RuntimeCall::Nfts(pallet_nfts::Call::set_attributes_pre_signed { .. }) |
					RuntimeCall::Nfts(pallet_nfts::Call::lock_item_transfer { .. }) |
					RuntimeCall::Nfts(pallet_nfts::Call::unlock_item_transfer { .. }) |
					RuntimeCall::Nfts(pallet_nfts::Call::lock_item_properties { .. }) |
					RuntimeCall::Nfts(pallet_nfts::Call::set_metadata { .. }) |
					RuntimeCall::Nfts(pallet_nfts::Call::clear_metadata { .. }) |
					RuntimeCall::Nfts(pallet_nfts::Call::set_collection_metadata { .. }) |
					RuntimeCall::Nfts(pallet_nfts::Call::clear_collection_metadata { .. }) |
					RuntimeCall::Uniques(pallet_uniques::Call::mint { .. }) |
					RuntimeCall::Uniques(pallet_uniques::Call::burn { .. }) |
					RuntimeCall::Uniques(pallet_uniques::Call::freeze { .. }) |
					RuntimeCall::Uniques(pallet_uniques::Call::thaw { .. }) |
					RuntimeCall::Uniques(pallet_uniques::Call::freeze_collection { .. }) |
					RuntimeCall::Uniques(pallet_uniques::Call::thaw_collection { .. }) |
					RuntimeCall::Utility { .. } |
					RuntimeCall::Multisig { .. }
			),
			ProxyType::Collator => matches!(
				c,
				RuntimeCall::CollatorSelection { .. } |
					RuntimeCall::Utility { .. } |
					RuntimeCall::Multisig { .. }
			),
			// New variants introduced by the Asset Hub Migration from the Relay Chain.
			ProxyType::Governance => matches!(
				c,
				RuntimeCall::Treasury(..) |
					RuntimeCall::Utility(..) |
					RuntimeCall::ConvictionVoting(..) |
					RuntimeCall::Referenda(..) |
					RuntimeCall::Whitelist(..)
			),
			ProxyType::Staking => {
				matches!(
					c,
					RuntimeCall::Staking(..) |
						RuntimeCall::Session(..) |
						RuntimeCall::Utility(..) |
						RuntimeCall::NominationPools(..) |
						RuntimeCall::FastUnstake(..) |
						RuntimeCall::VoterList(..)
				)
			},
			ProxyType::NominationPools => {
				matches!(c, RuntimeCall::NominationPools(..) | RuntimeCall::Utility(..))
			},
		}
	}

	fn is_superset(&self, o: &Self) -> bool {
		match (self, o) {
			(x, y) if x == y => true,
			(ProxyType::Any, _) => true,
			(_, ProxyType::Any) => false,
			(ProxyType::Assets, ProxyType::AssetOwner) => true,
			(ProxyType::Assets, ProxyType::AssetManager) => true,
			(
				ProxyType::NonTransfer,
				ProxyType::Collator |
				ProxyType::Governance |
				ProxyType::Staking |
				ProxyType::NominationPools,
			) => true,
			_ => false,
		}
	}
}

impl pallet_proxy::Config for Runtime {
	type RuntimeEvent = RuntimeEvent;
	type RuntimeCall = RuntimeCall;
	type Currency = Balances;
	type ProxyType = ProxyType;
	type ProxyDepositBase = ProxyDepositBase;
	type ProxyDepositFactor = ProxyDepositFactor;
	type MaxProxies = MaxProxies;
	type WeightInfo = weights::pallet_proxy::WeightInfo<Runtime>;
	type MaxPending = MaxPending;
	type CallHasher = BlakeTwo256;
	type AnnouncementDepositBase = AnnouncementDepositBase;
	type AnnouncementDepositFactor = AnnouncementDepositFactor;
	type BlockNumberProvider = RelaychainDataProvider<Runtime>;
}

parameter_types! {
	pub const ReservedXcmpWeight: Weight = MAXIMUM_BLOCK_WEIGHT.saturating_div(4);
	pub const ReservedDmpWeight: Weight = MAXIMUM_BLOCK_WEIGHT.saturating_div(4);
}

impl cumulus_pallet_parachain_system::Config for Runtime {
	type WeightInfo = weights::cumulus_pallet_parachain_system::WeightInfo<Runtime>;
	type RuntimeEvent = RuntimeEvent;
	type OnSystemEvent = ();
	type SelfParaId = parachain_info::Pallet<Runtime>;
	type DmpQueue = frame_support::traits::EnqueueWithOrigin<MessageQueue, RelayOrigin>;
	type ReservedDmpWeight = ReservedDmpWeight;
	type OutboundXcmpMessageSource = XcmpQueue;
	type XcmpMessageHandler = XcmpQueue;
	type ReservedXcmpWeight = ReservedXcmpWeight;
	type CheckAssociatedRelayNumber = RelayNumberMonotonicallyIncreases;
	type ConsensusHook = ConsensusHook;
	type RelayParentOffset = ConstU32<0>;
}

type ConsensusHook = cumulus_pallet_aura_ext::FixedVelocityConsensusHook<
	Runtime,
	RELAY_CHAIN_SLOT_DURATION_MILLIS,
	BLOCK_PROCESSING_VELOCITY,
	UNINCLUDED_SEGMENT_CAPACITY,
>;

impl parachain_info::Config for Runtime {}

parameter_types! {
	pub MessageQueueServiceWeight: Weight = Perbill::from_percent(35) * RuntimeBlockWeights::get().max_block;
}

impl pallet_message_queue::Config for Runtime {
	type RuntimeEvent = RuntimeEvent;
	type WeightInfo = weights::pallet_message_queue::WeightInfo<Runtime>;
	#[cfg(feature = "runtime-benchmarks")]
	type MessageProcessor = pallet_message_queue::mock_helpers::NoopMessageProcessor<
		cumulus_primitives_core::AggregateMessageOrigin,
	>;
	#[cfg(not(feature = "runtime-benchmarks"))]
	type MessageProcessor = xcm_builder::ProcessXcmMessage<
		AggregateMessageOrigin,
		xcm_executor::XcmExecutor<xcm_config::XcmConfig>,
		RuntimeCall,
	>;
	type Size = u32;
	// The XCMP queue pallet is only ever able to handle the `Sibling(ParaId)` origin:
	type QueueChangeHandler = NarrowOriginToSibling<XcmpQueue>;
	type QueuePausedQuery = NarrowOriginToSibling<XcmpQueue>;
	type HeapSize = sp_core::ConstU32<{ 103 * 1024 }>;
	type MaxStale = sp_core::ConstU32<8>;
	type ServiceWeight = MessageQueueServiceWeight;
	type IdleMaxServiceWeight = MessageQueueServiceWeight;
}

impl cumulus_pallet_aura_ext::Config for Runtime {}

parameter_types! {
	/// The asset ID for the asset that we use to pay for message delivery fees.
	pub FeeAssetId: AssetId = AssetId(xcm_config::WestendLocation::get());
	/// The base fee for the message delivery fees.
	pub const BaseDeliveryFee: u128 = CENTS.saturating_mul(3);
}

pub type PriceForSiblingParachainDelivery = polkadot_runtime_common::xcm_sender::ExponentialPrice<
	FeeAssetId,
	BaseDeliveryFee,
	TransactionByteFee,
	XcmpQueue,
>;

impl cumulus_pallet_xcmp_queue::Config for Runtime {
	type RuntimeEvent = RuntimeEvent;
	type ChannelInfo = ParachainSystem;
	type VersionWrapper = PolkadotXcm;
	// Enqueue XCMP messages from siblings for later processing.
	type XcmpQueue = TransformOrigin<MessageQueue, AggregateMessageOrigin, ParaId, ParaIdToSibling>;
	type MaxInboundSuspended = ConstU32<1_000>;
	type MaxActiveOutboundChannels = ConstU32<128>;
	// Most on-chain HRMP channels are configured to use 102400 bytes of max message size, so we
	// need to set the page size larger than that until we reduce the channel size on-chain.
	type MaxPageSize = ConstU32<{ 103 * 1024 }>;
	type ControllerOrigin = EnsureRoot<AccountId>;
	type ControllerOriginConverter = XcmOriginToTransactDispatchOrigin;
	type WeightInfo = weights::cumulus_pallet_xcmp_queue::WeightInfo<Runtime>;
	type PriceForSiblingDelivery = PriceForSiblingParachainDelivery;
}

impl cumulus_pallet_xcmp_queue::migration::v5::V5Config for Runtime {
	// This must be the same as the `ChannelInfo` from the `Config`:
	type ChannelList = ParachainSystem;
}

parameter_types! {
	pub const RelayOrigin: AggregateMessageOrigin = AggregateMessageOrigin::Parent;
}

parameter_types! {
	pub const Period: u32 = 6 * HOURS;
	pub const Offset: u32 = 0;
}

impl pallet_session::Config for Runtime {
	type RuntimeEvent = RuntimeEvent;
	type ValidatorId = <Self as frame_system::Config>::AccountId;
	// we don't have stash and controller, thus we don't need the convert as well.
	type ValidatorIdOf = pallet_collator_selection::IdentityCollator;
	type ShouldEndSession = pallet_session::PeriodicSessions<Period, Offset>;
	type NextSessionRotation = pallet_session::PeriodicSessions<Period, Offset>;
	type SessionManager = CollatorSelection;
	// Essentially just Aura, but let's be pedantic.
	type SessionHandler = <SessionKeys as sp_runtime::traits::OpaqueKeys>::KeyTypeIdProviders;
	type Keys = SessionKeys;
	type DisablingStrategy = ();
	type WeightInfo = weights::pallet_session::WeightInfo<Runtime>;
	type Currency = Balances;
	type KeyDeposit = ();
}

impl pallet_aura::Config for Runtime {
	type AuthorityId = AuraId;
	type DisabledValidators = ();
	type MaxAuthorities = ConstU32<100_000>;
	type AllowMultipleBlocksPerSlot = ConstBool<true>;
	type SlotDuration = ConstU64<SLOT_DURATION>;
}

parameter_types! {
	pub const PotId: PalletId = PalletId(*b"PotStake");
	pub const SessionLength: BlockNumber = 6 * HOURS;
}

pub type CollatorSelectionUpdateOrigin = EnsureRoot<AccountId>;

impl pallet_collator_selection::Config for Runtime {
	type RuntimeEvent = RuntimeEvent;
	type Currency = Balances;
	type UpdateOrigin = CollatorSelectionUpdateOrigin;
	type PotId = PotId;
	type MaxCandidates = ConstU32<100>;
	type MinEligibleCollators = ConstU32<4>;
	type MaxInvulnerables = ConstU32<20>;
	// should be a multiple of session or things will get inconsistent
	type KickThreshold = Period;
	type ValidatorId = <Self as frame_system::Config>::AccountId;
	type ValidatorIdOf = pallet_collator_selection::IdentityCollator;
	type ValidatorRegistration = Session;
	type WeightInfo = weights::pallet_collator_selection::WeightInfo<Runtime>;
}

parameter_types! {
	pub StakingPot: AccountId = CollatorSelection::account_id();
}

impl pallet_asset_conversion_tx_payment::Config for Runtime {
	type RuntimeEvent = RuntimeEvent;
	type AssetId = xcm::v5::Location;
	type OnChargeAssetTransaction = SwapAssetAdapter<
		WestendLocation,
		NativeAndNonPoolAssets,
		AssetConversion,
		ResolveAssetTo<StakingPot, NativeAndNonPoolAssets>,
	>;
	type WeightInfo = weights::pallet_asset_conversion_tx_payment::WeightInfo<Runtime>;
	#[cfg(feature = "runtime-benchmarks")]
	type BenchmarkHelper = AssetConversionTxHelper;
}

parameter_types! {
	pub const UniquesCollectionDeposit: Balance = UNITS / 10; // 1 / 10 UNIT deposit to create a collection
	pub const UniquesItemDeposit: Balance = UNITS / 1_000; // 1 / 1000 UNIT deposit to mint an item
	pub const UniquesMetadataDepositBase: Balance = deposit(1, 129);
	pub const UniquesAttributeDepositBase: Balance = deposit(1, 0);
	pub const UniquesDepositPerByte: Balance = deposit(0, 1);
}

impl pallet_uniques::Config for Runtime {
	type RuntimeEvent = RuntimeEvent;
	type CollectionId = CollectionId;
	type ItemId = ItemId;
	type Currency = Balances;
	type ForceOrigin = AssetsForceOrigin;
	type CollectionDeposit = UniquesCollectionDeposit;
	type ItemDeposit = UniquesItemDeposit;
	type MetadataDepositBase = UniquesMetadataDepositBase;
	type AttributeDepositBase = UniquesAttributeDepositBase;
	type DepositPerByte = UniquesDepositPerByte;
	type StringLimit = ConstU32<128>;
	type KeyLimit = ConstU32<32>;
	type ValueLimit = ConstU32<64>;
	type WeightInfo = weights::pallet_uniques::WeightInfo<Runtime>;
	#[cfg(feature = "runtime-benchmarks")]
	type Helper = ();
	type CreateOrigin = AsEnsureOriginWithArg<EnsureSigned<AccountId>>;
	type Locker = ();
}

parameter_types! {
	pub const NftFractionalizationPalletId: PalletId = PalletId(*b"fraction");
	pub NewAssetSymbol: BoundedVec<u8, AssetsStringLimit> = (*b"FRAC").to_vec().try_into().unwrap();
	pub NewAssetName: BoundedVec<u8, AssetsStringLimit> = (*b"Frac").to_vec().try_into().unwrap();
}

impl pallet_nft_fractionalization::Config for Runtime {
	type RuntimeEvent = RuntimeEvent;
	type Deposit = AssetDeposit;
	type Currency = Balances;
	type NewAssetSymbol = NewAssetSymbol;
	type NewAssetName = NewAssetName;
	type StringLimit = AssetsStringLimit;
	type NftCollectionId = <Self as pallet_nfts::Config>::CollectionId;
	type NftId = <Self as pallet_nfts::Config>::ItemId;
	type AssetBalance = <Self as pallet_balances::Config>::Balance;
	type AssetId = <Self as pallet_assets::Config<TrustBackedAssetsInstance>>::AssetId;
	type Assets = Assets;
	type Nfts = Nfts;
	type PalletId = NftFractionalizationPalletId;
	type WeightInfo = weights::pallet_nft_fractionalization::WeightInfo<Runtime>;
	type RuntimeHoldReason = RuntimeHoldReason;
	#[cfg(feature = "runtime-benchmarks")]
	type BenchmarkHelper = ();
}

parameter_types! {
	pub NftsPalletFeatures: PalletFeatures = PalletFeatures::all_enabled();
	pub const NftsMaxDeadlineDuration: BlockNumber = 12 * 30 * DAYS;
	// re-use the Uniques deposits
	pub const NftsCollectionDeposit: Balance = UniquesCollectionDeposit::get();
	pub const NftsItemDeposit: Balance = UniquesItemDeposit::get();
	pub const NftsMetadataDepositBase: Balance = UniquesMetadataDepositBase::get();
	pub const NftsAttributeDepositBase: Balance = UniquesAttributeDepositBase::get();
	pub const NftsDepositPerByte: Balance = UniquesDepositPerByte::get();
}

impl pallet_nfts::Config for Runtime {
	type RuntimeEvent = RuntimeEvent;
	type CollectionId = CollectionId;
	type ItemId = ItemId;
	type Currency = Balances;
	type CreateOrigin = AsEnsureOriginWithArg<EnsureSigned<AccountId>>;
	type ForceOrigin = AssetsForceOrigin;
	type Locker = ();
	type CollectionDeposit = NftsCollectionDeposit;
	type ItemDeposit = NftsItemDeposit;
	type MetadataDepositBase = NftsMetadataDepositBase;
	type AttributeDepositBase = NftsAttributeDepositBase;
	type DepositPerByte = NftsDepositPerByte;
	type StringLimit = ConstU32<256>;
	type KeyLimit = ConstU32<64>;
	type ValueLimit = ConstU32<256>;
	type ApprovalsLimit = ConstU32<20>;
	type ItemAttributesApprovalsLimit = ConstU32<30>;
	type MaxTips = ConstU32<10>;
	type MaxDeadlineDuration = NftsMaxDeadlineDuration;
	type MaxAttributesPerCall = ConstU32<10>;
	type Features = NftsPalletFeatures;
	type OffchainSignature = Signature;
	type OffchainPublic = <Signature as Verify>::Signer;
	type WeightInfo = weights::pallet_nfts::WeightInfo<Runtime>;
	#[cfg(feature = "runtime-benchmarks")]
	type Helper = ();
	type BlockNumberProvider = RelaychainDataProvider<Runtime>;
}

/// XCM router instance to BridgeHub with bridging capabilities for `Rococo` global
/// consensus with dynamic fees and back-pressure.
pub type ToRococoXcmRouterInstance = pallet_xcm_bridge_hub_router::Instance1;
impl pallet_xcm_bridge_hub_router::Config<ToRococoXcmRouterInstance> for Runtime {
	type RuntimeEvent = RuntimeEvent;
	type WeightInfo = weights::pallet_xcm_bridge_hub_router::WeightInfo<Runtime>;

	type UniversalLocation = xcm_config::UniversalLocation;
	type SiblingBridgeHubLocation = xcm_config::bridging::SiblingBridgeHub;
	type BridgedNetworkId = xcm_config::bridging::to_rococo::RococoNetwork;
	type Bridges = xcm_config::bridging::NetworkExportTable;
	type DestinationVersion = PolkadotXcm;

	type BridgeHubOrigin = frame_support::traits::EitherOfDiverse<
		EnsureRoot<AccountId>,
		EnsureXcm<Equals<Self::SiblingBridgeHubLocation>>,
	>;
	type ToBridgeHubSender = XcmpQueue;
	type LocalXcmChannelManager =
		cumulus_pallet_xcmp_queue::bridging::InAndOutXcmpChannelStatusProvider<Runtime>;

	type ByteFee = xcm_config::bridging::XcmBridgeHubRouterByteFee;
	type FeeAsset = xcm_config::bridging::XcmBridgeHubRouterFeeAssetId;
}

parameter_types! {
	pub const DepositPerItem: Balance = deposit(1, 0);
	pub const DepositPerByte: Balance = deposit(0, 1);
	pub CodeHashLockupDepositPercent: Perbill = Perbill::from_percent(30);
}

impl pallet_revive::Config for Runtime {
	type Time = Timestamp;
	type Currency = Balances;
	type RuntimeEvent = RuntimeEvent;
	type RuntimeCall = RuntimeCall;
	type DepositPerItem = DepositPerItem;
	type DepositPerByte = DepositPerByte;
	type WeightPrice = pallet_transaction_payment::Pallet<Self>;
	type WeightInfo = pallet_revive::weights::SubstrateWeight<Self>;
	type Precompiles = (
		ERC20<Self, InlineIdConfig<0x120>, TrustBackedAssetsInstance>,
		ERC20<Self, InlineIdConfig<0x320>, PoolAssetsInstance>,
		XcmPrecompile<Self>,
	);
	type AddressMapper = pallet_revive::AccountId32Mapper<Self>;
	type RuntimeMemory = ConstU32<{ 128 * 1024 * 1024 }>;
	type PVFMemory = ConstU32<{ 512 * 1024 * 1024 }>;
	type UnsafeUnstableInterface = ConstBool<false>;
	#[cfg(feature = "runtime-benchmarks")]
	type AllowEVMBytecode = ConstBool<true>;
	#[cfg(not(feature = "runtime-benchmarks"))]
	type AllowEVMBytecode = ConstBool<false>;
	type UploadOrigin = EnsureSigned<Self::AccountId>;
	type InstantiateOrigin = EnsureSigned<Self::AccountId>;
	type RuntimeHoldReason = RuntimeHoldReason;
	type CodeHashLockupDepositPercent = CodeHashLockupDepositPercent;
	type ChainId = ConstU64<420_420_421>;
	type NativeToEthRatio = ConstU32<1_000_000>; // 10^(18 - 12) Eth is 10^18, Native is 10^12.
	type EthGasEncoder = ();
	type FindAuthor = <Runtime as pallet_authorship::Config>::FindAuthor;
}

parameter_types! {
	pub MbmServiceWeight: Weight = Perbill::from_percent(80) * RuntimeBlockWeights::get().max_block;
}

impl pallet_migrations::Config for Runtime {
	type RuntimeEvent = RuntimeEvent;
	#[cfg(not(feature = "runtime-benchmarks"))]
	type Migrations = (
		pallet_revive::migrations::v1::Migration<Runtime>,
		pallet_revive::migrations::v2::Migration<Runtime>,
	);
	// Benchmarks need mocked migrations to guarantee that they succeed.
	#[cfg(feature = "runtime-benchmarks")]
	type Migrations = pallet_migrations::mock_helpers::MockedMigrations;
	type CursorMaxLen = ConstU32<65_536>;
	type IdentifierMaxLen = ConstU32<256>;
	type MigrationStatusHandler = ();
	type FailedMigrationHandler = frame_support::migrations::FreezeChainOnFailedMigration;
	type MaxServiceWeight = MbmServiceWeight;
	type WeightInfo = weights::pallet_migrations::WeightInfo<Runtime>;
}

parameter_types! {
	pub MaximumSchedulerWeight: frame_support::weights::Weight = Perbill::from_percent(80) *
		RuntimeBlockWeights::get().max_block;
}

impl pallet_scheduler::Config for Runtime {
	type RuntimeOrigin = RuntimeOrigin;
	type RuntimeEvent = RuntimeEvent;
	type PalletsOrigin = OriginCaller;
	type RuntimeCall = RuntimeCall;
	type MaximumWeight = MaximumSchedulerWeight;
	type ScheduleOrigin = EnsureRoot<AccountId>;
	#[cfg(feature = "runtime-benchmarks")]
	type MaxScheduledPerBlock = ConstU32<{ 512 * 15 }>; // MaxVotes * TRACKS_DATA length
	#[cfg(not(feature = "runtime-benchmarks"))]
	type MaxScheduledPerBlock = ConstU32<50>;
	type WeightInfo = weights::pallet_scheduler::WeightInfo<Runtime>;
	type OriginPrivilegeCmp = frame_support::traits::EqualPrivilegeOnly;
	type Preimages = Preimage;
	type BlockNumberProvider = RelaychainDataProvider<Runtime>;
}

parameter_types! {
	pub const PreimageBaseDeposit: Balance = deposit(2, 64);
	pub const PreimageByteDeposit: Balance = deposit(0, 1);
	pub const PreimageHoldReason: RuntimeHoldReason = RuntimeHoldReason::Preimage(pallet_preimage::HoldReason::Preimage);
}

impl pallet_preimage::Config for Runtime {
	type WeightInfo = weights::pallet_preimage::WeightInfo<Runtime>;
	type RuntimeEvent = RuntimeEvent;
	type Currency = Balances;
	type ManagerOrigin = EnsureRoot<AccountId>;
	type Consideration = HoldConsideration<
		AccountId,
		Balances,
		PreimageHoldReason,
		LinearStoragePrice<PreimageBaseDeposit, PreimageByteDeposit, Balance>,
	>;
}

parameter_types! {
	/// Deposit for an index in the indices pallet.
	///
	/// 32 bytes for the account ID and 16 for the deposit. We cannot use `max_encoded_len` since it
	/// is not const.
	pub const IndexDeposit: Balance = deposit(1, 32 + 16);
}

impl pallet_indices::Config for Runtime {
	type AccountIndex = AccountIndex;
	type Currency = Balances;
	type Deposit = IndexDeposit;
	type RuntimeEvent = RuntimeEvent;
	type WeightInfo = weights::pallet_indices::WeightInfo<Runtime>;
}

impl pallet_ah_ops::Config for Runtime {
	type Currency = Balances;
	type RcBlockNumberProvider = RelaychainDataProvider<Runtime>;
	type WeightInfo = weights::pallet_ah_ops::WeightInfo<Runtime>;
}

impl pallet_sudo::Config for Runtime {
	type RuntimeEvent = RuntimeEvent;
	type RuntimeCall = RuntimeCall;
	type WeightInfo = weights::pallet_sudo::WeightInfo<Runtime>;
}

// Create the runtime by composing the FRAME pallets that were previously configured.
construct_runtime!(
	pub enum Runtime
	{
		// System support stuff.
		System: frame_system = 0,
		ParachainSystem: cumulus_pallet_parachain_system = 1,
		// RandomnessCollectiveFlip = 2 removed
		Timestamp: pallet_timestamp = 3,
		ParachainInfo: parachain_info = 4,
		WeightReclaim: cumulus_pallet_weight_reclaim = 5,
		MultiBlockMigrations: pallet_migrations = 6,
		Preimage: pallet_preimage = 7,
		Scheduler: pallet_scheduler = 8,
		Sudo: pallet_sudo = 9,

		// Monetary stuff.
		Balances: pallet_balances = 10,
		TransactionPayment: pallet_transaction_payment = 11,
		// AssetTxPayment: pallet_asset_tx_payment = 12,
		AssetTxPayment: pallet_asset_conversion_tx_payment = 13,
		Vesting: pallet_vesting = 14,

		// Collator support. the order of these 5 are important and shall not change.
		Authorship: pallet_authorship = 20,
		CollatorSelection: pallet_collator_selection = 21,
		Session: pallet_session = 22,
		Aura: pallet_aura = 23,
		AuraExt: cumulus_pallet_aura_ext = 24,

		// XCM helpers.
		XcmpQueue: cumulus_pallet_xcmp_queue = 30,
		PolkadotXcm: pallet_xcm = 31,
		CumulusXcm: cumulus_pallet_xcm = 32,
		// Bridge utilities.
		ToRococoXcmRouter: pallet_xcm_bridge_hub_router::<Instance1> = 34,
		MessageQueue: pallet_message_queue = 35,
		// Snowbridge
		SnowbridgeSystemFrontend: snowbridge_pallet_system_frontend = 36,

		// Handy utilities.
		Utility: pallet_utility = 40,
		Multisig: pallet_multisig = 41,
		Proxy: pallet_proxy = 42,
		Indices: pallet_indices = 43,

		// The main stage.
		Assets: pallet_assets::<Instance1> = 50,
		Uniques: pallet_uniques = 51,
		Nfts: pallet_nfts = 52,
		ForeignAssets: pallet_assets::<Instance2> = 53,
		NftFractionalization: pallet_nft_fractionalization = 54,
		PoolAssets: pallet_assets::<Instance3> = 55,
		AssetConversion: pallet_asset_conversion = 56,

		AssetsFreezer: pallet_assets_freezer::<Instance1> = 57,
		ForeignAssetsFreezer: pallet_assets_freezer::<Instance2> = 58,
		PoolAssetsFreezer: pallet_assets_freezer::<Instance3> = 59,
		Revive: pallet_revive = 60,

		AssetRewards: pallet_asset_rewards = 61,

		StateTrieMigration: pallet_state_trie_migration = 70,

		// Staking.
		Staking: pallet_staking_async = 80,
		NominationPools: pallet_nomination_pools = 81,
		FastUnstake: pallet_fast_unstake = 82,
		VoterList: pallet_bags_list::<Instance1> = 83,
		DelegatedStaking: pallet_delegated_staking = 84,
		StakingRcClient: pallet_staking_async_rc_client = 89,

		// Staking election apparatus.
		MultiBlockElection: pallet_election_provider_multi_block = 85,
		MultiBlockElectionVerifier: pallet_election_provider_multi_block::verifier = 86,
		MultiBlockElectionUnsigned: pallet_election_provider_multi_block::unsigned = 87,
		MultiBlockElectionSigned: pallet_election_provider_multi_block::signed = 88,

		// Governance.
		ConvictionVoting: pallet_conviction_voting = 90,
		Referenda: pallet_referenda = 91,
		Origins: pallet_custom_origins = 92,
		Whitelist: pallet_whitelist = 93,
		Treasury: pallet_treasury = 94,
		AssetRate: pallet_asset_rate = 95,

		// TODO: the pallet instance should be removed once all pools have migrated
		// to the new account IDs.
		AssetConversionMigration: pallet_asset_conversion_ops = 200,

		AhOps: pallet_ah_ops = 254,
	}
);

/// The address format for describing accounts.
pub type Address = sp_runtime::MultiAddress<AccountId, ()>;
/// Block type as expected by this runtime.
pub type Block = generic::Block<Header, UncheckedExtrinsic>;
/// A Block signed with a Justification
pub type SignedBlock = generic::SignedBlock<Block>;
/// BlockId type as expected by this runtime.
pub type BlockId = generic::BlockId<Block>;
/// The extension to the basic transaction logic.
pub type TxExtension = cumulus_pallet_weight_reclaim::StorageWeightReclaim<
	Runtime,
	(
		frame_system::AuthorizeCall<Runtime>,
		frame_system::CheckNonZeroSender<Runtime>,
		frame_system::CheckSpecVersion<Runtime>,
		frame_system::CheckTxVersion<Runtime>,
		frame_system::CheckGenesis<Runtime>,
		frame_system::CheckEra<Runtime>,
		frame_system::CheckNonce<Runtime>,
		frame_system::CheckWeight<Runtime>,
		pallet_asset_conversion_tx_payment::ChargeAssetTxPayment<Runtime>,
		frame_metadata_hash_extension::CheckMetadataHash<Runtime>,
	),
>;

/// Default extensions applied to Ethereum transactions.
#[derive(Clone, PartialEq, Eq, Debug)]
pub struct EthExtraImpl;

impl EthExtra for EthExtraImpl {
	type Config = Runtime;
	type Extension = TxExtension;

	fn get_eth_extension(nonce: u32, tip: Balance) -> Self::Extension {
		(
			frame_system::AuthorizeCall::<Runtime>::new(),
			frame_system::CheckNonZeroSender::<Runtime>::new(),
			frame_system::CheckSpecVersion::<Runtime>::new(),
			frame_system::CheckTxVersion::<Runtime>::new(),
			frame_system::CheckGenesis::<Runtime>::new(),
			frame_system::CheckMortality::from(generic::Era::Immortal),
			frame_system::CheckNonce::<Runtime>::from(nonce),
			frame_system::CheckWeight::<Runtime>::new(),
			pallet_asset_conversion_tx_payment::ChargeAssetTxPayment::<Runtime>::from(tip, None),
			frame_metadata_hash_extension::CheckMetadataHash::<Runtime>::new(false),
		)
			.into()
	}
}

/// Unchecked extrinsic type as expected by this runtime.
pub type UncheckedExtrinsic =
	pallet_revive::evm::runtime::UncheckedExtrinsic<Address, Signature, EthExtraImpl>;

/// Migrations to apply on runtime upgrade.
pub type Migrations = (
	// v9420
	pallet_nfts::migration::v1::MigrateToV1<Runtime>,
	// unreleased
	pallet_collator_selection::migration::v2::MigrationToV2<Runtime>,
	// unreleased
	pallet_multisig::migrations::v1::MigrateToV1<Runtime>,
	// unreleased
	InitStorageVersions,
	// unreleased
	DeleteUndecodableStorage,
	// unreleased
	cumulus_pallet_xcmp_queue::migration::v4::MigrationToV4<Runtime>,
	cumulus_pallet_xcmp_queue::migration::v5::MigrateV4ToV5<Runtime>,
	// unreleased
	pallet_assets::migration::next_asset_id::SetNextAssetId<
		ConstU32<50_000_000>,
		Runtime,
		TrustBackedAssetsInstance,
	>,
	pallet_session::migrations::v1::MigrateV0ToV1<
		Runtime,
		pallet_session::migrations::v1::InitOffenceSeverity<Runtime>,
	>,
	// permanent
	pallet_xcm::migration::MigrateToLatestXcmVersion<Runtime>,
	cumulus_pallet_aura_ext::migration::MigrateV0ToV1<Runtime>,
);

/// Asset Hub Westend has some undecodable storage, delete it.
/// See <https://github.com/paritytech/polkadot-sdk/issues/2241> for more info.
///
/// First we remove the bad Hold, then the bad NFT collection.
pub struct DeleteUndecodableStorage;

impl frame_support::traits::OnRuntimeUpgrade for DeleteUndecodableStorage {
	fn on_runtime_upgrade() -> Weight {
		use sp_core::crypto::Ss58Codec;

		let mut writes = 0;

		// Remove Holds for account with undecodable hold
		// Westend doesn't have any HoldReasons implemented yet, so it's safe to just blanket remove
		// any for this account.
		match AccountId::from_ss58check("5GCCJthVSwNXRpbeg44gysJUx9vzjdGdfWhioeM7gCg6VyXf") {
			Ok(a) => {
				tracing::info!(target: "bridges::on_runtime_upgrade", "Removing holds for account with bad hold");
				pallet_balances::Holds::<Runtime, ()>::remove(a);
				writes.saturating_inc();
			},
			Err(_) => {
				tracing::error!(target: "bridges::on_runtime_upgrade", "CleanupUndecodableStorage: Somehow failed to convert valid SS58 address into an AccountId!");
			},
		};

		// Destroy undecodable NFT item 1
		writes.saturating_inc();
		match pallet_nfts::Pallet::<Runtime, ()>::do_burn(3, 1, |_| Ok(())) {
			Ok(_) => {
				tracing::info!(target: "bridges::on_runtime_upgrade", "Destroyed undecodable NFT item 1");
			},
			Err(e) => {
				tracing::error!(target: "bridges::on_runtime_upgrade", error=?e, "Failed to destroy undecodable NFT item");
				return <Runtime as frame_system::Config>::DbWeight::get().reads_writes(0, writes);
			},
		}

		// Destroy undecodable NFT item 2
		writes.saturating_inc();
		match pallet_nfts::Pallet::<Runtime, ()>::do_burn(3, 2, |_| Ok(())) {
			Ok(_) => {
				tracing::info!(target: "bridges::on_runtime_upgrade", "Destroyed undecodable NFT item 2");
			},
			Err(e) => {
				tracing::error!(target: "bridges::on_runtime_upgrade", error=?e, "Failed to destroy undecodable NFT item");
				return <Runtime as frame_system::Config>::DbWeight::get().reads_writes(0, writes);
			},
		}

		// Finally, we can destroy the collection
		writes.saturating_inc();
		match pallet_nfts::Pallet::<Runtime, ()>::do_destroy_collection(
			3,
			DestroyWitness { attributes: 0, item_metadatas: 1, item_configs: 0 },
			None,
		) {
			Ok(_) => {
				tracing::info!(target: "bridges::on_runtime_upgrade", "Destroyed undecodable NFT collection");
			},
			Err(e) => {
				tracing::error!(target: "bridges::on_runtime_upgrade", error=?e, "Failed to destroy undecodable NFT collection");
			},
		};

		<Runtime as frame_system::Config>::DbWeight::get().reads_writes(0, writes)
	}
}

/// Migration to initialize storage versions for pallets added after genesis.
///
/// Ideally this would be done automatically (see
/// <https://github.com/paritytech/polkadot-sdk/pull/1297>), but it probably won't be ready for some
/// time and it's beneficial to get try-runtime-cli on-runtime-upgrade checks into the CI, so we're
/// doing it manually.
pub struct InitStorageVersions;

impl frame_support::traits::OnRuntimeUpgrade for InitStorageVersions {
	fn on_runtime_upgrade() -> Weight {
		use frame_support::traits::{GetStorageVersion, StorageVersion};

		let mut writes = 0;

		if PolkadotXcm::on_chain_storage_version() == StorageVersion::new(0) {
			PolkadotXcm::in_code_storage_version().put::<PolkadotXcm>();
			writes.saturating_inc();
		}

		if ForeignAssets::on_chain_storage_version() == StorageVersion::new(0) {
			ForeignAssets::in_code_storage_version().put::<ForeignAssets>();
			writes.saturating_inc();
		}

		if PoolAssets::on_chain_storage_version() == StorageVersion::new(0) {
			PoolAssets::in_code_storage_version().put::<PoolAssets>();
			writes.saturating_inc();
		}

		<Runtime as frame_system::Config>::DbWeight::get().reads_writes(3, writes)
	}
}

/// Executive: handles dispatch to the various modules.
pub type Executive = frame_executive::Executive<
	Runtime,
	Block,
	frame_system::ChainContext<Runtime>,
	Runtime,
	AllPalletsWithSystem,
>;

#[cfg(feature = "runtime-benchmarks")]
pub struct AssetConversionTxHelper;

#[cfg(feature = "runtime-benchmarks")]
impl
	pallet_asset_conversion_tx_payment::BenchmarkHelperTrait<
		AccountId,
		cumulus_primitives_core::Location,
		cumulus_primitives_core::Location,
	> for AssetConversionTxHelper
{
	fn create_asset_id_parameter(
		seed: u32,
	) -> (cumulus_primitives_core::Location, cumulus_primitives_core::Location) {
		// Use a different parachain foreign assets pallet so that the asset is indeed foreign.
		let asset_id = cumulus_primitives_core::Location::new(
			1,
			[
				cumulus_primitives_core::Junction::Parachain(3000),
				cumulus_primitives_core::Junction::PalletInstance(53),
				cumulus_primitives_core::Junction::GeneralIndex(seed.into()),
			],
		);
		(asset_id.clone(), asset_id)
	}

	fn setup_balances_and_pool(asset_id: cumulus_primitives_core::Location, account: AccountId) {
		use frame_support::{assert_ok, traits::fungibles::Mutate};
		assert_ok!(ForeignAssets::force_create(
			RuntimeOrigin::root(),
			asset_id.clone().into(),
			account.clone().into(), /* owner */
			true,                   /* is_sufficient */
			1,
		));

		let lp_provider = account.clone();
		use frame_support::traits::Currency;
		let _ = Balances::deposit_creating(&lp_provider, u64::MAX.into());
		assert_ok!(ForeignAssets::mint_into(
			asset_id.clone().into(),
			&lp_provider,
			u64::MAX.into()
		));

		let token_native = alloc::boxed::Box::new(cumulus_primitives_core::Location::new(
			1,
			cumulus_primitives_core::Junctions::Here,
		));
		let token_second = alloc::boxed::Box::new(asset_id);

		assert_ok!(AssetConversion::create_pool(
			RuntimeOrigin::signed(lp_provider.clone()),
			token_native.clone(),
			token_second.clone()
		));

		assert_ok!(AssetConversion::add_liquidity(
			RuntimeOrigin::signed(lp_provider.clone()),
			token_native,
			token_second,
			(u32::MAX / 2).into(), // 1 desired
			u32::MAX.into(),       // 2 desired
			1,                     // 1 min
			1,                     // 2 min
			lp_provider,
		));
	}
}

#[cfg(feature = "runtime-benchmarks")]
mod benches {
	frame_benchmarking::define_benchmarks!(
		[frame_system, SystemBench::<Runtime>]
		[frame_system_extensions, SystemExtensionsBench::<Runtime>]
		[pallet_asset_conversion_ops, AssetConversionMigration]
		[pallet_asset_rate, AssetRate]
		[pallet_assets, Local]
		[pallet_assets, Foreign]
		[pallet_assets, Pool]
		[pallet_asset_conversion, AssetConversion]
		[pallet_asset_rewards, AssetRewards]
		[pallet_asset_conversion_tx_payment, AssetTxPayment]
		[pallet_bags_list, VoterList]
		[pallet_balances, Balances]
		[pallet_conviction_voting, ConvictionVoting]
		// Temporarily disabled due to https://github.com/paritytech/polkadot-sdk/issues/7714
		// [pallet_election_provider_multi_block, MultiBlockElection]
		// [pallet_election_provider_multi_block_verifier, MultiBlockElectionVerifier]
		[pallet_election_provider_multi_block_unsigned, MultiBlockElectionUnsigned]
		[pallet_election_provider_multi_block_signed, MultiBlockElectionSigned]
		[pallet_fast_unstake, FastUnstake]
		[pallet_message_queue, MessageQueue]
		[pallet_migrations, MultiBlockMigrations]
		[pallet_multisig, Multisig]
		[pallet_nft_fractionalization, NftFractionalization]
		[pallet_nfts, Nfts]
		[pallet_proxy, Proxy]
		[pallet_session, SessionBench::<Runtime>]
		[pallet_staking_async, Staking]
		[pallet_uniques, Uniques]
		[pallet_utility, Utility]
		[pallet_timestamp, Timestamp]
		[pallet_transaction_payment, TransactionPayment]
		[pallet_collator_selection, CollatorSelection]
		[cumulus_pallet_parachain_system, ParachainSystem]
		[cumulus_pallet_xcmp_queue, XcmpQueue]
		[pallet_treasury, Treasury]
		[pallet_vesting, Vesting]
		[pallet_whitelist, Whitelist]
		[pallet_xcm_bridge_hub_router, ToRococo]
		[pallet_asset_conversion_ops, AssetConversionMigration]
		[pallet_revive, Revive]
		// XCM
		[pallet_xcm, PalletXcmExtrinsicsBenchmark::<Runtime>]
		// NOTE: Make sure you point to the individual modules below.
		[pallet_xcm_benchmarks::fungible, XcmBalances]
		[pallet_xcm_benchmarks::generic, XcmGeneric]
		[cumulus_pallet_weight_reclaim, WeightReclaim]
		[snowbridge_pallet_system_frontend, SnowbridgeSystemFrontend]
	);
}

pallet_revive::impl_runtime_apis_plus_revive!(
	Runtime,
	Executive,
	EthExtraImpl,

	impl sp_consensus_aura::AuraApi<Block, AuraId> for Runtime {
		fn slot_duration() -> sp_consensus_aura::SlotDuration {
			sp_consensus_aura::SlotDuration::from_millis(SLOT_DURATION)
		}

		fn authorities() -> Vec<AuraId> {
			pallet_aura::Authorities::<Runtime>::get().into_inner()
		}
	}

	impl cumulus_primitives_core::RelayParentOffsetApi<Block> for Runtime {
		fn relay_parent_offset() -> u32 {
			0
		}
	}

	impl cumulus_primitives_core::GetParachainInfo<Block> for Runtime {
		fn parachain_id() -> ParaId {
			ParachainInfo::parachain_id()
		}
	}

	impl cumulus_primitives_aura::AuraUnincludedSegmentApi<Block> for Runtime {
		fn can_build_upon(
			included_hash: <Block as BlockT>::Hash,
			slot: cumulus_primitives_aura::Slot,
		) -> bool {
			ConsensusHook::can_build_upon(included_hash, slot)
		}
	}

	impl sp_api::Core<Block> for Runtime {
		fn version() -> RuntimeVersion {
			VERSION
		}

		fn execute_block(block: Block) {
			Executive::execute_block(block)
		}

		fn initialize_block(header: &<Block as BlockT>::Header) -> sp_runtime::ExtrinsicInclusionMode {
			Executive::initialize_block(header)
		}
	}

	impl sp_api::Metadata<Block> for Runtime {
		fn metadata() -> OpaqueMetadata {
			OpaqueMetadata::new(Runtime::metadata().into())
		}

		fn metadata_at_version(version: u32) -> Option<OpaqueMetadata> {
			Runtime::metadata_at_version(version)
		}

		fn metadata_versions() -> alloc::vec::Vec<u32> {
			Runtime::metadata_versions()
		}
	}

	impl sp_block_builder::BlockBuilder<Block> for Runtime {
		fn apply_extrinsic(extrinsic: <Block as BlockT>::Extrinsic) -> ApplyExtrinsicResult {
			Executive::apply_extrinsic(extrinsic)
		}

		fn finalize_block() -> <Block as BlockT>::Header {
			Executive::finalize_block()
		}

		fn inherent_extrinsics(data: sp_inherents::InherentData) -> Vec<<Block as BlockT>::Extrinsic> {
			data.create_extrinsics()
		}

		fn check_inherents(
			block: Block,
			data: sp_inherents::InherentData,
		) -> sp_inherents::CheckInherentsResult {
			data.check_extrinsics(&block)
		}
	}

	impl sp_transaction_pool::runtime_api::TaggedTransactionQueue<Block> for Runtime {
		fn validate_transaction(
			source: TransactionSource,
			tx: <Block as BlockT>::Extrinsic,
			block_hash: <Block as BlockT>::Hash,
		) -> TransactionValidity {
			Executive::validate_transaction(source, tx, block_hash)
		}
	}

	impl sp_offchain::OffchainWorkerApi<Block> for Runtime {
		fn offchain_worker(header: &<Block as BlockT>::Header) {
			Executive::offchain_worker(header)
		}
	}

	impl sp_session::SessionKeys<Block> for Runtime {
		fn generate_session_keys(owner: Vec<u8>, seed: Option<Vec<u8>>) -> sp_session::OpaqueGeneratedSessionKeys {
			SessionKeys::generate(&owner, seed).into()
		}

		fn decode_session_keys(
			encoded: Vec<u8>,
		) -> Option<Vec<(Vec<u8>, KeyTypeId)>> {
			SessionKeys::decode_into_raw_public_keys(&encoded)
		}
	}

	impl frame_system_rpc_runtime_api::AccountNonceApi<Block, AccountId, Nonce> for Runtime {
		fn account_nonce(account: AccountId) -> Nonce {
			System::account_nonce(account)
		}
	}

	impl pallet_nfts_runtime_api::NftsApi<Block, AccountId, u32, u32> for Runtime {
		fn owner(collection: u32, item: u32) -> Option<AccountId> {
			<Nfts as Inspect<AccountId>>::owner(&collection, &item)
		}

		fn collection_owner(collection: u32) -> Option<AccountId> {
			<Nfts as Inspect<AccountId>>::collection_owner(&collection)
		}

		fn attribute(
			collection: u32,
			item: u32,
			key: Vec<u8>,
		) -> Option<Vec<u8>> {
			<Nfts as Inspect<AccountId>>::attribute(&collection, &item, &key)
		}

		fn custom_attribute(
			account: AccountId,
			collection: u32,
			item: u32,
			key: Vec<u8>,
		) -> Option<Vec<u8>> {
			<Nfts as Inspect<AccountId>>::custom_attribute(
				&account,
				&collection,
				&item,
				&key,
			)
		}

		fn system_attribute(
			collection: u32,
			item: Option<u32>,
			key: Vec<u8>,
		) -> Option<Vec<u8>> {
			<Nfts as Inspect<AccountId>>::system_attribute(&collection, item.as_ref(), &key)
		}

		fn collection_attribute(collection: u32, key: Vec<u8>) -> Option<Vec<u8>> {
			<Nfts as Inspect<AccountId>>::collection_attribute(&collection, &key)
		}
	}

	impl pallet_asset_conversion::AssetConversionApi<
		Block,
		Balance,
		xcm::v5::Location,
	> for Runtime
	{
		fn quote_price_exact_tokens_for_tokens(asset1: xcm::v5::Location, asset2: xcm::v5::Location, amount: Balance, include_fee: bool) -> Option<Balance> {
			AssetConversion::quote_price_exact_tokens_for_tokens(asset1, asset2, amount, include_fee)
		}

		fn quote_price_tokens_for_exact_tokens(asset1: xcm::v5::Location, asset2: xcm::v5::Location, amount: Balance, include_fee: bool) -> Option<Balance> {
			AssetConversion::quote_price_tokens_for_exact_tokens(asset1, asset2, amount, include_fee)
		}

		fn get_reserves(asset1: xcm::v5::Location, asset2: xcm::v5::Location) -> Option<(Balance, Balance)> {
			AssetConversion::get_reserves(asset1, asset2).ok()
		}
	}

	impl pallet_transaction_payment_rpc_runtime_api::TransactionPaymentApi<Block, Balance> for Runtime {
		fn query_info(
			uxt: <Block as BlockT>::Extrinsic,
			len: u32,
		) -> pallet_transaction_payment_rpc_runtime_api::RuntimeDispatchInfo<Balance> {
			TransactionPayment::query_info(uxt, len)
		}
		fn query_fee_details(
			uxt: <Block as BlockT>::Extrinsic,
			len: u32,
		) -> pallet_transaction_payment::FeeDetails<Balance> {
			TransactionPayment::query_fee_details(uxt, len)
		}
		fn query_weight_to_fee(weight: Weight) -> Balance {
			TransactionPayment::weight_to_fee(weight)
		}
		fn query_length_to_fee(length: u32) -> Balance {
			TransactionPayment::length_to_fee(length)
		}
	}

	impl xcm_runtime_apis::fees::XcmPaymentApi<Block> for Runtime {
		fn query_acceptable_payment_assets(xcm_version: xcm::Version) -> Result<Vec<VersionedAssetId>, XcmPaymentApiError> {
			let native_token = xcm_config::WestendLocation::get();
			// We accept the native token to pay fees.
			let mut acceptable_assets = vec![AssetId(native_token.clone())];
			// We also accept all assets in a pool with the native token.
			acceptable_assets.extend(
				assets_common::PoolAdapter::<Runtime>::get_assets_in_pool_with(native_token)
				.map_err(|()| XcmPaymentApiError::VersionedConversionFailed)?
			);
			PolkadotXcm::query_acceptable_payment_assets(xcm_version, acceptable_assets)
		}

		fn query_weight_to_asset_fee(weight: Weight, asset: VersionedAssetId) -> Result<u128, XcmPaymentApiError> {
			use crate::xcm_config::XcmConfig;

			type Trader = <XcmConfig as xcm_executor::Config>::Trader;

			PolkadotXcm::query_weight_to_asset_fee::<Trader>(weight, asset)
		}

		fn query_xcm_weight(message: VersionedXcm<()>) -> Result<Weight, XcmPaymentApiError> {
			PolkadotXcm::query_xcm_weight(message)
		}

		fn query_delivery_fees(destination: VersionedLocation, message: VersionedXcm<()>) -> Result<VersionedAssets, XcmPaymentApiError> {
			PolkadotXcm::query_delivery_fees(destination, message)
		}
	}

	impl xcm_runtime_apis::dry_run::DryRunApi<Block, RuntimeCall, RuntimeEvent, OriginCaller> for Runtime {
		fn dry_run_call(origin: OriginCaller, call: RuntimeCall, result_xcms_version: XcmVersion) -> Result<CallDryRunEffects<RuntimeEvent>, XcmDryRunApiError> {
			PolkadotXcm::dry_run_call::<Runtime, xcm_config::XcmRouter, OriginCaller, RuntimeCall>(origin, call, result_xcms_version)
		}

		fn dry_run_xcm(origin_location: VersionedLocation, xcm: VersionedXcm<RuntimeCall>) -> Result<XcmDryRunEffects<RuntimeEvent>, XcmDryRunApiError> {
			PolkadotXcm::dry_run_xcm::<Runtime, xcm_config::XcmRouter, RuntimeCall, xcm_config::XcmConfig>(origin_location, xcm)
		}
	}

	impl xcm_runtime_apis::conversions::LocationToAccountApi<Block, AccountId> for Runtime {
		fn convert_location(location: VersionedLocation) -> Result<
			AccountId,
			xcm_runtime_apis::conversions::Error
		> {
			xcm_runtime_apis::conversions::LocationToAccountHelper::<
				AccountId,
				xcm_config::LocationToAccountId,
			>::convert_location(location)
		}
	}

	impl xcm_runtime_apis::trusted_query::TrustedQueryApi<Block> for Runtime {
		fn is_trusted_reserve(asset: VersionedAsset, location: VersionedLocation) -> xcm_runtime_apis::trusted_query::XcmTrustedQueryResult {
			PolkadotXcm::is_trusted_reserve(asset, location)
		}
		fn is_trusted_teleporter(asset: VersionedAsset, location: VersionedLocation) -> xcm_runtime_apis::trusted_query::XcmTrustedQueryResult {
			PolkadotXcm::is_trusted_teleporter(asset, location)
		}
	}

	impl xcm_runtime_apis::authorized_aliases::AuthorizedAliasersApi<Block> for Runtime {
		fn authorized_aliasers(target: VersionedLocation) -> Result<
			Vec<xcm_runtime_apis::authorized_aliases::OriginAliaser>,
			xcm_runtime_apis::authorized_aliases::Error
		> {
			PolkadotXcm::authorized_aliasers(target)
		}
		fn is_authorized_alias(origin: VersionedLocation, target: VersionedLocation) -> Result<
			bool,
			xcm_runtime_apis::authorized_aliases::Error
		> {
			PolkadotXcm::is_authorized_alias(origin, target)
		}
	}

	impl pallet_transaction_payment_rpc_runtime_api::TransactionPaymentCallApi<Block, Balance, RuntimeCall>
		for Runtime
	{
		fn query_call_info(
			call: RuntimeCall,
			len: u32,
		) -> pallet_transaction_payment::RuntimeDispatchInfo<Balance> {
			TransactionPayment::query_call_info(call, len)
		}
		fn query_call_fee_details(
			call: RuntimeCall,
			len: u32,
		) -> pallet_transaction_payment::FeeDetails<Balance> {
			TransactionPayment::query_call_fee_details(call, len)
		}
		fn query_weight_to_fee(weight: Weight) -> Balance {
			TransactionPayment::weight_to_fee(weight)
		}
		fn query_length_to_fee(length: u32) -> Balance {
			TransactionPayment::length_to_fee(length)
		}
	}

	impl assets_common::runtime_api::FungiblesApi<
		Block,
		AccountId,
	> for Runtime
	{
		fn query_account_balances(account: AccountId) -> Result<xcm::VersionedAssets, assets_common::runtime_api::FungiblesAccessError> {
			use assets_common::fungible_conversion::{convert, convert_balance};
			Ok([
				// collect pallet_balance
				{
					let balance = Balances::free_balance(account.clone());
					if balance > 0 {
						vec![convert_balance::<WestendLocation, Balance>(balance)?]
					} else {
						vec![]
					}
				},
				// collect pallet_assets (TrustBackedAssets)
				convert::<_, _, _, _, TrustBackedAssetsConvertedConcreteId>(
					Assets::account_balances(account.clone())
						.iter()
						.filter(|(_, balance)| balance > &0)
				)?,
				// collect pallet_assets (ForeignAssets)
				convert::<_, _, _, _, ForeignAssetsConvertedConcreteId>(
					ForeignAssets::account_balances(account.clone())
						.iter()
						.filter(|(_, balance)| balance > &0)
				)?,
				// collect pallet_assets (PoolAssets)
				convert::<_, _, _, _, PoolAssetsConvertedConcreteId>(
					PoolAssets::account_balances(account)
						.iter()
						.filter(|(_, balance)| balance > &0)
				)?,
				// collect ... e.g. other tokens
			].concat().into())
		}
	}

	impl cumulus_primitives_core::CollectCollationInfo<Block> for Runtime {
		fn collect_collation_info(header: &<Block as BlockT>::Header) -> cumulus_primitives_core::CollationInfo {
			ParachainSystem::collect_collation_info(header)
		}
	}

	impl pallet_asset_rewards::AssetRewards<Block, Balance> for Runtime {
		fn pool_creation_cost() -> Balance {
			StakePoolCreationDeposit::get()
		}
	}

	#[cfg(feature = "try-runtime")]
	impl frame_try_runtime::TryRuntime<Block> for Runtime {
		fn on_runtime_upgrade(checks: frame_try_runtime::UpgradeCheckSelect) -> (Weight, Weight) {
			let weight = Executive::try_runtime_upgrade(checks).unwrap();
			(weight, RuntimeBlockWeights::get().max_block)
		}

		fn execute_block(
			block: Block,
			state_root_check: bool,
			signature_check: bool,
			select: frame_try_runtime::TryStateSelect,
		) -> Weight {
			// NOTE: intentional unwrap: we don't want to propagate the error backwards, and want to
			// have a backtrace here.
			Executive::try_execute_block(block, state_root_check, signature_check, select).unwrap()
		}
	}


	impl pallet_nomination_pools_runtime_api::NominationPoolsApi<
		Block,
		AccountId,
		Balance,
	> for Runtime {
		fn pending_rewards(member: AccountId) -> Balance {
			NominationPools::api_pending_rewards(member).unwrap_or_default()
		}

		fn points_to_balance(pool_id: PoolId, points: Balance) -> Balance {
			NominationPools::api_points_to_balance(pool_id, points)
		}

		fn balance_to_points(pool_id: PoolId, new_funds: Balance) -> Balance {
			NominationPools::api_balance_to_points(pool_id, new_funds)
		}

		fn pool_pending_slash(pool_id: PoolId) -> Balance {
			NominationPools::api_pool_pending_slash(pool_id)
		}

		fn member_pending_slash(member: AccountId) -> Balance {
			NominationPools::api_member_pending_slash(member)
		}

		fn pool_needs_delegate_migration(pool_id: PoolId) -> bool {
			NominationPools::api_pool_needs_delegate_migration(pool_id)
		}

		fn member_needs_delegate_migration(member: AccountId) -> bool {
			NominationPools::api_member_needs_delegate_migration(member)
		}

		fn member_total_balance(member: AccountId) -> Balance {
			NominationPools::api_member_total_balance(member)
		}

		fn pool_balance(pool_id: PoolId) -> Balance {
			NominationPools::api_pool_balance(pool_id)
		}

		fn pool_accounts(pool_id: PoolId) -> (AccountId, AccountId) {
			NominationPools::api_pool_accounts(pool_id)
		}
	}

	impl pallet_staking_runtime_api::StakingApi<Block, Balance, AccountId> for Runtime {
		fn nominations_quota(balance: Balance) -> u32 {
			Staking::api_nominations_quota(balance)
		}

		fn eras_stakers_page_count(era: sp_staking::EraIndex, account: AccountId) -> sp_staking::Page {
			Staking::api_eras_stakers_page_count(era, account)
		}

		fn pending_rewards(era: sp_staking::EraIndex, account: AccountId) -> bool {
			Staking::api_pending_rewards(era, account)
		}
	}

	#[cfg(feature = "runtime-benchmarks")]
	impl frame_benchmarking::Benchmark<Block> for Runtime {
		fn benchmark_metadata(extra: bool) -> (
			Vec<frame_benchmarking::BenchmarkList>,
			Vec<frame_support::traits::StorageInfo>,
		) {
			use frame_benchmarking::BenchmarkList;
			use frame_support::traits::StorageInfoTrait;
			use frame_system_benchmarking::Pallet as SystemBench;
			use frame_system_benchmarking::extensions::Pallet as SystemExtensionsBench;
			use cumulus_pallet_session_benchmarking::Pallet as SessionBench;
			use pallet_xcm::benchmarking::Pallet as PalletXcmExtrinsicsBenchmark;
			use pallet_xcm_bridge_hub_router::benchmarking::Pallet as XcmBridgeHubRouterBench;

			// This is defined once again in dispatch_benchmark, because list_benchmarks!
			// and add_benchmarks! are macros exported by define_benchmarks! macros and those types
			// are referenced in that call.
			type XcmBalances = pallet_xcm_benchmarks::fungible::Pallet::<Runtime>;
			type XcmGeneric = pallet_xcm_benchmarks::generic::Pallet::<Runtime>;

			// Benchmark files generated for `Assets/ForeignAssets` instances are by default
			// `pallet_assets_assets.rs / pallet_assets_foreign_assets`, which is not really nice,
			// so with this redefinition we can change names to nicer:
			// `pallet_assets_local.rs / pallet_assets_foreign.rs`.
			type Local = pallet_assets::Pallet::<Runtime, TrustBackedAssetsInstance>;
			type Foreign = pallet_assets::Pallet::<Runtime, ForeignAssetsInstance>;
			type Pool = pallet_assets::Pallet::<Runtime, PoolAssetsInstance>;

			type ToRococo = XcmBridgeHubRouterBench<Runtime, ToRococoXcmRouterInstance>;

			let mut list = Vec::<BenchmarkList>::new();
			list_benchmarks!(list, extra);

			let storage_info = AllPalletsWithSystem::storage_info();
			(list, storage_info)
		}

		#[allow(non_local_definitions)]
		fn dispatch_benchmark(
			config: frame_benchmarking::BenchmarkConfig
		) -> Result<Vec<frame_benchmarking::BenchmarkBatch>, alloc::string::String> {
			use frame_benchmarking::{BenchmarkBatch, BenchmarkError};
			use frame_support::assert_ok;
			use sp_storage::TrackedStorageKey;
			use frame_system_benchmarking::Pallet as SystemBench;
			use frame_system_benchmarking::extensions::Pallet as SystemExtensionsBench;
			impl frame_system_benchmarking::Config for Runtime {
				fn setup_set_code_requirements(code: &alloc::vec::Vec<u8>) -> Result<(), BenchmarkError> {
					ParachainSystem::initialize_for_set_code_benchmark(code.len() as u32);
					Ok(())
				}

				fn verify_set_code() {
					System::assert_last_event(cumulus_pallet_parachain_system::Event::<Runtime>::ValidationFunctionStored.into());
				}
			}

			use cumulus_pallet_session_benchmarking::Pallet as SessionBench;
<<<<<<< HEAD
			impl cumulus_pallet_session_benchmarking::Config for Runtime {
				fn generate_session_keys_and_proof(owner: Self::AccountId) -> (Self::Keys, Vec<u8>) {
					let keys = SessionKeys::generate(&owner.encode(), None);
					(keys.keys, keys.proof.encode())
				}
			}
=======
			use xcm_config::{MaxAssetsIntoHolding, WestendLocation};
>>>>>>> fea33a9d

			impl cumulus_pallet_session_benchmarking::Config for Runtime {}
			use testnet_parachains_constants::westend::locations::{PeopleParaId, PeopleLocation};
			parameter_types! {
				pub ExistentialDepositAsset: Option<Asset> = Some((
					WestendLocation::get(),
					ExistentialDeposit::get()
				).into());

				pub RandomParaId: ParaId = ParaId::new(43211234);
			}

			use pallet_xcm::benchmarking::Pallet as PalletXcmExtrinsicsBenchmark;
			impl pallet_xcm::benchmarking::Config for Runtime {
				type DeliveryHelper = (
				polkadot_runtime_common::xcm_sender::ToParachainDeliveryHelper<
						xcm_config::XcmConfig,
						ExistentialDepositAsset,
						PriceForSiblingParachainDelivery,
						RandomParaId,
						ParachainSystem
					>,
				polkadot_runtime_common::xcm_sender::ToParachainDeliveryHelper<
						xcm_config::XcmConfig,
						ExistentialDepositAsset,
						PriceForSiblingParachainDelivery,
						PeopleParaId,
						ParachainSystem
					>);

				fn reachable_dest() -> Option<Location> {
					Some(PeopleLocation::get())
				}

				fn teleportable_asset_and_dest() -> Option<(Asset, Location)> {
					// Relay/native token can be teleported between AH and Relay.
					Some((
						Asset {
							fun: Fungible(ExistentialDeposit::get()),
							id: AssetId(WestendLocation::get())
						},
						PeopleLocation::get(),
					))
				}

				fn reserve_transferable_asset_and_dest() -> Option<(Asset, Location)> {
					// We get an account to create USDT and give it enough WND to exist.
					let account = frame_benchmarking::whitelisted_caller();
					assert_ok!(<Balances as fungible::Mutate<_>>::mint_into(
						&account,
						ExistentialDeposit::get() + (1_000 * UNITS)
					));

					// We then create USDT.
					let usdt_id = 1984u32;
					let usdt_location = Location::new(0, [PalletInstance(50), GeneralIndex(usdt_id.into())]);
					assert_ok!(Assets::force_create(
						RuntimeOrigin::root(),
						usdt_id.into(),
						account.clone().into(),
						true,
						1
					));

					// And return USDT as the reserve transferable asset.
					Some((
						Asset { fun: Fungible(ExistentialDeposit::get()), id: AssetId(usdt_location) },
						ParentThen(Parachain(RandomParaId::get().into()).into()).into(),
					))
				}

				fn set_up_complex_asset_transfer(
				) -> Option<(XcmAssets, u32, Location, alloc::boxed::Box<dyn FnOnce()>)> {
					// Transfer to Relay some local AH asset (local-reserve-transfer) while paying
					// fees using teleported native token.
					// (We don't care that Relay doesn't accept incoming unknown AH local asset)
					let dest: Location = PeopleLocation::get();

					let fee_amount = EXISTENTIAL_DEPOSIT;
					let fee_asset: Asset = (WestendLocation::get(), fee_amount).into();

					let who = frame_benchmarking::whitelisted_caller();
					// Give some multiple of the existential deposit
					let balance = fee_amount + EXISTENTIAL_DEPOSIT * 1000;
					let _ = <Balances as frame_support::traits::Currency<_>>::make_free_balance_be(
						&who, balance,
					);
					// verify initial balance
					assert_eq!(Balances::free_balance(&who), balance);

					// set up local asset
					let asset_amount = 10u128;
					let initial_asset_amount = asset_amount * 10;
					let (asset_id, _, _) = pallet_assets::benchmarking::create_default_minted_asset::<
						Runtime,
						pallet_assets::Instance1
					>(true, initial_asset_amount);
					let asset_location = Location::new(
						0,
						[PalletInstance(50), GeneralIndex(u32::from(asset_id).into())]
					);
					let transfer_asset: Asset = (asset_location, asset_amount).into();

					let assets: XcmAssets = vec![fee_asset.clone(), transfer_asset].into();
					let fee_index = if assets.get(0).unwrap().eq(&fee_asset) { 0 } else { 1 };

					// verify transferred successfully
					let verify = alloc::boxed::Box::new(move || {
						// verify native balance after transfer, decreased by transferred fee amount
						// (plus transport fees)
						assert!(Balances::free_balance(&who) <= balance - fee_amount);
						// verify asset balance decreased by exactly transferred amount
						assert_eq!(
							Assets::balance(asset_id.into(), &who),
							initial_asset_amount - asset_amount,
						);
					});
					Some((assets, fee_index as u32, dest, verify))
				}

				fn get_asset() -> Asset {
					use frame_benchmarking::whitelisted_caller;
					use frame_support::traits::tokens::fungible::{Inspect, Mutate};
					let account = whitelisted_caller();
					assert_ok!(<Balances as Mutate<_>>::mint_into(
						&account,
						<Balances as Inspect<_>>::minimum_balance(),
					));
					let asset_id = 1984;
					assert_ok!(Assets::force_create(
						RuntimeOrigin::root(),
						asset_id.into(),
						account.into(),
						true,
						1u128,
					));
					let amount = 1_000_000u128;
					let asset_location = Location::new(0, [PalletInstance(50), GeneralIndex(u32::from(asset_id).into())]);

					Asset {
						id: AssetId(asset_location),
						fun: Fungible(amount),
					}
				}
			}

			use pallet_xcm_bridge_hub_router::benchmarking::{
				Pallet as XcmBridgeHubRouterBench,
				Config as XcmBridgeHubRouterConfig,
			};

			impl XcmBridgeHubRouterConfig<ToRococoXcmRouterInstance> for Runtime {
				fn make_congested() {
					cumulus_pallet_xcmp_queue::bridging::suspend_channel_for_benchmarks::<Runtime>(
						xcm_config::bridging::SiblingBridgeHubParaId::get().into()
					);
				}
				fn ensure_bridged_target_destination() -> Result<Location, BenchmarkError> {
					ParachainSystem::open_outbound_hrmp_channel_for_benchmarks_or_tests(
						xcm_config::bridging::SiblingBridgeHubParaId::get().into()
					);
					let bridged_asset_hub = xcm_config::bridging::to_rococo::AssetHubRococo::get();
					let _ = PolkadotXcm::force_xcm_version(
						RuntimeOrigin::root(),
						alloc::boxed::Box::new(bridged_asset_hub.clone()),
						XCM_VERSION,
					).map_err(|e| {
						tracing::error!(
							target: "bridges::benchmark",
							error=?e,
							origin=?RuntimeOrigin::root(),
							location=?bridged_asset_hub,
							version=?XCM_VERSION,
							"Failed to dispatch `force_xcm_version`"
						);
						BenchmarkError::Stop("XcmVersion was not stored!")
					})?;
					Ok(bridged_asset_hub)
				}
			}

			use pallet_xcm_benchmarks::asset_instance_from;

			impl pallet_xcm_benchmarks::Config for Runtime {
				type XcmConfig = xcm_config::XcmConfig;
				type AccountIdConverter = xcm_config::LocationToAccountId;
				type DeliveryHelper = polkadot_runtime_common::xcm_sender::ToParachainDeliveryHelper<
										xcm_config::XcmConfig,
										ExistentialDepositAsset,
										PriceForSiblingParachainDelivery,
										PeopleParaId,
										ParachainSystem
				>;
				fn valid_destination() -> Result<Location, BenchmarkError> {
					Ok(PeopleLocation::get())
				}
				fn worst_case_holding(depositable_count: u32) -> XcmAssets {
					// A mix of fungible, non-fungible, and concrete assets.
					let holding_non_fungibles = MaxAssetsIntoHolding::get() / 2 - depositable_count;
					let holding_fungibles = holding_non_fungibles - 2; // -2 for two `iter::once` bellow
					let fungibles_amount: u128 = 100;
					(0..holding_fungibles)
						.map(|i| {
							Asset {
								id: AssetId(GeneralIndex(i as u128).into()),
								fun: Fungible(fungibles_amount * (i + 1) as u128), // non-zero amount
							}
						})
						.chain(core::iter::once(Asset { id: AssetId(Here.into()), fun: Fungible(u128::MAX) }))
						.chain(core::iter::once(Asset { id: AssetId(WestendLocation::get()), fun: Fungible(1_000_000 * UNITS) }))
						.chain((0..holding_non_fungibles).map(|i| Asset {
							id: AssetId(GeneralIndex(i as u128).into()),
							fun: NonFungible(asset_instance_from(i)),
						}))
						.collect::<Vec<_>>()
						.into()
				}
			}

			parameter_types! {
				pub TrustedTeleporter: Option<(Location, Asset)> = Some((
					PeopleLocation::get(),
					Asset { fun: Fungible(UNITS), id: AssetId(WestendLocation::get()) },
				));
				// AssetHubWestend trusts AssetHubRococo as reserve for ROCs
				pub TrustedReserve: Option<(Location, Asset)> = Some(
					(
						xcm_config::bridging::to_rococo::AssetHubRococo::get(),
						Asset::from((xcm_config::bridging::to_rococo::RocLocation::get(), 1000000000000 as u128))
					)
				);
			}

			impl pallet_xcm_benchmarks::fungible::Config for Runtime {
				type TransactAsset = Balances;

				type CheckedAccount = xcm_config::TeleportTracking;
				type TrustedTeleporter = TrustedTeleporter;
				type TrustedReserve = TrustedReserve;

				fn get_asset() -> Asset {
					use frame_support::traits::tokens::fungible::{Inspect, Mutate};
					let (account, _) = pallet_xcm_benchmarks::account_and_location::<Runtime>(1);
					assert_ok!(<Balances as Mutate<_>>::mint_into(
						&account,
						<Balances as Inspect<_>>::minimum_balance(),
					));
					let asset_id = 1984;
					assert_ok!(Assets::force_create(
						RuntimeOrigin::root(),
						asset_id.into(),
						account.clone().into(),
						true,
						1u128,
					));
					let amount = 1_000_000u128;
					let asset_location = Location::new(0, [PalletInstance(50), GeneralIndex(u32::from(asset_id).into())]);

					Asset {
						id: AssetId(asset_location),
						fun: Fungible(amount),
					}
				}
			}

			impl pallet_xcm_benchmarks::generic::Config for Runtime {
				type TransactAsset = Balances;
				type RuntimeCall = RuntimeCall;

				fn worst_case_response() -> (u64, Response) {
					(0u64, Response::Version(Default::default()))
				}

				fn worst_case_asset_exchange() -> Result<(XcmAssets, XcmAssets), BenchmarkError> {
					let native_asset_location = WestendLocation::get();
					let native_asset_id = AssetId(native_asset_location.clone());
					let (account, _) = pallet_xcm_benchmarks::account_and_location::<Runtime>(1);
					let origin = RuntimeOrigin::signed(account.clone());
					let asset_location = Location::new(1, [Parachain(2001)]);
					let asset_id = AssetId(asset_location.clone());

					assert_ok!(<Balances as fungible::Mutate<_>>::mint_into(
						&account,
						ExistentialDeposit::get() + (1_000 * UNITS)
					));

					assert_ok!(ForeignAssets::force_create(
						RuntimeOrigin::root(),
						asset_location.clone().into(),
						account.clone().into(),
						true,
						1,
					));

					assert_ok!(ForeignAssets::mint(
						origin.clone(),
						asset_location.clone().into(),
						account.clone().into(),
						3_000 * UNITS,
					));

					assert_ok!(AssetConversion::create_pool(
						origin.clone(),
						native_asset_location.clone().into(),
						asset_location.clone().into(),
					));

					assert_ok!(AssetConversion::add_liquidity(
						origin,
						native_asset_location.into(),
						asset_location.into(),
						1_000 * UNITS,
						2_000 * UNITS,
						1,
						1,
						account.into(),
					));

					let give_assets: XcmAssets = (native_asset_id, 500 * UNITS).into();
					let receive_assets: XcmAssets = (asset_id, 660 * UNITS).into();

					Ok((give_assets, receive_assets))
				}

				fn universal_alias() -> Result<(Location, Junction), BenchmarkError> {
					xcm_config::bridging::BridgingBenchmarksHelper::prepare_universal_alias()
					.ok_or(BenchmarkError::Skip)
				}

				fn transact_origin_and_runtime_call() -> Result<(Location, RuntimeCall), BenchmarkError> {
					Ok((
						PeopleLocation::get(),
						frame_system::Call::remark_with_event { remark: vec![] }.into()
					))
				}

				fn subscribe_origin() -> Result<Location, BenchmarkError> {
					Ok(PeopleLocation::get())
				}

				fn claimable_asset() -> Result<(Location, Location, XcmAssets), BenchmarkError> {
					let origin = PeopleLocation::get();
					let assets: XcmAssets = (AssetId(WestendLocation::get()), 1_000 * UNITS).into();
					let ticket = Location { parents: 0, interior: Here };
					Ok((origin, ticket, assets))
				}

				fn worst_case_for_trader() -> Result<(Asset, WeightLimit), BenchmarkError> {
					Ok((Asset {
						id: AssetId(WestendLocation::get()),
						fun: Fungible(1_000 * UNITS),
					}, WeightLimit::Limited(Weight::from_parts(5000, 5000))))
				}

				fn unlockable_asset() -> Result<(Location, Location, Asset), BenchmarkError> {
					Err(BenchmarkError::Skip)
				}

				fn export_message_origin_and_destination(
				) -> Result<(Location, NetworkId, InteriorLocation), BenchmarkError> {
					Err(BenchmarkError::Skip)
				}

				fn alias_origin() -> Result<(Location, Location), BenchmarkError> {
					// Any location can alias to an internal location.
					// Here parachain 1001 aliases to an internal account.
					Ok((
						Location::new(1, [Parachain(1001)]),
						Location::new(1, [Parachain(1001), AccountId32 { id: [111u8; 32], network: None }]),
					))
				}
			}

			type XcmBalances = pallet_xcm_benchmarks::fungible::Pallet::<Runtime>;
			type XcmGeneric = pallet_xcm_benchmarks::generic::Pallet::<Runtime>;

			type Local = pallet_assets::Pallet::<Runtime, TrustBackedAssetsInstance>;
			type Foreign = pallet_assets::Pallet::<Runtime, ForeignAssetsInstance>;
			type Pool = pallet_assets::Pallet::<Runtime, PoolAssetsInstance>;

			type ToRococo = XcmBridgeHubRouterBench<Runtime, ToRococoXcmRouterInstance>;

			use frame_support::traits::WhitelistedStorageKeys;
			let whitelist: Vec<TrackedStorageKey> = AllPalletsWithSystem::whitelisted_storage_keys();

			let mut batches = Vec::<BenchmarkBatch>::new();
			let params = (&config, &whitelist);
			add_benchmarks!(params, batches);

			Ok(batches)
		}
	}

	impl sp_genesis_builder::GenesisBuilder<Block> for Runtime {
		fn build_state(config: Vec<u8>) -> sp_genesis_builder::Result {
			build_state::<RuntimeGenesisConfig>(config)
		}

		fn get_preset(id: &Option<sp_genesis_builder::PresetId>) -> Option<Vec<u8>> {
			get_preset::<RuntimeGenesisConfig>(id, &genesis_config_presets::get_preset)
		}

		fn preset_names() -> Vec<sp_genesis_builder::PresetId> {
			genesis_config_presets::preset_names()
		}
	}
);

cumulus_pallet_parachain_system::register_validate_block! {
	Runtime = Runtime,
	BlockExecutor = cumulus_pallet_aura_ext::BlockExecutor::<Runtime, Executive>,
}

parameter_types! {
	// The deposit configuration for the singed migration. Specially if you want to allow any signed account to do the migration (see `SignedFilter`, these deposits should be high)
	pub const MigrationSignedDepositPerItem: Balance = CENTS;
	pub const MigrationSignedDepositBase: Balance = 2_000 * CENTS;
	pub const MigrationMaxKeyLen: u32 = 512;
}

impl pallet_state_trie_migration::Config for Runtime {
	type RuntimeEvent = RuntimeEvent;
	type Currency = Balances;
	type RuntimeHoldReason = RuntimeHoldReason;
	type SignedDepositPerItem = MigrationSignedDepositPerItem;
	type SignedDepositBase = MigrationSignedDepositBase;
	// An origin that can control the whole pallet: should be Root, or a part of your council.
	type ControlOrigin = frame_system::EnsureSignedBy<RootMigController, AccountId>;
	// specific account for the migration, can trigger the signed migrations.
	type SignedFilter = frame_system::EnsureSignedBy<MigController, AccountId>;

	// Replace this with weight based on your runtime.
	type WeightInfo = pallet_state_trie_migration::weights::SubstrateWeight<Runtime>;

	type MaxKeyLen = MigrationMaxKeyLen;
}

frame_support::ord_parameter_types! {
	pub const MigController: AccountId = AccountId::from(hex_literal::hex!("8458ed39dc4b6f6c7255f7bc42be50c2967db126357c999d44e12ca7ac80dc52"));
	pub const RootMigController: AccountId = AccountId::from(hex_literal::hex!("8458ed39dc4b6f6c7255f7bc42be50c2967db126357c999d44e12ca7ac80dc52"));
}

#[test]
fn ensure_key_ss58() {
	use frame_support::traits::SortedMembers;
	use sp_core::crypto::Ss58Codec;
	let acc =
		AccountId::from_ss58check("5F4EbSkZz18X36xhbsjvDNs6NuZ82HyYtq5UiJ1h9SBHJXZD").unwrap();
	assert_eq!(acc, MigController::sorted_members()[0]);
	let acc =
		AccountId::from_ss58check("5F4EbSkZz18X36xhbsjvDNs6NuZ82HyYtq5UiJ1h9SBHJXZD").unwrap();
	assert_eq!(acc, RootMigController::sorted_members()[0]);
}<|MERGE_RESOLUTION|>--- conflicted
+++ resolved
@@ -2189,16 +2189,13 @@
 			}
 
 			use cumulus_pallet_session_benchmarking::Pallet as SessionBench;
-<<<<<<< HEAD
 			impl cumulus_pallet_session_benchmarking::Config for Runtime {
 				fn generate_session_keys_and_proof(owner: Self::AccountId) -> (Self::Keys, Vec<u8>) {
 					let keys = SessionKeys::generate(&owner.encode(), None);
 					(keys.keys, keys.proof.encode())
 				}
 			}
-=======
 			use xcm_config::{MaxAssetsIntoHolding, WestendLocation};
->>>>>>> fea33a9d
 
 			impl cumulus_pallet_session_benchmarking::Config for Runtime {}
 			use testnet_parachains_constants::westend::locations::{PeopleParaId, PeopleLocation};
