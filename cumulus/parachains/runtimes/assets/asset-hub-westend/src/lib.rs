--- conflicted
+++ resolved
@@ -1224,20 +1224,14 @@
 impl pallet_migrations::Config for Runtime {
 	type RuntimeEvent = RuntimeEvent;
 	#[cfg(not(feature = "runtime-benchmarks"))]
-<<<<<<< HEAD
 	type Migrations = (
-		pallet_revive::migrations::v1::Migration<Runtime>,
-		pallet_revive::migrations::v2::Migration<Runtime>,
-		pallet_conviction_voting::migrations::v1::SteppedMigrationV1<Runtime>,
-	);
-=======
-	type Migrations =
 		assets_common::migrations::foreign_assets_reserves::ForeignAssetsReservesMigration<
 			Runtime,
 			ForeignAssetsInstance,
 			migrations::AssetHubWestendForeignAssetsReservesProvider,
-		>;
->>>>>>> cf129b7e
+		>,
+		pallet_conviction_voting::migrations::v1::SteppedMigrationV1<Runtime>,
+	);
 	// Benchmarks need mocked migrations to guarantee that they succeed.
 	#[cfg(feature = "runtime-benchmarks")]
 	type Migrations = pallet_migrations::mock_helpers::MockedMigrations;
