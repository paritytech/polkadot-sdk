// Copyright (C) Parity Technologies (UK) Ltd.
// SPDX-License-Identifier: Apache-2.0

// Licensed under the Apache License, Version 2.0 (the "License");
// you may not use this file except in compliance with the License.
// You may obtain a copy of the License at
//
// 	http://www.apache.org/licenses/LICENSE-2.0
//
// Unless required by applicable law or agreed to in writing, software
// distributed under the License is distributed on an "AS IS" BASIS,
// WITHOUT WARRANTIES OR CONDITIONS OF ANY KIND, either express or implied.
// See the License for the specific language governing permissions and
// limitations under the License.

//! # Asset Hub Westend Runtime
//!
//! Testnet for Asset Hub Polkadot.

#![cfg_attr(not(feature = "std"), no_std)]
#![recursion_limit = "256"]

// Make the WASM binary available.
#[cfg(feature = "std")]
include!(concat!(env!("OUT_DIR"), "/wasm_binary.rs"));

mod weights;
pub mod xcm_config;

use assets_common::{
	local_and_foreign_assets::{LocalFromLeft, TargetFromLeft},
	AssetIdForTrustBackedAssetsConvert,
};
use codec::{Decode, Encode, MaxEncodedLen};
use cumulus_pallet_parachain_system::RelayNumberStrictlyIncreases;
use cumulus_primitives_core::{AggregateMessageOrigin, ParaId};
use frame_support::{
	construct_runtime, derive_impl,
	dispatch::DispatchClass,
	genesis_builder_helper::{build_config, create_default_config},
	ord_parameter_types, parameter_types,
	traits::{
<<<<<<< HEAD
		fungible, fungibles,
		tokens::{imbalance::ResolveAssetTo, nonfungibles_v2::Inspect},
		AsEnsureOriginWithArg, ConstBool, ConstU128, ConstU32, ConstU64, ConstU8, InstanceFilter,
=======
		tokens::nonfungibles_v2::Inspect, AsEnsureOriginWithArg, ConstBool, ConstU128, ConstU32,
		ConstU64, ConstU8, Equals, InstanceFilter, TransformOrigin,
>>>>>>> 8efaabd6
	},
	weights::{ConstantMultiplier, Weight},
	BoundedVec, PalletId,
};
use frame_system::{
	limits::{BlockLength, BlockWeights},
	EnsureRoot, EnsureSigned, EnsureSignedBy,
};
use pallet_asset_conversion_tx_payment::AssetConversionAdapter;
use pallet_nfts::{DestroyWitness, PalletFeatures};
use pallet_xcm::EnsureXcm;
pub use parachains_common as common;
use parachains_common::{
	impls::DealWithFees,
	message_queue::*,
	westend::{consensus::*, currency::*, fee::WeightToFee},
	AccountId, AssetIdForTrustBackedAssets, AuraId, Balance, BlockNumber, Hash, Header, Nonce,
	Signature, AVERAGE_ON_INITIALIZE_RATIO, DAYS, HOURS, MAXIMUM_BLOCK_WEIGHT,
	NORMAL_DISPATCH_RATIO, SLOT_DURATION,
};
use sp_api::impl_runtime_apis;
use sp_core::{crypto::KeyTypeId, OpaqueMetadata};
use sp_runtime::{
	create_runtime_str, generic, impl_opaque_keys,
	traits::{AccountIdConversion, BlakeTwo256, Block as BlockT, Saturating, Verify},
	transaction_validity::{TransactionSource, TransactionValidity},
	ApplyExtrinsicResult, Perbill, Permill, RuntimeDebug,
};
use sp_std::prelude::*;
#[cfg(feature = "std")]
use sp_version::NativeVersion;
use sp_version::RuntimeVersion;
use xcm::opaque::v3::MultiLocation;
use xcm_config::{
	ForeignAssetsConvertedConcreteId, PoolAssetsConvertedConcreteId,
<<<<<<< HEAD
	TrustBackedAssetsConvertedConcreteId, TrustBackedAssetsPalletLocation, WestendLocation,
	XcmConfig, XcmOriginToTransactDispatchOrigin,
=======
	TrustBackedAssetsConvertedConcreteId, WestendLocation, XcmOriginToTransactDispatchOrigin,
>>>>>>> 8efaabd6
};

#[cfg(any(feature = "std", test))]
pub use sp_runtime::BuildStorage;

use assets_common::{
	foreign_creators::ForeignCreators, matching::FromSiblingParachain, MultiLocationForAssetId,
};
use polkadot_runtime_common::{BlockHashCount, SlowAdjustingFeeUpdate};
use xcm::latest::prelude::*;

use crate::xcm_config::ForeignCreatorsSovereignAccountOf;
use weights::{BlockExecutionWeight, ExtrinsicBaseWeight, RocksDbWeight};

impl_opaque_keys! {
	pub struct SessionKeys {
		pub aura: Aura,
	}
}

#[sp_version::runtime_version]
pub const VERSION: RuntimeVersion = RuntimeVersion {
	// Note: "westmint" is the legacy name for this chain. It has been renamed to
	// "asset-hub-westend". Many wallets/tools depend on the `spec_name`, so it remains "westmint"
	// for the time being. Wallets/tools should update to treat "asset-hub-westend" equally.
	spec_name: create_runtime_str!("westmint"),
	impl_name: create_runtime_str!("westmint"),
	authoring_version: 1,
	spec_version: 1_005_000,
	impl_version: 0,
	apis: RUNTIME_API_VERSIONS,
	transaction_version: 14,
	state_version: 0,
};

/// The version information used to identify this runtime when compiled natively.
#[cfg(feature = "std")]
pub fn native_version() -> NativeVersion {
	NativeVersion { runtime_version: VERSION, can_author_with: Default::default() }
}

parameter_types! {
	pub const Version: RuntimeVersion = VERSION;
	pub RuntimeBlockLength: BlockLength =
		BlockLength::max_with_normal_ratio(5 * 1024 * 1024, NORMAL_DISPATCH_RATIO);
	pub RuntimeBlockWeights: BlockWeights = BlockWeights::builder()
		.base_block(BlockExecutionWeight::get())
		.for_class(DispatchClass::all(), |weights| {
			weights.base_extrinsic = ExtrinsicBaseWeight::get();
		})
		.for_class(DispatchClass::Normal, |weights| {
			weights.max_total = Some(NORMAL_DISPATCH_RATIO * MAXIMUM_BLOCK_WEIGHT);
		})
		.for_class(DispatchClass::Operational, |weights| {
			weights.max_total = Some(MAXIMUM_BLOCK_WEIGHT);
			// Operational transactions have some extra reserved space, so that they
			// are included even if block reached `MAXIMUM_BLOCK_WEIGHT`.
			weights.reserved = Some(
				MAXIMUM_BLOCK_WEIGHT - NORMAL_DISPATCH_RATIO * MAXIMUM_BLOCK_WEIGHT
			);
		})
		.avg_block_initialization(AVERAGE_ON_INITIALIZE_RATIO)
		.build_or_panic();
	pub const SS58Prefix: u8 = 42;
}

// Configure FRAME pallets to include in runtime.
#[derive_impl(frame_system::config_preludes::ParaChainDefaultConfig as frame_system::DefaultConfig)]
impl frame_system::Config for Runtime {
	type BlockWeights = RuntimeBlockWeights;
	type BlockLength = RuntimeBlockLength;
	type AccountId = AccountId;
	type Nonce = Nonce;
	type Hash = Hash;
	type Block = Block;
	type BlockHashCount = BlockHashCount;
	type DbWeight = RocksDbWeight;
	type Version = Version;
	type AccountData = pallet_balances::AccountData<Balance>;
	type SystemWeightInfo = weights::frame_system::WeightInfo<Runtime>;
	type SS58Prefix = SS58Prefix;
	type OnSetCode = cumulus_pallet_parachain_system::ParachainSetCode<Self>;
	type MaxConsumers = frame_support::traits::ConstU32<16>;
}

impl pallet_timestamp::Config for Runtime {
	/// A timestamp: milliseconds since the unix epoch.
	type Moment = u64;
	type OnTimestampSet = Aura;
	type MinimumPeriod = ConstU64<{ SLOT_DURATION / 2 }>;
	type WeightInfo = weights::pallet_timestamp::WeightInfo<Runtime>;
}

impl pallet_authorship::Config for Runtime {
	type FindAuthor = pallet_session::FindAccountFromAuthorIndex<Self, Aura>;
	type EventHandler = (CollatorSelection,);
}

parameter_types! {
	pub const ExistentialDeposit: Balance = EXISTENTIAL_DEPOSIT;
}

impl pallet_balances::Config for Runtime {
	type MaxLocks = ConstU32<50>;
	/// The type for recording an account's balance.
	type Balance = Balance;
	/// The ubiquitous event type.
	type RuntimeEvent = RuntimeEvent;
	type DustRemoval = ();
	type ExistentialDeposit = ExistentialDeposit;
	type AccountStore = System;
	type WeightInfo = weights::pallet_balances::WeightInfo<Runtime>;
	type MaxReserves = ConstU32<50>;
	type ReserveIdentifier = [u8; 8];
	type RuntimeHoldReason = RuntimeHoldReason;
	type RuntimeFreezeReason = RuntimeFreezeReason;
	type FreezeIdentifier = ();
	// We allow each account to have holds on it from:
	//   - `NftFractionalization`: 1
	type MaxHolds = ConstU32<1>;
	type MaxFreezes = ConstU32<0>;
}

parameter_types! {
	/// Relay Chain `TransactionByteFee` / 10
	pub const TransactionByteFee: Balance = MILLICENTS;
}

impl pallet_transaction_payment::Config for Runtime {
	type RuntimeEvent = RuntimeEvent;
	type OnChargeTransaction =
		pallet_transaction_payment::CurrencyAdapter<Balances, DealWithFees<Runtime>>;
	type WeightToFee = WeightToFee;
	type LengthToFee = ConstantMultiplier<Balance, TransactionByteFee>;
	type FeeMultiplierUpdate = SlowAdjustingFeeUpdate<Self>;
	type OperationalFeeMultiplier = ConstU8<5>;
}

parameter_types! {
	pub const AssetDeposit: Balance = UNITS / 10; // 1 / 10 WND deposit to create asset
	pub const AssetAccountDeposit: Balance = deposit(1, 16);
	pub const ApprovalDeposit: Balance = EXISTENTIAL_DEPOSIT;
	pub const AssetsStringLimit: u32 = 50;
	/// Key = 32 bytes, Value = 36 bytes (32+1+1+1+1)
	// https://github.com/paritytech/substrate/blob/069917b/frame/assets/src/lib.rs#L257L271
	pub const MetadataDepositBase: Balance = deposit(1, 68);
	pub const MetadataDepositPerByte: Balance = deposit(0, 1);
}

pub type AssetsForceOrigin = EnsureRoot<AccountId>;

// Called "Trust Backed" assets because these are generally registered by some account, and users of
// the asset assume it has some claimed backing. The pallet is called `Assets` in
// `construct_runtime` to avoid breaking changes on storage reads.
pub type TrustBackedAssetsInstance = pallet_assets::Instance1;
type TrustBackedAssetsCall = pallet_assets::Call<Runtime, TrustBackedAssetsInstance>;
impl pallet_assets::Config<TrustBackedAssetsInstance> for Runtime {
	type RuntimeEvent = RuntimeEvent;
	type Balance = Balance;
	type AssetId = AssetIdForTrustBackedAssets;
	type AssetIdParameter = codec::Compact<AssetIdForTrustBackedAssets>;
	type Currency = Balances;
	type CreateOrigin = AsEnsureOriginWithArg<EnsureSigned<AccountId>>;
	type ForceOrigin = AssetsForceOrigin;
	type AssetDeposit = AssetDeposit;
	type MetadataDepositBase = MetadataDepositBase;
	type MetadataDepositPerByte = MetadataDepositPerByte;
	type ApprovalDeposit = ApprovalDeposit;
	type StringLimit = AssetsStringLimit;
	type Freezer = ();
	type Extra = ();
	type WeightInfo = weights::pallet_assets_local::WeightInfo<Runtime>;
	type CallbackHandle = ();
	type AssetAccountDeposit = AssetAccountDeposit;
	type RemoveItemsLimit = ConstU32<1000>;
	#[cfg(feature = "runtime-benchmarks")]
	type BenchmarkHelper = ();
}

parameter_types! {
	pub const AssetConversionPalletId: PalletId = PalletId(*b"py/ascon");
	pub const LiquidityWithdrawalFee: Permill = Permill::from_percent(0);
}

ord_parameter_types! {
	pub const AssetConversionOrigin: sp_runtime::AccountId32 =
		AccountIdConversion::<sp_runtime::AccountId32>::into_account_truncating(&AssetConversionPalletId::get());
}

pub type PoolAssetsInstance = pallet_assets::Instance3;
impl pallet_assets::Config<PoolAssetsInstance> for Runtime {
	type RuntimeEvent = RuntimeEvent;
	type Balance = Balance;
	type RemoveItemsLimit = ConstU32<1000>;
	type AssetId = u32;
	type AssetIdParameter = u32;
	type Currency = Balances;
	type CreateOrigin =
		AsEnsureOriginWithArg<EnsureSignedBy<AssetConversionOrigin, sp_runtime::AccountId32>>;
	type ForceOrigin = AssetsForceOrigin;
	type AssetDeposit = ConstU128<0>;
	type AssetAccountDeposit = ConstU128<0>;
	type MetadataDepositBase = ConstU128<0>;
	type MetadataDepositPerByte = ConstU128<0>;
	type ApprovalDeposit = ConstU128<0>;
	type StringLimit = ConstU32<50>;
	type Freezer = ();
	type Extra = ();
	type WeightInfo = weights::pallet_assets_pool::WeightInfo<Runtime>;
	type CallbackHandle = ();
	#[cfg(feature = "runtime-benchmarks")]
	type BenchmarkHelper = ();
}

/// Union fungibles implementation for `Assets`` and `ForeignAssets`.
pub type LocalAndForeignAssets = fungibles::UnionOf<
	Assets,
	ForeignAssets,
	LocalFromLeft<
		AssetIdForTrustBackedAssetsConvert<TrustBackedAssetsPalletLocation>,
		AssetIdForTrustBackedAssets,
	>,
	MultiLocation,
	AccountId,
>;

impl pallet_asset_conversion::Config for Runtime {
	type RuntimeEvent = RuntimeEvent;
	type Balance = Balance;
	type HigherPrecisionBalance = sp_core::U256;
<<<<<<< HEAD
	type AssetKind = MultiLocation;
	type Assets = fungible::UnionOf<
		Balances,
		LocalAndForeignAssets,
		TargetFromLeft<WestendLocation>,
		Self::AssetKind,
		Self::AccountId,
=======
	type Currency = Balances;
	type AssetId = MultiLocation;
	type Assets = LocalAndForeignAssets<
		Assets,
		AssetIdForTrustBackedAssetsConvert<TrustBackedAssetsPalletLocation>,
		ForeignAssets,
>>>>>>> 8efaabd6
	>;
	type PoolId = (Self::AssetKind, Self::AssetKind);
	type PoolLocator =
		pallet_asset_conversion::WithFirstAsset<WestendLocation, AccountId, Self::AssetKind>;
	type PoolAssetId = u32;
	type PoolAssets = PoolAssets;
	type PoolSetupFee = ConstU128<0>; // Asset class deposit fees are sufficient to prevent spam
	type PoolSetupFeeAsset = WestendLocation;
	type PoolSetupFeeTarget = ResolveAssetTo<AssetConversionOrigin, Self::Assets>;
	type LiquidityWithdrawalFee = LiquidityWithdrawalFee;
	type LPFee = ConstU32<3>;
	type PalletId = AssetConversionPalletId;
<<<<<<< HEAD
	type MaxSwapPathLength = ConstU32<3>;
=======
	type AllowMultiAssetPools = AllowMultiAssetPools;
	type MaxSwapPathLength = ConstU32<4>;
	type MultiAssetId = MultiLocation;
	type MultiAssetIdConverter =
		MultiLocationConverter<WestendLocation, LocalAndForeignAssetsMultiLocationMatcher>;
>>>>>>> 8efaabd6
	type MintMinLiquidity = ConstU128<100>;
	type WeightInfo = weights::pallet_asset_conversion::WeightInfo<Runtime>;
	#[cfg(feature = "runtime-benchmarks")]
	type BenchmarkHelper = assets_common::benchmarks::AssetPairFactory<
		WestendLocation,
		parachain_info::Pallet<Runtime>,
		xcm_config::AssetsPalletIndex,
	>;
}

parameter_types! {
	// we just reuse the same deposits
	pub const ForeignAssetsAssetDeposit: Balance = AssetDeposit::get();
	pub const ForeignAssetsAssetAccountDeposit: Balance = AssetAccountDeposit::get();
	pub const ForeignAssetsApprovalDeposit: Balance = ApprovalDeposit::get();
	pub const ForeignAssetsAssetsStringLimit: u32 = AssetsStringLimit::get();
	pub const ForeignAssetsMetadataDepositBase: Balance = MetadataDepositBase::get();
	pub const ForeignAssetsMetadataDepositPerByte: Balance = MetadataDepositPerByte::get();
}

/// Assets managed by some foreign location. Note: we do not declare a `ForeignAssetsCall` type, as
/// this type is used in proxy definitions. We assume that a foreign location would not want to set
/// an individual, local account as a proxy for the issuance of their assets. This issuance should
/// be managed by the foreign location's governance.
pub type ForeignAssetsInstance = pallet_assets::Instance2;
impl pallet_assets::Config<ForeignAssetsInstance> for Runtime {
	type RuntimeEvent = RuntimeEvent;
	type Balance = Balance;
	type AssetId = MultiLocationForAssetId;
	type AssetIdParameter = MultiLocationForAssetId;
	type Currency = Balances;
	type CreateOrigin = ForeignCreators<
		(FromSiblingParachain<parachain_info::Pallet<Runtime>>,),
		ForeignCreatorsSovereignAccountOf,
		AccountId,
	>;
	type ForceOrigin = AssetsForceOrigin;
	type AssetDeposit = ForeignAssetsAssetDeposit;
	type MetadataDepositBase = ForeignAssetsMetadataDepositBase;
	type MetadataDepositPerByte = ForeignAssetsMetadataDepositPerByte;
	type ApprovalDeposit = ForeignAssetsApprovalDeposit;
	type StringLimit = ForeignAssetsAssetsStringLimit;
	type Freezer = ();
	type Extra = ();
	type WeightInfo = weights::pallet_assets_foreign::WeightInfo<Runtime>;
	type CallbackHandle = ();
	type AssetAccountDeposit = ForeignAssetsAssetAccountDeposit;
	type RemoveItemsLimit = frame_support::traits::ConstU32<1000>;
	#[cfg(feature = "runtime-benchmarks")]
	type BenchmarkHelper = xcm_config::XcmBenchmarkHelper;
}

parameter_types! {
	// One storage item; key size is 32; value is size 4+4+16+32 bytes = 56 bytes.
	pub const DepositBase: Balance = deposit(1, 88);
	// Additional storage item size of 32 bytes.
	pub const DepositFactor: Balance = deposit(0, 32);
	pub const MaxSignatories: u32 = 100;
}

impl pallet_multisig::Config for Runtime {
	type RuntimeEvent = RuntimeEvent;
	type RuntimeCall = RuntimeCall;
	type Currency = Balances;
	type DepositBase = DepositBase;
	type DepositFactor = DepositFactor;
	type MaxSignatories = MaxSignatories;
	type WeightInfo = weights::pallet_multisig::WeightInfo<Runtime>;
}

impl pallet_utility::Config for Runtime {
	type RuntimeEvent = RuntimeEvent;
	type RuntimeCall = RuntimeCall;
	type PalletsOrigin = OriginCaller;
	type WeightInfo = weights::pallet_utility::WeightInfo<Runtime>;
}

parameter_types! {
	// One storage item; key size 32, value size 8; .
	pub const ProxyDepositBase: Balance = deposit(1, 40);
	// Additional storage item size of 33 bytes.
	pub const ProxyDepositFactor: Balance = deposit(0, 33);
	pub const MaxProxies: u16 = 32;
	// One storage item; key size 32, value size 16
	pub const AnnouncementDepositBase: Balance = deposit(1, 48);
	pub const AnnouncementDepositFactor: Balance = deposit(0, 66);
	pub const MaxPending: u16 = 32;
}

/// The type used to represent the kinds of proxying allowed.
#[derive(
	Copy,
	Clone,
	Eq,
	PartialEq,
	Ord,
	PartialOrd,
	Encode,
	Decode,
	RuntimeDebug,
	MaxEncodedLen,
	scale_info::TypeInfo,
)]
pub enum ProxyType {
	/// Fully permissioned proxy. Can execute any call on behalf of _proxied_.
	Any,
	/// Can execute any call that does not transfer funds or assets.
	NonTransfer,
	/// Proxy with the ability to reject time-delay proxy announcements.
	CancelProxy,
	/// Assets proxy. Can execute any call from `assets`, **including asset transfers**.
	Assets,
	/// Owner proxy. Can execute calls related to asset ownership.
	AssetOwner,
	/// Asset manager. Can execute calls related to asset management.
	AssetManager,
	/// Collator selection proxy. Can execute calls related to collator selection mechanism.
	Collator,
}
impl Default for ProxyType {
	fn default() -> Self {
		Self::Any
	}
}

impl InstanceFilter<RuntimeCall> for ProxyType {
	fn filter(&self, c: &RuntimeCall) -> bool {
		match self {
			ProxyType::Any => true,
			ProxyType::NonTransfer => !matches!(
				c,
				RuntimeCall::Balances { .. } |
					RuntimeCall::Assets { .. } |
					RuntimeCall::NftFractionalization { .. } |
					RuntimeCall::Nfts { .. } |
					RuntimeCall::Uniques { .. }
			),
			ProxyType::CancelProxy => matches!(
				c,
				RuntimeCall::Proxy(pallet_proxy::Call::reject_announcement { .. }) |
					RuntimeCall::Utility { .. } |
					RuntimeCall::Multisig { .. }
			),
			ProxyType::Assets => {
				matches!(
					c,
					RuntimeCall::Assets { .. } |
						RuntimeCall::Utility { .. } |
						RuntimeCall::Multisig { .. } |
						RuntimeCall::NftFractionalization { .. } |
						RuntimeCall::Nfts { .. } | RuntimeCall::Uniques { .. }
				)
			},
			ProxyType::AssetOwner => matches!(
				c,
				RuntimeCall::Assets(TrustBackedAssetsCall::create { .. }) |
					RuntimeCall::Assets(TrustBackedAssetsCall::start_destroy { .. }) |
					RuntimeCall::Assets(TrustBackedAssetsCall::destroy_accounts { .. }) |
					RuntimeCall::Assets(TrustBackedAssetsCall::destroy_approvals { .. }) |
					RuntimeCall::Assets(TrustBackedAssetsCall::finish_destroy { .. }) |
					RuntimeCall::Assets(TrustBackedAssetsCall::transfer_ownership { .. }) |
					RuntimeCall::Assets(TrustBackedAssetsCall::set_team { .. }) |
					RuntimeCall::Assets(TrustBackedAssetsCall::set_metadata { .. }) |
					RuntimeCall::Assets(TrustBackedAssetsCall::clear_metadata { .. }) |
					RuntimeCall::Assets(TrustBackedAssetsCall::set_min_balance { .. }) |
					RuntimeCall::Nfts(pallet_nfts::Call::create { .. }) |
					RuntimeCall::Nfts(pallet_nfts::Call::destroy { .. }) |
					RuntimeCall::Nfts(pallet_nfts::Call::redeposit { .. }) |
					RuntimeCall::Nfts(pallet_nfts::Call::transfer_ownership { .. }) |
					RuntimeCall::Nfts(pallet_nfts::Call::set_team { .. }) |
					RuntimeCall::Nfts(pallet_nfts::Call::set_collection_max_supply { .. }) |
					RuntimeCall::Nfts(pallet_nfts::Call::lock_collection { .. }) |
					RuntimeCall::Uniques(pallet_uniques::Call::create { .. }) |
					RuntimeCall::Uniques(pallet_uniques::Call::destroy { .. }) |
					RuntimeCall::Uniques(pallet_uniques::Call::transfer_ownership { .. }) |
					RuntimeCall::Uniques(pallet_uniques::Call::set_team { .. }) |
					RuntimeCall::Uniques(pallet_uniques::Call::set_metadata { .. }) |
					RuntimeCall::Uniques(pallet_uniques::Call::set_attribute { .. }) |
					RuntimeCall::Uniques(pallet_uniques::Call::set_collection_metadata { .. }) |
					RuntimeCall::Uniques(pallet_uniques::Call::clear_metadata { .. }) |
					RuntimeCall::Uniques(pallet_uniques::Call::clear_attribute { .. }) |
					RuntimeCall::Uniques(pallet_uniques::Call::clear_collection_metadata { .. }) |
					RuntimeCall::Uniques(pallet_uniques::Call::set_collection_max_supply { .. }) |
					RuntimeCall::Utility { .. } |
					RuntimeCall::Multisig { .. }
			),
			ProxyType::AssetManager => matches!(
				c,
				RuntimeCall::Assets(TrustBackedAssetsCall::mint { .. }) |
					RuntimeCall::Assets(TrustBackedAssetsCall::burn { .. }) |
					RuntimeCall::Assets(TrustBackedAssetsCall::freeze { .. }) |
					RuntimeCall::Assets(TrustBackedAssetsCall::block { .. }) |
					RuntimeCall::Assets(TrustBackedAssetsCall::thaw { .. }) |
					RuntimeCall::Assets(TrustBackedAssetsCall::freeze_asset { .. }) |
					RuntimeCall::Assets(TrustBackedAssetsCall::thaw_asset { .. }) |
					RuntimeCall::Assets(TrustBackedAssetsCall::touch_other { .. }) |
					RuntimeCall::Assets(TrustBackedAssetsCall::refund_other { .. }) |
					RuntimeCall::Nfts(pallet_nfts::Call::force_mint { .. }) |
					RuntimeCall::Nfts(pallet_nfts::Call::update_mint_settings { .. }) |
					RuntimeCall::Nfts(pallet_nfts::Call::mint_pre_signed { .. }) |
					RuntimeCall::Nfts(pallet_nfts::Call::set_attributes_pre_signed { .. }) |
					RuntimeCall::Nfts(pallet_nfts::Call::lock_item_transfer { .. }) |
					RuntimeCall::Nfts(pallet_nfts::Call::unlock_item_transfer { .. }) |
					RuntimeCall::Nfts(pallet_nfts::Call::lock_item_properties { .. }) |
					RuntimeCall::Nfts(pallet_nfts::Call::set_metadata { .. }) |
					RuntimeCall::Nfts(pallet_nfts::Call::clear_metadata { .. }) |
					RuntimeCall::Nfts(pallet_nfts::Call::set_collection_metadata { .. }) |
					RuntimeCall::Nfts(pallet_nfts::Call::clear_collection_metadata { .. }) |
					RuntimeCall::Uniques(pallet_uniques::Call::mint { .. }) |
					RuntimeCall::Uniques(pallet_uniques::Call::burn { .. }) |
					RuntimeCall::Uniques(pallet_uniques::Call::freeze { .. }) |
					RuntimeCall::Uniques(pallet_uniques::Call::thaw { .. }) |
					RuntimeCall::Uniques(pallet_uniques::Call::freeze_collection { .. }) |
					RuntimeCall::Uniques(pallet_uniques::Call::thaw_collection { .. }) |
					RuntimeCall::Utility { .. } |
					RuntimeCall::Multisig { .. }
			),
			ProxyType::Collator => matches!(
				c,
				RuntimeCall::CollatorSelection { .. } |
					RuntimeCall::Utility { .. } |
					RuntimeCall::Multisig { .. }
			),
		}
	}

	fn is_superset(&self, o: &Self) -> bool {
		match (self, o) {
			(x, y) if x == y => true,
			(ProxyType::Any, _) => true,
			(_, ProxyType::Any) => false,
			(ProxyType::Assets, ProxyType::AssetOwner) => true,
			(ProxyType::Assets, ProxyType::AssetManager) => true,
			(ProxyType::NonTransfer, ProxyType::Collator) => true,
			_ => false,
		}
	}
}

impl pallet_proxy::Config for Runtime {
	type RuntimeEvent = RuntimeEvent;
	type RuntimeCall = RuntimeCall;
	type Currency = Balances;
	type ProxyType = ProxyType;
	type ProxyDepositBase = ProxyDepositBase;
	type ProxyDepositFactor = ProxyDepositFactor;
	type MaxProxies = MaxProxies;
	type WeightInfo = weights::pallet_proxy::WeightInfo<Runtime>;
	type MaxPending = MaxPending;
	type CallHasher = BlakeTwo256;
	type AnnouncementDepositBase = AnnouncementDepositBase;
	type AnnouncementDepositFactor = AnnouncementDepositFactor;
}

parameter_types! {
	pub const ReservedXcmpWeight: Weight = MAXIMUM_BLOCK_WEIGHT.saturating_div(4);
	pub const ReservedDmpWeight: Weight = MAXIMUM_BLOCK_WEIGHT.saturating_div(4);
}

impl cumulus_pallet_parachain_system::Config for Runtime {
	type WeightInfo = weights::cumulus_pallet_parachain_system::WeightInfo<Runtime>;
	type RuntimeEvent = RuntimeEvent;
	type OnSystemEvent = ();
	type SelfParaId = parachain_info::Pallet<Runtime>;
	type DmpQueue = frame_support::traits::EnqueueWithOrigin<MessageQueue, RelayOrigin>;
	type ReservedDmpWeight = ReservedDmpWeight;
	type OutboundXcmpMessageSource = XcmpQueue;
	type XcmpMessageHandler = XcmpQueue;
	type ReservedXcmpWeight = ReservedXcmpWeight;
	type CheckAssociatedRelayNumber = RelayNumberStrictlyIncreases;
	type ConsensusHook = cumulus_pallet_aura_ext::FixedVelocityConsensusHook<
		Runtime,
		RELAY_CHAIN_SLOT_DURATION_MILLIS,
		BLOCK_PROCESSING_VELOCITY,
		UNINCLUDED_SEGMENT_CAPACITY,
	>;
}

impl parachain_info::Config for Runtime {}

parameter_types! {
	pub MessageQueueServiceWeight: Weight = Perbill::from_percent(35) * RuntimeBlockWeights::get().max_block;
}

impl pallet_message_queue::Config for Runtime {
	type RuntimeEvent = RuntimeEvent;
	type WeightInfo = weights::pallet_message_queue::WeightInfo<Runtime>;
	#[cfg(feature = "runtime-benchmarks")]
	type MessageProcessor = pallet_message_queue::mock_helpers::NoopMessageProcessor<
		cumulus_primitives_core::AggregateMessageOrigin,
	>;
	#[cfg(not(feature = "runtime-benchmarks"))]
	type MessageProcessor = xcm_builder::ProcessXcmMessage<
		AggregateMessageOrigin,
		xcm_executor::XcmExecutor<xcm_config::XcmConfig>,
		RuntimeCall,
	>;
	type Size = u32;
	// The XCMP queue pallet is only ever able to handle the `Sibling(ParaId)` origin:
	type QueueChangeHandler = NarrowOriginToSibling<XcmpQueue>;
	type QueuePausedQuery = NarrowOriginToSibling<XcmpQueue>;
	type HeapSize = sp_core::ConstU32<{ 64 * 1024 }>;
	type MaxStale = sp_core::ConstU32<8>;
	type ServiceWeight = MessageQueueServiceWeight;
}

impl cumulus_pallet_aura_ext::Config for Runtime {}

parameter_types! {
	/// The asset ID for the asset that we use to pay for message delivery fees.
	pub FeeAssetId: AssetId = Concrete(xcm_config::WestendLocation::get());
	/// The base fee for the message delivery fees.
	pub const BaseDeliveryFee: u128 = CENTS.saturating_mul(3);
}

pub type PriceForSiblingParachainDelivery = polkadot_runtime_common::xcm_sender::ExponentialPrice<
	FeeAssetId,
	BaseDeliveryFee,
	TransactionByteFee,
	XcmpQueue,
>;

impl cumulus_pallet_xcmp_queue::Config for Runtime {
	type RuntimeEvent = RuntimeEvent;
	type ChannelInfo = ParachainSystem;
	type VersionWrapper = PolkadotXcm;
	// Enqueue XCMP messages from siblings for later processing.
	type XcmpQueue = TransformOrigin<MessageQueue, AggregateMessageOrigin, ParaId, ParaIdToSibling>;
	type MaxInboundSuspended = sp_core::ConstU32<1_000>;
	type ControllerOrigin = EnsureRoot<AccountId>;
	type ControllerOriginConverter = XcmOriginToTransactDispatchOrigin;
	type WeightInfo = weights::cumulus_pallet_xcmp_queue::WeightInfo<Runtime>;
	type PriceForSiblingDelivery = PriceForSiblingParachainDelivery;
}

parameter_types! {
	pub const RelayOrigin: AggregateMessageOrigin = AggregateMessageOrigin::Parent;
}

parameter_types! {
	pub const Period: u32 = 6 * HOURS;
	pub const Offset: u32 = 0;
}

impl pallet_session::Config for Runtime {
	type RuntimeEvent = RuntimeEvent;
	type ValidatorId = <Self as frame_system::Config>::AccountId;
	// we don't have stash and controller, thus we don't need the convert as well.
	type ValidatorIdOf = pallet_collator_selection::IdentityCollator;
	type ShouldEndSession = pallet_session::PeriodicSessions<Period, Offset>;
	type NextSessionRotation = pallet_session::PeriodicSessions<Period, Offset>;
	type SessionManager = CollatorSelection;
	// Essentially just Aura, but let's be pedantic.
	type SessionHandler = <SessionKeys as sp_runtime::traits::OpaqueKeys>::KeyTypeIdProviders;
	type Keys = SessionKeys;
	type WeightInfo = weights::pallet_session::WeightInfo<Runtime>;
}

impl pallet_aura::Config for Runtime {
	type AuthorityId = AuraId;
	type DisabledValidators = ();
	type MaxAuthorities = ConstU32<100_000>;
	type AllowMultipleBlocksPerSlot = ConstBool<false>;
	#[cfg(feature = "experimental")]
	type SlotDuration = pallet_aura::MinimumPeriodTimesTwo<Self>;
}

parameter_types! {
	pub const PotId: PalletId = PalletId(*b"PotStake");
	pub const SessionLength: BlockNumber = 6 * HOURS;
}

pub type CollatorSelectionUpdateOrigin = EnsureRoot<AccountId>;

impl pallet_collator_selection::Config for Runtime {
	type RuntimeEvent = RuntimeEvent;
	type Currency = Balances;
	type UpdateOrigin = CollatorSelectionUpdateOrigin;
	type PotId = PotId;
	type MaxCandidates = ConstU32<100>;
	type MinEligibleCollators = ConstU32<4>;
	type MaxInvulnerables = ConstU32<20>;
	// should be a multiple of session or things will get inconsistent
	type KickThreshold = Period;
	type ValidatorId = <Self as frame_system::Config>::AccountId;
	type ValidatorIdOf = pallet_collator_selection::IdentityCollator;
	type ValidatorRegistration = Session;
	type WeightInfo = weights::pallet_collator_selection::WeightInfo<Runtime>;
}

impl pallet_asset_conversion_tx_payment::Config for Runtime {
	type RuntimeEvent = RuntimeEvent;
	type Fungibles = LocalAndForeignAssets;
	type OnChargeAssetTransaction =
		AssetConversionAdapter<Balances, AssetConversion, WestendLocation>;
}

parameter_types! {
	pub const UniquesCollectionDeposit: Balance = UNITS / 10; // 1 / 10 UNIT deposit to create a collection
	pub const UniquesItemDeposit: Balance = UNITS / 1_000; // 1 / 1000 UNIT deposit to mint an item
	pub const UniquesMetadataDepositBase: Balance = deposit(1, 129);
	pub const UniquesAttributeDepositBase: Balance = deposit(1, 0);
	pub const UniquesDepositPerByte: Balance = deposit(0, 1);
}

impl pallet_uniques::Config for Runtime {
	type RuntimeEvent = RuntimeEvent;
	type CollectionId = u32;
	type ItemId = u32;
	type Currency = Balances;
	type ForceOrigin = AssetsForceOrigin;
	type CollectionDeposit = UniquesCollectionDeposit;
	type ItemDeposit = UniquesItemDeposit;
	type MetadataDepositBase = UniquesMetadataDepositBase;
	type AttributeDepositBase = UniquesAttributeDepositBase;
	type DepositPerByte = UniquesDepositPerByte;
	type StringLimit = ConstU32<128>;
	type KeyLimit = ConstU32<32>;
	type ValueLimit = ConstU32<64>;
	type WeightInfo = weights::pallet_uniques::WeightInfo<Runtime>;
	#[cfg(feature = "runtime-benchmarks")]
	type Helper = ();
	type CreateOrigin = AsEnsureOriginWithArg<EnsureSigned<AccountId>>;
	type Locker = ();
}

parameter_types! {
	pub const NftFractionalizationPalletId: PalletId = PalletId(*b"fraction");
	pub NewAssetSymbol: BoundedVec<u8, AssetsStringLimit> = (*b"FRAC").to_vec().try_into().unwrap();
	pub NewAssetName: BoundedVec<u8, AssetsStringLimit> = (*b"Frac").to_vec().try_into().unwrap();
}

impl pallet_nft_fractionalization::Config for Runtime {
	type RuntimeEvent = RuntimeEvent;
	type Deposit = AssetDeposit;
	type Currency = Balances;
	type NewAssetSymbol = NewAssetSymbol;
	type NewAssetName = NewAssetName;
	type StringLimit = AssetsStringLimit;
	type NftCollectionId = <Self as pallet_nfts::Config>::CollectionId;
	type NftId = <Self as pallet_nfts::Config>::ItemId;
	type AssetBalance = <Self as pallet_balances::Config>::Balance;
	type AssetId = <Self as pallet_assets::Config<TrustBackedAssetsInstance>>::AssetId;
	type Assets = Assets;
	type Nfts = Nfts;
	type PalletId = NftFractionalizationPalletId;
	type WeightInfo = pallet_nft_fractionalization::weights::SubstrateWeight<Runtime>;
	type RuntimeHoldReason = RuntimeHoldReason;
	#[cfg(feature = "runtime-benchmarks")]
	type BenchmarkHelper = ();
}

parameter_types! {
	pub NftsPalletFeatures: PalletFeatures = PalletFeatures::all_enabled();
	pub const NftsMaxDeadlineDuration: BlockNumber = 12 * 30 * DAYS;
	// re-use the Uniques deposits
	pub const NftsCollectionDeposit: Balance = UniquesCollectionDeposit::get();
	pub const NftsItemDeposit: Balance = UniquesItemDeposit::get();
	pub const NftsMetadataDepositBase: Balance = UniquesMetadataDepositBase::get();
	pub const NftsAttributeDepositBase: Balance = UniquesAttributeDepositBase::get();
	pub const NftsDepositPerByte: Balance = UniquesDepositPerByte::get();
}

impl pallet_nfts::Config for Runtime {
	type RuntimeEvent = RuntimeEvent;
	type CollectionId = u32;
	type ItemId = u32;
	type Currency = Balances;
	type CreateOrigin = AsEnsureOriginWithArg<EnsureSigned<AccountId>>;
	type ForceOrigin = AssetsForceOrigin;
	type Locker = ();
	type CollectionDeposit = NftsCollectionDeposit;
	type ItemDeposit = NftsItemDeposit;
	type MetadataDepositBase = NftsMetadataDepositBase;
	type AttributeDepositBase = NftsAttributeDepositBase;
	type DepositPerByte = NftsDepositPerByte;
	type StringLimit = ConstU32<256>;
	type KeyLimit = ConstU32<64>;
	type ValueLimit = ConstU32<256>;
	type ApprovalsLimit = ConstU32<20>;
	type ItemAttributesApprovalsLimit = ConstU32<30>;
	type MaxTips = ConstU32<10>;
	type MaxDeadlineDuration = NftsMaxDeadlineDuration;
	type MaxAttributesPerCall = ConstU32<10>;
	type Features = NftsPalletFeatures;
	type OffchainSignature = Signature;
	type OffchainPublic = <Signature as Verify>::Signer;
	type WeightInfo = weights::pallet_nfts::WeightInfo<Runtime>;
	#[cfg(feature = "runtime-benchmarks")]
	type Helper = ();
}

/// XCM router instance to BridgeHub with bridging capabilities for `Rococo` global
/// consensus with dynamic fees and back-pressure.
pub type ToRococoXcmRouterInstance = pallet_xcm_bridge_hub_router::Instance1;
impl pallet_xcm_bridge_hub_router::Config<ToRococoXcmRouterInstance> for Runtime {
	type WeightInfo = weights::pallet_xcm_bridge_hub_router::WeightInfo<Runtime>;

	type UniversalLocation = xcm_config::UniversalLocation;
	type BridgedNetworkId = xcm_config::bridging::to_rococo::RococoNetwork;
	type Bridges = xcm_config::bridging::NetworkExportTable;
	type DestinationVersion = PolkadotXcm;

	#[cfg(not(feature = "runtime-benchmarks"))]
	type BridgeHubOrigin = EnsureXcm<Equals<xcm_config::bridging::SiblingBridgeHub>>;
	#[cfg(feature = "runtime-benchmarks")]
	type BridgeHubOrigin = frame_support::traits::EitherOfDiverse<
		// for running benchmarks
		EnsureRoot<AccountId>,
		// for running tests with `--feature runtime-benchmarks`
		EnsureXcm<Equals<xcm_config::bridging::SiblingBridgeHub>>,
	>;

	type ToBridgeHubSender = XcmpQueue;
	type WithBridgeHubChannel =
		cumulus_pallet_xcmp_queue::bridging::InAndOutXcmpChannelStatusProvider<
			xcm_config::bridging::SiblingBridgeHubParaId,
			Runtime,
		>;

	type ByteFee = xcm_config::bridging::XcmBridgeHubRouterByteFee;
	type FeeAsset = xcm_config::bridging::XcmBridgeHubRouterFeeAssetId;
}

// Create the runtime by composing the FRAME pallets that were previously configured.
construct_runtime!(
	pub enum Runtime
	{
		// System support stuff.
		System: frame_system::{Pallet, Call, Config<T>, Storage, Event<T>} = 0,
		ParachainSystem: cumulus_pallet_parachain_system::{
			Pallet, Call, Config<T>, Storage, Inherent, Event<T>, ValidateUnsigned,
		} = 1,
		// RandomnessCollectiveFlip = 2 removed
		Timestamp: pallet_timestamp::{Pallet, Call, Storage, Inherent} = 3,
		ParachainInfo: parachain_info::{Pallet, Storage, Config<T>} = 4,

		// Monetary stuff.
		Balances: pallet_balances::{Pallet, Call, Storage, Config<T>, Event<T>} = 10,
		TransactionPayment: pallet_transaction_payment::{Pallet, Storage, Event<T>} = 11,
		// AssetTxPayment: pallet_asset_tx_payment::{Pallet, Event<T>} = 12,
		AssetTxPayment: pallet_asset_conversion_tx_payment::{Pallet, Event<T>} = 13,

		// Collator support. the order of these 5 are important and shall not change.
		Authorship: pallet_authorship::{Pallet, Storage} = 20,
		CollatorSelection: pallet_collator_selection::{Pallet, Call, Storage, Event<T>, Config<T>} = 21,
		Session: pallet_session::{Pallet, Call, Storage, Event, Config<T>} = 22,
		Aura: pallet_aura::{Pallet, Storage, Config<T>} = 23,
		AuraExt: cumulus_pallet_aura_ext::{Pallet, Storage, Config<T>} = 24,

		// XCM helpers.
		XcmpQueue: cumulus_pallet_xcmp_queue::{Pallet, Call, Storage, Event<T>} = 30,
		PolkadotXcm: pallet_xcm::{Pallet, Call, Storage, Event<T>, Origin, Config<T>} = 31,
		CumulusXcm: cumulus_pallet_xcm::{Pallet, Event<T>, Origin} = 32,
		// Bridge utilities.
		ToRococoXcmRouter: pallet_xcm_bridge_hub_router::<Instance1>::{Pallet, Storage, Call} = 34,
		MessageQueue: pallet_message_queue::{Pallet, Call, Storage, Event<T>} = 35,

		// Handy utilities.
		Utility: pallet_utility::{Pallet, Call, Event} = 40,
		Multisig: pallet_multisig::{Pallet, Call, Storage, Event<T>} = 41,
		Proxy: pallet_proxy::{Pallet, Call, Storage, Event<T>} = 42,

		// The main stage.
		Assets: pallet_assets::<Instance1>::{Pallet, Call, Storage, Event<T>} = 50,
		Uniques: pallet_uniques::{Pallet, Call, Storage, Event<T>} = 51,
		Nfts: pallet_nfts::{Pallet, Call, Storage, Event<T>} = 52,
		ForeignAssets: pallet_assets::<Instance2>::{Pallet, Call, Storage, Event<T>} = 53,
		NftFractionalization: pallet_nft_fractionalization::{Pallet, Call, Storage, Event<T>, HoldReason} = 54,
		PoolAssets: pallet_assets::<Instance3>::{Pallet, Call, Storage, Event<T>} = 55,
		AssetConversion: pallet_asset_conversion::{Pallet, Call, Storage, Event<T>} = 56,
	}
);

/// The address format for describing accounts.
pub type Address = sp_runtime::MultiAddress<AccountId, ()>;
/// Block type as expected by this runtime.
pub type Block = generic::Block<Header, UncheckedExtrinsic>;
/// A Block signed with a Justification
pub type SignedBlock = generic::SignedBlock<Block>;
/// BlockId type as expected by this runtime.
pub type BlockId = generic::BlockId<Block>;
/// The SignedExtension to the basic transaction logic.
pub type SignedExtra = (
	frame_system::CheckNonZeroSender<Runtime>,
	frame_system::CheckSpecVersion<Runtime>,
	frame_system::CheckTxVersion<Runtime>,
	frame_system::CheckGenesis<Runtime>,
	frame_system::CheckEra<Runtime>,
	frame_system::CheckNonce<Runtime>,
	frame_system::CheckWeight<Runtime>,
	pallet_asset_conversion_tx_payment::ChargeAssetTxPayment<Runtime>,
);
/// Unchecked extrinsic type as expected by this runtime.
pub type UncheckedExtrinsic =
	generic::UncheckedExtrinsic<Address, RuntimeCall, Signature, SignedExtra>;

/// Migrations to apply on runtime upgrade.
pub type Migrations = (
	// v9420
	pallet_nfts::migration::v1::MigrateToV1<Runtime>,
	// unreleased
	pallet_collator_selection::migration::v1::MigrateToV1<Runtime>,
	// unreleased
	pallet_multisig::migrations::v1::MigrateToV1<Runtime>,
	// unreleased
	InitStorageVersions,
	// unreleased
	DeleteUndecodableStorage,
	// unreleased
	cumulus_pallet_xcmp_queue::migration::v4::MigrationToV4<Runtime>,
);

/// Asset Hub Westend has some undecodable storage, delete it.
/// See <https://github.com/paritytech/polkadot-sdk/issues/2241> for more info.
///
/// First we remove the bad Hold, then the bad NFT collection.
pub struct DeleteUndecodableStorage;

impl frame_support::traits::OnRuntimeUpgrade for DeleteUndecodableStorage {
	fn on_runtime_upgrade() -> Weight {
		use sp_core::crypto::Ss58Codec;

		let mut writes = 0;

		// Remove Holds for account with undecodable hold
		// Westend doesn't have any HoldReasons implemented yet, so it's safe to just blanket remove
		// any for this account.
		match AccountId::from_ss58check("5GCCJthVSwNXRpbeg44gysJUx9vzjdGdfWhioeM7gCg6VyXf") {
			Ok(a) => {
				log::info!("Removing holds for account with bad hold");
				pallet_balances::Holds::<Runtime, ()>::remove(a);
				writes.saturating_inc();
			},
			Err(_) => {
				log::error!("CleanupUndecodableStorage: Somehow failed to convert valid SS58 address into an AccountId!");
			},
		};

		// Destroy undecodable NFT item 1
		writes.saturating_inc();
		match pallet_nfts::Pallet::<Runtime, ()>::do_burn(3, 1, |_| Ok(())) {
			Ok(_) => {
				log::info!("Destroyed undecodable NFT item 1");
			},
			Err(e) => {
				log::error!("Failed to destroy undecodable NFT item: {:?}", e);
				return <Runtime as frame_system::Config>::DbWeight::get().reads_writes(0, writes)
			},
		}

		// Destroy undecodable NFT item 2
		writes.saturating_inc();
		match pallet_nfts::Pallet::<Runtime, ()>::do_burn(3, 2, |_| Ok(())) {
			Ok(_) => {
				log::info!("Destroyed undecodable NFT item 2");
			},
			Err(e) => {
				log::error!("Failed to destroy undecodable NFT item: {:?}", e);
				return <Runtime as frame_system::Config>::DbWeight::get().reads_writes(0, writes)
			},
		}

		// Finally, we can destroy the collection
		writes.saturating_inc();
		match pallet_nfts::Pallet::<Runtime, ()>::do_destroy_collection(
			3,
			DestroyWitness { attributes: 0, item_metadatas: 1, item_configs: 0 },
			None,
		) {
			Ok(_) => {
				log::info!("Destroyed undecodable NFT collection");
			},
			Err(e) => {
				log::error!("Failed to destroy undecodable NFT collection: {:?}", e);
			},
		};

		<Runtime as frame_system::Config>::DbWeight::get().reads_writes(0, writes)
	}
}

/// Migration to initialize storage versions for pallets added after genesis.
///
/// Ideally this would be done automatically (see
/// <https://github.com/paritytech/polkadot-sdk/pull/1297>), but it probably won't be ready for some
/// time and it's beneficial to get try-runtime-cli on-runtime-upgrade checks into the CI, so we're
/// doing it manually.
pub struct InitStorageVersions;

impl frame_support::traits::OnRuntimeUpgrade for InitStorageVersions {
	fn on_runtime_upgrade() -> Weight {
		use frame_support::traits::{GetStorageVersion, StorageVersion};

		let mut writes = 0;

		if PolkadotXcm::on_chain_storage_version() == StorageVersion::new(0) {
			PolkadotXcm::current_storage_version().put::<PolkadotXcm>();
			writes.saturating_inc();
		}

		if ForeignAssets::on_chain_storage_version() == StorageVersion::new(0) {
			ForeignAssets::current_storage_version().put::<ForeignAssets>();
			writes.saturating_inc();
		}

		if PoolAssets::on_chain_storage_version() == StorageVersion::new(0) {
			PoolAssets::current_storage_version().put::<PoolAssets>();
			writes.saturating_inc();
		}

		<Runtime as frame_system::Config>::DbWeight::get().reads_writes(3, writes)
	}
}

/// Executive: handles dispatch to the various modules.
pub type Executive = frame_executive::Executive<
	Runtime,
	Block,
	frame_system::ChainContext<Runtime>,
	Runtime,
	AllPalletsWithSystem,
	Migrations,
>;

#[cfg(feature = "runtime-benchmarks")]
mod benches {
	frame_benchmarking::define_benchmarks!(
		[frame_system, SystemBench::<Runtime>]
		[pallet_assets, Local]
		[pallet_assets, Foreign]
		[pallet_assets, Pool]
		[pallet_asset_conversion, AssetConversion]
		[pallet_balances, Balances]
		[pallet_message_queue, MessageQueue]
		[pallet_multisig, Multisig]
		[pallet_nft_fractionalization, NftFractionalization]
		[pallet_nfts, Nfts]
		[pallet_proxy, Proxy]
		[pallet_session, SessionBench::<Runtime>]
		[pallet_uniques, Uniques]
		[pallet_utility, Utility]
		[pallet_timestamp, Timestamp]
		[pallet_collator_selection, CollatorSelection]
		[cumulus_pallet_xcmp_queue, XcmpQueue]
		[pallet_xcm_bridge_hub_router, ToRococo]
		// XCM
		[pallet_xcm, PalletXcmExtrinsicsBenchmark::<Runtime>]
		// NOTE: Make sure you point to the individual modules below.
		[pallet_xcm_benchmarks::fungible, XcmBalances]
		[pallet_xcm_benchmarks::generic, XcmGeneric]
	);
}

impl_runtime_apis! {
	impl sp_consensus_aura::AuraApi<Block, AuraId> for Runtime {
		fn slot_duration() -> sp_consensus_aura::SlotDuration {
			sp_consensus_aura::SlotDuration::from_millis(Aura::slot_duration())
		}

		fn authorities() -> Vec<AuraId> {
			Aura::authorities().into_inner()
		}
	}

	impl sp_api::Core<Block> for Runtime {
		fn version() -> RuntimeVersion {
			VERSION
		}

		fn execute_block(block: Block) {
			Executive::execute_block(block)
		}

		fn initialize_block(header: &<Block as BlockT>::Header) {
			Executive::initialize_block(header)
		}
	}

	impl sp_api::Metadata<Block> for Runtime {
		fn metadata() -> OpaqueMetadata {
			OpaqueMetadata::new(Runtime::metadata().into())
		}

		fn metadata_at_version(version: u32) -> Option<OpaqueMetadata> {
			Runtime::metadata_at_version(version)
		}

		fn metadata_versions() -> sp_std::vec::Vec<u32> {
			Runtime::metadata_versions()
		}
	}

	impl sp_block_builder::BlockBuilder<Block> for Runtime {
		fn apply_extrinsic(extrinsic: <Block as BlockT>::Extrinsic) -> ApplyExtrinsicResult {
			Executive::apply_extrinsic(extrinsic)
		}

		fn finalize_block() -> <Block as BlockT>::Header {
			Executive::finalize_block()
		}

		fn inherent_extrinsics(data: sp_inherents::InherentData) -> Vec<<Block as BlockT>::Extrinsic> {
			data.create_extrinsics()
		}

		fn check_inherents(
			block: Block,
			data: sp_inherents::InherentData,
		) -> sp_inherents::CheckInherentsResult {
			data.check_extrinsics(&block)
		}
	}

	impl sp_transaction_pool::runtime_api::TaggedTransactionQueue<Block> for Runtime {
		fn validate_transaction(
			source: TransactionSource,
			tx: <Block as BlockT>::Extrinsic,
			block_hash: <Block as BlockT>::Hash,
		) -> TransactionValidity {
			Executive::validate_transaction(source, tx, block_hash)
		}
	}

	impl sp_offchain::OffchainWorkerApi<Block> for Runtime {
		fn offchain_worker(header: &<Block as BlockT>::Header) {
			Executive::offchain_worker(header)
		}
	}

	impl sp_session::SessionKeys<Block> for Runtime {
		fn generate_session_keys(seed: Option<Vec<u8>>) -> Vec<u8> {
			SessionKeys::generate(seed)
		}

		fn decode_session_keys(
			encoded: Vec<u8>,
		) -> Option<Vec<(Vec<u8>, KeyTypeId)>> {
			SessionKeys::decode_into_raw_public_keys(&encoded)
		}
	}

	impl frame_system_rpc_runtime_api::AccountNonceApi<Block, AccountId, Nonce> for Runtime {
		fn account_nonce(account: AccountId) -> Nonce {
			System::account_nonce(account)
		}
	}

	impl pallet_nfts_runtime_api::NftsApi<Block, AccountId, u32, u32> for Runtime {
		fn owner(collection: u32, item: u32) -> Option<AccountId> {
			<Nfts as Inspect<AccountId>>::owner(&collection, &item)
		}

		fn collection_owner(collection: u32) -> Option<AccountId> {
			<Nfts as Inspect<AccountId>>::collection_owner(&collection)
		}

		fn attribute(
			collection: u32,
			item: u32,
			key: Vec<u8>,
		) -> Option<Vec<u8>> {
			<Nfts as Inspect<AccountId>>::attribute(&collection, &item, &key)
		}

		fn custom_attribute(
			account: AccountId,
			collection: u32,
			item: u32,
			key: Vec<u8>,
		) -> Option<Vec<u8>> {
			<Nfts as Inspect<AccountId>>::custom_attribute(
				&account,
				&collection,
				&item,
				&key,
			)
		}

		fn system_attribute(
			collection: u32,
			item: Option<u32>,
			key: Vec<u8>,
		) -> Option<Vec<u8>> {
			<Nfts as Inspect<AccountId>>::system_attribute(&collection, item.as_ref(), &key)
		}

		fn collection_attribute(collection: u32, key: Vec<u8>) -> Option<Vec<u8>> {
			<Nfts as Inspect<AccountId>>::collection_attribute(&collection, &key)
		}
	}

	impl pallet_asset_conversion::AssetConversionApi<
		Block,
		Balance,
		MultiLocation,
	> for Runtime
	{
		fn quote_price_exact_tokens_for_tokens(asset1: MultiLocation, asset2: MultiLocation, amount: Balance, include_fee: bool) -> Option<Balance> {
			AssetConversion::quote_price_exact_tokens_for_tokens(asset1, asset2, amount, include_fee)
		}

		fn quote_price_tokens_for_exact_tokens(asset1: MultiLocation, asset2: MultiLocation, amount: Balance, include_fee: bool) -> Option<Balance> {
			AssetConversion::quote_price_tokens_for_exact_tokens(asset1, asset2, amount, include_fee)
		}

		fn get_reserves(asset1: MultiLocation, asset2: MultiLocation) -> Option<(Balance, Balance)> {
<<<<<<< HEAD
			AssetConversion::get_reserves(asset1, asset2).ok()
=======
			AssetConversion::get_reserves(&asset1, &asset2).ok()
>>>>>>> 8efaabd6
		}
	}

	impl pallet_transaction_payment_rpc_runtime_api::TransactionPaymentApi<Block, Balance> for Runtime {
		fn query_info(
			uxt: <Block as BlockT>::Extrinsic,
			len: u32,
		) -> pallet_transaction_payment_rpc_runtime_api::RuntimeDispatchInfo<Balance> {
			TransactionPayment::query_info(uxt, len)
		}
		fn query_fee_details(
			uxt: <Block as BlockT>::Extrinsic,
			len: u32,
		) -> pallet_transaction_payment::FeeDetails<Balance> {
			TransactionPayment::query_fee_details(uxt, len)
		}
		fn query_weight_to_fee(weight: Weight) -> Balance {
			TransactionPayment::weight_to_fee(weight)
		}
		fn query_length_to_fee(length: u32) -> Balance {
			TransactionPayment::length_to_fee(length)
		}
	}

	impl pallet_transaction_payment_rpc_runtime_api::TransactionPaymentCallApi<Block, Balance, RuntimeCall>
		for Runtime
	{
		fn query_call_info(
			call: RuntimeCall,
			len: u32,
		) -> pallet_transaction_payment::RuntimeDispatchInfo<Balance> {
			TransactionPayment::query_call_info(call, len)
		}
		fn query_call_fee_details(
			call: RuntimeCall,
			len: u32,
		) -> pallet_transaction_payment::FeeDetails<Balance> {
			TransactionPayment::query_call_fee_details(call, len)
		}
		fn query_weight_to_fee(weight: Weight) -> Balance {
			TransactionPayment::weight_to_fee(weight)
		}
		fn query_length_to_fee(length: u32) -> Balance {
			TransactionPayment::length_to_fee(length)
		}
	}

	impl assets_common::runtime_api::FungiblesApi<
		Block,
		AccountId,
	> for Runtime
	{
		fn query_account_balances(account: AccountId) -> Result<xcm::VersionedMultiAssets, assets_common::runtime_api::FungiblesAccessError> {
			use assets_common::fungible_conversion::{convert, convert_balance};
			Ok([
				// collect pallet_balance
				{
					let balance = Balances::free_balance(account.clone());
					if balance > 0 {
						vec![convert_balance::<WestendLocation, Balance>(balance)?]
					} else {
						vec![]
					}
				},
				// collect pallet_assets (TrustBackedAssets)
				convert::<_, _, _, _, TrustBackedAssetsConvertedConcreteId>(
					Assets::account_balances(account.clone())
						.iter()
						.filter(|(_, balance)| balance > &0)
				)?,
				// collect pallet_assets (ForeignAssets)
				convert::<_, _, _, _, ForeignAssetsConvertedConcreteId>(
					ForeignAssets::account_balances(account.clone())
						.iter()
						.filter(|(_, balance)| balance > &0)
				)?,
				// collect pallet_assets (PoolAssets)
				convert::<_, _, _, _, PoolAssetsConvertedConcreteId>(
					PoolAssets::account_balances(account)
						.iter()
						.filter(|(_, balance)| balance > &0)
				)?,
				// collect ... e.g. other tokens
			].concat().into())
		}
	}

	impl cumulus_primitives_core::CollectCollationInfo<Block> for Runtime {
		fn collect_collation_info(header: &<Block as BlockT>::Header) -> cumulus_primitives_core::CollationInfo {
			ParachainSystem::collect_collation_info(header)
		}
	}

	#[cfg(feature = "try-runtime")]
	impl frame_try_runtime::TryRuntime<Block> for Runtime {
		fn on_runtime_upgrade(checks: frame_try_runtime::UpgradeCheckSelect) -> (Weight, Weight) {
			let weight = Executive::try_runtime_upgrade(checks).unwrap();
			(weight, RuntimeBlockWeights::get().max_block)
		}

		fn execute_block(
			block: Block,
			state_root_check: bool,
			signature_check: bool,
			select: frame_try_runtime::TryStateSelect,
		) -> Weight {
			// NOTE: intentional unwrap: we don't want to propagate the error backwards, and want to
			// have a backtrace here.
			Executive::try_execute_block(block, state_root_check, signature_check, select).unwrap()
		}
	}

	#[cfg(feature = "runtime-benchmarks")]
	impl frame_benchmarking::Benchmark<Block> for Runtime {
		fn benchmark_metadata(extra: bool) -> (
			Vec<frame_benchmarking::BenchmarkList>,
			Vec<frame_support::traits::StorageInfo>,
		) {
			use frame_benchmarking::{Benchmarking, BenchmarkList};
			use frame_support::traits::StorageInfoTrait;
			use frame_system_benchmarking::Pallet as SystemBench;
			use cumulus_pallet_session_benchmarking::Pallet as SessionBench;
			use pallet_xcm::benchmarking::Pallet as PalletXcmExtrinsicsBenchmark;
			use pallet_xcm_bridge_hub_router::benchmarking::Pallet as XcmBridgeHubRouterBench;

			// This is defined once again in dispatch_benchmark, because list_benchmarks!
			// and add_benchmarks! are macros exported by define_benchmarks! macros and those types
			// are referenced in that call.
			type XcmBalances = pallet_xcm_benchmarks::fungible::Pallet::<Runtime>;
			type XcmGeneric = pallet_xcm_benchmarks::generic::Pallet::<Runtime>;

			// Benchmark files generated for `Assets/ForeignAssets` instances are by default
			// `pallet_assets_assets.rs / pallet_assets_foreign_assets`, which is not really nice,
			// so with this redefinition we can change names to nicer:
			// `pallet_assets_local.rs / pallet_assets_foreign.rs`.
			type Local = pallet_assets::Pallet::<Runtime, TrustBackedAssetsInstance>;
			type Foreign = pallet_assets::Pallet::<Runtime, ForeignAssetsInstance>;
			type Pool = pallet_assets::Pallet::<Runtime, PoolAssetsInstance>;

			type ToRococo = XcmBridgeHubRouterBench<Runtime, ToRococoXcmRouterInstance>;

			let mut list = Vec::<BenchmarkList>::new();
			list_benchmarks!(list, extra);

			let storage_info = AllPalletsWithSystem::storage_info();
			(list, storage_info)
		}

		fn dispatch_benchmark(
			config: frame_benchmarking::BenchmarkConfig
		) -> Result<Vec<frame_benchmarking::BenchmarkBatch>, sp_runtime::RuntimeString> {
			use frame_benchmarking::{Benchmarking, BenchmarkBatch, BenchmarkError};
			use sp_storage::TrackedStorageKey;

			use frame_system_benchmarking::Pallet as SystemBench;
			impl frame_system_benchmarking::Config for Runtime {
				fn setup_set_code_requirements(code: &sp_std::vec::Vec<u8>) -> Result<(), BenchmarkError> {
					ParachainSystem::initialize_for_set_code_benchmark(code.len() as u32);
					Ok(())
				}

				fn verify_set_code() {
					System::assert_last_event(cumulus_pallet_parachain_system::Event::<Runtime>::ValidationFunctionStored.into());
				}
			}

			use cumulus_pallet_session_benchmarking::Pallet as SessionBench;
			impl cumulus_pallet_session_benchmarking::Config for Runtime {}

			use pallet_xcm::benchmarking::Pallet as PalletXcmExtrinsicsBenchmark;
			impl pallet_xcm::benchmarking::Config for Runtime {
				fn reachable_dest() -> Option<MultiLocation> {
					Some(Parent.into())
				}

				fn teleportable_asset_and_dest() -> Option<(MultiAsset, MultiLocation)> {
					// Relay/native token can be teleported between AH and Relay.
					Some((
						MultiAsset {
							fun: Fungible(EXISTENTIAL_DEPOSIT),
							id: Concrete(Parent.into())
						},
						Parent.into(),
					))
				}

				fn reserve_transferable_asset_and_dest() -> Option<(MultiAsset, MultiLocation)> {
					// AH can reserve transfer native token to some random parachain.
					let random_para_id = 43211234;
					ParachainSystem::open_outbound_hrmp_channel_for_benchmarks_or_tests(
						random_para_id.into()
					);
					Some((
						MultiAsset {
							fun: Fungible(EXISTENTIAL_DEPOSIT),
							id: Concrete(Parent.into())
						},
						ParentThen(Parachain(random_para_id).into()).into(),
					))
				}

				fn set_up_complex_asset_transfer(
				) -> Option<(MultiAssets, u32, MultiLocation, Box<dyn FnOnce()>)> {
					// Transfer to Relay some local AH asset (local-reserve-transfer) while paying
					// fees using teleported native token.
					// (We don't care that Relay doesn't accept incoming unknown AH local asset)
					let dest = Parent.into();

					let fee_amount = EXISTENTIAL_DEPOSIT;
					let fee_asset: MultiAsset = (MultiLocation::parent(), fee_amount).into();

					let who = frame_benchmarking::whitelisted_caller();
					// Give some multiple of the existential deposit
					let balance = fee_amount + EXISTENTIAL_DEPOSIT * 1000;
					let _ = <Balances as frame_support::traits::Currency<_>>::make_free_balance_be(
						&who, balance,
					);
					// verify initial balance
					assert_eq!(Balances::free_balance(&who), balance);

					// set up local asset
					let asset_amount = 10u128;
					let initial_asset_amount = asset_amount * 10;
					let (asset_id, _, _) = pallet_assets::benchmarking::create_default_minted_asset::<
						Runtime,
						pallet_assets::Instance1
					>(true, initial_asset_amount);
					let asset_location = MultiLocation::new(
						0,
						X2(PalletInstance(50), GeneralIndex(u32::from(asset_id).into()))
					);
					let transfer_asset: MultiAsset = (asset_location, asset_amount).into();

					let assets: MultiAssets = vec![fee_asset.clone(), transfer_asset].into();
					let fee_index = if assets.get(0).unwrap().eq(&fee_asset) { 0 } else { 1 };

					// verify transferred successfully
					let verify = Box::new(move || {
						// verify native balance after transfer, decreased by transferred fee amount
						// (plus transport fees)
						assert!(Balances::free_balance(&who) <= balance - fee_amount);
						// verify asset balance decreased by exactly transferred amount
						assert_eq!(
							Assets::balance(asset_id.into(), &who),
							initial_asset_amount - asset_amount,
						);
					});
					Some((assets, fee_index as u32, dest, verify))
				}
			}

			use pallet_xcm_bridge_hub_router::benchmarking::{
				Pallet as XcmBridgeHubRouterBench,
				Config as XcmBridgeHubRouterConfig,
			};

			impl XcmBridgeHubRouterConfig<ToRococoXcmRouterInstance> for Runtime {
				fn make_congested() {
					cumulus_pallet_xcmp_queue::bridging::suspend_channel_for_benchmarks::<Runtime>(
						xcm_config::bridging::SiblingBridgeHubParaId::get().into()
					);
				}
				fn ensure_bridged_target_destination() -> Result<MultiLocation, BenchmarkError> {
					ParachainSystem::open_outbound_hrmp_channel_for_benchmarks_or_tests(
						xcm_config::bridging::SiblingBridgeHubParaId::get().into()
					);
					let bridged_asset_hub = xcm_config::bridging::to_rococo::AssetHubRococo::get();
					let _ = PolkadotXcm::force_xcm_version(
						RuntimeOrigin::root(),
						Box::new(bridged_asset_hub),
						XCM_VERSION,
					).map_err(|e| {
						log::error!(
							"Failed to dispatch `force_xcm_version({:?}, {:?}, {:?})`, error: {:?}",
							RuntimeOrigin::root(),
							bridged_asset_hub,
							XCM_VERSION,
							e
						);
						BenchmarkError::Stop("XcmVersion was not stored!")
					})?;
					Ok(bridged_asset_hub)
				}
			}

			use xcm::latest::prelude::*;
			use xcm_config::{MaxAssetsIntoHolding, WestendLocation};
			use pallet_xcm_benchmarks::asset_instance_from;

			parameter_types! {
				pub ExistentialDepositMultiAsset: Option<MultiAsset> = Some((
					WestendLocation::get(),
					ExistentialDeposit::get()
				).into());
			}

			impl pallet_xcm_benchmarks::Config for Runtime {
				type XcmConfig = xcm_config::XcmConfig;
				type AccountIdConverter = xcm_config::LocationToAccountId;
				type DeliveryHelper = cumulus_primitives_utility::ToParentDeliveryHelper<
					xcm_config::XcmConfig,
					ExistentialDepositMultiAsset,
					xcm_config::PriceForParentDelivery,
				>;
				fn valid_destination() -> Result<MultiLocation, BenchmarkError> {
					Ok(WestendLocation::get())
				}
				fn worst_case_holding(depositable_count: u32) -> MultiAssets {
					// A mix of fungible, non-fungible, and concrete assets.
					let holding_non_fungibles = MaxAssetsIntoHolding::get() / 2 - depositable_count;
					let holding_fungibles = holding_non_fungibles - 1;
					let fungibles_amount: u128 = 100;
					let mut assets = (0..holding_fungibles)
						.map(|i| {
							MultiAsset {
								id: Concrete(GeneralIndex(i as u128).into()),
								fun: Fungible(fungibles_amount * i as u128),
							}
						})
						.chain(core::iter::once(MultiAsset { id: Concrete(Here.into()), fun: Fungible(u128::MAX) }))
						.chain((0..holding_non_fungibles).map(|i| MultiAsset {
							id: Concrete(GeneralIndex(i as u128).into()),
							fun: NonFungible(asset_instance_from(i)),
						}))
						.collect::<Vec<_>>();

					assets.push(MultiAsset {
						id: Concrete(WestendLocation::get()),
						fun: Fungible(1_000_000 * UNITS),
					});
					assets.into()
				}
			}

			parameter_types! {
				pub const TrustedTeleporter: Option<(MultiLocation, MultiAsset)> = Some((
					WestendLocation::get(),
					MultiAsset { fun: Fungible(UNITS), id: Concrete(WestendLocation::get()) },
				));
				pub const CheckedAccount: Option<(AccountId, xcm_builder::MintLocation)> = None;
				// AssetHubWestend trusts AssetHubRococo as reserve for ROCs
				pub TrustedReserve: Option<(MultiLocation, MultiAsset)> = Some(
					(
						xcm_config::bridging::to_rococo::AssetHubRococo::get(),
						MultiAsset::from((xcm_config::bridging::to_rococo::RocLocation::get(), 1000000000000 as u128))
					)
				);
			}

			impl pallet_xcm_benchmarks::fungible::Config for Runtime {
				type TransactAsset = Balances;

				type CheckedAccount = CheckedAccount;
				type TrustedTeleporter = TrustedTeleporter;
				type TrustedReserve = TrustedReserve;

				fn get_multi_asset() -> MultiAsset {
					MultiAsset {
						id: Concrete(WestendLocation::get()),
						fun: Fungible(UNITS),
					}
				}
			}

			impl pallet_xcm_benchmarks::generic::Config for Runtime {
				type TransactAsset = Balances;
				type RuntimeCall = RuntimeCall;

				fn worst_case_response() -> (u64, Response) {
					(0u64, Response::Version(Default::default()))
				}

				fn worst_case_asset_exchange() -> Result<(MultiAssets, MultiAssets), BenchmarkError> {
					Err(BenchmarkError::Skip)
				}

				fn universal_alias() -> Result<(MultiLocation, Junction), BenchmarkError> {
					match xcm_config::bridging::BridgingBenchmarksHelper::prepare_universal_alias() {
						Some(alias) => Ok(alias),
						None => Err(BenchmarkError::Skip)
					}
				}

				fn transact_origin_and_runtime_call() -> Result<(MultiLocation, RuntimeCall), BenchmarkError> {
					Ok((WestendLocation::get(), frame_system::Call::remark_with_event { remark: vec![] }.into()))
				}

				fn subscribe_origin() -> Result<MultiLocation, BenchmarkError> {
					Ok(WestendLocation::get())
				}

				fn claimable_asset() -> Result<(MultiLocation, MultiLocation, MultiAssets), BenchmarkError> {
					let origin = WestendLocation::get();
					let assets: MultiAssets = (Concrete(WestendLocation::get()), 1_000 * UNITS).into();
					let ticket = MultiLocation { parents: 0, interior: Here };
					Ok((origin, ticket, assets))
				}

				fn unlockable_asset() -> Result<(MultiLocation, MultiLocation, MultiAsset), BenchmarkError> {
					Err(BenchmarkError::Skip)
				}

				fn export_message_origin_and_destination(
				) -> Result<(MultiLocation, NetworkId, InteriorMultiLocation), BenchmarkError> {
					Err(BenchmarkError::Skip)
				}

				fn alias_origin() -> Result<(MultiLocation, MultiLocation), BenchmarkError> {
					Err(BenchmarkError::Skip)
				}
			}

			type XcmBalances = pallet_xcm_benchmarks::fungible::Pallet::<Runtime>;
			type XcmGeneric = pallet_xcm_benchmarks::generic::Pallet::<Runtime>;

			type Local = pallet_assets::Pallet::<Runtime, TrustBackedAssetsInstance>;
			type Foreign = pallet_assets::Pallet::<Runtime, ForeignAssetsInstance>;
			type Pool = pallet_assets::Pallet::<Runtime, PoolAssetsInstance>;

			type ToRococo = XcmBridgeHubRouterBench<Runtime, ToRococoXcmRouterInstance>;

			let whitelist: Vec<TrackedStorageKey> = vec![
				// Block Number
				hex_literal::hex!("26aa394eea5630e07c48ae0c9558cef702a5c1b19ab7a04f536c519aca4983ac").to_vec().into(),
				// Total Issuance
				hex_literal::hex!("c2261276cc9d1f8598ea4b6a74b15c2f57c875e4cff74148e4628f264b974c80").to_vec().into(),
				// Execution Phase
				hex_literal::hex!("26aa394eea5630e07c48ae0c9558cef7ff553b5a9862a516939d82b3d3d8661a").to_vec().into(),
				// Event Count
				hex_literal::hex!("26aa394eea5630e07c48ae0c9558cef70a98fdbe9ce6c55837576c60c7af3850").to_vec().into(),
				// System Events
				hex_literal::hex!("26aa394eea5630e07c48ae0c9558cef780d41e5e16056765bc8461851072c9d7").to_vec().into(),
				//TODO: use from relay_well_known_keys::ACTIVE_CONFIG
				hex_literal::hex!("06de3d8a54d27e44a9d5ce189618f22db4b49d95320d9021994c850f25b8e385").to_vec().into(),
			];

			let mut batches = Vec::<BenchmarkBatch>::new();
			let params = (&config, &whitelist);
			add_benchmarks!(params, batches);

			Ok(batches)
		}
	}

	impl sp_genesis_builder::GenesisBuilder<Block> for Runtime {
		fn create_default_config() -> Vec<u8> {
			create_default_config::<RuntimeGenesisConfig>()
		}

		fn build_config(config: Vec<u8>) -> sp_genesis_builder::Result {
			build_config::<RuntimeGenesisConfig>(config)
		}
	}
}

cumulus_pallet_parachain_system::register_validate_block! {
	Runtime = Runtime,
	BlockExecutor = cumulus_pallet_aura_ext::BlockExecutor::<Runtime, Executive>,
<<<<<<< HEAD
=======
}

pub mod migrations {
	use super::*;
	use frame_support::{
		pallet_prelude::Get,
		traits::{
			fungibles::{Inspect, Mutate},
			tokens::Preservation,
			OnRuntimeUpgrade, OriginTrait,
		},
	};
	use parachains_common::impls::AccountIdOf;
	use sp_runtime::{traits::StaticLookup, Saturating};

	/// Temporary migration because of bug with native asset, it can be removed once applied on
	/// `AssetHubWestend`. Migrates pools with `MultiLocation { parents: 0, interior: Here }` to
	/// `MultiLocation { parents: 1, interior: Here }`
	pub struct NativeAssetParents0ToParents1Migration<T>(sp_std::marker::PhantomData<T>);
	impl<
			T: pallet_asset_conversion::Config<MultiAssetId = MultiLocation, AssetId = MultiLocation>,
		> OnRuntimeUpgrade for NativeAssetParents0ToParents1Migration<T>
	where
		<T as pallet_asset_conversion::Config>::PoolAssetId: Into<u32>,
		AccountIdOf<Runtime>: Into<[u8; 32]>,
		<T as frame_system::Config>::AccountId:
			Into<<<T as frame_system::Config>::RuntimeOrigin as OriginTrait>::AccountId>,
		<<T as frame_system::Config>::Lookup as StaticLookup>::Source:
			From<<T as frame_system::Config>::AccountId>,
		sp_runtime::AccountId32: From<<T as frame_system::Config>::AccountId>,
	{
		fn on_runtime_upgrade() -> Weight {
			let invalid_native_asset = MultiLocation { parents: 0, interior: Here };
			let valid_native_asset = WestendLocation::get();

			let mut reads: u64 = 1;
			let mut writes: u64 = 0;

			// migrate pools with invalid native asset
			let pools = pallet_asset_conversion::Pools::<T>::iter().collect::<Vec<_>>();
			reads.saturating_accrue(1);
			for (old_pool_id, pool_info) in pools {
				let old_pool_account =
					pallet_asset_conversion::Pallet::<T>::get_pool_account(&old_pool_id);
				reads.saturating_accrue(1);
				let pool_asset_id = pool_info.lp_token.clone();
				if old_pool_id.0 != invalid_native_asset {
					// skip, if ok
					continue
				}

				// fix new account
				let new_pool_id = pallet_asset_conversion::Pallet::<T>::get_pool_id(
					valid_native_asset,
					old_pool_id.1,
				);
				let new_pool_account =
					pallet_asset_conversion::Pallet::<T>::get_pool_account(&new_pool_id);
				frame_system::Pallet::<T>::inc_providers(&new_pool_account);
				reads.saturating_accrue(2);
				writes.saturating_accrue(1);

				// move currency
				let _ = Balances::transfer_all(
					RuntimeOrigin::signed(sp_runtime::AccountId32::from(old_pool_account.clone())),
					sp_runtime::AccountId32::from(new_pool_account.clone()).into(),
					false,
				);
				reads.saturating_accrue(2);
				writes.saturating_accrue(2);

				// move LP token
				let _ = T::PoolAssets::transfer(
					pool_asset_id.clone(),
					&old_pool_account,
					&new_pool_account,
					T::PoolAssets::balance(pool_asset_id.clone(), &old_pool_account),
					Preservation::Expendable,
				);
				reads.saturating_accrue(1);
				writes.saturating_accrue(2);

				// change the ownership of LP token
				let _ = pallet_assets::Pallet::<Runtime, PoolAssetsInstance>::transfer_ownership(
					RuntimeOrigin::signed(sp_runtime::AccountId32::from(old_pool_account.clone())),
					pool_asset_id.into(),
					sp_runtime::AccountId32::from(new_pool_account.clone()).into(),
				);
				reads.saturating_accrue(1);
				writes.saturating_accrue(2);

				// move LocalOrForeignAssets
				let _ = T::Assets::transfer(
					old_pool_id.1,
					&old_pool_account,
					&new_pool_account,
					T::Assets::balance(old_pool_id.1, &old_pool_account),
					Preservation::Expendable,
				);
				reads.saturating_accrue(1);
				writes.saturating_accrue(2);

				// dec providers for old account
				let _ = frame_system::Pallet::<T>::dec_providers(&old_pool_account);
				writes.saturating_accrue(1);

				// change pool key
				pallet_asset_conversion::Pools::<T>::insert(new_pool_id, pool_info);
				pallet_asset_conversion::Pools::<T>::remove(old_pool_id);
			}

			T::DbWeight::get().reads_writes(reads, writes)
		}
	}
>>>>>>> 8efaabd6
}<|MERGE_RESOLUTION|>--- conflicted
+++ resolved
@@ -40,14 +40,10 @@
 	genesis_builder_helper::{build_config, create_default_config},
 	ord_parameter_types, parameter_types,
 	traits::{
-<<<<<<< HEAD
 		fungible, fungibles,
 		tokens::{imbalance::ResolveAssetTo, nonfungibles_v2::Inspect},
-		AsEnsureOriginWithArg, ConstBool, ConstU128, ConstU32, ConstU64, ConstU8, InstanceFilter,
-=======
-		tokens::nonfungibles_v2::Inspect, AsEnsureOriginWithArg, ConstBool, ConstU128, ConstU32,
-		ConstU64, ConstU8, Equals, InstanceFilter, TransformOrigin,
->>>>>>> 8efaabd6
+		AsEnsureOriginWithArg, ConstBool, ConstU128, ConstU32, ConstU64, ConstU8, Equals,
+		InstanceFilter, TransformOrigin,
 	},
 	weights::{ConstantMultiplier, Weight},
 	BoundedVec, PalletId,
@@ -83,12 +79,8 @@
 use xcm::opaque::v3::MultiLocation;
 use xcm_config::{
 	ForeignAssetsConvertedConcreteId, PoolAssetsConvertedConcreteId,
-<<<<<<< HEAD
 	TrustBackedAssetsConvertedConcreteId, TrustBackedAssetsPalletLocation, WestendLocation,
-	XcmConfig, XcmOriginToTransactDispatchOrigin,
-=======
-	TrustBackedAssetsConvertedConcreteId, WestendLocation, XcmOriginToTransactDispatchOrigin,
->>>>>>> 8efaabd6
+	XcmOriginToTransactDispatchOrigin,
 };
 
 #[cfg(any(feature = "std", test))]
@@ -319,7 +311,6 @@
 	type RuntimeEvent = RuntimeEvent;
 	type Balance = Balance;
 	type HigherPrecisionBalance = sp_core::U256;
-<<<<<<< HEAD
 	type AssetKind = MultiLocation;
 	type Assets = fungible::UnionOf<
 		Balances,
@@ -327,14 +318,6 @@
 		TargetFromLeft<WestendLocation>,
 		Self::AssetKind,
 		Self::AccountId,
-=======
-	type Currency = Balances;
-	type AssetId = MultiLocation;
-	type Assets = LocalAndForeignAssets<
-		Assets,
-		AssetIdForTrustBackedAssetsConvert<TrustBackedAssetsPalletLocation>,
-		ForeignAssets,
->>>>>>> 8efaabd6
 	>;
 	type PoolId = (Self::AssetKind, Self::AssetKind);
 	type PoolLocator =
@@ -347,15 +330,7 @@
 	type LiquidityWithdrawalFee = LiquidityWithdrawalFee;
 	type LPFee = ConstU32<3>;
 	type PalletId = AssetConversionPalletId;
-<<<<<<< HEAD
 	type MaxSwapPathLength = ConstU32<3>;
-=======
-	type AllowMultiAssetPools = AllowMultiAssetPools;
-	type MaxSwapPathLength = ConstU32<4>;
-	type MultiAssetId = MultiLocation;
-	type MultiAssetIdConverter =
-		MultiLocationConverter<WestendLocation, LocalAndForeignAssetsMultiLocationMatcher>;
->>>>>>> 8efaabd6
 	type MintMinLiquidity = ConstU128<100>;
 	type WeightInfo = weights::pallet_asset_conversion::WeightInfo<Runtime>;
 	#[cfg(feature = "runtime-benchmarks")]
@@ -1263,11 +1238,7 @@
 		}
 
 		fn get_reserves(asset1: MultiLocation, asset2: MultiLocation) -> Option<(Balance, Balance)> {
-<<<<<<< HEAD
 			AssetConversion::get_reserves(asset1, asset2).ok()
-=======
-			AssetConversion::get_reserves(&asset1, &asset2).ok()
->>>>>>> 8efaabd6
 		}
 	}
 
@@ -1726,121 +1697,4 @@
 cumulus_pallet_parachain_system::register_validate_block! {
 	Runtime = Runtime,
 	BlockExecutor = cumulus_pallet_aura_ext::BlockExecutor::<Runtime, Executive>,
-<<<<<<< HEAD
-=======
-}
-
-pub mod migrations {
-	use super::*;
-	use frame_support::{
-		pallet_prelude::Get,
-		traits::{
-			fungibles::{Inspect, Mutate},
-			tokens::Preservation,
-			OnRuntimeUpgrade, OriginTrait,
-		},
-	};
-	use parachains_common::impls::AccountIdOf;
-	use sp_runtime::{traits::StaticLookup, Saturating};
-
-	/// Temporary migration because of bug with native asset, it can be removed once applied on
-	/// `AssetHubWestend`. Migrates pools with `MultiLocation { parents: 0, interior: Here }` to
-	/// `MultiLocation { parents: 1, interior: Here }`
-	pub struct NativeAssetParents0ToParents1Migration<T>(sp_std::marker::PhantomData<T>);
-	impl<
-			T: pallet_asset_conversion::Config<MultiAssetId = MultiLocation, AssetId = MultiLocation>,
-		> OnRuntimeUpgrade for NativeAssetParents0ToParents1Migration<T>
-	where
-		<T as pallet_asset_conversion::Config>::PoolAssetId: Into<u32>,
-		AccountIdOf<Runtime>: Into<[u8; 32]>,
-		<T as frame_system::Config>::AccountId:
-			Into<<<T as frame_system::Config>::RuntimeOrigin as OriginTrait>::AccountId>,
-		<<T as frame_system::Config>::Lookup as StaticLookup>::Source:
-			From<<T as frame_system::Config>::AccountId>,
-		sp_runtime::AccountId32: From<<T as frame_system::Config>::AccountId>,
-	{
-		fn on_runtime_upgrade() -> Weight {
-			let invalid_native_asset = MultiLocation { parents: 0, interior: Here };
-			let valid_native_asset = WestendLocation::get();
-
-			let mut reads: u64 = 1;
-			let mut writes: u64 = 0;
-
-			// migrate pools with invalid native asset
-			let pools = pallet_asset_conversion::Pools::<T>::iter().collect::<Vec<_>>();
-			reads.saturating_accrue(1);
-			for (old_pool_id, pool_info) in pools {
-				let old_pool_account =
-					pallet_asset_conversion::Pallet::<T>::get_pool_account(&old_pool_id);
-				reads.saturating_accrue(1);
-				let pool_asset_id = pool_info.lp_token.clone();
-				if old_pool_id.0 != invalid_native_asset {
-					// skip, if ok
-					continue
-				}
-
-				// fix new account
-				let new_pool_id = pallet_asset_conversion::Pallet::<T>::get_pool_id(
-					valid_native_asset,
-					old_pool_id.1,
-				);
-				let new_pool_account =
-					pallet_asset_conversion::Pallet::<T>::get_pool_account(&new_pool_id);
-				frame_system::Pallet::<T>::inc_providers(&new_pool_account);
-				reads.saturating_accrue(2);
-				writes.saturating_accrue(1);
-
-				// move currency
-				let _ = Balances::transfer_all(
-					RuntimeOrigin::signed(sp_runtime::AccountId32::from(old_pool_account.clone())),
-					sp_runtime::AccountId32::from(new_pool_account.clone()).into(),
-					false,
-				);
-				reads.saturating_accrue(2);
-				writes.saturating_accrue(2);
-
-				// move LP token
-				let _ = T::PoolAssets::transfer(
-					pool_asset_id.clone(),
-					&old_pool_account,
-					&new_pool_account,
-					T::PoolAssets::balance(pool_asset_id.clone(), &old_pool_account),
-					Preservation::Expendable,
-				);
-				reads.saturating_accrue(1);
-				writes.saturating_accrue(2);
-
-				// change the ownership of LP token
-				let _ = pallet_assets::Pallet::<Runtime, PoolAssetsInstance>::transfer_ownership(
-					RuntimeOrigin::signed(sp_runtime::AccountId32::from(old_pool_account.clone())),
-					pool_asset_id.into(),
-					sp_runtime::AccountId32::from(new_pool_account.clone()).into(),
-				);
-				reads.saturating_accrue(1);
-				writes.saturating_accrue(2);
-
-				// move LocalOrForeignAssets
-				let _ = T::Assets::transfer(
-					old_pool_id.1,
-					&old_pool_account,
-					&new_pool_account,
-					T::Assets::balance(old_pool_id.1, &old_pool_account),
-					Preservation::Expendable,
-				);
-				reads.saturating_accrue(1);
-				writes.saturating_accrue(2);
-
-				// dec providers for old account
-				let _ = frame_system::Pallet::<T>::dec_providers(&old_pool_account);
-				writes.saturating_accrue(1);
-
-				// change pool key
-				pallet_asset_conversion::Pools::<T>::insert(new_pool_id, pool_info);
-				pallet_asset_conversion::Pools::<T>::remove(old_pool_id);
-			}
-
-			T::DbWeight::get().reads_writes(reads, writes)
-		}
-	}
->>>>>>> 8efaabd6
 }