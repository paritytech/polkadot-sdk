// Copyright (C) Parity Technologies (UK) Ltd.
// SPDX-License-Identifier: Apache-2.0

// Licensed under the Apache License, Version 2.0 (the "License");
// you may not use this file except in compliance with the License.
// You may obtain a copy of the License at
//
// 	http://www.apache.org/licenses/LICENSE-2.0
//
// Unless required by applicable law or agreed to in writing, software
// distributed under the License is distributed on an "AS IS" BASIS,
// WITHOUT WARRANTIES OR CONDITIONS OF ANY KIND, either express or implied.
// See the License for the specific language governing permissions and
// limitations under the License.

//! # Asset Hub Westend Runtime
//!
//! Testnet for Asset Hub Polkadot.

#![cfg_attr(not(feature = "std"), no_std)]
#![recursion_limit = "256"]

// Make the WASM binary available.
#[cfg(feature = "std")]
include!(concat!(env!("OUT_DIR"), "/wasm_binary.rs"));

mod weights;
pub mod xcm_config;

use assets_common::{
	local_and_foreign_assets::{LocalFromLeft, TargetFromLeft},
	AssetIdForTrustBackedAssetsConvert,
};
use codec::{Decode, Encode, MaxEncodedLen};
use cumulus_pallet_parachain_system::RelayNumberStrictlyIncreases;
use cumulus_primitives_core::{AggregateMessageOrigin, ParaId};
use frame_support::{
	construct_runtime, derive_impl,
	dispatch::DispatchClass,
	genesis_builder_helper::{build_config, create_default_config},
	ord_parameter_types, parameter_types,
	traits::{
		fungible, fungibles,
		tokens::{imbalance::ResolveAssetTo, nonfungibles_v2::Inspect},
		AsEnsureOriginWithArg, ConstBool, ConstU128, ConstU32, ConstU64, ConstU8, Equals,
		InstanceFilter, TransformOrigin,
	},
	weights::{ConstantMultiplier, Weight},
	BoundedVec, PalletId,
};
use frame_system::{
	limits::{BlockLength, BlockWeights},
	EnsureRoot, EnsureSigned, EnsureSignedBy,
};
use pallet_asset_conversion_tx_payment::AssetConversionAdapter;
use pallet_nfts::{DestroyWitness, PalletFeatures};
use pallet_xcm::EnsureXcm;
pub use parachains_common as common;
use parachains_common::{
	impls::DealWithFees,
	message_queue::*,
	westend::{consensus::*, currency::*, fee::WeightToFee},
	AccountId, AssetIdForTrustBackedAssets, AuraId, Balance, BlockNumber, Hash, Header, Nonce,
	Signature, AVERAGE_ON_INITIALIZE_RATIO, DAYS, HOURS, MAXIMUM_BLOCK_WEIGHT,
	NORMAL_DISPATCH_RATIO, SLOT_DURATION,
};
use sp_api::impl_runtime_apis;
use sp_core::{crypto::KeyTypeId, OpaqueMetadata};
use sp_runtime::{
	create_runtime_str, generic, impl_opaque_keys,
	traits::{AccountIdConversion, BlakeTwo256, Block as BlockT, Saturating, Verify},
	transaction_validity::{TransactionSource, TransactionValidity},
	ApplyExtrinsicResult, Perbill, Permill, RuntimeDebug,
};
use sp_std::prelude::*;
#[cfg(feature = "std")]
use sp_version::NativeVersion;
use sp_version::RuntimeVersion;
use xcm_config::{
	ForeignAssetsConvertedConcreteId, PoolAssetsConvertedConcreteId,
	TrustBackedAssetsConvertedConcreteId, TrustBackedAssetsPalletLocationV3, WestendLocation,
	WestendLocationV3, XcmOriginToTransactDispatchOrigin,
};

#[cfg(any(feature = "std", test))]
pub use sp_runtime::BuildStorage;

use assets_common::{foreign_creators::ForeignCreators, matching::FromSiblingParachain};
use polkadot_runtime_common::{BlockHashCount, SlowAdjustingFeeUpdate};
// We exclude `Assets` since it's the name of a pallet
use xcm::latest::prelude::AssetId;

#[cfg(feature = "runtime-benchmarks")]
use xcm::latest::prelude::{
	Asset, Fungible, Here, InteriorLocation, Junction, Junction::*, Location, NetworkId,
	NonFungible, Parent, ParentThen, Response, XCM_VERSION,
};

use crate::xcm_config::ForeignCreatorsSovereignAccountOf;
use weights::{BlockExecutionWeight, ExtrinsicBaseWeight, RocksDbWeight};

impl_opaque_keys! {
	pub struct SessionKeys {
		pub aura: Aura,
	}
}

#[sp_version::runtime_version]
pub const VERSION: RuntimeVersion = RuntimeVersion {
	// Note: "westmint" is the legacy name for this chain. It has been renamed to
	// "asset-hub-westend". Many wallets/tools depend on the `spec_name`, so it remains "westmint"
	// for the time being. Wallets/tools should update to treat "asset-hub-westend" equally.
	spec_name: create_runtime_str!("westmint"),
	impl_name: create_runtime_str!("westmint"),
	authoring_version: 1,
	spec_version: 1_005_000,
	impl_version: 0,
	apis: RUNTIME_API_VERSIONS,
	transaction_version: 14,
	state_version: 0,
};

/// The version information used to identify this runtime when compiled natively.
#[cfg(feature = "std")]
pub fn native_version() -> NativeVersion {
	NativeVersion { runtime_version: VERSION, can_author_with: Default::default() }
}

parameter_types! {
	pub const Version: RuntimeVersion = VERSION;
	pub RuntimeBlockLength: BlockLength =
		BlockLength::max_with_normal_ratio(5 * 1024 * 1024, NORMAL_DISPATCH_RATIO);
	pub RuntimeBlockWeights: BlockWeights = BlockWeights::builder()
		.base_block(BlockExecutionWeight::get())
		.for_class(DispatchClass::all(), |weights| {
			weights.base_extrinsic = ExtrinsicBaseWeight::get();
		})
		.for_class(DispatchClass::Normal, |weights| {
			weights.max_total = Some(NORMAL_DISPATCH_RATIO * MAXIMUM_BLOCK_WEIGHT);
		})
		.for_class(DispatchClass::Operational, |weights| {
			weights.max_total = Some(MAXIMUM_BLOCK_WEIGHT);
			// Operational transactions have some extra reserved space, so that they
			// are included even if block reached `MAXIMUM_BLOCK_WEIGHT`.
			weights.reserved = Some(
				MAXIMUM_BLOCK_WEIGHT - NORMAL_DISPATCH_RATIO * MAXIMUM_BLOCK_WEIGHT
			);
		})
		.avg_block_initialization(AVERAGE_ON_INITIALIZE_RATIO)
		.build_or_panic();
	pub const SS58Prefix: u8 = 42;
}

// Configure FRAME pallets to include in runtime.
#[derive_impl(frame_system::config_preludes::ParaChainDefaultConfig as frame_system::DefaultConfig)]
impl frame_system::Config for Runtime {
	type BlockWeights = RuntimeBlockWeights;
	type BlockLength = RuntimeBlockLength;
	type AccountId = AccountId;
	type Nonce = Nonce;
	type Hash = Hash;
	type Block = Block;
	type BlockHashCount = BlockHashCount;
	type DbWeight = RocksDbWeight;
	type Version = Version;
	type AccountData = pallet_balances::AccountData<Balance>;
	type SystemWeightInfo = weights::frame_system::WeightInfo<Runtime>;
	type SS58Prefix = SS58Prefix;
	type OnSetCode = cumulus_pallet_parachain_system::ParachainSetCode<Self>;
	type MaxConsumers = frame_support::traits::ConstU32<16>;
}

impl pallet_timestamp::Config for Runtime {
	/// A timestamp: milliseconds since the unix epoch.
	type Moment = u64;
	type OnTimestampSet = Aura;
	type MinimumPeriod = ConstU64<{ SLOT_DURATION / 2 }>;
	type WeightInfo = weights::pallet_timestamp::WeightInfo<Runtime>;
}

impl pallet_authorship::Config for Runtime {
	type FindAuthor = pallet_session::FindAccountFromAuthorIndex<Self, Aura>;
	type EventHandler = (CollatorSelection,);
}

parameter_types! {
	pub const ExistentialDeposit: Balance = EXISTENTIAL_DEPOSIT;
}

impl pallet_balances::Config for Runtime {
	type MaxLocks = ConstU32<50>;
	/// The type for recording an account's balance.
	type Balance = Balance;
	/// The ubiquitous event type.
	type RuntimeEvent = RuntimeEvent;
	type DustRemoval = ();
	type ExistentialDeposit = ExistentialDeposit;
	type AccountStore = System;
	type WeightInfo = weights::pallet_balances::WeightInfo<Runtime>;
	type MaxReserves = ConstU32<50>;
	type ReserveIdentifier = [u8; 8];
	type RuntimeHoldReason = RuntimeHoldReason;
	type RuntimeFreezeReason = RuntimeFreezeReason;
	type FreezeIdentifier = ();
	// We allow each account to have holds on it from:
	//   - `NftFractionalization`: 1
	type MaxHolds = ConstU32<1>;
	type MaxFreezes = ConstU32<0>;
}

parameter_types! {
	/// Relay Chain `TransactionByteFee` / 10
	pub const TransactionByteFee: Balance = MILLICENTS;
}

impl pallet_transaction_payment::Config for Runtime {
	type RuntimeEvent = RuntimeEvent;
	type OnChargeTransaction =
		pallet_transaction_payment::CurrencyAdapter<Balances, DealWithFees<Runtime>>;
	type WeightToFee = WeightToFee;
	type LengthToFee = ConstantMultiplier<Balance, TransactionByteFee>;
	type FeeMultiplierUpdate = SlowAdjustingFeeUpdate<Self>;
	type OperationalFeeMultiplier = ConstU8<5>;
}

parameter_types! {
	pub const AssetDeposit: Balance = UNITS / 10; // 1 / 10 WND deposit to create asset
	pub const AssetAccountDeposit: Balance = deposit(1, 16);
	pub const ApprovalDeposit: Balance = EXISTENTIAL_DEPOSIT;
	pub const AssetsStringLimit: u32 = 50;
	/// Key = 32 bytes, Value = 36 bytes (32+1+1+1+1)
	// https://github.com/paritytech/substrate/blob/069917b/frame/assets/src/lib.rs#L257L271
	pub const MetadataDepositBase: Balance = deposit(1, 68);
	pub const MetadataDepositPerByte: Balance = deposit(0, 1);
}

pub type AssetsForceOrigin = EnsureRoot<AccountId>;

// Called "Trust Backed" assets because these are generally registered by some account, and users of
// the asset assume it has some claimed backing. The pallet is called `Assets` in
// `construct_runtime` to avoid breaking changes on storage reads.
pub type TrustBackedAssetsInstance = pallet_assets::Instance1;
type TrustBackedAssetsCall = pallet_assets::Call<Runtime, TrustBackedAssetsInstance>;
impl pallet_assets::Config<TrustBackedAssetsInstance> for Runtime {
	type RuntimeEvent = RuntimeEvent;
	type Balance = Balance;
	type AssetId = AssetIdForTrustBackedAssets;
	type AssetIdParameter = codec::Compact<AssetIdForTrustBackedAssets>;
	type Currency = Balances;
	type CreateOrigin = AsEnsureOriginWithArg<EnsureSigned<AccountId>>;
	type ForceOrigin = AssetsForceOrigin;
	type AssetDeposit = AssetDeposit;
	type MetadataDepositBase = MetadataDepositBase;
	type MetadataDepositPerByte = MetadataDepositPerByte;
	type ApprovalDeposit = ApprovalDeposit;
	type StringLimit = AssetsStringLimit;
	type Freezer = ();
	type Extra = ();
	type WeightInfo = weights::pallet_assets_local::WeightInfo<Runtime>;
	type CallbackHandle = ();
	type AssetAccountDeposit = AssetAccountDeposit;
	type RemoveItemsLimit = ConstU32<1000>;
	#[cfg(feature = "runtime-benchmarks")]
	type BenchmarkHelper = ();
}

parameter_types! {
	pub const AssetConversionPalletId: PalletId = PalletId(*b"py/ascon");
	pub const LiquidityWithdrawalFee: Permill = Permill::from_percent(0);
}

ord_parameter_types! {
	pub const AssetConversionOrigin: sp_runtime::AccountId32 =
		AccountIdConversion::<sp_runtime::AccountId32>::into_account_truncating(&AssetConversionPalletId::get());
}

pub type PoolAssetsInstance = pallet_assets::Instance3;
impl pallet_assets::Config<PoolAssetsInstance> for Runtime {
	type RuntimeEvent = RuntimeEvent;
	type Balance = Balance;
	type RemoveItemsLimit = ConstU32<1000>;
	type AssetId = u32;
	type AssetIdParameter = u32;
	type Currency = Balances;
	type CreateOrigin =
		AsEnsureOriginWithArg<EnsureSignedBy<AssetConversionOrigin, sp_runtime::AccountId32>>;
	type ForceOrigin = AssetsForceOrigin;
	type AssetDeposit = ConstU128<0>;
	type AssetAccountDeposit = ConstU128<0>;
	type MetadataDepositBase = ConstU128<0>;
	type MetadataDepositPerByte = ConstU128<0>;
	type ApprovalDeposit = ConstU128<0>;
	type StringLimit = ConstU32<50>;
	type Freezer = ();
	type Extra = ();
	type WeightInfo = weights::pallet_assets_pool::WeightInfo<Runtime>;
	type CallbackHandle = ();
	#[cfg(feature = "runtime-benchmarks")]
	type BenchmarkHelper = ();
}

/// Union fungibles implementation for `Assets` and `ForeignAssets`.
pub type LocalAndForeignAssets = fungibles::UnionOf<
	Assets,
	ForeignAssets,
	LocalFromLeft<
		AssetIdForTrustBackedAssetsConvert<TrustBackedAssetsPalletLocationV3>,
		AssetIdForTrustBackedAssets,
		xcm::v3::Location,
	>,
	xcm::v3::Location,
	AccountId,
>;

/// Union fungibles implementation for [`LocalAndForeignAssets`] and `Balances`.
pub type NativeAndAssets = fungible::UnionOf<
	Balances,
	LocalAndForeignAssets,
	TargetFromLeft<WestendLocation>,
	MultiLocation,
	AccountId,
>;

impl pallet_asset_conversion::Config for Runtime {
	type RuntimeEvent = RuntimeEvent;
	type Balance = Balance;
	type HigherPrecisionBalance = sp_core::U256;
<<<<<<< HEAD
	type AssetKind = xcm::v3::Location;
	type Assets = fungible::UnionOf<
		Balances,
		LocalAndForeignAssets,
		TargetFromLeft<WestendLocationV3, xcm::v3::Location>,
		Self::AssetKind,
		Self::AccountId,
	>;
=======
	type AssetKind = MultiLocation;
	type Assets = NativeAndAssets;
>>>>>>> a42a47f8
	type PoolId = (Self::AssetKind, Self::AssetKind);
	type PoolLocator =
		pallet_asset_conversion::WithFirstAsset<WestendLocationV3, AccountId, Self::AssetKind>;
	type PoolAssetId = u32;
	type PoolAssets = PoolAssets;
	type PoolSetupFee = ConstU128<0>; // Asset class deposit fees are sufficient to prevent spam
	type PoolSetupFeeAsset = WestendLocationV3;
	type PoolSetupFeeTarget = ResolveAssetTo<AssetConversionOrigin, Self::Assets>;
	type LiquidityWithdrawalFee = LiquidityWithdrawalFee;
	type LPFee = ConstU32<3>;
	type PalletId = AssetConversionPalletId;
	type MaxSwapPathLength = ConstU32<3>;
	type MintMinLiquidity = ConstU128<100>;
	type WeightInfo = weights::pallet_asset_conversion::WeightInfo<Runtime>;
	#[cfg(feature = "runtime-benchmarks")]
	type BenchmarkHelper = assets_common::benchmarks::AssetPairFactory<
		WestendLocationV3,
		parachain_info::Pallet<Runtime>,
		xcm_config::TrustBackedAssetsPalletIndex,
		xcm::v3::Location,
	>;
}

parameter_types! {
	// we just reuse the same deposits
	pub const ForeignAssetsAssetDeposit: Balance = AssetDeposit::get();
	pub const ForeignAssetsAssetAccountDeposit: Balance = AssetAccountDeposit::get();
	pub const ForeignAssetsApprovalDeposit: Balance = ApprovalDeposit::get();
	pub const ForeignAssetsAssetsStringLimit: u32 = AssetsStringLimit::get();
	pub const ForeignAssetsMetadataDepositBase: Balance = MetadataDepositBase::get();
	pub const ForeignAssetsMetadataDepositPerByte: Balance = MetadataDepositPerByte::get();
}

/// Assets managed by some foreign location. Note: we do not declare a `ForeignAssetsCall` type, as
/// this type is used in proxy definitions. We assume that a foreign location would not want to set
/// an individual, local account as a proxy for the issuance of their assets. This issuance should
/// be managed by the foreign location's governance.
pub type ForeignAssetsInstance = pallet_assets::Instance2;
impl pallet_assets::Config<ForeignAssetsInstance> for Runtime {
	type RuntimeEvent = RuntimeEvent;
	type Balance = Balance;
	type AssetId = xcm::v3::Location;
	type AssetIdParameter = xcm::v3::Location;
	type Currency = Balances;
	type CreateOrigin = ForeignCreators<
		FromSiblingParachain<parachain_info::Pallet<Runtime>, xcm::v3::Location>,
		ForeignCreatorsSovereignAccountOf,
		AccountId,
		xcm::v3::Location,
	>;
	type ForceOrigin = AssetsForceOrigin;
	type AssetDeposit = ForeignAssetsAssetDeposit;
	type MetadataDepositBase = ForeignAssetsMetadataDepositBase;
	type MetadataDepositPerByte = ForeignAssetsMetadataDepositPerByte;
	type ApprovalDeposit = ForeignAssetsApprovalDeposit;
	type StringLimit = ForeignAssetsAssetsStringLimit;
	type Freezer = ();
	type Extra = ();
	type WeightInfo = weights::pallet_assets_foreign::WeightInfo<Runtime>;
	type CallbackHandle = ();
	type AssetAccountDeposit = ForeignAssetsAssetAccountDeposit;
	type RemoveItemsLimit = frame_support::traits::ConstU32<1000>;
	#[cfg(feature = "runtime-benchmarks")]
	type BenchmarkHelper = xcm_config::XcmBenchmarkHelper;
}

parameter_types! {
	// One storage item; key size is 32; value is size 4+4+16+32 bytes = 56 bytes.
	pub const DepositBase: Balance = deposit(1, 88);
	// Additional storage item size of 32 bytes.
	pub const DepositFactor: Balance = deposit(0, 32);
	pub const MaxSignatories: u32 = 100;
}

impl pallet_multisig::Config for Runtime {
	type RuntimeEvent = RuntimeEvent;
	type RuntimeCall = RuntimeCall;
	type Currency = Balances;
	type DepositBase = DepositBase;
	type DepositFactor = DepositFactor;
	type MaxSignatories = MaxSignatories;
	type WeightInfo = weights::pallet_multisig::WeightInfo<Runtime>;
}

impl pallet_utility::Config for Runtime {
	type RuntimeEvent = RuntimeEvent;
	type RuntimeCall = RuntimeCall;
	type PalletsOrigin = OriginCaller;
	type WeightInfo = weights::pallet_utility::WeightInfo<Runtime>;
}

parameter_types! {
	// One storage item; key size 32, value size 8; .
	pub const ProxyDepositBase: Balance = deposit(1, 40);
	// Additional storage item size of 33 bytes.
	pub const ProxyDepositFactor: Balance = deposit(0, 33);
	pub const MaxProxies: u16 = 32;
	// One storage item; key size 32, value size 16
	pub const AnnouncementDepositBase: Balance = deposit(1, 48);
	pub const AnnouncementDepositFactor: Balance = deposit(0, 66);
	pub const MaxPending: u16 = 32;
}

/// The type used to represent the kinds of proxying allowed.
#[derive(
	Copy,
	Clone,
	Eq,
	PartialEq,
	Ord,
	PartialOrd,
	Encode,
	Decode,
	RuntimeDebug,
	MaxEncodedLen,
	scale_info::TypeInfo,
)]
pub enum ProxyType {
	/// Fully permissioned proxy. Can execute any call on behalf of _proxied_.
	Any,
	/// Can execute any call that does not transfer funds or assets.
	NonTransfer,
	/// Proxy with the ability to reject time-delay proxy announcements.
	CancelProxy,
	/// Assets proxy. Can execute any call from `assets`, **including asset transfers**.
	Assets,
	/// Owner proxy. Can execute calls related to asset ownership.
	AssetOwner,
	/// Asset manager. Can execute calls related to asset management.
	AssetManager,
	/// Collator selection proxy. Can execute calls related to collator selection mechanism.
	Collator,
}
impl Default for ProxyType {
	fn default() -> Self {
		Self::Any
	}
}

impl InstanceFilter<RuntimeCall> for ProxyType {
	fn filter(&self, c: &RuntimeCall) -> bool {
		match self {
			ProxyType::Any => true,
			ProxyType::NonTransfer => !matches!(
				c,
				RuntimeCall::Balances { .. } |
					RuntimeCall::Assets { .. } |
					RuntimeCall::NftFractionalization { .. } |
					RuntimeCall::Nfts { .. } |
					RuntimeCall::Uniques { .. }
			),
			ProxyType::CancelProxy => matches!(
				c,
				RuntimeCall::Proxy(pallet_proxy::Call::reject_announcement { .. }) |
					RuntimeCall::Utility { .. } |
					RuntimeCall::Multisig { .. }
			),
			ProxyType::Assets => {
				matches!(
					c,
					RuntimeCall::Assets { .. } |
						RuntimeCall::Utility { .. } |
						RuntimeCall::Multisig { .. } |
						RuntimeCall::NftFractionalization { .. } |
						RuntimeCall::Nfts { .. } | RuntimeCall::Uniques { .. }
				)
			},
			ProxyType::AssetOwner => matches!(
				c,
				RuntimeCall::Assets(TrustBackedAssetsCall::create { .. }) |
					RuntimeCall::Assets(TrustBackedAssetsCall::start_destroy { .. }) |
					RuntimeCall::Assets(TrustBackedAssetsCall::destroy_accounts { .. }) |
					RuntimeCall::Assets(TrustBackedAssetsCall::destroy_approvals { .. }) |
					RuntimeCall::Assets(TrustBackedAssetsCall::finish_destroy { .. }) |
					RuntimeCall::Assets(TrustBackedAssetsCall::transfer_ownership { .. }) |
					RuntimeCall::Assets(TrustBackedAssetsCall::set_team { .. }) |
					RuntimeCall::Assets(TrustBackedAssetsCall::set_metadata { .. }) |
					RuntimeCall::Assets(TrustBackedAssetsCall::clear_metadata { .. }) |
					RuntimeCall::Assets(TrustBackedAssetsCall::set_min_balance { .. }) |
					RuntimeCall::Nfts(pallet_nfts::Call::create { .. }) |
					RuntimeCall::Nfts(pallet_nfts::Call::destroy { .. }) |
					RuntimeCall::Nfts(pallet_nfts::Call::redeposit { .. }) |
					RuntimeCall::Nfts(pallet_nfts::Call::transfer_ownership { .. }) |
					RuntimeCall::Nfts(pallet_nfts::Call::set_team { .. }) |
					RuntimeCall::Nfts(pallet_nfts::Call::set_collection_max_supply { .. }) |
					RuntimeCall::Nfts(pallet_nfts::Call::lock_collection { .. }) |
					RuntimeCall::Uniques(pallet_uniques::Call::create { .. }) |
					RuntimeCall::Uniques(pallet_uniques::Call::destroy { .. }) |
					RuntimeCall::Uniques(pallet_uniques::Call::transfer_ownership { .. }) |
					RuntimeCall::Uniques(pallet_uniques::Call::set_team { .. }) |
					RuntimeCall::Uniques(pallet_uniques::Call::set_metadata { .. }) |
					RuntimeCall::Uniques(pallet_uniques::Call::set_attribute { .. }) |
					RuntimeCall::Uniques(pallet_uniques::Call::set_collection_metadata { .. }) |
					RuntimeCall::Uniques(pallet_uniques::Call::clear_metadata { .. }) |
					RuntimeCall::Uniques(pallet_uniques::Call::clear_attribute { .. }) |
					RuntimeCall::Uniques(pallet_uniques::Call::clear_collection_metadata { .. }) |
					RuntimeCall::Uniques(pallet_uniques::Call::set_collection_max_supply { .. }) |
					RuntimeCall::Utility { .. } |
					RuntimeCall::Multisig { .. }
			),
			ProxyType::AssetManager => matches!(
				c,
				RuntimeCall::Assets(TrustBackedAssetsCall::mint { .. }) |
					RuntimeCall::Assets(TrustBackedAssetsCall::burn { .. }) |
					RuntimeCall::Assets(TrustBackedAssetsCall::freeze { .. }) |
					RuntimeCall::Assets(TrustBackedAssetsCall::block { .. }) |
					RuntimeCall::Assets(TrustBackedAssetsCall::thaw { .. }) |
					RuntimeCall::Assets(TrustBackedAssetsCall::freeze_asset { .. }) |
					RuntimeCall::Assets(TrustBackedAssetsCall::thaw_asset { .. }) |
					RuntimeCall::Assets(TrustBackedAssetsCall::touch_other { .. }) |
					RuntimeCall::Assets(TrustBackedAssetsCall::refund_other { .. }) |
					RuntimeCall::Nfts(pallet_nfts::Call::force_mint { .. }) |
					RuntimeCall::Nfts(pallet_nfts::Call::update_mint_settings { .. }) |
					RuntimeCall::Nfts(pallet_nfts::Call::mint_pre_signed { .. }) |
					RuntimeCall::Nfts(pallet_nfts::Call::set_attributes_pre_signed { .. }) |
					RuntimeCall::Nfts(pallet_nfts::Call::lock_item_transfer { .. }) |
					RuntimeCall::Nfts(pallet_nfts::Call::unlock_item_transfer { .. }) |
					RuntimeCall::Nfts(pallet_nfts::Call::lock_item_properties { .. }) |
					RuntimeCall::Nfts(pallet_nfts::Call::set_metadata { .. }) |
					RuntimeCall::Nfts(pallet_nfts::Call::clear_metadata { .. }) |
					RuntimeCall::Nfts(pallet_nfts::Call::set_collection_metadata { .. }) |
					RuntimeCall::Nfts(pallet_nfts::Call::clear_collection_metadata { .. }) |
					RuntimeCall::Uniques(pallet_uniques::Call::mint { .. }) |
					RuntimeCall::Uniques(pallet_uniques::Call::burn { .. }) |
					RuntimeCall::Uniques(pallet_uniques::Call::freeze { .. }) |
					RuntimeCall::Uniques(pallet_uniques::Call::thaw { .. }) |
					RuntimeCall::Uniques(pallet_uniques::Call::freeze_collection { .. }) |
					RuntimeCall::Uniques(pallet_uniques::Call::thaw_collection { .. }) |
					RuntimeCall::Utility { .. } |
					RuntimeCall::Multisig { .. }
			),
			ProxyType::Collator => matches!(
				c,
				RuntimeCall::CollatorSelection { .. } |
					RuntimeCall::Utility { .. } |
					RuntimeCall::Multisig { .. }
			),
		}
	}

	fn is_superset(&self, o: &Self) -> bool {
		match (self, o) {
			(x, y) if x == y => true,
			(ProxyType::Any, _) => true,
			(_, ProxyType::Any) => false,
			(ProxyType::Assets, ProxyType::AssetOwner) => true,
			(ProxyType::Assets, ProxyType::AssetManager) => true,
			(ProxyType::NonTransfer, ProxyType::Collator) => true,
			_ => false,
		}
	}
}

impl pallet_proxy::Config for Runtime {
	type RuntimeEvent = RuntimeEvent;
	type RuntimeCall = RuntimeCall;
	type Currency = Balances;
	type ProxyType = ProxyType;
	type ProxyDepositBase = ProxyDepositBase;
	type ProxyDepositFactor = ProxyDepositFactor;
	type MaxProxies = MaxProxies;
	type WeightInfo = weights::pallet_proxy::WeightInfo<Runtime>;
	type MaxPending = MaxPending;
	type CallHasher = BlakeTwo256;
	type AnnouncementDepositBase = AnnouncementDepositBase;
	type AnnouncementDepositFactor = AnnouncementDepositFactor;
}

parameter_types! {
	pub const ReservedXcmpWeight: Weight = MAXIMUM_BLOCK_WEIGHT.saturating_div(4);
	pub const ReservedDmpWeight: Weight = MAXIMUM_BLOCK_WEIGHT.saturating_div(4);
}

impl cumulus_pallet_parachain_system::Config for Runtime {
	type WeightInfo = weights::cumulus_pallet_parachain_system::WeightInfo<Runtime>;
	type RuntimeEvent = RuntimeEvent;
	type OnSystemEvent = ();
	type SelfParaId = parachain_info::Pallet<Runtime>;
	type DmpQueue = frame_support::traits::EnqueueWithOrigin<MessageQueue, RelayOrigin>;
	type ReservedDmpWeight = ReservedDmpWeight;
	type OutboundXcmpMessageSource = XcmpQueue;
	type XcmpMessageHandler = XcmpQueue;
	type ReservedXcmpWeight = ReservedXcmpWeight;
	type CheckAssociatedRelayNumber = RelayNumberStrictlyIncreases;
	type ConsensusHook = cumulus_pallet_aura_ext::FixedVelocityConsensusHook<
		Runtime,
		RELAY_CHAIN_SLOT_DURATION_MILLIS,
		BLOCK_PROCESSING_VELOCITY,
		UNINCLUDED_SEGMENT_CAPACITY,
	>;
}

impl parachain_info::Config for Runtime {}

parameter_types! {
	pub MessageQueueServiceWeight: Weight = Perbill::from_percent(35) * RuntimeBlockWeights::get().max_block;
}

impl pallet_message_queue::Config for Runtime {
	type RuntimeEvent = RuntimeEvent;
	type WeightInfo = weights::pallet_message_queue::WeightInfo<Runtime>;
	#[cfg(feature = "runtime-benchmarks")]
	type MessageProcessor = pallet_message_queue::mock_helpers::NoopMessageProcessor<
		cumulus_primitives_core::AggregateMessageOrigin,
	>;
	#[cfg(not(feature = "runtime-benchmarks"))]
	type MessageProcessor = xcm_builder::ProcessXcmMessage<
		AggregateMessageOrigin,
		xcm_executor::XcmExecutor<xcm_config::XcmConfig>,
		RuntimeCall,
	>;
	type Size = u32;
	// The XCMP queue pallet is only ever able to handle the `Sibling(ParaId)` origin:
	type QueueChangeHandler = NarrowOriginToSibling<XcmpQueue>;
	type QueuePausedQuery = NarrowOriginToSibling<XcmpQueue>;
	type HeapSize = sp_core::ConstU32<{ 64 * 1024 }>;
	type MaxStale = sp_core::ConstU32<8>;
	type ServiceWeight = MessageQueueServiceWeight;
}

impl cumulus_pallet_aura_ext::Config for Runtime {}

parameter_types! {
	/// The asset ID for the asset that we use to pay for message delivery fees.
	pub FeeAssetId: AssetId = AssetId(xcm_config::WestendLocation::get());
	/// The base fee for the message delivery fees.
	pub const BaseDeliveryFee: u128 = CENTS.saturating_mul(3);
}

pub type PriceForSiblingParachainDelivery = polkadot_runtime_common::xcm_sender::ExponentialPrice<
	FeeAssetId,
	BaseDeliveryFee,
	TransactionByteFee,
	XcmpQueue,
>;

impl cumulus_pallet_xcmp_queue::Config for Runtime {
	type RuntimeEvent = RuntimeEvent;
	type ChannelInfo = ParachainSystem;
	type VersionWrapper = PolkadotXcm;
	// Enqueue XCMP messages from siblings for later processing.
	type XcmpQueue = TransformOrigin<MessageQueue, AggregateMessageOrigin, ParaId, ParaIdToSibling>;
	type MaxInboundSuspended = sp_core::ConstU32<1_000>;
	type ControllerOrigin = EnsureRoot<AccountId>;
	type ControllerOriginConverter = XcmOriginToTransactDispatchOrigin;
	type WeightInfo = weights::cumulus_pallet_xcmp_queue::WeightInfo<Runtime>;
	type PriceForSiblingDelivery = PriceForSiblingParachainDelivery;
}

parameter_types! {
	pub const RelayOrigin: AggregateMessageOrigin = AggregateMessageOrigin::Parent;
}

parameter_types! {
	pub const Period: u32 = 6 * HOURS;
	pub const Offset: u32 = 0;
}

impl pallet_session::Config for Runtime {
	type RuntimeEvent = RuntimeEvent;
	type ValidatorId = <Self as frame_system::Config>::AccountId;
	// we don't have stash and controller, thus we don't need the convert as well.
	type ValidatorIdOf = pallet_collator_selection::IdentityCollator;
	type ShouldEndSession = pallet_session::PeriodicSessions<Period, Offset>;
	type NextSessionRotation = pallet_session::PeriodicSessions<Period, Offset>;
	type SessionManager = CollatorSelection;
	// Essentially just Aura, but let's be pedantic.
	type SessionHandler = <SessionKeys as sp_runtime::traits::OpaqueKeys>::KeyTypeIdProviders;
	type Keys = SessionKeys;
	type WeightInfo = weights::pallet_session::WeightInfo<Runtime>;
}

impl pallet_aura::Config for Runtime {
	type AuthorityId = AuraId;
	type DisabledValidators = ();
	type MaxAuthorities = ConstU32<100_000>;
	type AllowMultipleBlocksPerSlot = ConstBool<false>;
	#[cfg(feature = "experimental")]
	type SlotDuration = pallet_aura::MinimumPeriodTimesTwo<Self>;
}

parameter_types! {
	pub const PotId: PalletId = PalletId(*b"PotStake");
	pub const SessionLength: BlockNumber = 6 * HOURS;
}

pub type CollatorSelectionUpdateOrigin = EnsureRoot<AccountId>;

impl pallet_collator_selection::Config for Runtime {
	type RuntimeEvent = RuntimeEvent;
	type Currency = Balances;
	type UpdateOrigin = CollatorSelectionUpdateOrigin;
	type PotId = PotId;
	type MaxCandidates = ConstU32<100>;
	type MinEligibleCollators = ConstU32<4>;
	type MaxInvulnerables = ConstU32<20>;
	// should be a multiple of session or things will get inconsistent
	type KickThreshold = Period;
	type ValidatorId = <Self as frame_system::Config>::AccountId;
	type ValidatorIdOf = pallet_collator_selection::IdentityCollator;
	type ValidatorRegistration = Session;
	type WeightInfo = weights::pallet_collator_selection::WeightInfo<Runtime>;
}

impl pallet_asset_conversion_tx_payment::Config for Runtime {
	type RuntimeEvent = RuntimeEvent;
	type Fungibles = LocalAndForeignAssets;
	type OnChargeAssetTransaction =
		AssetConversionAdapter<Balances, AssetConversion, WestendLocationV3>;
}

parameter_types! {
	pub const UniquesCollectionDeposit: Balance = UNITS / 10; // 1 / 10 UNIT deposit to create a collection
	pub const UniquesItemDeposit: Balance = UNITS / 1_000; // 1 / 1000 UNIT deposit to mint an item
	pub const UniquesMetadataDepositBase: Balance = deposit(1, 129);
	pub const UniquesAttributeDepositBase: Balance = deposit(1, 0);
	pub const UniquesDepositPerByte: Balance = deposit(0, 1);
}

impl pallet_uniques::Config for Runtime {
	type RuntimeEvent = RuntimeEvent;
	type CollectionId = u32;
	type ItemId = u32;
	type Currency = Balances;
	type ForceOrigin = AssetsForceOrigin;
	type CollectionDeposit = UniquesCollectionDeposit;
	type ItemDeposit = UniquesItemDeposit;
	type MetadataDepositBase = UniquesMetadataDepositBase;
	type AttributeDepositBase = UniquesAttributeDepositBase;
	type DepositPerByte = UniquesDepositPerByte;
	type StringLimit = ConstU32<128>;
	type KeyLimit = ConstU32<32>;
	type ValueLimit = ConstU32<64>;
	type WeightInfo = weights::pallet_uniques::WeightInfo<Runtime>;
	#[cfg(feature = "runtime-benchmarks")]
	type Helper = ();
	type CreateOrigin = AsEnsureOriginWithArg<EnsureSigned<AccountId>>;
	type Locker = ();
}

parameter_types! {
	pub const NftFractionalizationPalletId: PalletId = PalletId(*b"fraction");
	pub NewAssetSymbol: BoundedVec<u8, AssetsStringLimit> = (*b"FRAC").to_vec().try_into().unwrap();
	pub NewAssetName: BoundedVec<u8, AssetsStringLimit> = (*b"Frac").to_vec().try_into().unwrap();
}

impl pallet_nft_fractionalization::Config for Runtime {
	type RuntimeEvent = RuntimeEvent;
	type Deposit = AssetDeposit;
	type Currency = Balances;
	type NewAssetSymbol = NewAssetSymbol;
	type NewAssetName = NewAssetName;
	type StringLimit = AssetsStringLimit;
	type NftCollectionId = <Self as pallet_nfts::Config>::CollectionId;
	type NftId = <Self as pallet_nfts::Config>::ItemId;
	type AssetBalance = <Self as pallet_balances::Config>::Balance;
	type AssetId = <Self as pallet_assets::Config<TrustBackedAssetsInstance>>::AssetId;
	type Assets = Assets;
	type Nfts = Nfts;
	type PalletId = NftFractionalizationPalletId;
	type WeightInfo = pallet_nft_fractionalization::weights::SubstrateWeight<Runtime>;
	type RuntimeHoldReason = RuntimeHoldReason;
	#[cfg(feature = "runtime-benchmarks")]
	type BenchmarkHelper = ();
}

parameter_types! {
	pub NftsPalletFeatures: PalletFeatures = PalletFeatures::all_enabled();
	pub const NftsMaxDeadlineDuration: BlockNumber = 12 * 30 * DAYS;
	// re-use the Uniques deposits
	pub const NftsCollectionDeposit: Balance = UniquesCollectionDeposit::get();
	pub const NftsItemDeposit: Balance = UniquesItemDeposit::get();
	pub const NftsMetadataDepositBase: Balance = UniquesMetadataDepositBase::get();
	pub const NftsAttributeDepositBase: Balance = UniquesAttributeDepositBase::get();
	pub const NftsDepositPerByte: Balance = UniquesDepositPerByte::get();
}

impl pallet_nfts::Config for Runtime {
	type RuntimeEvent = RuntimeEvent;
	type CollectionId = u32;
	type ItemId = u32;
	type Currency = Balances;
	type CreateOrigin = AsEnsureOriginWithArg<EnsureSigned<AccountId>>;
	type ForceOrigin = AssetsForceOrigin;
	type Locker = ();
	type CollectionDeposit = NftsCollectionDeposit;
	type ItemDeposit = NftsItemDeposit;
	type MetadataDepositBase = NftsMetadataDepositBase;
	type AttributeDepositBase = NftsAttributeDepositBase;
	type DepositPerByte = NftsDepositPerByte;
	type StringLimit = ConstU32<256>;
	type KeyLimit = ConstU32<64>;
	type ValueLimit = ConstU32<256>;
	type ApprovalsLimit = ConstU32<20>;
	type ItemAttributesApprovalsLimit = ConstU32<30>;
	type MaxTips = ConstU32<10>;
	type MaxDeadlineDuration = NftsMaxDeadlineDuration;
	type MaxAttributesPerCall = ConstU32<10>;
	type Features = NftsPalletFeatures;
	type OffchainSignature = Signature;
	type OffchainPublic = <Signature as Verify>::Signer;
	type WeightInfo = weights::pallet_nfts::WeightInfo<Runtime>;
	#[cfg(feature = "runtime-benchmarks")]
	type Helper = ();
}

/// XCM router instance to BridgeHub with bridging capabilities for `Rococo` global
/// consensus with dynamic fees and back-pressure.
pub type ToRococoXcmRouterInstance = pallet_xcm_bridge_hub_router::Instance1;
impl pallet_xcm_bridge_hub_router::Config<ToRococoXcmRouterInstance> for Runtime {
	type WeightInfo = weights::pallet_xcm_bridge_hub_router::WeightInfo<Runtime>;

	type UniversalLocation = xcm_config::UniversalLocation;
	type BridgedNetworkId = xcm_config::bridging::to_rococo::RococoNetwork;
	type Bridges = xcm_config::bridging::NetworkExportTable;
	type DestinationVersion = PolkadotXcm;

	#[cfg(not(feature = "runtime-benchmarks"))]
	type BridgeHubOrigin = EnsureXcm<Equals<xcm_config::bridging::SiblingBridgeHub>>;
	#[cfg(feature = "runtime-benchmarks")]
	type BridgeHubOrigin = frame_support::traits::EitherOfDiverse<
		// for running benchmarks
		EnsureRoot<AccountId>,
		// for running tests with `--feature runtime-benchmarks`
		EnsureXcm<Equals<xcm_config::bridging::SiblingBridgeHub>>,
	>;

	type ToBridgeHubSender = XcmpQueue;
	type WithBridgeHubChannel =
		cumulus_pallet_xcmp_queue::bridging::InAndOutXcmpChannelStatusProvider<
			xcm_config::bridging::SiblingBridgeHubParaId,
			Runtime,
		>;

	type ByteFee = xcm_config::bridging::XcmBridgeHubRouterByteFee;
	type FeeAsset = xcm_config::bridging::XcmBridgeHubRouterFeeAssetId;
}

// Create the runtime by composing the FRAME pallets that were previously configured.
construct_runtime!(
	pub enum Runtime
	{
		// System support stuff.
		System: frame_system::{Pallet, Call, Config<T>, Storage, Event<T>} = 0,
		ParachainSystem: cumulus_pallet_parachain_system::{
			Pallet, Call, Config<T>, Storage, Inherent, Event<T>, ValidateUnsigned,
		} = 1,
		// RandomnessCollectiveFlip = 2 removed
		Timestamp: pallet_timestamp::{Pallet, Call, Storage, Inherent} = 3,
		ParachainInfo: parachain_info::{Pallet, Storage, Config<T>} = 4,

		// Monetary stuff.
		Balances: pallet_balances::{Pallet, Call, Storage, Config<T>, Event<T>} = 10,
		TransactionPayment: pallet_transaction_payment::{Pallet, Storage, Event<T>} = 11,
		// AssetTxPayment: pallet_asset_tx_payment::{Pallet, Event<T>} = 12,
		AssetTxPayment: pallet_asset_conversion_tx_payment::{Pallet, Event<T>} = 13,

		// Collator support. the order of these 5 are important and shall not change.
		Authorship: pallet_authorship::{Pallet, Storage} = 20,
		CollatorSelection: pallet_collator_selection::{Pallet, Call, Storage, Event<T>, Config<T>} = 21,
		Session: pallet_session::{Pallet, Call, Storage, Event, Config<T>} = 22,
		Aura: pallet_aura::{Pallet, Storage, Config<T>} = 23,
		AuraExt: cumulus_pallet_aura_ext::{Pallet, Storage, Config<T>} = 24,

		// XCM helpers.
		XcmpQueue: cumulus_pallet_xcmp_queue::{Pallet, Call, Storage, Event<T>} = 30,
		PolkadotXcm: pallet_xcm::{Pallet, Call, Storage, Event<T>, Origin, Config<T>} = 31,
		CumulusXcm: cumulus_pallet_xcm::{Pallet, Event<T>, Origin} = 32,
		// Bridge utilities.
		ToRococoXcmRouter: pallet_xcm_bridge_hub_router::<Instance1>::{Pallet, Storage, Call} = 34,
		MessageQueue: pallet_message_queue::{Pallet, Call, Storage, Event<T>} = 35,

		// Handy utilities.
		Utility: pallet_utility::{Pallet, Call, Event} = 40,
		Multisig: pallet_multisig::{Pallet, Call, Storage, Event<T>} = 41,
		Proxy: pallet_proxy::{Pallet, Call, Storage, Event<T>} = 42,

		// The main stage.
		Assets: pallet_assets::<Instance1>::{Pallet, Call, Storage, Event<T>} = 50,
		Uniques: pallet_uniques::{Pallet, Call, Storage, Event<T>} = 51,
		Nfts: pallet_nfts::{Pallet, Call, Storage, Event<T>} = 52,
		ForeignAssets: pallet_assets::<Instance2>::{Pallet, Call, Storage, Event<T>} = 53,
		NftFractionalization: pallet_nft_fractionalization::{Pallet, Call, Storage, Event<T>, HoldReason} = 54,
		PoolAssets: pallet_assets::<Instance3>::{Pallet, Call, Storage, Event<T>} = 55,
		AssetConversion: pallet_asset_conversion::{Pallet, Call, Storage, Event<T>} = 56,
	}
);

/// The address format for describing accounts.
pub type Address = sp_runtime::MultiAddress<AccountId, ()>;
/// Block type as expected by this runtime.
pub type Block = generic::Block<Header, UncheckedExtrinsic>;
/// A Block signed with a Justification
pub type SignedBlock = generic::SignedBlock<Block>;
/// BlockId type as expected by this runtime.
pub type BlockId = generic::BlockId<Block>;
/// The SignedExtension to the basic transaction logic.
pub type SignedExtra = (
	frame_system::CheckNonZeroSender<Runtime>,
	frame_system::CheckSpecVersion<Runtime>,
	frame_system::CheckTxVersion<Runtime>,
	frame_system::CheckGenesis<Runtime>,
	frame_system::CheckEra<Runtime>,
	frame_system::CheckNonce<Runtime>,
	frame_system::CheckWeight<Runtime>,
	pallet_asset_conversion_tx_payment::ChargeAssetTxPayment<Runtime>,
);
/// Unchecked extrinsic type as expected by this runtime.
pub type UncheckedExtrinsic =
	generic::UncheckedExtrinsic<Address, RuntimeCall, Signature, SignedExtra>;

/// Migrations to apply on runtime upgrade.
pub type Migrations = (
	// v9420
	pallet_nfts::migration::v1::MigrateToV1<Runtime>,
	// unreleased
	pallet_collator_selection::migration::v1::MigrateToV1<Runtime>,
	// unreleased
	pallet_multisig::migrations::v1::MigrateToV1<Runtime>,
	// unreleased
	InitStorageVersions,
	// unreleased
	DeleteUndecodableStorage,
	// unreleased
	cumulus_pallet_xcmp_queue::migration::v4::MigrationToV4<Runtime>,
);

/// Asset Hub Westend has some undecodable storage, delete it.
/// See <https://github.com/paritytech/polkadot-sdk/issues/2241> for more info.
///
/// First we remove the bad Hold, then the bad NFT collection.
pub struct DeleteUndecodableStorage;

impl frame_support::traits::OnRuntimeUpgrade for DeleteUndecodableStorage {
	fn on_runtime_upgrade() -> Weight {
		use sp_core::crypto::Ss58Codec;

		let mut writes = 0;

		// Remove Holds for account with undecodable hold
		// Westend doesn't have any HoldReasons implemented yet, so it's safe to just blanket remove
		// any for this account.
		match AccountId::from_ss58check("5GCCJthVSwNXRpbeg44gysJUx9vzjdGdfWhioeM7gCg6VyXf") {
			Ok(a) => {
				log::info!("Removing holds for account with bad hold");
				pallet_balances::Holds::<Runtime, ()>::remove(a);
				writes.saturating_inc();
			},
			Err(_) => {
				log::error!("CleanupUndecodableStorage: Somehow failed to convert valid SS58 address into an AccountId!");
			},
		};

		// Destroy undecodable NFT item 1
		writes.saturating_inc();
		match pallet_nfts::Pallet::<Runtime, ()>::do_burn(3, 1, |_| Ok(())) {
			Ok(_) => {
				log::info!("Destroyed undecodable NFT item 1");
			},
			Err(e) => {
				log::error!("Failed to destroy undecodable NFT item: {:?}", e);
				return <Runtime as frame_system::Config>::DbWeight::get().reads_writes(0, writes)
			},
		}

		// Destroy undecodable NFT item 2
		writes.saturating_inc();
		match pallet_nfts::Pallet::<Runtime, ()>::do_burn(3, 2, |_| Ok(())) {
			Ok(_) => {
				log::info!("Destroyed undecodable NFT item 2");
			},
			Err(e) => {
				log::error!("Failed to destroy undecodable NFT item: {:?}", e);
				return <Runtime as frame_system::Config>::DbWeight::get().reads_writes(0, writes)
			},
		}

		// Finally, we can destroy the collection
		writes.saturating_inc();
		match pallet_nfts::Pallet::<Runtime, ()>::do_destroy_collection(
			3,
			DestroyWitness { attributes: 0, item_metadatas: 1, item_configs: 0 },
			None,
		) {
			Ok(_) => {
				log::info!("Destroyed undecodable NFT collection");
			},
			Err(e) => {
				log::error!("Failed to destroy undecodable NFT collection: {:?}", e);
			},
		};

		<Runtime as frame_system::Config>::DbWeight::get().reads_writes(0, writes)
	}
}

/// Migration to initialize storage versions for pallets added after genesis.
///
/// Ideally this would be done automatically (see
/// <https://github.com/paritytech/polkadot-sdk/pull/1297>), but it probably won't be ready for some
/// time and it's beneficial to get try-runtime-cli on-runtime-upgrade checks into the CI, so we're
/// doing it manually.
pub struct InitStorageVersions;

impl frame_support::traits::OnRuntimeUpgrade for InitStorageVersions {
	fn on_runtime_upgrade() -> Weight {
		use frame_support::traits::{GetStorageVersion, StorageVersion};

		let mut writes = 0;

		if PolkadotXcm::on_chain_storage_version() == StorageVersion::new(0) {
			PolkadotXcm::current_storage_version().put::<PolkadotXcm>();
			writes.saturating_inc();
		}

		if ForeignAssets::on_chain_storage_version() == StorageVersion::new(0) {
			ForeignAssets::current_storage_version().put::<ForeignAssets>();
			writes.saturating_inc();
		}

		if PoolAssets::on_chain_storage_version() == StorageVersion::new(0) {
			PoolAssets::current_storage_version().put::<PoolAssets>();
			writes.saturating_inc();
		}

		<Runtime as frame_system::Config>::DbWeight::get().reads_writes(3, writes)
	}
}

/// Executive: handles dispatch to the various modules.
pub type Executive = frame_executive::Executive<
	Runtime,
	Block,
	frame_system::ChainContext<Runtime>,
	Runtime,
	AllPalletsWithSystem,
	Migrations,
>;

#[cfg(feature = "runtime-benchmarks")]
mod benches {
	frame_benchmarking::define_benchmarks!(
		[frame_system, SystemBench::<Runtime>]
		[pallet_assets, Local]
		[pallet_assets, Foreign]
		[pallet_assets, Pool]
		[pallet_asset_conversion, AssetConversion]
		[pallet_balances, Balances]
		[pallet_message_queue, MessageQueue]
		[pallet_multisig, Multisig]
		[pallet_nft_fractionalization, NftFractionalization]
		[pallet_nfts, Nfts]
		[pallet_proxy, Proxy]
		[pallet_session, SessionBench::<Runtime>]
		[pallet_uniques, Uniques]
		[pallet_utility, Utility]
		[pallet_timestamp, Timestamp]
		[pallet_collator_selection, CollatorSelection]
		[cumulus_pallet_xcmp_queue, XcmpQueue]
		[pallet_xcm_bridge_hub_router, ToRococo]
		// XCM
		[pallet_xcm, PalletXcmExtrinsicsBenchmark::<Runtime>]
		// NOTE: Make sure you point to the individual modules below.
		[pallet_xcm_benchmarks::fungible, XcmBalances]
		[pallet_xcm_benchmarks::generic, XcmGeneric]
	);
}

impl_runtime_apis! {
	impl sp_consensus_aura::AuraApi<Block, AuraId> for Runtime {
		fn slot_duration() -> sp_consensus_aura::SlotDuration {
			sp_consensus_aura::SlotDuration::from_millis(Aura::slot_duration())
		}

		fn authorities() -> Vec<AuraId> {
			Aura::authorities().into_inner()
		}
	}

	impl sp_api::Core<Block> for Runtime {
		fn version() -> RuntimeVersion {
			VERSION
		}

		fn execute_block(block: Block) {
			Executive::execute_block(block)
		}

		fn initialize_block(header: &<Block as BlockT>::Header) {
			Executive::initialize_block(header)
		}
	}

	impl sp_api::Metadata<Block> for Runtime {
		fn metadata() -> OpaqueMetadata {
			OpaqueMetadata::new(Runtime::metadata().into())
		}

		fn metadata_at_version(version: u32) -> Option<OpaqueMetadata> {
			Runtime::metadata_at_version(version)
		}

		fn metadata_versions() -> sp_std::vec::Vec<u32> {
			Runtime::metadata_versions()
		}
	}

	impl sp_block_builder::BlockBuilder<Block> for Runtime {
		fn apply_extrinsic(extrinsic: <Block as BlockT>::Extrinsic) -> ApplyExtrinsicResult {
			Executive::apply_extrinsic(extrinsic)
		}

		fn finalize_block() -> <Block as BlockT>::Header {
			Executive::finalize_block()
		}

		fn inherent_extrinsics(data: sp_inherents::InherentData) -> Vec<<Block as BlockT>::Extrinsic> {
			data.create_extrinsics()
		}

		fn check_inherents(
			block: Block,
			data: sp_inherents::InherentData,
		) -> sp_inherents::CheckInherentsResult {
			data.check_extrinsics(&block)
		}
	}

	impl sp_transaction_pool::runtime_api::TaggedTransactionQueue<Block> for Runtime {
		fn validate_transaction(
			source: TransactionSource,
			tx: <Block as BlockT>::Extrinsic,
			block_hash: <Block as BlockT>::Hash,
		) -> TransactionValidity {
			Executive::validate_transaction(source, tx, block_hash)
		}
	}

	impl sp_offchain::OffchainWorkerApi<Block> for Runtime {
		fn offchain_worker(header: &<Block as BlockT>::Header) {
			Executive::offchain_worker(header)
		}
	}

	impl sp_session::SessionKeys<Block> for Runtime {
		fn generate_session_keys(seed: Option<Vec<u8>>) -> Vec<u8> {
			SessionKeys::generate(seed)
		}

		fn decode_session_keys(
			encoded: Vec<u8>,
		) -> Option<Vec<(Vec<u8>, KeyTypeId)>> {
			SessionKeys::decode_into_raw_public_keys(&encoded)
		}
	}

	impl frame_system_rpc_runtime_api::AccountNonceApi<Block, AccountId, Nonce> for Runtime {
		fn account_nonce(account: AccountId) -> Nonce {
			System::account_nonce(account)
		}
	}

	impl pallet_nfts_runtime_api::NftsApi<Block, AccountId, u32, u32> for Runtime {
		fn owner(collection: u32, item: u32) -> Option<AccountId> {
			<Nfts as Inspect<AccountId>>::owner(&collection, &item)
		}

		fn collection_owner(collection: u32) -> Option<AccountId> {
			<Nfts as Inspect<AccountId>>::collection_owner(&collection)
		}

		fn attribute(
			collection: u32,
			item: u32,
			key: Vec<u8>,
		) -> Option<Vec<u8>> {
			<Nfts as Inspect<AccountId>>::attribute(&collection, &item, &key)
		}

		fn custom_attribute(
			account: AccountId,
			collection: u32,
			item: u32,
			key: Vec<u8>,
		) -> Option<Vec<u8>> {
			<Nfts as Inspect<AccountId>>::custom_attribute(
				&account,
				&collection,
				&item,
				&key,
			)
		}

		fn system_attribute(
			collection: u32,
			item: Option<u32>,
			key: Vec<u8>,
		) -> Option<Vec<u8>> {
			<Nfts as Inspect<AccountId>>::system_attribute(&collection, item.as_ref(), &key)
		}

		fn collection_attribute(collection: u32, key: Vec<u8>) -> Option<Vec<u8>> {
			<Nfts as Inspect<AccountId>>::collection_attribute(&collection, &key)
		}
	}

	impl pallet_asset_conversion::AssetConversionApi<
		Block,
		Balance,
		xcm::v3::Location,
	> for Runtime
	{
		fn quote_price_exact_tokens_for_tokens(asset1: xcm::v3::Location, asset2: xcm::v3::Location, amount: Balance, include_fee: bool) -> Option<Balance> {
			AssetConversion::quote_price_exact_tokens_for_tokens(asset1, asset2, amount, include_fee)
		}

		fn quote_price_tokens_for_exact_tokens(asset1: xcm::v3::Location, asset2: xcm::v3::Location, amount: Balance, include_fee: bool) -> Option<Balance> {
			AssetConversion::quote_price_tokens_for_exact_tokens(asset1, asset2, amount, include_fee)
		}

		fn get_reserves(asset1: xcm::v3::Location, asset2: xcm::v3::Location) -> Option<(Balance, Balance)> {
			AssetConversion::get_reserves(asset1, asset2).ok()
		}
	}

	impl pallet_transaction_payment_rpc_runtime_api::TransactionPaymentApi<Block, Balance> for Runtime {
		fn query_info(
			uxt: <Block as BlockT>::Extrinsic,
			len: u32,
		) -> pallet_transaction_payment_rpc_runtime_api::RuntimeDispatchInfo<Balance> {
			TransactionPayment::query_info(uxt, len)
		}
		fn query_fee_details(
			uxt: <Block as BlockT>::Extrinsic,
			len: u32,
		) -> pallet_transaction_payment::FeeDetails<Balance> {
			TransactionPayment::query_fee_details(uxt, len)
		}
		fn query_weight_to_fee(weight: Weight) -> Balance {
			TransactionPayment::weight_to_fee(weight)
		}
		fn query_length_to_fee(length: u32) -> Balance {
			TransactionPayment::length_to_fee(length)
		}
	}

	impl pallet_transaction_payment_rpc_runtime_api::TransactionPaymentCallApi<Block, Balance, RuntimeCall>
		for Runtime
	{
		fn query_call_info(
			call: RuntimeCall,
			len: u32,
		) -> pallet_transaction_payment::RuntimeDispatchInfo<Balance> {
			TransactionPayment::query_call_info(call, len)
		}
		fn query_call_fee_details(
			call: RuntimeCall,
			len: u32,
		) -> pallet_transaction_payment::FeeDetails<Balance> {
			TransactionPayment::query_call_fee_details(call, len)
		}
		fn query_weight_to_fee(weight: Weight) -> Balance {
			TransactionPayment::weight_to_fee(weight)
		}
		fn query_length_to_fee(length: u32) -> Balance {
			TransactionPayment::length_to_fee(length)
		}
	}

	impl assets_common::runtime_api::FungiblesApi<
		Block,
		AccountId,
	> for Runtime
	{
		fn query_account_balances(account: AccountId) -> Result<xcm::VersionedAssets, assets_common::runtime_api::FungiblesAccessError> {
			use assets_common::fungible_conversion::{convert, convert_balance};
			Ok([
				// collect pallet_balance
				{
					let balance = Balances::free_balance(account.clone());
					if balance > 0 {
						vec![convert_balance::<WestendLocation, Balance>(balance)?]
					} else {
						vec![]
					}
				},
				// collect pallet_assets (TrustBackedAssets)
				convert::<_, _, _, _, TrustBackedAssetsConvertedConcreteId>(
					Assets::account_balances(account.clone())
						.iter()
						.filter(|(_, balance)| balance > &0)
				)?,
				// collect pallet_assets (ForeignAssets)
				convert::<_, _, _, _, ForeignAssetsConvertedConcreteId>(
					ForeignAssets::account_balances(account.clone())
						.iter()
						.filter(|(_, balance)| balance > &0)
				)?,
				// collect pallet_assets (PoolAssets)
				convert::<_, _, _, _, PoolAssetsConvertedConcreteId>(
					PoolAssets::account_balances(account)
						.iter()
						.filter(|(_, balance)| balance > &0)
				)?,
				// collect ... e.g. other tokens
			].concat().into())
		}
	}

	impl cumulus_primitives_core::CollectCollationInfo<Block> for Runtime {
		fn collect_collation_info(header: &<Block as BlockT>::Header) -> cumulus_primitives_core::CollationInfo {
			ParachainSystem::collect_collation_info(header)
		}
	}

	#[cfg(feature = "try-runtime")]
	impl frame_try_runtime::TryRuntime<Block> for Runtime {
		fn on_runtime_upgrade(checks: frame_try_runtime::UpgradeCheckSelect) -> (Weight, Weight) {
			let weight = Executive::try_runtime_upgrade(checks).unwrap();
			(weight, RuntimeBlockWeights::get().max_block)
		}

		fn execute_block(
			block: Block,
			state_root_check: bool,
			signature_check: bool,
			select: frame_try_runtime::TryStateSelect,
		) -> Weight {
			// NOTE: intentional unwrap: we don't want to propagate the error backwards, and want to
			// have a backtrace here.
			Executive::try_execute_block(block, state_root_check, signature_check, select).unwrap()
		}
	}

	#[cfg(feature = "runtime-benchmarks")]
	impl frame_benchmarking::Benchmark<Block> for Runtime {
		fn benchmark_metadata(extra: bool) -> (
			Vec<frame_benchmarking::BenchmarkList>,
			Vec<frame_support::traits::StorageInfo>,
		) {
			use frame_benchmarking::{Benchmarking, BenchmarkList};
			use frame_support::traits::StorageInfoTrait;
			use frame_system_benchmarking::Pallet as SystemBench;
			use cumulus_pallet_session_benchmarking::Pallet as SessionBench;
			use pallet_xcm::benchmarking::Pallet as PalletXcmExtrinsicsBenchmark;
			use pallet_xcm_bridge_hub_router::benchmarking::Pallet as XcmBridgeHubRouterBench;

			// This is defined once again in dispatch_benchmark, because list_benchmarks!
			// and add_benchmarks! are macros exported by define_benchmarks! macros and those types
			// are referenced in that call.
			type XcmBalances = pallet_xcm_benchmarks::fungible::Pallet::<Runtime>;
			type XcmGeneric = pallet_xcm_benchmarks::generic::Pallet::<Runtime>;

			// Benchmark files generated for `Assets/ForeignAssets` instances are by default
			// `pallet_assets_assets.rs / pallet_assets_foreign_assets`, which is not really nice,
			// so with this redefinition we can change names to nicer:
			// `pallet_assets_local.rs / pallet_assets_foreign.rs`.
			type Local = pallet_assets::Pallet::<Runtime, TrustBackedAssetsInstance>;
			type Foreign = pallet_assets::Pallet::<Runtime, ForeignAssetsInstance>;
			type Pool = pallet_assets::Pallet::<Runtime, PoolAssetsInstance>;

			type ToRococo = XcmBridgeHubRouterBench<Runtime, ToRococoXcmRouterInstance>;

			let mut list = Vec::<BenchmarkList>::new();
			list_benchmarks!(list, extra);

			let storage_info = AllPalletsWithSystem::storage_info();
			(list, storage_info)
		}

		fn dispatch_benchmark(
			config: frame_benchmarking::BenchmarkConfig
		) -> Result<Vec<frame_benchmarking::BenchmarkBatch>, sp_runtime::RuntimeString> {
			use frame_benchmarking::{Benchmarking, BenchmarkBatch, BenchmarkError};
			use sp_storage::TrackedStorageKey;

			use frame_system_benchmarking::Pallet as SystemBench;
			impl frame_system_benchmarking::Config for Runtime {
				fn setup_set_code_requirements(code: &sp_std::vec::Vec<u8>) -> Result<(), BenchmarkError> {
					ParachainSystem::initialize_for_set_code_benchmark(code.len() as u32);
					Ok(())
				}

				fn verify_set_code() {
					System::assert_last_event(cumulus_pallet_parachain_system::Event::<Runtime>::ValidationFunctionStored.into());
				}
			}

			use cumulus_pallet_session_benchmarking::Pallet as SessionBench;
			impl cumulus_pallet_session_benchmarking::Config for Runtime {}

			use pallet_xcm::benchmarking::Pallet as PalletXcmExtrinsicsBenchmark;
			impl pallet_xcm::benchmarking::Config for Runtime {
				fn reachable_dest() -> Option<Location> {
					Some(Parent.into())
				}

				fn teleportable_asset_and_dest() -> Option<(Asset, Location)> {
					// Relay/native token can be teleported between AH and Relay.
					Some((
						Asset {
							fun: Fungible(EXISTENTIAL_DEPOSIT),
							id: AssetId(Parent.into())
						},
						Parent.into(),
					))
				}

				fn reserve_transferable_asset_and_dest() -> Option<(Asset, Location)> {
					// AH can reserve transfer native token to some random parachain.
					let random_para_id = 43211234;
					ParachainSystem::open_outbound_hrmp_channel_for_benchmarks_or_tests(
						random_para_id.into()
					);
					Some((
						Asset {
							fun: Fungible(EXISTENTIAL_DEPOSIT),
							id: AssetId(Parent.into())
						},
						ParentThen(Parachain(random_para_id).into()).into(),
					))
				}

				fn set_up_complex_asset_transfer(
				) -> Option<(xcm::v4::Assets, u32, Location, Box<dyn FnOnce()>)> {
					// Transfer to Relay some local AH asset (local-reserve-transfer) while paying
					// fees using teleported native token.
					// (We don't care that Relay doesn't accept incoming unknown AH local asset)
					let dest = Parent.into();

					let fee_amount = EXISTENTIAL_DEPOSIT;
					let fee_asset: Asset = (Location::parent(), fee_amount).into();

					let who = frame_benchmarking::whitelisted_caller();
					// Give some multiple of the existential deposit
					let balance = fee_amount + EXISTENTIAL_DEPOSIT * 1000;
					let _ = <Balances as frame_support::traits::Currency<_>>::make_free_balance_be(
						&who, balance,
					);
					// verify initial balance
					assert_eq!(Balances::free_balance(&who), balance);

					// set up local asset
					let asset_amount = 10u128;
					let initial_asset_amount = asset_amount * 10;
					let (asset_id, _, _) = pallet_assets::benchmarking::create_default_minted_asset::<
						Runtime,
						pallet_assets::Instance1
					>(true, initial_asset_amount);
					let asset_location = Location::new(
						0,
						[PalletInstance(50), GeneralIndex(u32::from(asset_id).into())]
					);
					let transfer_asset: Asset = (asset_location, asset_amount).into();

					let assets: xcm::v4::Assets = vec![fee_asset.clone(), transfer_asset].into();
					let fee_index = if assets.get(0).unwrap().eq(&fee_asset) { 0 } else { 1 };

					// verify transferred successfully
					let verify = Box::new(move || {
						// verify native balance after transfer, decreased by transferred fee amount
						// (plus transport fees)
						assert!(Balances::free_balance(&who) <= balance - fee_amount);
						// verify asset balance decreased by exactly transferred amount
						assert_eq!(
							Assets::balance(asset_id.into(), &who),
							initial_asset_amount - asset_amount,
						);
					});
					Some((assets, fee_index as u32, dest, verify))
				}
			}

			use pallet_xcm_bridge_hub_router::benchmarking::{
				Pallet as XcmBridgeHubRouterBench,
				Config as XcmBridgeHubRouterConfig,
			};

			impl XcmBridgeHubRouterConfig<ToRococoXcmRouterInstance> for Runtime {
				fn make_congested() {
					cumulus_pallet_xcmp_queue::bridging::suspend_channel_for_benchmarks::<Runtime>(
						xcm_config::bridging::SiblingBridgeHubParaId::get().into()
					);
				}
				fn ensure_bridged_target_destination() -> Result<Location, BenchmarkError> {
					ParachainSystem::open_outbound_hrmp_channel_for_benchmarks_or_tests(
						xcm_config::bridging::SiblingBridgeHubParaId::get().into()
					);
					let bridged_asset_hub = xcm_config::bridging::to_rococo::AssetHubRococo::get();
					let _ = PolkadotXcm::force_xcm_version(
						RuntimeOrigin::root(),
						Box::new(bridged_asset_hub.clone()),
						XCM_VERSION,
					).map_err(|e| {
						log::error!(
							"Failed to dispatch `force_xcm_version({:?}, {:?}, {:?})`, error: {:?}",
							RuntimeOrigin::root(),
							bridged_asset_hub,
							XCM_VERSION,
							e
						);
						BenchmarkError::Stop("XcmVersion was not stored!")
					})?;
					Ok(bridged_asset_hub)
				}
			}

			use xcm_config::{MaxAssetsIntoHolding, WestendLocation};
			use pallet_xcm_benchmarks::asset_instance_from;

			parameter_types! {
				pub ExistentialDepositAsset: Option<Asset> = Some((
					WestendLocation::get(),
					ExistentialDeposit::get()
				).into());
			}

			impl pallet_xcm_benchmarks::Config for Runtime {
				type XcmConfig = xcm_config::XcmConfig;
				type AccountIdConverter = xcm_config::LocationToAccountId;
				type DeliveryHelper = cumulus_primitives_utility::ToParentDeliveryHelper<
					xcm_config::XcmConfig,
					ExistentialDepositAsset,
					xcm_config::PriceForParentDelivery,
				>;
				fn valid_destination() -> Result<Location, BenchmarkError> {
					Ok(WestendLocation::get())
				}
				fn worst_case_holding(depositable_count: u32) -> xcm::v4::Assets {
					// A mix of fungible, non-fungible, and concrete assets.
					let holding_non_fungibles = MaxAssetsIntoHolding::get() / 2 - depositable_count;
					let holding_fungibles = holding_non_fungibles - 1;
					let fungibles_amount: u128 = 100;
					let mut assets = (0..holding_fungibles)
						.map(|i| {
							Asset {
								id: AssetId(GeneralIndex(i as u128).into()),
								fun: Fungible(fungibles_amount * i as u128),
							}
						})
						.chain(core::iter::once(Asset { id: AssetId(Here.into()), fun: Fungible(u128::MAX) }))
						.chain((0..holding_non_fungibles).map(|i| Asset {
							id: AssetId(GeneralIndex(i as u128).into()),
							fun: NonFungible(asset_instance_from(i)),
						}))
						.collect::<Vec<_>>();

					assets.push(Asset {
						id: AssetId(WestendLocation::get()),
						fun: Fungible(1_000_000 * UNITS),
					});
					assets.into()
				}
			}

			parameter_types! {
				pub const TrustedTeleporter: Option<(Location, Asset)> = Some((
					WestendLocation::get(),
					Asset { fun: Fungible(UNITS), id: AssetId(WestendLocation::get()) },
				));
				pub const CheckedAccount: Option<(AccountId, xcm_builder::MintLocation)> = None;
				// AssetHubWestend trusts AssetHubRococo as reserve for ROCs
				pub TrustedReserve: Option<(Location, Asset)> = Some(
					(
						xcm_config::bridging::to_rococo::AssetHubRococo::get(),
						Asset::from((xcm_config::bridging::to_rococo::RocLocation::get(), 1000000000000 as u128))
					)
				);
			}

			impl pallet_xcm_benchmarks::fungible::Config for Runtime {
				type TransactAsset = Balances;

				type CheckedAccount = CheckedAccount;
				type TrustedTeleporter = TrustedTeleporter;
				type TrustedReserve = TrustedReserve;

				fn get_asset() -> Asset {
					Asset {
						id: AssetId(WestendLocation::get()),
						fun: Fungible(UNITS),
					}
				}
			}

			impl pallet_xcm_benchmarks::generic::Config for Runtime {
				type TransactAsset = Balances;
				type RuntimeCall = RuntimeCall;

				fn worst_case_response() -> (u64, Response) {
					(0u64, Response::Version(Default::default()))
				}

				fn worst_case_asset_exchange() -> Result<(xcm::v4::Assets, xcm::v4::Assets), BenchmarkError> {
					Err(BenchmarkError::Skip)
				}

				fn universal_alias() -> Result<(Location, Junction), BenchmarkError> {
					match xcm_config::bridging::BridgingBenchmarksHelper::prepare_universal_alias() {
						Some(alias) => Ok(alias),
						None => Err(BenchmarkError::Skip)
					}
				}

				fn transact_origin_and_runtime_call() -> Result<(Location, RuntimeCall), BenchmarkError> {
					Ok((WestendLocation::get(), frame_system::Call::remark_with_event { remark: vec![] }.into()))
				}

				fn subscribe_origin() -> Result<Location, BenchmarkError> {
					Ok(WestendLocation::get())
				}

				fn claimable_asset() -> Result<(Location, Location, xcm::v4::Assets), BenchmarkError> {
					let origin = WestendLocation::get();
					let assets: xcm::v4::Assets = (AssetId(WestendLocation::get()), 1_000 * UNITS).into();
					let ticket = Location { parents: 0, interior: Here };
					Ok((origin, ticket, assets))
				}

				fn unlockable_asset() -> Result<(Location, Location, Asset), BenchmarkError> {
					Err(BenchmarkError::Skip)
				}

				fn export_message_origin_and_destination(
				) -> Result<(Location, NetworkId, InteriorLocation), BenchmarkError> {
					Err(BenchmarkError::Skip)
				}

				fn alias_origin() -> Result<(Location, Location), BenchmarkError> {
					Err(BenchmarkError::Skip)
				}
			}

			type XcmBalances = pallet_xcm_benchmarks::fungible::Pallet::<Runtime>;
			type XcmGeneric = pallet_xcm_benchmarks::generic::Pallet::<Runtime>;

			type Local = pallet_assets::Pallet::<Runtime, TrustBackedAssetsInstance>;
			type Foreign = pallet_assets::Pallet::<Runtime, ForeignAssetsInstance>;
			type Pool = pallet_assets::Pallet::<Runtime, PoolAssetsInstance>;

			type ToRococo = XcmBridgeHubRouterBench<Runtime, ToRococoXcmRouterInstance>;

			let whitelist: Vec<TrackedStorageKey> = vec![
				// Block Number
				hex_literal::hex!("26aa394eea5630e07c48ae0c9558cef702a5c1b19ab7a04f536c519aca4983ac").to_vec().into(),
				// Total Issuance
				hex_literal::hex!("c2261276cc9d1f8598ea4b6a74b15c2f57c875e4cff74148e4628f264b974c80").to_vec().into(),
				// Execution Phase
				hex_literal::hex!("26aa394eea5630e07c48ae0c9558cef7ff553b5a9862a516939d82b3d3d8661a").to_vec().into(),
				// Event Count
				hex_literal::hex!("26aa394eea5630e07c48ae0c9558cef70a98fdbe9ce6c55837576c60c7af3850").to_vec().into(),
				// System Events
				hex_literal::hex!("26aa394eea5630e07c48ae0c9558cef780d41e5e16056765bc8461851072c9d7").to_vec().into(),
				//TODO: use from relay_well_known_keys::ACTIVE_CONFIG
				hex_literal::hex!("06de3d8a54d27e44a9d5ce189618f22db4b49d95320d9021994c850f25b8e385").to_vec().into(),
			];

			let mut batches = Vec::<BenchmarkBatch>::new();
			let params = (&config, &whitelist);
			add_benchmarks!(params, batches);

			Ok(batches)
		}
	}

	impl sp_genesis_builder::GenesisBuilder<Block> for Runtime {
		fn create_default_config() -> Vec<u8> {
			create_default_config::<RuntimeGenesisConfig>()
		}

		fn build_config(config: Vec<u8>) -> sp_genesis_builder::Result {
			build_config::<RuntimeGenesisConfig>(config)
		}
	}
}

cumulus_pallet_parachain_system::register_validate_block! {
	Runtime = Runtime,
	BlockExecutor = cumulus_pallet_aura_ext::BlockExecutor::<Runtime, Executive>,
}<|MERGE_RESOLUTION|>--- conflicted
+++ resolved
@@ -316,8 +316,8 @@
 pub type NativeAndAssets = fungible::UnionOf<
 	Balances,
 	LocalAndForeignAssets,
-	TargetFromLeft<WestendLocation>,
-	MultiLocation,
+	TargetFromLeft<WestendLocationV3, xcm::v3::Location>,
+	xcm::v3::Location,
 	AccountId,
 >;
 
@@ -325,19 +325,8 @@
 	type RuntimeEvent = RuntimeEvent;
 	type Balance = Balance;
 	type HigherPrecisionBalance = sp_core::U256;
-<<<<<<< HEAD
 	type AssetKind = xcm::v3::Location;
-	type Assets = fungible::UnionOf<
-		Balances,
-		LocalAndForeignAssets,
-		TargetFromLeft<WestendLocationV3, xcm::v3::Location>,
-		Self::AssetKind,
-		Self::AccountId,
-	>;
-=======
-	type AssetKind = MultiLocation;
 	type Assets = NativeAndAssets;
->>>>>>> a42a47f8
 	type PoolId = (Self::AssetKind, Self::AssetKind);
 	type PoolLocator =
 		pallet_asset_conversion::WithFirstAsset<WestendLocationV3, AccountId, Self::AssetKind>;
