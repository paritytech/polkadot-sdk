// Copyright (C) Parity Technologies (UK) Ltd.
// SPDX-License-Identifier: Apache-2.0

// Licensed under the Apache License, Version 2.0 (the "License");
// you may not use this file except in compliance with the License.
// You may obtain a copy of the License at
//
// 	http://www.apache.org/licenses/LICENSE-2.0
//
// Unless required by applicable law or agreed to in writing, software
// distributed under the License is distributed on an "AS IS" BASIS,
// WITHOUT WARRANTIES OR CONDITIONS OF ANY KIND, either express or implied.
// See the License for the specific language governing permissions and
// limitations under the License.

//! # Asset Hub Westend Runtime
//!
//! Testnet for Asset Hub Polkadot.

#![cfg_attr(not(feature = "std"), no_std)]
#![recursion_limit = "256"]

// Make the WASM binary available.
#[cfg(feature = "std")]
include!(concat!(env!("OUT_DIR"), "/wasm_binary.rs"));

mod weights;
pub mod xcm_config;

use assets_common::{
	local_and_foreign_assets::{LocalFromLeft, TargetFromLeft},
	AssetIdForTrustBackedAssetsConvert,
};
use codec::{Decode, Encode, MaxEncodedLen};
use cumulus_pallet_parachain_system::RelayNumberMonotonicallyIncreases;
use cumulus_primitives_core::{AggregateMessageOrigin, ParaId};
use frame_support::{
	construct_runtime, derive_impl,
	dispatch::DispatchClass,
	genesis_builder_helper::{build_state, get_preset},
	ord_parameter_types, parameter_types,
	traits::{
		fungible, fungibles,
		tokens::{imbalance::ResolveAssetTo, nonfungibles_v2::Inspect},
		AsEnsureOriginWithArg, ConstBool, ConstU128, ConstU32, ConstU64, ConstU8, Equals,
		InstanceFilter, TransformOrigin,
	},
	weights::{ConstantMultiplier, Weight, WeightToFee as _},
	BoundedVec, PalletId,
};
use frame_system::{
	limits::{BlockLength, BlockWeights},
	EnsureRoot, EnsureSigned, EnsureSignedBy,
};
use pallet_asset_conversion_tx_payment::AssetConversionAdapter;
use pallet_nfts::{DestroyWitness, PalletFeatures};
use pallet_xcm::EnsureXcm;
use parachains_common::{
	impls::DealWithFees, message_queue::*, AccountId, AssetIdForTrustBackedAssets, AuraId, Balance,
	BlockNumber, CollectionId, Hash, Header, ItemId, Nonce, Signature, AVERAGE_ON_INITIALIZE_RATIO,
	NORMAL_DISPATCH_RATIO,
};
use sp_api::impl_runtime_apis;
use sp_core::{crypto::KeyTypeId, OpaqueMetadata};
use sp_runtime::{
	create_runtime_str, generic, impl_opaque_keys,
	traits::{AccountIdConversion, BlakeTwo256, Block as BlockT, Saturating, Verify},
	transaction_validity::{TransactionSource, TransactionValidity},
	ApplyExtrinsicResult, Perbill, Permill, RuntimeDebug,
};
use sp_std::prelude::*;
#[cfg(feature = "std")]
use sp_version::NativeVersion;
use sp_version::RuntimeVersion;
use testnet_parachains_constants::westend::{consensus::*, currency::*, fee::WeightToFee, time::*};
use xcm_config::{
	ForeignAssetsConvertedConcreteId, ForeignCreatorsSovereignAccountOf,
	PoolAssetsConvertedConcreteId, TrustBackedAssetsConvertedConcreteId,
	TrustBackedAssetsPalletLocationV3, WestendLocation, WestendLocationV3,
	XcmOriginToTransactDispatchOrigin,
};

#[cfg(any(feature = "std", test))]
pub use sp_runtime::BuildStorage;

use assets_common::{foreign_creators::ForeignCreators, matching::FromSiblingParachain};
use polkadot_runtime_common::{BlockHashCount, SlowAdjustingFeeUpdate};
use xcm::{
	latest::prelude::AssetId,
	prelude::{VersionedAssetId, VersionedAssets, VersionedLocation, VersionedXcm},
};

#[cfg(feature = "runtime-benchmarks")]
use xcm::latest::prelude::{
	Asset, Assets as XcmAssets, Fungible, Here, InteriorLocation, Junction, Junction::*, Location,
	NetworkId, NonFungible, Parent, ParentThen, Response, XCM_VERSION,
};

use xcm_runtime_apis::{
	dry_run::{CallDryRunEffects, Error as XcmDryRunApiError, XcmDryRunEffects},
	fees::Error as XcmPaymentApiError,
};

use weights::{BlockExecutionWeight, ExtrinsicBaseWeight, RocksDbWeight};

impl_opaque_keys! {
	pub struct SessionKeys {
		pub aura: Aura,
	}
}

#[sp_version::runtime_version]
pub const VERSION: RuntimeVersion = RuntimeVersion {
	// Note: "westmint" is the legacy name for this chain. It has been renamed to
	// "asset-hub-westend". Many wallets/tools depend on the `spec_name`, so it remains "westmint"
	// for the time being. Wallets/tools should update to treat "asset-hub-westend" equally.
	spec_name: create_runtime_str!("westmint"),
	impl_name: create_runtime_str!("westmint"),
	authoring_version: 1,
	spec_version: 1_014_000,
	impl_version: 0,
	apis: RUNTIME_API_VERSIONS,
	transaction_version: 16,
	state_version: 1,
};

/// The version information used to identify this runtime when compiled natively.
#[cfg(feature = "std")]
pub fn native_version() -> NativeVersion {
	NativeVersion { runtime_version: VERSION, can_author_with: Default::default() }
}

parameter_types! {
	pub const Version: RuntimeVersion = VERSION;
	pub RuntimeBlockLength: BlockLength =
		BlockLength::max_with_normal_ratio(5 * 1024 * 1024, NORMAL_DISPATCH_RATIO);
	pub RuntimeBlockWeights: BlockWeights = BlockWeights::builder()
		.base_block(BlockExecutionWeight::get())
		.for_class(DispatchClass::all(), |weights| {
			weights.base_extrinsic = ExtrinsicBaseWeight::get();
		})
		.for_class(DispatchClass::Normal, |weights| {
			weights.max_total = Some(NORMAL_DISPATCH_RATIO * MAXIMUM_BLOCK_WEIGHT);
		})
		.for_class(DispatchClass::Operational, |weights| {
			weights.max_total = Some(MAXIMUM_BLOCK_WEIGHT);
			// Operational transactions have some extra reserved space, so that they
			// are included even if block reached `MAXIMUM_BLOCK_WEIGHT`.
			weights.reserved = Some(
				MAXIMUM_BLOCK_WEIGHT - NORMAL_DISPATCH_RATIO * MAXIMUM_BLOCK_WEIGHT
			);
		})
		.avg_block_initialization(AVERAGE_ON_INITIALIZE_RATIO)
		.build_or_panic();
	pub const SS58Prefix: u8 = 42;
}

// Configure FRAME pallets to include in runtime.
#[derive_impl(frame_system::config_preludes::ParaChainDefaultConfig)]
impl frame_system::Config for Runtime {
	type BlockWeights = RuntimeBlockWeights;
	type BlockLength = RuntimeBlockLength;
	type AccountId = AccountId;
	type Nonce = Nonce;
	type Hash = Hash;
	type Block = Block;
	type BlockHashCount = BlockHashCount;
	type DbWeight = RocksDbWeight;
	type Version = Version;
	type AccountData = pallet_balances::AccountData<Balance>;
	type SystemWeightInfo = weights::frame_system::WeightInfo<Runtime>;
	type SS58Prefix = SS58Prefix;
	type OnSetCode = cumulus_pallet_parachain_system::ParachainSetCode<Self>;
	type MaxConsumers = frame_support::traits::ConstU32<16>;
}

impl pallet_timestamp::Config for Runtime {
	/// A timestamp: milliseconds since the unix epoch.
	type Moment = u64;
	type OnTimestampSet = Aura;
	type MinimumPeriod = ConstU64<0>;
	type WeightInfo = weights::pallet_timestamp::WeightInfo<Runtime>;
}

impl pallet_authorship::Config for Runtime {
	type FindAuthor = pallet_session::FindAccountFromAuthorIndex<Self, Aura>;
	type EventHandler = (CollatorSelection,);
}

parameter_types! {
	pub const ExistentialDeposit: Balance = EXISTENTIAL_DEPOSIT;
}

impl pallet_balances::Config for Runtime {
	type MaxLocks = ConstU32<50>;
	/// The type for recording an account's balance.
	type Balance = Balance;
	/// The ubiquitous event type.
	type RuntimeEvent = RuntimeEvent;
	type DustRemoval = ();
	type ExistentialDeposit = ExistentialDeposit;
	type AccountStore = System;
	type WeightInfo = weights::pallet_balances::WeightInfo<Runtime>;
	type MaxReserves = ConstU32<50>;
	type ReserveIdentifier = [u8; 8];
	type RuntimeHoldReason = RuntimeHoldReason;
	type RuntimeFreezeReason = RuntimeFreezeReason;
	type FreezeIdentifier = ();
	type MaxFreezes = ConstU32<0>;
}

parameter_types! {
	/// Relay Chain `TransactionByteFee` / 10
	pub const TransactionByteFee: Balance = MILLICENTS;
}

impl pallet_transaction_payment::Config for Runtime {
	type RuntimeEvent = RuntimeEvent;
	type OnChargeTransaction =
		pallet_transaction_payment::FungibleAdapter<Balances, DealWithFees<Runtime>>;
	type WeightToFee = WeightToFee;
	type LengthToFee = ConstantMultiplier<Balance, TransactionByteFee>;
	type FeeMultiplierUpdate = SlowAdjustingFeeUpdate<Self>;
	type OperationalFeeMultiplier = ConstU8<5>;
}

parameter_types! {
	pub const AssetDeposit: Balance = UNITS / 10; // 1 / 10 WND deposit to create asset
	pub const AssetAccountDeposit: Balance = deposit(1, 16);
	pub const ApprovalDeposit: Balance = EXISTENTIAL_DEPOSIT;
	pub const AssetsStringLimit: u32 = 50;
	/// Key = 32 bytes, Value = 36 bytes (32+1+1+1+1)
	// https://github.com/paritytech/substrate/blob/069917b/frame/assets/src/lib.rs#L257L271
	pub const MetadataDepositBase: Balance = deposit(1, 68);
	pub const MetadataDepositPerByte: Balance = deposit(0, 1);
}

pub type AssetsForceOrigin = EnsureRoot<AccountId>;

// Called "Trust Backed" assets because these are generally registered by some account, and users of
// the asset assume it has some claimed backing. The pallet is called `Assets` in
// `construct_runtime` to avoid breaking changes on storage reads.
pub type TrustBackedAssetsInstance = pallet_assets::Instance1;
type TrustBackedAssetsCall = pallet_assets::Call<Runtime, TrustBackedAssetsInstance>;
impl pallet_assets::Config<TrustBackedAssetsInstance> for Runtime {
	type RuntimeEvent = RuntimeEvent;
	type Balance = Balance;
	type AssetId = AssetIdForTrustBackedAssets;
	type AssetIdParameter = codec::Compact<AssetIdForTrustBackedAssets>;
	type Currency = Balances;
	type CreateOrigin = AsEnsureOriginWithArg<EnsureSigned<AccountId>>;
	type ForceOrigin = AssetsForceOrigin;
	type AssetDeposit = AssetDeposit;
	type MetadataDepositBase = MetadataDepositBase;
	type MetadataDepositPerByte = MetadataDepositPerByte;
	type ApprovalDeposit = ApprovalDeposit;
	type StringLimit = AssetsStringLimit;
<<<<<<< HEAD
	type Holder = ();
	type Freezer = ();
=======
	type Freezer = AssetsFreezer;
>>>>>>> 9403a5d4
	type Extra = ();
	type WeightInfo = weights::pallet_assets_local::WeightInfo<Runtime>;
	type CallbackHandle = ();
	type AssetAccountDeposit = AssetAccountDeposit;
	type RemoveItemsLimit = ConstU32<1000>;
	#[cfg(feature = "runtime-benchmarks")]
	type BenchmarkHelper = ();
}

// Allow Freezes for the `Assets` pallet
pub type AssetsFreezerInstance = pallet_assets_freezer::Instance1;
impl pallet_assets_freezer::Config<AssetsFreezerInstance> for Runtime {
	type RuntimeFreezeReason = RuntimeFreezeReason;
	type RuntimeEvent = RuntimeEvent;
}

parameter_types! {
	pub const AssetConversionPalletId: PalletId = PalletId(*b"py/ascon");
	pub const LiquidityWithdrawalFee: Permill = Permill::from_percent(0);
}

ord_parameter_types! {
	pub const AssetConversionOrigin: sp_runtime::AccountId32 =
		AccountIdConversion::<sp_runtime::AccountId32>::into_account_truncating(&AssetConversionPalletId::get());
}

pub type PoolAssetsInstance = pallet_assets::Instance3;
impl pallet_assets::Config<PoolAssetsInstance> for Runtime {
	type RuntimeEvent = RuntimeEvent;
	type Balance = Balance;
	type RemoveItemsLimit = ConstU32<1000>;
	type AssetId = u32;
	type AssetIdParameter = u32;
	type Currency = Balances;
	type CreateOrigin =
		AsEnsureOriginWithArg<EnsureSignedBy<AssetConversionOrigin, sp_runtime::AccountId32>>;
	type ForceOrigin = AssetsForceOrigin;
	type AssetDeposit = ConstU128<0>;
	type AssetAccountDeposit = ConstU128<0>;
	type MetadataDepositBase = ConstU128<0>;
	type MetadataDepositPerByte = ConstU128<0>;
	type ApprovalDeposit = ConstU128<0>;
	type StringLimit = ConstU32<50>;
<<<<<<< HEAD
	type Holder = ();
	type Freezer = ();
=======
	type Freezer = PoolAssetsFreezer;
>>>>>>> 9403a5d4
	type Extra = ();
	type WeightInfo = weights::pallet_assets_pool::WeightInfo<Runtime>;
	type CallbackHandle = ();
	#[cfg(feature = "runtime-benchmarks")]
	type BenchmarkHelper = ();
}

// Allow Freezes for the `PoolAssets` pallet
pub type PoolAssetsFreezerInstance = pallet_assets_freezer::Instance3;
impl pallet_assets_freezer::Config<PoolAssetsFreezerInstance> for Runtime {
	type RuntimeFreezeReason = RuntimeFreezeReason;
	type RuntimeEvent = RuntimeEvent;
}

/// Union fungibles implementation for `Assets` and `ForeignAssets`.
pub type LocalAndForeignAssets = fungibles::UnionOf<
	Assets,
	ForeignAssets,
	LocalFromLeft<
		AssetIdForTrustBackedAssetsConvert<TrustBackedAssetsPalletLocationV3, xcm::v3::Location>,
		AssetIdForTrustBackedAssets,
		xcm::v3::Location,
	>,
	xcm::v3::Location,
	AccountId,
>;

/// Union fungibles implementation for [`LocalAndForeignAssets`] and `Balances`.
pub type NativeAndAssets = fungible::UnionOf<
	Balances,
	LocalAndForeignAssets,
	TargetFromLeft<WestendLocationV3, xcm::v3::Location>,
	xcm::v3::Location,
	AccountId,
>;

pub type PoolIdToAccountId = pallet_asset_conversion::AccountIdConverter<
	AssetConversionPalletId,
	(xcm::v3::Location, xcm::v3::Location),
>;

impl pallet_asset_conversion::Config for Runtime {
	type RuntimeEvent = RuntimeEvent;
	type Balance = Balance;
	type HigherPrecisionBalance = sp_core::U256;
	type AssetKind = xcm::v3::Location;
	type Assets = NativeAndAssets;
	type PoolId = (Self::AssetKind, Self::AssetKind);
	type PoolLocator = pallet_asset_conversion::WithFirstAsset<
		WestendLocationV3,
		AccountId,
		Self::AssetKind,
		PoolIdToAccountId,
	>;
	type PoolAssetId = u32;
	type PoolAssets = PoolAssets;
	type PoolSetupFee = ConstU128<0>; // Asset class deposit fees are sufficient to prevent spam
	type PoolSetupFeeAsset = WestendLocationV3;
	type PoolSetupFeeTarget = ResolveAssetTo<AssetConversionOrigin, Self::Assets>;
	type LiquidityWithdrawalFee = LiquidityWithdrawalFee;
	type LPFee = ConstU32<3>;
	type PalletId = AssetConversionPalletId;
	type MaxSwapPathLength = ConstU32<3>;
	type MintMinLiquidity = ConstU128<100>;
	type WeightInfo = weights::pallet_asset_conversion::WeightInfo<Runtime>;
	#[cfg(feature = "runtime-benchmarks")]
	type BenchmarkHelper = assets_common::benchmarks::AssetPairFactory<
		WestendLocationV3,
		parachain_info::Pallet<Runtime>,
		xcm_config::TrustBackedAssetsPalletIndex,
		xcm::v3::Location,
	>;
}

impl pallet_asset_conversion_ops::Config for Runtime {
	type RuntimeEvent = RuntimeEvent;
	type PriorAccountIdConverter = pallet_asset_conversion::AccountIdConverterNoSeed<
		<Runtime as pallet_asset_conversion::Config>::PoolId,
	>;
	type AssetsRefund = <Runtime as pallet_asset_conversion::Config>::Assets;
	type PoolAssetsRefund = <Runtime as pallet_asset_conversion::Config>::PoolAssets;
	type PoolAssetsTeam = <Runtime as pallet_asset_conversion::Config>::PoolAssets;
	type DepositAsset = Balances;
	type WeightInfo = weights::pallet_asset_conversion_ops::WeightInfo<Runtime>;
}

parameter_types! {
	// we just reuse the same deposits
	pub const ForeignAssetsAssetDeposit: Balance = AssetDeposit::get();
	pub const ForeignAssetsAssetAccountDeposit: Balance = AssetAccountDeposit::get();
	pub const ForeignAssetsApprovalDeposit: Balance = ApprovalDeposit::get();
	pub const ForeignAssetsAssetsStringLimit: u32 = AssetsStringLimit::get();
	pub const ForeignAssetsMetadataDepositBase: Balance = MetadataDepositBase::get();
	pub const ForeignAssetsMetadataDepositPerByte: Balance = MetadataDepositPerByte::get();
}

/// Assets managed by some foreign location. Note: we do not declare a `ForeignAssetsCall` type, as
/// this type is used in proxy definitions. We assume that a foreign location would not want to set
/// an individual, local account as a proxy for the issuance of their assets. This issuance should
/// be managed by the foreign location's governance.
pub type ForeignAssetsInstance = pallet_assets::Instance2;
impl pallet_assets::Config<ForeignAssetsInstance> for Runtime {
	type RuntimeEvent = RuntimeEvent;
	type Balance = Balance;
	type AssetId = xcm::v3::Location;
	type AssetIdParameter = xcm::v3::Location;
	type Currency = Balances;
	type CreateOrigin = ForeignCreators<
		FromSiblingParachain<parachain_info::Pallet<Runtime>, xcm::v3::Location>,
		ForeignCreatorsSovereignAccountOf,
		AccountId,
		xcm::v3::Location,
	>;
	type ForceOrigin = AssetsForceOrigin;
	type AssetDeposit = ForeignAssetsAssetDeposit;
	type MetadataDepositBase = ForeignAssetsMetadataDepositBase;
	type MetadataDepositPerByte = ForeignAssetsMetadataDepositPerByte;
	type ApprovalDeposit = ForeignAssetsApprovalDeposit;
	type StringLimit = ForeignAssetsAssetsStringLimit;
<<<<<<< HEAD
	type Holder = ();
	type Freezer = ();
=======
	type Freezer = ForeignAssetsFreezer;
>>>>>>> 9403a5d4
	type Extra = ();
	type WeightInfo = weights::pallet_assets_foreign::WeightInfo<Runtime>;
	type CallbackHandle = ();
	type AssetAccountDeposit = ForeignAssetsAssetAccountDeposit;
	type RemoveItemsLimit = frame_support::traits::ConstU32<1000>;
	#[cfg(feature = "runtime-benchmarks")]
	type BenchmarkHelper = xcm_config::XcmBenchmarkHelper;
}

// Allow Freezes for the `ForeignAssets` pallet
pub type ForeignAssetsFreezerInstance = pallet_assets_freezer::Instance2;
impl pallet_assets_freezer::Config<ForeignAssetsFreezerInstance> for Runtime {
	type RuntimeFreezeReason = RuntimeFreezeReason;
	type RuntimeEvent = RuntimeEvent;
}

parameter_types! {
	// One storage item; key size is 32; value is size 4+4+16+32 bytes = 56 bytes.
	pub const DepositBase: Balance = deposit(1, 88);
	// Additional storage item size of 32 bytes.
	pub const DepositFactor: Balance = deposit(0, 32);
	pub const MaxSignatories: u32 = 100;
}

impl pallet_multisig::Config for Runtime {
	type RuntimeEvent = RuntimeEvent;
	type RuntimeCall = RuntimeCall;
	type Currency = Balances;
	type DepositBase = DepositBase;
	type DepositFactor = DepositFactor;
	type MaxSignatories = MaxSignatories;
	type WeightInfo = weights::pallet_multisig::WeightInfo<Runtime>;
}

impl pallet_utility::Config for Runtime {
	type RuntimeEvent = RuntimeEvent;
	type RuntimeCall = RuntimeCall;
	type PalletsOrigin = OriginCaller;
	type WeightInfo = weights::pallet_utility::WeightInfo<Runtime>;
}

parameter_types! {
	// One storage item; key size 32, value size 8; .
	pub const ProxyDepositBase: Balance = deposit(1, 40);
	// Additional storage item size of 33 bytes.
	pub const ProxyDepositFactor: Balance = deposit(0, 33);
	pub const MaxProxies: u16 = 32;
	// One storage item; key size 32, value size 16
	pub const AnnouncementDepositBase: Balance = deposit(1, 48);
	pub const AnnouncementDepositFactor: Balance = deposit(0, 66);
	pub const MaxPending: u16 = 32;
}

/// The type used to represent the kinds of proxying allowed.
#[derive(
	Copy,
	Clone,
	Eq,
	PartialEq,
	Ord,
	PartialOrd,
	Encode,
	Decode,
	RuntimeDebug,
	MaxEncodedLen,
	scale_info::TypeInfo,
)]
pub enum ProxyType {
	/// Fully permissioned proxy. Can execute any call on behalf of _proxied_.
	Any,
	/// Can execute any call that does not transfer funds or assets.
	NonTransfer,
	/// Proxy with the ability to reject time-delay proxy announcements.
	CancelProxy,
	/// Assets proxy. Can execute any call from `assets`, **including asset transfers**.
	Assets,
	/// Owner proxy. Can execute calls related to asset ownership.
	AssetOwner,
	/// Asset manager. Can execute calls related to asset management.
	AssetManager,
	/// Collator selection proxy. Can execute calls related to collator selection mechanism.
	Collator,
}
impl Default for ProxyType {
	fn default() -> Self {
		Self::Any
	}
}

impl InstanceFilter<RuntimeCall> for ProxyType {
	fn filter(&self, c: &RuntimeCall) -> bool {
		match self {
			ProxyType::Any => true,
			ProxyType::NonTransfer => !matches!(
				c,
				RuntimeCall::Balances { .. } |
					RuntimeCall::Assets { .. } |
					RuntimeCall::NftFractionalization { .. } |
					RuntimeCall::Nfts { .. } |
					RuntimeCall::Uniques { .. }
			),
			ProxyType::CancelProxy => matches!(
				c,
				RuntimeCall::Proxy(pallet_proxy::Call::reject_announcement { .. }) |
					RuntimeCall::Utility { .. } |
					RuntimeCall::Multisig { .. }
			),
			ProxyType::Assets => {
				matches!(
					c,
					RuntimeCall::Assets { .. } |
						RuntimeCall::Utility { .. } |
						RuntimeCall::Multisig { .. } |
						RuntimeCall::NftFractionalization { .. } |
						RuntimeCall::Nfts { .. } | RuntimeCall::Uniques { .. }
				)
			},
			ProxyType::AssetOwner => matches!(
				c,
				RuntimeCall::Assets(TrustBackedAssetsCall::create { .. }) |
					RuntimeCall::Assets(TrustBackedAssetsCall::start_destroy { .. }) |
					RuntimeCall::Assets(TrustBackedAssetsCall::destroy_accounts { .. }) |
					RuntimeCall::Assets(TrustBackedAssetsCall::destroy_approvals { .. }) |
					RuntimeCall::Assets(TrustBackedAssetsCall::finish_destroy { .. }) |
					RuntimeCall::Assets(TrustBackedAssetsCall::transfer_ownership { .. }) |
					RuntimeCall::Assets(TrustBackedAssetsCall::set_team { .. }) |
					RuntimeCall::Assets(TrustBackedAssetsCall::set_metadata { .. }) |
					RuntimeCall::Assets(TrustBackedAssetsCall::clear_metadata { .. }) |
					RuntimeCall::Assets(TrustBackedAssetsCall::set_min_balance { .. }) |
					RuntimeCall::Nfts(pallet_nfts::Call::create { .. }) |
					RuntimeCall::Nfts(pallet_nfts::Call::destroy { .. }) |
					RuntimeCall::Nfts(pallet_nfts::Call::redeposit { .. }) |
					RuntimeCall::Nfts(pallet_nfts::Call::transfer_ownership { .. }) |
					RuntimeCall::Nfts(pallet_nfts::Call::set_team { .. }) |
					RuntimeCall::Nfts(pallet_nfts::Call::set_collection_max_supply { .. }) |
					RuntimeCall::Nfts(pallet_nfts::Call::lock_collection { .. }) |
					RuntimeCall::Uniques(pallet_uniques::Call::create { .. }) |
					RuntimeCall::Uniques(pallet_uniques::Call::destroy { .. }) |
					RuntimeCall::Uniques(pallet_uniques::Call::transfer_ownership { .. }) |
					RuntimeCall::Uniques(pallet_uniques::Call::set_team { .. }) |
					RuntimeCall::Uniques(pallet_uniques::Call::set_metadata { .. }) |
					RuntimeCall::Uniques(pallet_uniques::Call::set_attribute { .. }) |
					RuntimeCall::Uniques(pallet_uniques::Call::set_collection_metadata { .. }) |
					RuntimeCall::Uniques(pallet_uniques::Call::clear_metadata { .. }) |
					RuntimeCall::Uniques(pallet_uniques::Call::clear_attribute { .. }) |
					RuntimeCall::Uniques(pallet_uniques::Call::clear_collection_metadata { .. }) |
					RuntimeCall::Uniques(pallet_uniques::Call::set_collection_max_supply { .. }) |
					RuntimeCall::Utility { .. } |
					RuntimeCall::Multisig { .. }
			),
			ProxyType::AssetManager => matches!(
				c,
				RuntimeCall::Assets(TrustBackedAssetsCall::mint { .. }) |
					RuntimeCall::Assets(TrustBackedAssetsCall::burn { .. }) |
					RuntimeCall::Assets(TrustBackedAssetsCall::freeze { .. }) |
					RuntimeCall::Assets(TrustBackedAssetsCall::block { .. }) |
					RuntimeCall::Assets(TrustBackedAssetsCall::thaw { .. }) |
					RuntimeCall::Assets(TrustBackedAssetsCall::freeze_asset { .. }) |
					RuntimeCall::Assets(TrustBackedAssetsCall::thaw_asset { .. }) |
					RuntimeCall::Assets(TrustBackedAssetsCall::touch_other { .. }) |
					RuntimeCall::Assets(TrustBackedAssetsCall::refund_other { .. }) |
					RuntimeCall::Nfts(pallet_nfts::Call::force_mint { .. }) |
					RuntimeCall::Nfts(pallet_nfts::Call::update_mint_settings { .. }) |
					RuntimeCall::Nfts(pallet_nfts::Call::mint_pre_signed { .. }) |
					RuntimeCall::Nfts(pallet_nfts::Call::set_attributes_pre_signed { .. }) |
					RuntimeCall::Nfts(pallet_nfts::Call::lock_item_transfer { .. }) |
					RuntimeCall::Nfts(pallet_nfts::Call::unlock_item_transfer { .. }) |
					RuntimeCall::Nfts(pallet_nfts::Call::lock_item_properties { .. }) |
					RuntimeCall::Nfts(pallet_nfts::Call::set_metadata { .. }) |
					RuntimeCall::Nfts(pallet_nfts::Call::clear_metadata { .. }) |
					RuntimeCall::Nfts(pallet_nfts::Call::set_collection_metadata { .. }) |
					RuntimeCall::Nfts(pallet_nfts::Call::clear_collection_metadata { .. }) |
					RuntimeCall::Uniques(pallet_uniques::Call::mint { .. }) |
					RuntimeCall::Uniques(pallet_uniques::Call::burn { .. }) |
					RuntimeCall::Uniques(pallet_uniques::Call::freeze { .. }) |
					RuntimeCall::Uniques(pallet_uniques::Call::thaw { .. }) |
					RuntimeCall::Uniques(pallet_uniques::Call::freeze_collection { .. }) |
					RuntimeCall::Uniques(pallet_uniques::Call::thaw_collection { .. }) |
					RuntimeCall::Utility { .. } |
					RuntimeCall::Multisig { .. }
			),
			ProxyType::Collator => matches!(
				c,
				RuntimeCall::CollatorSelection { .. } |
					RuntimeCall::Utility { .. } |
					RuntimeCall::Multisig { .. }
			),
		}
	}

	fn is_superset(&self, o: &Self) -> bool {
		match (self, o) {
			(x, y) if x == y => true,
			(ProxyType::Any, _) => true,
			(_, ProxyType::Any) => false,
			(ProxyType::Assets, ProxyType::AssetOwner) => true,
			(ProxyType::Assets, ProxyType::AssetManager) => true,
			(ProxyType::NonTransfer, ProxyType::Collator) => true,
			_ => false,
		}
	}
}

impl pallet_proxy::Config for Runtime {
	type RuntimeEvent = RuntimeEvent;
	type RuntimeCall = RuntimeCall;
	type Currency = Balances;
	type ProxyType = ProxyType;
	type ProxyDepositBase = ProxyDepositBase;
	type ProxyDepositFactor = ProxyDepositFactor;
	type MaxProxies = MaxProxies;
	type WeightInfo = weights::pallet_proxy::WeightInfo<Runtime>;
	type MaxPending = MaxPending;
	type CallHasher = BlakeTwo256;
	type AnnouncementDepositBase = AnnouncementDepositBase;
	type AnnouncementDepositFactor = AnnouncementDepositFactor;
}

parameter_types! {
	pub const ReservedXcmpWeight: Weight = MAXIMUM_BLOCK_WEIGHT.saturating_div(4);
	pub const ReservedDmpWeight: Weight = MAXIMUM_BLOCK_WEIGHT.saturating_div(4);
}

impl cumulus_pallet_parachain_system::Config for Runtime {
	type WeightInfo = weights::cumulus_pallet_parachain_system::WeightInfo<Runtime>;
	type RuntimeEvent = RuntimeEvent;
	type OnSystemEvent = ();
	type SelfParaId = parachain_info::Pallet<Runtime>;
	type DmpQueue = frame_support::traits::EnqueueWithOrigin<MessageQueue, RelayOrigin>;
	type ReservedDmpWeight = ReservedDmpWeight;
	type OutboundXcmpMessageSource = XcmpQueue;
	type XcmpMessageHandler = XcmpQueue;
	type ReservedXcmpWeight = ReservedXcmpWeight;
	type CheckAssociatedRelayNumber = RelayNumberMonotonicallyIncreases;
	type ConsensusHook = ConsensusHook;
}

type ConsensusHook = cumulus_pallet_aura_ext::FixedVelocityConsensusHook<
	Runtime,
	RELAY_CHAIN_SLOT_DURATION_MILLIS,
	BLOCK_PROCESSING_VELOCITY,
	UNINCLUDED_SEGMENT_CAPACITY,
>;

impl parachain_info::Config for Runtime {}

parameter_types! {
	pub MessageQueueServiceWeight: Weight = Perbill::from_percent(35) * RuntimeBlockWeights::get().max_block;
}

impl pallet_message_queue::Config for Runtime {
	type RuntimeEvent = RuntimeEvent;
	type WeightInfo = weights::pallet_message_queue::WeightInfo<Runtime>;
	#[cfg(feature = "runtime-benchmarks")]
	type MessageProcessor = pallet_message_queue::mock_helpers::NoopMessageProcessor<
		cumulus_primitives_core::AggregateMessageOrigin,
	>;
	#[cfg(not(feature = "runtime-benchmarks"))]
	type MessageProcessor = xcm_builder::ProcessXcmMessage<
		AggregateMessageOrigin,
		xcm_executor::XcmExecutor<xcm_config::XcmConfig>,
		RuntimeCall,
	>;
	type Size = u32;
	// The XCMP queue pallet is only ever able to handle the `Sibling(ParaId)` origin:
	type QueueChangeHandler = NarrowOriginToSibling<XcmpQueue>;
	type QueuePausedQuery = NarrowOriginToSibling<XcmpQueue>;
	type HeapSize = sp_core::ConstU32<{ 103 * 1024 }>;
	type MaxStale = sp_core::ConstU32<8>;
	type ServiceWeight = MessageQueueServiceWeight;
	type IdleMaxServiceWeight = MessageQueueServiceWeight;
}

impl cumulus_pallet_aura_ext::Config for Runtime {}

parameter_types! {
	/// The asset ID for the asset that we use to pay for message delivery fees.
	pub FeeAssetId: AssetId = AssetId(xcm_config::WestendLocation::get());
	/// The base fee for the message delivery fees.
	pub const BaseDeliveryFee: u128 = CENTS.saturating_mul(3);
}

pub type PriceForSiblingParachainDelivery = polkadot_runtime_common::xcm_sender::ExponentialPrice<
	FeeAssetId,
	BaseDeliveryFee,
	TransactionByteFee,
	XcmpQueue,
>;

impl cumulus_pallet_xcmp_queue::Config for Runtime {
	type RuntimeEvent = RuntimeEvent;
	type ChannelInfo = ParachainSystem;
	type VersionWrapper = PolkadotXcm;
	// Enqueue XCMP messages from siblings for later processing.
	type XcmpQueue = TransformOrigin<MessageQueue, AggregateMessageOrigin, ParaId, ParaIdToSibling>;
	type MaxInboundSuspended = ConstU32<1_000>;
	type MaxActiveOutboundChannels = ConstU32<128>;
	// Most on-chain HRMP channels are configured to use 102400 bytes of max message size, so we
	// need to set the page size larger than that until we reduce the channel size on-chain.
	type MaxPageSize = ConstU32<{ 103 * 1024 }>;
	type ControllerOrigin = EnsureRoot<AccountId>;
	type ControllerOriginConverter = XcmOriginToTransactDispatchOrigin;
	type WeightInfo = weights::cumulus_pallet_xcmp_queue::WeightInfo<Runtime>;
	type PriceForSiblingDelivery = PriceForSiblingParachainDelivery;
}

impl cumulus_pallet_xcmp_queue::migration::v5::V5Config for Runtime {
	// This must be the same as the `ChannelInfo` from the `Config`:
	type ChannelList = ParachainSystem;
}

parameter_types! {
	pub const RelayOrigin: AggregateMessageOrigin = AggregateMessageOrigin::Parent;
}

parameter_types! {
	pub const Period: u32 = 6 * HOURS;
	pub const Offset: u32 = 0;
}

impl pallet_session::Config for Runtime {
	type RuntimeEvent = RuntimeEvent;
	type ValidatorId = <Self as frame_system::Config>::AccountId;
	// we don't have stash and controller, thus we don't need the convert as well.
	type ValidatorIdOf = pallet_collator_selection::IdentityCollator;
	type ShouldEndSession = pallet_session::PeriodicSessions<Period, Offset>;
	type NextSessionRotation = pallet_session::PeriodicSessions<Period, Offset>;
	type SessionManager = CollatorSelection;
	// Essentially just Aura, but let's be pedantic.
	type SessionHandler = <SessionKeys as sp_runtime::traits::OpaqueKeys>::KeyTypeIdProviders;
	type Keys = SessionKeys;
	type WeightInfo = weights::pallet_session::WeightInfo<Runtime>;
}

impl pallet_aura::Config for Runtime {
	type AuthorityId = AuraId;
	type DisabledValidators = ();
	type MaxAuthorities = ConstU32<100_000>;
	type AllowMultipleBlocksPerSlot = ConstBool<true>;
	type SlotDuration = ConstU64<SLOT_DURATION>;
}

parameter_types! {
	pub const PotId: PalletId = PalletId(*b"PotStake");
	pub const SessionLength: BlockNumber = 6 * HOURS;
}

pub type CollatorSelectionUpdateOrigin = EnsureRoot<AccountId>;

impl pallet_collator_selection::Config for Runtime {
	type RuntimeEvent = RuntimeEvent;
	type Currency = Balances;
	type UpdateOrigin = CollatorSelectionUpdateOrigin;
	type PotId = PotId;
	type MaxCandidates = ConstU32<100>;
	type MinEligibleCollators = ConstU32<4>;
	type MaxInvulnerables = ConstU32<20>;
	// should be a multiple of session or things will get inconsistent
	type KickThreshold = Period;
	type ValidatorId = <Self as frame_system::Config>::AccountId;
	type ValidatorIdOf = pallet_collator_selection::IdentityCollator;
	type ValidatorRegistration = Session;
	type WeightInfo = weights::pallet_collator_selection::WeightInfo<Runtime>;
}

impl pallet_asset_conversion_tx_payment::Config for Runtime {
	type RuntimeEvent = RuntimeEvent;
	type Fungibles = LocalAndForeignAssets;
	type OnChargeAssetTransaction =
		AssetConversionAdapter<Balances, AssetConversion, WestendLocationV3>;
}

parameter_types! {
	pub const UniquesCollectionDeposit: Balance = UNITS / 10; // 1 / 10 UNIT deposit to create a collection
	pub const UniquesItemDeposit: Balance = UNITS / 1_000; // 1 / 1000 UNIT deposit to mint an item
	pub const UniquesMetadataDepositBase: Balance = deposit(1, 129);
	pub const UniquesAttributeDepositBase: Balance = deposit(1, 0);
	pub const UniquesDepositPerByte: Balance = deposit(0, 1);
}

impl pallet_uniques::Config for Runtime {
	type RuntimeEvent = RuntimeEvent;
	type CollectionId = CollectionId;
	type ItemId = ItemId;
	type Currency = Balances;
	type ForceOrigin = AssetsForceOrigin;
	type CollectionDeposit = UniquesCollectionDeposit;
	type ItemDeposit = UniquesItemDeposit;
	type MetadataDepositBase = UniquesMetadataDepositBase;
	type AttributeDepositBase = UniquesAttributeDepositBase;
	type DepositPerByte = UniquesDepositPerByte;
	type StringLimit = ConstU32<128>;
	type KeyLimit = ConstU32<32>;
	type ValueLimit = ConstU32<64>;
	type WeightInfo = weights::pallet_uniques::WeightInfo<Runtime>;
	#[cfg(feature = "runtime-benchmarks")]
	type Helper = ();
	type CreateOrigin = AsEnsureOriginWithArg<EnsureSigned<AccountId>>;
	type Locker = ();
}

parameter_types! {
	pub const NftFractionalizationPalletId: PalletId = PalletId(*b"fraction");
	pub NewAssetSymbol: BoundedVec<u8, AssetsStringLimit> = (*b"FRAC").to_vec().try_into().unwrap();
	pub NewAssetName: BoundedVec<u8, AssetsStringLimit> = (*b"Frac").to_vec().try_into().unwrap();
}

impl pallet_nft_fractionalization::Config for Runtime {
	type RuntimeEvent = RuntimeEvent;
	type Deposit = AssetDeposit;
	type Currency = Balances;
	type NewAssetSymbol = NewAssetSymbol;
	type NewAssetName = NewAssetName;
	type StringLimit = AssetsStringLimit;
	type NftCollectionId = <Self as pallet_nfts::Config>::CollectionId;
	type NftId = <Self as pallet_nfts::Config>::ItemId;
	type AssetBalance = <Self as pallet_balances::Config>::Balance;
	type AssetId = <Self as pallet_assets::Config<TrustBackedAssetsInstance>>::AssetId;
	type Assets = Assets;
	type Nfts = Nfts;
	type PalletId = NftFractionalizationPalletId;
	type WeightInfo = pallet_nft_fractionalization::weights::SubstrateWeight<Runtime>;
	type RuntimeHoldReason = RuntimeHoldReason;
	#[cfg(feature = "runtime-benchmarks")]
	type BenchmarkHelper = ();
}

parameter_types! {
	pub NftsPalletFeatures: PalletFeatures = PalletFeatures::all_enabled();
	pub const NftsMaxDeadlineDuration: BlockNumber = 12 * 30 * DAYS;
	// re-use the Uniques deposits
	pub const NftsCollectionDeposit: Balance = UniquesCollectionDeposit::get();
	pub const NftsItemDeposit: Balance = UniquesItemDeposit::get();
	pub const NftsMetadataDepositBase: Balance = UniquesMetadataDepositBase::get();
	pub const NftsAttributeDepositBase: Balance = UniquesAttributeDepositBase::get();
	pub const NftsDepositPerByte: Balance = UniquesDepositPerByte::get();
}

impl pallet_nfts::Config for Runtime {
	type RuntimeEvent = RuntimeEvent;
	type CollectionId = CollectionId;
	type ItemId = ItemId;
	type Currency = Balances;
	type CreateOrigin = AsEnsureOriginWithArg<EnsureSigned<AccountId>>;
	type ForceOrigin = AssetsForceOrigin;
	type Locker = ();
	type CollectionDeposit = NftsCollectionDeposit;
	type ItemDeposit = NftsItemDeposit;
	type MetadataDepositBase = NftsMetadataDepositBase;
	type AttributeDepositBase = NftsAttributeDepositBase;
	type DepositPerByte = NftsDepositPerByte;
	type StringLimit = ConstU32<256>;
	type KeyLimit = ConstU32<64>;
	type ValueLimit = ConstU32<256>;
	type ApprovalsLimit = ConstU32<20>;
	type ItemAttributesApprovalsLimit = ConstU32<30>;
	type MaxTips = ConstU32<10>;
	type MaxDeadlineDuration = NftsMaxDeadlineDuration;
	type MaxAttributesPerCall = ConstU32<10>;
	type Features = NftsPalletFeatures;
	type OffchainSignature = Signature;
	type OffchainPublic = <Signature as Verify>::Signer;
	type WeightInfo = weights::pallet_nfts::WeightInfo<Runtime>;
	#[cfg(feature = "runtime-benchmarks")]
	type Helper = ();
}

/// XCM router instance to BridgeHub with bridging capabilities for `Rococo` global
/// consensus with dynamic fees and back-pressure.
pub type ToRococoXcmRouterInstance = pallet_xcm_bridge_hub_router::Instance1;
impl pallet_xcm_bridge_hub_router::Config<ToRococoXcmRouterInstance> for Runtime {
	type WeightInfo = weights::pallet_xcm_bridge_hub_router::WeightInfo<Runtime>;

	type UniversalLocation = xcm_config::UniversalLocation;
	type BridgedNetworkId = xcm_config::bridging::to_rococo::RococoNetwork;
	type Bridges = xcm_config::bridging::NetworkExportTable;
	type DestinationVersion = PolkadotXcm;

	#[cfg(not(feature = "runtime-benchmarks"))]
	type BridgeHubOrigin = EnsureXcm<Equals<xcm_config::bridging::SiblingBridgeHub>>;
	#[cfg(feature = "runtime-benchmarks")]
	type BridgeHubOrigin = frame_support::traits::EitherOfDiverse<
		// for running benchmarks
		EnsureRoot<AccountId>,
		// for running tests with `--feature runtime-benchmarks`
		EnsureXcm<Equals<xcm_config::bridging::SiblingBridgeHub>>,
	>;

	type ToBridgeHubSender = XcmpQueue;
	type WithBridgeHubChannel =
		cumulus_pallet_xcmp_queue::bridging::InAndOutXcmpChannelStatusProvider<
			xcm_config::bridging::SiblingBridgeHubParaId,
			Runtime,
		>;

	type ByteFee = xcm_config::bridging::XcmBridgeHubRouterByteFee;
	type FeeAsset = xcm_config::bridging::XcmBridgeHubRouterFeeAssetId;
}

// Create the runtime by composing the FRAME pallets that were previously configured.
construct_runtime!(
	pub enum Runtime
	{
		// System support stuff.
		System: frame_system = 0,
		ParachainSystem: cumulus_pallet_parachain_system = 1,
		// RandomnessCollectiveFlip = 2 removed
		Timestamp: pallet_timestamp = 3,
		ParachainInfo: parachain_info = 4,

		// Monetary stuff.
		Balances: pallet_balances = 10,
		TransactionPayment: pallet_transaction_payment = 11,
		// AssetTxPayment: pallet_asset_tx_payment = 12,
		AssetTxPayment: pallet_asset_conversion_tx_payment = 13,

		// Collator support. the order of these 5 are important and shall not change.
		Authorship: pallet_authorship = 20,
		CollatorSelection: pallet_collator_selection = 21,
		Session: pallet_session = 22,
		Aura: pallet_aura = 23,
		AuraExt: cumulus_pallet_aura_ext = 24,

		// XCM helpers.
		XcmpQueue: cumulus_pallet_xcmp_queue = 30,
		PolkadotXcm: pallet_xcm = 31,
		CumulusXcm: cumulus_pallet_xcm = 32,
		// Bridge utilities.
		ToRococoXcmRouter: pallet_xcm_bridge_hub_router::<Instance1> = 34,
		MessageQueue: pallet_message_queue = 35,

		// Handy utilities.
		Utility: pallet_utility = 40,
		Multisig: pallet_multisig = 41,
		Proxy: pallet_proxy = 42,

		// The main stage.
		Assets: pallet_assets::<Instance1> = 50,
		Uniques: pallet_uniques = 51,
		Nfts: pallet_nfts = 52,
		ForeignAssets: pallet_assets::<Instance2> = 53,
		NftFractionalization: pallet_nft_fractionalization = 54,
		PoolAssets: pallet_assets::<Instance3> = 55,
		AssetConversion: pallet_asset_conversion = 56,
		AssetsFreezer: pallet_assets_freezer::<Instance1> = 57,
		ForeignAssetsFreezer: pallet_assets_freezer::<Instance2> = 58,
		PoolAssetsFreezer: pallet_assets_freezer::<Instance3> = 59,

		StateTrieMigration: pallet_state_trie_migration = 70,

		// TODO: the pallet instance should be removed once all pools have migrated
		// to the new account IDs.
		AssetConversionMigration: pallet_asset_conversion_ops = 200,
	}
);

/// The address format for describing accounts.
pub type Address = sp_runtime::MultiAddress<AccountId, ()>;
/// Block type as expected by this runtime.
pub type Block = generic::Block<Header, UncheckedExtrinsic>;
/// A Block signed with a Justification
pub type SignedBlock = generic::SignedBlock<Block>;
/// BlockId type as expected by this runtime.
pub type BlockId = generic::BlockId<Block>;
/// The SignedExtension to the basic transaction logic.
pub type SignedExtra = (
	frame_system::CheckNonZeroSender<Runtime>,
	frame_system::CheckSpecVersion<Runtime>,
	frame_system::CheckTxVersion<Runtime>,
	frame_system::CheckGenesis<Runtime>,
	frame_system::CheckEra<Runtime>,
	frame_system::CheckNonce<Runtime>,
	frame_system::CheckWeight<Runtime>,
	pallet_asset_conversion_tx_payment::ChargeAssetTxPayment<Runtime>,
	cumulus_primitives_storage_weight_reclaim::StorageWeightReclaim<Runtime>,
	frame_metadata_hash_extension::CheckMetadataHash<Runtime>,
);
/// Unchecked extrinsic type as expected by this runtime.
pub type UncheckedExtrinsic =
	generic::UncheckedExtrinsic<Address, RuntimeCall, Signature, SignedExtra>;

/// Migrations to apply on runtime upgrade.
pub type Migrations = (
	// v9420
	pallet_nfts::migration::v1::MigrateToV1<Runtime>,
	// unreleased
	pallet_collator_selection::migration::v2::MigrationToV2<Runtime>,
	// unreleased
	pallet_multisig::migrations::v1::MigrateToV1<Runtime>,
	// unreleased
	InitStorageVersions,
	// unreleased
	DeleteUndecodableStorage,
	// unreleased
	cumulus_pallet_xcmp_queue::migration::v4::MigrationToV4<Runtime>,
	cumulus_pallet_xcmp_queue::migration::v5::MigrateV4ToV5<Runtime>,
	// permanent
	pallet_xcm::migration::MigrateToLatestXcmVersion<Runtime>,
);

/// Asset Hub Westend has some undecodable storage, delete it.
/// See <https://github.com/paritytech/polkadot-sdk/issues/2241> for more info.
///
/// First we remove the bad Hold, then the bad NFT collection.
pub struct DeleteUndecodableStorage;

impl frame_support::traits::OnRuntimeUpgrade for DeleteUndecodableStorage {
	fn on_runtime_upgrade() -> Weight {
		use sp_core::crypto::Ss58Codec;

		let mut writes = 0;

		// Remove Holds for account with undecodable hold
		// Westend doesn't have any HoldReasons implemented yet, so it's safe to just blanket remove
		// any for this account.
		match AccountId::from_ss58check("5GCCJthVSwNXRpbeg44gysJUx9vzjdGdfWhioeM7gCg6VyXf") {
			Ok(a) => {
				log::info!("Removing holds for account with bad hold");
				pallet_balances::Holds::<Runtime, ()>::remove(a);
				writes.saturating_inc();
			},
			Err(_) => {
				log::error!("CleanupUndecodableStorage: Somehow failed to convert valid SS58 address into an AccountId!");
			},
		};

		// Destroy undecodable NFT item 1
		writes.saturating_inc();
		match pallet_nfts::Pallet::<Runtime, ()>::do_burn(3, 1, |_| Ok(())) {
			Ok(_) => {
				log::info!("Destroyed undecodable NFT item 1");
			},
			Err(e) => {
				log::error!("Failed to destroy undecodable NFT item: {:?}", e);
				return <Runtime as frame_system::Config>::DbWeight::get().reads_writes(0, writes);
			},
		}

		// Destroy undecodable NFT item 2
		writes.saturating_inc();
		match pallet_nfts::Pallet::<Runtime, ()>::do_burn(3, 2, |_| Ok(())) {
			Ok(_) => {
				log::info!("Destroyed undecodable NFT item 2");
			},
			Err(e) => {
				log::error!("Failed to destroy undecodable NFT item: {:?}", e);
				return <Runtime as frame_system::Config>::DbWeight::get().reads_writes(0, writes);
			},
		}

		// Finally, we can destroy the collection
		writes.saturating_inc();
		match pallet_nfts::Pallet::<Runtime, ()>::do_destroy_collection(
			3,
			DestroyWitness { attributes: 0, item_metadatas: 1, item_configs: 0 },
			None,
		) {
			Ok(_) => {
				log::info!("Destroyed undecodable NFT collection");
			},
			Err(e) => {
				log::error!("Failed to destroy undecodable NFT collection: {:?}", e);
			},
		};

		<Runtime as frame_system::Config>::DbWeight::get().reads_writes(0, writes)
	}
}

/// Migration to initialize storage versions for pallets added after genesis.
///
/// Ideally this would be done automatically (see
/// <https://github.com/paritytech/polkadot-sdk/pull/1297>), but it probably won't be ready for some
/// time and it's beneficial to get try-runtime-cli on-runtime-upgrade checks into the CI, so we're
/// doing it manually.
pub struct InitStorageVersions;

impl frame_support::traits::OnRuntimeUpgrade for InitStorageVersions {
	fn on_runtime_upgrade() -> Weight {
		use frame_support::traits::{GetStorageVersion, StorageVersion};

		let mut writes = 0;

		if PolkadotXcm::on_chain_storage_version() == StorageVersion::new(0) {
			PolkadotXcm::in_code_storage_version().put::<PolkadotXcm>();
			writes.saturating_inc();
		}

		if ForeignAssets::on_chain_storage_version() == StorageVersion::new(0) {
			ForeignAssets::in_code_storage_version().put::<ForeignAssets>();
			writes.saturating_inc();
		}

		if PoolAssets::on_chain_storage_version() == StorageVersion::new(0) {
			PoolAssets::in_code_storage_version().put::<PoolAssets>();
			writes.saturating_inc();
		}

		<Runtime as frame_system::Config>::DbWeight::get().reads_writes(3, writes)
	}
}

/// Executive: handles dispatch to the various modules.
pub type Executive = frame_executive::Executive<
	Runtime,
	Block,
	frame_system::ChainContext<Runtime>,
	Runtime,
	AllPalletsWithSystem,
	Migrations,
>;

#[cfg(feature = "runtime-benchmarks")]
mod benches {
	frame_benchmarking::define_benchmarks!(
		[frame_system, SystemBench::<Runtime>]
		[pallet_assets, Local]
		[pallet_assets, Foreign]
		[pallet_assets, Pool]
		[pallet_asset_conversion, AssetConversion]
		[pallet_balances, Balances]
		[pallet_message_queue, MessageQueue]
		[pallet_multisig, Multisig]
		[pallet_nft_fractionalization, NftFractionalization]
		[pallet_nfts, Nfts]
		[pallet_proxy, Proxy]
		[pallet_session, SessionBench::<Runtime>]
		[pallet_uniques, Uniques]
		[pallet_utility, Utility]
		[pallet_timestamp, Timestamp]
		[pallet_collator_selection, CollatorSelection]
		[cumulus_pallet_parachain_system, ParachainSystem]
		[cumulus_pallet_xcmp_queue, XcmpQueue]
		[pallet_xcm_bridge_hub_router, ToRococo]
		[pallet_asset_conversion_ops, AssetConversionMigration]
		// XCM
		[pallet_xcm, PalletXcmExtrinsicsBenchmark::<Runtime>]
		// NOTE: Make sure you point to the individual modules below.
		[pallet_xcm_benchmarks::fungible, XcmBalances]
		[pallet_xcm_benchmarks::generic, XcmGeneric]
	);
}

impl_runtime_apis! {
	impl sp_consensus_aura::AuraApi<Block, AuraId> for Runtime {
		fn slot_duration() -> sp_consensus_aura::SlotDuration {
			sp_consensus_aura::SlotDuration::from_millis(SLOT_DURATION)
		}

		fn authorities() -> Vec<AuraId> {
			pallet_aura::Authorities::<Runtime>::get().into_inner()
		}
	}

	impl cumulus_primitives_aura::AuraUnincludedSegmentApi<Block> for Runtime {
		fn can_build_upon(
			included_hash: <Block as BlockT>::Hash,
			slot: cumulus_primitives_aura::Slot,
		) -> bool {
			ConsensusHook::can_build_upon(included_hash, slot)
		}
	}

	impl sp_api::Core<Block> for Runtime {
		fn version() -> RuntimeVersion {
			VERSION
		}

		fn execute_block(block: Block) {
			Executive::execute_block(block)
		}

		fn initialize_block(header: &<Block as BlockT>::Header) -> sp_runtime::ExtrinsicInclusionMode {
			Executive::initialize_block(header)
		}
	}

	impl sp_api::Metadata<Block> for Runtime {
		fn metadata() -> OpaqueMetadata {
			OpaqueMetadata::new(Runtime::metadata().into())
		}

		fn metadata_at_version(version: u32) -> Option<OpaqueMetadata> {
			Runtime::metadata_at_version(version)
		}

		fn metadata_versions() -> sp_std::vec::Vec<u32> {
			Runtime::metadata_versions()
		}
	}

	impl sp_block_builder::BlockBuilder<Block> for Runtime {
		fn apply_extrinsic(extrinsic: <Block as BlockT>::Extrinsic) -> ApplyExtrinsicResult {
			Executive::apply_extrinsic(extrinsic)
		}

		fn finalize_block() -> <Block as BlockT>::Header {
			Executive::finalize_block()
		}

		fn inherent_extrinsics(data: sp_inherents::InherentData) -> Vec<<Block as BlockT>::Extrinsic> {
			data.create_extrinsics()
		}

		fn check_inherents(
			block: Block,
			data: sp_inherents::InherentData,
		) -> sp_inherents::CheckInherentsResult {
			data.check_extrinsics(&block)
		}
	}

	impl sp_transaction_pool::runtime_api::TaggedTransactionQueue<Block> for Runtime {
		fn validate_transaction(
			source: TransactionSource,
			tx: <Block as BlockT>::Extrinsic,
			block_hash: <Block as BlockT>::Hash,
		) -> TransactionValidity {
			Executive::validate_transaction(source, tx, block_hash)
		}
	}

	impl sp_offchain::OffchainWorkerApi<Block> for Runtime {
		fn offchain_worker(header: &<Block as BlockT>::Header) {
			Executive::offchain_worker(header)
		}
	}

	impl sp_session::SessionKeys<Block> for Runtime {
		fn generate_session_keys(seed: Option<Vec<u8>>) -> Vec<u8> {
			SessionKeys::generate(seed)
		}

		fn decode_session_keys(
			encoded: Vec<u8>,
		) -> Option<Vec<(Vec<u8>, KeyTypeId)>> {
			SessionKeys::decode_into_raw_public_keys(&encoded)
		}
	}

	impl frame_system_rpc_runtime_api::AccountNonceApi<Block, AccountId, Nonce> for Runtime {
		fn account_nonce(account: AccountId) -> Nonce {
			System::account_nonce(account)
		}
	}

	impl pallet_nfts_runtime_api::NftsApi<Block, AccountId, u32, u32> for Runtime {
		fn owner(collection: u32, item: u32) -> Option<AccountId> {
			<Nfts as Inspect<AccountId>>::owner(&collection, &item)
		}

		fn collection_owner(collection: u32) -> Option<AccountId> {
			<Nfts as Inspect<AccountId>>::collection_owner(&collection)
		}

		fn attribute(
			collection: u32,
			item: u32,
			key: Vec<u8>,
		) -> Option<Vec<u8>> {
			<Nfts as Inspect<AccountId>>::attribute(&collection, &item, &key)
		}

		fn custom_attribute(
			account: AccountId,
			collection: u32,
			item: u32,
			key: Vec<u8>,
		) -> Option<Vec<u8>> {
			<Nfts as Inspect<AccountId>>::custom_attribute(
				&account,
				&collection,
				&item,
				&key,
			)
		}

		fn system_attribute(
			collection: u32,
			item: Option<u32>,
			key: Vec<u8>,
		) -> Option<Vec<u8>> {
			<Nfts as Inspect<AccountId>>::system_attribute(&collection, item.as_ref(), &key)
		}

		fn collection_attribute(collection: u32, key: Vec<u8>) -> Option<Vec<u8>> {
			<Nfts as Inspect<AccountId>>::collection_attribute(&collection, &key)
		}
	}

	impl pallet_asset_conversion::AssetConversionApi<
		Block,
		Balance,
		xcm::v3::Location,
	> for Runtime
	{
		fn quote_price_exact_tokens_for_tokens(asset1: xcm::v3::Location, asset2: xcm::v3::Location, amount: Balance, include_fee: bool) -> Option<Balance> {
			AssetConversion::quote_price_exact_tokens_for_tokens(asset1, asset2, amount, include_fee)
		}

		fn quote_price_tokens_for_exact_tokens(asset1: xcm::v3::Location, asset2: xcm::v3::Location, amount: Balance, include_fee: bool) -> Option<Balance> {
			AssetConversion::quote_price_tokens_for_exact_tokens(asset1, asset2, amount, include_fee)
		}

		fn get_reserves(asset1: xcm::v3::Location, asset2: xcm::v3::Location) -> Option<(Balance, Balance)> {
			AssetConversion::get_reserves(asset1, asset2).ok()
		}
	}

	impl pallet_transaction_payment_rpc_runtime_api::TransactionPaymentApi<Block, Balance> for Runtime {
		fn query_info(
			uxt: <Block as BlockT>::Extrinsic,
			len: u32,
		) -> pallet_transaction_payment_rpc_runtime_api::RuntimeDispatchInfo<Balance> {
			TransactionPayment::query_info(uxt, len)
		}
		fn query_fee_details(
			uxt: <Block as BlockT>::Extrinsic,
			len: u32,
		) -> pallet_transaction_payment::FeeDetails<Balance> {
			TransactionPayment::query_fee_details(uxt, len)
		}
		fn query_weight_to_fee(weight: Weight) -> Balance {
			TransactionPayment::weight_to_fee(weight)
		}
		fn query_length_to_fee(length: u32) -> Balance {
			TransactionPayment::length_to_fee(length)
		}
	}

	impl xcm_runtime_apis::fees::XcmPaymentApi<Block> for Runtime {
		fn query_acceptable_payment_assets(xcm_version: xcm::Version) -> Result<Vec<VersionedAssetId>, XcmPaymentApiError> {
			let acceptable_assets = vec![AssetId(xcm_config::WestendLocation::get())];
			PolkadotXcm::query_acceptable_payment_assets(xcm_version, acceptable_assets)
		}

		fn query_weight_to_asset_fee(weight: Weight, asset: VersionedAssetId) -> Result<u128, XcmPaymentApiError> {
			match asset.try_as::<AssetId>() {
				Ok(asset_id) if asset_id.0 == xcm_config::WestendLocation::get() => {
					// for native token
					Ok(WeightToFee::weight_to_fee(&weight))
				},
				Ok(asset_id) => {
					log::trace!(target: "xcm::xcm_runtime_apis", "query_weight_to_asset_fee - unhandled asset_id: {asset_id:?}!");
					Err(XcmPaymentApiError::AssetNotFound)
				},
				Err(_) => {
					log::trace!(target: "xcm::xcm_runtime_apis", "query_weight_to_asset_fee - failed to convert asset: {asset:?}!");
					Err(XcmPaymentApiError::VersionedConversionFailed)
				}
			}
		}

		fn query_xcm_weight(message: VersionedXcm<()>) -> Result<Weight, XcmPaymentApiError> {
			PolkadotXcm::query_xcm_weight(message)
		}

		fn query_delivery_fees(destination: VersionedLocation, message: VersionedXcm<()>) -> Result<VersionedAssets, XcmPaymentApiError> {
			PolkadotXcm::query_delivery_fees(destination, message)
		}
	}

	impl xcm_runtime_apis::dry_run::DryRunApi<Block, RuntimeCall, RuntimeEvent, OriginCaller> for Runtime {
		fn dry_run_call(origin: OriginCaller, call: RuntimeCall) -> Result<CallDryRunEffects<RuntimeEvent>, XcmDryRunApiError> {
			PolkadotXcm::dry_run_call::<Runtime, xcm_config::XcmRouter, OriginCaller, RuntimeCall>(origin, call)
		}

		fn dry_run_xcm(origin_location: VersionedLocation, xcm: VersionedXcm<RuntimeCall>) -> Result<XcmDryRunEffects<RuntimeEvent>, XcmDryRunApiError> {
			PolkadotXcm::dry_run_xcm::<Runtime, xcm_config::XcmRouter, RuntimeCall, xcm_config::XcmConfig>(origin_location, xcm)
		}
	}

	impl xcm_runtime_apis::conversions::LocationToAccountApi<Block, AccountId> for Runtime {
		fn convert_location(location: VersionedLocation) -> Result<
			AccountId,
			xcm_runtime_apis::conversions::Error
		> {
			xcm_runtime_apis::conversions::LocationToAccountHelper::<
				AccountId,
				xcm_config::LocationToAccountId,
			>::convert_location(location)
		}
	}

	impl pallet_transaction_payment_rpc_runtime_api::TransactionPaymentCallApi<Block, Balance, RuntimeCall>
		for Runtime
	{
		fn query_call_info(
			call: RuntimeCall,
			len: u32,
		) -> pallet_transaction_payment::RuntimeDispatchInfo<Balance> {
			TransactionPayment::query_call_info(call, len)
		}
		fn query_call_fee_details(
			call: RuntimeCall,
			len: u32,
		) -> pallet_transaction_payment::FeeDetails<Balance> {
			TransactionPayment::query_call_fee_details(call, len)
		}
		fn query_weight_to_fee(weight: Weight) -> Balance {
			TransactionPayment::weight_to_fee(weight)
		}
		fn query_length_to_fee(length: u32) -> Balance {
			TransactionPayment::length_to_fee(length)
		}
	}

	impl assets_common::runtime_api::FungiblesApi<
		Block,
		AccountId,
	> for Runtime
	{
		fn query_account_balances(account: AccountId) -> Result<xcm::VersionedAssets, assets_common::runtime_api::FungiblesAccessError> {
			use assets_common::fungible_conversion::{convert, convert_balance};
			Ok([
				// collect pallet_balance
				{
					let balance = Balances::free_balance(account.clone());
					if balance > 0 {
						vec![convert_balance::<WestendLocation, Balance>(balance)?]
					} else {
						vec![]
					}
				},
				// collect pallet_assets (TrustBackedAssets)
				convert::<_, _, _, _, TrustBackedAssetsConvertedConcreteId>(
					Assets::account_balances(account.clone())
						.iter()
						.filter(|(_, balance)| balance > &0)
				)?,
				// collect pallet_assets (ForeignAssets)
				convert::<_, _, _, _, ForeignAssetsConvertedConcreteId>(
					ForeignAssets::account_balances(account.clone())
						.iter()
						.filter(|(_, balance)| balance > &0)
				)?,
				// collect pallet_assets (PoolAssets)
				convert::<_, _, _, _, PoolAssetsConvertedConcreteId>(
					PoolAssets::account_balances(account)
						.iter()
						.filter(|(_, balance)| balance > &0)
				)?,
				// collect ... e.g. other tokens
			].concat().into())
		}
	}

	impl cumulus_primitives_core::CollectCollationInfo<Block> for Runtime {
		fn collect_collation_info(header: &<Block as BlockT>::Header) -> cumulus_primitives_core::CollationInfo {
			ParachainSystem::collect_collation_info(header)
		}
	}

	#[cfg(feature = "try-runtime")]
	impl frame_try_runtime::TryRuntime<Block> for Runtime {
		fn on_runtime_upgrade(checks: frame_try_runtime::UpgradeCheckSelect) -> (Weight, Weight) {
			let weight = Executive::try_runtime_upgrade(checks).unwrap();
			(weight, RuntimeBlockWeights::get().max_block)
		}

		fn execute_block(
			block: Block,
			state_root_check: bool,
			signature_check: bool,
			select: frame_try_runtime::TryStateSelect,
		) -> Weight {
			// NOTE: intentional unwrap: we don't want to propagate the error backwards, and want to
			// have a backtrace here.
			Executive::try_execute_block(block, state_root_check, signature_check, select).unwrap()
		}
	}

	#[cfg(feature = "runtime-benchmarks")]
	impl frame_benchmarking::Benchmark<Block> for Runtime {
		fn benchmark_metadata(extra: bool) -> (
			Vec<frame_benchmarking::BenchmarkList>,
			Vec<frame_support::traits::StorageInfo>,
		) {
			use frame_benchmarking::{Benchmarking, BenchmarkList};
			use frame_support::traits::StorageInfoTrait;
			use frame_system_benchmarking::Pallet as SystemBench;
			use cumulus_pallet_session_benchmarking::Pallet as SessionBench;
			use pallet_xcm::benchmarking::Pallet as PalletXcmExtrinsicsBenchmark;
			use pallet_xcm_bridge_hub_router::benchmarking::Pallet as XcmBridgeHubRouterBench;

			// This is defined once again in dispatch_benchmark, because list_benchmarks!
			// and add_benchmarks! are macros exported by define_benchmarks! macros and those types
			// are referenced in that call.
			type XcmBalances = pallet_xcm_benchmarks::fungible::Pallet::<Runtime>;
			type XcmGeneric = pallet_xcm_benchmarks::generic::Pallet::<Runtime>;

			// Benchmark files generated for `Assets/ForeignAssets` instances are by default
			// `pallet_assets_assets.rs / pallet_assets_foreign_assets`, which is not really nice,
			// so with this redefinition we can change names to nicer:
			// `pallet_assets_local.rs / pallet_assets_foreign.rs`.
			type Local = pallet_assets::Pallet::<Runtime, TrustBackedAssetsInstance>;
			type Foreign = pallet_assets::Pallet::<Runtime, ForeignAssetsInstance>;
			type Pool = pallet_assets::Pallet::<Runtime, PoolAssetsInstance>;

			type ToRococo = XcmBridgeHubRouterBench<Runtime, ToRococoXcmRouterInstance>;

			let mut list = Vec::<BenchmarkList>::new();
			list_benchmarks!(list, extra);

			let storage_info = AllPalletsWithSystem::storage_info();
			(list, storage_info)
		}

		fn dispatch_benchmark(
			config: frame_benchmarking::BenchmarkConfig
		) -> Result<Vec<frame_benchmarking::BenchmarkBatch>, sp_runtime::RuntimeString> {
			use frame_benchmarking::{Benchmarking, BenchmarkBatch, BenchmarkError};
			use sp_storage::TrackedStorageKey;

			use frame_system_benchmarking::Pallet as SystemBench;
			impl frame_system_benchmarking::Config for Runtime {
				fn setup_set_code_requirements(code: &sp_std::vec::Vec<u8>) -> Result<(), BenchmarkError> {
					ParachainSystem::initialize_for_set_code_benchmark(code.len() as u32);
					Ok(())
				}

				fn verify_set_code() {
					System::assert_last_event(cumulus_pallet_parachain_system::Event::<Runtime>::ValidationFunctionStored.into());
				}
			}

			use cumulus_pallet_session_benchmarking::Pallet as SessionBench;
			impl cumulus_pallet_session_benchmarking::Config for Runtime {}

			parameter_types! {
				pub ExistentialDepositAsset: Option<Asset> = Some((
					WestendLocation::get(),
					ExistentialDeposit::get()
				).into());
				pub const RandomParaId: ParaId = ParaId::new(43211234);
			}

			use pallet_xcm::benchmarking::Pallet as PalletXcmExtrinsicsBenchmark;
			impl pallet_xcm::benchmarking::Config for Runtime {
				type DeliveryHelper = (
					cumulus_primitives_utility::ToParentDeliveryHelper<
						xcm_config::XcmConfig,
						ExistentialDepositAsset,
						xcm_config::PriceForParentDelivery,
					>,
					polkadot_runtime_common::xcm_sender::ToParachainDeliveryHelper<
						xcm_config::XcmConfig,
						ExistentialDepositAsset,
						PriceForSiblingParachainDelivery,
						RandomParaId,
						ParachainSystem,
					>
				);

				fn reachable_dest() -> Option<Location> {
					Some(Parent.into())
				}

				fn teleportable_asset_and_dest() -> Option<(Asset, Location)> {
					// Relay/native token can be teleported between AH and Relay.
					Some((
						Asset {
							fun: Fungible(ExistentialDeposit::get()),
							id: AssetId(Parent.into())
						},
						Parent.into(),
					))
				}

				fn reserve_transferable_asset_and_dest() -> Option<(Asset, Location)> {
					Some((
						Asset {
							fun: Fungible(ExistentialDeposit::get()),
							id: AssetId(Parent.into())
						},
						// AH can reserve transfer native token to some random parachain.
						ParentThen(Parachain(RandomParaId::get().into()).into()).into(),
					))
				}

				fn set_up_complex_asset_transfer(
				) -> Option<(XcmAssets, u32, Location, Box<dyn FnOnce()>)> {
					// Transfer to Relay some local AH asset (local-reserve-transfer) while paying
					// fees using teleported native token.
					// (We don't care that Relay doesn't accept incoming unknown AH local asset)
					let dest = Parent.into();

					let fee_amount = EXISTENTIAL_DEPOSIT;
					let fee_asset: Asset = (Location::parent(), fee_amount).into();

					let who = frame_benchmarking::whitelisted_caller();
					// Give some multiple of the existential deposit
					let balance = fee_amount + EXISTENTIAL_DEPOSIT * 1000;
					let _ = <Balances as frame_support::traits::Currency<_>>::make_free_balance_be(
						&who, balance,
					);
					// verify initial balance
					assert_eq!(Balances::free_balance(&who), balance);

					// set up local asset
					let asset_amount = 10u128;
					let initial_asset_amount = asset_amount * 10;
					let (asset_id, _, _) = pallet_assets::benchmarking::create_default_minted_asset::<
						Runtime,
						pallet_assets::Instance1
					>(true, initial_asset_amount);
					let asset_location = Location::new(
						0,
						[PalletInstance(50), GeneralIndex(u32::from(asset_id).into())]
					);
					let transfer_asset: Asset = (asset_location, asset_amount).into();

					let assets: XcmAssets = vec![fee_asset.clone(), transfer_asset].into();
					let fee_index = if assets.get(0).unwrap().eq(&fee_asset) { 0 } else { 1 };

					// verify transferred successfully
					let verify = Box::new(move || {
						// verify native balance after transfer, decreased by transferred fee amount
						// (plus transport fees)
						assert!(Balances::free_balance(&who) <= balance - fee_amount);
						// verify asset balance decreased by exactly transferred amount
						assert_eq!(
							Assets::balance(asset_id.into(), &who),
							initial_asset_amount - asset_amount,
						);
					});
					Some((assets, fee_index as u32, dest, verify))
				}

				fn get_asset() -> Asset {
					Asset {
						id: AssetId(Location::parent()),
						fun: Fungible(ExistentialDeposit::get()),
					}
				}
			}

			use pallet_xcm_bridge_hub_router::benchmarking::{
				Pallet as XcmBridgeHubRouterBench,
				Config as XcmBridgeHubRouterConfig,
			};

			impl XcmBridgeHubRouterConfig<ToRococoXcmRouterInstance> for Runtime {
				fn make_congested() {
					cumulus_pallet_xcmp_queue::bridging::suspend_channel_for_benchmarks::<Runtime>(
						xcm_config::bridging::SiblingBridgeHubParaId::get().into()
					);
				}
				fn ensure_bridged_target_destination() -> Result<Location, BenchmarkError> {
					ParachainSystem::open_outbound_hrmp_channel_for_benchmarks_or_tests(
						xcm_config::bridging::SiblingBridgeHubParaId::get().into()
					);
					let bridged_asset_hub = xcm_config::bridging::to_rococo::AssetHubRococo::get();
					let _ = PolkadotXcm::force_xcm_version(
						RuntimeOrigin::root(),
						Box::new(bridged_asset_hub.clone()),
						XCM_VERSION,
					).map_err(|e| {
						log::error!(
							"Failed to dispatch `force_xcm_version({:?}, {:?}, {:?})`, error: {:?}",
							RuntimeOrigin::root(),
							bridged_asset_hub,
							XCM_VERSION,
							e
						);
						BenchmarkError::Stop("XcmVersion was not stored!")
					})?;
					Ok(bridged_asset_hub)
				}
			}

			use xcm_config::{MaxAssetsIntoHolding, WestendLocation};
			use pallet_xcm_benchmarks::asset_instance_from;

			impl pallet_xcm_benchmarks::Config for Runtime {
				type XcmConfig = xcm_config::XcmConfig;
				type AccountIdConverter = xcm_config::LocationToAccountId;
				type DeliveryHelper = cumulus_primitives_utility::ToParentDeliveryHelper<
					xcm_config::XcmConfig,
					ExistentialDepositAsset,
					xcm_config::PriceForParentDelivery,
				>;
				fn valid_destination() -> Result<Location, BenchmarkError> {
					Ok(WestendLocation::get())
				}
				fn worst_case_holding(depositable_count: u32) -> XcmAssets {
					// A mix of fungible, non-fungible, and concrete assets.
					let holding_non_fungibles = MaxAssetsIntoHolding::get() / 2 - depositable_count;
					let holding_fungibles = holding_non_fungibles - 2; // -2 for two `iter::once` bellow
					let fungibles_amount: u128 = 100;
					(0..holding_fungibles)
						.map(|i| {
							Asset {
								id: AssetId(GeneralIndex(i as u128).into()),
								fun: Fungible(fungibles_amount * (i + 1) as u128), // non-zero amount
							}
						})
						.chain(core::iter::once(Asset { id: AssetId(Here.into()), fun: Fungible(u128::MAX) }))
						.chain(core::iter::once(Asset { id: AssetId(WestendLocation::get()), fun: Fungible(1_000_000 * UNITS) }))
						.chain((0..holding_non_fungibles).map(|i| Asset {
							id: AssetId(GeneralIndex(i as u128).into()),
							fun: NonFungible(asset_instance_from(i)),
						}))
						.collect::<Vec<_>>()
						.into()
				}
			}

			parameter_types! {
				pub const TrustedTeleporter: Option<(Location, Asset)> = Some((
					WestendLocation::get(),
					Asset { fun: Fungible(UNITS), id: AssetId(WestendLocation::get()) },
				));
				pub const CheckedAccount: Option<(AccountId, xcm_builder::MintLocation)> = None;
				// AssetHubWestend trusts AssetHubRococo as reserve for ROCs
				pub TrustedReserve: Option<(Location, Asset)> = Some(
					(
						xcm_config::bridging::to_rococo::AssetHubRococo::get(),
						Asset::from((xcm_config::bridging::to_rococo::RocLocation::get(), 1000000000000 as u128))
					)
				);
			}

			impl pallet_xcm_benchmarks::fungible::Config for Runtime {
				type TransactAsset = Balances;

				type CheckedAccount = CheckedAccount;
				type TrustedTeleporter = TrustedTeleporter;
				type TrustedReserve = TrustedReserve;

				fn get_asset() -> Asset {
					Asset {
						id: AssetId(WestendLocation::get()),
						fun: Fungible(UNITS),
					}
				}
			}

			impl pallet_xcm_benchmarks::generic::Config for Runtime {
				type TransactAsset = Balances;
				type RuntimeCall = RuntimeCall;

				fn worst_case_response() -> (u64, Response) {
					(0u64, Response::Version(Default::default()))
				}

				fn worst_case_asset_exchange() -> Result<(XcmAssets, XcmAssets), BenchmarkError> {
					Err(BenchmarkError::Skip)
				}

				fn universal_alias() -> Result<(Location, Junction), BenchmarkError> {
					xcm_config::bridging::BridgingBenchmarksHelper::prepare_universal_alias()
					.ok_or(BenchmarkError::Skip)
				}

				fn transact_origin_and_runtime_call() -> Result<(Location, RuntimeCall), BenchmarkError> {
					Ok((WestendLocation::get(), frame_system::Call::remark_with_event { remark: vec![] }.into()))
				}

				fn subscribe_origin() -> Result<Location, BenchmarkError> {
					Ok(WestendLocation::get())
				}

				fn claimable_asset() -> Result<(Location, Location, XcmAssets), BenchmarkError> {
					let origin = WestendLocation::get();
					let assets: XcmAssets = (AssetId(WestendLocation::get()), 1_000 * UNITS).into();
					let ticket = Location { parents: 0, interior: Here };
					Ok((origin, ticket, assets))
				}

				fn fee_asset() -> Result<Asset, BenchmarkError> {
					Ok(Asset {
						id: AssetId(WestendLocation::get()),
						fun: Fungible(1_000_000 * UNITS),
					})
				}

				fn unlockable_asset() -> Result<(Location, Location, Asset), BenchmarkError> {
					Err(BenchmarkError::Skip)
				}

				fn export_message_origin_and_destination(
				) -> Result<(Location, NetworkId, InteriorLocation), BenchmarkError> {
					Err(BenchmarkError::Skip)
				}

				fn alias_origin() -> Result<(Location, Location), BenchmarkError> {
					Err(BenchmarkError::Skip)
				}
			}

			type XcmBalances = pallet_xcm_benchmarks::fungible::Pallet::<Runtime>;
			type XcmGeneric = pallet_xcm_benchmarks::generic::Pallet::<Runtime>;

			type Local = pallet_assets::Pallet::<Runtime, TrustBackedAssetsInstance>;
			type Foreign = pallet_assets::Pallet::<Runtime, ForeignAssetsInstance>;
			type Pool = pallet_assets::Pallet::<Runtime, PoolAssetsInstance>;

			type ToRococo = XcmBridgeHubRouterBench<Runtime, ToRococoXcmRouterInstance>;

			let whitelist: Vec<TrackedStorageKey> = vec![
				// Block Number
				hex_literal::hex!("26aa394eea5630e07c48ae0c9558cef702a5c1b19ab7a04f536c519aca4983ac").to_vec().into(),
				// Total Issuance
				hex_literal::hex!("c2261276cc9d1f8598ea4b6a74b15c2f57c875e4cff74148e4628f264b974c80").to_vec().into(),
				// Execution Phase
				hex_literal::hex!("26aa394eea5630e07c48ae0c9558cef7ff553b5a9862a516939d82b3d3d8661a").to_vec().into(),
				// Event Count
				hex_literal::hex!("26aa394eea5630e07c48ae0c9558cef70a98fdbe9ce6c55837576c60c7af3850").to_vec().into(),
				// System Events
				hex_literal::hex!("26aa394eea5630e07c48ae0c9558cef780d41e5e16056765bc8461851072c9d7").to_vec().into(),
				//TODO: use from relay_well_known_keys::ACTIVE_CONFIG
				hex_literal::hex!("06de3d8a54d27e44a9d5ce189618f22db4b49d95320d9021994c850f25b8e385").to_vec().into(),
			];

			let mut batches = Vec::<BenchmarkBatch>::new();
			let params = (&config, &whitelist);
			add_benchmarks!(params, batches);

			Ok(batches)
		}
	}

	impl sp_genesis_builder::GenesisBuilder<Block> for Runtime {
		fn build_state(config: Vec<u8>) -> sp_genesis_builder::Result {
			build_state::<RuntimeGenesisConfig>(config)
		}

		fn get_preset(id: &Option<sp_genesis_builder::PresetId>) -> Option<Vec<u8>> {
			get_preset::<RuntimeGenesisConfig>(id, |_| None)
		}

		fn preset_names() -> Vec<sp_genesis_builder::PresetId> {
			vec![]
		}
	}
}

cumulus_pallet_parachain_system::register_validate_block! {
	Runtime = Runtime,
	BlockExecutor = cumulus_pallet_aura_ext::BlockExecutor::<Runtime, Executive>,
}

parameter_types! {
	// The deposit configuration for the singed migration. Specially if you want to allow any signed account to do the migration (see `SignedFilter`, these deposits should be high)
	pub const MigrationSignedDepositPerItem: Balance = CENTS;
	pub const MigrationSignedDepositBase: Balance = 2_000 * CENTS;
	pub const MigrationMaxKeyLen: u32 = 512;
}

impl pallet_state_trie_migration::Config for Runtime {
	type RuntimeEvent = RuntimeEvent;
	type Currency = Balances;
	type RuntimeHoldReason = RuntimeHoldReason;
	type SignedDepositPerItem = MigrationSignedDepositPerItem;
	type SignedDepositBase = MigrationSignedDepositBase;
	// An origin that can control the whole pallet: should be Root, or a part of your council.
	type ControlOrigin = frame_system::EnsureSignedBy<RootMigController, AccountId>;
	// specific account for the migration, can trigger the signed migrations.
	type SignedFilter = frame_system::EnsureSignedBy<MigController, AccountId>;

	// Replace this with weight based on your runtime.
	type WeightInfo = pallet_state_trie_migration::weights::SubstrateWeight<Runtime>;

	type MaxKeyLen = MigrationMaxKeyLen;
}

frame_support::ord_parameter_types! {
	pub const MigController: AccountId = AccountId::from(hex_literal::hex!("8458ed39dc4b6f6c7255f7bc42be50c2967db126357c999d44e12ca7ac80dc52"));
	pub const RootMigController: AccountId = AccountId::from(hex_literal::hex!("8458ed39dc4b6f6c7255f7bc42be50c2967db126357c999d44e12ca7ac80dc52"));
}

#[test]
fn ensure_key_ss58() {
	use frame_support::traits::SortedMembers;
	use sp_core::crypto::Ss58Codec;
	let acc =
		AccountId::from_ss58check("5F4EbSkZz18X36xhbsjvDNs6NuZ82HyYtq5UiJ1h9SBHJXZD").unwrap();
	assert_eq!(acc, MigController::sorted_members()[0]);
	let acc =
		AccountId::from_ss58check("5F4EbSkZz18X36xhbsjvDNs6NuZ82HyYtq5UiJ1h9SBHJXZD").unwrap();
	assert_eq!(acc, RootMigController::sorted_members()[0]);
}<|MERGE_RESOLUTION|>--- conflicted
+++ resolved
@@ -255,12 +255,8 @@
 	type MetadataDepositPerByte = MetadataDepositPerByte;
 	type ApprovalDeposit = ApprovalDeposit;
 	type StringLimit = AssetsStringLimit;
-<<<<<<< HEAD
 	type Holder = ();
-	type Freezer = ();
-=======
 	type Freezer = AssetsFreezer;
->>>>>>> 9403a5d4
 	type Extra = ();
 	type WeightInfo = weights::pallet_assets_local::WeightInfo<Runtime>;
 	type CallbackHandle = ();
@@ -304,12 +300,8 @@
 	type MetadataDepositPerByte = ConstU128<0>;
 	type ApprovalDeposit = ConstU128<0>;
 	type StringLimit = ConstU32<50>;
-<<<<<<< HEAD
 	type Holder = ();
-	type Freezer = ();
-=======
 	type Freezer = PoolAssetsFreezer;
->>>>>>> 9403a5d4
 	type Extra = ();
 	type WeightInfo = weights::pallet_assets_pool::WeightInfo<Runtime>;
 	type CallbackHandle = ();
@@ -429,12 +421,8 @@
 	type MetadataDepositPerByte = ForeignAssetsMetadataDepositPerByte;
 	type ApprovalDeposit = ForeignAssetsApprovalDeposit;
 	type StringLimit = ForeignAssetsAssetsStringLimit;
-<<<<<<< HEAD
 	type Holder = ();
-	type Freezer = ();
-=======
 	type Freezer = ForeignAssetsFreezer;
->>>>>>> 9403a5d4
 	type Extra = ();
 	type WeightInfo = weights::pallet_assets_foreign::WeightInfo<Runtime>;
 	type CallbackHandle = ();
@@ -549,7 +537,8 @@
 						RuntimeCall::Utility { .. } |
 						RuntimeCall::Multisig { .. } |
 						RuntimeCall::NftFractionalization { .. } |
-						RuntimeCall::Nfts { .. } | RuntimeCall::Uniques { .. }
+						RuntimeCall::Nfts { .. } |
+						RuntimeCall::Uniques { .. }
 				)
 			},
 			ProxyType::AssetOwner => matches!(
