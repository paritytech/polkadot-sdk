--- conflicted
+++ resolved
@@ -13,12 +13,8 @@
 codec = { features = ["derive", "max-encoded-len"], workspace = true }
 hex-literal = { workspace = true, default-features = true }
 log = { workspace = true }
-<<<<<<< HEAD
-scale-info = { version = "2.11.1", default-features = false, features = ["derive"] }
+scale-info = { features = ["derive"], workspace = true }
 serde_json = { features = ["alloc"], workspace = true }
-=======
-scale-info = { features = ["derive"], workspace = true }
->>>>>>> 3d4a3355
 
 # Substrate
 frame-benchmarking = { optional = true, workspace = true }
