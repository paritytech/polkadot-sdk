// This file is part of Cumulus.

// Copyright (C) Parity Technologies (UK) Ltd.
// SPDX-License-Identifier: Apache-2.0

// Licensed under the Apache License, Version 2.0 (the "License");
// you may not use this file except in compliance with the License.
// You may obtain a copy of the License at
//
// 	http://www.apache.org/licenses/LICENSE-2.0
//
// Unless required by applicable law or agreed to in writing, software
// distributed under the License is distributed on an "AS IS" BASIS,
// WITHOUT WARRANTIES OR CONDITIONS OF ANY KIND, either express or implied.
// See the License for the specific language governing permissions and
// limitations under the License.

//! Tests for the Rococo Assets Hub chain.

use asset_hub_rococo_runtime::{
	bridge_to_westend_config, xcm_config,
	xcm_config::{
		bridging, CheckingAccount, GovernanceLocation, LocationToAccountId, StakingPot,
		TokenLocation, TrustBackedAssetsPalletLocation, XcmConfig,
	},
	AllPalletsWithoutSystem, AssetConversion, AssetDeposit, Assets, Balances, Block,
	BridgeRejectObsoleteHeadersAndMessages, CollatorSelection, Executive, ExistentialDeposit,
	ForeignAssets, ForeignAssetsInstance, MetadataDepositBase, MetadataDepositPerByte,
	ParachainSystem, Runtime, RuntimeCall, RuntimeEvent, RuntimeOrigin, SessionKeys,
	TrustBackedAssetsInstance, TxExtension, UncheckedExtrinsic, XcmpQueue,
};
use asset_test_utils::{
	test_cases_over_bridge::TestBridgingConfig, CollatorSessionKey, CollatorSessionKeys,
	ExtBuilder, GovernanceOrigin, SlotDurations,
};
use codec::{Decode, Encode};
use frame_support::{
	assert_noop, assert_ok, parameter_types,
	traits::{
		fungible::{Inspect, Mutate},
		fungibles::{
			Create, Inspect as FungiblesInspect, InspectEnumerable, Mutate as FungiblesMutate,
		},
		SignedTransactionBuilder,
	},
	weights::{Weight, WeightToFee as WeightToFeeT},
};
use hex_literal::hex;
use parachains_common::{AccountId, AssetIdForTrustBackedAssets, AuraId, Balance, Signature};
use sp_consensus_aura::SlotDuration;
use sp_core::crypto::Ss58Codec;
use sp_runtime::{generic, traits::MaybeEquivalence};
use std::convert::Into;
use testnet_parachains_constants::rococo::{consensus::*, currency::UNITS, fee::WeightToFee};
use xcm::latest::{
	prelude::{Assets as XcmAssets, *},
	WESTEND_GENESIS_HASH,
};
use xcm_builder::WithLatestLocationConverter;
use xcm_executor::traits::{JustTry, WeightTrader};
use xcm_runtime_apis::conversions::LocationToAccountHelper;

const ALICE: [u8; 32] = [1u8; 32];
const SOME_ASSET_ADMIN: [u8; 32] = [5u8; 32];

parameter_types! {
	pub Governance: GovernanceOrigin<RuntimeOrigin> = GovernanceOrigin::Location(GovernanceLocation::get());
}

type AssetIdForTrustBackedAssetsConvert =
	assets_common::AssetIdForTrustBackedAssetsConvert<TrustBackedAssetsPalletLocation>;

type RuntimeHelper = asset_test_utils::RuntimeHelper<Runtime, AllPalletsWithoutSystem>;

fn collator_session_key(account: [u8; 32]) -> CollatorSessionKey<Runtime> {
	CollatorSessionKey::new(
		AccountId::from(account),
		AccountId::from(account),
		SessionKeys { aura: AuraId::from(sp_core::sr25519::Public::from_raw(account)) },
	)
}

fn collator_session_keys() -> CollatorSessionKeys<Runtime> {
	CollatorSessionKeys::default().add(collator_session_key(ALICE))
}

fn slot_durations() -> SlotDurations {
	SlotDurations {
		relay: SlotDuration::from_millis(RELAY_CHAIN_SLOT_DURATION_MILLIS.into()),
		para: SlotDuration::from_millis(SLOT_DURATION),
	}
}

fn construct_extrinsic(
	sender: sp_keyring::Sr25519Keyring,
	call: RuntimeCall,
) -> UncheckedExtrinsic {
	let account_id = sp_core::crypto::AccountId32::from(sender.public());
	let tx_ext: TxExtension = (
		frame_system::AuthorizeCall::<Runtime>::new(),
		frame_system::CheckNonZeroSender::<Runtime>::new(),
		frame_system::CheckSpecVersion::<Runtime>::new(),
		frame_system::CheckTxVersion::<Runtime>::new(),
		frame_system::CheckGenesis::<Runtime>::new(),
		frame_system::CheckMortality::from(generic::Era::Immortal),
		frame_system::CheckNonce::<Runtime>::from(
			frame_system::Pallet::<Runtime>::account(&account_id).nonce,
		),
		frame_system::CheckWeight::<Runtime>::new(),
		pallet_asset_conversion_tx_payment::ChargeAssetTxPayment::<Runtime>::from(0, None),
		frame_metadata_hash_extension::CheckMetadataHash::<Runtime>::new(false),
		BridgeRejectObsoleteHeadersAndMessages,
		(bridge_to_westend_config::OnAssetHubRococoRefundAssetHubWestendMessages::default(),),
	)
		.into();
	let payload = generic::SignedPayload::new(call.clone(), tx_ext.clone()).unwrap();
	let signature = payload.using_encoded(|e| sender.sign(e));
	UncheckedExtrinsic::new_signed_transaction(
		call,
		account_id.into(),
		Signature::Sr25519(signature),
		tx_ext,
	)
}

fn construct_and_apply_extrinsic(
	relayer_at_target: sp_keyring::Sr25519Keyring,
	call: RuntimeCall,
) -> sp_runtime::DispatchOutcome {
	let xt = construct_extrinsic(relayer_at_target, call);
	let r = Executive::apply_extrinsic(xt);
	r.unwrap()
}

#[test]
fn test_buy_and_refund_weight_in_native() {
	ExtBuilder::<Runtime>::default()
		.with_collators(vec![AccountId::from(ALICE)])
		.with_session_keys(vec![(
			AccountId::from(ALICE),
			AccountId::from(ALICE),
			SessionKeys { aura: AuraId::from(sp_core::sr25519::Public::from_raw(ALICE)) },
		)])
		.build()
		.execute_with(|| {
			let bob: AccountId = SOME_ASSET_ADMIN.into();
			let staking_pot = CollatorSelection::account_id();
			let native_location = TokenLocation::get();
			let initial_balance = 200 * UNITS;

			assert_ok!(Balances::mint_into(&bob, initial_balance));
			assert_ok!(Balances::mint_into(&staking_pot, initial_balance));

			// keep initial total issuance to assert later.
			let total_issuance = Balances::total_issuance();

			// prepare input to buy weight.
			let weight = Weight::from_parts(4_000_000_000, 0);
			let fee = WeightToFee::weight_to_fee(&weight);
			let extra_amount = 100;
			let ctx = XcmContext { origin: None, message_id: XcmHash::default(), topic: None };
			let payment: Asset = (native_location.clone(), fee + extra_amount).into();

			// init trader and buy weight.
			let mut trader = <XcmConfig as xcm_executor::Config>::Trader::new();
			let unused_asset =
				trader.buy_weight(weight, payment.into(), &ctx).expect("Expected Ok");

			// assert.
			let unused_amount =
				unused_asset.fungible.get(&native_location.clone().into()).map_or(0, |a| *a);
			assert_eq!(unused_amount, extra_amount);
			assert_eq!(Balances::total_issuance(), total_issuance);

			// prepare input to refund weight.
			let refund_weight = Weight::from_parts(1_000_000_000, 0);
			let refund = WeightToFee::weight_to_fee(&refund_weight);

			// refund.
			let actual_refund = trader.refund_weight(refund_weight, &ctx).unwrap();
			assert_eq!(actual_refund, (native_location, refund).into());

			// assert.
			assert_eq!(Balances::balance(&staking_pot), initial_balance);
			// only after `trader` is dropped we expect the fee to be resolved into the treasury
			// account.
			drop(trader);
			assert_eq!(Balances::balance(&staking_pot), initial_balance + fee - refund);
			assert_eq!(Balances::total_issuance(), total_issuance + fee - refund);
		})
}

#[test]
fn test_buy_and_refund_weight_with_swap_local_asset_xcm_trader() {
	ExtBuilder::<Runtime>::default()
		.with_collators(vec![AccountId::from(ALICE)])
		.with_session_keys(vec![(
			AccountId::from(ALICE),
			AccountId::from(ALICE),
			SessionKeys { aura: AuraId::from(sp_core::sr25519::Public::from_raw(ALICE)) },
		)])
		.build()
		.execute_with(|| {
			let bob: AccountId = SOME_ASSET_ADMIN.into();
			let staking_pot = CollatorSelection::account_id();
			let asset_1: u32 = 1;
			let native_location = TokenLocation::get();
			let asset_1_location =
				AssetIdForTrustBackedAssetsConvert::convert_back(&asset_1).unwrap();
			// bob's initial balance for native and `asset1` assets.
			let initial_balance = 200 * UNITS;
			// liquidity for both arms of (native, asset1) pool.
			let pool_liquidity = 100 * UNITS;

			// init asset, balances and pool.
			assert_ok!(<Assets as Create<_>>::create(asset_1, bob.clone(), true, 10));

			assert_ok!(Assets::mint_into(asset_1, &bob, initial_balance));
			assert_ok!(Balances::mint_into(&bob, initial_balance));
			assert_ok!(Balances::mint_into(&staking_pot, initial_balance));

			assert_ok!(AssetConversion::create_pool(
				RuntimeHelper::origin_of(bob.clone()),
				Box::new(Location::try_from(native_location.clone()).expect("conversion works")),
				Box::new(Location::try_from(asset_1_location.clone()).expect("conversion works"))
			));

			assert_ok!(AssetConversion::add_liquidity(
				RuntimeHelper::origin_of(bob.clone()),
				Box::new(Location::try_from(native_location.clone()).expect("conversion works")),
				Box::new(Location::try_from(asset_1_location.clone()).expect("conversion works")),
				pool_liquidity,
				pool_liquidity,
				1,
				1,
				bob,
			));

			// keep initial total issuance to assert later.
			let asset_total_issuance = Assets::total_issuance(asset_1);
			let native_total_issuance = Balances::total_issuance();

			// prepare input to buy weight.
			let weight = Weight::from_parts(4_000_000_000, 0);
			let fee = WeightToFee::weight_to_fee(&weight);
			let asset_fee =
				AssetConversion::get_amount_in(&fee, &pool_liquidity, &pool_liquidity).unwrap();
			let extra_amount = 100;
			let ctx = XcmContext { origin: None, message_id: XcmHash::default(), topic: None };
			let payment: Asset = (asset_1_location.clone(), asset_fee + extra_amount).into();

			// init trader and buy weight.
			let mut trader = <XcmConfig as xcm_executor::Config>::Trader::new();
			let unused_asset =
				trader.buy_weight(weight, payment.into(), &ctx).expect("Expected Ok");

			// assert.
			let unused_amount =
				unused_asset.fungible.get(&asset_1_location.clone().into()).map_or(0, |a| *a);
			assert_eq!(unused_amount, extra_amount);
			assert_eq!(Assets::total_issuance(asset_1), asset_total_issuance + asset_fee);

			// prepare input to refund weight.
			let refund_weight = Weight::from_parts(1_000_000_000, 0);
			let refund = WeightToFee::weight_to_fee(&refund_weight);
			let (reserve1, reserve2) = AssetConversion::get_reserves(
				Location::try_from(native_location).expect("conversion works"),
				Location::try_from(asset_1_location.clone()).expect("conversion works"),
			)
			.unwrap();
			let asset_refund =
				AssetConversion::get_amount_out(&refund, &reserve1, &reserve2).unwrap();

			// refund.
			let actual_refund = trader.refund_weight(refund_weight, &ctx).unwrap();
			assert_eq!(actual_refund, (asset_1_location, asset_refund).into());

			// assert.
			assert_eq!(Balances::balance(&staking_pot), initial_balance);
			// only after `trader` is dropped we expect the fee to be resolved into the treasury
			// account.
			drop(trader);
			assert_eq!(Balances::balance(&staking_pot), initial_balance + fee - refund);
			assert_eq!(
				Assets::total_issuance(asset_1),
				asset_total_issuance + asset_fee - asset_refund
			);
			assert_eq!(Balances::total_issuance(), native_total_issuance);
		})
}

#[test]
fn test_buy_and_refund_weight_with_swap_foreign_asset_xcm_trader() {
	ExtBuilder::<Runtime>::default()
		.with_collators(vec![AccountId::from(ALICE)])
		.with_session_keys(vec![(
			AccountId::from(ALICE),
			AccountId::from(ALICE),
			SessionKeys { aura: AuraId::from(sp_core::sr25519::Public::from_raw(ALICE)) },
		)])
		.build()
		.execute_with(|| {
			let bob: AccountId = SOME_ASSET_ADMIN.into();
			let staking_pot = CollatorSelection::account_id();
			let native_location =
				Location::try_from(TokenLocation::get()).expect("conversion works");
			let foreign_location = Location {
				parents: 1,
				interior: (Junction::Parachain(1234), Junction::GeneralIndex(12345)).into(),
			};
			// bob's initial balance for native and `asset1` assets.
			let initial_balance = 200 * UNITS;
			// liquidity for both arms of (native, asset1) pool.
			let pool_liquidity = 100 * UNITS;

			// init asset, balances and pool.
			assert_ok!(<ForeignAssets as Create<_>>::create(
				foreign_location.clone(),
				bob.clone(),
				true,
				10
			));

			assert_ok!(ForeignAssets::mint_into(foreign_location.clone(), &bob, initial_balance));
			assert_ok!(Balances::mint_into(&bob, initial_balance));
			assert_ok!(Balances::mint_into(&staking_pot, initial_balance));

			assert_ok!(AssetConversion::create_pool(
				RuntimeHelper::origin_of(bob.clone()),
				Box::new(native_location.clone()),
				Box::new(foreign_location.clone())
			));

			assert_ok!(AssetConversion::add_liquidity(
				RuntimeHelper::origin_of(bob.clone()),
				Box::new(native_location.clone()),
				Box::new(foreign_location.clone()),
				pool_liquidity,
				pool_liquidity,
				1,
				1,
				bob,
			));

			// keep initial total issuance to assert later.
			let asset_total_issuance = ForeignAssets::total_issuance(foreign_location.clone());
			let native_total_issuance = Balances::total_issuance();

			// prepare input to buy weight.
			let weight = Weight::from_parts(4_000_000_000, 0);
			let fee = WeightToFee::weight_to_fee(&weight);
			let asset_fee =
				AssetConversion::get_amount_in(&fee, &pool_liquidity, &pool_liquidity).unwrap();
			let extra_amount = 100;
			let ctx = XcmContext { origin: None, message_id: XcmHash::default(), topic: None };
			let payment: Asset = (foreign_location.clone(), asset_fee + extra_amount).into();

			// init trader and buy weight.
			let mut trader = <XcmConfig as xcm_executor::Config>::Trader::new();
			let unused_asset =
				trader.buy_weight(weight, payment.into(), &ctx).expect("Expected Ok");

			// assert.
			let unused_amount =
				unused_asset.fungible.get(&foreign_location.clone().into()).map_or(0, |a| *a);
			assert_eq!(unused_amount, extra_amount);
			assert_eq!(
				ForeignAssets::total_issuance(foreign_location.clone()),
				asset_total_issuance + asset_fee
			);

			// prepare input to refund weight.
			let refund_weight = Weight::from_parts(1_000_000_000, 0);
			let refund = WeightToFee::weight_to_fee(&refund_weight);
			let (reserve1, reserve2) =
				AssetConversion::get_reserves(native_location, foreign_location.clone()).unwrap();
			let asset_refund =
				AssetConversion::get_amount_out(&refund, &reserve1, &reserve2).unwrap();

			// refund.
			let actual_refund = trader.refund_weight(refund_weight, &ctx).unwrap();
			assert_eq!(actual_refund, (foreign_location.clone(), asset_refund).into());

			// assert.
			assert_eq!(Balances::balance(&staking_pot), initial_balance);
			// only after `trader` is dropped we expect the fee to be resolved into the treasury
			// account.
			drop(trader);
			assert_eq!(Balances::balance(&staking_pot), initial_balance + fee - refund);
			assert_eq!(
				ForeignAssets::total_issuance(foreign_location),
				asset_total_issuance + asset_fee - asset_refund
			);
			assert_eq!(Balances::total_issuance(), native_total_issuance);
		})
}

#[test]
fn test_asset_xcm_take_first_trader_refund_not_possible_since_amount_less_than_ed() {
	ExtBuilder::<Runtime>::default()
		.with_collators(vec![AccountId::from(ALICE)])
		.with_session_keys(vec![(
			AccountId::from(ALICE),
			AccountId::from(ALICE),
			SessionKeys { aura: AuraId::from(sp_core::sr25519::Public::from_raw(ALICE)) },
		)])
		.build()
		.execute_with(|| {
			// We need root origin to create a sufficient asset
			// We set existential deposit to be identical to the one for Balances first
			assert_ok!(Assets::force_create(
				RuntimeHelper::root_origin(),
				1.into(),
				AccountId::from(ALICE).into(),
				true,
				ExistentialDeposit::get()
			));

			let mut trader = <XcmConfig as xcm_executor::Config>::Trader::new();
			let ctx = XcmContext { origin: None, message_id: XcmHash::default(), topic: None };

			// Set Alice as block author, who will receive fees
			RuntimeHelper::run_to_block(2, AccountId::from(ALICE));

			// We are going to buy small amount
			let bought = Weight::from_parts(500_000_000u64, 0);

			let asset_location = AssetIdForTrustBackedAssetsConvert::convert_back(&1).unwrap();

			let amount_bought = WeightToFee::weight_to_fee(&bought);

			assert!(
				amount_bought < ExistentialDeposit::get(),
				"we are testing what happens when the amount does not exceed ED"
			);

			let asset: Asset = (asset_location, amount_bought).into();

			// Buy weight should return an error
			assert_noop!(trader.buy_weight(bought, asset.into(), &ctx), XcmError::TooExpensive);

			// not credited since the ED is higher than this value
			assert_eq!(Assets::balance(1, AccountId::from(ALICE)), 0);

			// We also need to ensure the total supply did not increase
			assert_eq!(Assets::total_supply(1), 0);
		});
}

#[test]
fn test_asset_xcm_trader_not_possible_for_non_sufficient_assets() {
	ExtBuilder::<Runtime>::default()
		.with_collators(vec![AccountId::from(ALICE)])
		.with_session_keys(vec![(
			AccountId::from(ALICE),
			AccountId::from(ALICE),
			SessionKeys { aura: AuraId::from(sp_core::sr25519::Public::from_raw(ALICE)) },
		)])
		.build()
		.execute_with(|| {
			// Create a non-sufficient asset with specific existential deposit
			let minimum_asset_balance = 1_000_000_u128;
			assert_ok!(Assets::force_create(
				RuntimeHelper::root_origin(),
				1.into(),
				AccountId::from(ALICE).into(),
				false,
				minimum_asset_balance
			));

			// We first mint enough asset for the account to exist for assets
			assert_ok!(Assets::mint(
				RuntimeHelper::origin_of(AccountId::from(ALICE)),
				1.into(),
				AccountId::from(ALICE).into(),
				minimum_asset_balance
			));

			let mut trader = <XcmConfig as xcm_executor::Config>::Trader::new();
			let ctx = XcmContext { origin: None, message_id: XcmHash::default(), topic: None };

			// Set Alice as block author, who will receive fees
			RuntimeHelper::run_to_block(2, AccountId::from(ALICE));

			// We are going to buy 4e9 weight
			let bought = Weight::from_parts(4_000_000_000u64, 0);

			// lets calculate amount needed
			let asset_amount_needed = WeightToFee::weight_to_fee(&bought);

			let asset_location = AssetIdForTrustBackedAssetsConvert::convert_back(&1).unwrap();

			let asset: Asset = (asset_location, asset_amount_needed).into();

			// Make sure again buy_weight does return an error
			assert_noop!(trader.buy_weight(bought, asset.into(), &ctx), XcmError::TooExpensive);

			// Drop trader
			drop(trader);

			// Make sure author(Alice) has NOT received the amount
			assert_eq!(Assets::balance(1, AccountId::from(ALICE)), minimum_asset_balance);

			// We also need to ensure the total supply NOT increased
			assert_eq!(Assets::total_supply(1), minimum_asset_balance);
		});
}

#[test]
fn test_assets_balances_api_works() {
	use assets_common::runtime_api::runtime_decl_for_fungibles_api::FungiblesApi;

	ExtBuilder::<Runtime>::default()
		.with_collators(vec![AccountId::from(ALICE)])
		.with_session_keys(vec![(
			AccountId::from(ALICE),
			AccountId::from(ALICE),
			SessionKeys { aura: AuraId::from(sp_core::sr25519::Public::from_raw(ALICE)) },
		)])
		.build()
		.execute_with(|| {
			let local_asset_id = 1;
			let foreign_asset_id_location =
				Location::new(1, [Junction::Parachain(1234), Junction::GeneralIndex(12345)]);

			// check before
			assert_eq!(Assets::balance(local_asset_id, AccountId::from(ALICE)), 0);
			assert_eq!(
				ForeignAssets::balance(foreign_asset_id_location.clone(), AccountId::from(ALICE)),
				0
			);
			assert_eq!(Balances::free_balance(AccountId::from(ALICE)), 0);
			assert!(Runtime::query_account_balances(AccountId::from(ALICE))
				.unwrap()
				.try_as::<XcmAssets>()
				.unwrap()
				.is_none());

			// Drip some balance
			use frame_support::traits::fungible::Mutate;
			let some_currency = ExistentialDeposit::get();
			Balances::mint_into(&AccountId::from(ALICE), some_currency).unwrap();

			// We need root origin to create a sufficient asset
			let minimum_asset_balance = 3333333_u128;
			assert_ok!(Assets::force_create(
				RuntimeHelper::root_origin(),
				local_asset_id.into(),
				AccountId::from(ALICE).into(),
				true,
				minimum_asset_balance
			));

			// We first mint enough asset for the account to exist for assets
			assert_ok!(Assets::mint(
				RuntimeHelper::origin_of(AccountId::from(ALICE)),
				local_asset_id.into(),
				AccountId::from(ALICE).into(),
				minimum_asset_balance
			));

			// create foreign asset
			let foreign_asset_minimum_asset_balance = 3333333_u128;
			assert_ok!(ForeignAssets::force_create(
				RuntimeHelper::root_origin(),
				foreign_asset_id_location.clone(),
				AccountId::from(SOME_ASSET_ADMIN).into(),
				false,
				foreign_asset_minimum_asset_balance
			));

			// We first mint enough asset for the account to exist for assets
			assert_ok!(ForeignAssets::mint(
				RuntimeHelper::origin_of(AccountId::from(SOME_ASSET_ADMIN)),
				foreign_asset_id_location.clone(),
				AccountId::from(ALICE).into(),
				6 * foreign_asset_minimum_asset_balance
			));

			// check after
			assert_eq!(
				Assets::balance(local_asset_id, AccountId::from(ALICE)),
				minimum_asset_balance
			);
			assert_eq!(
				ForeignAssets::balance(foreign_asset_id_location.clone(), AccountId::from(ALICE)),
				6 * minimum_asset_balance
			);
			assert_eq!(Balances::free_balance(AccountId::from(ALICE)), some_currency);

			let result: XcmAssets = Runtime::query_account_balances(AccountId::from(ALICE))
				.unwrap()
				.try_into()
				.unwrap();
			assert_eq!(result.len(), 3);

			// check currency
			assert!(result.inner().iter().any(|asset| asset.eq(
				&assets_common::fungible_conversion::convert_balance::<TokenLocation, Balance>(
					some_currency
				)
				.unwrap()
			)));
			// check trusted asset
			assert!(result.inner().iter().any(|asset| asset.eq(&(
				AssetIdForTrustBackedAssetsConvert::convert_back(&local_asset_id).unwrap(),
				minimum_asset_balance
			)
				.into())));
			// check foreign asset
			assert!(result.inner().iter().any(|asset| asset.eq(&(
				WithLatestLocationConverter::<Location>::convert_back(&foreign_asset_id_location)
					.unwrap(),
				6 * foreign_asset_minimum_asset_balance
			)
				.into())));
		});
}

asset_test_utils::include_teleports_for_native_asset_works!(
	Runtime,
	AllPalletsWithoutSystem,
	XcmConfig,
	CheckingAccount,
	WeightToFee,
	ParachainSystem,
	collator_session_keys(),
	slot_durations(),
	ExistentialDeposit::get(),
	Box::new(|runtime_event_encoded: Vec<u8>| {
		match RuntimeEvent::decode(&mut &runtime_event_encoded[..]) {
			Ok(RuntimeEvent::PolkadotXcm(event)) => Some(event),
			_ => None,
		}
	}),
	1000
);

asset_test_utils::include_teleports_for_foreign_assets_works!(
	Runtime,
	AllPalletsWithoutSystem,
	XcmConfig,
	CheckingAccount,
	WeightToFee,
	ParachainSystem,
	LocationToAccountId,
	ForeignAssetsInstance,
	collator_session_keys(),
	slot_durations(),
	ExistentialDeposit::get(),
	Box::new(|runtime_event_encoded: Vec<u8>| {
		match RuntimeEvent::decode(&mut &runtime_event_encoded[..]) {
			Ok(RuntimeEvent::PolkadotXcm(event)) => Some(event),
			_ => None,
		}
	}),
	Box::new(|runtime_event_encoded: Vec<u8>| {
		match RuntimeEvent::decode(&mut &runtime_event_encoded[..]) {
			Ok(RuntimeEvent::XcmpQueue(event)) => Some(event),
			_ => None,
		}
	})
);

asset_test_utils::include_asset_transactor_transfer_with_local_consensus_currency_works!(
	Runtime,
	XcmConfig,
	collator_session_keys(),
	ExistentialDeposit::get(),
	Box::new(|| {
		assert!(Assets::asset_ids().collect::<Vec<_>>().is_empty());
		assert!(ForeignAssets::asset_ids().collect::<Vec<_>>().is_empty());
	}),
	Box::new(|| {
		assert!(Assets::asset_ids().collect::<Vec<_>>().is_empty());
		assert!(ForeignAssets::asset_ids().collect::<Vec<_>>().is_empty());
	})
);

asset_test_utils::include_asset_transactor_transfer_with_pallet_assets_instance_works!(
	asset_transactor_transfer_with_trust_backed_assets_works,
	Runtime,
	XcmConfig,
	TrustBackedAssetsInstance,
	AssetIdForTrustBackedAssets,
	AssetIdForTrustBackedAssetsConvert,
	collator_session_keys(),
	ExistentialDeposit::get(),
	12345,
	Box::new(|| {
		assert!(ForeignAssets::asset_ids().collect::<Vec<_>>().is_empty());
	}),
	Box::new(|| {
		assert!(ForeignAssets::asset_ids().collect::<Vec<_>>().is_empty());
	})
);

asset_test_utils::include_asset_transactor_transfer_with_pallet_assets_instance_works!(
	asset_transactor_transfer_with_foreign_assets_works,
	Runtime,
	XcmConfig,
	ForeignAssetsInstance,
	Location,
	JustTry,
	collator_session_keys(),
	ExistentialDeposit::get(),
	Location::new(1, [Junction::Parachain(1313), Junction::GeneralIndex(12345)]),
	Box::new(|| {
		assert!(Assets::asset_ids().collect::<Vec<_>>().is_empty());
	}),
	Box::new(|| {
		assert!(Assets::asset_ids().collect::<Vec<_>>().is_empty());
	})
);

asset_test_utils::include_create_and_manage_foreign_assets_for_local_consensus_parachain_assets_works!(
	Runtime,
	XcmConfig,
	WeightToFee,
	LocationToAccountId,
	ForeignAssetsInstance,
	Location,
	WithLatestLocationConverter<Location>,
	collator_session_keys(),
	ExistentialDeposit::get(),
	AssetDeposit::get(),
	MetadataDepositBase::get(),
	MetadataDepositPerByte::get(),
	Box::new(|pallet_asset_call| RuntimeCall::ForeignAssets(pallet_asset_call).encode()),
	Box::new(|runtime_event_encoded: Vec<u8>| {
		match RuntimeEvent::decode(&mut &runtime_event_encoded[..]) {
			Ok(RuntimeEvent::ForeignAssets(pallet_asset_event)) => Some(pallet_asset_event),
			_ => None,
		}
	}),
	Box::new(|| {
		assert!(Assets::asset_ids().collect::<Vec<_>>().is_empty());
		assert!(ForeignAssets::asset_ids().collect::<Vec<_>>().is_empty());
	}),
	Box::new(|| {
		assert!(Assets::asset_ids().collect::<Vec<_>>().is_empty());
		assert_eq!(ForeignAssets::asset_ids().collect::<Vec<_>>().len(), 1);
	})
);

fn limited_reserve_transfer_assets_for_native_asset_over_bridge_works(
	bridging_configuration: fn() -> TestBridgingConfig,
) {
	asset_test_utils::test_cases_over_bridge::limited_reserve_transfer_assets_for_native_asset_works::<
		Runtime,
		AllPalletsWithoutSystem,
		XcmConfig,
		ParachainSystem,
		XcmpQueue,
		LocationToAccountId,
	>(
		collator_session_keys(),
		slot_durations(),
		ExistentialDeposit::get(),
		AccountId::from(ALICE),
		Box::new(|runtime_event_encoded: Vec<u8>| {
			match RuntimeEvent::decode(&mut &runtime_event_encoded[..]) {
				Ok(RuntimeEvent::PolkadotXcm(event)) => Some(event),
				_ => None,
			}
		}),
		Box::new(|runtime_event_encoded: Vec<u8>| {
			match RuntimeEvent::decode(&mut &runtime_event_encoded[..]) {
				Ok(RuntimeEvent::XcmpQueue(event)) => Some(event),
				_ => None,
			}
		}),
		bridging_configuration,
		WeightLimit::Unlimited,
		Some(xcm_config::bridging::XcmBridgeHubRouterFeeAssetId::get()),
		Some(xcm_config::TreasuryAccount::get()),
	)
}

mod asset_hub_rococo_tests {
	use super::*;
	use asset_hub_rococo_runtime::{
		bridge_to_westend_config::WestendGlobalConsensusNetwork, PolkadotXcm,
		ToWestendXcmRouterInstance,
	};
	use xcm_executor::traits::ConvertLocation;

	/// The bridge over BridgeHubs: AHW <-> BHW <-> BHR <-> AHR
	fn bridging_to_asset_hub_westend() -> TestBridgingConfig {
		let _ = PolkadotXcm::force_xcm_version(
			RuntimeOrigin::root(),
			Box::new(bridging::to_westend::AssetHubWestend::get()),
			XCM_VERSION,
		)
		.expect("version saved!");
		TestBridgingConfig {
			bridged_network: bridging::to_westend::WestendNetwork::get(),
			local_bridge_hub_para_id: bridging::SiblingBridgeHubParaId::get(),
			local_bridge_hub_location: bridging::SiblingBridgeHub::get(),
			bridged_target_location: bridging::to_westend::AssetHubWestend::get(),
		}
	}

	/// The direct bridge over AssetHubs: AHW <-> AHR
	fn direct_bridging_to_asset_hub_westend() -> TestBridgingConfig {
		let _ = PolkadotXcm::force_xcm_version(
			RuntimeOrigin::root(),
			Box::new(bridging::to_westend::AssetHubWestend::get()),
			XCM_VERSION,
		)
		.expect("version saved!");
		TestBridgingConfig {
			bridged_network: bridging::to_westend::WestendNetwork::get(),
			// Local AH para_id.
			local_bridge_hub_para_id: bp_asset_hub_rococo::ASSET_HUB_ROCOCO_PARACHAIN_ID,
			// The bridge is deployed `Here` on the AH chain.
			local_bridge_hub_location: Location::here(),
			bridged_target_location: bridging::to_westend::AssetHubWestend::get(),
		}
	}

	#[test]
	fn limited_reserve_transfer_assets_for_native_asset_to_asset_hub_westend_works() {
		limited_reserve_transfer_assets_for_native_asset_over_bridge_works(
			bridging_to_asset_hub_westend,
		)
	}

	#[test]
	fn receive_reserve_asset_deposited_wnd_from_asset_hub_westend_fees_paid_by_pool_swap_works() {
		fn test_with(
			bridging_cfg: impl Fn() -> TestBridgingConfig,
			bridge_instance: InteriorLocation,
		) {
			const BLOCK_AUTHOR_ACCOUNT: [u8; 32] = [13; 32];
			let block_author_account = AccountId::from(BLOCK_AUTHOR_ACCOUNT);
			let staking_pot = StakingPot::get();

			let foreign_asset_id_location =
				Location::new(2, [GlobalConsensus(WestendGlobalConsensusNetwork::get())]);
			let foreign_asset_id_minimum_balance = 1_000_000_000;
			// sovereign account as foreign asset owner (can be whoever for this scenario)
			let foreign_asset_owner =
				LocationToAccountId::convert_location(&Location::parent()).unwrap();
			let foreign_asset_create_params = (
				foreign_asset_owner,
				foreign_asset_id_location.clone(),
				foreign_asset_id_minimum_balance,
			);

			asset_test_utils::test_cases_over_bridge::receive_reserve_asset_deposited_from_different_consensus_works::<
				Runtime,
				AllPalletsWithoutSystem,
				XcmConfig,
				ForeignAssetsInstance,
			>(
				collator_session_keys().add(collator_session_key(BLOCK_AUTHOR_ACCOUNT)),
				ExistentialDeposit::get(),
				AccountId::from([73; 32]),
				block_author_account,
				// receiving WNDs
				foreign_asset_create_params.clone(),
				1000000000000,
				|| {
					// setup pool for paying fees to touch `SwapFirstAssetTrader`
					asset_test_utils::test_cases::setup_pool_for_paying_fees_with_foreign_assets::<Runtime, RuntimeOrigin>(ExistentialDeposit::get(), foreign_asset_create_params);
					// staking pot account for collecting local native fees from `BuyExecution`
					let _ = Balances::force_set_balance(RuntimeOrigin::root(), StakingPot::get().into(), ExistentialDeposit::get());
					// prepare bridge configuration
					bridging_cfg()
				},
				(
					bridge_instance,
					GlobalConsensus(WestendGlobalConsensusNetwork::get()),
					[Parachain(1000)].into()
				),
				|| {
					// check staking pot for ED
					assert_eq!(Balances::free_balance(&staking_pot), ExistentialDeposit::get());
					// check now foreign asset for staking pot
					assert_eq!(
						ForeignAssets::balance(
							foreign_asset_id_location.clone().into(),
							&staking_pot
						),
						0
					);
				},
				|| {
					// `SwapFirstAssetTrader` - staking pot receives xcm fees in ROCs
					assert!(
						Balances::free_balance(&staking_pot) > ExistentialDeposit::get()
					);
					// staking pot receives no foreign assets
					assert_eq!(
						ForeignAssets::balance(
							foreign_asset_id_location.clone().into(),
							&staking_pot
						),
						0
					);
				}
			)
		}

		// The bridge with BHs is working.
		test_with(
			bridging_to_asset_hub_westend,
			[PalletInstance(
				bp_bridge_hub_rococo::WITH_BRIDGE_ROCOCO_TO_WESTEND_MESSAGES_PALLET_INDEX,
			)]
			.into(),
		);
		// The bridge with direct AHs is working.
		test_with(
			direct_bridging_to_asset_hub_westend,
			[PalletInstance(
				bp_asset_hub_rococo::WITH_BRIDGE_ROCOCO_TO_WESTEND_MESSAGES_PALLET_INDEX,
			)]
			.into(),
		);
	}

	#[test]
	fn receive_reserve_asset_deposited_wnd_from_asset_hub_westend_fees_paid_by_sufficient_asset_works(
	) {
		const BLOCK_AUTHOR_ACCOUNT: [u8; 32] = [13; 32];
		let block_author_account = AccountId::from(BLOCK_AUTHOR_ACCOUNT);
		let staking_pot = StakingPot::get();

		let foreign_asset_id_location =
			Location::new(2, [Junction::GlobalConsensus(WestendGlobalConsensusNetwork::get())]);
		let foreign_asset_id_minimum_balance = 1_000_000_000;
		// sovereign account as foreign asset owner (can be whoever for this scenario)
		let foreign_asset_owner =
			LocationToAccountId::convert_location(&Location::parent()).unwrap();
		let foreign_asset_create_params = (
			foreign_asset_owner,
			foreign_asset_id_location.clone(),
			foreign_asset_id_minimum_balance,
		);

		asset_test_utils::test_cases_over_bridge::receive_reserve_asset_deposited_from_different_consensus_works::<
			Runtime,
			AllPalletsWithoutSystem,
			XcmConfig,
			ForeignAssetsInstance,
		>(
			collator_session_keys().add(collator_session_key(BLOCK_AUTHOR_ACCOUNT)),
			ExistentialDeposit::get(),
			AccountId::from([73; 32]),
			block_author_account.clone(),
			// receiving WNDs
			foreign_asset_create_params.clone(),
			1000000000000,
			|| {
				asset_test_utils::test_cases::setup_pool_for_paying_fees_with_foreign_assets::<Runtime, RuntimeOrigin>(ExistentialDeposit::get(), foreign_asset_create_params);
				bridging_to_asset_hub_westend()
			},
			(
				[PalletInstance(bp_bridge_hub_rococo::WITH_BRIDGE_ROCOCO_TO_WESTEND_MESSAGES_PALLET_INDEX)].into(),
				GlobalConsensus(WestendGlobalConsensusNetwork::get()),
				[Parachain(1000)].into()
			),
			|| {
				// check block author before
				assert_eq!(
					ForeignAssets::balance(
						foreign_asset_id_location.clone().into(),
						&block_author_account
					),
					0
				);
			},
			|| {
				// check staking pot has at least ED
				assert!(Balances::free_balance(&staking_pot) >= ExistentialDeposit::get());
				// check now foreign asset for staking pot
				assert_eq!(
					ForeignAssets::balance(
						foreign_asset_id_location.clone().into(),
						&staking_pot
					),
					0
				);
			}
		)
	}

	#[test]
	fn update_bridge_status_from_xcm_bridge_router_for_westend_works() {
		asset_test_utils::test_cases_over_bridge::update_bridge_status_from_xcm_bridge_router_works::<
			Runtime,
			AllPalletsWithoutSystem,
			XcmConfig,
			LocationToAccountId,
			ToWestendXcmRouterInstance,
		>(collator_session_keys(), bridging_to_asset_hub_westend, |bridge_id, is_congested| {
			bp_asset_hub_rococo::build_congestion_message(bridge_id.inner(), is_congested).into()
		})
	}

	#[test]
	fn test_report_bridge_status_call_compatibility() {
		let bridge_id = bp_xcm_bridge::BridgeId::new(
			&InteriorLocation::from([GlobalConsensus(ByGenesis([0; 32]))]),
			&InteriorLocation::from([GlobalConsensus(ByGenesis([1; 32]))]),
		);

		// if this test fails, make sure `bp_asset_hub_rococo` has valid encoding
		assert_eq!(
			RuntimeCall::ToWestendXcmRouter(pallet_xcm_bridge_router::Call::update_bridge_status {
				bridge_id,
				is_congested: true,
			})
			.encode(),
			bp_asset_hub_rococo::Call::ToWestendXcmRouter(
				bp_asset_hub_rococo::XcmBridgeHubCall::update_bridge_status {
					bridge_id: bridge_id.inner(),
					is_congested: true,
				}
			)
			.encode()
		);
	}

	#[test]
	fn check_sane_weight_report_bridge_status_for_westend() {
		use pallet_xcm_bridge_router::WeightInfo;
		let actual = <Runtime as pallet_xcm_bridge_router::Config<
			ToWestendXcmRouterInstance,
		>>::WeightInfo::update_bridge_status();
		let max_weight = bp_asset_hub_rococo::XcmBridgeHubRouterTransactCallMaxWeight::get();
		assert!(
			actual.all_lte(max_weight),
			"max_weight: {:?} should be adjusted to actual {:?}",
			max_weight,
			actual
		);
	}

	#[test]
	fn reserve_transfer_native_asset_to_non_teleport_para_works() {
		asset_test_utils::test_cases::reserve_transfer_native_asset_to_non_teleport_para_works::<
			Runtime,
			AllPalletsWithoutSystem,
			XcmConfig,
			ParachainSystem,
			XcmpQueue,
			LocationToAccountId,
		>(
			collator_session_keys(),
			slot_durations(),
			ExistentialDeposit::get(),
			AccountId::from(ALICE),
			Box::new(|runtime_event_encoded: Vec<u8>| {
				match RuntimeEvent::decode(&mut &runtime_event_encoded[..]) {
					Ok(RuntimeEvent::PolkadotXcm(event)) => Some(event),
					_ => None,
				}
			}),
			Box::new(|runtime_event_encoded: Vec<u8>| {
				match RuntimeEvent::decode(&mut &runtime_event_encoded[..]) {
					Ok(RuntimeEvent::XcmpQueue(event)) => Some(event),
					_ => None,
				}
			}),
			WeightLimit::Unlimited,
		);
	}
}

#[test]
fn change_xcm_bridge_hub_router_byte_fee_by_governance_works() {
	asset_test_utils::test_cases::change_storage_constant_by_governance_works::<
		Runtime,
		bridging::XcmBridgeHubRouterByteFee,
		Balance,
	>(
		collator_session_keys(),
		1000,
		Governance::get(),
		|| {
			(
				bridging::XcmBridgeHubRouterByteFee::key().to_vec(),
				bridging::XcmBridgeHubRouterByteFee::get(),
			)
		},
		|old_value| {
			if let Some(new_value) = old_value.checked_add(1) {
				new_value
			} else {
				old_value.checked_sub(1).unwrap()
			}
		},
	)
}

#[test]
fn change_xcm_bridge_hub_router_base_fee_by_governance_works() {
	asset_test_utils::test_cases::change_storage_constant_by_governance_works::<
		Runtime,
		bridging::XcmBridgeHubRouterBaseFee,
		Balance,
	>(
		collator_session_keys(),
		1000,
		Governance::get(),
		|| {
			log::error!(
				target: "bridges::estimate",
				"`bridging::XcmBridgeHubRouterBaseFee` actual value: {} for runtime: {}",
				bridging::XcmBridgeHubRouterBaseFee::get(),
				<Runtime as frame_system::Config>::Version::get(),
			);
			(
				bridging::XcmBridgeHubRouterBaseFee::key().to_vec(),
				bridging::XcmBridgeHubRouterBaseFee::get(),
			)
		},
		|old_value| {
			if let Some(new_value) = old_value.checked_add(1) {
				new_value
			} else {
				old_value.checked_sub(1).unwrap()
			}
		},
	)
}

#[test]
fn change_xcm_bridge_hub_ethereum_base_fee_by_governance_works() {
	asset_test_utils::test_cases::change_storage_constant_by_governance_works::<
		Runtime,
		bridging::to_ethereum::BridgeHubEthereumBaseFee,
		Balance,
	>(
		collator_session_keys(),
		1000,
		Governance::get(),
		|| {
			log::error!(
				target: "bridges::estimate",
				"`bridging::BridgeHubEthereumBaseFee` actual value: {} for runtime: {}",
				bridging::to_ethereum::BridgeHubEthereumBaseFee::get(),
				<Runtime as frame_system::Config>::Version::get(),
			);
			(
				bridging::to_ethereum::BridgeHubEthereumBaseFee::key().to_vec(),
				bridging::to_ethereum::BridgeHubEthereumBaseFee::get(),
			)
		},
		|old_value| {
			if let Some(new_value) = old_value.checked_add(1) {
				new_value
			} else {
				old_value.checked_sub(1).unwrap()
			}
		},
	)
}

#[test]
fn location_conversion_works() {
	// the purpose of hardcoded values is to catch an unintended location conversion logic change.
	struct TestCase {
		description: &'static str,
		location: Location,
		expected_account_id_str: &'static str,
	}

	let test_cases = vec![
		// DescribeTerminus
		TestCase {
			description: "DescribeTerminus Parent",
			location: Location::new(1, Here),
			expected_account_id_str: "5Dt6dpkWPwLaH4BBCKJwjiWrFVAGyYk3tLUabvyn4v7KtESG",
		},
		TestCase {
			description: "DescribeTerminus Sibling",
			location: Location::new(1, [Parachain(1111)]),
			expected_account_id_str: "5Eg2fnssmmJnF3z1iZ1NouAuzciDaaDQH7qURAy3w15jULDk",
		},
		// DescribePalletTerminal
		TestCase {
			description: "DescribePalletTerminal Parent",
			location: Location::new(1, [PalletInstance(50)]),
			expected_account_id_str: "5CnwemvaAXkWFVwibiCvf2EjqwiqBi29S5cLLydZLEaEw6jZ",
		},
		TestCase {
			description: "DescribePalletTerminal Sibling",
			location: Location::new(1, [Parachain(1111), PalletInstance(50)]),
			expected_account_id_str: "5GFBgPjpEQPdaxEnFirUoa51u5erVx84twYxJVuBRAT2UP2g",
		},
		// DescribeAccountId32Terminal
		TestCase {
			description: "DescribeAccountId32Terminal Parent",
			location: Location::new(
				1,
				[AccountId32 { network: None, id: AccountId::from(ALICE).into() }],
			),
			expected_account_id_str: "5DN5SGsuUG7PAqFL47J9meViwdnk9AdeSWKFkcHC45hEzVz4",
		},
		TestCase {
			description: "DescribeAccountId32Terminal Sibling",
			location: Location::new(
				1,
				[
					Parachain(1111),
					Junction::AccountId32 { network: None, id: AccountId::from(ALICE).into() },
				],
			),
			expected_account_id_str: "5DGRXLYwWGce7wvm14vX1Ms4Vf118FSWQbJkyQigY2pfm6bg",
		},
		// DescribeAccountKey20Terminal
		TestCase {
			description: "DescribeAccountKey20Terminal Parent",
			location: Location::new(1, [AccountKey20 { network: None, key: [0u8; 20] }]),
			expected_account_id_str: "5F5Ec11567pa919wJkX6VHtv2ZXS5W698YCW35EdEbrg14cg",
		},
		TestCase {
			description: "DescribeAccountKey20Terminal Sibling",
			location: Location::new(
				1,
				[Parachain(1111), AccountKey20 { network: None, key: [0u8; 20] }],
			),
			expected_account_id_str: "5CB2FbUds2qvcJNhDiTbRZwiS3trAy6ydFGMSVutmYijpPAg",
		},
		// DescribeTreasuryVoiceTerminal
		TestCase {
			description: "DescribeTreasuryVoiceTerminal Parent",
			location: Location::new(1, [Plurality { id: BodyId::Treasury, part: BodyPart::Voice }]),
			expected_account_id_str: "5CUjnE2vgcUCuhxPwFoQ5r7p1DkhujgvMNDHaF2bLqRp4D5F",
		},
		TestCase {
			description: "DescribeTreasuryVoiceTerminal Sibling",
			location: Location::new(
				1,
				[Parachain(1111), Plurality { id: BodyId::Treasury, part: BodyPart::Voice }],
			),
			expected_account_id_str: "5G6TDwaVgbWmhqRUKjBhRRnH4ry9L9cjRymUEmiRsLbSE4gB",
		},
		// DescribeBodyTerminal
		TestCase {
			description: "DescribeBodyTerminal Parent",
			location: Location::new(1, [Plurality { id: BodyId::Unit, part: BodyPart::Voice }]),
			expected_account_id_str: "5EBRMTBkDisEXsaN283SRbzx9Xf2PXwUxxFCJohSGo4jYe6B",
		},
		TestCase {
			description: "DescribeBodyTerminal Sibling",
			location: Location::new(
				1,
				[Parachain(1111), Plurality { id: BodyId::Unit, part: BodyPart::Voice }],
			),
			expected_account_id_str: "5DBoExvojy8tYnHgLL97phNH975CyT45PWTZEeGoBZfAyRMH",
		},
		// ExternalConsensusLocationsConverterFor
		TestCase {
			description: "Describe Ethereum Location",
			location: Location::new(2, [GlobalConsensus(Ethereum { chain_id: 11155111 })]),
			expected_account_id_str: "5GjRnmh5o3usSYzVmsxBWzHEpvJyHK4tKNPhjpUR3ASrruBy",
		},
		TestCase {
			description: "Describe Ethereum AccountKey",
			location: Location::new(
				2,
				[
					GlobalConsensus(Ethereum { chain_id: 11155111 }),
					AccountKey20 {
						network: None,
						key: hex!("87d1f7fdfEe7f651FaBc8bFCB6E086C278b77A7d"),
					},
				],
			),
			expected_account_id_str: "5HV4j4AsqT349oLRZmTjhGKDofPBWmWaPUfWGaRkuvzkjW9i",
		},
		TestCase {
			description: "Describe Westend Location",
			location: Location::new(2, [GlobalConsensus(ByGenesis(WESTEND_GENESIS_HASH))]),
			expected_account_id_str: "5Fb4pyqFuYLZ43USEAcVUBhFTfTckG9zv9kUaVnmR79YgBCe",
		},
		TestCase {
			description: "Describe Westend AccountID",
			location: Location::new(
				2,
				[
					GlobalConsensus(ByGenesis(WESTEND_GENESIS_HASH)),
					AccountId32 { network: None, id: AccountId::from(ALICE).into() },
				],
			),
			expected_account_id_str: "5CpcvNFY6jkMJrd7XQt3yTweRD1WxUeHXvHnbWuVM1MHKHPe",
		},
		TestCase {
			description: "Describe Westend AccountKey",
			location: Location::new(
				2,
				[
					GlobalConsensus(ByGenesis(WESTEND_GENESIS_HASH)),
					AccountKey20 { network: None, key: [0u8; 20] },
				],
			),
			expected_account_id_str: "5FzaTcFwUMyX5Sfe7wRGuc3zw1cbpGAGZpmAsxS4tBX6x6U3",
		},
		TestCase {
			description: "Describe Westend Treasury Plurality",
			location: Location::new(
				2,
				[
					GlobalConsensus(ByGenesis(WESTEND_GENESIS_HASH)),
					Plurality { id: BodyId::Treasury, part: BodyPart::Voice },
				],
			),
			expected_account_id_str: "5CpdRCmCYwnxS1mifwEddYHDJR8ydDfTpi1gwAQKQvfAjjzu",
		},
		TestCase {
			description: "Describe Westend Parachain Location",
			location: Location::new(
				2,
				[GlobalConsensus(ByGenesis(WESTEND_GENESIS_HASH)), Parachain(1000)],
			),
			expected_account_id_str: "5CkWf1L181BiSbvoofnzfSg8ZLiBK3i1U4sknzETHk8QS2mA",
		},
		TestCase {
			description: "Describe Westend Parachain AccountID",
			location: Location::new(
				2,
				[
					GlobalConsensus(ByGenesis(WESTEND_GENESIS_HASH)),
					Parachain(1000),
					AccountId32 { network: None, id: AccountId::from(ALICE).into() },
				],
			),
			expected_account_id_str: "5G6JJUm6tgsxJhRn76VGme8WGukdUNiBBK6ABUtH9YXEjEk9",
		},
		TestCase {
			description: "Describe Westend Parachain AccountKey",
			location: Location::new(
				2,
				[
					GlobalConsensus(ByGenesis(WESTEND_GENESIS_HASH)),
					Parachain(1000),
					AccountKey20 { network: None, key: [0u8; 20] },
				],
			),
			expected_account_id_str: "5EFpSvq8BUAjdjY4tuGhGXZ66P16iQnX7nxsNoHy7TM6NhMa",
		},
		TestCase {
			description: "Describe Westend Parachain Treasury Plurality",
			location: Location::new(
				2,
				[
					GlobalConsensus(ByGenesis(WESTEND_GENESIS_HASH)),
					Parachain(1000),
					Plurality { id: BodyId::Treasury, part: BodyPart::Voice },
				],
			),
			expected_account_id_str: "5GfwA4qaz9wpQPPHmf5MSKqvsPyrfx1yYeeZB1SUkqDuRuZ1",
		},
		TestCase {
			description: "Describe Westend USDT Location",
			location: Location::new(
				2,
				[
					GlobalConsensus(ByGenesis(WESTEND_GENESIS_HASH)),
					Parachain(1000),
					PalletInstance(50),
					GeneralIndex(1984),
				],
			),
			expected_account_id_str: "5Hd77ZjbVRrYiRXER8qo9DRDB8ZzaKtRswZoypMnMLdixzMs",
		},
	];

	ExtBuilder::<Runtime>::default()
		.with_collators(collator_session_keys().collators())
		.with_session_keys(collator_session_keys().session_keys())
		.with_para_id(1000.into())
		.build()
		.execute_with(|| {
			for tc in test_cases {
				let expected = AccountId::from_string(tc.expected_account_id_str)
					.expect("Invalid AccountId string");

				let got =
					LocationToAccountHelper::<AccountId, LocationToAccountId>::convert_location(
						tc.location.into(),
					)
					.unwrap();

				assert_eq!(got, expected, "{}", tc.description);
			}
		});
}

#[test]
fn xcm_payment_api_works() {
	parachains_runtimes_test_utils::test_cases::xcm_payment_api_with_native_token_works::<
		Runtime,
		RuntimeCall,
		RuntimeOrigin,
		Block,
		WeightToFee,
	>();
	asset_test_utils::test_cases::xcm_payment_api_with_pools_works::<
		Runtime,
		RuntimeCall,
		RuntimeOrigin,
		Block,
		WeightToFee,
	>();

	asset_test_utils::test_cases::xcm_payment_api_foreign_asset_pool_works::<
		Runtime,
		RuntimeCall,
		RuntimeOrigin,
		LocationToAccountId,
		Block,
		WeightToFee,
	>(ExistentialDeposit::get(), WESTEND_GENESIS_HASH);
}

mod bridge_to_westend_tests {
	use super::{
		collator_session_keys, construct_and_apply_extrinsic, slot_durations, AccountId,
		ExtBuilder, Governance, RuntimeHelper,
	};
	use asset_hub_rococo_runtime::{
		bridge_common_config::{BridgeRelayersInstance, DeliveryRewardInBalance},
		bridge_to_westend_config::{
			AssetHubWestendLocation, WestendGlobalConsensusNetwork,
			WithAssetHubWestendMessagesInstance, XcmOverAssetHubWestendInstance,
		},
		xcm_config::{bridging, LocationToAccountId, RelayNetwork, TokenLocation, XcmConfig},
		AllPalletsWithoutSystem, AssetHubWestendProofRootStore, ExistentialDeposit,
		ParachainSystem, PolkadotXcm, Runtime, RuntimeEvent, RuntimeOrigin,
	};
	use bp_runtime::{HeaderOf, RangeInclusiveExt};
	use bridge_hub_test_utils::{
		mock_open_hrmp_channel,
		test_cases::{ToMessageQueueDelivery, ToSiblingDelivery},
	};
	use codec::Decode;
	use cumulus_primitives_core::UpwardMessageSender;
	use frame_support::{
		traits::{ConstU8, ProcessMessageError},
		BoundedVec,
	};
	use pallet_bridge_messages::BridgedChainOf;
<<<<<<< HEAD
	use xcm::latest::prelude::*;
=======
	use sp_runtime::Perbill;
	use testnet_parachains_constants::westend::fee::WeightToFee;
	use xcm::latest::{prelude::*, ROCOCO_GENESIS_HASH};
>>>>>>> a246572f
	use xcm_builder::{CreateMatcher, MatchXcm};

	// Random para id of sibling chain used in tests.
	pub const SIBLING_PARACHAIN_ID: u32 = 2053;
	// Random para id of bridged chain from different global consensus used in tests.
	pub const BRIDGED_LOCATION_PARACHAIN_ID: u32 = 1075;
	const RUNTIME_PARA_ID: u32 = bp_asset_hub_rococo::ASSET_HUB_ROCOCO_PARACHAIN_ID;

	frame_support::parameter_types! {
		pub SiblingParachainLocation: Location = Location::new(1, [Parachain(SIBLING_PARACHAIN_ID)]);
		pub BridgedUniversalLocation: InteriorLocation = [GlobalConsensus(WestendGlobalConsensusNetwork::get()), Parachain(BRIDGED_LOCATION_PARACHAIN_ID)].into();
	}

	#[test]
	fn change_bridge_messages_pallet_mode_by_governance_works() {
		bridge_hub_test_utils::test_cases::change_bridge_messages_pallet_mode_by_governance_works::<
			Runtime,
			WithAssetHubWestendMessagesInstance,
		>(collator_session_keys(), RUNTIME_PARA_ID, Governance::get())
	}

	#[test]
	fn change_delivery_reward_by_governance_works() {
		bridge_hub_test_utils::test_cases::change_storage_constant_by_governance_works::<
			Runtime,
			DeliveryRewardInBalance,
			u64,
		>(
			collator_session_keys(),
			RUNTIME_PARA_ID,
			Governance::get(),
			|| (DeliveryRewardInBalance::key().to_vec(), DeliveryRewardInBalance::get()),
			|old_value| old_value.checked_mul(2).unwrap(),
		)
	}

	#[test]
	fn handle_export_message_from_sibling_parachain_and_add_to_outbound_queue_works() {
		// for Westend
		bridge_hub_test_utils::test_cases::handle_export_message_from_system_parachain_to_outbound_queue_works::<
			Runtime,
			XcmConfig,
			WithAssetHubWestendMessagesInstance,
		>(
			collator_session_keys(),
			RUNTIME_PARA_ID,
			SIBLING_PARACHAIN_ID,
			Box::new(|runtime_event_encoded: Vec<u8>| {
				match RuntimeEvent::decode(&mut &runtime_event_encoded[..]) {
					Ok(RuntimeEvent::BridgeWestendMessages(event)) => Some(event),
					_ => None,
				}
			}),
			|| ExportMessage { network: WestendGlobalConsensusNetwork::get(), destination: [Parachain(BRIDGED_LOCATION_PARACHAIN_ID)].into(), xcm: Xcm(vec![]) },
			Some((TokenLocation::get(), ExistentialDeposit::get()).into()),
			// value should be >= than value generated by `can_calculate_weight_for_paid_export_message_with_reserve_transfer`
			Some((
				TokenLocation::get(),
				bp_asset_hub_rococo::AssetHubRococoBaseXcmFeeInRocs::get()
					+ bridging::DefaultToWestendOverAssetHubWestendXcmRouterBaseFee::get()
			).into()),
			|| {
				PolkadotXcm::force_xcm_version(RuntimeOrigin::root(), Box::new(AssetHubWestendLocation::get()), XCM_VERSION).expect("version saved!");

				// we need to create lane between sibling parachain and remote destination
				bridge_hub_test_utils::ensure_opened_xcm_bridge::<
					Runtime,
					XcmOverAssetHubWestendInstance,
					LocationToAccountId,
					TokenLocation,
				>(
					SiblingParachainLocation::get(),
					BridgedUniversalLocation::get(),
					true,
					|locations, fee| {
						bridge_hub_test_utils::open_xcm_bridge_with_extrinsic::<
							Runtime,
							XcmOverAssetHubWestendInstance
						>((locations.bridge_origin_relative_location().clone(), OriginKind::Xcm), locations.bridge_destination_universal_location().clone(), fee)
					}
				).1
			},
		)
	}

	#[test]
	fn message_dispatch_routing_works() {
		// from Westend
		bridge_hub_test_utils::test_cases::message_dispatch_routing_works::<
			Runtime,
			AllPalletsWithoutSystem,
			XcmConfig,
			ParachainSystem,
			WithAssetHubWestendMessagesInstance,
			RelayNetwork,
			WestendGlobalConsensusNetwork,
			ConstU8<2>,
		>(
			collator_session_keys(),
			slot_durations(),
			RUNTIME_PARA_ID,
			SIBLING_PARACHAIN_ID,
			Box::new(|runtime_event_encoded: Vec<u8>| {
				match RuntimeEvent::decode(&mut &runtime_event_encoded[..]) {
					Ok(RuntimeEvent::ParachainSystem(event)) => Some(event),
					_ => None,
				}
			}),
			Box::new(|runtime_event_encoded: Vec<u8>| {
				match RuntimeEvent::decode(&mut &runtime_event_encoded[..]) {
					Ok(RuntimeEvent::XcmpQueue(event)) => Some(event),
					_ => None,
				}
			}),
			|| <ParachainSystem as UpwardMessageSender>::ensure_successful_delivery(),
		)
	}

	type RuntimeTestsAdapter = bridge_hub_test_utils::test_cases::WithBridgeMessagesHelperAdapter<
		Runtime,
		WithAssetHubWestendMessagesInstance,
		BridgeRelayersInstance,
		(ToMessageQueueDelivery<Runtime>, ToSiblingDelivery<Runtime>),
	>;

	#[test]
	fn for_here_bridge_relayed_incoming_message_works() {
		// In case AssetHub has directly opened a bridge, for example, an AH-to-AH bridge.
		let here_location = Location::here();

		bridge_hub_test_utils::test_cases::relayed_incoming_message_proofs_works::<
			RuntimeTestsAdapter,
		>(
			collator_session_keys(),
			bp_asset_hub_rococo::ASSET_HUB_ROCOCO_PARACHAIN_ID,
			here_location.clone(),
			|| {
				// we need to create a lane between sibling parachain and remote destination
				bridge_hub_test_utils::ensure_opened_xcm_bridge::<
					Runtime,
					XcmOverAssetHubWestendInstance,
					LocationToAccountId,
					TokenLocation,
				>(
					here_location.clone(),
					BridgedUniversalLocation::get(),
					false,
					|locations, fee| {
						bridge_hub_test_utils::open_xcm_bridge_with_extrinsic::<
							Runtime,
							XcmOverAssetHubWestendInstance,
						>(
							// This should represent `RuntimeOrigin::root()` which represents
							// `Location::here()` for `OpenBridgeOrigin`
							(Location::parent(), OriginKind::Superuser),
							locations.bridge_destination_universal_location().clone(),
							fee,
						)
					},
				)
				.1
			},
			|proof_state_root| {
				use bridge_hub_test_utils::test_cases::WithBridgeMessagesHelper;
				// create a bridged header
				let bridged_header = bridge_hub_test_utils::test_header_with_root::<
					HeaderOf<
						BridgedChainOf<
							<RuntimeTestsAdapter as WithBridgeMessagesHelper>::Runtime,
							<RuntimeTestsAdapter as WithBridgeMessagesHelper>::MPI,
						>,
					>,
				>(5, proof_state_root);
				let bridged_header_hash = bridged_header.hash();

				// Store proof_state_root + bridged_header_hash.
				AssetHubWestendProofRootStore::do_note_new_roots(BoundedVec::truncate_from(vec![
					(bridged_header_hash, proof_state_root),
				]));

				bridged_header_hash
			},
			construct_and_apply_extrinsic,
			true,
			true,
		)
	}

	#[test]
	fn for_sibling_parachain_bridge_relayed_incoming_message_works() {
		// In case sibling parachain has opened a bridge, for example, an AH-to-Penpal bridge.
		let sibling_parachain_location = SiblingParachainLocation::get();

		bridge_hub_test_utils::test_cases::relayed_incoming_message_proofs_works::<
			RuntimeTestsAdapter,
		>(
			collator_session_keys(),
			bp_asset_hub_rococo::ASSET_HUB_ROCOCO_PARACHAIN_ID,
			sibling_parachain_location.clone(),
			|| {
				// we need to create a lane between sibling parachain and remote destination
				bridge_hub_test_utils::ensure_opened_xcm_bridge::<
					Runtime,
					XcmOverAssetHubWestendInstance,
					LocationToAccountId,
					TokenLocation,
				>(
					sibling_parachain_location.clone(),
					BridgedUniversalLocation::get(),
					true,
					|locations, fee| {
						bridge_hub_test_utils::open_xcm_bridge_with_extrinsic::<
							Runtime,
							XcmOverAssetHubWestendInstance,
						>(
							(sibling_parachain_location.clone(), OriginKind::Xcm),
							locations.bridge_destination_universal_location().clone(),
							fee,
						)
					},
				)
				.1
			},
			|proof_state_root| {
				use bridge_hub_test_utils::test_cases::WithBridgeMessagesHelper;
				// create a bridged header
				let bridged_header = bridge_hub_test_utils::test_header_with_root::<
					HeaderOf<
						BridgedChainOf<
							<RuntimeTestsAdapter as WithBridgeMessagesHelper>::Runtime,
							<RuntimeTestsAdapter as WithBridgeMessagesHelper>::MPI,
						>,
					>,
				>(5, proof_state_root);
				let bridged_header_hash = bridged_header.hash();

				// Store proof_state_root + bridged_header_hash.
				AssetHubWestendProofRootStore::do_note_new_roots(BoundedVec::truncate_from(vec![
					(bridged_header_hash, proof_state_root),
				]));

				bridged_header_hash
			},
			construct_and_apply_extrinsic,
			true,
			true,
		)
	}

	#[test]
	fn open_and_close_bridge_for_sibling_parachain_works() {
		bridge_hub_test_utils::test_cases::open_and_close_xcm_bridge_works::<
			Runtime,
			XcmOverAssetHubWestendInstance,
			LocationToAccountId,
			TokenLocation,
		>(
			collator_session_keys(),
			RUNTIME_PARA_ID,
			SiblingParachainLocation::get(),
			BridgedUniversalLocation::get(),
			(SiblingParachainLocation::get(), OriginKind::Xcm),
			true,
		)
	}

	#[test]
	fn open_and_close_bridge_for_relay_works() {
		bridge_hub_test_utils::test_cases::open_and_close_xcm_bridge_works::<
			Runtime,
			XcmOverAssetHubWestendInstance,
			LocationToAccountId,
			TokenLocation,
		>(
			collator_session_keys(),
			RUNTIME_PARA_ID,
			Location::parent(),
			BridgedUniversalLocation::get(),
			(Location::parent(), OriginKind::Xcm),
			false,
		)
	}

	#[test]
	fn open_and_close_bridge_for_local_works() {
		bridge_hub_test_utils::test_cases::open_and_close_xcm_bridge_works::<
			Runtime,
			XcmOverAssetHubWestendInstance,
			LocationToAccountId,
			TokenLocation,
		>(
			collator_session_keys(),
			RUNTIME_PARA_ID,
			// The source is `here` as the local chain, e.g., AssetHub itself can open its lanes.
			Location::here(),
			BridgedUniversalLocation::get(),
			// This should represent `RuntimeOrigin::root()` which represents `Location::here()`
			// for `OpenBridgeOrigin`
			(Location::parent(), OriginKind::Superuser),
			false,
		)
	}

	#[test]
	fn westend_xcm_routing_works() {
		let runtime_para_id = 1000;
		ExtBuilder::<Runtime>::default()
			.with_collators(collator_session_keys().collators())
			.with_session_keys(collator_session_keys().session_keys())
			.with_para_id(runtime_para_id.into())
			.build()
			.execute_with(|| {
				frame_support::__private::sp_tracing::try_init_simple();
				let sibling_bridge_hub_para_id = bridging::SiblingBridgeHubParaId::get();
				let bridged_destination = bridging::to_westend::AssetHubWestend::get();
				let bridged_universal_destination = bridged_destination.interior().clone();

				// Common setup
				frame_support::assert_ok!(PolkadotXcm::force_xcm_version(
					RuntimeOrigin::root(),
					Box::new(bridging::to_westend::AssetHubWestend::get()),
					XCM_VERSION,
				));

				// Setup for `ExportMessage` to the `BridgeHub`
				let mut alice = [0u8; 32];
				alice[0] = 1;
				let included_head = RuntimeHelper::run_to_block(2, AccountId::from(alice));
				mock_open_hrmp_channel::<Runtime, ParachainSystem>(
					runtime_para_id.into(),
					sibling_bridge_hub_para_id.into(),
					included_head,
					&alice,
					&slot_durations(),
				);
				frame_support::assert_ok!(PolkadotXcm::force_xcm_version(
					RuntimeOrigin::root(),
					Box::new(bridging::SiblingBridgeHub::get()),
					XCM_VERSION,
				));

				// check no bridge/lane exists
				assert_eq!(
					0,
					pallet_bridge_messages::OutboundLanes::<
						Runtime,
						WithAssetHubWestendMessagesInstance,
					>::iter()
					.count()
				);

				// send to the `bridged_destination`
				frame_support::assert_ok!(PolkadotXcm::send_xcm(
					Here,
					bridged_destination.clone(),
					Xcm::<()>::default()
				));

				// check HRMP message contains `ExportMessage`.
				assert!(asset_test_utils::RuntimeHelper::<
					cumulus_pallet_xcmp_queue::Pallet<Runtime>,
					AllPalletsWithoutSystem,
				>::take_xcm(sibling_bridge_hub_para_id.into())
				.map(|m| {
					let mut m: Xcm<()> = m.try_into().expect("valid XCM version");
					m.0.matcher()
						.skip_inst_while(|inst| !matches!(inst, ExportMessage { .. }))
						.expect("no instruction ExportMessage?")
						.match_next_inst(|instr| match instr {
							ExportMessage { ref network, .. } => {
								assert_eq!(
									network,
									&bridged_destination
										.interior
										.global_consensus()
										.expect("valid NetworkId")
								);
								Ok(())
							},
							_ => Err(ProcessMessageError::BadFormat),
						})
						.is_ok()
				})
				.unwrap_or(false));

				// open permissionless lane between this AH and bridged AH
				let (_, lane_id) = bridge_hub_test_utils::ensure_opened_xcm_bridge::<
					Runtime,
					XcmOverAssetHubWestendInstance,
					LocationToAccountId,
					TokenLocation,
				>(
					Here.into(),
					bridged_universal_destination,
					false,
					|locations, maybe_paid_execution| {
						bridge_hub_test_utils::open_xcm_bridge_with_extrinsic::<
							Runtime,
							XcmOverAssetHubWestendInstance,
						>(
							// This should represent `RuntimeOrigin::root()` which represents
							// `Location::here()` for `OpenBridgeOrigin`
							(Location::parent(), OriginKind::Superuser),
							locations.bridge_destination_universal_location().clone(),
							maybe_paid_execution,
						)
					},
				);
				// lane created
				assert_eq!(
					1,
					pallet_bridge_messages::OutboundLanes::<
						Runtime,
						WithAssetHubWestendMessagesInstance,
					>::iter()
					.count()
				);

				// send to the `bridged_destination` again
				frame_support::assert_ok!(PolkadotXcm::send_xcm(
					Here,
					bridged_destination.clone(),
					Xcm::<()>::default()
				));

				// messages pallet holds outbound message for expected lane_id
				assert_eq!(
					1,
					pallet_bridge_messages::OutboundLanes::<
						Runtime,
						WithAssetHubWestendMessagesInstance,
					>::get(lane_id)
					.map(|d| d.queued_messages().saturating_len())
					.unwrap_or(0)
				);

				// no hrmp message was fired
				assert!(asset_test_utils::RuntimeHelper::<
					cumulus_pallet_xcmp_queue::Pallet<Runtime>,
					AllPalletsWithoutSystem,
				>::take_xcm(sibling_bridge_hub_para_id.into())
				.is_none());
			});
	}

	#[test]
	pub fn can_calculate_weight_for_paid_export_message_with_reserve_transfer() {
		bridge_hub_test_utils::check_sane_fees_values(
			"bp_asset_hub_rococo::AssetHubRococoBaseXcmFeeInRocs",
			bp_asset_hub_rococo::AssetHubRococoBaseXcmFeeInRocs::get(),
			|| {
				bridge_hub_test_utils::test_cases::can_calculate_weight_for_paid_export_message_with_reserve_transfer::<
					Runtime,
					XcmConfig,
					WeightToFee,
				>()
			},
			Perbill::from_percent(33),
			Some(-33),
			&format!(
				"Estimate fee for `ExportMessage` for runtime: {:?}",
				<Runtime as frame_system::Config>::Version::get()
			),
		)
	}
}<|MERGE_RESOLUTION|>--- conflicted
+++ resolved
@@ -1446,13 +1446,9 @@
 		BoundedVec,
 	};
 	use pallet_bridge_messages::BridgedChainOf;
-<<<<<<< HEAD
-	use xcm::latest::prelude::*;
-=======
 	use sp_runtime::Perbill;
 	use testnet_parachains_constants::westend::fee::WeightToFee;
-	use xcm::latest::{prelude::*, ROCOCO_GENESIS_HASH};
->>>>>>> a246572f
+	use xcm::latest::prelude::*;
 	use xcm_builder::{CreateMatcher, MatchXcm};
 
 	// Random para id of sibling chain used in tests.
