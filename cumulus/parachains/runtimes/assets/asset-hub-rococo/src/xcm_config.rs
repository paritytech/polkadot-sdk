--- conflicted
+++ resolved
@@ -40,13 +40,8 @@
 };
 use polkadot_parachain_primitives::primitives::Sibling;
 use polkadot_runtime_common::xcm_sender::ExponentialPrice;
-<<<<<<< HEAD
-use snowbridge_router_primitives::inbound::GlobalConsensusEthereumAccountConvertsFor;
-use rococo_runtime_constants::system_parachain;
-=======
 use rococo_runtime_constants::system_parachain::SystemParachains;
 use snowbridge_router_primitives::inbound::GlobalConsensusEthereumAccountConvertsFor;
->>>>>>> 13fd5ac7
 use sp_runtime::traits::{AccountIdConversion, ConvertInto};
 use xcm::latest::prelude::*;
 use xcm_builder::{
@@ -541,20 +536,6 @@
 		ForeignAssetsInstance,
 	>;
 
-match_types! {
-	pub type SystemParachains: impl Contains<MultiLocation> = {
-		MultiLocation {
-			parents: 1,
-			interior: X1(Parachain(
-				system_parachain::ASSET_HUB_ID |
-				system_parachain::BRIDGE_HUB_ID |
-				system_parachain::CONTRACTS_ID |
-				system_parachain::ENCOINTER_ID
-			)),
-		}
-	};
-}
-
 /// Locations that will not be charged fees in the executor,
 /// either execution or delivery.
 /// We only waive fees for system functions, which these locations represent.
@@ -949,20 +930,12 @@
 				),
 				NetworkExportTableItem::new(
 					EthereumNetwork::get(),
-<<<<<<< HEAD
 					None, // TODO add Ethereum network / gateway contract
 					SiblingBridgeHub::get(),
 					Some((
 						XcmBridgeHubRouterFeeAssetId::get(),
 						bp_asset_hub_rococo::BridgeHubRococoBaseFeeInRocs::get(),
 					).into()) // TODO calculate fee factor
-=======
-					Some(sp_std::vec![
-						EthereumLocation::get().interior.split_global().expect("invalid configuration for AssetHubRococo").1,
-					]),
-					SiblingBridgeHub::get(), // TODO check
-					None // TODO check
->>>>>>> 13fd5ac7
 				),
 			];
 
