// Copyright (C) Parity Technologies (UK) Ltd.
// SPDX-License-Identifier: Apache-2.0

// Licensed under the Apache License, Version 2.0 (the "License");
// you may not use this file except in compliance with the License.
// You may obtain a copy of the License at
//
// 	http://www.apache.org/licenses/LICENSE-2.0
//
// Unless required by applicable law or agreed to in writing, software
// distributed under the License is distributed on an "AS IS" BASIS,
// WITHOUT WARRANTIES OR CONDITIONS OF ANY KIND, either express or implied.
// See the License for the specific language governing permissions and
// limitations under the License.

//! # Asset Hub Rococo Runtime genesis config presets

use crate::*;
use alloc::{vec, vec::Vec};
use cumulus_primitives_core::ParaId;
use hex_literal::hex;
use parachains_common::{genesis_config_helpers::*, AccountId, AuraId};
use sp_core::{crypto::UncheckedInto, sr25519};
use sp_genesis_builder::PresetId;
use testnet_parachains_constants::rococo::{currency::UNITS as ROC, xcm_version::SAFE_XCM_VERSION};

const ASSET_HUB_ROCOCO_ED: Balance = ExistentialDeposit::get();

fn asset_hub_rococo_genesis(
	invulnerables: Vec<(AccountId, AuraId)>,
	endowed_accounts: Vec<AccountId>,
	endowment: Balance,
	id: ParaId,
) -> serde_json::Value {
	let config = RuntimeGenesisConfig {
		balances: BalancesConfig {
			balances: endowed_accounts.iter().cloned().map(|k| (k, endowment)).collect(),
		},
		parachain_info: ParachainInfoConfig { parachain_id: id, ..Default::default() },
		collator_selection: CollatorSelectionConfig {
			invulnerables: invulnerables.iter().cloned().map(|(acc, _)| acc).collect(),
			candidacy_bond: ASSET_HUB_ROCOCO_ED * 16,
			..Default::default()
		},
		session: SessionConfig {
			keys: invulnerables
				.into_iter()
				.map(|(acc, aura)| {
					(
						acc.clone(),          // account id
						acc,                  // validator id
						SessionKeys { aura }, // session keys
					)
				})
				.collect(),
			..Default::default()
		},
		polkadot_xcm: PolkadotXcmConfig {
			safe_xcm_version: Some(SAFE_XCM_VERSION),
			..Default::default()
		},
		..Default::default()
	};

	serde_json::to_value(config).expect("Could not build genesis config.")
}

/// Encapsulates names of predefined presets.
mod preset_names {
	pub const PRESET_GENESIS: &str = "genesis";
}

/// Provides the JSON representation of predefined genesis config for given `id`.
pub fn get_preset(id: &PresetId) -> Option<Vec<u8>> {
	use preset_names::*;
	let patch = match id.as_ref() {
		PRESET_GENESIS => asset_hub_rococo_genesis(
			// initial collators.
			vec![
				// E8XC6rTJRsioKCp6KMy6zd24ykj4gWsusZ3AkSeyavpVBAG
				(
					hex!("44cb62d1d6cdd2fff2a5ef3bb7ef827be5b3e117a394ecaa634d8dd9809d5608").into(),
					hex!("44cb62d1d6cdd2fff2a5ef3bb7ef827be5b3e117a394ecaa634d8dd9809d5608")
						.unchecked_into(),
				),
				// G28iWEybndgGRbhfx83t7Q42YhMPByHpyqWDUgeyoGF94ri
				(
					hex!("9864b85e23aa4506643db9879c3dbbeabaa94d269693a4447f537dd6b5893944").into(),
					hex!("9864b85e23aa4506643db9879c3dbbeabaa94d269693a4447f537dd6b5893944")
						.unchecked_into(),
				),
				// G839e2eMiq7UXbConsY6DS1XDAYG2XnQxAmLuRLGGQ3Px9c
				(
					hex!("9ce5741ee2f1ac3bdedbde9f3339048f4da2cb88ddf33a0977fa0b4cf86e2948").into(),
					hex!("9ce5741ee2f1ac3bdedbde9f3339048f4da2cb88ddf33a0977fa0b4cf86e2948")
						.unchecked_into(),
				),
				// GLao4ukFUW6qhexuZowdFrKa2NLCfnEjZMftSXXfvGv1vvt
				(
					hex!("a676ed15f5a325eab49ed8d5f8c00f3f814b19bb58cda14ad10894c078dd337f").into(),
					hex!("a676ed15f5a325eab49ed8d5f8c00f3f814b19bb58cda14ad10894c078dd337f")
						.unchecked_into(),
				),
			],
			Vec::new(),
			ASSET_HUB_ROCOCO_ED * 524_288,
			1000.into(),
		),
<<<<<<< HEAD
		PRESET_LOCAL => asset_hub_rococo_genesis(
=======
		Ok(sp_genesis_builder::LOCAL_TESTNET_RUNTIME_PRESET) => asset_hub_rococo_genesis(
>>>>>>> a5e40d0c
			// initial collators.
			vec![
				(
					get_account_id_from_seed::<sr25519::Public>("Alice"),
					get_collator_keys_from_seed::<AuraId>("Alice"),
				),
				(
					get_account_id_from_seed::<sr25519::Public>("Bob"),
					get_collator_keys_from_seed::<AuraId>("Bob"),
				),
			],
			vec![
				get_account_id_from_seed::<sr25519::Public>("Alice"),
				get_account_id_from_seed::<sr25519::Public>("Bob"),
				get_account_id_from_seed::<sr25519::Public>("Charlie"),
				get_account_id_from_seed::<sr25519::Public>("Dave"),
				get_account_id_from_seed::<sr25519::Public>("Eve"),
				get_account_id_from_seed::<sr25519::Public>("Ferdie"),
				get_account_id_from_seed::<sr25519::Public>("Alice//stash"),
				get_account_id_from_seed::<sr25519::Public>("Bob//stash"),
				get_account_id_from_seed::<sr25519::Public>("Charlie//stash"),
				get_account_id_from_seed::<sr25519::Public>("Dave//stash"),
				get_account_id_from_seed::<sr25519::Public>("Eve//stash"),
				get_account_id_from_seed::<sr25519::Public>("Ferdie//stash"),
			],
			ROC * 1_000_000,
			1000.into(),
		),
<<<<<<< HEAD
		PRESET_DEVELOPMENT => asset_hub_rococo_genesis(
=======
		Ok(sp_genesis_builder::DEV_RUNTIME_PRESET) => asset_hub_rococo_genesis(
>>>>>>> a5e40d0c
			// initial collators.
			vec![(
				get_account_id_from_seed::<sr25519::Public>("Alice"),
				get_collator_keys_from_seed::<AuraId>("Alice"),
			)],
			vec![
				get_account_id_from_seed::<sr25519::Public>("Alice"),
				get_account_id_from_seed::<sr25519::Public>("Bob"),
				get_account_id_from_seed::<sr25519::Public>("Alice//stash"),
				get_account_id_from_seed::<sr25519::Public>("Bob//stash"),
			],
			ROC * 1_000_000,
			1000.into(),
		),
		_ => return None,
	};

	Some(
		serde_json::to_string(&patch)
			.expect("serialization to json is expected to work. qed.")
			.into_bytes(),
	)
}

/// List of supported presets.
pub fn preset_names() -> Vec<PresetId> {
	use preset_names::*;
	vec![
		PresetId::from(PRESET_GENESIS),
		PresetId::from(sp_genesis_builder::DEV_RUNTIME_PRESET),
		PresetId::from(sp_genesis_builder::LOCAL_TESTNET_RUNTIME_PRESET),
	]
}<|MERGE_RESOLUTION|>--- conflicted
+++ resolved
@@ -106,11 +106,7 @@
 			ASSET_HUB_ROCOCO_ED * 524_288,
 			1000.into(),
 		),
-<<<<<<< HEAD
-		PRESET_LOCAL => asset_hub_rococo_genesis(
-=======
-		Ok(sp_genesis_builder::LOCAL_TESTNET_RUNTIME_PRESET) => asset_hub_rococo_genesis(
->>>>>>> a5e40d0c
+		sp_genesis_builder::LOCAL_TESTNET_RUNTIME_PRESET => asset_hub_rococo_genesis(
 			// initial collators.
 			vec![
 				(
@@ -139,11 +135,7 @@
 			ROC * 1_000_000,
 			1000.into(),
 		),
-<<<<<<< HEAD
-		PRESET_DEVELOPMENT => asset_hub_rococo_genesis(
-=======
-		Ok(sp_genesis_builder::DEV_RUNTIME_PRESET) => asset_hub_rococo_genesis(
->>>>>>> a5e40d0c
+		sp_genesis_builder::DEV_RUNTIME_PRESET => asset_hub_rococo_genesis(
 			// initial collators.
 			vec![(
 				get_account_id_from_seed::<sr25519::Public>("Alice"),
