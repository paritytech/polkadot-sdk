--- conflicted
+++ resolved
@@ -61,17 +61,9 @@
 	genesis_builder_helper::{build_state, get_preset},
 	ord_parameter_types, parameter_types,
 	traits::{
-<<<<<<< HEAD
-		fungible::{self, HoldConsideration},
-		fungibles,
-		tokens::imbalance::ResolveAssetTo,
+		fungible, fungible::HoldConsideration, fungibles, tokens::imbalance::ResolveAssetTo,
 		AsEnsureOriginWithArg, ConstBool, ConstU128, ConstU32, ConstU64, ConstU8,
-		ConstantStoragePrice, EitherOfDiverse, InstanceFilter, TransformOrigin,
-=======
-		fungible, fungibles, tokens::imbalance::ResolveAssetTo, AsEnsureOriginWithArg, ConstBool,
-		ConstU128, ConstU32, ConstU64, ConstU8, EitherOfDiverse, Equals, InstanceFilter,
-		TransformOrigin,
->>>>>>> f9cdf41a
+		ConstantStoragePrice, EitherOfDiverse, Equals, InstanceFilter, TransformOrigin,
 	},
 	weights::{ConstantMultiplier, Weight, WeightToFee as _},
 	BoundedVec, PalletId,
@@ -91,15 +83,9 @@
 use sp_runtime::{Perbill, RuntimeDebug};
 use testnet_parachains_constants::rococo::{consensus::*, currency::*, fee::WeightToFee, time::*};
 use xcm_config::{
-<<<<<<< HEAD
-	ForeignAssetsConvertedConcreteId, ForeignCreatorsSovereignAccountOf, GovernanceLocation,
+	ForeignAssetsConvertedConcreteId, GovernanceLocation, LocationToAccountId,
 	PoolAssetsConvertedConcreteId, PoolAssetsPalletLocation, TokenLocation,
 	TrustBackedAssetsConvertedConcreteId, TrustBackedAssetsPalletLocation,
-=======
-	ForeignAssetsConvertedConcreteId, GovernanceLocation, LocationToAccountId,
-	PoolAssetsConvertedConcreteId, TokenLocation, TrustBackedAssetsConvertedConcreteId,
-	TrustBackedAssetsPalletLocation,
->>>>>>> f9cdf41a
 };
 
 #[cfg(test)]
@@ -230,14 +216,9 @@
 	type ReserveIdentifier = [u8; 8];
 	type RuntimeHoldReason = RuntimeHoldReason;
 	type RuntimeFreezeReason = RuntimeFreezeReason;
-<<<<<<< HEAD
 	type FreezeIdentifier = RuntimeFreezeReason;
 	type MaxFreezes = ConstU32<50>;
-=======
-	type FreezeIdentifier = ();
-	type MaxFreezes = ConstU32<0>;
 	type DoneSlashHandler = ();
->>>>>>> f9cdf41a
 }
 
 parameter_types! {
@@ -366,11 +347,11 @@
 	AssetsFreezer,
 	ForeignAssetsFreezer,
 	LocalFromLeft<
-		AssetIdForTrustBackedAssetsConvert<TrustBackedAssetsPalletLocation, xcm::v4::Location>,
+		AssetIdForTrustBackedAssetsConvert<TrustBackedAssetsPalletLocation, xcm::v5::Location>,
 		AssetIdForTrustBackedAssets,
-		xcm::v4::Location,
+		xcm::v5::Location,
 	>,
-	xcm::v4::Location,
+	xcm::v5::Location,
 	AccountId,
 >;
 
@@ -387,8 +368,8 @@
 pub type NativeAndNonPoolAssetsFreezer = fungible::UnionOf<
 	Balances,
 	LocalAndForeignAssetsFreezer,
-	TargetFromLeft<TokenLocation, xcm::v4::Location>,
-	xcm::v4::Location,
+	TargetFromLeft<TokenLocation, xcm::v5::Location>,
+	xcm::v5::Location,
 	AccountId,
 >;
 
@@ -399,11 +380,11 @@
 	PoolAssets,
 	NativeAndNonPoolAssets,
 	LocalFromLeft<
-		AssetIdForPoolAssetsConvert<PoolAssetsPalletLocation, xcm::v4::Location>,
+		AssetIdForPoolAssetsConvert<PoolAssetsPalletLocation, xcm::v5::Location>,
 		AssetIdForPoolAssets,
-		xcm::v4::Location,
+		xcm::v5::Location,
 	>,
-	xcm::v4::Location,
+	xcm::v5::Location,
 	AccountId,
 >;
 
@@ -414,11 +395,11 @@
 	PoolAssetsFreezer,
 	NativeAndNonPoolAssetsFreezer,
 	LocalFromLeft<
-		AssetIdForPoolAssetsConvert<PoolAssetsPalletLocation, xcm::v4::Location>,
+		AssetIdForPoolAssetsConvert<PoolAssetsPalletLocation, xcm::v5::Location>,
 		AssetIdForPoolAssets,
-		xcm::v4::Location,
+		xcm::v5::Location,
 	>,
-	xcm::v4::Location,
+	xcm::v5::Location,
 	AccountId,
 >;
 
@@ -431,13 +412,8 @@
 	type RuntimeEvent = RuntimeEvent;
 	type Balance = Balance;
 	type HigherPrecisionBalance = sp_core::U256;
-<<<<<<< HEAD
-	type AssetKind = xcm::v4::Location;
+	type AssetKind = xcm::v5::Location;
 	type Assets = NativeAndNonPoolAssets;
-=======
-	type AssetKind = xcm::v5::Location;
-	type Assets = NativeAndAssets;
->>>>>>> f9cdf41a
 	type PoolId = (Self::AssetKind, Self::AssetKind);
 	type PoolLocator = pallet_asset_conversion::WithFirstAsset<
 		TokenLocation,
@@ -630,8 +606,7 @@
 						RuntimeCall::Utility { .. } |
 						RuntimeCall::Multisig { .. } |
 						RuntimeCall::NftFractionalization { .. } |
-						RuntimeCall::Nfts { .. } |
-						RuntimeCall::Uniques { .. }
+						RuntimeCall::Nfts { .. } | RuntimeCall::Uniques { .. }
 				)
 			},
 			ProxyType::AssetOwner => matches!(
@@ -1032,7 +1007,7 @@
 pub struct PalletAssetRewardsBenchmarkHelper;
 
 #[cfg(feature = "runtime-benchmarks")]
-impl pallet_asset_rewards::benchmarking::BenchmarkHelper<xcm::v4::Location>
+impl pallet_asset_rewards::benchmarking::BenchmarkHelper<xcm::v5::Location>
 	for PalletAssetRewardsBenchmarkHelper
 {
 	fn staked_asset() -> Location {
@@ -1063,7 +1038,7 @@
 	type Balance = Balance;
 	type Assets = NativeAndAllAssets;
 	type AssetsFreezer = NativeAndAllAssetsFreezer;
-	type AssetId = xcm::v4::Location;
+	type AssetId = xcm::v5::Location;
 	type CreatePoolOrigin = EnsureSigned<AccountId>;
 	type RuntimeFreezeReason = RuntimeFreezeReason;
 	type Consideration = HoldConsideration<
@@ -1316,11 +1291,8 @@
 		[pallet_assets, Foreign]
 		[pallet_assets, Pool]
 		[pallet_asset_conversion, AssetConversion]
-<<<<<<< HEAD
 		[pallet_asset_rewards, AssetRewards]
-=======
 		[pallet_asset_conversion_tx_payment, AssetTxPayment]
->>>>>>> f9cdf41a
 		[pallet_balances, Balances]
 		[pallet_message_queue, MessageQueue]
 		[pallet_multisig, Multisig]
@@ -1629,15 +1601,15 @@
 		}
 	}
 
-<<<<<<< HEAD
 	impl pallet_asset_rewards::AssetRewards<Block, Balance> for Runtime {
 		fn pool_creation_cost() -> Balance {
 			StakePoolCreationDeposit::get()
-=======
+		}
+	}
+
 	impl cumulus_primitives_core::GetCoreSelectorApi<Block> for Runtime {
 		fn core_selector() -> (CoreSelector, ClaimQueueOffset) {
 			ParachainSystem::core_selector()
->>>>>>> f9cdf41a
 		}
 	}
 
