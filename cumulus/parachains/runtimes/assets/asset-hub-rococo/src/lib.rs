// Copyright (C) Parity Technologies (UK) Ltd.
// SPDX-License-Identifier: Apache-2.0

// Licensed under the Apache License, Version 2.0 (the "License");
// you may not use this file except in compliance with the License.
// You may obtain a copy of the License at
//
// 	http://www.apache.org/licenses/LICENSE-2.0
//
// Unless required by applicable law or agreed to in writing, software
// distributed under the License is distributed on an "AS IS" BASIS,
// WITHOUT WARRANTIES OR CONDITIONS OF ANY KIND, either express or implied.
// See the License for the specific language governing permissions and
// limitations under the License.

//! # Asset Hub Rococo Runtime
//!
//! Asset Hub Rococo, formerly known as "Rockmine", is the test network for its Kusama cousin.

#![cfg_attr(not(feature = "std"), no_std)]
#![recursion_limit = "256"]

// Make the WASM binary available.
#[cfg(feature = "std")]
include!(concat!(env!("OUT_DIR"), "/wasm_binary.rs"));

mod weights;
pub mod xcm_config;

use assets_common::{
	foreign_creators::ForeignCreators,
	local_and_foreign_assets::{LocalFromLeft, TargetFromLeft},
	matching::{FromNetwork, FromSiblingParachain},
	AssetIdForTrustBackedAssetsConvert,
};
use cumulus_pallet_parachain_system::RelayNumberMonotonicallyIncreases;
use cumulus_primitives_core::AggregateMessageOrigin;
use sp_api::impl_runtime_apis;
use sp_core::{crypto::KeyTypeId, OpaqueMetadata};
use sp_runtime::{
	create_runtime_str, generic, impl_opaque_keys,
	traits::{AccountIdConversion, BlakeTwo256, Block as BlockT, Saturating, Verify},
	transaction_validity::{TransactionSource, TransactionValidity},
	ApplyExtrinsicResult, Permill,
};
use testnet_parachains_constants::rococo::snowbridge::EthereumNetwork;

use sp_std::prelude::*;
#[cfg(feature = "std")]
use sp_version::NativeVersion;
use sp_version::RuntimeVersion;

use codec::{Decode, Encode, MaxEncodedLen};
use cumulus_primitives_core::ParaId;
use frame_support::{
	construct_runtime, derive_impl,
	dispatch::DispatchClass,
	genesis_builder_helper::{build_state, get_preset},
	ord_parameter_types, parameter_types,
	traits::{
		fungible, fungibles, tokens::imbalance::ResolveAssetTo, AsEnsureOriginWithArg, ConstBool,
		ConstU128, ConstU32, ConstU64, ConstU8, EitherOfDiverse, Equals, InstanceFilter,
		TransformOrigin,
	},
	weights::{ConstantMultiplier, Weight, WeightToFee as _},
	BoundedVec, PalletId,
};
use frame_system::{
	limits::{BlockLength, BlockWeights},
	EnsureRoot, EnsureSigned, EnsureSignedBy,
};
use pallet_asset_conversion_tx_payment::AssetConversionAdapter;
use pallet_nfts::PalletFeatures;
use parachains_common::{
	impls::DealWithFees,
	message_queue::{NarrowOriginToSibling, ParaIdToSibling},
	AccountId, AssetIdForTrustBackedAssets, AuraId, Balance, BlockNumber, CollectionId, Hash,
	Header, ItemId, Nonce, Signature, AVERAGE_ON_INITIALIZE_RATIO, NORMAL_DISPATCH_RATIO,
};
use sp_runtime::{Perbill, RuntimeDebug};
use testnet_parachains_constants::rococo::{consensus::*, currency::*, fee::WeightToFee, time::*};
use xcm_config::{
	ForeignAssetsConvertedConcreteId, ForeignCreatorsSovereignAccountOf, GovernanceLocation,
	PoolAssetsConvertedConcreteId, TokenLocation, TokenLocationV3,
	TrustBackedAssetsConvertedConcreteId, TrustBackedAssetsPalletLocationV3,
};

#[cfg(any(feature = "std", test))]
pub use sp_runtime::BuildStorage;

// Polkadot imports
use pallet_xcm::{EnsureXcm, IsVoiceOfBody};
use polkadot_runtime_common::{BlockHashCount, SlowAdjustingFeeUpdate};
#[cfg(feature = "runtime-benchmarks")]
use xcm::latest::prelude::{
	Asset, Assets as XcmAssets, Fungible, Here, InteriorLocation, Junction, Junction::*, Location,
	NetworkId, NonFungible, Parent, ParentThen, Response, XCM_VERSION,
};
use xcm::{
	latest::prelude::{AssetId, BodyId},
	VersionedAssetId, VersionedAssets, VersionedLocation, VersionedXcm,
};
use xcm_runtime_apis::{
	dry_run::{CallDryRunEffects, Error as XcmDryRunApiError, XcmDryRunEffects},
	fees::Error as XcmPaymentApiError,
};

use weights::{BlockExecutionWeight, ExtrinsicBaseWeight, RocksDbWeight};

impl_opaque_keys! {
	pub struct SessionKeys {
		pub aura: Aura,
	}
}

#[sp_version::runtime_version]
pub const VERSION: RuntimeVersion = RuntimeVersion {
	spec_name: create_runtime_str!("statemine"),
	impl_name: create_runtime_str!("statemine"),
	authoring_version: 1,
	spec_version: 1_014_000,
	impl_version: 0,
	apis: RUNTIME_API_VERSIONS,
	transaction_version: 16,
	state_version: 1,
};

/// The version information used to identify this runtime when compiled natively.
#[cfg(feature = "std")]
pub fn native_version() -> NativeVersion {
	NativeVersion { runtime_version: VERSION, can_author_with: Default::default() }
}

parameter_types! {
	pub const Version: RuntimeVersion = VERSION;
	pub RuntimeBlockLength: BlockLength =
		BlockLength::max_with_normal_ratio(5 * 1024 * 1024, NORMAL_DISPATCH_RATIO);
	pub RuntimeBlockWeights: BlockWeights = BlockWeights::builder()
		.base_block(BlockExecutionWeight::get())
		.for_class(DispatchClass::all(), |weights| {
			weights.base_extrinsic = ExtrinsicBaseWeight::get();
		})
		.for_class(DispatchClass::Normal, |weights| {
			weights.max_total = Some(NORMAL_DISPATCH_RATIO * MAXIMUM_BLOCK_WEIGHT);
		})
		.for_class(DispatchClass::Operational, |weights| {
			weights.max_total = Some(MAXIMUM_BLOCK_WEIGHT);
			// Operational transactions have some extra reserved space, so that they
			// are included even if block reached `MAXIMUM_BLOCK_WEIGHT`.
			weights.reserved = Some(
				MAXIMUM_BLOCK_WEIGHT - NORMAL_DISPATCH_RATIO * MAXIMUM_BLOCK_WEIGHT
			);
		})
		.avg_block_initialization(AVERAGE_ON_INITIALIZE_RATIO)
		.build_or_panic();
	pub const SS58Prefix: u8 = 42;
}

// Configure FRAME pallets to include in runtime.
#[derive_impl(frame_system::config_preludes::ParaChainDefaultConfig)]
impl frame_system::Config for Runtime {
	type BlockWeights = RuntimeBlockWeights;
	type BlockLength = RuntimeBlockLength;
	type AccountId = AccountId;
	type Nonce = Nonce;
	type Hash = Hash;
	type Block = Block;
	type BlockHashCount = BlockHashCount;
	type DbWeight = RocksDbWeight;
	type Version = Version;
	type AccountData = pallet_balances::AccountData<Balance>;
	type SystemWeightInfo = weights::frame_system::WeightInfo<Runtime>;
	type SS58Prefix = SS58Prefix;
	type OnSetCode = cumulus_pallet_parachain_system::ParachainSetCode<Self>;
	type MaxConsumers = frame_support::traits::ConstU32<16>;
}

impl pallet_timestamp::Config for Runtime {
	/// A timestamp: milliseconds since the unix epoch.
	type Moment = u64;
	type OnTimestampSet = Aura;
	type MinimumPeriod = ConstU64<0>;
	type WeightInfo = weights::pallet_timestamp::WeightInfo<Runtime>;
}

impl pallet_authorship::Config for Runtime {
	type FindAuthor = pallet_session::FindAccountFromAuthorIndex<Self, Aura>;
	type EventHandler = (CollatorSelection,);
}

parameter_types! {
	pub const ExistentialDeposit: Balance = EXISTENTIAL_DEPOSIT;
}

impl pallet_balances::Config for Runtime {
	type MaxLocks = ConstU32<50>;
	/// The type for recording an account's balance.
	type Balance = Balance;
	/// The ubiquitous event type.
	type RuntimeEvent = RuntimeEvent;
	type DustRemoval = ();
	type ExistentialDeposit = ExistentialDeposit;
	type AccountStore = System;
	type WeightInfo = weights::pallet_balances::WeightInfo<Runtime>;
	type MaxReserves = ConstU32<50>;
	type ReserveIdentifier = [u8; 8];
	type RuntimeHoldReason = RuntimeHoldReason;
	type RuntimeFreezeReason = RuntimeFreezeReason;
	type FreezeIdentifier = ();
	type MaxFreezes = ConstU32<0>;
}

parameter_types! {
	/// Relay Chain `TransactionByteFee` / 10
	pub const TransactionByteFee: Balance = MILLICENTS;
}

impl pallet_transaction_payment::Config for Runtime {
	type RuntimeEvent = RuntimeEvent;
	type OnChargeTransaction =
		pallet_transaction_payment::FungibleAdapter<Balances, DealWithFees<Runtime>>;
	type WeightToFee = WeightToFee;
	type LengthToFee = ConstantMultiplier<Balance, TransactionByteFee>;
	type FeeMultiplierUpdate = SlowAdjustingFeeUpdate<Self>;
	type OperationalFeeMultiplier = ConstU8<5>;
}

parameter_types! {
	pub const AssetDeposit: Balance = UNITS / 10; // 1 / 10 UNITS deposit to create asset
	pub const AssetAccountDeposit: Balance = deposit(1, 16);
	pub const ApprovalDeposit: Balance = EXISTENTIAL_DEPOSIT;
	pub const AssetsStringLimit: u32 = 50;
	/// Key = 32 bytes, Value = 36 bytes (32+1+1+1+1)
	// https://github.com/paritytech/substrate/blob/069917b/frame/assets/src/lib.rs#L257L271
	pub const MetadataDepositBase: Balance = deposit(1, 68);
	pub const MetadataDepositPerByte: Balance = deposit(0, 1);
}

/// We allow root to execute privileged asset operations.
pub type AssetsForceOrigin = EnsureRoot<AccountId>;

// Called "Trust Backed" assets because these are generally registered by some account, and users of
// the asset assume it has some claimed backing. The pallet is called `Assets` in
// `construct_runtime` to avoid breaking changes on storage reads.
pub type TrustBackedAssetsInstance = pallet_assets::Instance1;
type TrustBackedAssetsCall = pallet_assets::Call<Runtime, TrustBackedAssetsInstance>;
impl pallet_assets::Config<TrustBackedAssetsInstance> for Runtime {
	type RuntimeEvent = RuntimeEvent;
	type Balance = Balance;
	type AssetId = AssetIdForTrustBackedAssets;
	type AssetIdParameter = codec::Compact<AssetIdForTrustBackedAssets>;
	type Currency = Balances;
	type CreateOrigin = AsEnsureOriginWithArg<EnsureSigned<AccountId>>;
	type ForceOrigin = AssetsForceOrigin;
	type AssetDeposit = AssetDeposit;
	type MetadataDepositBase = MetadataDepositBase;
	type MetadataDepositPerByte = MetadataDepositPerByte;
	type ApprovalDeposit = ApprovalDeposit;
	type StringLimit = AssetsStringLimit;
<<<<<<< HEAD
	type Holder = ();
	type Freezer = ();
=======
	type Freezer = AssetsFreezer;
>>>>>>> 9403a5d4
	type Extra = ();
	type WeightInfo = weights::pallet_assets_local::WeightInfo<Runtime>;
	type CallbackHandle = ();
	type AssetAccountDeposit = AssetAccountDeposit;
	type RemoveItemsLimit = frame_support::traits::ConstU32<1000>;
	#[cfg(feature = "runtime-benchmarks")]
	type BenchmarkHelper = ();
}

// Allow Freezes for the `Assets` pallet
pub type AssetsFreezerInstance = pallet_assets_freezer::Instance1;
impl pallet_assets_freezer::Config<AssetsFreezerInstance> for Runtime {
	type RuntimeFreezeReason = RuntimeFreezeReason;
	type RuntimeEvent = RuntimeEvent;
}

parameter_types! {
	pub const AssetConversionPalletId: PalletId = PalletId(*b"py/ascon");
	pub const LiquidityWithdrawalFee: Permill = Permill::from_percent(0);
}

ord_parameter_types! {
	pub const AssetConversionOrigin: sp_runtime::AccountId32 =
		AccountIdConversion::<sp_runtime::AccountId32>::into_account_truncating(&AssetConversionPalletId::get());
}

pub type PoolAssetsInstance = pallet_assets::Instance3;
impl pallet_assets::Config<PoolAssetsInstance> for Runtime {
	type RuntimeEvent = RuntimeEvent;
	type Balance = Balance;
	type RemoveItemsLimit = ConstU32<1000>;
	type AssetId = u32;
	type AssetIdParameter = u32;
	type Currency = Balances;
	type CreateOrigin =
		AsEnsureOriginWithArg<EnsureSignedBy<AssetConversionOrigin, sp_runtime::AccountId32>>;
	type ForceOrigin = AssetsForceOrigin;
	// Deposits are zero because creation/admin is limited to Asset Conversion pallet.
	type AssetDeposit = ConstU128<0>;
	type AssetAccountDeposit = ConstU128<0>;
	type MetadataDepositBase = ConstU128<0>;
	type MetadataDepositPerByte = ConstU128<0>;
	type ApprovalDeposit = ApprovalDeposit;
	type StringLimit = ConstU32<50>;
<<<<<<< HEAD
	type Holder = ();
	type Freezer = ();
=======
	type Freezer = PoolAssetsFreezer;
>>>>>>> 9403a5d4
	type Extra = ();
	type WeightInfo = weights::pallet_assets_pool::WeightInfo<Runtime>;
	type CallbackHandle = ();
	#[cfg(feature = "runtime-benchmarks")]
	type BenchmarkHelper = ();
}

// Allow Freezes for the `PoolAssets` pallet
pub type PoolAssetsFreezerInstance = pallet_assets_freezer::Instance3;
impl pallet_assets_freezer::Config<PoolAssetsFreezerInstance> for Runtime {
	type RuntimeFreezeReason = RuntimeFreezeReason;
	type RuntimeEvent = RuntimeEvent;
}

/// Union fungibles implementation for `Assets` and `ForeignAssets`.
pub type LocalAndForeignAssets = fungibles::UnionOf<
	Assets,
	ForeignAssets,
	LocalFromLeft<
		AssetIdForTrustBackedAssetsConvert<TrustBackedAssetsPalletLocationV3, xcm::v3::Location>,
		AssetIdForTrustBackedAssets,
		xcm::v3::Location,
	>,
	xcm::v3::Location,
	AccountId,
>;

/// Union fungibles implementation for [`LocalAndForeignAssets`] and `Balances`.
pub type NativeAndAssets = fungible::UnionOf<
	Balances,
	LocalAndForeignAssets,
	TargetFromLeft<TokenLocationV3, xcm::v3::Location>,
	xcm::v3::Location,
	AccountId,
>;

pub type PoolIdToAccountId = pallet_asset_conversion::AccountIdConverter<
	AssetConversionPalletId,
	(xcm::v3::Location, xcm::v3::Location),
>;

impl pallet_asset_conversion::Config for Runtime {
	type RuntimeEvent = RuntimeEvent;
	type Balance = Balance;
	type HigherPrecisionBalance = sp_core::U256;
	type AssetKind = xcm::v3::Location;
	type Assets = NativeAndAssets;
	type PoolId = (Self::AssetKind, Self::AssetKind);
	type PoolLocator = pallet_asset_conversion::WithFirstAsset<
		TokenLocationV3,
		AccountId,
		Self::AssetKind,
		PoolIdToAccountId,
	>;
	type PoolAssetId = u32;
	type PoolAssets = PoolAssets;
	type PoolSetupFee = ConstU128<0>; // Asset class deposit fees are sufficient to prevent spam
	type PoolSetupFeeAsset = TokenLocationV3;
	type PoolSetupFeeTarget = ResolveAssetTo<AssetConversionOrigin, Self::Assets>;
	type LiquidityWithdrawalFee = LiquidityWithdrawalFee;
	type LPFee = ConstU32<3>;
	type PalletId = AssetConversionPalletId;
	type MaxSwapPathLength = ConstU32<3>;
	type MintMinLiquidity = ConstU128<100>;
	type WeightInfo = weights::pallet_asset_conversion::WeightInfo<Runtime>;
	#[cfg(feature = "runtime-benchmarks")]
	type BenchmarkHelper = assets_common::benchmarks::AssetPairFactory<
		TokenLocationV3,
		parachain_info::Pallet<Runtime>,
		xcm_config::TrustBackedAssetsPalletIndex,
		xcm::v3::Location,
	>;
}

impl pallet_asset_conversion_ops::Config for Runtime {
	type RuntimeEvent = RuntimeEvent;
	type PriorAccountIdConverter = pallet_asset_conversion::AccountIdConverterNoSeed<
		<Runtime as pallet_asset_conversion::Config>::PoolId,
	>;
	type AssetsRefund = <Runtime as pallet_asset_conversion::Config>::Assets;
	type PoolAssetsRefund = <Runtime as pallet_asset_conversion::Config>::PoolAssets;
	type PoolAssetsTeam = <Runtime as pallet_asset_conversion::Config>::PoolAssets;
	type DepositAsset = Balances;
	type WeightInfo = weights::pallet_asset_conversion_ops::WeightInfo<Runtime>;
}

parameter_types! {
	// we just reuse the same deposits
	pub const ForeignAssetsAssetDeposit: Balance = AssetDeposit::get();
	pub const ForeignAssetsAssetAccountDeposit: Balance = AssetAccountDeposit::get();
	pub const ForeignAssetsApprovalDeposit: Balance = ApprovalDeposit::get();
	pub const ForeignAssetsAssetsStringLimit: u32 = AssetsStringLimit::get();
	pub const ForeignAssetsMetadataDepositBase: Balance = MetadataDepositBase::get();
	pub const ForeignAssetsMetadataDepositPerByte: Balance = MetadataDepositPerByte::get();
}

/// Assets managed by some foreign location. Note: we do not declare a `ForeignAssetsCall` type, as
/// this type is used in proxy definitions. We assume that a foreign location would not want to set
/// an individual, local account as a proxy for the issuance of their assets. This issuance should
/// be managed by the foreign location's governance.
pub type ForeignAssetsInstance = pallet_assets::Instance2;
impl pallet_assets::Config<ForeignAssetsInstance> for Runtime {
	type RuntimeEvent = RuntimeEvent;
	type Balance = Balance;
	type AssetId = xcm::v3::Location;
	type AssetIdParameter = xcm::v3::Location;
	type Currency = Balances;
	type CreateOrigin = ForeignCreators<
		(
			FromSiblingParachain<parachain_info::Pallet<Runtime>, xcm::v3::Location>,
			FromNetwork<xcm_config::UniversalLocation, EthereumNetwork, xcm::v3::Location>,
		),
		ForeignCreatorsSovereignAccountOf,
		AccountId,
		xcm::v3::Location,
	>;
	type ForceOrigin = AssetsForceOrigin;
	type AssetDeposit = ForeignAssetsAssetDeposit;
	type MetadataDepositBase = ForeignAssetsMetadataDepositBase;
	type MetadataDepositPerByte = ForeignAssetsMetadataDepositPerByte;
	type ApprovalDeposit = ForeignAssetsApprovalDeposit;
	type StringLimit = ForeignAssetsAssetsStringLimit;
<<<<<<< HEAD
	type Holder = ();
	type Freezer = ();
=======
	type Freezer = ForeignAssetsFreezer;
>>>>>>> 9403a5d4
	type Extra = ();
	type WeightInfo = weights::pallet_assets_foreign::WeightInfo<Runtime>;
	type CallbackHandle = ();
	type AssetAccountDeposit = ForeignAssetsAssetAccountDeposit;
	type RemoveItemsLimit = frame_support::traits::ConstU32<1000>;
	#[cfg(feature = "runtime-benchmarks")]
	type BenchmarkHelper = xcm_config::XcmBenchmarkHelper;
}

// Allow Freezes for the `ForeignAssets` pallet
pub type ForeignAssetsFreezerInstance = pallet_assets_freezer::Instance2;
impl pallet_assets_freezer::Config<ForeignAssetsFreezerInstance> for Runtime {
	type RuntimeFreezeReason = RuntimeFreezeReason;
	type RuntimeEvent = RuntimeEvent;
}

parameter_types! {
	// One storage item; key size is 32; value is size 4+4+16+32 bytes = 56 bytes.
	pub const DepositBase: Balance = deposit(1, 88);
	// Additional storage item size of 32 bytes.
	pub const DepositFactor: Balance = deposit(0, 32);
	pub const MaxSignatories: u32 = 100;
}

impl pallet_multisig::Config for Runtime {
	type RuntimeEvent = RuntimeEvent;
	type RuntimeCall = RuntimeCall;
	type Currency = Balances;
	type DepositBase = DepositBase;
	type DepositFactor = DepositFactor;
	type MaxSignatories = MaxSignatories;
	type WeightInfo = weights::pallet_multisig::WeightInfo<Runtime>;
}

impl pallet_utility::Config for Runtime {
	type RuntimeEvent = RuntimeEvent;
	type RuntimeCall = RuntimeCall;
	type PalletsOrigin = OriginCaller;
	type WeightInfo = weights::pallet_utility::WeightInfo<Runtime>;
}

parameter_types! {
	// One storage item; key size 32, value size 8; .
	pub const ProxyDepositBase: Balance = deposit(1, 40);
	// Additional storage item size of 33 bytes.
	pub const ProxyDepositFactor: Balance = deposit(0, 33);
	pub const MaxProxies: u16 = 32;
	// One storage item; key size 32, value size 16
	pub const AnnouncementDepositBase: Balance = deposit(1, 48);
	pub const AnnouncementDepositFactor: Balance = deposit(0, 66);
	pub const MaxPending: u16 = 32;
}

/// The type used to represent the kinds of proxying allowed.
#[derive(
	Copy,
	Clone,
	Eq,
	PartialEq,
	Ord,
	PartialOrd,
	Encode,
	Decode,
	RuntimeDebug,
	MaxEncodedLen,
	scale_info::TypeInfo,
)]
pub enum ProxyType {
	/// Fully permissioned proxy. Can execute any call on behalf of _proxied_.
	Any,
	/// Can execute any call that does not transfer funds or assets.
	NonTransfer,
	/// Proxy with the ability to reject time-delay proxy announcements.
	CancelProxy,
	/// Assets proxy. Can execute any call from `assets`, **including asset transfers**.
	Assets,
	/// Owner proxy. Can execute calls related to asset ownership.
	AssetOwner,
	/// Asset manager. Can execute calls related to asset management.
	AssetManager,
	/// Collator selection proxy. Can execute calls related to collator selection mechanism.
	Collator,
}
impl Default for ProxyType {
	fn default() -> Self {
		Self::Any
	}
}

impl InstanceFilter<RuntimeCall> for ProxyType {
	fn filter(&self, c: &RuntimeCall) -> bool {
		match self {
			ProxyType::Any => true,
			ProxyType::NonTransfer => !matches!(
				c,
				RuntimeCall::Balances { .. } |
					RuntimeCall::Assets { .. } |
					RuntimeCall::NftFractionalization { .. } |
					RuntimeCall::Nfts { .. } |
					RuntimeCall::Uniques { .. }
			),
			ProxyType::CancelProxy => matches!(
				c,
				RuntimeCall::Proxy(pallet_proxy::Call::reject_announcement { .. }) |
					RuntimeCall::Utility { .. } |
					RuntimeCall::Multisig { .. }
			),
			ProxyType::Assets => {
				matches!(
					c,
					RuntimeCall::Assets { .. } |
						RuntimeCall::Utility { .. } |
						RuntimeCall::Multisig { .. } |
						RuntimeCall::NftFractionalization { .. } |
						RuntimeCall::Nfts { .. } | RuntimeCall::Uniques { .. }
				)
			},
			ProxyType::AssetOwner => matches!(
				c,
				RuntimeCall::Assets(TrustBackedAssetsCall::create { .. }) |
					RuntimeCall::Assets(TrustBackedAssetsCall::start_destroy { .. }) |
					RuntimeCall::Assets(TrustBackedAssetsCall::destroy_accounts { .. }) |
					RuntimeCall::Assets(TrustBackedAssetsCall::destroy_approvals { .. }) |
					RuntimeCall::Assets(TrustBackedAssetsCall::finish_destroy { .. }) |
					RuntimeCall::Assets(TrustBackedAssetsCall::transfer_ownership { .. }) |
					RuntimeCall::Assets(TrustBackedAssetsCall::set_team { .. }) |
					RuntimeCall::Assets(TrustBackedAssetsCall::set_metadata { .. }) |
					RuntimeCall::Assets(TrustBackedAssetsCall::clear_metadata { .. }) |
					RuntimeCall::Assets(TrustBackedAssetsCall::set_min_balance { .. }) |
					RuntimeCall::Nfts(pallet_nfts::Call::create { .. }) |
					RuntimeCall::Nfts(pallet_nfts::Call::destroy { .. }) |
					RuntimeCall::Nfts(pallet_nfts::Call::redeposit { .. }) |
					RuntimeCall::Nfts(pallet_nfts::Call::transfer_ownership { .. }) |
					RuntimeCall::Nfts(pallet_nfts::Call::set_team { .. }) |
					RuntimeCall::Nfts(pallet_nfts::Call::set_collection_max_supply { .. }) |
					RuntimeCall::Nfts(pallet_nfts::Call::lock_collection { .. }) |
					RuntimeCall::Uniques(pallet_uniques::Call::create { .. }) |
					RuntimeCall::Uniques(pallet_uniques::Call::destroy { .. }) |
					RuntimeCall::Uniques(pallet_uniques::Call::transfer_ownership { .. }) |
					RuntimeCall::Uniques(pallet_uniques::Call::set_team { .. }) |
					RuntimeCall::Uniques(pallet_uniques::Call::set_metadata { .. }) |
					RuntimeCall::Uniques(pallet_uniques::Call::set_attribute { .. }) |
					RuntimeCall::Uniques(pallet_uniques::Call::set_collection_metadata { .. }) |
					RuntimeCall::Uniques(pallet_uniques::Call::clear_metadata { .. }) |
					RuntimeCall::Uniques(pallet_uniques::Call::clear_attribute { .. }) |
					RuntimeCall::Uniques(pallet_uniques::Call::clear_collection_metadata { .. }) |
					RuntimeCall::Uniques(pallet_uniques::Call::set_collection_max_supply { .. }) |
					RuntimeCall::Utility { .. } |
					RuntimeCall::Multisig { .. }
			),
			ProxyType::AssetManager => matches!(
				c,
				RuntimeCall::Assets(TrustBackedAssetsCall::mint { .. }) |
					RuntimeCall::Assets(TrustBackedAssetsCall::burn { .. }) |
					RuntimeCall::Assets(TrustBackedAssetsCall::freeze { .. }) |
					RuntimeCall::Assets(TrustBackedAssetsCall::block { .. }) |
					RuntimeCall::Assets(TrustBackedAssetsCall::thaw { .. }) |
					RuntimeCall::Assets(TrustBackedAssetsCall::freeze_asset { .. }) |
					RuntimeCall::Assets(TrustBackedAssetsCall::thaw_asset { .. }) |
					RuntimeCall::Assets(TrustBackedAssetsCall::touch_other { .. }) |
					RuntimeCall::Assets(TrustBackedAssetsCall::refund_other { .. }) |
					RuntimeCall::Nfts(pallet_nfts::Call::force_mint { .. }) |
					RuntimeCall::Nfts(pallet_nfts::Call::update_mint_settings { .. }) |
					RuntimeCall::Nfts(pallet_nfts::Call::mint_pre_signed { .. }) |
					RuntimeCall::Nfts(pallet_nfts::Call::set_attributes_pre_signed { .. }) |
					RuntimeCall::Nfts(pallet_nfts::Call::lock_item_transfer { .. }) |
					RuntimeCall::Nfts(pallet_nfts::Call::unlock_item_transfer { .. }) |
					RuntimeCall::Nfts(pallet_nfts::Call::lock_item_properties { .. }) |
					RuntimeCall::Nfts(pallet_nfts::Call::set_metadata { .. }) |
					RuntimeCall::Nfts(pallet_nfts::Call::clear_metadata { .. }) |
					RuntimeCall::Nfts(pallet_nfts::Call::set_collection_metadata { .. }) |
					RuntimeCall::Nfts(pallet_nfts::Call::clear_collection_metadata { .. }) |
					RuntimeCall::Uniques(pallet_uniques::Call::mint { .. }) |
					RuntimeCall::Uniques(pallet_uniques::Call::burn { .. }) |
					RuntimeCall::Uniques(pallet_uniques::Call::freeze { .. }) |
					RuntimeCall::Uniques(pallet_uniques::Call::thaw { .. }) |
					RuntimeCall::Uniques(pallet_uniques::Call::freeze_collection { .. }) |
					RuntimeCall::Uniques(pallet_uniques::Call::thaw_collection { .. }) |
					RuntimeCall::Utility { .. } |
					RuntimeCall::Multisig { .. }
			),
			ProxyType::Collator => matches!(
				c,
				RuntimeCall::CollatorSelection { .. } |
					RuntimeCall::Utility { .. } |
					RuntimeCall::Multisig { .. }
			),
		}
	}

	fn is_superset(&self, o: &Self) -> bool {
		match (self, o) {
			(x, y) if x == y => true,
			(ProxyType::Any, _) => true,
			(_, ProxyType::Any) => false,
			(ProxyType::Assets, ProxyType::AssetOwner) => true,
			(ProxyType::Assets, ProxyType::AssetManager) => true,
			(ProxyType::NonTransfer, ProxyType::Collator) => true,
			_ => false,
		}
	}
}

impl pallet_proxy::Config for Runtime {
	type RuntimeEvent = RuntimeEvent;
	type RuntimeCall = RuntimeCall;
	type Currency = Balances;
	type ProxyType = ProxyType;
	type ProxyDepositBase = ProxyDepositBase;
	type ProxyDepositFactor = ProxyDepositFactor;
	type MaxProxies = MaxProxies;
	type WeightInfo = weights::pallet_proxy::WeightInfo<Runtime>;
	type MaxPending = MaxPending;
	type CallHasher = BlakeTwo256;
	type AnnouncementDepositBase = AnnouncementDepositBase;
	type AnnouncementDepositFactor = AnnouncementDepositFactor;
}

parameter_types! {
	pub const ReservedXcmpWeight: Weight = MAXIMUM_BLOCK_WEIGHT.saturating_div(4);
	pub const ReservedDmpWeight: Weight = MAXIMUM_BLOCK_WEIGHT.saturating_div(4);
}

impl cumulus_pallet_parachain_system::Config for Runtime {
	type WeightInfo = weights::cumulus_pallet_parachain_system::WeightInfo<Runtime>;
	type RuntimeEvent = RuntimeEvent;
	type OnSystemEvent = ();
	type SelfParaId = parachain_info::Pallet<Runtime>;
	type DmpQueue = frame_support::traits::EnqueueWithOrigin<MessageQueue, RelayOrigin>;
	type ReservedDmpWeight = ReservedDmpWeight;
	type OutboundXcmpMessageSource = XcmpQueue;
	type XcmpMessageHandler = XcmpQueue;
	type ReservedXcmpWeight = ReservedXcmpWeight;
	type CheckAssociatedRelayNumber = RelayNumberMonotonicallyIncreases;
	type ConsensusHook = ConsensusHook;
}

type ConsensusHook = cumulus_pallet_aura_ext::FixedVelocityConsensusHook<
	Runtime,
	RELAY_CHAIN_SLOT_DURATION_MILLIS,
	BLOCK_PROCESSING_VELOCITY,
	UNINCLUDED_SEGMENT_CAPACITY,
>;

parameter_types! {
	pub MessageQueueServiceWeight: Weight = Perbill::from_percent(35) * RuntimeBlockWeights::get().max_block;
}

impl pallet_message_queue::Config for Runtime {
	type RuntimeEvent = RuntimeEvent;
	type WeightInfo = weights::pallet_message_queue::WeightInfo<Runtime>;
	#[cfg(feature = "runtime-benchmarks")]
	type MessageProcessor = pallet_message_queue::mock_helpers::NoopMessageProcessor<
		cumulus_primitives_core::AggregateMessageOrigin,
	>;
	#[cfg(not(feature = "runtime-benchmarks"))]
	type MessageProcessor = xcm_builder::ProcessXcmMessage<
		AggregateMessageOrigin,
		xcm_executor::XcmExecutor<xcm_config::XcmConfig>,
		RuntimeCall,
	>;
	type Size = u32;
	// The XCMP queue pallet is only ever able to handle the `Sibling(ParaId)` origin:
	type QueueChangeHandler = NarrowOriginToSibling<XcmpQueue>;
	type QueuePausedQuery = NarrowOriginToSibling<XcmpQueue>;
	type HeapSize = sp_core::ConstU32<{ 103 * 1024 }>;
	type MaxStale = sp_core::ConstU32<8>;
	type ServiceWeight = MessageQueueServiceWeight;
	type IdleMaxServiceWeight = MessageQueueServiceWeight;
}

impl parachain_info::Config for Runtime {}

impl cumulus_pallet_aura_ext::Config for Runtime {}

parameter_types! {
	/// The asset ID for the asset that we use to pay for message delivery fees.
	pub FeeAssetId: AssetId = AssetId(xcm_config::TokenLocation::get());
	/// The base fee for the message delivery fees.
	pub const BaseDeliveryFee: u128 = CENTS.saturating_mul(3);
}

pub type PriceForSiblingParachainDelivery = polkadot_runtime_common::xcm_sender::ExponentialPrice<
	FeeAssetId,
	BaseDeliveryFee,
	TransactionByteFee,
	XcmpQueue,
>;

impl cumulus_pallet_xcmp_queue::Config for Runtime {
	type WeightInfo = weights::cumulus_pallet_xcmp_queue::WeightInfo<Runtime>;
	type RuntimeEvent = RuntimeEvent;
	type ChannelInfo = ParachainSystem;
	type VersionWrapper = PolkadotXcm;
	type XcmpQueue = TransformOrigin<MessageQueue, AggregateMessageOrigin, ParaId, ParaIdToSibling>;
	type MaxInboundSuspended = ConstU32<1_000>;
	type MaxActiveOutboundChannels = ConstU32<128>;
	// Most on-chain HRMP channels are configured to use 102400 bytes of max message size, so we
	// need to set the page size larger than that until we reduce the channel size on-chain.
	type MaxPageSize = ConstU32<{ 103 * 1024 }>;
	type ControllerOrigin = EnsureRoot<AccountId>;
	type ControllerOriginConverter = xcm_config::XcmOriginToTransactDispatchOrigin;
	type PriceForSiblingDelivery = PriceForSiblingParachainDelivery;
}

impl cumulus_pallet_xcmp_queue::migration::v5::V5Config for Runtime {
	// This must be the same as the `ChannelInfo` from the `Config`:
	type ChannelList = ParachainSystem;
}

parameter_types! {
	pub const RelayOrigin: AggregateMessageOrigin = AggregateMessageOrigin::Parent;
}

parameter_types! {
	pub const Period: u32 = 6 * HOURS;
	pub const Offset: u32 = 0;
}

impl pallet_session::Config for Runtime {
	type RuntimeEvent = RuntimeEvent;
	type ValidatorId = <Self as frame_system::Config>::AccountId;
	// we don't have stash and controller, thus we don't need the convert as well.
	type ValidatorIdOf = pallet_collator_selection::IdentityCollator;
	type ShouldEndSession = pallet_session::PeriodicSessions<Period, Offset>;
	type NextSessionRotation = pallet_session::PeriodicSessions<Period, Offset>;
	type SessionManager = CollatorSelection;
	// Essentially just Aura, but let's be pedantic.
	type SessionHandler = <SessionKeys as sp_runtime::traits::OpaqueKeys>::KeyTypeIdProviders;
	type Keys = SessionKeys;
	type WeightInfo = weights::pallet_session::WeightInfo<Runtime>;
}

impl pallet_aura::Config for Runtime {
	type AuthorityId = AuraId;
	type DisabledValidators = ();
	type MaxAuthorities = ConstU32<100_000>;
	type AllowMultipleBlocksPerSlot = ConstBool<true>;
	type SlotDuration = ConstU64<SLOT_DURATION>;
}

parameter_types! {
	pub const PotId: PalletId = PalletId(*b"PotStake");
	pub const SessionLength: BlockNumber = 6 * HOURS;
	// StakingAdmin pluralistic body.
	pub const StakingAdminBodyId: BodyId = BodyId::Defense;
}

/// We allow root and the `StakingAdmin` to execute privileged collator selection operations.
pub type CollatorSelectionUpdateOrigin = EitherOfDiverse<
	EnsureRoot<AccountId>,
	EnsureXcm<IsVoiceOfBody<GovernanceLocation, StakingAdminBodyId>>,
>;

impl pallet_collator_selection::Config for Runtime {
	type RuntimeEvent = RuntimeEvent;
	type Currency = Balances;
	type UpdateOrigin = CollatorSelectionUpdateOrigin;
	type PotId = PotId;
	type MaxCandidates = ConstU32<100>;
	type MinEligibleCollators = ConstU32<4>;
	type MaxInvulnerables = ConstU32<20>;
	// should be a multiple of session or things will get inconsistent
	type KickThreshold = Period;
	type ValidatorId = <Self as frame_system::Config>::AccountId;
	type ValidatorIdOf = pallet_collator_selection::IdentityCollator;
	type ValidatorRegistration = Session;
	type WeightInfo = weights::pallet_collator_selection::WeightInfo<Runtime>;
}

impl pallet_asset_conversion_tx_payment::Config for Runtime {
	type RuntimeEvent = RuntimeEvent;
	type Fungibles = LocalAndForeignAssets;
	type OnChargeAssetTransaction =
		AssetConversionAdapter<Balances, AssetConversion, TokenLocationV3>;
}

parameter_types! {
	pub const UniquesCollectionDeposit: Balance = UNITS / 10; // 1 / 10 UNIT deposit to create a collection
	pub const UniquesItemDeposit: Balance = UNITS / 1_000; // 1 / 1000 UNIT deposit to mint an item
	pub const UniquesMetadataDepositBase: Balance = deposit(1, 129);
	pub const UniquesAttributeDepositBase: Balance = deposit(1, 0);
	pub const UniquesDepositPerByte: Balance = deposit(0, 1);
}

impl pallet_uniques::Config for Runtime {
	type RuntimeEvent = RuntimeEvent;
	type CollectionId = CollectionId;
	type ItemId = ItemId;
	type Currency = Balances;
	type ForceOrigin = AssetsForceOrigin;
	type CollectionDeposit = UniquesCollectionDeposit;
	type ItemDeposit = UniquesItemDeposit;
	type MetadataDepositBase = UniquesMetadataDepositBase;
	type AttributeDepositBase = UniquesAttributeDepositBase;
	type DepositPerByte = UniquesDepositPerByte;
	type StringLimit = ConstU32<128>;
	type KeyLimit = ConstU32<32>;
	type ValueLimit = ConstU32<64>;
	type WeightInfo = weights::pallet_uniques::WeightInfo<Runtime>;
	#[cfg(feature = "runtime-benchmarks")]
	type Helper = ();
	type CreateOrigin = AsEnsureOriginWithArg<EnsureSigned<AccountId>>;
	type Locker = ();
}

parameter_types! {
	pub const NftFractionalizationPalletId: PalletId = PalletId(*b"fraction");
	pub NewAssetSymbol: BoundedVec<u8, AssetsStringLimit> = (*b"FRAC").to_vec().try_into().unwrap();
	pub NewAssetName: BoundedVec<u8, AssetsStringLimit> = (*b"Frac").to_vec().try_into().unwrap();
}

impl pallet_nft_fractionalization::Config for Runtime {
	type RuntimeEvent = RuntimeEvent;
	type Deposit = AssetDeposit;
	type Currency = Balances;
	type NewAssetSymbol = NewAssetSymbol;
	type NewAssetName = NewAssetName;
	type StringLimit = AssetsStringLimit;
	type NftCollectionId = <Self as pallet_nfts::Config>::CollectionId;
	type NftId = <Self as pallet_nfts::Config>::ItemId;
	type AssetBalance = <Self as pallet_balances::Config>::Balance;
	type AssetId = <Self as pallet_assets::Config<TrustBackedAssetsInstance>>::AssetId;
	type Assets = Assets;
	type Nfts = Nfts;
	type PalletId = NftFractionalizationPalletId;
	type WeightInfo = pallet_nft_fractionalization::weights::SubstrateWeight<Runtime>;
	type RuntimeHoldReason = RuntimeHoldReason;
	#[cfg(feature = "runtime-benchmarks")]
	type BenchmarkHelper = ();
}

parameter_types! {
	pub NftsPalletFeatures: PalletFeatures = PalletFeatures::all_enabled();
	pub const NftsMaxDeadlineDuration: BlockNumber = 12 * 30 * DAYS;
	// re-use the Uniques deposits
	pub const NftsCollectionDeposit: Balance = UniquesCollectionDeposit::get();
	pub const NftsItemDeposit: Balance = UniquesItemDeposit::get();
	pub const NftsMetadataDepositBase: Balance = UniquesMetadataDepositBase::get();
	pub const NftsAttributeDepositBase: Balance = UniquesAttributeDepositBase::get();
	pub const NftsDepositPerByte: Balance = UniquesDepositPerByte::get();
}

impl pallet_nfts::Config for Runtime {
	type RuntimeEvent = RuntimeEvent;
	type CollectionId = CollectionId;
	type ItemId = ItemId;
	type Currency = Balances;
	type CreateOrigin = AsEnsureOriginWithArg<EnsureSigned<AccountId>>;
	type ForceOrigin = AssetsForceOrigin;
	type Locker = ();
	type CollectionDeposit = NftsCollectionDeposit;
	type ItemDeposit = NftsItemDeposit;
	type MetadataDepositBase = NftsMetadataDepositBase;
	type AttributeDepositBase = NftsAttributeDepositBase;
	type DepositPerByte = NftsDepositPerByte;
	type StringLimit = ConstU32<256>;
	type KeyLimit = ConstU32<64>;
	type ValueLimit = ConstU32<256>;
	type ApprovalsLimit = ConstU32<20>;
	type ItemAttributesApprovalsLimit = ConstU32<30>;
	type MaxTips = ConstU32<10>;
	type MaxDeadlineDuration = NftsMaxDeadlineDuration;
	type MaxAttributesPerCall = ConstU32<10>;
	type Features = NftsPalletFeatures;
	type OffchainSignature = Signature;
	type OffchainPublic = <Signature as Verify>::Signer;
	type WeightInfo = weights::pallet_nfts::WeightInfo<Runtime>;
	#[cfg(feature = "runtime-benchmarks")]
	type Helper = ();
}

/// XCM router instance to BridgeHub with bridging capabilities for `Westend` global
/// consensus with dynamic fees and back-pressure.
pub type ToWestendXcmRouterInstance = pallet_xcm_bridge_hub_router::Instance3;
impl pallet_xcm_bridge_hub_router::Config<ToWestendXcmRouterInstance> for Runtime {
	type WeightInfo = weights::pallet_xcm_bridge_hub_router::WeightInfo<Runtime>;

	type UniversalLocation = xcm_config::UniversalLocation;
	type BridgedNetworkId = xcm_config::bridging::to_westend::WestendNetwork;
	type Bridges = xcm_config::bridging::NetworkExportTable;
	type DestinationVersion = PolkadotXcm;

	#[cfg(not(feature = "runtime-benchmarks"))]
	type BridgeHubOrigin = EnsureXcm<Equals<xcm_config::bridging::SiblingBridgeHub>>;
	#[cfg(feature = "runtime-benchmarks")]
	type BridgeHubOrigin = EitherOfDiverse<
		// for running benchmarks
		EnsureRoot<AccountId>,
		// for running tests with `--feature runtime-benchmarks`
		EnsureXcm<Equals<xcm_config::bridging::SiblingBridgeHub>>,
	>;

	type ToBridgeHubSender = XcmpQueue;
	type WithBridgeHubChannel =
		cumulus_pallet_xcmp_queue::bridging::InAndOutXcmpChannelStatusProvider<
			xcm_config::bridging::SiblingBridgeHubParaId,
			Runtime,
		>;

	type ByteFee = xcm_config::bridging::XcmBridgeHubRouterByteFee;
	type FeeAsset = xcm_config::bridging::XcmBridgeHubRouterFeeAssetId;
}

// Create the runtime by composing the FRAME pallets that were previously configured.
construct_runtime!(
	pub enum Runtime
	{
		// System support stuff.
		System: frame_system = 0,
		ParachainSystem: cumulus_pallet_parachain_system = 1,
		Timestamp: pallet_timestamp = 3,
		ParachainInfo: parachain_info = 4,

		// Monetary stuff.
		Balances: pallet_balances = 10,
		TransactionPayment: pallet_transaction_payment = 11,
		AssetTxPayment: pallet_asset_conversion_tx_payment = 13,

		// Collator support. the order of these 5 are important and shall not change.
		Authorship: pallet_authorship = 20,
		CollatorSelection: pallet_collator_selection = 21,
		Session: pallet_session = 22,
		Aura: pallet_aura = 23,
		AuraExt: cumulus_pallet_aura_ext = 24,

		// XCM helpers.
		XcmpQueue: cumulus_pallet_xcmp_queue = 30,
		PolkadotXcm: pallet_xcm = 31,
		CumulusXcm: cumulus_pallet_xcm = 32,
		MessageQueue: pallet_message_queue = 34,

		// Handy utilities.
		Utility: pallet_utility = 40,
		Multisig: pallet_multisig = 41,
		Proxy: pallet_proxy = 42,

		// Bridge utilities.
		ToWestendXcmRouter: pallet_xcm_bridge_hub_router::<Instance3> = 45,

		// The main stage.
		Assets: pallet_assets::<Instance1> = 50,
		Uniques: pallet_uniques = 51,
		Nfts: pallet_nfts = 52,
		ForeignAssets: pallet_assets::<Instance2> = 53,
		NftFractionalization: pallet_nft_fractionalization = 54,
		PoolAssets: pallet_assets::<Instance3> = 55,
		AssetConversion: pallet_asset_conversion = 56,
		AssetsFreezer: pallet_assets_freezer::<Instance1> = 57,
		ForeignAssetsFreezer: pallet_assets_freezer::<Instance2> = 58,
		PoolAssetsFreezer: pallet_assets_freezer::<Instance3> = 59,

		// TODO: the pallet instance should be removed once all pools have migrated
		// to the new account IDs.
		AssetConversionMigration: pallet_asset_conversion_ops = 200,
	}
);

/// The address format for describing accounts.
pub type Address = sp_runtime::MultiAddress<AccountId, ()>;
/// Block type as expected by this runtime.
pub type Block = generic::Block<Header, UncheckedExtrinsic>;
/// A Block signed with a Justification
pub type SignedBlock = generic::SignedBlock<Block>;
/// BlockId type as expected by this runtime.
pub type BlockId = generic::BlockId<Block>;
/// The SignedExtension to the basic transaction logic.
pub type SignedExtra = (
	frame_system::CheckNonZeroSender<Runtime>,
	frame_system::CheckSpecVersion<Runtime>,
	frame_system::CheckTxVersion<Runtime>,
	frame_system::CheckGenesis<Runtime>,
	frame_system::CheckEra<Runtime>,
	frame_system::CheckNonce<Runtime>,
	frame_system::CheckWeight<Runtime>,
	pallet_asset_conversion_tx_payment::ChargeAssetTxPayment<Runtime>,
	cumulus_primitives_storage_weight_reclaim::StorageWeightReclaim<Runtime>,
	frame_metadata_hash_extension::CheckMetadataHash<Runtime>,
);
/// Unchecked extrinsic type as expected by this runtime.
pub type UncheckedExtrinsic =
	generic::UncheckedExtrinsic<Address, RuntimeCall, Signature, SignedExtra>;
/// Migrations to apply on runtime upgrade.
#[allow(deprecated)]
pub type Migrations = (
	InitStorageVersions,
	// unreleased
	cumulus_pallet_xcmp_queue::migration::v4::MigrationToV4<Runtime>,
	cumulus_pallet_xcmp_queue::migration::v5::MigrateV4ToV5<Runtime>,
	pallet_collator_selection::migration::v2::MigrationToV2<Runtime>,
	frame_support::migrations::RemovePallet<StateTrieMigrationName, RocksDbWeight>,
	// permanent
	pallet_xcm::migration::MigrateToLatestXcmVersion<Runtime>,
);

parameter_types! {
	pub const StateTrieMigrationName: &'static str = "StateTrieMigration";
}

/// Migration to initialize storage versions for pallets added after genesis.
///
/// This is now done automatically (see <https://github.com/paritytech/polkadot-sdk/pull/1297>),
/// but some pallets had made it in and had storage set in them for this parachain before it was
/// merged.
pub struct InitStorageVersions;

impl frame_support::traits::OnRuntimeUpgrade for InitStorageVersions {
	fn on_runtime_upgrade() -> Weight {
		use frame_support::traits::{GetStorageVersion, StorageVersion};

		let mut writes = 0;

		if PolkadotXcm::on_chain_storage_version() == StorageVersion::new(0) {
			PolkadotXcm::in_code_storage_version().put::<PolkadotXcm>();
			writes.saturating_inc();
		}

		if Multisig::on_chain_storage_version() == StorageVersion::new(0) {
			Multisig::in_code_storage_version().put::<Multisig>();
			writes.saturating_inc();
		}

		if Assets::on_chain_storage_version() == StorageVersion::new(0) {
			Assets::in_code_storage_version().put::<Assets>();
			writes.saturating_inc();
		}

		if Uniques::on_chain_storage_version() == StorageVersion::new(0) {
			Uniques::in_code_storage_version().put::<Uniques>();
			writes.saturating_inc();
		}

		if Nfts::on_chain_storage_version() == StorageVersion::new(0) {
			Nfts::in_code_storage_version().put::<Nfts>();
			writes.saturating_inc();
		}

		if ForeignAssets::on_chain_storage_version() == StorageVersion::new(0) {
			ForeignAssets::in_code_storage_version().put::<ForeignAssets>();
			writes.saturating_inc();
		}

		if PoolAssets::on_chain_storage_version() == StorageVersion::new(0) {
			PoolAssets::in_code_storage_version().put::<PoolAssets>();
			writes.saturating_inc();
		}

		<Runtime as frame_system::Config>::DbWeight::get().reads_writes(7, writes)
	}
}

/// Executive: handles dispatch to the various modules.
pub type Executive = frame_executive::Executive<
	Runtime,
	Block,
	frame_system::ChainContext<Runtime>,
	Runtime,
	AllPalletsWithSystem,
	Migrations,
>;

#[cfg(feature = "runtime-benchmarks")]
mod benches {
	frame_benchmarking::define_benchmarks!(
		[frame_system, SystemBench::<Runtime>]
		[pallet_assets, Local]
		[pallet_assets, Foreign]
		[pallet_assets, Pool]
		[pallet_asset_conversion, AssetConversion]
		[pallet_balances, Balances]
		[pallet_message_queue, MessageQueue]
		[pallet_multisig, Multisig]
		[pallet_nft_fractionalization, NftFractionalization]
		[pallet_nfts, Nfts]
		[pallet_proxy, Proxy]
		[pallet_session, SessionBench::<Runtime>]
		[pallet_uniques, Uniques]
		[pallet_utility, Utility]
		[pallet_timestamp, Timestamp]
		[pallet_collator_selection, CollatorSelection]
		[cumulus_pallet_parachain_system, ParachainSystem]
		[cumulus_pallet_xcmp_queue, XcmpQueue]
		[pallet_xcm_bridge_hub_router, ToWestend]
		[pallet_asset_conversion_ops, AssetConversionMigration]
		// XCM
		[pallet_xcm, PalletXcmExtrinsicsBenchmark::<Runtime>]
		// NOTE: Make sure you point to the individual modules below.
		[pallet_xcm_benchmarks::fungible, XcmBalances]
		[pallet_xcm_benchmarks::generic, XcmGeneric]
	);
}

impl_runtime_apis! {
	impl sp_consensus_aura::AuraApi<Block, AuraId> for Runtime {
		fn slot_duration() -> sp_consensus_aura::SlotDuration {
			sp_consensus_aura::SlotDuration::from_millis(SLOT_DURATION)
		}

		fn authorities() -> Vec<AuraId> {
			pallet_aura::Authorities::<Runtime>::get().into_inner()
		}
	}

	impl cumulus_primitives_aura::AuraUnincludedSegmentApi<Block> for Runtime {
		fn can_build_upon(
			included_hash: <Block as BlockT>::Hash,
			slot: cumulus_primitives_aura::Slot,
		) -> bool {
			ConsensusHook::can_build_upon(included_hash, slot)
		}
	}

	impl sp_api::Core<Block> for Runtime {
		fn version() -> RuntimeVersion {
			VERSION
		}

		fn execute_block(block: Block) {
			Executive::execute_block(block)
		}

		fn initialize_block(header: &<Block as BlockT>::Header) -> sp_runtime::ExtrinsicInclusionMode {
			Executive::initialize_block(header)
		}
	}

	impl sp_api::Metadata<Block> for Runtime {
		fn metadata() -> OpaqueMetadata {
			OpaqueMetadata::new(Runtime::metadata().into())
		}

		fn metadata_at_version(version: u32) -> Option<OpaqueMetadata> {
			Runtime::metadata_at_version(version)
		}

		fn metadata_versions() -> sp_std::vec::Vec<u32> {
			Runtime::metadata_versions()
		}
	}

	impl sp_block_builder::BlockBuilder<Block> for Runtime {
		fn apply_extrinsic(extrinsic: <Block as BlockT>::Extrinsic) -> ApplyExtrinsicResult {
			Executive::apply_extrinsic(extrinsic)
		}

		fn finalize_block() -> <Block as BlockT>::Header {
			Executive::finalize_block()
		}

		fn inherent_extrinsics(data: sp_inherents::InherentData) -> Vec<<Block as BlockT>::Extrinsic> {
			data.create_extrinsics()
		}

		fn check_inherents(
			block: Block,
			data: sp_inherents::InherentData,
		) -> sp_inherents::CheckInherentsResult {
			data.check_extrinsics(&block)
		}
	}

	impl sp_transaction_pool::runtime_api::TaggedTransactionQueue<Block> for Runtime {
		fn validate_transaction(
			source: TransactionSource,
			tx: <Block as BlockT>::Extrinsic,
			block_hash: <Block as BlockT>::Hash,
		) -> TransactionValidity {
			Executive::validate_transaction(source, tx, block_hash)
		}
	}

	impl sp_offchain::OffchainWorkerApi<Block> for Runtime {
		fn offchain_worker(header: &<Block as BlockT>::Header) {
			Executive::offchain_worker(header)
		}
	}

	impl sp_session::SessionKeys<Block> for Runtime {
		fn generate_session_keys(seed: Option<Vec<u8>>) -> Vec<u8> {
			SessionKeys::generate(seed)
		}

		fn decode_session_keys(
			encoded: Vec<u8>,
		) -> Option<Vec<(Vec<u8>, KeyTypeId)>> {
			SessionKeys::decode_into_raw_public_keys(&encoded)
		}
	}

	impl frame_system_rpc_runtime_api::AccountNonceApi<Block, AccountId, Nonce> for Runtime {
		fn account_nonce(account: AccountId) -> Nonce {
			System::account_nonce(account)
		}
	}

	impl pallet_asset_conversion::AssetConversionApi<
		Block,
		Balance,
		xcm::v3::Location,
	> for Runtime
	{
		fn quote_price_exact_tokens_for_tokens(asset1: xcm::v3::Location, asset2: xcm::v3::Location, amount: Balance, include_fee: bool) -> Option<Balance> {
			AssetConversion::quote_price_exact_tokens_for_tokens(asset1, asset2, amount, include_fee)
		}
		fn quote_price_tokens_for_exact_tokens(asset1: xcm::v3::Location, asset2: xcm::v3::Location, amount: Balance, include_fee: bool) -> Option<Balance> {
			AssetConversion::quote_price_tokens_for_exact_tokens(asset1, asset2, amount, include_fee)
		}
		fn get_reserves(asset1: xcm::v3::Location, asset2: xcm::v3::Location) -> Option<(Balance, Balance)> {
			AssetConversion::get_reserves(asset1, asset2).ok()
		}
	}

	impl pallet_transaction_payment_rpc_runtime_api::TransactionPaymentApi<Block, Balance> for Runtime {
		fn query_info(
			uxt: <Block as BlockT>::Extrinsic,
			len: u32,
		) -> pallet_transaction_payment_rpc_runtime_api::RuntimeDispatchInfo<Balance> {
			TransactionPayment::query_info(uxt, len)
		}
		fn query_fee_details(
			uxt: <Block as BlockT>::Extrinsic,
			len: u32,
		) -> pallet_transaction_payment::FeeDetails<Balance> {
			TransactionPayment::query_fee_details(uxt, len)
		}
		fn query_weight_to_fee(weight: Weight) -> Balance {
			TransactionPayment::weight_to_fee(weight)
		}
		fn query_length_to_fee(length: u32) -> Balance {
			TransactionPayment::length_to_fee(length)
		}
	}

	impl pallet_transaction_payment_rpc_runtime_api::TransactionPaymentCallApi<Block, Balance, RuntimeCall>
		for Runtime
	{
		fn query_call_info(
			call: RuntimeCall,
			len: u32,
		) -> pallet_transaction_payment::RuntimeDispatchInfo<Balance> {
			TransactionPayment::query_call_info(call, len)
		}
		fn query_call_fee_details(
			call: RuntimeCall,
			len: u32,
		) -> pallet_transaction_payment::FeeDetails<Balance> {
			TransactionPayment::query_call_fee_details(call, len)
		}
		fn query_weight_to_fee(weight: Weight) -> Balance {
			TransactionPayment::weight_to_fee(weight)
		}
		fn query_length_to_fee(length: u32) -> Balance {
			TransactionPayment::length_to_fee(length)
		}
	}

	impl assets_common::runtime_api::FungiblesApi<
		Block,
		AccountId,
	> for Runtime
	{
		fn query_account_balances(account: AccountId) -> Result<xcm::VersionedAssets, assets_common::runtime_api::FungiblesAccessError> {
			use assets_common::fungible_conversion::{convert, convert_balance};
			Ok([
				// collect pallet_balance
				{
					let balance = Balances::free_balance(account.clone());
					if balance > 0 {
						vec![convert_balance::<TokenLocation, Balance>(balance)?]
					} else {
						vec![]
					}
				},
				// collect pallet_assets (TrustBackedAssets)
				convert::<_, _, _, _, TrustBackedAssetsConvertedConcreteId>(
					Assets::account_balances(account.clone())
						.iter()
						.filter(|(_, balance)| balance > &0)
				)?,
				// collect pallet_assets (ForeignAssets)
				convert::<_, _, _, _, ForeignAssetsConvertedConcreteId>(
					ForeignAssets::account_balances(account.clone())
						.iter()
						.filter(|(_, balance)| balance > &0)
				)?,
				// collect pallet_assets (PoolAssets)
				convert::<_, _, _, _, PoolAssetsConvertedConcreteId>(
					PoolAssets::account_balances(account)
						.iter()
						.filter(|(_, balance)| balance > &0)
				)?,
				// collect ... e.g. other tokens
			].concat().into())
		}
	}

	impl xcm_runtime_apis::fees::XcmPaymentApi<Block> for Runtime {
		fn query_acceptable_payment_assets(xcm_version: xcm::Version) -> Result<Vec<VersionedAssetId>, XcmPaymentApiError> {
			let acceptable_assets = vec![AssetId(xcm_config::TokenLocation::get())];
			PolkadotXcm::query_acceptable_payment_assets(xcm_version, acceptable_assets)
		}

		fn query_weight_to_asset_fee(weight: Weight, asset: VersionedAssetId) -> Result<u128, XcmPaymentApiError> {
			match asset.try_as::<AssetId>() {
				Ok(asset_id) if asset_id.0 == xcm_config::TokenLocation::get() => {
					// for native token
					Ok(WeightToFee::weight_to_fee(&weight))
				},
				Ok(asset_id) => {
					log::trace!(target: "xcm::xcm_runtime_apis", "query_weight_to_asset_fee - unhandled asset_id: {asset_id:?}!");
					Err(XcmPaymentApiError::AssetNotFound)
				},
				Err(_) => {
					log::trace!(target: "xcm::xcm_runtime_apis", "query_weight_to_asset_fee - failed to convert asset: {asset:?}!");
					Err(XcmPaymentApiError::VersionedConversionFailed)
				}
			}
		}

		fn query_xcm_weight(message: VersionedXcm<()>) -> Result<Weight, XcmPaymentApiError> {
			PolkadotXcm::query_xcm_weight(message)
		}

		fn query_delivery_fees(destination: VersionedLocation, message: VersionedXcm<()>) -> Result<VersionedAssets, XcmPaymentApiError> {
			PolkadotXcm::query_delivery_fees(destination, message)
		}
	}

	impl xcm_runtime_apis::dry_run::DryRunApi<Block, RuntimeCall, RuntimeEvent, OriginCaller> for Runtime {
		fn dry_run_call(origin: OriginCaller, call: RuntimeCall) -> Result<CallDryRunEffects<RuntimeEvent>, XcmDryRunApiError> {
			PolkadotXcm::dry_run_call::<Runtime, xcm_config::XcmRouter, OriginCaller, RuntimeCall>(origin, call)
		}

		fn dry_run_xcm(origin_location: VersionedLocation, xcm: VersionedXcm<RuntimeCall>) -> Result<XcmDryRunEffects<RuntimeEvent>, XcmDryRunApiError> {
			PolkadotXcm::dry_run_xcm::<Runtime, xcm_config::XcmRouter, RuntimeCall, xcm_config::XcmConfig>(origin_location, xcm)
		}
	}

	impl xcm_runtime_apis::conversions::LocationToAccountApi<Block, AccountId> for Runtime {
		fn convert_location(location: VersionedLocation) -> Result<
			AccountId,
			xcm_runtime_apis::conversions::Error
		> {
			xcm_runtime_apis::conversions::LocationToAccountHelper::<
				AccountId,
				xcm_config::LocationToAccountId,
			>::convert_location(location)
		}
	}

	impl cumulus_primitives_core::CollectCollationInfo<Block> for Runtime {
		fn collect_collation_info(header: &<Block as BlockT>::Header) -> cumulus_primitives_core::CollationInfo {
			ParachainSystem::collect_collation_info(header)
		}
	}

	#[cfg(feature = "try-runtime")]
	impl frame_try_runtime::TryRuntime<Block> for Runtime {
		fn on_runtime_upgrade(checks: frame_try_runtime::UpgradeCheckSelect) -> (Weight, Weight) {
			let weight = Executive::try_runtime_upgrade(checks).unwrap();
			(weight, RuntimeBlockWeights::get().max_block)
		}

		fn execute_block(
			block: Block,
			state_root_check: bool,
			signature_check: bool,
			select: frame_try_runtime::TryStateSelect,
		) -> Weight {
			// NOTE: intentional unwrap: we don't want to propagate the error backwards, and want to
			// have a backtrace here.
			Executive::try_execute_block(block, state_root_check, signature_check, select).unwrap()
		}
	}

	#[cfg(feature = "runtime-benchmarks")]
	impl frame_benchmarking::Benchmark<Block> for Runtime {
		fn benchmark_metadata(extra: bool) -> (
			Vec<frame_benchmarking::BenchmarkList>,
			Vec<frame_support::traits::StorageInfo>,
		) {
			use frame_benchmarking::{Benchmarking, BenchmarkList};
			use frame_support::traits::StorageInfoTrait;
			use frame_system_benchmarking::Pallet as SystemBench;
			use cumulus_pallet_session_benchmarking::Pallet as SessionBench;
			use pallet_xcm::benchmarking::Pallet as PalletXcmExtrinsicsBenchmark;
			use pallet_xcm_bridge_hub_router::benchmarking::Pallet as XcmBridgeHubRouterBench;

			// This is defined once again in dispatch_benchmark, because list_benchmarks!
			// and add_benchmarks! are macros exported by define_benchmarks! macros and those types
			// are referenced in that call.
			type XcmBalances = pallet_xcm_benchmarks::fungible::Pallet::<Runtime>;
			type XcmGeneric = pallet_xcm_benchmarks::generic::Pallet::<Runtime>;

			// Benchmark files generated for `Assets/ForeignAssets` instances are by default
			// `pallet_assets_assets.rs / pallet_assets_foreign_assets`, which is not really nice,
			// so with this redefinition we can change names to nicer:
			// `pallet_assets_local.rs / pallet_assets_foreign.rs`.
			type Local = pallet_assets::Pallet::<Runtime, TrustBackedAssetsInstance>;
			type Foreign = pallet_assets::Pallet::<Runtime, ForeignAssetsInstance>;
			type Pool = pallet_assets::Pallet::<Runtime, PoolAssetsInstance>;

			type ToWestend = XcmBridgeHubRouterBench<Runtime, ToWestendXcmRouterInstance>;

			let mut list = Vec::<BenchmarkList>::new();
			list_benchmarks!(list, extra);

			let storage_info = AllPalletsWithSystem::storage_info();
			(list, storage_info)
		}

		fn dispatch_benchmark(
			config: frame_benchmarking::BenchmarkConfig
		) -> Result<Vec<frame_benchmarking::BenchmarkBatch>, sp_runtime::RuntimeString> {
			use frame_benchmarking::{Benchmarking, BenchmarkBatch, BenchmarkError};
			use sp_storage::TrackedStorageKey;

			use frame_system_benchmarking::Pallet as SystemBench;
			impl frame_system_benchmarking::Config for Runtime {
				fn setup_set_code_requirements(code: &sp_std::vec::Vec<u8>) -> Result<(), BenchmarkError> {
					ParachainSystem::initialize_for_set_code_benchmark(code.len() as u32);
					Ok(())
				}

				fn verify_set_code() {
					System::assert_last_event(cumulus_pallet_parachain_system::Event::<Runtime>::ValidationFunctionStored.into());
				}
			}

			use cumulus_pallet_session_benchmarking::Pallet as SessionBench;
			impl cumulus_pallet_session_benchmarking::Config for Runtime {}

			use pallet_xcm_bridge_hub_router::benchmarking::{
				Pallet as XcmBridgeHubRouterBench,
				Config as XcmBridgeHubRouterConfig,
			};

			parameter_types! {
				pub ExistentialDepositAsset: Option<Asset> = Some((
					TokenLocation::get(),
					ExistentialDeposit::get()
				).into());
				pub const RandomParaId: ParaId = ParaId::new(43211234);
			}

			use pallet_xcm::benchmarking::Pallet as PalletXcmExtrinsicsBenchmark;
			impl pallet_xcm::benchmarking::Config for Runtime {
				type DeliveryHelper = (
					cumulus_primitives_utility::ToParentDeliveryHelper<
						xcm_config::XcmConfig,
						ExistentialDepositAsset,
						xcm_config::PriceForParentDelivery,
					>,
					polkadot_runtime_common::xcm_sender::ToParachainDeliveryHelper<
						xcm_config::XcmConfig,
						ExistentialDepositAsset,
						PriceForSiblingParachainDelivery,
						RandomParaId,
						ParachainSystem,
					>
				);

				fn reachable_dest() -> Option<Location> {
					Some(Parent.into())
				}

				fn teleportable_asset_and_dest() -> Option<(Asset, Location)> {
					// Relay/native token can be teleported between AH and Relay.
					Some((
						Asset {
							fun: Fungible(ExistentialDeposit::get()),
							id: AssetId(Parent.into())
						},
						Parent.into(),
					))
				}

				fn reserve_transferable_asset_and_dest() -> Option<(Asset, Location)> {
					Some((
						Asset {
							fun: Fungible(ExistentialDeposit::get()),
							id: AssetId(Parent.into())
						},
						// AH can reserve transfer native token to some random parachain.
						ParentThen(Parachain(RandomParaId::get().into()).into()).into(),
					))
				}

				fn set_up_complex_asset_transfer(
				) -> Option<(XcmAssets, u32, Location, Box<dyn FnOnce()>)> {
					// Transfer to Relay some local AH asset (local-reserve-transfer) while paying
					// fees using teleported native token.
					// (We don't care that Relay doesn't accept incoming unknown AH local asset)
					let dest = Parent.into();

					let fee_amount = EXISTENTIAL_DEPOSIT;
					let fee_asset: Asset = (Location::parent(), fee_amount).into();

					let who = frame_benchmarking::whitelisted_caller();
					// Give some multiple of the existential deposit
					let balance = fee_amount + EXISTENTIAL_DEPOSIT * 1000;
					let _ = <Balances as frame_support::traits::Currency<_>>::make_free_balance_be(
						&who, balance,
					);
					// verify initial balance
					assert_eq!(Balances::free_balance(&who), balance);

					// set up local asset
					let asset_amount = 10u128;
					let initial_asset_amount = asset_amount * 10;
					let (asset_id, _, _) = pallet_assets::benchmarking::create_default_minted_asset::<
						Runtime,
						pallet_assets::Instance1
					>(true, initial_asset_amount);
					let asset_location = Location::new(
						0,
						[PalletInstance(50), GeneralIndex(u32::from(asset_id).into())]
					);
					let transfer_asset: Asset = (asset_location, asset_amount).into();

					let assets: XcmAssets = vec![fee_asset.clone(), transfer_asset].into();
					let fee_index = if assets.get(0).unwrap().eq(&fee_asset) { 0 } else { 1 };

					// verify transferred successfully
					let verify = Box::new(move || {
						// verify native balance after transfer, decreased by transferred fee amount
						// (plus transport fees)
						assert!(Balances::free_balance(&who) <= balance - fee_amount);
						// verify asset balance decreased by exactly transferred amount
						assert_eq!(
							Assets::balance(asset_id.into(), &who),
							initial_asset_amount - asset_amount,
						);
					});
					Some((assets, fee_index as u32, dest, verify))
				}

				fn get_asset() -> Asset {
					Asset {
						id: AssetId(Location::parent()),
						fun: Fungible(ExistentialDeposit::get()),
					}
				}
			}

			impl XcmBridgeHubRouterConfig<ToWestendXcmRouterInstance> for Runtime {
				fn make_congested() {
					cumulus_pallet_xcmp_queue::bridging::suspend_channel_for_benchmarks::<Runtime>(
						xcm_config::bridging::SiblingBridgeHubParaId::get().into()
					);
				}
				fn ensure_bridged_target_destination() -> Result<Location, BenchmarkError> {
					ParachainSystem::open_outbound_hrmp_channel_for_benchmarks_or_tests(
						xcm_config::bridging::SiblingBridgeHubParaId::get().into()
					);
					let bridged_asset_hub = xcm_config::bridging::to_westend::AssetHubWestend::get();
					let _ = PolkadotXcm::force_xcm_version(
						RuntimeOrigin::root(),
						Box::new(bridged_asset_hub.clone()),
						XCM_VERSION,
					).map_err(|e| {
						log::error!(
							"Failed to dispatch `force_xcm_version({:?}, {:?}, {:?})`, error: {:?}",
							RuntimeOrigin::root(),
							bridged_asset_hub,
							XCM_VERSION,
							e
						);
						BenchmarkError::Stop("XcmVersion was not stored!")
					})?;
					Ok(bridged_asset_hub)
				}
			}

			use xcm_config::{TokenLocation, MaxAssetsIntoHolding};
			use pallet_xcm_benchmarks::asset_instance_from;

			impl pallet_xcm_benchmarks::Config for Runtime {
				type XcmConfig = xcm_config::XcmConfig;
				type AccountIdConverter = xcm_config::LocationToAccountId;
				type DeliveryHelper = cumulus_primitives_utility::ToParentDeliveryHelper<
					xcm_config::XcmConfig,
					ExistentialDepositAsset,
					xcm_config::PriceForParentDelivery,
				>;
				fn valid_destination() -> Result<Location, BenchmarkError> {
					Ok(TokenLocation::get())
				}
				fn worst_case_holding(depositable_count: u32) -> XcmAssets {
					// A mix of fungible, non-fungible, and concrete assets.
					let holding_non_fungibles = MaxAssetsIntoHolding::get() / 2 - depositable_count;
					let holding_fungibles = holding_non_fungibles.saturating_sub(2);  // -2 for two `iter::once` bellow
					let fungibles_amount: u128 = 100;
					(0..holding_fungibles)
						.map(|i| {
							Asset {
								id: GeneralIndex(i as u128).into(),
								fun: Fungible(fungibles_amount * (i + 1) as u128), // non-zero amount
							}
						})
						.chain(core::iter::once(Asset { id: Here.into(), fun: Fungible(u128::MAX) }))
						.chain(core::iter::once(Asset { id: AssetId(TokenLocation::get()), fun: Fungible(1_000_000 * UNITS) }))
						.chain((0..holding_non_fungibles).map(|i| Asset {
							id: GeneralIndex(i as u128).into(),
							fun: NonFungible(asset_instance_from(i)),
						}))
						.collect::<Vec<_>>()
						.into()
				}
			}

			parameter_types! {
				pub const TrustedTeleporter: Option<(Location, Asset)> = Some((
					TokenLocation::get(),
					Asset { fun: Fungible(UNITS), id: AssetId(TokenLocation::get()) },
				));
				pub const CheckedAccount: Option<(AccountId, xcm_builder::MintLocation)> = None;
				// AssetHubRococo trusts AssetHubWestend as reserve for WNDs
				pub TrustedReserve: Option<(Location, Asset)> = Some(
					(
						xcm_config::bridging::to_westend::AssetHubWestend::get(),
						Asset::from((xcm_config::bridging::to_westend::WndLocation::get(), 1000000000000 as u128))
					)
				);
			}

			impl pallet_xcm_benchmarks::fungible::Config for Runtime {
				type TransactAsset = Balances;

				type CheckedAccount = CheckedAccount;
				type TrustedTeleporter = TrustedTeleporter;
				type TrustedReserve = TrustedReserve;

				fn get_asset() -> Asset {
					Asset {
						id: AssetId(TokenLocation::get()),
						fun: Fungible(UNITS),
					}
				}
			}

			impl pallet_xcm_benchmarks::generic::Config for Runtime {
				type TransactAsset = Balances;
				type RuntimeCall = RuntimeCall;

				fn worst_case_response() -> (u64, Response) {
					(0u64, Response::Version(Default::default()))
				}

				fn worst_case_asset_exchange() -> Result<(XcmAssets, XcmAssets), BenchmarkError> {
					Err(BenchmarkError::Skip)
				}

				fn universal_alias() -> Result<(Location, Junction), BenchmarkError> {
					xcm_config::bridging::BridgingBenchmarksHelper::prepare_universal_alias()
					.ok_or(BenchmarkError::Skip)
				}

				fn transact_origin_and_runtime_call() -> Result<(Location, RuntimeCall), BenchmarkError> {
					Ok((TokenLocation::get(), frame_system::Call::remark_with_event { remark: vec![] }.into()))
				}

				fn subscribe_origin() -> Result<Location, BenchmarkError> {
					Ok(TokenLocation::get())
				}

				fn claimable_asset() -> Result<(Location, Location, XcmAssets), BenchmarkError> {
					let origin = TokenLocation::get();
					let assets: XcmAssets = (TokenLocation::get(), 1_000 * UNITS).into();
					let ticket = Location { parents: 0, interior: Here };
					Ok((origin, ticket, assets))
				}

				fn fee_asset() -> Result<Asset, BenchmarkError> {
					Ok(Asset {
						id: AssetId(TokenLocation::get()),
						fun: Fungible(1_000_000 * UNITS),
					})
				}

				fn unlockable_asset() -> Result<(Location, Location, Asset), BenchmarkError> {
					Err(BenchmarkError::Skip)
				}

				fn export_message_origin_and_destination(
				) -> Result<(Location, NetworkId, InteriorLocation), BenchmarkError> {
					Err(BenchmarkError::Skip)
				}

				fn alias_origin() -> Result<(Location, Location), BenchmarkError> {
					Err(BenchmarkError::Skip)
				}
			}

			type XcmBalances = pallet_xcm_benchmarks::fungible::Pallet::<Runtime>;
			type XcmGeneric = pallet_xcm_benchmarks::generic::Pallet::<Runtime>;

			type Local = pallet_assets::Pallet::<Runtime, TrustBackedAssetsInstance>;
			type Foreign = pallet_assets::Pallet::<Runtime, ForeignAssetsInstance>;
			type Pool = pallet_assets::Pallet::<Runtime, PoolAssetsInstance>;

			type ToWestend = XcmBridgeHubRouterBench<Runtime, ToWestendXcmRouterInstance>;

			let whitelist: Vec<TrackedStorageKey> = vec![
				// Block Number
				hex_literal::hex!("26aa394eea5630e07c48ae0c9558cef702a5c1b19ab7a04f536c519aca4983ac").to_vec().into(),
				// Total Issuance
				hex_literal::hex!("c2261276cc9d1f8598ea4b6a74b15c2f57c875e4cff74148e4628f264b974c80").to_vec().into(),
				// Execution Phase
				hex_literal::hex!("26aa394eea5630e07c48ae0c9558cef7ff553b5a9862a516939d82b3d3d8661a").to_vec().into(),
				// Event Count
				hex_literal::hex!("26aa394eea5630e07c48ae0c9558cef70a98fdbe9ce6c55837576c60c7af3850").to_vec().into(),
				// System Events
				hex_literal::hex!("26aa394eea5630e07c48ae0c9558cef780d41e5e16056765bc8461851072c9d7").to_vec().into(),
				//TODO: use from relay_well_known_keys::ACTIVE_CONFIG
				hex_literal::hex!("06de3d8a54d27e44a9d5ce189618f22db4b49d95320d9021994c850f25b8e385").to_vec().into(),
			];

			let mut batches = Vec::<BenchmarkBatch>::new();
			let params = (&config, &whitelist);
			add_benchmarks!(params, batches);

			Ok(batches)
		}
	}

	impl sp_genesis_builder::GenesisBuilder<Block> for Runtime {
		fn build_state(config: Vec<u8>) -> sp_genesis_builder::Result {
			build_state::<RuntimeGenesisConfig>(config)
		}

		fn get_preset(id: &Option<sp_genesis_builder::PresetId>) -> Option<Vec<u8>> {
			get_preset::<RuntimeGenesisConfig>(id, |_| None)
		}

		fn preset_names() -> Vec<sp_genesis_builder::PresetId> {
			vec![]
		}
	}
}

cumulus_pallet_parachain_system::register_validate_block! {
	Runtime = Runtime,
	BlockExecutor = cumulus_pallet_aura_ext::BlockExecutor::<Runtime, Executive>,
}

#[cfg(test)]
mod tests {
	use super::*;
	use crate::{CENTS, MILLICENTS};
	use sp_runtime::traits::Zero;
	use sp_weights::WeightToFee;
	use testnet_parachains_constants::rococo::fee;

	/// We can fit at least 1000 transfers in a block.
	#[test]
	fn sane_block_weight() {
		use pallet_balances::WeightInfo;
		let block = RuntimeBlockWeights::get().max_block;
		let base = RuntimeBlockWeights::get().get(DispatchClass::Normal).base_extrinsic;
		let transfer =
			base + weights::pallet_balances::WeightInfo::<Runtime>::transfer_allow_death();

		let fit = block.checked_div_per_component(&transfer).unwrap_or_default();
		assert!(fit >= 1000, "{} should be at least 1000", fit);
	}

	/// The fee for one transfer is at most 1 CENT.
	#[test]
	fn sane_transfer_fee() {
		use pallet_balances::WeightInfo;
		let base = RuntimeBlockWeights::get().get(DispatchClass::Normal).base_extrinsic;
		let transfer =
			base + weights::pallet_balances::WeightInfo::<Runtime>::transfer_allow_death();

		let fee: Balance = fee::WeightToFee::weight_to_fee(&transfer);
		assert!(fee <= CENTS, "{} MILLICENTS should be at most 1000", fee / MILLICENTS);
	}

	/// Weight is being charged for both dimensions.
	#[test]
	fn weight_charged_for_both_components() {
		let fee: Balance = fee::WeightToFee::weight_to_fee(&Weight::from_parts(10_000, 0));
		assert!(!fee.is_zero(), "Charges for ref time");

		let fee: Balance = fee::WeightToFee::weight_to_fee(&Weight::from_parts(0, 10_000));
		assert_eq!(fee, CENTS, "10kb maps to CENT");
	}

	/// Filling up a block by proof size is at most 30 times more expensive than ref time.
	///
	/// This is just a sanity check.
	#[test]
	fn full_block_fee_ratio() {
		let block = RuntimeBlockWeights::get().max_block;
		let time_fee: Balance =
			fee::WeightToFee::weight_to_fee(&Weight::from_parts(block.ref_time(), 0));
		let proof_fee: Balance =
			fee::WeightToFee::weight_to_fee(&Weight::from_parts(0, block.proof_size()));

		let proof_o_time = proof_fee.checked_div(time_fee).unwrap_or_default();
		assert!(proof_o_time <= 30, "{} should be at most 30", proof_o_time);
		let time_o_proof = time_fee.checked_div(proof_fee).unwrap_or_default();
		assert!(time_o_proof <= 30, "{} should be at most 30", time_o_proof);
	}
}<|MERGE_RESOLUTION|>--- conflicted
+++ resolved
@@ -257,12 +257,8 @@
 	type MetadataDepositPerByte = MetadataDepositPerByte;
 	type ApprovalDeposit = ApprovalDeposit;
 	type StringLimit = AssetsStringLimit;
-<<<<<<< HEAD
 	type Holder = ();
-	type Freezer = ();
-=======
 	type Freezer = AssetsFreezer;
->>>>>>> 9403a5d4
 	type Extra = ();
 	type WeightInfo = weights::pallet_assets_local::WeightInfo<Runtime>;
 	type CallbackHandle = ();
@@ -307,12 +303,8 @@
 	type MetadataDepositPerByte = ConstU128<0>;
 	type ApprovalDeposit = ApprovalDeposit;
 	type StringLimit = ConstU32<50>;
-<<<<<<< HEAD
 	type Holder = ();
-	type Freezer = ();
-=======
 	type Freezer = PoolAssetsFreezer;
->>>>>>> 9403a5d4
 	type Extra = ();
 	type WeightInfo = weights::pallet_assets_pool::WeightInfo<Runtime>;
 	type CallbackHandle = ();
@@ -435,12 +427,8 @@
 	type MetadataDepositPerByte = ForeignAssetsMetadataDepositPerByte;
 	type ApprovalDeposit = ForeignAssetsApprovalDeposit;
 	type StringLimit = ForeignAssetsAssetsStringLimit;
-<<<<<<< HEAD
 	type Holder = ();
-	type Freezer = ();
-=======
 	type Freezer = ForeignAssetsFreezer;
->>>>>>> 9403a5d4
 	type Extra = ();
 	type WeightInfo = weights::pallet_assets_foreign::WeightInfo<Runtime>;
 	type CallbackHandle = ();
@@ -555,7 +543,8 @@
 						RuntimeCall::Utility { .. } |
 						RuntimeCall::Multisig { .. } |
 						RuntimeCall::NftFractionalization { .. } |
-						RuntimeCall::Nfts { .. } | RuntimeCall::Uniques { .. }
+						RuntimeCall::Nfts { .. } |
+						RuntimeCall::Uniques { .. }
 				)
 			},
 			ProxyType::AssetOwner => matches!(
