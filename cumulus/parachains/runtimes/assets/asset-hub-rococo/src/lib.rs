// Copyright (C) Parity Technologies (UK) Ltd.
// SPDX-License-Identifier: Apache-2.0

// Licensed under the Apache License, Version 2.0 (the "License");
// you may not use this file except in compliance with the License.
// You may obtain a copy of the License at
//
// 	http://www.apache.org/licenses/LICENSE-2.0
//
// Unless required by applicable law or agreed to in writing, software
// distributed under the License is distributed on an "AS IS" BASIS,
// WITHOUT WARRANTIES OR CONDITIONS OF ANY KIND, either express or implied.
// See the License for the specific language governing permissions and
// limitations under the License.

//! # Asset Hub Rococo Runtime
//!
//! Asset Hub Rococo, formerly known as "Rockmine", is the test network for its Kusama cousin.

#![cfg_attr(not(feature = "std"), no_std)]
#![recursion_limit = "256"]

// Make the WASM binary available.
#[cfg(feature = "std")]
include!(concat!(env!("OUT_DIR"), "/wasm_binary.rs"));

mod weights;
pub mod xcm_config;

use assets_common::{
	foreign_creators::ForeignCreators,
<<<<<<< HEAD
	local_and_foreign_assets::{LocalAndForeignAssets, LocationConverter},
	matching::FromSiblingParachain,
	AssetIdForTrustBackedAssetsConvert,
=======
	local_and_foreign_assets::{LocalFromLeft, TargetFromLeft},
	matching::{FromNetwork, FromSiblingParachain},
	AssetIdForTrustBackedAssetsConvert, MultiLocationForAssetId,
>>>>>>> c8112e2c
};
use cumulus_pallet_parachain_system::RelayNumberStrictlyIncreases;
use cumulus_primitives_core::AggregateMessageOrigin;
use parachains_common::rococo::snowbridge::EthereumNetwork;
use sp_api::impl_runtime_apis;
use sp_core::{crypto::KeyTypeId, OpaqueMetadata};
use sp_runtime::{
	create_runtime_str, generic, impl_opaque_keys,
	traits::{AccountIdConversion, BlakeTwo256, Block as BlockT, Saturating, Verify},
	transaction_validity::{TransactionSource, TransactionValidity},
	ApplyExtrinsicResult, Permill,
};

use sp_std::prelude::*;
#[cfg(feature = "std")]
use sp_version::NativeVersion;
use sp_version::RuntimeVersion;

use codec::{Decode, Encode, MaxEncodedLen};
use cumulus_primitives_core::ParaId;
use frame_support::{
	construct_runtime, derive_impl,
	dispatch::DispatchClass,
	genesis_builder_helper::{build_config, create_default_config},
	ord_parameter_types, parameter_types,
	traits::{
		fungible, fungibles, tokens::imbalance::ResolveAssetTo, AsEnsureOriginWithArg, ConstBool,
		ConstU128, ConstU32, ConstU64, ConstU8, EitherOfDiverse, Equals, InstanceFilter,
		TransformOrigin,
	},
	weights::{ConstantMultiplier, Weight},
	BoundedVec, PalletId,
};
use frame_system::{
	limits::{BlockLength, BlockWeights},
	EnsureRoot, EnsureSigned, EnsureSignedBy,
};
use pallet_asset_conversion_tx_payment::AssetConversionAdapter;
use pallet_nfts::PalletFeatures;
pub use parachains_common as common;
use parachains_common::{
	impls::DealWithFees,
	message_queue::{NarrowOriginToSibling, ParaIdToSibling},
	rococo::{consensus::*, currency::*, fee::WeightToFee},
	AccountId, AssetIdForTrustBackedAssets, AuraId, Balance, BlockNumber, Hash, Header, Nonce,
	Signature, AVERAGE_ON_INITIALIZE_RATIO, DAYS, HOURS, MAXIMUM_BLOCK_WEIGHT,
	NORMAL_DISPATCH_RATIO, SLOT_DURATION,
};
use sp_runtime::{Perbill, RuntimeDebug};
use xcm_config::{
	ForeignAssetsConvertedConcreteId, ForeignCreatorsSovereignAccountOf, GovernanceLocation,
<<<<<<< HEAD
	LocalAndForeignAssetsLocationMatcher, PoolAssetsConvertedConcreteId, TokenLocation,
	TokenLocationV3, TrustBackedAssetsConvertedConcreteId, TrustBackedAssetsPalletLocationV3,
=======
	PoolAssetsConvertedConcreteId, TokenLocation, TrustBackedAssetsConvertedConcreteId,
	TrustBackedAssetsPalletLocation,
>>>>>>> c8112e2c
};

#[cfg(any(feature = "std", test))]
pub use sp_runtime::BuildStorage;

// Polkadot imports
use pallet_xcm::{EnsureXcm, IsVoiceOfBody};
use polkadot_runtime_common::{BlockHashCount, SlowAdjustingFeeUpdate};
// We exclude `Assets` since it's the name of a pallet
use xcm::latest::prelude::{AssetId, BodyId};

<<<<<<< HEAD
#[cfg(feature = "runtime-benchmarks")]
use xcm::latest::prelude::{
	Asset, Fungible, Here, InteriorLocation, Junction, Junction::*, Location, NetworkId,
	NonFungible, Parent, ParentThen, Response, XCM_VERSION,
};

=======
>>>>>>> c8112e2c
use weights::{BlockExecutionWeight, ExtrinsicBaseWeight, RocksDbWeight};

impl_opaque_keys! {
	pub struct SessionKeys {
		pub aura: Aura,
	}
}

#[cfg(feature = "state-trie-version-1")]
#[sp_version::runtime_version]
pub const VERSION: RuntimeVersion = RuntimeVersion {
	spec_name: create_runtime_str!("statemine"),
	impl_name: create_runtime_str!("statemine"),
	authoring_version: 1,
	spec_version: 1_005_001,
	impl_version: 0,
	apis: RUNTIME_API_VERSIONS,
	transaction_version: 14,
	state_version: 1,
};

#[cfg(not(feature = "state-trie-version-1"))]
#[sp_version::runtime_version]
pub const VERSION: RuntimeVersion = RuntimeVersion {
	spec_name: create_runtime_str!("statemine"),
	impl_name: create_runtime_str!("statemine"),
	authoring_version: 1,
	spec_version: 1_005_000,
	impl_version: 0,
	apis: RUNTIME_API_VERSIONS,
	transaction_version: 14,
	state_version: 0,
};

/// The version information used to identify this runtime when compiled natively.
#[cfg(feature = "std")]
pub fn native_version() -> NativeVersion {
	NativeVersion { runtime_version: VERSION, can_author_with: Default::default() }
}

parameter_types! {
	pub const Version: RuntimeVersion = VERSION;
	pub RuntimeBlockLength: BlockLength =
		BlockLength::max_with_normal_ratio(5 * 1024 * 1024, NORMAL_DISPATCH_RATIO);
	pub RuntimeBlockWeights: BlockWeights = BlockWeights::builder()
		.base_block(BlockExecutionWeight::get())
		.for_class(DispatchClass::all(), |weights| {
			weights.base_extrinsic = ExtrinsicBaseWeight::get();
		})
		.for_class(DispatchClass::Normal, |weights| {
			weights.max_total = Some(NORMAL_DISPATCH_RATIO * MAXIMUM_BLOCK_WEIGHT);
		})
		.for_class(DispatchClass::Operational, |weights| {
			weights.max_total = Some(MAXIMUM_BLOCK_WEIGHT);
			// Operational transactions have some extra reserved space, so that they
			// are included even if block reached `MAXIMUM_BLOCK_WEIGHT`.
			weights.reserved = Some(
				MAXIMUM_BLOCK_WEIGHT - NORMAL_DISPATCH_RATIO * MAXIMUM_BLOCK_WEIGHT
			);
		})
		.avg_block_initialization(AVERAGE_ON_INITIALIZE_RATIO)
		.build_or_panic();
	pub const SS58Prefix: u8 = 42;
}

// Configure FRAME pallets to include in runtime.
#[derive_impl(frame_system::config_preludes::ParaChainDefaultConfig as frame_system::DefaultConfig)]
impl frame_system::Config for Runtime {
	type BlockWeights = RuntimeBlockWeights;
	type BlockLength = RuntimeBlockLength;
	type AccountId = AccountId;
	type Nonce = Nonce;
	type Hash = Hash;
	type Block = Block;
	type BlockHashCount = BlockHashCount;
	type DbWeight = RocksDbWeight;
	type Version = Version;
	type AccountData = pallet_balances::AccountData<Balance>;
	type SystemWeightInfo = weights::frame_system::WeightInfo<Runtime>;
	type SS58Prefix = SS58Prefix;
	type OnSetCode = cumulus_pallet_parachain_system::ParachainSetCode<Self>;
	type MaxConsumers = frame_support::traits::ConstU32<16>;
}

impl pallet_timestamp::Config for Runtime {
	/// A timestamp: milliseconds since the unix epoch.
	type Moment = u64;
	type OnTimestampSet = Aura;
	type MinimumPeriod = ConstU64<{ SLOT_DURATION / 2 }>;
	type WeightInfo = weights::pallet_timestamp::WeightInfo<Runtime>;
}

impl pallet_authorship::Config for Runtime {
	type FindAuthor = pallet_session::FindAccountFromAuthorIndex<Self, Aura>;
	type EventHandler = (CollatorSelection,);
}

parameter_types! {
	pub const ExistentialDeposit: Balance = EXISTENTIAL_DEPOSIT;
}

impl pallet_balances::Config for Runtime {
	type MaxLocks = ConstU32<50>;
	/// The type for recording an account's balance.
	type Balance = Balance;
	/// The ubiquitous event type.
	type RuntimeEvent = RuntimeEvent;
	type DustRemoval = ();
	type ExistentialDeposit = ExistentialDeposit;
	type AccountStore = System;
	type WeightInfo = weights::pallet_balances::WeightInfo<Runtime>;
	type MaxReserves = ConstU32<50>;
	type ReserveIdentifier = [u8; 8];
	type RuntimeHoldReason = RuntimeHoldReason;
	type RuntimeFreezeReason = RuntimeFreezeReason;
	type FreezeIdentifier = ();
	// We allow each account to have holds on it from:
	//   - `NftFractionalization`: 1
	type MaxHolds = ConstU32<1>;
	type MaxFreezes = ConstU32<0>;
}

parameter_types! {
	/// Relay Chain `TransactionByteFee` / 10
	pub const TransactionByteFee: Balance = MILLICENTS;
}

impl pallet_transaction_payment::Config for Runtime {
	type RuntimeEvent = RuntimeEvent;
	type OnChargeTransaction =
		pallet_transaction_payment::CurrencyAdapter<Balances, DealWithFees<Runtime>>;
	type WeightToFee = WeightToFee;
	type LengthToFee = ConstantMultiplier<Balance, TransactionByteFee>;
	type FeeMultiplierUpdate = SlowAdjustingFeeUpdate<Self>;
	type OperationalFeeMultiplier = ConstU8<5>;
}

parameter_types! {
	pub const AssetDeposit: Balance = UNITS / 10; // 1 / 10 UNITS deposit to create asset
	pub const AssetAccountDeposit: Balance = deposit(1, 16);
	pub const ApprovalDeposit: Balance = EXISTENTIAL_DEPOSIT;
	pub const AssetsStringLimit: u32 = 50;
	/// Key = 32 bytes, Value = 36 bytes (32+1+1+1+1)
	// https://github.com/paritytech/substrate/blob/069917b/frame/assets/src/lib.rs#L257L271
	pub const MetadataDepositBase: Balance = deposit(1, 68);
	pub const MetadataDepositPerByte: Balance = deposit(0, 1);
}

/// We allow root to execute privileged asset operations.
pub type AssetsForceOrigin = EnsureRoot<AccountId>;

// Called "Trust Backed" assets because these are generally registered by some account, and users of
// the asset assume it has some claimed backing. The pallet is called `Assets` in
// `construct_runtime` to avoid breaking changes on storage reads.
pub type TrustBackedAssetsInstance = pallet_assets::Instance1;
type TrustBackedAssetsCall = pallet_assets::Call<Runtime, TrustBackedAssetsInstance>;
impl pallet_assets::Config<TrustBackedAssetsInstance> for Runtime {
	type RuntimeEvent = RuntimeEvent;
	type Balance = Balance;
	type AssetId = AssetIdForTrustBackedAssets;
	type AssetIdParameter = codec::Compact<AssetIdForTrustBackedAssets>;
	type Currency = Balances;
	type CreateOrigin = AsEnsureOriginWithArg<EnsureSigned<AccountId>>;
	type ForceOrigin = AssetsForceOrigin;
	type AssetDeposit = AssetDeposit;
	type MetadataDepositBase = MetadataDepositBase;
	type MetadataDepositPerByte = MetadataDepositPerByte;
	type ApprovalDeposit = ApprovalDeposit;
	type StringLimit = AssetsStringLimit;
	type Freezer = ();
	type Extra = ();
	type WeightInfo = weights::pallet_assets_local::WeightInfo<Runtime>;
	type CallbackHandle = ();
	type AssetAccountDeposit = AssetAccountDeposit;
	type RemoveItemsLimit = frame_support::traits::ConstU32<1000>;
	#[cfg(feature = "runtime-benchmarks")]
	type BenchmarkHelper = ();
}

parameter_types! {
	pub const AssetConversionPalletId: PalletId = PalletId(*b"py/ascon");
	pub const LiquidityWithdrawalFee: Permill = Permill::from_percent(0);
}

ord_parameter_types! {
	pub const AssetConversionOrigin: sp_runtime::AccountId32 =
		AccountIdConversion::<sp_runtime::AccountId32>::into_account_truncating(&AssetConversionPalletId::get());
}

pub type PoolAssetsInstance = pallet_assets::Instance3;
impl pallet_assets::Config<PoolAssetsInstance> for Runtime {
	type RuntimeEvent = RuntimeEvent;
	type Balance = Balance;
	type RemoveItemsLimit = ConstU32<1000>;
	type AssetId = u32;
	type AssetIdParameter = u32;
	type Currency = Balances;
	type CreateOrigin =
		AsEnsureOriginWithArg<EnsureSignedBy<AssetConversionOrigin, sp_runtime::AccountId32>>;
	type ForceOrigin = AssetsForceOrigin;
	// Deposits are zero because creation/admin is limited to Asset Conversion pallet.
	type AssetDeposit = ConstU128<0>;
	type AssetAccountDeposit = ConstU128<0>;
	type MetadataDepositBase = ConstU128<0>;
	type MetadataDepositPerByte = ConstU128<0>;
	type ApprovalDeposit = ApprovalDeposit;
	type StringLimit = ConstU32<50>;
	type Freezer = ();
	type Extra = ();
	type WeightInfo = weights::pallet_assets_pool::WeightInfo<Runtime>;
	type CallbackHandle = ();
	#[cfg(feature = "runtime-benchmarks")]
	type BenchmarkHelper = ();
}

/// Union fungibles implementation for `Assets`` and `ForeignAssets`.
pub type LocalAndForeignAssets = fungibles::UnionOf<
	Assets,
	ForeignAssets,
	LocalFromLeft<
		AssetIdForTrustBackedAssetsConvert<TrustBackedAssetsPalletLocation>,
		AssetIdForTrustBackedAssets,
	>,
	MultiLocation,
	AccountId,
>;

impl pallet_asset_conversion::Config for Runtime {
	type RuntimeEvent = RuntimeEvent;
	type Balance = Balance;
	type HigherPrecisionBalance = sp_core::U256;
<<<<<<< HEAD
	type Currency = Balances;
	type AssetBalance = Balance;
	type AssetId = xcm::v3::Location;
	type Assets = LocalAndForeignAssets<
		Assets,
		AssetIdForTrustBackedAssetsConvert<TrustBackedAssetsPalletLocationV3>,
		ForeignAssets,
		xcm::v3::Location,
=======
	type AssetKind = MultiLocation;
	type Assets = fungible::UnionOf<
		Balances,
		LocalAndForeignAssets,
		TargetFromLeft<TokenLocation>,
		Self::AssetKind,
		Self::AccountId,
>>>>>>> c8112e2c
	>;
	type PoolId = (Self::AssetKind, Self::AssetKind);
	type PoolLocator =
		pallet_asset_conversion::WithFirstAsset<TokenLocation, AccountId, Self::AssetKind>;
	type PoolAssetId = u32;
	type PoolAssets = PoolAssets;
	type PoolSetupFee = ConstU128<0>; // Asset class deposit fees are sufficient to prevent spam
	type PoolSetupFeeAsset = TokenLocation;
	type PoolSetupFeeTarget = ResolveAssetTo<AssetConversionOrigin, Self::Assets>;
	type LiquidityWithdrawalFee = LiquidityWithdrawalFee;
	type LPFee = ConstU32<3>;
	type PalletId = AssetConversionPalletId;
<<<<<<< HEAD
	type AllowMultiAssetPools = AllowMultiAssetPools;
	type MaxSwapPathLength = ConstU32<4>;
	type MultiAssetId = Box<xcm::v3::Location>;
	type MultiAssetIdConverter =
		LocationConverter<TokenLocationV3, LocalAndForeignAssetsLocationMatcher, xcm::v3::Location>;
	type MintMinLiquidity = ConstU128<100>;
	type WeightInfo = weights::pallet_asset_conversion::WeightInfo<Runtime>;
	#[cfg(feature = "runtime-benchmarks")]
	type BenchmarkHelper =
		crate::xcm_config::BenchmarkLocationConverter<parachain_info::Pallet<Runtime>>;
=======
	type MaxSwapPathLength = ConstU32<3>;
	type MintMinLiquidity = ConstU128<100>;
	type WeightInfo = weights::pallet_asset_conversion::WeightInfo<Runtime>;
	#[cfg(feature = "runtime-benchmarks")]
	type BenchmarkHelper = assets_common::benchmarks::AssetPairFactory<
		TokenLocation,
		parachain_info::Pallet<Runtime>,
		xcm_config::AssetsPalletIndex,
	>;
>>>>>>> c8112e2c
}

parameter_types! {
	// we just reuse the same deposits
	pub const ForeignAssetsAssetDeposit: Balance = AssetDeposit::get();
	pub const ForeignAssetsAssetAccountDeposit: Balance = AssetAccountDeposit::get();
	pub const ForeignAssetsApprovalDeposit: Balance = ApprovalDeposit::get();
	pub const ForeignAssetsAssetsStringLimit: u32 = AssetsStringLimit::get();
	pub const ForeignAssetsMetadataDepositBase: Balance = MetadataDepositBase::get();
	pub const ForeignAssetsMetadataDepositPerByte: Balance = MetadataDepositPerByte::get();
}

/// Assets managed by some foreign location. Note: we do not declare a `ForeignAssetsCall` type, as
/// this type is used in proxy definitions. We assume that a foreign location would not want to set
/// an individual, local account as a proxy for the issuance of their assets. This issuance should
/// be managed by the foreign location's governance.
pub type ForeignAssetsInstance = pallet_assets::Instance2;
impl pallet_assets::Config<ForeignAssetsInstance> for Runtime {
	type RuntimeEvent = RuntimeEvent;
	type Balance = Balance;
	type AssetId = xcm::v3::MultiLocation;
	type AssetIdParameter = xcm::v3::MultiLocation;
	type Currency = Balances;
	type CreateOrigin = ForeignCreators<
<<<<<<< HEAD
		FromSiblingParachain<parachain_info::Pallet<Runtime>, xcm::v3::Location>,
=======
		(
			FromSiblingParachain<parachain_info::Pallet<Runtime>>,
			FromNetwork<xcm_config::UniversalLocation, EthereumNetwork>,
		),
>>>>>>> c8112e2c
		ForeignCreatorsSovereignAccountOf,
		AccountId,
		xcm::v3::Location,
	>;
	type ForceOrigin = AssetsForceOrigin;
	type AssetDeposit = ForeignAssetsAssetDeposit;
	type MetadataDepositBase = ForeignAssetsMetadataDepositBase;
	type MetadataDepositPerByte = ForeignAssetsMetadataDepositPerByte;
	type ApprovalDeposit = ForeignAssetsApprovalDeposit;
	type StringLimit = ForeignAssetsAssetsStringLimit;
	type Freezer = ();
	type Extra = ();
	type WeightInfo = weights::pallet_assets_foreign::WeightInfo<Runtime>;
	type CallbackHandle = ();
	type AssetAccountDeposit = ForeignAssetsAssetAccountDeposit;
	type RemoveItemsLimit = frame_support::traits::ConstU32<1000>;
	#[cfg(feature = "runtime-benchmarks")]
	type BenchmarkHelper = xcm_config::XcmBenchmarkHelper;
}

parameter_types! {
	// One storage item; key size is 32; value is size 4+4+16+32 bytes = 56 bytes.
	pub const DepositBase: Balance = deposit(1, 88);
	// Additional storage item size of 32 bytes.
	pub const DepositFactor: Balance = deposit(0, 32);
	pub const MaxSignatories: u32 = 100;
}

impl pallet_multisig::Config for Runtime {
	type RuntimeEvent = RuntimeEvent;
	type RuntimeCall = RuntimeCall;
	type Currency = Balances;
	type DepositBase = DepositBase;
	type DepositFactor = DepositFactor;
	type MaxSignatories = MaxSignatories;
	type WeightInfo = weights::pallet_multisig::WeightInfo<Runtime>;
}

impl pallet_utility::Config for Runtime {
	type RuntimeEvent = RuntimeEvent;
	type RuntimeCall = RuntimeCall;
	type PalletsOrigin = OriginCaller;
	type WeightInfo = weights::pallet_utility::WeightInfo<Runtime>;
}

parameter_types! {
	// One storage item; key size 32, value size 8; .
	pub const ProxyDepositBase: Balance = deposit(1, 40);
	// Additional storage item size of 33 bytes.
	pub const ProxyDepositFactor: Balance = deposit(0, 33);
	pub const MaxProxies: u16 = 32;
	// One storage item; key size 32, value size 16
	pub const AnnouncementDepositBase: Balance = deposit(1, 48);
	pub const AnnouncementDepositFactor: Balance = deposit(0, 66);
	pub const MaxPending: u16 = 32;
}

/// The type used to represent the kinds of proxying allowed.
#[derive(
	Copy,
	Clone,
	Eq,
	PartialEq,
	Ord,
	PartialOrd,
	Encode,
	Decode,
	RuntimeDebug,
	MaxEncodedLen,
	scale_info::TypeInfo,
)]
pub enum ProxyType {
	/// Fully permissioned proxy. Can execute any call on behalf of _proxied_.
	Any,
	/// Can execute any call that does not transfer funds or assets.
	NonTransfer,
	/// Proxy with the ability to reject time-delay proxy announcements.
	CancelProxy,
	/// Assets proxy. Can execute any call from `assets`, **including asset transfers**.
	Assets,
	/// Owner proxy. Can execute calls related to asset ownership.
	AssetOwner,
	/// Asset manager. Can execute calls related to asset management.
	AssetManager,
	/// Collator selection proxy. Can execute calls related to collator selection mechanism.
	Collator,
}
impl Default for ProxyType {
	fn default() -> Self {
		Self::Any
	}
}

impl InstanceFilter<RuntimeCall> for ProxyType {
	fn filter(&self, c: &RuntimeCall) -> bool {
		match self {
			ProxyType::Any => true,
			ProxyType::NonTransfer => !matches!(
				c,
				RuntimeCall::Balances { .. } |
					RuntimeCall::Assets { .. } |
					RuntimeCall::NftFractionalization { .. } |
					RuntimeCall::Nfts { .. } |
					RuntimeCall::Uniques { .. }
			),
			ProxyType::CancelProxy => matches!(
				c,
				RuntimeCall::Proxy(pallet_proxy::Call::reject_announcement { .. }) |
					RuntimeCall::Utility { .. } |
					RuntimeCall::Multisig { .. }
			),
			ProxyType::Assets => {
				matches!(
					c,
					RuntimeCall::Assets { .. } |
						RuntimeCall::Utility { .. } |
						RuntimeCall::Multisig { .. } |
						RuntimeCall::NftFractionalization { .. } |
						RuntimeCall::Nfts { .. } | RuntimeCall::Uniques { .. }
				)
			},
			ProxyType::AssetOwner => matches!(
				c,
				RuntimeCall::Assets(TrustBackedAssetsCall::create { .. }) |
					RuntimeCall::Assets(TrustBackedAssetsCall::start_destroy { .. }) |
					RuntimeCall::Assets(TrustBackedAssetsCall::destroy_accounts { .. }) |
					RuntimeCall::Assets(TrustBackedAssetsCall::destroy_approvals { .. }) |
					RuntimeCall::Assets(TrustBackedAssetsCall::finish_destroy { .. }) |
					RuntimeCall::Assets(TrustBackedAssetsCall::transfer_ownership { .. }) |
					RuntimeCall::Assets(TrustBackedAssetsCall::set_team { .. }) |
					RuntimeCall::Assets(TrustBackedAssetsCall::set_metadata { .. }) |
					RuntimeCall::Assets(TrustBackedAssetsCall::clear_metadata { .. }) |
					RuntimeCall::Assets(TrustBackedAssetsCall::set_min_balance { .. }) |
					RuntimeCall::Nfts(pallet_nfts::Call::create { .. }) |
					RuntimeCall::Nfts(pallet_nfts::Call::destroy { .. }) |
					RuntimeCall::Nfts(pallet_nfts::Call::redeposit { .. }) |
					RuntimeCall::Nfts(pallet_nfts::Call::transfer_ownership { .. }) |
					RuntimeCall::Nfts(pallet_nfts::Call::set_team { .. }) |
					RuntimeCall::Nfts(pallet_nfts::Call::set_collection_max_supply { .. }) |
					RuntimeCall::Nfts(pallet_nfts::Call::lock_collection { .. }) |
					RuntimeCall::Uniques(pallet_uniques::Call::create { .. }) |
					RuntimeCall::Uniques(pallet_uniques::Call::destroy { .. }) |
					RuntimeCall::Uniques(pallet_uniques::Call::transfer_ownership { .. }) |
					RuntimeCall::Uniques(pallet_uniques::Call::set_team { .. }) |
					RuntimeCall::Uniques(pallet_uniques::Call::set_metadata { .. }) |
					RuntimeCall::Uniques(pallet_uniques::Call::set_attribute { .. }) |
					RuntimeCall::Uniques(pallet_uniques::Call::set_collection_metadata { .. }) |
					RuntimeCall::Uniques(pallet_uniques::Call::clear_metadata { .. }) |
					RuntimeCall::Uniques(pallet_uniques::Call::clear_attribute { .. }) |
					RuntimeCall::Uniques(pallet_uniques::Call::clear_collection_metadata { .. }) |
					RuntimeCall::Uniques(pallet_uniques::Call::set_collection_max_supply { .. }) |
					RuntimeCall::Utility { .. } |
					RuntimeCall::Multisig { .. }
			),
			ProxyType::AssetManager => matches!(
				c,
				RuntimeCall::Assets(TrustBackedAssetsCall::mint { .. }) |
					RuntimeCall::Assets(TrustBackedAssetsCall::burn { .. }) |
					RuntimeCall::Assets(TrustBackedAssetsCall::freeze { .. }) |
					RuntimeCall::Assets(TrustBackedAssetsCall::block { .. }) |
					RuntimeCall::Assets(TrustBackedAssetsCall::thaw { .. }) |
					RuntimeCall::Assets(TrustBackedAssetsCall::freeze_asset { .. }) |
					RuntimeCall::Assets(TrustBackedAssetsCall::thaw_asset { .. }) |
					RuntimeCall::Assets(TrustBackedAssetsCall::touch_other { .. }) |
					RuntimeCall::Assets(TrustBackedAssetsCall::refund_other { .. }) |
					RuntimeCall::Nfts(pallet_nfts::Call::force_mint { .. }) |
					RuntimeCall::Nfts(pallet_nfts::Call::update_mint_settings { .. }) |
					RuntimeCall::Nfts(pallet_nfts::Call::mint_pre_signed { .. }) |
					RuntimeCall::Nfts(pallet_nfts::Call::set_attributes_pre_signed { .. }) |
					RuntimeCall::Nfts(pallet_nfts::Call::lock_item_transfer { .. }) |
					RuntimeCall::Nfts(pallet_nfts::Call::unlock_item_transfer { .. }) |
					RuntimeCall::Nfts(pallet_nfts::Call::lock_item_properties { .. }) |
					RuntimeCall::Nfts(pallet_nfts::Call::set_metadata { .. }) |
					RuntimeCall::Nfts(pallet_nfts::Call::clear_metadata { .. }) |
					RuntimeCall::Nfts(pallet_nfts::Call::set_collection_metadata { .. }) |
					RuntimeCall::Nfts(pallet_nfts::Call::clear_collection_metadata { .. }) |
					RuntimeCall::Uniques(pallet_uniques::Call::mint { .. }) |
					RuntimeCall::Uniques(pallet_uniques::Call::burn { .. }) |
					RuntimeCall::Uniques(pallet_uniques::Call::freeze { .. }) |
					RuntimeCall::Uniques(pallet_uniques::Call::thaw { .. }) |
					RuntimeCall::Uniques(pallet_uniques::Call::freeze_collection { .. }) |
					RuntimeCall::Uniques(pallet_uniques::Call::thaw_collection { .. }) |
					RuntimeCall::Utility { .. } |
					RuntimeCall::Multisig { .. }
			),
			ProxyType::Collator => matches!(
				c,
				RuntimeCall::CollatorSelection { .. } |
					RuntimeCall::Utility { .. } |
					RuntimeCall::Multisig { .. }
			),
		}
	}

	fn is_superset(&self, o: &Self) -> bool {
		match (self, o) {
			(x, y) if x == y => true,
			(ProxyType::Any, _) => true,
			(_, ProxyType::Any) => false,
			(ProxyType::Assets, ProxyType::AssetOwner) => true,
			(ProxyType::Assets, ProxyType::AssetManager) => true,
			(ProxyType::NonTransfer, ProxyType::Collator) => true,
			_ => false,
		}
	}
}

impl pallet_proxy::Config for Runtime {
	type RuntimeEvent = RuntimeEvent;
	type RuntimeCall = RuntimeCall;
	type Currency = Balances;
	type ProxyType = ProxyType;
	type ProxyDepositBase = ProxyDepositBase;
	type ProxyDepositFactor = ProxyDepositFactor;
	type MaxProxies = MaxProxies;
	type WeightInfo = weights::pallet_proxy::WeightInfo<Runtime>;
	type MaxPending = MaxPending;
	type CallHasher = BlakeTwo256;
	type AnnouncementDepositBase = AnnouncementDepositBase;
	type AnnouncementDepositFactor = AnnouncementDepositFactor;
}

parameter_types! {
	pub const ReservedXcmpWeight: Weight = MAXIMUM_BLOCK_WEIGHT.saturating_div(4);
	pub const ReservedDmpWeight: Weight = MAXIMUM_BLOCK_WEIGHT.saturating_div(4);
}

impl cumulus_pallet_parachain_system::Config for Runtime {
	type WeightInfo = weights::cumulus_pallet_parachain_system::WeightInfo<Runtime>;
	type RuntimeEvent = RuntimeEvent;
	type OnSystemEvent = ();
	type SelfParaId = parachain_info::Pallet<Runtime>;
	type DmpQueue = frame_support::traits::EnqueueWithOrigin<MessageQueue, RelayOrigin>;
	type ReservedDmpWeight = ReservedDmpWeight;
	type OutboundXcmpMessageSource = XcmpQueue;
	type XcmpMessageHandler = XcmpQueue;
	type ReservedXcmpWeight = ReservedXcmpWeight;
	type CheckAssociatedRelayNumber = RelayNumberStrictlyIncreases;
	type ConsensusHook = cumulus_pallet_aura_ext::FixedVelocityConsensusHook<
		Runtime,
		RELAY_CHAIN_SLOT_DURATION_MILLIS,
		BLOCK_PROCESSING_VELOCITY,
		UNINCLUDED_SEGMENT_CAPACITY,
	>;
}

parameter_types! {
	pub MessageQueueServiceWeight: Weight = Perbill::from_percent(35) * RuntimeBlockWeights::get().max_block;
}

impl pallet_message_queue::Config for Runtime {
	type RuntimeEvent = RuntimeEvent;
	type WeightInfo = weights::pallet_message_queue::WeightInfo<Runtime>;
	#[cfg(feature = "runtime-benchmarks")]
	type MessageProcessor = pallet_message_queue::mock_helpers::NoopMessageProcessor<
		cumulus_primitives_core::AggregateMessageOrigin,
	>;
	#[cfg(not(feature = "runtime-benchmarks"))]
	type MessageProcessor = xcm_builder::ProcessXcmMessage<
		AggregateMessageOrigin,
		xcm_executor::XcmExecutor<xcm_config::XcmConfig>,
		RuntimeCall,
	>;
	type Size = u32;
	// The XCMP queue pallet is only ever able to handle the `Sibling(ParaId)` origin:
	type QueueChangeHandler = NarrowOriginToSibling<XcmpQueue>;
	type QueuePausedQuery = NarrowOriginToSibling<XcmpQueue>;
	type HeapSize = sp_core::ConstU32<{ 64 * 1024 }>;
	type MaxStale = sp_core::ConstU32<8>;
	type ServiceWeight = MessageQueueServiceWeight;
}

impl parachain_info::Config for Runtime {}

impl cumulus_pallet_aura_ext::Config for Runtime {}

parameter_types! {
	/// The asset ID for the asset that we use to pay for message delivery fees.
	pub FeeAssetId: AssetId = AssetId(xcm_config::TokenLocation::get());
	/// The base fee for the message delivery fees.
	pub const BaseDeliveryFee: u128 = CENTS.saturating_mul(3);
}

pub type PriceForSiblingParachainDelivery = polkadot_runtime_common::xcm_sender::ExponentialPrice<
	FeeAssetId,
	BaseDeliveryFee,
	TransactionByteFee,
	XcmpQueue,
>;

impl cumulus_pallet_xcmp_queue::Config for Runtime {
	type WeightInfo = weights::cumulus_pallet_xcmp_queue::WeightInfo<Runtime>;
	type RuntimeEvent = RuntimeEvent;
	type ChannelInfo = ParachainSystem;
	type VersionWrapper = PolkadotXcm;
	type XcmpQueue = TransformOrigin<MessageQueue, AggregateMessageOrigin, ParaId, ParaIdToSibling>;
	type MaxInboundSuspended = sp_core::ConstU32<1_000>;
	type ControllerOrigin = EnsureRoot<AccountId>;
	type ControllerOriginConverter = xcm_config::XcmOriginToTransactDispatchOrigin;
	type PriceForSiblingDelivery = PriceForSiblingParachainDelivery;
}

parameter_types! {
	pub const RelayOrigin: AggregateMessageOrigin = AggregateMessageOrigin::Parent;
}

parameter_types! {
	pub const Period: u32 = 6 * HOURS;
	pub const Offset: u32 = 0;
}

impl pallet_session::Config for Runtime {
	type RuntimeEvent = RuntimeEvent;
	type ValidatorId = <Self as frame_system::Config>::AccountId;
	// we don't have stash and controller, thus we don't need the convert as well.
	type ValidatorIdOf = pallet_collator_selection::IdentityCollator;
	type ShouldEndSession = pallet_session::PeriodicSessions<Period, Offset>;
	type NextSessionRotation = pallet_session::PeriodicSessions<Period, Offset>;
	type SessionManager = CollatorSelection;
	// Essentially just Aura, but let's be pedantic.
	type SessionHandler = <SessionKeys as sp_runtime::traits::OpaqueKeys>::KeyTypeIdProviders;
	type Keys = SessionKeys;
	type WeightInfo = weights::pallet_session::WeightInfo<Runtime>;
}

impl pallet_aura::Config for Runtime {
	type AuthorityId = AuraId;
	type DisabledValidators = ();
	type MaxAuthorities = ConstU32<100_000>;
	type AllowMultipleBlocksPerSlot = ConstBool<false>;
	#[cfg(feature = "experimental")]
	type SlotDuration = pallet_aura::MinimumPeriodTimesTwo<Self>;
}

parameter_types! {
	pub const PotId: PalletId = PalletId(*b"PotStake");
	pub const SessionLength: BlockNumber = 6 * HOURS;
	// StakingAdmin pluralistic body.
	pub const StakingAdminBodyId: BodyId = BodyId::Defense;
}

/// We allow root and the `StakingAdmin` to execute privileged collator selection operations.
pub type CollatorSelectionUpdateOrigin = EitherOfDiverse<
	EnsureRoot<AccountId>,
	EnsureXcm<IsVoiceOfBody<GovernanceLocation, StakingAdminBodyId>>,
>;

impl pallet_collator_selection::Config for Runtime {
	type RuntimeEvent = RuntimeEvent;
	type Currency = Balances;
	type UpdateOrigin = CollatorSelectionUpdateOrigin;
	type PotId = PotId;
	type MaxCandidates = ConstU32<100>;
	type MinEligibleCollators = ConstU32<4>;
	type MaxInvulnerables = ConstU32<20>;
	// should be a multiple of session or things will get inconsistent
	type KickThreshold = Period;
	type ValidatorId = <Self as frame_system::Config>::AccountId;
	type ValidatorIdOf = pallet_collator_selection::IdentityCollator;
	type ValidatorRegistration = Session;
	type WeightInfo = weights::pallet_collator_selection::WeightInfo<Runtime>;
}

impl pallet_asset_conversion_tx_payment::Config for Runtime {
	type RuntimeEvent = RuntimeEvent;
<<<<<<< HEAD
	type Fungibles = LocalAndForeignAssets<
		Assets,
		AssetIdForTrustBackedAssetsConvert<TrustBackedAssetsPalletLocationV3>,
		ForeignAssets,
		xcm::v3::Location,
	>;
	type OnChargeAssetTransaction = AssetConversionAdapter<Balances, AssetConversion>;
=======
	type Fungibles = LocalAndForeignAssets;
	type OnChargeAssetTransaction =
		AssetConversionAdapter<Balances, AssetConversion, TokenLocation>;
>>>>>>> c8112e2c
}

parameter_types! {
	pub const UniquesCollectionDeposit: Balance = UNITS / 10; // 1 / 10 UNIT deposit to create a collection
	pub const UniquesItemDeposit: Balance = UNITS / 1_000; // 1 / 1000 UNIT deposit to mint an item
	pub const UniquesMetadataDepositBase: Balance = deposit(1, 129);
	pub const UniquesAttributeDepositBase: Balance = deposit(1, 0);
	pub const UniquesDepositPerByte: Balance = deposit(0, 1);
}

impl pallet_uniques::Config for Runtime {
	type RuntimeEvent = RuntimeEvent;
	type CollectionId = u32;
	type ItemId = u32;
	type Currency = Balances;
	type ForceOrigin = AssetsForceOrigin;
	type CollectionDeposit = UniquesCollectionDeposit;
	type ItemDeposit = UniquesItemDeposit;
	type MetadataDepositBase = UniquesMetadataDepositBase;
	type AttributeDepositBase = UniquesAttributeDepositBase;
	type DepositPerByte = UniquesDepositPerByte;
	type StringLimit = ConstU32<128>;
	type KeyLimit = ConstU32<32>;
	type ValueLimit = ConstU32<64>;
	type WeightInfo = weights::pallet_uniques::WeightInfo<Runtime>;
	#[cfg(feature = "runtime-benchmarks")]
	type Helper = ();
	type CreateOrigin = AsEnsureOriginWithArg<EnsureSigned<AccountId>>;
	type Locker = ();
}

parameter_types! {
	pub const NftFractionalizationPalletId: PalletId = PalletId(*b"fraction");
	pub NewAssetSymbol: BoundedVec<u8, AssetsStringLimit> = (*b"FRAC").to_vec().try_into().unwrap();
	pub NewAssetName: BoundedVec<u8, AssetsStringLimit> = (*b"Frac").to_vec().try_into().unwrap();
}

impl pallet_nft_fractionalization::Config for Runtime {
	type RuntimeEvent = RuntimeEvent;
	type Deposit = AssetDeposit;
	type Currency = Balances;
	type NewAssetSymbol = NewAssetSymbol;
	type NewAssetName = NewAssetName;
	type StringLimit = AssetsStringLimit;
	type NftCollectionId = <Self as pallet_nfts::Config>::CollectionId;
	type NftId = <Self as pallet_nfts::Config>::ItemId;
	type AssetBalance = <Self as pallet_balances::Config>::Balance;
	type AssetId = <Self as pallet_assets::Config<TrustBackedAssetsInstance>>::AssetId;
	type Assets = Assets;
	type Nfts = Nfts;
	type PalletId = NftFractionalizationPalletId;
	type WeightInfo = pallet_nft_fractionalization::weights::SubstrateWeight<Runtime>;
	type RuntimeHoldReason = RuntimeHoldReason;
	#[cfg(feature = "runtime-benchmarks")]
	type BenchmarkHelper = ();
}

parameter_types! {
	pub NftsPalletFeatures: PalletFeatures = PalletFeatures::all_enabled();
	pub const NftsMaxDeadlineDuration: BlockNumber = 12 * 30 * DAYS;
	// re-use the Uniques deposits
	pub const NftsCollectionDeposit: Balance = UniquesCollectionDeposit::get();
	pub const NftsItemDeposit: Balance = UniquesItemDeposit::get();
	pub const NftsMetadataDepositBase: Balance = UniquesMetadataDepositBase::get();
	pub const NftsAttributeDepositBase: Balance = UniquesAttributeDepositBase::get();
	pub const NftsDepositPerByte: Balance = UniquesDepositPerByte::get();
}

impl pallet_nfts::Config for Runtime {
	type RuntimeEvent = RuntimeEvent;
	type CollectionId = u32;
	type ItemId = u32;
	type Currency = Balances;
	type CreateOrigin = AsEnsureOriginWithArg<EnsureSigned<AccountId>>;
	type ForceOrigin = AssetsForceOrigin;
	type Locker = ();
	type CollectionDeposit = NftsCollectionDeposit;
	type ItemDeposit = NftsItemDeposit;
	type MetadataDepositBase = NftsMetadataDepositBase;
	type AttributeDepositBase = NftsAttributeDepositBase;
	type DepositPerByte = NftsDepositPerByte;
	type StringLimit = ConstU32<256>;
	type KeyLimit = ConstU32<64>;
	type ValueLimit = ConstU32<256>;
	type ApprovalsLimit = ConstU32<20>;
	type ItemAttributesApprovalsLimit = ConstU32<30>;
	type MaxTips = ConstU32<10>;
	type MaxDeadlineDuration = NftsMaxDeadlineDuration;
	type MaxAttributesPerCall = ConstU32<10>;
	type Features = NftsPalletFeatures;
	type OffchainSignature = Signature;
	type OffchainPublic = <Signature as Verify>::Signer;
	type WeightInfo = weights::pallet_nfts::WeightInfo<Runtime>;
	#[cfg(feature = "runtime-benchmarks")]
	type Helper = ();
}

/// XCM router instance to BridgeHub with bridging capabilities for `Westend` global
/// consensus with dynamic fees and back-pressure.
pub type ToWestendXcmRouterInstance = pallet_xcm_bridge_hub_router::Instance3;
impl pallet_xcm_bridge_hub_router::Config<ToWestendXcmRouterInstance> for Runtime {
	type WeightInfo = weights::pallet_xcm_bridge_hub_router::WeightInfo<Runtime>;

	type UniversalLocation = xcm_config::UniversalLocation;
	type BridgedNetworkId = xcm_config::bridging::to_westend::WestendNetwork;
	type Bridges = xcm_config::bridging::NetworkExportTable;
	type DestinationVersion = PolkadotXcm;

	#[cfg(not(feature = "runtime-benchmarks"))]
	type BridgeHubOrigin = EnsureXcm<Equals<xcm_config::bridging::SiblingBridgeHub>>;
	#[cfg(feature = "runtime-benchmarks")]
	type BridgeHubOrigin = EitherOfDiverse<
		// for running benchmarks
		EnsureRoot<AccountId>,
		// for running tests with `--feature runtime-benchmarks`
		EnsureXcm<Equals<xcm_config::bridging::SiblingBridgeHub>>,
	>;

	type ToBridgeHubSender = XcmpQueue;
	type WithBridgeHubChannel =
		cumulus_pallet_xcmp_queue::bridging::InAndOutXcmpChannelStatusProvider<
			xcm_config::bridging::SiblingBridgeHubParaId,
			Runtime,
		>;

	type ByteFee = xcm_config::bridging::XcmBridgeHubRouterByteFee;
	type FeeAsset = xcm_config::bridging::XcmBridgeHubRouterFeeAssetId;
}

// Create the runtime by composing the FRAME pallets that were previously configured.
construct_runtime!(
	pub enum Runtime
	{
		// System support stuff.
		System: frame_system::{Pallet, Call, Config<T>, Storage, Event<T>} = 0,
		ParachainSystem: cumulus_pallet_parachain_system::{
			Pallet, Call, Config<T>, Storage, Inherent, Event<T>, ValidateUnsigned,
		} = 1,
		Timestamp: pallet_timestamp::{Pallet, Call, Storage, Inherent} = 3,
		ParachainInfo: parachain_info::{Pallet, Storage, Config<T>} = 4,

		// Monetary stuff.
		Balances: pallet_balances::{Pallet, Call, Storage, Config<T>, Event<T>} = 10,
		TransactionPayment: pallet_transaction_payment::{Pallet, Storage, Event<T>} = 11,
		AssetTxPayment: pallet_asset_conversion_tx_payment::{Pallet, Event<T>} = 13,

		// Collator support. the order of these 5 are important and shall not change.
		Authorship: pallet_authorship::{Pallet, Storage} = 20,
		CollatorSelection: pallet_collator_selection::{Pallet, Call, Storage, Event<T>, Config<T>} = 21,
		Session: pallet_session::{Pallet, Call, Storage, Event, Config<T>} = 22,
		Aura: pallet_aura::{Pallet, Storage, Config<T>} = 23,
		AuraExt: cumulus_pallet_aura_ext::{Pallet, Storage, Config<T>} = 24,

		// XCM helpers.
		XcmpQueue: cumulus_pallet_xcmp_queue::{Pallet, Call, Storage, Event<T>} = 30,
		PolkadotXcm: pallet_xcm::{Pallet, Call, Storage, Event<T>, Origin, Config<T>} = 31,
		CumulusXcm: cumulus_pallet_xcm::{Pallet, Event<T>, Origin} = 32,
		MessageQueue: pallet_message_queue::{Pallet, Call, Storage, Event<T>} = 34,

		// Handy utilities.
		Utility: pallet_utility::{Pallet, Call, Event} = 40,
		Multisig: pallet_multisig::{Pallet, Call, Storage, Event<T>} = 41,
		Proxy: pallet_proxy::{Pallet, Call, Storage, Event<T>} = 42,

		// Bridge utilities.
		ToWestendXcmRouter: pallet_xcm_bridge_hub_router::<Instance3>::{Pallet, Storage, Call} = 45,

		// The main stage.
		Assets: pallet_assets::<Instance1>::{Pallet, Call, Storage, Event<T>} = 50,
		Uniques: pallet_uniques::{Pallet, Call, Storage, Event<T>} = 51,
		Nfts: pallet_nfts::{Pallet, Call, Storage, Event<T>} = 52,
		ForeignAssets: pallet_assets::<Instance2>::{Pallet, Call, Storage, Event<T>} = 53,
		NftFractionalization: pallet_nft_fractionalization::{Pallet, Call, Storage, Event<T>, HoldReason} = 54,

		PoolAssets: pallet_assets::<Instance3>::{Pallet, Call, Storage, Event<T>} = 55,
		AssetConversion: pallet_asset_conversion::{Pallet, Call, Storage, Event<T>} = 56,

		#[cfg(feature = "state-trie-version-1")]
		StateTrieMigration: pallet_state_trie_migration = 70,
	}
);

/// The address format for describing accounts.
pub type Address = sp_runtime::MultiAddress<AccountId, ()>;
/// Block type as expected by this runtime.
pub type Block = generic::Block<Header, UncheckedExtrinsic>;
/// A Block signed with a Justification
pub type SignedBlock = generic::SignedBlock<Block>;
/// BlockId type as expected by this runtime.
pub type BlockId = generic::BlockId<Block>;
/// The SignedExtension to the basic transaction logic.
pub type SignedExtra = (
	frame_system::CheckNonZeroSender<Runtime>,
	frame_system::CheckSpecVersion<Runtime>,
	frame_system::CheckTxVersion<Runtime>,
	frame_system::CheckGenesis<Runtime>,
	frame_system::CheckEra<Runtime>,
	frame_system::CheckNonce<Runtime>,
	frame_system::CheckWeight<Runtime>,
	pallet_asset_conversion_tx_payment::ChargeAssetTxPayment<Runtime>,
);
/// Unchecked extrinsic type as expected by this runtime.
pub type UncheckedExtrinsic =
	generic::UncheckedExtrinsic<Address, RuntimeCall, Signature, SignedExtra>;
/// Migrations to apply on runtime upgrade.
pub type Migrations = (
	pallet_collator_selection::migration::v1::MigrateToV1<Runtime>,
	InitStorageVersions,
	// unreleased
	cumulus_pallet_xcmp_queue::migration::v4::MigrationToV4<Runtime>,
);

/// Migration to initialize storage versions for pallets added after genesis.
///
/// This is now done automatically (see <https://github.com/paritytech/polkadot-sdk/pull/1297>),
/// but some pallets had made it in and had storage set in them for this parachain before it was
/// merged.
pub struct InitStorageVersions;

impl frame_support::traits::OnRuntimeUpgrade for InitStorageVersions {
	fn on_runtime_upgrade() -> Weight {
		use frame_support::traits::{GetStorageVersion, StorageVersion};

		let mut writes = 0;

		if PolkadotXcm::on_chain_storage_version() == StorageVersion::new(0) {
			PolkadotXcm::current_storage_version().put::<PolkadotXcm>();
			writes.saturating_inc();
		}

		if Multisig::on_chain_storage_version() == StorageVersion::new(0) {
			Multisig::current_storage_version().put::<Multisig>();
			writes.saturating_inc();
		}

		if Assets::on_chain_storage_version() == StorageVersion::new(0) {
			Assets::current_storage_version().put::<Assets>();
			writes.saturating_inc();
		}

		if Uniques::on_chain_storage_version() == StorageVersion::new(0) {
			Uniques::current_storage_version().put::<Uniques>();
			writes.saturating_inc();
		}

		if Nfts::on_chain_storage_version() == StorageVersion::new(0) {
			Nfts::current_storage_version().put::<Nfts>();
			writes.saturating_inc();
		}

		if ForeignAssets::on_chain_storage_version() == StorageVersion::new(0) {
			ForeignAssets::current_storage_version().put::<ForeignAssets>();
			writes.saturating_inc();
		}

		if PoolAssets::on_chain_storage_version() == StorageVersion::new(0) {
			PoolAssets::current_storage_version().put::<PoolAssets>();
			writes.saturating_inc();
		}

		<Runtime as frame_system::Config>::DbWeight::get().reads_writes(7, writes)
	}
}

/// Executive: handles dispatch to the various modules.
pub type Executive = frame_executive::Executive<
	Runtime,
	Block,
	frame_system::ChainContext<Runtime>,
	Runtime,
	AllPalletsWithSystem,
	Migrations,
>;

#[cfg(feature = "runtime-benchmarks")]
#[macro_use]
extern crate frame_benchmarking;

#[cfg(feature = "runtime-benchmarks")]
mod benches {
	define_benchmarks!(
		[frame_system, SystemBench::<Runtime>]
		[pallet_assets, Local]
		[pallet_assets, Foreign]
		[pallet_assets, Pool]
		[pallet_asset_conversion, AssetConversion]
		[pallet_balances, Balances]
		[pallet_multisig, Multisig]
		[pallet_nft_fractionalization, NftFractionalization]
		[pallet_nfts, Nfts]
		[pallet_proxy, Proxy]
		[pallet_session, SessionBench::<Runtime>]
		[pallet_uniques, Uniques]
		[pallet_utility, Utility]
		[pallet_timestamp, Timestamp]
		[pallet_collator_selection, CollatorSelection]
		[cumulus_pallet_xcmp_queue, XcmpQueue]
		[pallet_xcm_bridge_hub_router, ToWestend]
		// XCM
		[pallet_xcm, PalletXcmExtrinsicsBenchmark::<Runtime>]
		// NOTE: Make sure you point to the individual modules below.
		[pallet_xcm_benchmarks::fungible, XcmBalances]
		[pallet_xcm_benchmarks::generic, XcmGeneric]
	);
}

impl_runtime_apis! {
	impl sp_consensus_aura::AuraApi<Block, AuraId> for Runtime {
		fn slot_duration() -> sp_consensus_aura::SlotDuration {
			sp_consensus_aura::SlotDuration::from_millis(Aura::slot_duration())
		}

		fn authorities() -> Vec<AuraId> {
			Aura::authorities().into_inner()
		}
	}

	impl sp_api::Core<Block> for Runtime {
		fn version() -> RuntimeVersion {
			VERSION
		}

		fn execute_block(block: Block) {
			Executive::execute_block(block)
		}

		fn initialize_block(header: &<Block as BlockT>::Header) {
			Executive::initialize_block(header)
		}
	}

	impl sp_api::Metadata<Block> for Runtime {
		fn metadata() -> OpaqueMetadata {
			OpaqueMetadata::new(Runtime::metadata().into())
		}

		fn metadata_at_version(version: u32) -> Option<OpaqueMetadata> {
			Runtime::metadata_at_version(version)
		}

		fn metadata_versions() -> sp_std::vec::Vec<u32> {
			Runtime::metadata_versions()
		}
	}

	impl sp_block_builder::BlockBuilder<Block> for Runtime {
		fn apply_extrinsic(extrinsic: <Block as BlockT>::Extrinsic) -> ApplyExtrinsicResult {
			Executive::apply_extrinsic(extrinsic)
		}

		fn finalize_block() -> <Block as BlockT>::Header {
			Executive::finalize_block()
		}

		fn inherent_extrinsics(data: sp_inherents::InherentData) -> Vec<<Block as BlockT>::Extrinsic> {
			data.create_extrinsics()
		}

		fn check_inherents(
			block: Block,
			data: sp_inherents::InherentData,
		) -> sp_inherents::CheckInherentsResult {
			data.check_extrinsics(&block)
		}
	}

	impl sp_transaction_pool::runtime_api::TaggedTransactionQueue<Block> for Runtime {
		fn validate_transaction(
			source: TransactionSource,
			tx: <Block as BlockT>::Extrinsic,
			block_hash: <Block as BlockT>::Hash,
		) -> TransactionValidity {
			Executive::validate_transaction(source, tx, block_hash)
		}
	}

	impl sp_offchain::OffchainWorkerApi<Block> for Runtime {
		fn offchain_worker(header: &<Block as BlockT>::Header) {
			Executive::offchain_worker(header)
		}
	}

	impl sp_session::SessionKeys<Block> for Runtime {
		fn generate_session_keys(seed: Option<Vec<u8>>) -> Vec<u8> {
			SessionKeys::generate(seed)
		}

		fn decode_session_keys(
			encoded: Vec<u8>,
		) -> Option<Vec<(Vec<u8>, KeyTypeId)>> {
			SessionKeys::decode_into_raw_public_keys(&encoded)
		}
	}

	impl frame_system_rpc_runtime_api::AccountNonceApi<Block, AccountId, Nonce> for Runtime {
		fn account_nonce(account: AccountId) -> Nonce {
			System::account_nonce(account)
		}
	}

	impl pallet_asset_conversion::AssetConversionApi<
		Block,
		Balance,
<<<<<<< HEAD
		u128,
		Box<xcm::v3::Location>,
	> for Runtime
	{
		fn quote_price_exact_tokens_for_tokens(asset1: Box<xcm::v3::Location>, asset2: Box<xcm::v3::Location>, amount: u128, include_fee: bool) -> Option<Balance> {
			AssetConversion::quote_price_exact_tokens_for_tokens(asset1, asset2, amount, include_fee)
		}
		fn quote_price_tokens_for_exact_tokens(asset1: Box<xcm::v3::Location>, asset2: Box<xcm::v3::Location>, amount: u128, include_fee: bool) -> Option<Balance> {
			AssetConversion::quote_price_tokens_for_exact_tokens(asset1, asset2, amount, include_fee)
		}
		fn get_reserves(asset1: Box<xcm::v3::Location>, asset2: Box<xcm::v3::Location>) -> Option<(Balance, Balance)> {
			AssetConversion::get_reserves(&asset1, &asset2).ok()
=======
		MultiLocation,
	> for Runtime
	{
		fn quote_price_exact_tokens_for_tokens(asset1: MultiLocation, asset2: MultiLocation, amount: Balance, include_fee: bool) -> Option<Balance> {
			AssetConversion::quote_price_exact_tokens_for_tokens(asset1, asset2, amount, include_fee)
		}

		fn quote_price_tokens_for_exact_tokens(asset1: MultiLocation, asset2: MultiLocation, amount: Balance, include_fee: bool) -> Option<Balance> {
			AssetConversion::quote_price_tokens_for_exact_tokens(asset1, asset2, amount, include_fee)
		}

		fn get_reserves(asset1: MultiLocation, asset2: MultiLocation) -> Option<(Balance, Balance)> {
			AssetConversion::get_reserves(asset1, asset2).ok()
>>>>>>> c8112e2c
		}
	}

	impl pallet_transaction_payment_rpc_runtime_api::TransactionPaymentApi<Block, Balance> for Runtime {
		fn query_info(
			uxt: <Block as BlockT>::Extrinsic,
			len: u32,
		) -> pallet_transaction_payment_rpc_runtime_api::RuntimeDispatchInfo<Balance> {
			TransactionPayment::query_info(uxt, len)
		}
		fn query_fee_details(
			uxt: <Block as BlockT>::Extrinsic,
			len: u32,
		) -> pallet_transaction_payment::FeeDetails<Balance> {
			TransactionPayment::query_fee_details(uxt, len)
		}
		fn query_weight_to_fee(weight: Weight) -> Balance {
			TransactionPayment::weight_to_fee(weight)
		}
		fn query_length_to_fee(length: u32) -> Balance {
			TransactionPayment::length_to_fee(length)
		}
	}

	impl pallet_transaction_payment_rpc_runtime_api::TransactionPaymentCallApi<Block, Balance, RuntimeCall>
		for Runtime
	{
		fn query_call_info(
			call: RuntimeCall,
			len: u32,
		) -> pallet_transaction_payment::RuntimeDispatchInfo<Balance> {
			TransactionPayment::query_call_info(call, len)
		}
		fn query_call_fee_details(
			call: RuntimeCall,
			len: u32,
		) -> pallet_transaction_payment::FeeDetails<Balance> {
			TransactionPayment::query_call_fee_details(call, len)
		}
		fn query_weight_to_fee(weight: Weight) -> Balance {
			TransactionPayment::weight_to_fee(weight)
		}
		fn query_length_to_fee(length: u32) -> Balance {
			TransactionPayment::length_to_fee(length)
		}
	}

	impl assets_common::runtime_api::FungiblesApi<
		Block,
		AccountId,
	> for Runtime
	{
		fn query_account_balances(account: AccountId) -> Result<xcm::VersionedAssets, assets_common::runtime_api::FungiblesAccessError> {
			use assets_common::fungible_conversion::{convert, convert_balance};
			Ok([
				// collect pallet_balance
				{
					let balance = Balances::free_balance(account.clone());
					if balance > 0 {
						vec![convert_balance::<TokenLocation, Balance>(balance)?]
					} else {
						vec![]
					}
				},
				// collect pallet_assets (TrustBackedAssets)
				convert::<_, _, _, _, TrustBackedAssetsConvertedConcreteId>(
					Assets::account_balances(account.clone())
						.iter()
						.filter(|(_, balance)| balance > &0)
				)?,
				// collect pallet_assets (ForeignAssets)
				convert::<_, _, _, _, ForeignAssetsConvertedConcreteId>(
					ForeignAssets::account_balances(account.clone())
						.iter()
						.filter(|(_, balance)| balance > &0)
				)?,
				// collect pallet_assets (PoolAssets)
				convert::<_, _, _, _, PoolAssetsConvertedConcreteId>(
					PoolAssets::account_balances(account)
						.iter()
						.filter(|(_, balance)| balance > &0)
				)?,
				// collect ... e.g. other tokens
			].concat().into())
		}
	}

	impl cumulus_primitives_core::CollectCollationInfo<Block> for Runtime {
		fn collect_collation_info(header: &<Block as BlockT>::Header) -> cumulus_primitives_core::CollationInfo {
			ParachainSystem::collect_collation_info(header)
		}
	}

	#[cfg(feature = "try-runtime")]
	impl frame_try_runtime::TryRuntime<Block> for Runtime {
		fn on_runtime_upgrade(checks: frame_try_runtime::UpgradeCheckSelect) -> (Weight, Weight) {
			let weight = Executive::try_runtime_upgrade(checks).unwrap();
			(weight, RuntimeBlockWeights::get().max_block)
		}

		fn execute_block(
			block: Block,
			state_root_check: bool,
			signature_check: bool,
			select: frame_try_runtime::TryStateSelect,
		) -> Weight {
			// NOTE: intentional unwrap: we don't want to propagate the error backwards, and want to
			// have a backtrace here.
			Executive::try_execute_block(block, state_root_check, signature_check, select).unwrap()
		}
	}

	#[cfg(feature = "runtime-benchmarks")]
	impl frame_benchmarking::Benchmark<Block> for Runtime {
		fn benchmark_metadata(extra: bool) -> (
			Vec<frame_benchmarking::BenchmarkList>,
			Vec<frame_support::traits::StorageInfo>,
		) {
			use frame_benchmarking::{Benchmarking, BenchmarkList};
			use frame_support::traits::StorageInfoTrait;
			use frame_system_benchmarking::Pallet as SystemBench;
			use cumulus_pallet_session_benchmarking::Pallet as SessionBench;
			use pallet_xcm::benchmarking::Pallet as PalletXcmExtrinsicsBenchmark;
			use pallet_xcm_bridge_hub_router::benchmarking::Pallet as XcmBridgeHubRouterBench;

			// This is defined once again in dispatch_benchmark, because list_benchmarks!
			// and add_benchmarks! are macros exported by define_benchmarks! macros and those types
			// are referenced in that call.
			type XcmBalances = pallet_xcm_benchmarks::fungible::Pallet::<Runtime>;
			type XcmGeneric = pallet_xcm_benchmarks::generic::Pallet::<Runtime>;

			// Benchmark files generated for `Assets/ForeignAssets` instances are by default
			// `pallet_assets_assets.rs / pallet_assets_foreign_assets`, which is not really nice,
			// so with this redefinition we can change names to nicer:
			// `pallet_assets_local.rs / pallet_assets_foreign.rs`.
			type Local = pallet_assets::Pallet::<Runtime, TrustBackedAssetsInstance>;
			type Foreign = pallet_assets::Pallet::<Runtime, ForeignAssetsInstance>;
			type Pool = pallet_assets::Pallet::<Runtime, PoolAssetsInstance>;

			type ToWestend = XcmBridgeHubRouterBench<Runtime, ToWestendXcmRouterInstance>;

			let mut list = Vec::<BenchmarkList>::new();
			list_benchmarks!(list, extra);

			let storage_info = AllPalletsWithSystem::storage_info();
			(list, storage_info)
		}

		fn dispatch_benchmark(
			config: frame_benchmarking::BenchmarkConfig
		) -> Result<Vec<frame_benchmarking::BenchmarkBatch>, sp_runtime::RuntimeString> {
			use frame_benchmarking::{Benchmarking, BenchmarkBatch, BenchmarkError};
			use sp_storage::TrackedStorageKey;

			use frame_system_benchmarking::Pallet as SystemBench;
			impl frame_system_benchmarking::Config for Runtime {
				fn setup_set_code_requirements(code: &sp_std::vec::Vec<u8>) -> Result<(), BenchmarkError> {
					ParachainSystem::initialize_for_set_code_benchmark(code.len() as u32);
					Ok(())
				}

				fn verify_set_code() {
					System::assert_last_event(cumulus_pallet_parachain_system::Event::<Runtime>::ValidationFunctionStored.into());
				}
			}

			use cumulus_pallet_session_benchmarking::Pallet as SessionBench;
			impl cumulus_pallet_session_benchmarking::Config for Runtime {}

			use pallet_xcm_bridge_hub_router::benchmarking::{
				Pallet as XcmBridgeHubRouterBench,
				Config as XcmBridgeHubRouterConfig,
			};

			use pallet_xcm::benchmarking::Pallet as PalletXcmExtrinsicsBenchmark;
			impl pallet_xcm::benchmarking::Config for Runtime {
				fn reachable_dest() -> Option<Location> {
					Some(Parent.into())
				}

				fn teleportable_asset_and_dest() -> Option<(Asset, Location)> {
					// Relay/native token can be teleported between AH and Relay.
					Some((
						Asset {
							fun: Fungible(EXISTENTIAL_DEPOSIT),
							id: AssetId(Parent.into())
						},
						Parent.into(),
					))
				}

				fn reserve_transferable_asset_and_dest() -> Option<(Asset, Location)> {
					// AH can reserve transfer native token to some random parachain.
					let random_para_id = 43211234;
					ParachainSystem::open_outbound_hrmp_channel_for_benchmarks_or_tests(
						random_para_id.into()
					);
					Some((
						Asset {
							fun: Fungible(EXISTENTIAL_DEPOSIT),
							id: AssetId(Parent.into())
						},
						ParentThen(Parachain(random_para_id).into()).into(),
					))
				}

				fn set_up_complex_asset_transfer(
				) -> Option<(xcm::v4::Assets, u32, Location, Box<dyn FnOnce()>)> {
					// Transfer to Relay some local AH asset (local-reserve-transfer) while paying
					// fees using teleported native token.
					// (We don't care that Relay doesn't accept incoming unknown AH local asset)
					let dest = Parent.into();

					let fee_amount = EXISTENTIAL_DEPOSIT;
					let fee_asset: Asset = (Location::parent(), fee_amount).into();

					let who = frame_benchmarking::whitelisted_caller();
					// Give some multiple of the existential deposit
					let balance = fee_amount + EXISTENTIAL_DEPOSIT * 1000;
					let _ = <Balances as frame_support::traits::Currency<_>>::make_free_balance_be(
						&who, balance,
					);
					// verify initial balance
					assert_eq!(Balances::free_balance(&who), balance);

					// set up local asset
					let asset_amount = 10u128;
					let initial_asset_amount = asset_amount * 10;
					let (asset_id, _, _) = pallet_assets::benchmarking::create_default_minted_asset::<
						Runtime,
						pallet_assets::Instance1
					>(true, initial_asset_amount);
					let asset_location = Location::new(
						0,
						[PalletInstance(50), GeneralIndex(u32::from(asset_id).into())]
					);
					let transfer_asset: Asset = (asset_location, asset_amount).into();

					let assets: xcm::v4::Assets = vec![fee_asset.clone(), transfer_asset].into();
					let fee_index = if assets.get(0).unwrap().eq(&fee_asset) { 0 } else { 1 };

					// verify transferred successfully
					let verify = Box::new(move || {
						// verify native balance after transfer, decreased by transferred fee amount
						// (plus transport fees)
						assert!(Balances::free_balance(&who) <= balance - fee_amount);
						// verify asset balance decreased by exactly transferred amount
						assert_eq!(
							Assets::balance(asset_id.into(), &who),
							initial_asset_amount - asset_amount,
						);
					});
					Some((assets, fee_index as u32, dest, verify))
				}
			}

			impl XcmBridgeHubRouterConfig<ToWestendXcmRouterInstance> for Runtime {
				fn make_congested() {
					cumulus_pallet_xcmp_queue::bridging::suspend_channel_for_benchmarks::<Runtime>(
						xcm_config::bridging::SiblingBridgeHubParaId::get().into()
					);
				}
				fn ensure_bridged_target_destination() -> Result<Location, BenchmarkError> {
					ParachainSystem::open_outbound_hrmp_channel_for_benchmarks_or_tests(
						xcm_config::bridging::SiblingBridgeHubParaId::get().into()
					);
					let bridged_asset_hub = xcm_config::bridging::to_westend::AssetHubWestend::get();
					let _ = PolkadotXcm::force_xcm_version(
						RuntimeOrigin::root(),
						Box::new(bridged_asset_hub.clone()),
						XCM_VERSION,
					).map_err(|e| {
						log::error!(
							"Failed to dispatch `force_xcm_version({:?}, {:?}, {:?})`, error: {:?}",
							RuntimeOrigin::root(),
							bridged_asset_hub,
							XCM_VERSION,
							e
						);
						BenchmarkError::Stop("XcmVersion was not stored!")
					})?;
					Ok(bridged_asset_hub)
				}
			}

			use xcm_config::{TokenLocation, MaxAssetsIntoHolding};
			use pallet_xcm_benchmarks::asset_instance_from;

			parameter_types! {
				pub ExistentialDepositAsset: Option<Asset> = Some((
					TokenLocation::get(),
					ExistentialDeposit::get()
				).into());
			}

			impl pallet_xcm_benchmarks::Config for Runtime {
				type XcmConfig = xcm_config::XcmConfig;
				type AccountIdConverter = xcm_config::LocationToAccountId;
				type DeliveryHelper = cumulus_primitives_utility::ToParentDeliveryHelper<
					xcm_config::XcmConfig,
					ExistentialDepositAsset,
					xcm_config::PriceForParentDelivery,
				>;
				fn valid_destination() -> Result<Location, BenchmarkError> {
					Ok(TokenLocation::get())
				}
				fn worst_case_holding(depositable_count: u32) -> xcm::v4::Assets {
					// A mix of fungible, non-fungible, and concrete assets.
					let holding_non_fungibles = MaxAssetsIntoHolding::get() / 2 - depositable_count;
					let holding_fungibles = holding_non_fungibles.saturating_sub(1);
					let fungibles_amount: u128 = 100;
					let mut assets = (0..holding_fungibles)
						.map(|i| {
							Asset {
								id: GeneralIndex(i as u128).into(),
								fun: Fungible(fungibles_amount * i as u128),
							}
						})
						.chain(core::iter::once(Asset { id: Here.into(), fun: Fungible(u128::MAX) }))
						.chain((0..holding_non_fungibles).map(|i| Asset {
							id: GeneralIndex(i as u128).into(),
							fun: NonFungible(asset_instance_from(i)),
						}))
						.collect::<Vec<_>>();

					assets.push(Asset {
						id: AssetId(TokenLocation::get()),
						fun: Fungible(1_000_000 * UNITS),
					});
					assets.into()
				}
			}

			parameter_types! {
				pub const TrustedTeleporter: Option<(Location, Asset)> = Some((
					TokenLocation::get(),
					Asset { fun: Fungible(UNITS), id: AssetId(TokenLocation::get()) },
				));
				pub const CheckedAccount: Option<(AccountId, xcm_builder::MintLocation)> = None;
				// AssetHubRococo trusts AssetHubWestend as reserve for WNDs
				pub TrustedReserve: Option<(Location, Asset)> = Some(
					(
						xcm_config::bridging::to_westend::AssetHubWestend::get(),
						Asset::from((xcm_config::bridging::to_westend::WndLocation::get(), 1000000000000 as u128))
					)
				);
			}

			impl pallet_xcm_benchmarks::fungible::Config for Runtime {
				type TransactAsset = Balances;

				type CheckedAccount = CheckedAccount;
				type TrustedTeleporter = TrustedTeleporter;
				type TrustedReserve = TrustedReserve;

				fn get_asset() -> Asset {
					Asset {
						id: AssetId(TokenLocation::get()),
						fun: Fungible(UNITS),
					}
				}
			}

			impl pallet_xcm_benchmarks::generic::Config for Runtime {
				type TransactAsset = Balances;
				type RuntimeCall = RuntimeCall;

				fn worst_case_response() -> (u64, Response) {
					(0u64, Response::Version(Default::default()))
				}

				fn worst_case_asset_exchange() -> Result<(xcm::v4::Assets, xcm::v4::Assets), BenchmarkError> {
					Err(BenchmarkError::Skip)
				}

				fn universal_alias() -> Result<(Location, Junction), BenchmarkError> {
					match xcm_config::bridging::BridgingBenchmarksHelper::prepare_universal_alias() {
						Some(alias) => Ok(alias),
						None => Err(BenchmarkError::Skip)
					}
				}

				fn transact_origin_and_runtime_call() -> Result<(Location, RuntimeCall), BenchmarkError> {
					Ok((TokenLocation::get(), frame_system::Call::remark_with_event { remark: vec![] }.into()))
				}

				fn subscribe_origin() -> Result<Location, BenchmarkError> {
					Ok(TokenLocation::get())
				}

				fn claimable_asset() -> Result<(Location, Location, xcm::v4::Assets), BenchmarkError> {
					let origin = TokenLocation::get();
					let assets: xcm::v4::Assets = (TokenLocation::get(), 1_000 * UNITS).into();
					let ticket = Location { parents: 0, interior: Here };
					Ok((origin, ticket, assets))
				}

				fn unlockable_asset() -> Result<(Location, Location, Asset), BenchmarkError> {
					Err(BenchmarkError::Skip)
				}

				fn export_message_origin_and_destination(
				) -> Result<(Location, NetworkId, InteriorLocation), BenchmarkError> {
					Err(BenchmarkError::Skip)
				}

				fn alias_origin() -> Result<(Location, Location), BenchmarkError> {
					Err(BenchmarkError::Skip)
				}
			}

			type XcmBalances = pallet_xcm_benchmarks::fungible::Pallet::<Runtime>;
			type XcmGeneric = pallet_xcm_benchmarks::generic::Pallet::<Runtime>;

			type Local = pallet_assets::Pallet::<Runtime, TrustBackedAssetsInstance>;
			type Foreign = pallet_assets::Pallet::<Runtime, ForeignAssetsInstance>;
			type Pool = pallet_assets::Pallet::<Runtime, PoolAssetsInstance>;

			type ToWestend = XcmBridgeHubRouterBench<Runtime, ToWestendXcmRouterInstance>;

			let whitelist: Vec<TrackedStorageKey> = vec![
				// Block Number
				hex_literal::hex!("26aa394eea5630e07c48ae0c9558cef702a5c1b19ab7a04f536c519aca4983ac").to_vec().into(),
				// Total Issuance
				hex_literal::hex!("c2261276cc9d1f8598ea4b6a74b15c2f57c875e4cff74148e4628f264b974c80").to_vec().into(),
				// Execution Phase
				hex_literal::hex!("26aa394eea5630e07c48ae0c9558cef7ff553b5a9862a516939d82b3d3d8661a").to_vec().into(),
				// Event Count
				hex_literal::hex!("26aa394eea5630e07c48ae0c9558cef70a98fdbe9ce6c55837576c60c7af3850").to_vec().into(),
				// System Events
				hex_literal::hex!("26aa394eea5630e07c48ae0c9558cef780d41e5e16056765bc8461851072c9d7").to_vec().into(),
				//TODO: use from relay_well_known_keys::ACTIVE_CONFIG
				hex_literal::hex!("06de3d8a54d27e44a9d5ce189618f22db4b49d95320d9021994c850f25b8e385").to_vec().into(),
			];

			let mut batches = Vec::<BenchmarkBatch>::new();
			let params = (&config, &whitelist);
			add_benchmarks!(params, batches);

			Ok(batches)
		}
	}

	impl sp_genesis_builder::GenesisBuilder<Block> for Runtime {
		fn create_default_config() -> Vec<u8> {
			create_default_config::<RuntimeGenesisConfig>()
		}

		fn build_config(config: Vec<u8>) -> sp_genesis_builder::Result {
			build_config::<RuntimeGenesisConfig>(config)
		}
	}
}

cumulus_pallet_parachain_system::register_validate_block! {
	Runtime = Runtime,
	BlockExecutor = cumulus_pallet_aura_ext::BlockExecutor::<Runtime, Executive>,
}

#[cfg(feature = "state-trie-version-1")]
parameter_types! {
	// The deposit configuration for the singed migration. Specially if you want to allow any signed account to do the migration (see `SignedFilter`, these deposits should be high)
	pub const MigrationSignedDepositPerItem: Balance = CENTS;
	pub const MigrationSignedDepositBase: Balance = 2_000 * CENTS;
	pub const MigrationMaxKeyLen: u32 = 512;
}

#[cfg(feature = "state-trie-version-1")]
impl pallet_state_trie_migration::Config for Runtime {
	type RuntimeEvent = RuntimeEvent;
	type Currency = Balances;
	type SignedDepositPerItem = MigrationSignedDepositPerItem;
	type SignedDepositBase = MigrationSignedDepositBase;
	// An origin that can control the whole pallet: should be Root, or a part of your council.
	type ControlOrigin = frame_system::EnsureSignedBy<RootMigController, AccountId>;
	// specific account for the migration, can trigger the signed migrations.
	type SignedFilter = frame_system::EnsureSignedBy<MigController, AccountId>;

	// Replace this with weight based on your runtime.
	type WeightInfo = pallet_state_trie_migration::weights::SubstrateWeight<Runtime>;

	type MaxKeyLen = MigrationMaxKeyLen;
}

#[cfg(feature = "state-trie-version-1")]
frame_support::ord_parameter_types! {
	pub const MigController: AccountId = AccountId::from(hex_literal::hex!("8458ed39dc4b6f6c7255f7bc42be50c2967db126357c999d44e12ca7ac80dc52"));
	pub const RootMigController: AccountId = AccountId::from(hex_literal::hex!("8458ed39dc4b6f6c7255f7bc42be50c2967db126357c999d44e12ca7ac80dc52"));
}

#[cfg(feature = "state-trie-version-1")]
#[test]
fn ensure_key_ss58() {
	use frame_support::traits::SortedMembers;
	use sp_core::crypto::Ss58Codec;
	let acc =
		AccountId::from_ss58check("5F4EbSkZz18X36xhbsjvDNs6NuZ82HyYtq5UiJ1h9SBHJXZD").unwrap();
	//panic!("{:x?}", acc);
	assert_eq!(acc, MigController::sorted_members()[0]);
	let acc =
		AccountId::from_ss58check("5F4EbSkZz18X36xhbsjvDNs6NuZ82HyYtq5UiJ1h9SBHJXZD").unwrap();
	assert_eq!(acc, RootMigController::sorted_members()[0]);
	//panic!("{:x?}", acc);
}

#[cfg(test)]
mod tests {
	use super::*;
	use crate::{CENTS, MILLICENTS};
	use parachains_common::rococo::fee;
	use sp_runtime::traits::Zero;
	use sp_weights::WeightToFee;

	/// We can fit at least 1000 transfers in a block.
	#[test]
	fn sane_block_weight() {
		use pallet_balances::WeightInfo;
		let block = RuntimeBlockWeights::get().max_block;
		let base = RuntimeBlockWeights::get().get(DispatchClass::Normal).base_extrinsic;
		let transfer =
			base + weights::pallet_balances::WeightInfo::<Runtime>::transfer_allow_death();

		let fit = block.checked_div_per_component(&transfer).unwrap_or_default();
		assert!(fit >= 1000, "{} should be at least 1000", fit);
	}

	/// The fee for one transfer is at most 1 CENT.
	#[test]
	fn sane_transfer_fee() {
		use pallet_balances::WeightInfo;
		let base = RuntimeBlockWeights::get().get(DispatchClass::Normal).base_extrinsic;
		let transfer =
			base + weights::pallet_balances::WeightInfo::<Runtime>::transfer_allow_death();

		let fee: Balance = fee::WeightToFee::weight_to_fee(&transfer);
		assert!(fee <= CENTS, "{} MILLICENTS should be at most 1000", fee / MILLICENTS);
	}

	/// Weight is being charged for both dimensions.
	#[test]
	fn weight_charged_for_both_components() {
		let fee: Balance = fee::WeightToFee::weight_to_fee(&Weight::from_parts(10_000, 0));
		assert!(!fee.is_zero(), "Charges for ref time");

		let fee: Balance = fee::WeightToFee::weight_to_fee(&Weight::from_parts(0, 10_000));
		assert_eq!(fee, CENTS, "10kb maps to CENT");
	}

	/// Filling up a block by proof size is at most 30 times more expensive than ref time.
	///
	/// This is just a sanity check.
	#[test]
	fn full_block_fee_ratio() {
		let block = RuntimeBlockWeights::get().max_block;
		let time_fee: Balance =
			fee::WeightToFee::weight_to_fee(&Weight::from_parts(block.ref_time(), 0));
		let proof_fee: Balance =
			fee::WeightToFee::weight_to_fee(&Weight::from_parts(0, block.proof_size()));

		let proof_o_time = proof_fee.checked_div(time_fee).unwrap_or_default();
		assert!(proof_o_time <= 30, "{} should be at most 30", proof_o_time);
		let time_o_proof = time_fee.checked_div(proof_fee).unwrap_or_default();
		assert!(time_o_proof <= 30, "{} should be at most 30", time_o_proof);
	}
}<|MERGE_RESOLUTION|>--- conflicted
+++ resolved
@@ -29,15 +29,9 @@
 
 use assets_common::{
 	foreign_creators::ForeignCreators,
-<<<<<<< HEAD
-	local_and_foreign_assets::{LocalAndForeignAssets, LocationConverter},
-	matching::FromSiblingParachain,
-	AssetIdForTrustBackedAssetsConvert,
-=======
 	local_and_foreign_assets::{LocalFromLeft, TargetFromLeft},
 	matching::{FromNetwork, FromSiblingParachain},
-	AssetIdForTrustBackedAssetsConvert, MultiLocationForAssetId,
->>>>>>> c8112e2c
+	AssetIdForTrustBackedAssetsConvert,
 };
 use cumulus_pallet_parachain_system::RelayNumberStrictlyIncreases;
 use cumulus_primitives_core::AggregateMessageOrigin;
@@ -89,13 +83,8 @@
 use sp_runtime::{Perbill, RuntimeDebug};
 use xcm_config::{
 	ForeignAssetsConvertedConcreteId, ForeignCreatorsSovereignAccountOf, GovernanceLocation,
-<<<<<<< HEAD
 	LocalAndForeignAssetsLocationMatcher, PoolAssetsConvertedConcreteId, TokenLocation,
 	TokenLocationV3, TrustBackedAssetsConvertedConcreteId, TrustBackedAssetsPalletLocationV3,
-=======
-	PoolAssetsConvertedConcreteId, TokenLocation, TrustBackedAssetsConvertedConcreteId,
-	TrustBackedAssetsPalletLocation,
->>>>>>> c8112e2c
 };
 
 #[cfg(any(feature = "std", test))]
@@ -107,15 +96,6 @@
 // We exclude `Assets` since it's the name of a pallet
 use xcm::latest::prelude::{AssetId, BodyId};
 
-<<<<<<< HEAD
-#[cfg(feature = "runtime-benchmarks")]
-use xcm::latest::prelude::{
-	Asset, Fungible, Here, InteriorLocation, Junction, Junction::*, Location, NetworkId,
-	NonFungible, Parent, ParentThen, Response, XCM_VERSION,
-};
-
-=======
->>>>>>> c8112e2c
 use weights::{BlockExecutionWeight, ExtrinsicBaseWeight, RocksDbWeight};
 
 impl_opaque_keys! {
@@ -339,7 +319,7 @@
 		AssetIdForTrustBackedAssetsConvert<TrustBackedAssetsPalletLocation>,
 		AssetIdForTrustBackedAssets,
 	>,
-	MultiLocation,
+	xcm::v3::Location,
 	AccountId,
 >;
 
@@ -347,48 +327,25 @@
 	type RuntimeEvent = RuntimeEvent;
 	type Balance = Balance;
 	type HigherPrecisionBalance = sp_core::U256;
-<<<<<<< HEAD
-	type Currency = Balances;
-	type AssetBalance = Balance;
-	type AssetId = xcm::v3::Location;
-	type Assets = LocalAndForeignAssets<
-		Assets,
-		AssetIdForTrustBackedAssetsConvert<TrustBackedAssetsPalletLocationV3>,
-		ForeignAssets,
-		xcm::v3::Location,
-=======
-	type AssetKind = MultiLocation;
+	type AssetKind = xcm::v3::Location;
 	type Assets = fungible::UnionOf<
 		Balances,
 		LocalAndForeignAssets,
 		TargetFromLeft<TokenLocation>,
 		Self::AssetKind,
 		Self::AccountId,
->>>>>>> c8112e2c
 	>;
 	type PoolId = (Self::AssetKind, Self::AssetKind);
 	type PoolLocator =
-		pallet_asset_conversion::WithFirstAsset<TokenLocation, AccountId, Self::AssetKind>;
+		pallet_asset_conversion::WithFirstAsset<TokenLocationV3, AccountId, Self::AssetKind>;
 	type PoolAssetId = u32;
 	type PoolAssets = PoolAssets;
 	type PoolSetupFee = ConstU128<0>; // Asset class deposit fees are sufficient to prevent spam
-	type PoolSetupFeeAsset = TokenLocation;
+	type PoolSetupFeeAsset = TokenLocationV3;
 	type PoolSetupFeeTarget = ResolveAssetTo<AssetConversionOrigin, Self::Assets>;
 	type LiquidityWithdrawalFee = LiquidityWithdrawalFee;
 	type LPFee = ConstU32<3>;
 	type PalletId = AssetConversionPalletId;
-<<<<<<< HEAD
-	type AllowMultiAssetPools = AllowMultiAssetPools;
-	type MaxSwapPathLength = ConstU32<4>;
-	type MultiAssetId = Box<xcm::v3::Location>;
-	type MultiAssetIdConverter =
-		LocationConverter<TokenLocationV3, LocalAndForeignAssetsLocationMatcher, xcm::v3::Location>;
-	type MintMinLiquidity = ConstU128<100>;
-	type WeightInfo = weights::pallet_asset_conversion::WeightInfo<Runtime>;
-	#[cfg(feature = "runtime-benchmarks")]
-	type BenchmarkHelper =
-		crate::xcm_config::BenchmarkLocationConverter<parachain_info::Pallet<Runtime>>;
-=======
 	type MaxSwapPathLength = ConstU32<3>;
 	type MintMinLiquidity = ConstU128<100>;
 	type WeightInfo = weights::pallet_asset_conversion::WeightInfo<Runtime>;
@@ -398,7 +355,6 @@
 		parachain_info::Pallet<Runtime>,
 		xcm_config::AssetsPalletIndex,
 	>;
->>>>>>> c8112e2c
 }
 
 parameter_types! {
@@ -423,14 +379,10 @@
 	type AssetIdParameter = xcm::v3::MultiLocation;
 	type Currency = Balances;
 	type CreateOrigin = ForeignCreators<
-<<<<<<< HEAD
-		FromSiblingParachain<parachain_info::Pallet<Runtime>, xcm::v3::Location>,
-=======
 		(
-			FromSiblingParachain<parachain_info::Pallet<Runtime>>,
-			FromNetwork<xcm_config::UniversalLocation, EthereumNetwork>,
+			FromSiblingParachain<parachain_info::Pallet<Runtime>, xcm::v3::Location>,
+			FromNetwork<xcm_config::UniversalLocation, EthereumNetwork, xcm::v3::Location>,
 		),
->>>>>>> c8112e2c
 		ForeignCreatorsSovereignAccountOf,
 		AccountId,
 		xcm::v3::Location,
@@ -796,19 +748,9 @@
 
 impl pallet_asset_conversion_tx_payment::Config for Runtime {
 	type RuntimeEvent = RuntimeEvent;
-<<<<<<< HEAD
-	type Fungibles = LocalAndForeignAssets<
-		Assets,
-		AssetIdForTrustBackedAssetsConvert<TrustBackedAssetsPalletLocationV3>,
-		ForeignAssets,
-		xcm::v3::Location,
-	>;
-	type OnChargeAssetTransaction = AssetConversionAdapter<Balances, AssetConversion>;
-=======
 	type Fungibles = LocalAndForeignAssets;
 	type OnChargeAssetTransaction =
 		AssetConversionAdapter<Balances, AssetConversion, TokenLocation>;
->>>>>>> c8112e2c
 }
 
 parameter_types! {
@@ -1212,34 +1154,17 @@
 	impl pallet_asset_conversion::AssetConversionApi<
 		Block,
 		Balance,
-<<<<<<< HEAD
-		u128,
 		Box<xcm::v3::Location>,
 	> for Runtime
 	{
-		fn quote_price_exact_tokens_for_tokens(asset1: Box<xcm::v3::Location>, asset2: Box<xcm::v3::Location>, amount: u128, include_fee: bool) -> Option<Balance> {
+		fn quote_price_exact_tokens_for_tokens(asset1: Box<xcm::v3::Location>, asset2: Box<xcm::v3::Location>, amount: Balance, include_fee: bool) -> Option<Balance> {
 			AssetConversion::quote_price_exact_tokens_for_tokens(asset1, asset2, amount, include_fee)
 		}
-		fn quote_price_tokens_for_exact_tokens(asset1: Box<xcm::v3::Location>, asset2: Box<xcm::v3::Location>, amount: u128, include_fee: bool) -> Option<Balance> {
+		fn quote_price_tokens_for_exact_tokens(asset1: Box<xcm::v3::Location>, asset2: Box<xcm::v3::Location>, amount: Balance, include_fee: bool) -> Option<Balance> {
 			AssetConversion::quote_price_tokens_for_exact_tokens(asset1, asset2, amount, include_fee)
 		}
 		fn get_reserves(asset1: Box<xcm::v3::Location>, asset2: Box<xcm::v3::Location>) -> Option<(Balance, Balance)> {
 			AssetConversion::get_reserves(&asset1, &asset2).ok()
-=======
-		MultiLocation,
-	> for Runtime
-	{
-		fn quote_price_exact_tokens_for_tokens(asset1: MultiLocation, asset2: MultiLocation, amount: Balance, include_fee: bool) -> Option<Balance> {
-			AssetConversion::quote_price_exact_tokens_for_tokens(asset1, asset2, amount, include_fee)
-		}
-
-		fn quote_price_tokens_for_exact_tokens(asset1: MultiLocation, asset2: MultiLocation, amount: Balance, include_fee: bool) -> Option<Balance> {
-			AssetConversion::quote_price_tokens_for_exact_tokens(asset1, asset2, amount, include_fee)
-		}
-
-		fn get_reserves(asset1: MultiLocation, asset2: MultiLocation) -> Option<(Balance, Balance)> {
-			AssetConversion::get_reserves(asset1, asset2).ok()
->>>>>>> c8112e2c
 		}
 	}
 
