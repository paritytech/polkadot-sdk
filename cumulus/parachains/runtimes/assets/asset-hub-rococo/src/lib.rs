--- conflicted
+++ resolved
@@ -63,12 +63,8 @@
 	ord_parameter_types, parameter_types,
 	traits::{
 		fungible, fungibles, tokens::imbalance::ResolveAssetTo, AsEnsureOriginWithArg, ConstBool,
-<<<<<<< HEAD
-		ConstU128, ConstU32, ConstU64, ConstU8, DefensiveResult, EitherOfDiverse, Equals,
-		Imbalance, InstanceFilter, OnUnbalanced, TransformOrigin,
-=======
-		ConstU128, ConstU32, ConstU64, ConstU8, EitherOfDiverse, InstanceFilter, TransformOrigin,
->>>>>>> 8d81f1e6
+		ConstU128, ConstU32, ConstU64, ConstU8, DefensiveResult, EitherOfDiverse, Imbalance,
+		InstanceFilter, OnUnbalanced, TransformOrigin,
 	},
 	weights::{ConstantMultiplier, Weight, WeightToFee as _},
 	BoundedVec, PalletId,
