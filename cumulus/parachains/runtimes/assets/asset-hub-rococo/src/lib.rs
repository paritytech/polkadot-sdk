--- conflicted
+++ resolved
@@ -41,7 +41,7 @@
 use cumulus_pallet_parachain_system::RelayNumberMonotonicallyIncreases;
 use cumulus_primitives_core::{AggregateMessageOrigin, ClaimQueueOffset, CoreSelector};
 use sp_api::impl_runtime_apis;
-use sp_core::{crypto::KeyTypeId, OpaqueMetadata, Get};
+use sp_core::{crypto::KeyTypeId, Get, OpaqueMetadata};
 use sp_runtime::{
 	generic, impl_opaque_keys,
 	traits::{AccountIdConversion, BlakeTwo256, Block as BlockT, Saturating, Verify},
@@ -615,8 +615,7 @@
 						RuntimeCall::Utility { .. } |
 						RuntimeCall::Multisig { .. } |
 						RuntimeCall::NftFractionalization { .. } |
-						RuntimeCall::Nfts { .. } |
-						RuntimeCall::Uniques { .. }
+						RuntimeCall::Nfts { .. } | RuntimeCall::Uniques { .. }
 				)
 			},
 			ProxyType::AssetOwner => matches!(
@@ -2037,11 +2036,12 @@
 		}
 	}
 
-<<<<<<< HEAD
 	impl cumulus_primitives_core::GetParachainIdentity<Block> for Runtime {
 		fn parachain_id() -> ParaId {
 			parachain_info::Pallet::<Runtime>::parachain_id()
-=======
+		}
+	}
+
 	impl xcm_runtime_apis::authorized_aliases::AuthorizedAliasersApi<Block> for Runtime {
 		fn authorized_aliasers(target: VersionedLocation) -> Result<
 			Vec<xcm_runtime_apis::authorized_aliases::OriginAliaser>,
@@ -2054,7 +2054,6 @@
 			xcm_runtime_apis::authorized_aliases::Error
 		> {
 			PolkadotXcm::is_authorized_alias(origin, target)
->>>>>>> 2d1883f1
 		}
 	}
 }
