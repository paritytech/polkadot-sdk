[package]
name = "asset-test-utils"
version = "1.0.0"
authors.workspace = true
edition.workspace = true
description = "Test utils for Asset Hub runtimes."
license = "Apache-2.0"

[lints]
workspace = true

[dependencies]
codec = { package = "parity-scale-codec", version = "3.0.0", default-features = false, features = ["derive", "max-encoded-len"] }

# Substrate
frame-support = { path = "../../../../../substrate/frame/support", default-features = false }
frame-system = { path = "../../../../../substrate/frame/system", default-features = false }
pallet-assets = { path = "../../../../../substrate/frame/assets", default-features = false }
pallet-asset-conversion = { path = "../../../../../substrate/frame/asset-conversion", default-features = false }
pallet-balances = { path = "../../../../../substrate/frame/balances", default-features = false }
pallet-session = { path = "../../../../../substrate/frame/session", default-features = false }
sp-io = { path = "../../../../../substrate/primitives/io", default-features = false }
sp-runtime = { path = "../../../../../substrate/primitives/runtime", default-features = false }
<<<<<<< HEAD
sp-core = { path = "../../../../../substrate/primitives/core", default-features = false }
=======
sp-std = { path = "../../../../../substrate/primitives/std", default-features = false }
>>>>>>> a817d310

# Cumulus
cumulus-pallet-parachain-system = { path = "../../../../pallets/parachain-system", default-features = false, features = ["parameterized-consensus-hook"] }
cumulus-pallet-xcmp-queue = { path = "../../../../pallets/xcmp-queue", default-features = false }
pallet-collator-selection = { path = "../../../../pallets/collator-selection", default-features = false }
parachains-common = { path = "../../../common", default-features = false }
cumulus-primitives-core = { path = "../../../../primitives/core", default-features = false }
parachain-info = { package = "staging-parachain-info", path = "../../../pallets/parachain-info", default-features = false }
parachains-runtimes-test-utils = { path = "../../test-utils", default-features = false }

# Polkadot
xcm = { package = "staging-xcm", path = "../../../../../polkadot/xcm", default-features = false }
xcm-builder = { package = "staging-xcm-builder", path = "../../../../../polkadot/xcm/xcm-builder", default-features = false }
xcm-executor = { package = "staging-xcm-executor", path = "../../../../../polkadot/xcm/xcm-executor", default-features = false }
pallet-xcm = { path = "../../../../../polkadot/xcm/pallet-xcm", default-features = false }

# Bridges
pallet-xcm-bridge-hub-router = { path = "../../../../../bridges/modules/xcm-bridge-hub-router", default-features = false }

[dev-dependencies]
hex-literal = "0.4.1"

[build-dependencies]
substrate-wasm-builder = { path = "../../../../../substrate/utils/wasm-builder" }

[features]
default = ["std"]
std = [
	"codec/std",
	"cumulus-pallet-parachain-system/std",
	"cumulus-pallet-xcmp-queue/std",
	"cumulus-primitives-core/std",
	"frame-support/std",
	"frame-system/std",
	"pallet-asset-conversion/std",
	"pallet-assets/std",
	"pallet-balances/std",
	"pallet-collator-selection/std",
	"pallet-session/std",
	"pallet-xcm-bridge-hub-router/std",
	"pallet-xcm/std",
	"parachain-info/std",
	"parachains-common/std",
	"parachains-runtimes-test-utils/std",
	"sp-io/std",
	"sp-runtime/std",
	"xcm-builder/std",
	"xcm-executor/std",
	"xcm/std",
]<|MERGE_RESOLUTION|>--- conflicted
+++ resolved
@@ -21,11 +21,6 @@
 pallet-session = { path = "../../../../../substrate/frame/session", default-features = false }
 sp-io = { path = "../../../../../substrate/primitives/io", default-features = false }
 sp-runtime = { path = "../../../../../substrate/primitives/runtime", default-features = false }
-<<<<<<< HEAD
-sp-core = { path = "../../../../../substrate/primitives/core", default-features = false }
-=======
-sp-std = { path = "../../../../../substrate/primitives/std", default-features = false }
->>>>>>> a817d310
 
 # Cumulus
 cumulus-pallet-parachain-system = { path = "../../../../pallets/parachain-system", default-features = false, features = ["parameterized-consensus-hook"] }
