// Copyright (C) 2023 Parity Technologies (UK) Ltd.
// SPDX-License-Identifier: Apache-2.0

// Licensed under the Apache License, Version 2.0 (the "License");
// you may not use this file except in compliance with the License.
// You may obtain a copy of the License at
//
// 	http://www.apache.org/licenses/LICENSE-2.0
//
// Unless required by applicable law or agreed to in writing, software
// distributed under the License is distributed on an "AS IS" BASIS,
// WITHOUT WARRANTIES OR CONDITIONS OF ANY KIND, either express or implied.
// See the License for the specific language governing permissions and
// limitations under the License.

//! Module contains predefined test-case scenarios for `Runtime` with various assets transferred
//! over a bridge.

use crate::{assert_matches_reserve_asset_deposited_instructions, get_fungible_delivery_fees};
use codec::Encode;
use cumulus_primitives_core::XcmpMessageSource;
use frame_support::{
	assert_ok,
	traits::{Currency, Get, OnFinalize, OnInitialize, OriginTrait, ProcessMessageError},
};
use frame_system::pallet_prelude::BlockNumberFor;
use parachains_common::{AccountId, Balance};
use parachains_runtimes_test_utils::{
	mock_open_hrmp_channel, AccountIdOf, BalanceOf, CollatorSessionKeys, ExtBuilder, RuntimeHelper,
	SlotDurations, ValidatorIdOf, XcmReceivedFrom,
};
use sp_runtime::{traits::StaticLookup, Saturating};
use xcm::{latest::prelude::*, VersionedAssets};
use xcm_builder::{CreateMatcher, MatchXcm};
use xcm_executor::{traits::ConvertLocation, XcmExecutor};

pub struct TestBridgingConfig {
	pub bridged_network: NetworkId,
	pub local_bridge_hub_para_id: u32,
	pub local_bridge_hub_location: Location,
	pub bridged_target_location: Location,
}

/// Test-case makes sure that `Runtime` can initiate **reserve transfer assets** over bridge.
pub fn limited_reserve_transfer_assets_for_native_asset_works<
	Runtime,
	AllPalletsWithoutSystem,
	XcmConfig,
	HrmpChannelOpener,
	HrmpChannelSource,
	LocationToAccountId,
>(
	collator_session_keys: CollatorSessionKeys<Runtime>,
	slot_durations: SlotDurations,
	existential_deposit: BalanceOf<Runtime>,
	alice_account: AccountIdOf<Runtime>,
	unwrap_pallet_xcm_event: Box<dyn Fn(Vec<u8>) -> Option<pallet_xcm::Event<Runtime>>>,
	unwrap_xcmp_queue_event: Box<
		dyn Fn(Vec<u8>) -> Option<cumulus_pallet_xcmp_queue::Event<Runtime>>,
	>,
	prepare_configuration: fn() -> TestBridgingConfig,
	weight_limit: WeightLimit,
	maybe_paid_export_message: Option<AssetId>,
	delivery_fees_account: Option<AccountIdOf<Runtime>>,
) where
	Runtime: frame_system::Config
		+ pallet_balances::Config
		+ pallet_session::Config
		+ pallet_xcm::Config
		+ parachain_info::Config
		+ pallet_collator_selection::Config
		+ cumulus_pallet_parachain_system::Config
		+ cumulus_pallet_xcmp_queue::Config
		+ pallet_timestamp::Config,
	AllPalletsWithoutSystem:
		OnInitialize<BlockNumberFor<Runtime>> + OnFinalize<BlockNumberFor<Runtime>>,
	AccountIdOf<Runtime>: Into<[u8; 32]>,
	ValidatorIdOf<Runtime>: From<AccountIdOf<Runtime>>,
	BalanceOf<Runtime>: From<Balance>,
	<Runtime as pallet_balances::Config>::Balance: From<Balance> + Into<u128>,
	XcmConfig: xcm_executor::Config,
	LocationToAccountId: ConvertLocation<AccountIdOf<Runtime>>,
	<Runtime as frame_system::Config>::AccountId:
		Into<<<Runtime as frame_system::Config>::RuntimeOrigin as OriginTrait>::AccountId>,
	<<Runtime as frame_system::Config>::Lookup as StaticLookup>::Source:
		From<<Runtime as frame_system::Config>::AccountId>,
	<Runtime as frame_system::Config>::AccountId: From<AccountId>,
	HrmpChannelOpener: frame_support::inherent::ProvideInherent<
		Call = cumulus_pallet_parachain_system::Call<Runtime>,
	>,
	HrmpChannelSource: XcmpMessageSource,
{
	let runtime_para_id = 1000;
	ExtBuilder::<Runtime>::default()
		.with_collators(collator_session_keys.collators())
		.with_session_keys(collator_session_keys.session_keys())
		.with_tracing()
		.with_safe_xcm_version(3)
		.with_para_id(runtime_para_id.into())
		.build()
		.execute_with(|| {
			let mut alice = [0u8; 32];
			alice[0] = 1;
			let included_head = RuntimeHelper::<Runtime, AllPalletsWithoutSystem>::run_to_block(
				2,
				AccountId::from(alice).into(),
			);

			// prepare bridge config
			let TestBridgingConfig {
				bridged_network,
				local_bridge_hub_para_id,
				bridged_target_location: target_location_from_different_consensus,
				..
			} = prepare_configuration();

			let reserve_account =
				LocationToAccountId::convert_location(&target_location_from_different_consensus)
					.expect("Sovereign account for reserves");
			let balance_to_transfer = 1_000_000_000_000_u128;
			let native_asset = Location::parent();

			// open HRMP to bridge hub
			mock_open_hrmp_channel::<Runtime, HrmpChannelOpener>(
				runtime_para_id.into(),
				local_bridge_hub_para_id.into(),
				included_head,
				&alice,
				&slot_durations,
			);

			// we calculate exact delivery fees _after_ sending the message by weighing the sent
			// xcm, and this delivery fee varies for different runtimes, so just add enough buffer,
			// then verify the arithmetics check out on final balance.
			let delivery_fees_buffer = 8_000_000_000_000u128;
			// drip ED + transfer_amount + delivery_fees_buffer to Alice account
			let alice_account_init_balance =
				existential_deposit + balance_to_transfer.into() + delivery_fees_buffer.into();
			let _ = <pallet_balances::Pallet<Runtime>>::deposit_creating(
				&alice_account,
				alice_account_init_balance,
			);
			// SA of target location needs to have at least ED, otherwise making reserve fails
			let _ = <pallet_balances::Pallet<Runtime>>::deposit_creating(
				&reserve_account,
				existential_deposit,
			);

			// we just check here, that user retains enough balance after withdrawal
			// and also we check if `balance_to_transfer` is more than `existential_deposit`,
			assert!(
				(<pallet_balances::Pallet<Runtime>>::free_balance(&alice_account) -
					balance_to_transfer.into()) >=
					existential_deposit
			);
			// SA has just ED
			assert_eq!(
				<pallet_balances::Pallet<Runtime>>::free_balance(&reserve_account),
				existential_deposit
			);

			let delivery_fees_account_balance_before = delivery_fees_account
				.as_ref()
				.map(|dfa| <pallet_balances::Pallet<Runtime>>::free_balance(dfa))
				.unwrap_or(0.into());

			// local native asset (pallet_balances)
			let asset_to_transfer =
				Asset { fun: Fungible(balance_to_transfer.into()), id: native_asset.into() };

			// destination is (some) account relative to the destination different consensus
			let target_destination_account = Location::new(
				0,
				[AccountId32 {
					network: Some(bridged_network),
					id: sp_runtime::AccountId32::new([3; 32]).into(),
				}],
			);

			let assets_to_transfer = Assets::from(asset_to_transfer);
			let mut expected_assets = assets_to_transfer.clone();
			let context = XcmConfig::UniversalLocation::get();
			expected_assets
				.reanchor(&target_location_from_different_consensus, &context)
				.unwrap();

			let expected_beneficiary = target_destination_account.clone();

			// do pallet_xcm call reserve transfer
			assert_ok!(<pallet_xcm::Pallet<Runtime>>::limited_reserve_transfer_assets(
				RuntimeHelper::<Runtime, AllPalletsWithoutSystem>::origin_of(alice_account.clone()),
				Box::new(target_location_from_different_consensus.clone().into_versioned()),
				Box::new(target_destination_account.into_versioned()),
				Box::new(VersionedAssets::from(assets_to_transfer)),
				0,
				weight_limit,
			));

			// check events
			// check pallet_xcm attempted
			RuntimeHelper::<Runtime, AllPalletsWithoutSystem>::assert_pallet_xcm_event_outcome(
				&unwrap_pallet_xcm_event,
				|outcome| {
					assert_ok!(outcome.ensure_complete());
				},
			);

			// check that xcm was sent
			let xcm_sent_message_hash = <frame_system::Pallet<Runtime>>::events()
				.into_iter()
				.filter_map(|e| unwrap_xcmp_queue_event(e.event.encode()))
				.find_map(|e| match e {
					cumulus_pallet_xcmp_queue::Event::XcmpMessageSent { message_hash } =>
						Some(message_hash),
					_ => None,
				});

			// read xcm
			let xcm_sent = RuntimeHelper::<HrmpChannelSource, AllPalletsWithoutSystem>::take_xcm(
				local_bridge_hub_para_id.into(),
			)
			.unwrap();
			assert_eq!(
				xcm_sent_message_hash,
				Some(xcm_sent.using_encoded(sp_io::hashing::blake2_256))
			);
			let mut xcm_sent: Xcm<()> = xcm_sent.try_into().expect("versioned xcm");

			// check sent XCM ExportMessage to BridgeHub

			let mut delivery_fees = 0;
			// 1. check paid or unpaid
			if let Some(expected_fee_asset_id) = maybe_paid_export_message {
				xcm_sent
					.0
					.matcher()
					.match_next_inst(|instr| match instr {
						WithdrawAsset(_) => Ok(()),
						_ => Err(ProcessMessageError::BadFormat),
					})
					.expect("contains WithdrawAsset")
					.match_next_inst(|instr| match instr {
						BuyExecution { fees, .. } if fees.id.eq(&expected_fee_asset_id) => Ok(()),
						_ => Err(ProcessMessageError::BadFormat),
					})
					.expect("contains BuyExecution")
					.match_next_inst(|instr| match instr {
						SetAppendix(_) => Ok(()),
						_ => Err(ProcessMessageError::BadFormat),
					})
					.expect("contains SetAppendix")
			} else {
				xcm_sent
					.0
					.matcher()
					.match_next_inst(|instr| match instr {
						// first instruction could be UnpaidExecution (because we could have
						// explicit unpaid execution on BridgeHub)
						UnpaidExecution { weight_limit, check_origin }
							if weight_limit == &Unlimited && check_origin.is_none() =>
							Ok(()),
						_ => Err(ProcessMessageError::BadFormat),
					})
					.expect("contains UnpaidExecution")
			}
			// 2. check ExportMessage
			.match_next_inst(|instr| match instr {
				// next instruction is ExportMessage
				ExportMessage { network, destination, xcm: inner_xcm } => {
					assert_eq!(network, &bridged_network);
					let (_, target_location_junctions_without_global_consensus) =
						target_location_from_different_consensus
							.interior
							.clone()
							.split_global()
							.expect("split works");
					assert_eq!(destination, &target_location_junctions_without_global_consensus);
					// Call `SendXcm::validate` to get delivery fees.
					delivery_fees = get_fungible_delivery_fees::<
						<XcmConfig as xcm_executor::Config>::XcmSender,
					>(
						target_location_from_different_consensus.clone(),
						inner_xcm.clone(),
					);
					assert_matches_reserve_asset_deposited_instructions(
						inner_xcm,
						&expected_assets,
						&expected_beneficiary,
					);
					Ok(())
				},
				_ => Err(ProcessMessageError::BadFormat),
			})
			.expect("contains ExportMessage");

			// check alice account decreased by balance_to_transfer
			assert_eq!(
				<pallet_balances::Pallet<Runtime>>::free_balance(&alice_account),
				alice_account_init_balance
					.saturating_sub(balance_to_transfer.into())
					.saturating_sub(delivery_fees.into())
			);

			// check reserve account increased by balance_to_transfer
			assert_eq!(
				<pallet_balances::Pallet<Runtime>>::free_balance(&reserve_account),
				existential_deposit + balance_to_transfer.into()
			);

			// check dedicated account increased by delivery fees (if configured)
			if let Some(delivery_fees_account) = delivery_fees_account {
				let delivery_fees_account_balance_after =
					<pallet_balances::Pallet<Runtime>>::free_balance(&delivery_fees_account);
				assert!(
					delivery_fees_account_balance_after - delivery_fees.into() >=
						delivery_fees_account_balance_before
				);
			}
		})
}

pub fn receive_reserve_asset_deposited_from_different_consensus_works<
	Runtime,
	AllPalletsWithoutSystem,
	XcmConfig,
	ForeignAssetsPalletInstance,
>(
	collator_session_keys: CollatorSessionKeys<Runtime>,
	existential_deposit: BalanceOf<Runtime>,
	target_account: AccountIdOf<Runtime>,
	block_author_account: AccountIdOf<Runtime>,
	(foreign_asset_owner, foreign_asset_id_location, foreign_asset_id_minimum_balance): (
		AccountIdOf<Runtime>,
		xcm::v5::Location,
		u128,
	),
	foreign_asset_id_amount_to_transfer: u128,
	prepare_configuration: impl FnOnce() -> TestBridgingConfig,
	(bridge_instance, universal_origin, descend_origin): (Junctions, Junction, Junctions), /* bridge adds origin manipulation on the way */
	additional_checks_before: impl FnOnce(),
	additional_checks_after: impl FnOnce(),
) where
	Runtime: frame_system::Config
		+ pallet_balances::Config
		+ pallet_session::Config
		+ pallet_xcm::Config
		+ parachain_info::Config
		+ pallet_collator_selection::Config
		+ cumulus_pallet_parachain_system::Config
		+ cumulus_pallet_xcmp_queue::Config
		+ pallet_assets::Config<ForeignAssetsPalletInstance>
		+ pallet_timestamp::Config,
	AllPalletsWithoutSystem:
		OnInitialize<BlockNumberFor<Runtime>> + OnFinalize<BlockNumberFor<Runtime>>,
	AccountIdOf<Runtime>: Into<[u8; 32]> + From<[u8; 32]>,
	ValidatorIdOf<Runtime>: From<AccountIdOf<Runtime>>,
	BalanceOf<Runtime>: From<Balance> + Into<Balance>,
	XcmConfig: xcm_executor::Config,
	<Runtime as pallet_assets::Config<ForeignAssetsPalletInstance>>::AssetId:
		From<xcm::v5::Location> + Into<xcm::v5::Location>,
	<Runtime as pallet_assets::Config<ForeignAssetsPalletInstance>>::AssetIdParameter:
		From<xcm::v5::Location> + Into<xcm::v5::Location>,
	<Runtime as pallet_assets::Config<ForeignAssetsPalletInstance>>::Balance:
		From<Balance> + Into<u128> + From<u128>,
	<Runtime as frame_system::Config>::AccountId: Into<<<Runtime as frame_system::Config>::RuntimeOrigin as OriginTrait>::AccountId>
		+ Into<AccountId>,
	<<Runtime as frame_system::Config>::Lookup as StaticLookup>::Source:
		From<<Runtime as frame_system::Config>::AccountId>,
	ForeignAssetsPalletInstance: 'static,
{
	ExtBuilder::<Runtime>::default()
		.with_collators(collator_session_keys.collators())
		.with_session_keys(collator_session_keys.session_keys())
		.with_tracing()
		.build()
		.execute_with(|| {
			// Set account as block author, who will receive fees
			RuntimeHelper::<Runtime, AllPalletsWithoutSystem>::run_to_block(
				2,
				block_author_account.clone().into(),
			);

			// drip 'ED' user target account
			let _ = <pallet_balances::Pallet<Runtime>>::deposit_creating(
				&target_account,
				existential_deposit,
			);

			// create foreign asset for wrapped/derived representation
			assert_ok!(
				<pallet_assets::Pallet<Runtime, ForeignAssetsPalletInstance>>::force_create(
					RuntimeHelper::<Runtime, AllPalletsWithoutSystem>::root_origin(),
					foreign_asset_id_location.clone().into(),
					foreign_asset_owner.into(),
					true, // is_sufficient=true
					foreign_asset_id_minimum_balance.into()
				)
			);

			// prepare bridge config
			let TestBridgingConfig { local_bridge_hub_location, .. } = prepare_configuration();

			// Balances before
			assert_eq!(
				<pallet_balances::Pallet<Runtime>>::free_balance(&target_account),
				existential_deposit.clone()
			);

			// ForeignAssets balances before
			assert_eq!(
				<pallet_assets::Pallet<Runtime, ForeignAssetsPalletInstance>>::balance(
					foreign_asset_id_location.clone().into(),
					&target_account
				),
				0.into()
			);

			// additional check before
			additional_checks_before();

			let expected_assets = Assets::from(vec![Asset {
				id: AssetId(foreign_asset_id_location.clone()),
				fun: Fungible(foreign_asset_id_amount_to_transfer),
			}]);
			let expected_beneficiary = Location::new(
				0,
				[AccountId32 { network: None, id: target_account.clone().into() }],
			);

			// Call received XCM execution
			let xcm = Xcm(vec![
				DescendOrigin(bridge_instance),
				UniversalOrigin(universal_origin),
				DescendOrigin(descend_origin),
				ReserveAssetDeposited(expected_assets.clone()),
				ClearOrigin,
				BuyExecution {
					fees: Asset {
						id: AssetId(foreign_asset_id_location.clone()),
						fun: Fungible(foreign_asset_id_amount_to_transfer),
					},
					weight_limit: Unlimited,
				},
				DepositAsset {
					assets: Wild(AllCounted(1)),
					beneficiary: expected_beneficiary.clone(),
				},
				SetTopic([
					220, 188, 144, 32, 213, 83, 111, 175, 44, 210, 111, 19, 90, 165, 191, 112, 140,
					247, 192, 124, 42, 17, 153, 141, 114, 34, 189, 20, 83, 69, 237, 173,
				]),
			]);
			assert_matches_reserve_asset_deposited_instructions(
				&mut xcm.clone(),
				&expected_assets,
				&expected_beneficiary,
			);

			let mut hash = xcm.using_encoded(sp_io::hashing::blake2_256);

			// execute xcm as XcmpQueue would do
			let outcome = XcmExecutor::<XcmConfig>::prepare_and_execute(
				local_bridge_hub_location,
				xcm,
				&mut hash,
				RuntimeHelper::<Runtime, AllPalletsWithoutSystem>::xcm_max_weight(
					XcmReceivedFrom::Sibling,
				),
				Weight::zero(),
			);
			assert_ok!(outcome.ensure_complete());

			// Balances after
			assert_eq!(
				<pallet_balances::Pallet<Runtime>>::free_balance(&target_account),
				existential_deposit.clone()
			);

			// ForeignAssets balances after
			assert!(
				<pallet_assets::Pallet<Runtime, ForeignAssetsPalletInstance>>::balance(
					foreign_asset_id_location.into(),
					&target_account
				) > 0.into()
			);

			// additional check after
			additional_checks_after();
		})
}

pub fn update_bridge_status_from_xcm_bridge_router_works<
	Runtime,
	AllPalletsWithoutSystem,
	XcmConfig,
	LocationToAccountId,
	XcmBridgeHubRouterInstance,
>(
	collator_session_keys: CollatorSessionKeys<Runtime>,
	prepare_configuration: fn() -> TestBridgingConfig,
	congestion_message: fn(
		pallet_xcm_bridge_hub_router::BridgeIdOf<Runtime, XcmBridgeHubRouterInstance>,
		bool,
	) -> Xcm<XcmConfig::RuntimeCall>,
) where
	Runtime: frame_system::Config
		+ pallet_balances::Config
		+ pallet_session::Config
		+ pallet_xcm::Config
		+ parachain_info::Config
		+ pallet_collator_selection::Config
		+ cumulus_pallet_parachain_system::Config
		+ cumulus_pallet_xcmp_queue::Config
		+ pallet_xcm_bridge_hub_router::Config<XcmBridgeHubRouterInstance>
		+ pallet_timestamp::Config,
	AllPalletsWithoutSystem:
		OnInitialize<BlockNumberFor<Runtime>> + OnFinalize<BlockNumberFor<Runtime>>,
	AccountIdOf<Runtime>: Into<[u8; 32]>,
	ValidatorIdOf<Runtime>: From<AccountIdOf<Runtime>>,
	BalanceOf<Runtime>: From<Balance>,
	<Runtime as pallet_balances::Config>::Balance: From<Balance> + Into<u128>,
	XcmConfig: xcm_executor::Config,
	LocationToAccountId: ConvertLocation<AccountIdOf<Runtime>>,
	<Runtime as frame_system::Config>::AccountId:
		Into<<<Runtime as frame_system::Config>::RuntimeOrigin as OriginTrait>::AccountId>,
	<<Runtime as frame_system::Config>::Lookup as StaticLookup>::Source:
		From<<Runtime as frame_system::Config>::AccountId>,
	<Runtime as frame_system::Config>::AccountId: From<AccountId>,
	XcmBridgeHubRouterInstance: 'static,
{
	ExtBuilder::<Runtime>::default()
		.with_collators(collator_session_keys.collators())
		.with_session_keys(collator_session_keys.session_keys())
		.with_tracing()
		.build()
		.execute_with(|| {
			let update_bridge_status = |is_congested: bool| {
				// prepare bridge config
				let TestBridgingConfig {
					local_bridge_hub_location, bridged_target_location, ..
				} = prepare_configuration();

				use pallet_xcm_bridge_hub_router::ResolveBridgeId;
				let bridge_id = <<Runtime as pallet_xcm_bridge_hub_router::Config<
					XcmBridgeHubRouterInstance,
				>>::BridgeIdResolver>::resolve_for_dest(
					&bridged_target_location
				)
				.expect("resolved BridgeId");

				// check before
				let bridge_state = pallet_xcm_bridge_hub_router::Bridges::<
					Runtime,
					XcmBridgeHubRouterInstance,
				>::get(&bridge_id);
				let is_congested_before = bridge_state.map(|bs| bs.is_congested).unwrap_or(false);

				// Call received XCM execution
				let xcm = congestion_message(bridge_id.clone(), is_congested);
				let mut hash = xcm.using_encoded(sp_io::hashing::blake2_256);

				// execute xcm as XcmpQueue would do
				let outcome = XcmExecutor::<XcmConfig>::prepare_and_execute(
					local_bridge_hub_location.clone(),
					xcm,
					&mut hash,
					RuntimeHelper::<Runtime, AllPalletsWithoutSystem>::xcm_max_weight(
						XcmReceivedFrom::Sibling,
					),
					Weight::zero(),
				);
				assert_ok!(outcome.ensure_complete());
<<<<<<< HEAD

				// check after
				let bridge_state = pallet_xcm_bridge_hub_router::Bridges::<
					Runtime,
					XcmBridgeHubRouterInstance,
				>::get(&bridge_id);
				let is_congested_after = bridge_state.map(|bs| bs.is_congested).unwrap_or(false);
				assert_eq!(is_congested_after, is_congested);
				assert_ne!(is_congested_after, is_congested_before,);
=======
				assert_eq!(is_congested, pallet_xcm_bridge_hub_router::Pallet::<Runtime, XcmBridgeHubRouterInstance>::bridge().is_congested);
>>>>>>> cbeb66fb
			};

			update_bridge_status(true);
			update_bridge_status(false);
		})
}<|MERGE_RESOLUTION|>--- conflicted
+++ resolved
@@ -570,8 +570,8 @@
 					Weight::zero(),
 				);
 				assert_ok!(outcome.ensure_complete());
-<<<<<<< HEAD
-
+
+				// TODO:revert-for-depracated-new
 				// check after
 				let bridge_state = pallet_xcm_bridge_hub_router::Bridges::<
 					Runtime,
@@ -580,9 +580,9 @@
 				let is_congested_after = bridge_state.map(|bs| bs.is_congested).unwrap_or(false);
 				assert_eq!(is_congested_after, is_congested);
 				assert_ne!(is_congested_after, is_congested_before,);
-=======
-				assert_eq!(is_congested, pallet_xcm_bridge_hub_router::Pallet::<Runtime, XcmBridgeHubRouterInstance>::bridge().is_congested);
->>>>>>> cbeb66fb
+
+				// TODO:revert-for-depracated-old
+				// assert_eq!(is_congested, pallet_xcm_bridge_hub_router::Pallet::<Runtime, XcmBridgeHubRouterInstance>::bridge().is_congested);
 			};
 
 			update_bridge_status(true);
