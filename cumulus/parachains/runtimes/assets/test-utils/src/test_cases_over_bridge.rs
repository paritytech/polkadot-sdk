--- conflicted
+++ resolved
@@ -30,12 +30,8 @@
 	ValidatorIdOf, XcmReceivedFrom,
 };
 use sp_runtime::{traits::StaticLookup, Saturating};
-<<<<<<< HEAD
+use sp_std::ops::Mul;
 use xcm::{latest::prelude::*, VersionedAssets};
-=======
-use sp_std::ops::Mul;
-use xcm::{latest::prelude::*, VersionedMultiAssets};
->>>>>>> a42a47f8
 use xcm_builder::{CreateMatcher, MatchXcm};
 use xcm_executor::{traits::ConvertLocation, XcmExecutor};
 
@@ -542,23 +538,12 @@
 			);
 			assert_ok!(outcome.ensure_complete());
 
-<<<<<<< HEAD
-			// author actual balance after (received fees from Trader for ForeignAssets)
-			let author_received_fees =
-				<pallet_assets::Pallet<Runtime, ForeignAssetsPalletInstance>>::balance(
-					foreign_asset_id_location.into(),
-					&block_author_account,
-				);
-
-			// Balances after (untouched)
-=======
 			// Balances after
 			// staking pot receives xcm fees in dot
 			assert!(
 				<pallet_balances::Pallet<Runtime>>::free_balance(&staking_pot) !=
 					existential_deposit
 			);
->>>>>>> a42a47f8
 			assert_eq!(
 				<pallet_balances::Pallet<Runtime>>::free_balance(&target_account),
 				existential_deposit.clone()
@@ -577,25 +562,15 @@
 			);
 			assert_eq!(
 				<pallet_assets::Pallet<Runtime, ForeignAssetsPalletInstance>>::balance(
-<<<<<<< HEAD
-					foreign_asset_id_location.into(),
-					&block_author_account
-=======
-					foreign_asset_id_multilocation.into(),
-					&staking_pot
->>>>>>> a42a47f8
-				),
-				0.into()
-			);
-			assert_eq!(
-				<pallet_assets::Pallet<Runtime, ForeignAssetsPalletInstance>>::balance(
-<<<<<<< HEAD
 					foreign_asset_id_location.into(),
 					&staking_pot
-=======
+				),
+				0.into()
+			);
+			assert_eq!(
+				<pallet_assets::Pallet<Runtime, ForeignAssetsPalletInstance>>::balance(
 					foreign_asset_id_multilocation.into(),
 					&block_author_account
->>>>>>> a42a47f8
 				),
 				0.into()
 			);
