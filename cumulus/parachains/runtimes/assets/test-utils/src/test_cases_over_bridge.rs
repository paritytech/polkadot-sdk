--- conflicted
+++ resolved
@@ -21,11 +21,7 @@
 use cumulus_primitives_core::XcmpMessageSource;
 use frame_support::{
 	assert_ok,
-<<<<<<< HEAD
-	traits::{Currency, OnFinalize, OnInitialize, OriginTrait, ProcessMessageError},
-=======
 	traits::{Currency, Get, OnFinalize, OnInitialize, OriginTrait, ProcessMessageError},
->>>>>>> 65ed92ff
 };
 use frame_system::pallet_prelude::BlockNumberFor;
 use parachains_common::{AccountId, Balance};
@@ -178,68 +174,12 @@
 				}),
 			};
 
-<<<<<<< HEAD
-			// Make sure sender has enough funds for paying delivery fees
-			let handling_delivery_fees = {
-				// Probable XCM with `ReserveAssetDeposited`.
-				let mut expected_reserve_asset_deposited_message = Xcm(vec![
-					ReserveAssetDeposited(MultiAssets::from(vec![MultiAsset {
-						id: Concrete(Default::default()),
-						fun: Fungible(balance_to_transfer),
-					}])),
-					ClearOrigin,
-					BuyExecution {
-						fees: MultiAsset {
-							id: Concrete(Default::default()),
-							fun: Fungible(balance_to_transfer),
-						},
-						weight_limit: Unlimited,
-					},
-					DepositAsset {
-						assets: Wild(AllCounted(1)),
-						beneficiary: target_destination_account.clone(),
-					},
-					SetTopic([
-						220, 188, 144, 32, 213, 83, 111, 175, 44, 210, 111, 19, 90, 165, 191, 112,
-						140, 247, 192, 124, 42, 17, 153, 141, 114, 34, 189, 20, 83, 69, 237, 173,
-					]),
-				]);
-				assert_matches_pallet_xcm_reserve_transfer_assets_instructions(
-					&mut expected_reserve_asset_deposited_message,
-				);
-
-				// Call `SendXcm::validate` to get delivery fees.
-				let (_, delivery_fees): (_, MultiAssets) = XcmConfig::XcmSender::validate(
-					&mut Some(target_location_from_different_consensus.clone()),
-					&mut Some(expected_reserve_asset_deposited_message),
-				)
-				.expect("validate passes");
-				// Drip delivery fee to Alice account.
-				let mut delivery_fees_added = false;
-				for delivery_fee in delivery_fees.inner() {
-					assert_ok!(<XcmConfig::AssetTransactor as TransactAsset>::deposit_asset(
-						&delivery_fee,
-						&MultiLocation {
-							parents: 0,
-							interior: X1(AccountId32 {
-								network: None,
-								id: alice_account.clone().into(),
-							}),
-						},
-						None,
-					));
-					delivery_fees_added = true;
-				}
-				delivery_fees_added
-			};
-=======
 			let assets_to_transfer = MultiAssets::from(asset_to_transfer);
 			let mut expected_assets = assets_to_transfer.clone();
 			let context = XcmConfig::UniversalLocation::get();
 			expected_assets
 				.reanchor(&target_location_from_different_consensus, context)
 				.unwrap();
->>>>>>> 65ed92ff
 
 			let expected_beneficiary = target_destination_account;
 
@@ -312,34 +252,6 @@
 				},
 			);
 
-<<<<<<< HEAD
-			if handling_delivery_fees {
-				if let Some(delivery_fees_account) = delivery_fees_account {
-					let delivery_fees_account_balance_after =
-						<pallet_balances::Pallet<Runtime>>::free_balance(&delivery_fees_account);
-					assert!(
-						delivery_fees_account_balance_after > delivery_fees_account_balance_before
-					);
-				}
-			}
-
-			// check alice account decreased by balance_to_transfer
-			assert_eq!(
-				<pallet_balances::Pallet<Runtime>>::free_balance(&alice_account),
-				alice_account_init_balance
-					.saturating_sub(existential_deposit)
-					.saturating_sub(balance_to_transfer.into())
-			);
-
-			// check reserve account
-			// check reserve account increased by balance_to_transfer
-			assert_eq!(
-				<pallet_balances::Pallet<Runtime>>::free_balance(&reserve_account),
-				existential_deposit + balance_to_transfer.into()
-			);
-
-=======
->>>>>>> 65ed92ff
 			// check that xcm was sent
 			let xcm_sent_message_hash = <frame_system::Pallet<Runtime>>::events()
 				.into_iter()
