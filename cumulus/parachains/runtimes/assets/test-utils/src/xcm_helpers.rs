--- conflicted
+++ resolved
@@ -21,11 +21,7 @@
 /// Returns the delivery fees amount for pallet xcm's `teleport_assets` and
 /// `reserve_transfer_assets` extrinsics.
 /// It assumes delivery fees are only paid in one asset and that asset is known.
-<<<<<<< HEAD
-pub fn transfer_assets_parent_delivery_fees<S: SendXcm>(
-=======
 pub fn transfer_assets_delivery_fees<S: SendXcm>(
->>>>>>> 268fa714
 	assets: MultiAssets,
 	fee_asset_item: u32,
 	weight_limit: WeightLimit,
