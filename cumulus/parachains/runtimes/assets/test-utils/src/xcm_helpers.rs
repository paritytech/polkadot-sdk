// Copyright Parity Technologies (UK) Ltd.
// This file is part of Cumulus.

// Cumulus is free software: you can redistribute it and/or modify
// it under the terms of the GNU General Public License as published by
// the Free Software Foundation, either version 3 of the License, or
// (at your option) any later version.

// Cumulus is distributed in the hope that it will be useful,
// but WITHOUT ANY WARRANTY; without even the implied warranty of
// MERCHANTABILITY or FITNESS FOR A PARTICULAR PURPOSE.  See the
// GNU General Public License for more details.

// You should have received a copy of the GNU General Public License
// along with Cumulus.  If not, see <http://www.gnu.org/licenses/>.

//! Helpers for calculating XCM delivery fees.

use xcm::latest::prelude::*;

/// Returns the delivery fees amount for pallet xcm's `teleport_assets` and
/// `reserve_transfer_assets` extrinsics.
/// Because it returns only a `u128`, it assumes delivery fees are only paid
/// in one asset and that asset is known.
pub fn transfer_assets_delivery_fees<S: SendXcm>(
	assets: MultiAssets,
	fee_asset_item: u32,
	weight_limit: WeightLimit,
	beneficiary: MultiLocation,
	destination: MultiLocation,
) -> u128 {
	let message = teleport_assets_dummy_message(assets, fee_asset_item, weight_limit, beneficiary);
<<<<<<< HEAD
	let Ok((_, delivery_fees)) = validate_send::<S>(destination, message) else { unreachable!("message can be validated; qed") };
	let Fungible(delivery_fees_amount) = delivery_fees.inner()[0].fun else { unreachable!("asset is fungible; qed") };
	delivery_fees_amount
=======
	let Ok((_, delivery_fees)) = validate_send::<S>(destination, message) else { unreachable!("message can be sent; qed") };
	if let Some(delivery_fee) = delivery_fees.inner().first() {
		let Fungible(delivery_fee_amount) = delivery_fee.fun else { unreachable!("asset is fungible; qed"); };
		delivery_fee_amount
	} else {
		0
	}
>>>>>>> 842c78bc
}

/// Approximates the actual message sent by the teleport extrinsic.
/// The assets are not reanchored and the topic is a dummy one.
/// However, it should have the same encoded size, which is what matters for delivery fees.
/// Also has same encoded size as the one created by the reserve transfer assets extrinsic.
fn teleport_assets_dummy_message(
	assets: MultiAssets,
	fee_asset_item: u32,
	weight_limit: WeightLimit,
	beneficiary: MultiLocation,
) -> Xcm<()> {
	Xcm(vec![
		ReceiveTeleportedAsset(assets.clone()), // Same encoded size as `ReserveAssetDeposited`
		ClearOrigin,
		BuyExecution { fees: assets.get(fee_asset_item as usize).unwrap().clone(), weight_limit },
		DepositAsset { assets: Wild(AllCounted(assets.len() as u32)), beneficiary },
		SetTopic([0u8; 32]), // Dummy topic
	])
}<|MERGE_RESOLUTION|>--- conflicted
+++ resolved
@@ -30,11 +30,6 @@
 	destination: MultiLocation,
 ) -> u128 {
 	let message = teleport_assets_dummy_message(assets, fee_asset_item, weight_limit, beneficiary);
-<<<<<<< HEAD
-	let Ok((_, delivery_fees)) = validate_send::<S>(destination, message) else { unreachable!("message can be validated; qed") };
-	let Fungible(delivery_fees_amount) = delivery_fees.inner()[0].fun else { unreachable!("asset is fungible; qed") };
-	delivery_fees_amount
-=======
 	let Ok((_, delivery_fees)) = validate_send::<S>(destination, message) else { unreachable!("message can be sent; qed") };
 	if let Some(delivery_fee) = delivery_fees.inner().first() {
 		let Fungible(delivery_fee_amount) = delivery_fee.fun else { unreachable!("asset is fungible; qed"); };
@@ -42,7 +37,6 @@
 	} else {
 		0
 	}
->>>>>>> 842c78bc
 }
 
 /// Approximates the actual message sent by the teleport extrinsic.
