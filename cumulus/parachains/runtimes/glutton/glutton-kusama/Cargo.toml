--- conflicted
+++ resolved
@@ -40,18 +40,12 @@
 sp-version = { path = "../../../../../substrate/primitives/version", default-features = false}
 
 # Polkadot
-<<<<<<< HEAD
 pallet-xcm = { path = "../../../../../polkadot/xcm/pallet-xcm", default-features = false}
 polkadot-parachain = { path = "../../../../../polkadot/parachain", default-features = false}
 polkadot-runtime-common = { path = "../../../../../polkadot/runtime/common", default-features = false}
-xcm = { path = "../../../../../polkadot/xcm", default-features = false}
-xcm-builder = { path = "../../../../../polkadot/xcm/xcm-builder", default-features = false}
-xcm-executor = { path = "../../../../../polkadot/xcm/xcm-executor", default-features = false}
-=======
 xcm = { package = "staging-xcm", path = "../../../../../polkadot/xcm", default-features = false}
 xcm-builder = { package = "staging-xcm-builder", path = "../../../../../polkadot/xcm/xcm-builder", default-features = false}
 xcm-executor = { package = "staging-xcm-executor", path = "../../../../../polkadot/xcm/xcm-executor", default-features = false}
->>>>>>> a36d409e
 
 # Cumulus
 cumulus-pallet-aura-ext = { path = "../../../../pallets/aura-ext", default-features = false }
