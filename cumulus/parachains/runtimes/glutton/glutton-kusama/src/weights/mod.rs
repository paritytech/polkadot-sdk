--- conflicted
+++ resolved
@@ -14,11 +14,7 @@
 // You should have received a copy of the GNU General Public License
 // along with Cumulus.  If not, see <http://www.gnu.org/licenses/>.
 
-<<<<<<< HEAD
 pub mod cumulus_pallet_parachain_system;
 pub mod pallet_glutton;
 pub mod pallet_message_queue;
-=======
-pub mod pallet_glutton;
-pub mod pallet_timestamp;
->>>>>>> 69ed3087
+pub mod pallet_timestamp;