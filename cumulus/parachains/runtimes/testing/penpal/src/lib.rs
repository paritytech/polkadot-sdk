// This file is part of Cumulus.
// SPDX-License-Identifier: Unlicense

// This is free and unencumbered software released into the public domain.

// Anyone is free to copy, modify, publish, use, compile, sell, or
// distribute this software, either in source code form or as a compiled
// binary, for any purpose, commercial or non-commercial, and by any
// means.

// In jurisdictions that recognize copyright laws, the author or authors
// of this software dedicate any and all copyright interest in the
// software to the public domain. We make this dedication for the benefit
// of the public at large and to the detriment of our heirs and
// successors. We intend this dedication to be an overt act of
// relinquishment in perpetuity of all present and future rights to this
// software under copyright law.

// THE SOFTWARE IS PROVIDED "AS IS", WITHOUT WARRANTY OF ANY KIND,
// EXPRESS OR IMPLIED, INCLUDING BUT NOT LIMITED TO THE WARRANTIES OF
// MERCHANTABILITY, FITNESS FOR A PARTICULAR PURPOSE AND NONINFRINGEMENT.
// IN NO EVENT SHALL THE AUTHORS BE LIABLE FOR ANY CLAIM, DAMAGES OR
// OTHER LIABILITY, WHETHER IN AN ACTION OF CONTRACT, TORT OR OTHERWISE,
// ARISING FROM, OUT OF OR IN CONNECTION WITH THE SOFTWARE OR THE USE OR
// OTHER DEALINGS IN THE SOFTWARE.

// For more information, please refer to <http://unlicense.org/>

//! The PenPal runtime is designed as a test runtime that can be created with an arbitrary `ParaId`,
//! such that multiple instances of the parachain can be on the same parent relay. Ensure that you
//! have enough nodes running to support this or you will get scheduling errors.
//!
//! The PenPal runtime's primary use is for testing interactions between System parachains and
//! other chains that are not trusted teleporters.

#![cfg_attr(not(feature = "std"), no_std)]
// `construct_runtime!` does a lot of recursion and requires us to increase the limit to 256.
#![recursion_limit = "256"]

// Make the WASM binary available.
#[cfg(feature = "std")]
include!(concat!(env!("OUT_DIR"), "/wasm_binary.rs"));

mod genesis_config_presets;
mod weights;
pub mod xcm_config;

extern crate alloc;

use alloc::{vec, vec::Vec};
use assets_common::{
	foreign_creators::ForeignCreators,
	local_and_foreign_assets::{LocalFromLeft, TargetFromLeft},
	AssetIdForTrustBackedAssetsConvert,
};
use cumulus_pallet_parachain_system::RelayNumberStrictlyIncreases;
use cumulus_primitives_core::{AggregateMessageOrigin, ParaId};

use frame_support::{
	construct_runtime, derive_impl,
	dispatch::DispatchClass,
	genesis_builder_helper::{build_state, get_preset},
	ord_parameter_types,
	pallet_prelude::Weight,
	parameter_types,
	traits::{
		tokens::{fungible, fungibles, imbalance::ResolveAssetTo},
		AsEnsureOriginWithArg, ConstBool, ConstU128, ConstU32, ConstU64, ConstU8, Everything,
		TransformOrigin,
	},
	weights::{
		constants::WEIGHT_REF_TIME_PER_SECOND, ConstantMultiplier, FeePolynomial,
		WeightToFeeCoefficient, WeightToFeeCoefficients, WeightToFeePolynomial,
	},
	PalletId,
};
use frame_system::{
	limits::{BlockLength, BlockWeights},
	EnsureRoot, EnsureSigned, EnsureSignedBy,
};
use pallet_revive::evm::runtime::EthExtra;
use parachains_common::{
	impls::{AssetsToBlockAuthor, NonZeroIssuance},
	message_queue::{NarrowOriginToSibling, ParaIdToSibling},
};
use smallvec::smallvec;
use sp_api::impl_runtime_apis;
pub use sp_consensus_aura::sr25519::AuthorityId as AuraId;
use sp_core::{crypto::KeyTypeId, OpaqueMetadata};
use sp_runtime::{
	generic, impl_opaque_keys,
	traits::{AccountIdConversion, AccountIdLookup, BlakeTwo256, Block as BlockT},
	transaction_validity::{TransactionSource, TransactionValidity},
	ApplyExtrinsicResult,
};
pub use sp_runtime::{traits::ConvertInto, MultiAddress, Perbill, Permill};
#[cfg(feature = "std")]
use sp_version::NativeVersion;
use sp_version::RuntimeVersion;
use xcm_config::{ForeignAssetsAssetId, LocationToAccountId, XcmOriginToTransactDispatchOrigin};

#[cfg(any(feature = "std", test))]
pub use sp_runtime::BuildStorage;

use polkadot_runtime_common::{BlockHashCount, SlowAdjustingFeeUpdate};
use weights::{BlockExecutionWeight, ExtrinsicBaseWeight, RocksDbWeight};
use xcm::{
	latest::prelude::{AssetId as AssetLocationId, BodyId},
	Version as XcmVersion, VersionedAsset, VersionedAssetId, VersionedAssets, VersionedLocation,
	VersionedXcm,
};
use xcm_runtime_apis::{
	dry_run::{CallDryRunEffects, Error as XcmDryRunApiError, XcmDryRunEffects},
	fees::Error as XcmPaymentApiError,
};

use parachains_common::{AccountId, Balance, BlockNumber, Hash, Header, Nonce, Signature};
use testnet_parachains_constants::westend::{consensus::*, time::*};

/// The address format for describing accounts.
pub type Address = MultiAddress<AccountId, ()>;

/// Block type as expected by this runtime.
pub type Block = generic::Block<Header, UncheckedExtrinsic>;

/// A Block signed with a Justification
pub type SignedBlock = generic::SignedBlock<Block>;

/// BlockId type as expected by this runtime.
pub type BlockId = generic::BlockId<Block>;

// Id used for identifying assets.
pub type AssetId = u32;

/// The extension to the basic transaction logic.
pub type TxExtension = (
	frame_system::AuthorizeCall<Runtime>,
	frame_system::CheckNonZeroSender<Runtime>,
	frame_system::CheckSpecVersion<Runtime>,
	frame_system::CheckTxVersion<Runtime>,
	frame_system::CheckGenesis<Runtime>,
	frame_system::CheckEra<Runtime>,
	frame_system::CheckNonce<Runtime>,
	frame_system::CheckWeight<Runtime>,
	pallet_asset_tx_payment::ChargeAssetTxPayment<Runtime>,
	frame_metadata_hash_extension::CheckMetadataHash<Runtime>,
	frame_system::WeightReclaim<Runtime>,
);

/// Default extensions applied to Ethereum transactions.
#[derive(Clone, PartialEq, Eq, Debug)]
pub struct EthExtraImpl;

impl EthExtra for EthExtraImpl {
	type Config = Runtime;
	type Extension = TxExtension;

	fn get_eth_extension(nonce: u32, tip: Balance) -> Self::Extension {
		(
			frame_system::AuthorizeCall::<Runtime>::new(),
			frame_system::CheckNonZeroSender::<Runtime>::new(),
			frame_system::CheckSpecVersion::<Runtime>::new(),
			frame_system::CheckTxVersion::<Runtime>::new(),
			frame_system::CheckGenesis::<Runtime>::new(),
			frame_system::CheckEra::<Runtime>::from(generic::Era::Immortal),
			frame_system::CheckNonce::<Runtime>::from(nonce),
			frame_system::CheckWeight::<Runtime>::new(),
			pallet_asset_tx_payment::ChargeAssetTxPayment::<Runtime>::from(tip, None),
			frame_metadata_hash_extension::CheckMetadataHash::<Runtime>::new(false),
			frame_system::WeightReclaim::<Runtime>::new(),
		)
			.into()
	}
}

/// Unchecked extrinsic type as expected by this runtime.
pub type UncheckedExtrinsic =
	pallet_revive::evm::runtime::UncheckedExtrinsic<Address, Signature, EthExtraImpl>;

pub type Migrations = (
	pallet_balances::migration::MigrateToTrackInactive<Runtime, xcm_config::CheckingAccount>,
	pallet_collator_selection::migration::v1::MigrateToV1<Runtime>,
	pallet_session::migrations::v1::MigrateV0ToV1<
		Runtime,
		pallet_session::migrations::v1::InitOffenceSeverity<Runtime>,
	>,
);

/// Executive: handles dispatch to the various modules.
pub type Executive = frame_executive::Executive<
	Runtime,
	Block,
	frame_system::ChainContext<Runtime>,
	Runtime,
	AllPalletsWithSystem,
>;

/// Handles converting a weight scalar to a fee value, based on the scale and granularity of the
/// node's balance type.
///
/// This should typically create a mapping between the following ranges:
///   - `[0, MAXIMUM_BLOCK_WEIGHT]`
///   - `[Balance::min, Balance::max]`
///
/// Yet, it can be used for any other sort of change to weight-fee. Some examples being:
///   - Setting it to `0` will essentially disable the weight fee.
///   - Setting it to `1` will cause the literal `#[weight = x]` values to be charged.
pub struct WeightToFee;
impl frame_support::weights::WeightToFee for WeightToFee {
	type Balance = Balance;

	fn weight_to_fee(weight: &Weight) -> Self::Balance {
		let time_poly: FeePolynomial<Balance> = RefTimeToFee::polynomial().into();
		let proof_poly: FeePolynomial<Balance> = ProofSizeToFee::polynomial().into();

		// Take the maximum instead of the sum to charge by the more scarce resource.
		time_poly.eval(weight.ref_time()).max(proof_poly.eval(weight.proof_size()))
	}
}

/// Maps the reference time component of `Weight` to a fee.
pub struct RefTimeToFee;
impl WeightToFeePolynomial for RefTimeToFee {
	type Balance = Balance;
	fn polynomial() -> WeightToFeeCoefficients<Self::Balance> {
		let p = MILLIUNIT / 10;
		let q = 100 * Balance::from(ExtrinsicBaseWeight::get().ref_time());

		smallvec![WeightToFeeCoefficient {
			degree: 1,
			negative: false,
			coeff_frac: Perbill::from_rational(p % q, q),
			coeff_integer: p / q,
		}]
	}
}

/// Maps the proof size component of `Weight` to a fee.
pub struct ProofSizeToFee;
impl WeightToFeePolynomial for ProofSizeToFee {
	type Balance = Balance;
	fn polynomial() -> WeightToFeeCoefficients<Self::Balance> {
		// Map 10kb proof to 1 CENT.
		let p = MILLIUNIT / 10;
		let q = 10_000;

		smallvec![WeightToFeeCoefficient {
			degree: 1,
			negative: false,
			coeff_frac: Perbill::from_rational(p % q, q),
			coeff_integer: p / q,
		}]
	}
}
/// Opaque types. These are used by the CLI to instantiate machinery that don't need to know
/// the specifics of the runtime. They can then be made to be agnostic over specific formats
/// of data like extrinsics, allowing for them to continue syncing the network through upgrades
/// to even the core data structures.
pub mod opaque {
	use super::*;
	use sp_runtime::{generic, traits::BlakeTwo256};

	pub use sp_runtime::OpaqueExtrinsic as UncheckedExtrinsic;
	/// Opaque block header type.
	pub type Header = generic::Header<BlockNumber, BlakeTwo256>;
	/// Opaque block type.
	pub type Block = generic::Block<Header, UncheckedExtrinsic>;
	/// Opaque block identifier type.
	pub type BlockId = generic::BlockId<Block>;
}

impl_opaque_keys! {
	pub struct SessionKeys {
		pub aura: Aura,
	}
}

#[sp_version::runtime_version]
pub const VERSION: RuntimeVersion = RuntimeVersion {
	spec_name: alloc::borrow::Cow::Borrowed("penpal-parachain"),
	impl_name: alloc::borrow::Cow::Borrowed("penpal-parachain"),
	authoring_version: 1,
	spec_version: 1,
	impl_version: 0,
	apis: RUNTIME_API_VERSIONS,
	transaction_version: 1,
	system_version: 1,
};

// Unit = the base number of indivisible units for balances
pub const UNIT: Balance = 1_000_000_000_000;
pub const MILLIUNIT: Balance = 1_000_000_000;
pub const MICROUNIT: Balance = 1_000_000;

/// The existential deposit. Set to 1/10 of the Connected Relay Chain.
pub const EXISTENTIAL_DEPOSIT: Balance = MILLIUNIT;

/// We assume that ~5% of the block weight is consumed by `on_initialize` handlers. This is
/// used to limit the maximal weight of a single extrinsic.
const AVERAGE_ON_INITIALIZE_RATIO: Perbill = Perbill::from_percent(5);

/// We allow `Normal` extrinsics to fill up the block up to 75%, the rest can be used by
/// `Operational` extrinsics.
const NORMAL_DISPATCH_RATIO: Perbill = Perbill::from_percent(75);

/// We allow for 0.5 of a second of compute with a 12 second average block time.
const MAXIMUM_BLOCK_WEIGHT: Weight = Weight::from_parts(
	WEIGHT_REF_TIME_PER_SECOND.saturating_div(2),
	cumulus_primitives_core::relay_chain::MAX_POV_SIZE as u64,
);

/// The version information used to identify this runtime when compiled natively.
#[cfg(feature = "std")]
pub fn native_version() -> NativeVersion {
	NativeVersion { runtime_version: VERSION, can_author_with: Default::default() }
}

parameter_types! {
	pub const Version: RuntimeVersion = VERSION;

	// This part is copied from Substrate's `bin/node/runtime/src/lib.rs`.
	//  The `RuntimeBlockLength` and `RuntimeBlockWeights` exist here because the
	// `DeletionWeightLimit` and `DeletionQueueDepth` depend on those to parameterize
	// the lazy contract deletion.
	pub RuntimeBlockLength: BlockLength =
		BlockLength::max_with_normal_ratio(5 * 1024 * 1024, NORMAL_DISPATCH_RATIO);
	pub RuntimeBlockWeights: BlockWeights = BlockWeights::builder()
		.base_block(BlockExecutionWeight::get())
		.for_class(DispatchClass::all(), |weights| {
			weights.base_extrinsic = ExtrinsicBaseWeight::get();
		})
		.for_class(DispatchClass::Normal, |weights| {
			weights.max_total = Some(NORMAL_DISPATCH_RATIO * MAXIMUM_BLOCK_WEIGHT);
		})
		.for_class(DispatchClass::Operational, |weights| {
			weights.max_total = Some(MAXIMUM_BLOCK_WEIGHT);
			// Operational transactions have some extra reserved space, so that they
			// are included even if block reached `MAXIMUM_BLOCK_WEIGHT`.
			weights.reserved = Some(
				MAXIMUM_BLOCK_WEIGHT - NORMAL_DISPATCH_RATIO * MAXIMUM_BLOCK_WEIGHT
			);
		})
		.avg_block_initialization(AVERAGE_ON_INITIALIZE_RATIO)
		.build_or_panic();
	pub const SS58Prefix: u16 = 42;
}

// Configure FRAME pallets to include in runtime.

#[derive_impl(frame_system::config_preludes::TestDefaultConfig)]
impl frame_system::Config for Runtime {
	/// The identifier used to distinguish between accounts.
	type AccountId = AccountId;
	/// The aggregated dispatch type that is available for extrinsics.
	type RuntimeCall = RuntimeCall;
	/// The lookup mechanism to get account ID from whatever is passed in dispatchers.
	type Lookup = AccountIdLookup<AccountId, ()>;
	/// The index type for storing how many extrinsics an account has signed.
	type Nonce = Nonce;
	/// The type for hashing blocks and tries.
	type Hash = Hash;
	/// The hashing algorithm used.
	type Hashing = BlakeTwo256;
	/// The block type.
	type Block = Block;
	/// The ubiquitous event type.
	type RuntimeEvent = RuntimeEvent;
	/// The ubiquitous origin type.
	type RuntimeOrigin = RuntimeOrigin;
	/// Maximum number of block number to block hash mappings to keep (oldest pruned first).
	type BlockHashCount = BlockHashCount;
	/// Runtime version.
	type Version = Version;
	/// Converts a module to an index of this module in the runtime.
	type PalletInfo = PalletInfo;
	/// The data to be stored in an account.
	type AccountData = pallet_balances::AccountData<Balance>;
	/// What to do if a new account is created.
	type OnNewAccount = ();
	/// What to do if an account is fully reaped from the system.
	type OnKilledAccount = ();
	/// The weight of database operations that the runtime can invoke.
	type DbWeight = RocksDbWeight;
	/// The basic call filter to use in dispatchable.
	type BaseCallFilter = Everything;
	/// Weight information for the extrinsics of this pallet.
	type SystemWeightInfo = ();
	/// Block & extrinsics weights: base values and limits.
	type BlockWeights = RuntimeBlockWeights;
	/// The maximum length of a block (in bytes).
	type BlockLength = RuntimeBlockLength;
	/// This is used as an identifier of the chain. 42 is the generic substrate prefix.
	type SS58Prefix = SS58Prefix;
	/// The action to take on a Runtime Upgrade
	type OnSetCode = cumulus_pallet_parachain_system::ParachainSetCode<Self>;
	type MaxConsumers = frame_support::traits::ConstU32<16>;
	type SingleBlockMigrations = Migrations;
}

impl pallet_timestamp::Config for Runtime {
	/// A timestamp: milliseconds since the unix epoch.
	type Moment = u64;
	type OnTimestampSet = Aura;
	type MinimumPeriod = ConstU64<{ SLOT_DURATION / 2 }>;
	type WeightInfo = ();
}

impl pallet_authorship::Config for Runtime {
	type FindAuthor = pallet_session::FindAccountFromAuthorIndex<Self, Aura>;
	type EventHandler = (CollatorSelection,);
}

parameter_types! {
	pub const ExistentialDeposit: Balance = EXISTENTIAL_DEPOSIT;
}

impl pallet_balances::Config for Runtime {
	type MaxLocks = ConstU32<50>;
	/// The type for recording an account's balance.
	type Balance = Balance;
	/// The ubiquitous event type.
	type RuntimeEvent = RuntimeEvent;
	type DustRemoval = ();
	type ExistentialDeposit = ExistentialDeposit;
	type AccountStore = System;
	type WeightInfo = pallet_balances::weights::SubstrateWeight<Runtime>;
	type MaxReserves = ConstU32<50>;
	type ReserveIdentifier = [u8; 8];
	type RuntimeHoldReason = RuntimeHoldReason;
	type RuntimeFreezeReason = RuntimeFreezeReason;
	type FreezeIdentifier = ();
	type MaxFreezes = ConstU32<0>;
	type DoneSlashHandler = ();
}

parameter_types! {
	/// Relay Chain `TransactionByteFee` / 10
	pub const TransactionByteFee: Balance = 10 * MICROUNIT;
}

impl pallet_transaction_payment::Config for Runtime {
	type RuntimeEvent = RuntimeEvent;
	type OnChargeTransaction = pallet_transaction_payment::FungibleAdapter<Balances, ()>;
	type WeightToFee = WeightToFee;
	type LengthToFee = ConstantMultiplier<Balance, TransactionByteFee>;
	type FeeMultiplierUpdate = SlowAdjustingFeeUpdate<Self>;
	type OperationalFeeMultiplier = ConstU8<5>;
	type WeightInfo = ();
}

parameter_types! {
	pub const AssetDeposit: Balance = 0;
	pub const AssetAccountDeposit: Balance = 0;
	pub const ApprovalDeposit: Balance = 0;
	pub const AssetsStringLimit: u32 = 50;
	pub const MetadataDepositBase: Balance = 0;
	pub const MetadataDepositPerByte: Balance = 0;
}

// /// We allow root and the Relay Chain council to execute privileged asset operations.
// pub type AssetsForceOrigin =
// 	EnsureOneOf<EnsureRoot<AccountId>, EnsureXcm<IsMajorityOfBody<KsmLocation, ExecutiveBody>>>;

pub type TrustBackedAssetsInstance = pallet_assets::Instance1;

impl pallet_assets::Config<TrustBackedAssetsInstance> for Runtime {
	type RuntimeEvent = RuntimeEvent;
	type Balance = Balance;
	type AssetId = AssetId;
	type AssetIdParameter = codec::Compact<AssetId>;
	type Currency = Balances;
	type CreateOrigin = AsEnsureOriginWithArg<EnsureSigned<AccountId>>;
	type ForceOrigin = EnsureRoot<AccountId>;
	type AssetDeposit = AssetDeposit;
	type MetadataDepositBase = MetadataDepositBase;
	type MetadataDepositPerByte = MetadataDepositPerByte;
	type ApprovalDeposit = ApprovalDeposit;
	type StringLimit = AssetsStringLimit;
	type Holder = ();
	type Freezer = ();
	type Extra = ();
	type WeightInfo = pallet_assets::weights::SubstrateWeight<Runtime>;
	type CallbackHandle = ();
	type AssetAccountDeposit = AssetAccountDeposit;
	type RemoveItemsLimit = frame_support::traits::ConstU32<1000>;
	#[cfg(feature = "runtime-benchmarks")]
	type BenchmarkHelper = ();
}

parameter_types! {
	// we just reuse the same deposits
	pub const ForeignAssetsAssetDeposit: Balance = AssetDeposit::get();
	pub const ForeignAssetsAssetAccountDeposit: Balance = AssetAccountDeposit::get();
	pub const ForeignAssetsApprovalDeposit: Balance = ApprovalDeposit::get();
	pub const ForeignAssetsAssetsStringLimit: u32 = AssetsStringLimit::get();
	pub const ForeignAssetsMetadataDepositBase: Balance = MetadataDepositBase::get();
	pub const ForeignAssetsMetadataDepositPerByte: Balance = MetadataDepositPerByte::get();
}

/// Another pallet assets instance to store foreign assets from bridgehub.
pub type ForeignAssetsInstance = pallet_assets::Instance2;
impl pallet_assets::Config<ForeignAssetsInstance> for Runtime {
	type RuntimeEvent = RuntimeEvent;
	type Balance = Balance;
	type AssetId = ForeignAssetsAssetId;
	type AssetIdParameter = ForeignAssetsAssetId;
	type Currency = Balances;
	// This is to allow any other remote location to create foreign assets. Used in tests, not
	// recommended on real chains.
	type CreateOrigin =
		ForeignCreators<Everything, LocationToAccountId, AccountId, xcm::latest::Location>;
	type ForceOrigin = EnsureRoot<AccountId>;
	type AssetDeposit = ForeignAssetsAssetDeposit;
	type MetadataDepositBase = ForeignAssetsMetadataDepositBase;
	type MetadataDepositPerByte = ForeignAssetsMetadataDepositPerByte;
	type ApprovalDeposit = ForeignAssetsApprovalDeposit;
	type StringLimit = ForeignAssetsAssetsStringLimit;
	type Holder = ();
	type Freezer = ();
	type Extra = ();
	type WeightInfo = pallet_assets::weights::SubstrateWeight<Runtime>;
	type CallbackHandle = ();
	type AssetAccountDeposit = ForeignAssetsAssetAccountDeposit;
	type RemoveItemsLimit = frame_support::traits::ConstU32<1000>;
	#[cfg(feature = "runtime-benchmarks")]
	type BenchmarkHelper = xcm_config::XcmBenchmarkHelper;
}

parameter_types! {
	pub const AssetConversionPalletId: PalletId = PalletId(*b"py/ascon");
	pub const LiquidityWithdrawalFee: Permill = Permill::from_percent(0);
}

ord_parameter_types! {
	pub const AssetConversionOrigin: sp_runtime::AccountId32 =
		AccountIdConversion::<sp_runtime::AccountId32>::into_account_truncating(&AssetConversionPalletId::get());
}

pub type AssetsForceOrigin = EnsureRoot<AccountId>;

pub type PoolAssetsInstance = pallet_assets::Instance3;
impl pallet_assets::Config<PoolAssetsInstance> for Runtime {
	type RuntimeEvent = RuntimeEvent;
	type Balance = Balance;
	type RemoveItemsLimit = ConstU32<1000>;
	type AssetId = u32;
	type AssetIdParameter = u32;
	type Currency = Balances;
	type CreateOrigin =
		AsEnsureOriginWithArg<EnsureSignedBy<AssetConversionOrigin, sp_runtime::AccountId32>>;
	type ForceOrigin = AssetsForceOrigin;
	type AssetDeposit = ConstU128<0>;
	type AssetAccountDeposit = ConstU128<0>;
	type MetadataDepositBase = ConstU128<0>;
	type MetadataDepositPerByte = ConstU128<0>;
	type ApprovalDeposit = ConstU128<0>;
	type StringLimit = ConstU32<50>;
	type Holder = ();
	type Freezer = ();
	type Extra = ();
	type WeightInfo = pallet_assets::weights::SubstrateWeight<Runtime>;
	type CallbackHandle = ();
	#[cfg(feature = "runtime-benchmarks")]
	type BenchmarkHelper = ();
}

/// Union fungibles implementation for `Assets` and `ForeignAssets`.
pub type LocalAndForeignAssets = fungibles::UnionOf<
	Assets,
	ForeignAssets,
	LocalFromLeft<
		AssetIdForTrustBackedAssetsConvert<
			xcm_config::TrustBackedAssetsPalletLocation,
			xcm::latest::Location,
		>,
		parachains_common::AssetIdForTrustBackedAssets,
		xcm::latest::Location,
	>,
	xcm::latest::Location,
	AccountId,
>;

/// Union fungibles implementation for [`LocalAndForeignAssets`] and `Balances`.
pub type NativeAndAssets = fungible::UnionOf<
	Balances,
	LocalAndForeignAssets,
	TargetFromLeft<xcm_config::RelayLocation, xcm::latest::Location>,
	xcm::latest::Location,
	AccountId,
>;

pub type PoolIdToAccountId = pallet_asset_conversion::AccountIdConverter<
	AssetConversionPalletId,
	(xcm::latest::Location, xcm::latest::Location),
>;

impl pallet_asset_conversion::Config for Runtime {
	type RuntimeEvent = RuntimeEvent;
	type Balance = Balance;
	type HigherPrecisionBalance = sp_core::U256;
	type AssetKind = xcm::latest::Location;
	type Assets = NativeAndAssets;
	type PoolId = (Self::AssetKind, Self::AssetKind);
	type PoolLocator = pallet_asset_conversion::WithFirstAsset<
		xcm_config::RelayLocation,
		AccountId,
		Self::AssetKind,
		PoolIdToAccountId,
	>;
	type PoolAssetId = u32;
	type PoolAssets = PoolAssets;
	type PoolSetupFee = ConstU128<0>; // Asset class deposit fees are sufficient to prevent spam
	type PoolSetupFeeAsset = xcm_config::RelayLocation;
	type PoolSetupFeeTarget = ResolveAssetTo<AssetConversionOrigin, Self::Assets>;
	type LiquidityWithdrawalFee = LiquidityWithdrawalFee;
	type LPFee = ConstU32<3>;
	type PalletId = AssetConversionPalletId;
	type MaxSwapPathLength = ConstU32<3>;
	type MintMinLiquidity = ConstU128<100>;
	type WeightInfo = ();
	#[cfg(feature = "runtime-benchmarks")]
	type BenchmarkHelper = assets_common::benchmarks::AssetPairFactory<
		xcm_config::RelayLocation,
		parachain_info::Pallet<Runtime>,
		xcm_config::TrustBackedAssetsPalletIndex,
		xcm::latest::Location,
	>;
}

parameter_types! {
	pub const ReservedXcmpWeight: Weight = MAXIMUM_BLOCK_WEIGHT.saturating_div(4);
	pub const ReservedDmpWeight: Weight = MAXIMUM_BLOCK_WEIGHT.saturating_div(4);
	pub const RelayOrigin: AggregateMessageOrigin = AggregateMessageOrigin::Parent;
}

type ConsensusHook = cumulus_pallet_aura_ext::FixedVelocityConsensusHook<
	Runtime,
	RELAY_CHAIN_SLOT_DURATION_MILLIS,
	BLOCK_PROCESSING_VELOCITY,
	UNINCLUDED_SEGMENT_CAPACITY,
>;

impl cumulus_pallet_parachain_system::Config for Runtime {
	type WeightInfo = ();
	type RuntimeEvent = RuntimeEvent;
	type OnSystemEvent = ();
	type SelfParaId = parachain_info::Pallet<Runtime>;
	type DmpQueue = frame_support::traits::EnqueueWithOrigin<MessageQueue, RelayOrigin>;
	type ReservedDmpWeight = ReservedDmpWeight;
	type OutboundXcmpMessageSource = XcmpQueue;
	type XcmpMessageHandler = XcmpQueue;
	type ReservedXcmpWeight = ReservedXcmpWeight;
	type CheckAssociatedRelayNumber = RelayNumberStrictlyIncreases;
	type ConsensusHook = cumulus_pallet_aura_ext::FixedVelocityConsensusHook<
		Runtime,
		RELAY_CHAIN_SLOT_DURATION_MILLIS,
		BLOCK_PROCESSING_VELOCITY,
		UNINCLUDED_SEGMENT_CAPACITY,
	>;
<<<<<<< HEAD
=======

>>>>>>> 4331b282
	type RelayParentOffset = ConstU32<0>;
}

impl parachain_info::Config for Runtime {}

parameter_types! {
	pub MessageQueueServiceWeight: Weight = Perbill::from_percent(35) * RuntimeBlockWeights::get().max_block;
}

impl pallet_message_queue::Config for Runtime {
	type RuntimeEvent = RuntimeEvent;
	type WeightInfo = ();
	type MessageProcessor = xcm_builder::ProcessXcmMessage<
		AggregateMessageOrigin,
		xcm_executor::XcmExecutor<xcm_config::XcmConfig>,
		RuntimeCall,
	>;
	type Size = u32;
	// The XCMP queue pallet is only ever able to handle the `Sibling(ParaId)` origin:
	type QueueChangeHandler = NarrowOriginToSibling<XcmpQueue>;
	type QueuePausedQuery = NarrowOriginToSibling<XcmpQueue>;
	type HeapSize = sp_core::ConstU32<{ 103 * 1024 }>;
	type MaxStale = sp_core::ConstU32<8>;
	type ServiceWeight = MessageQueueServiceWeight;
	type IdleMaxServiceWeight = MessageQueueServiceWeight;
}

impl cumulus_pallet_aura_ext::Config for Runtime {}

parameter_types! {
	/// The asset ID for the asset that we use to pay for message delivery fees.
	pub FeeAssetId: AssetLocationId = AssetLocationId(xcm_config::RelayLocation::get());
	/// The base fee for the message delivery fees (3 CENTS).
	pub const BaseDeliveryFee: u128 = (1_000_000_000_000u128 / 100).saturating_mul(3);
}

pub type PriceForSiblingParachainDelivery = polkadot_runtime_common::xcm_sender::ExponentialPrice<
	FeeAssetId,
	BaseDeliveryFee,
	TransactionByteFee,
	XcmpQueue,
>;

impl cumulus_pallet_xcmp_queue::Config for Runtime {
	type RuntimeEvent = RuntimeEvent;
	type ChannelInfo = ParachainSystem;
	type VersionWrapper = PolkadotXcm;
	// Enqueue XCMP messages from siblings for later processing.
	type XcmpQueue = TransformOrigin<MessageQueue, AggregateMessageOrigin, ParaId, ParaIdToSibling>;
	type MaxInboundSuspended = ConstU32<1_000>;
	type MaxActiveOutboundChannels = ConstU32<128>;
	// Most on-chain HRMP channels are configured to use 102400 bytes of max message size, so we
	// need to set the page size larger than that until we reduce the channel size on-chain.
	type MaxPageSize = ConstU32<{ 103 * 1024 }>;
	type ControllerOrigin = EnsureRoot<AccountId>;
	type ControllerOriginConverter = XcmOriginToTransactDispatchOrigin;
	type WeightInfo = ();
	type PriceForSiblingDelivery = PriceForSiblingParachainDelivery;
}

parameter_types! {
	pub const Period: u32 = 6 * HOURS;
	pub const Offset: u32 = 0;
}
impl pallet_session::Config for Runtime {
	type RuntimeEvent = RuntimeEvent;
	type ValidatorId = <Self as frame_system::Config>::AccountId;
	// we don't have stash and controller, thus we don't need the convert as well.
	type ValidatorIdOf = pallet_collator_selection::IdentityCollator;
	type ShouldEndSession = pallet_session::PeriodicSessions<Period, Offset>;
	type NextSessionRotation = pallet_session::PeriodicSessions<Period, Offset>;
	type SessionManager = CollatorSelection;
	// Essentially just Aura, but let's be pedantic.
	type SessionHandler = <SessionKeys as sp_runtime::traits::OpaqueKeys>::KeyTypeIdProviders;
	type Keys = SessionKeys;
	type DisablingStrategy = ();
	type WeightInfo = ();
	type Currency = Balances;
	type KeyDeposit = ();
}

impl pallet_aura::Config for Runtime {
	type AuthorityId = AuraId;
	type DisabledValidators = ();
	type MaxAuthorities = ConstU32<100_000>;
	type AllowMultipleBlocksPerSlot = ConstBool<true>;
	type SlotDuration = ConstU64<SLOT_DURATION>;
}

parameter_types! {
	pub const PotId: PalletId = PalletId(*b"PotStake");
	pub const SessionLength: BlockNumber = 6 * HOURS;
	pub const ExecutiveBody: BodyId = BodyId::Executive;
}

// We allow root only to execute privileged collator selection operations.
pub type CollatorSelectionUpdateOrigin = EnsureRoot<AccountId>;

impl pallet_collator_selection::Config for Runtime {
	type RuntimeEvent = RuntimeEvent;
	type Currency = Balances;
	type UpdateOrigin = CollatorSelectionUpdateOrigin;
	type PotId = PotId;
	type MaxCandidates = ConstU32<100>;
	type MinEligibleCollators = ConstU32<4>;
	type MaxInvulnerables = ConstU32<20>;
	// should be a multiple of session or things will get inconsistent
	type KickThreshold = Period;
	type ValidatorId = <Self as frame_system::Config>::AccountId;
	type ValidatorIdOf = pallet_collator_selection::IdentityCollator;
	type ValidatorRegistration = Session;
	type WeightInfo = ();
}

#[cfg(feature = "runtime-benchmarks")]
pub struct AssetTxHelper;

#[cfg(feature = "runtime-benchmarks")]
impl pallet_asset_tx_payment::BenchmarkHelperTrait<AccountId, u32, u32> for AssetTxHelper {
	fn create_asset_id_parameter(_id: u32) -> (u32, u32) {
		unimplemented!("Penpal uses default weights");
	}
	fn setup_balances_and_pool(_asset_id: u32, _account: AccountId) {
		unimplemented!("Penpal uses default weights");
	}
}

impl pallet_asset_tx_payment::Config for Runtime {
	type RuntimeEvent = RuntimeEvent;
	type Fungibles = Assets;
	type OnChargeAssetTransaction = pallet_asset_tx_payment::FungiblesAdapter<
		pallet_assets::BalanceToAssetBalance<
			Balances,
			Runtime,
			ConvertInto,
			TrustBackedAssetsInstance,
		>,
		AssetsToBlockAuthor<Runtime, TrustBackedAssetsInstance>,
	>;
	type WeightInfo = ();
	#[cfg(feature = "runtime-benchmarks")]
	type BenchmarkHelper = AssetTxHelper;
}

parameter_types! {
	pub const DepositPerItem: Balance = 0;
	pub const DepositPerByte: Balance = 0;
	pub CodeHashLockupDepositPercent: Perbill = Perbill::from_percent(30);
}

impl pallet_revive::Config for Runtime {
	type Time = Timestamp;
	type Currency = Balances;
	type RuntimeEvent = RuntimeEvent;
	type RuntimeCall = RuntimeCall;
	type DepositPerItem = DepositPerItem;
	type DepositPerByte = DepositPerByte;
	type WeightPrice = pallet_transaction_payment::Pallet<Self>;
	type WeightInfo = pallet_revive::weights::SubstrateWeight<Self>;
	type Precompiles = ();
	type AddressMapper = pallet_revive::AccountId32Mapper<Self>;
	type RuntimeMemory = ConstU32<{ 128 * 1024 * 1024 }>;
	type PVFMemory = ConstU32<{ 512 * 1024 * 1024 }>;
	type UnsafeUnstableInterface = ConstBool<true>;
	type AllowEVMBytecode = ConstBool<true>;
	type UploadOrigin = EnsureSigned<Self::AccountId>;
	type InstantiateOrigin = EnsureSigned<Self::AccountId>;
	type RuntimeHoldReason = RuntimeHoldReason;
	type CodeHashLockupDepositPercent = CodeHashLockupDepositPercent;
	type ChainId = ConstU64<420_420_999>;
	type NativeToEthRatio = ConstU32<1_000_000>; // 10^(18 - 12) Eth is 10^18, Native is 10^12.
	type EthGasEncoder = ();
	type FindAuthor = <Runtime as pallet_authorship::Config>::FindAuthor;
}

impl pallet_sudo::Config for Runtime {
	type RuntimeEvent = RuntimeEvent;
	type RuntimeCall = RuntimeCall;
	type WeightInfo = pallet_sudo::weights::SubstrateWeight<Runtime>;
}

impl pallet_utility::Config for Runtime {
	type RuntimeEvent = RuntimeEvent;
	type RuntimeCall = RuntimeCall;
	type PalletsOrigin = OriginCaller;
	type WeightInfo = pallet_utility::weights::SubstrateWeight<Runtime>;
}

// Create the runtime by composing the FRAME pallets that were previously configured.
construct_runtime!(
	pub enum Runtime
	{
		// System support stuff.
		System: frame_system = 0,
		ParachainSystem: cumulus_pallet_parachain_system = 1,
		Timestamp: pallet_timestamp = 2,
		ParachainInfo: parachain_info = 3,

		// Monetary stuff.
		Balances: pallet_balances = 10,
		TransactionPayment: pallet_transaction_payment = 11,
		AssetTxPayment: pallet_asset_tx_payment = 12,

		// Collator support. The order of these 4 are important and shall not change.
		Authorship: pallet_authorship = 20,
		CollatorSelection: pallet_collator_selection = 21,
		Session: pallet_session = 22,
		Aura: pallet_aura = 23,
		AuraExt: cumulus_pallet_aura_ext = 24,

		// XCM helpers.
		XcmpQueue: cumulus_pallet_xcmp_queue = 30,
		PolkadotXcm: pallet_xcm = 31,
		CumulusXcm: cumulus_pallet_xcm = 32,
		MessageQueue: pallet_message_queue = 34,

		// Handy utilities.
		Utility: pallet_utility = 40,

		// The main stage.
		Assets: pallet_assets::<Instance1> = 50,
		ForeignAssets: pallet_assets::<Instance2> = 51,
		PoolAssets: pallet_assets::<Instance3> = 52,
		AssetConversion: pallet_asset_conversion = 53,

		Revive: pallet_revive = 60,

		Sudo: pallet_sudo = 255,
	}
);

#[cfg(feature = "runtime-benchmarks")]
mod benches {
	frame_benchmarking::define_benchmarks!(
		[frame_system, SystemBench::<Runtime>]
		[frame_system_extensions, SystemExtensionsBench::<Runtime>]
		[pallet_balances, Balances]
		[pallet_message_queue, MessageQueue]
		[pallet_session, SessionBench::<Runtime>]
		[pallet_sudo, Sudo]
		[pallet_timestamp, Timestamp]
		[pallet_collator_selection, CollatorSelection]
		[cumulus_pallet_parachain_system, ParachainSystem]
		[cumulus_pallet_xcmp_queue, XcmpQueue]
		[pallet_utility, Utility]
	);
}

impl_runtime_apis! {
	impl sp_consensus_aura::AuraApi<Block, AuraId> for Runtime {
		fn slot_duration() -> sp_consensus_aura::SlotDuration {
			sp_consensus_aura::SlotDuration::from_millis(SLOT_DURATION)
		}

		fn authorities() -> Vec<AuraId> {
			pallet_aura::Authorities::<Runtime>::get().into_inner()
		}
	}

	impl sp_api::Core<Block> for Runtime {
		fn version() -> RuntimeVersion {
			VERSION
		}

		fn execute_block(block: Block) {
			Executive::execute_block(block)
		}

		fn initialize_block(header: &<Block as BlockT>::Header) -> sp_runtime::ExtrinsicInclusionMode {
			Executive::initialize_block(header)
		}
	}

	impl sp_api::Metadata<Block> for Runtime {
		fn metadata() -> OpaqueMetadata {
			OpaqueMetadata::new(Runtime::metadata().into())
		}

		fn metadata_at_version(version: u32) -> Option<OpaqueMetadata> {
			Runtime::metadata_at_version(version)
		}

		fn metadata_versions() -> alloc::vec::Vec<u32> {
			Runtime::metadata_versions()
		}
	}

	impl sp_block_builder::BlockBuilder<Block> for Runtime {
		fn apply_extrinsic(extrinsic: <Block as BlockT>::Extrinsic) -> ApplyExtrinsicResult {
			Executive::apply_extrinsic(extrinsic)
		}

		fn finalize_block() -> <Block as BlockT>::Header {
			Executive::finalize_block()
		}

		fn inherent_extrinsics(data: sp_inherents::InherentData) -> Vec<<Block as BlockT>::Extrinsic> {
			data.create_extrinsics()
		}

		fn check_inherents(
			block: Block,
			data: sp_inherents::InherentData,
		) -> sp_inherents::CheckInherentsResult {
			data.check_extrinsics(&block)
		}

		fn block_rate() -> sp_block_builder::BlockRate {
			sp_block_builder::BlockRate {
				block_time: sp_block_builder::BlockTime::Regularly { every: core::time::Duration::from_secs(6) } ,
				block_building_time: core::time::Duration::from_secs(2),
			}
		}
	}

	impl sp_transaction_pool::runtime_api::TaggedTransactionQueue<Block> for Runtime {
		fn validate_transaction(
			source: TransactionSource,
			tx: <Block as BlockT>::Extrinsic,
			block_hash: <Block as BlockT>::Hash,
		) -> TransactionValidity {
			Executive::validate_transaction(source, tx, block_hash)
		}
	}

	impl sp_offchain::OffchainWorkerApi<Block> for Runtime {
		fn offchain_worker(header: &<Block as BlockT>::Header) {
			Executive::offchain_worker(header)
		}
	}

	impl sp_session::SessionKeys<Block> for Runtime {
		fn generate_session_keys(seed: Option<Vec<u8>>) -> Vec<u8> {
			SessionKeys::generate(seed)
		}

		fn decode_session_keys(
			encoded: Vec<u8>,
		) -> Option<Vec<(Vec<u8>, KeyTypeId)>> {
			SessionKeys::decode_into_raw_public_keys(&encoded)
		}
	}

	impl frame_system_rpc_runtime_api::AccountNonceApi<Block, AccountId, Nonce> for Runtime {
		fn account_nonce(account: AccountId) -> Nonce {
			System::account_nonce(account)
		}
	}

	impl pallet_transaction_payment_rpc_runtime_api::TransactionPaymentApi<Block, Balance> for Runtime {
		fn query_info(
			uxt: <Block as BlockT>::Extrinsic,
			len: u32,
		) -> pallet_transaction_payment_rpc_runtime_api::RuntimeDispatchInfo<Balance> {
			TransactionPayment::query_info(uxt, len)
		}
		fn query_fee_details(
			uxt: <Block as BlockT>::Extrinsic,
			len: u32,
		) -> pallet_transaction_payment::FeeDetails<Balance> {
			TransactionPayment::query_fee_details(uxt, len)
		}
		fn query_weight_to_fee(weight: Weight) -> Balance {
			TransactionPayment::weight_to_fee(weight)
		}
		fn query_length_to_fee(length: u32) -> Balance {
			TransactionPayment::length_to_fee(length)
		}
	}

	impl pallet_transaction_payment_rpc_runtime_api::TransactionPaymentCallApi<Block, Balance, RuntimeCall>
		for Runtime
	{
		fn query_call_info(
			call: RuntimeCall,
			len: u32,
		) -> pallet_transaction_payment::RuntimeDispatchInfo<Balance> {
			TransactionPayment::query_call_info(call, len)
		}
		fn query_call_fee_details(
			call: RuntimeCall,
			len: u32,
		) -> pallet_transaction_payment::FeeDetails<Balance> {
			TransactionPayment::query_call_fee_details(call, len)
		}
		fn query_weight_to_fee(weight: Weight) -> Balance {
			TransactionPayment::weight_to_fee(weight)
		}
		fn query_length_to_fee(length: u32) -> Balance {
			TransactionPayment::length_to_fee(length)
		}
	}

	impl cumulus_primitives_core::CollectCollationInfo<Block> for Runtime {
		fn collect_collation_info(header: &<Block as BlockT>::Header) -> cumulus_primitives_core::CollationInfo {
			ParachainSystem::collect_collation_info(header)
		}
	}

	impl xcm_runtime_apis::fees::XcmPaymentApi<Block> for Runtime {
		fn query_acceptable_payment_assets(xcm_version: xcm::Version) -> Result<Vec<VersionedAssetId>, XcmPaymentApiError> {
			let acceptable_assets = vec![AssetLocationId(xcm_config::RelayLocation::get())];
			PolkadotXcm::query_acceptable_payment_assets(xcm_version, acceptable_assets)
		}

		fn query_weight_to_asset_fee(weight: Weight, asset: VersionedAssetId) -> Result<u128, XcmPaymentApiError> {
			use crate::xcm_config::XcmConfig;

			type Trader = <XcmConfig as xcm_executor::Config>::Trader;

			PolkadotXcm::query_weight_to_asset_fee::<Trader>(weight, asset)
		}

		fn query_xcm_weight(message: VersionedXcm<()>) -> Result<Weight, XcmPaymentApiError> {
			PolkadotXcm::query_xcm_weight(message)
		}

		fn query_delivery_fees(destination: VersionedLocation, message: VersionedXcm<()>) -> Result<VersionedAssets, XcmPaymentApiError> {
			PolkadotXcm::query_delivery_fees(destination, message)
		}
	}

	impl xcm_runtime_apis::dry_run::DryRunApi<Block, RuntimeCall, RuntimeEvent, OriginCaller> for Runtime {
		fn dry_run_call(origin: OriginCaller, call: RuntimeCall, result_xcms_version: XcmVersion) -> Result<CallDryRunEffects<RuntimeEvent>, XcmDryRunApiError> {
			PolkadotXcm::dry_run_call::<Runtime, xcm_config::XcmRouter, OriginCaller, RuntimeCall>(origin, call, result_xcms_version)
		}

		fn dry_run_xcm(origin_location: VersionedLocation, xcm: VersionedXcm<RuntimeCall>) -> Result<XcmDryRunEffects<RuntimeEvent>, XcmDryRunApiError> {
			PolkadotXcm::dry_run_xcm::<Runtime, xcm_config::XcmRouter, RuntimeCall, xcm_config::XcmConfig>(origin_location, xcm)
		}
	}

	impl xcm_runtime_apis::conversions::LocationToAccountApi<Block, AccountId> for Runtime {
		fn convert_location(location: VersionedLocation) -> Result<
			AccountId,
			xcm_runtime_apis::conversions::Error
		> {
			xcm_runtime_apis::conversions::LocationToAccountHelper::<
				AccountId,
				xcm_config::LocationToAccountId,
			>::convert_location(location)
		}
	}

	impl xcm_runtime_apis::trusted_query::TrustedQueryApi<Block> for Runtime {
		fn is_trusted_reserve(asset: VersionedAsset, location: VersionedLocation) -> xcm_runtime_apis::trusted_query::XcmTrustedQueryResult {
			PolkadotXcm::is_trusted_reserve(asset, location)
		}
		fn is_trusted_teleporter(asset: VersionedAsset, location: VersionedLocation) -> xcm_runtime_apis::trusted_query::XcmTrustedQueryResult {
			PolkadotXcm::is_trusted_teleporter(asset, location)
		}
	}

	impl xcm_runtime_apis::authorized_aliases::AuthorizedAliasersApi<Block> for Runtime {
		fn authorized_aliasers(target: VersionedLocation) -> Result<
			Vec<xcm_runtime_apis::authorized_aliases::OriginAliaser>,
			xcm_runtime_apis::authorized_aliases::Error
		> {
			PolkadotXcm::authorized_aliasers(target)
		}
		fn is_authorized_alias(origin: VersionedLocation, target: VersionedLocation) -> Result<
			bool,
			xcm_runtime_apis::authorized_aliases::Error
		> {
			PolkadotXcm::is_authorized_alias(origin, target)
		}
	}

	#[cfg(feature = "try-runtime")]
	impl frame_try_runtime::TryRuntime<Block> for Runtime {
		fn on_runtime_upgrade(checks: frame_try_runtime::UpgradeCheckSelect) -> (Weight, Weight) {
			let weight = Executive::try_runtime_upgrade(checks).unwrap();
			(weight, RuntimeBlockWeights::get().max_block)
		}

		fn execute_block(
			block: Block,
			state_root_check: bool,
			signature_check: bool,
			select: frame_try_runtime::TryStateSelect,
		) -> Weight {
			// NOTE: intentional unwrap: we don't want to propagate the error backwards, and want to
			// have a backtrace here.
			Executive::try_execute_block(block, state_root_check, signature_check, select).unwrap()
		}
	}

	#[cfg(feature = "runtime-benchmarks")]
	impl frame_benchmarking::Benchmark<Block> for Runtime {
		fn benchmark_metadata(extra: bool) -> (
			Vec<frame_benchmarking::BenchmarkList>,
			Vec<frame_support::traits::StorageInfo>,
		) {
			use frame_benchmarking::BenchmarkList;
			use frame_support::traits::StorageInfoTrait;
			use frame_system_benchmarking::Pallet as SystemBench;
			use frame_system_benchmarking::extensions::Pallet as SystemExtensionsBench;
			use cumulus_pallet_session_benchmarking::Pallet as SessionBench;

			let mut list = Vec::<BenchmarkList>::new();
			list_benchmarks!(list, extra);

			let storage_info = AllPalletsWithSystem::storage_info();
			(list, storage_info)
		}

		#[allow(non_local_definitions)]
		fn dispatch_benchmark(
			config: frame_benchmarking::BenchmarkConfig
		) -> Result<Vec<frame_benchmarking::BenchmarkBatch>, alloc::string::String> {
			use frame_benchmarking::BenchmarkBatch;
			use sp_storage::TrackedStorageKey;

			use frame_system_benchmarking::Pallet as SystemBench;
			use frame_system_benchmarking::extensions::Pallet as SystemExtensionsBench;
			impl frame_system_benchmarking::Config for Runtime {}

			use cumulus_pallet_session_benchmarking::Pallet as SessionBench;
			impl cumulus_pallet_session_benchmarking::Config for Runtime {}

			use frame_support::traits::WhitelistedStorageKeys;
			let whitelist: Vec<TrackedStorageKey> = AllPalletsWithSystem::whitelisted_storage_keys();

			let mut batches = Vec::<BenchmarkBatch>::new();
			let params = (&config, &whitelist);
			add_benchmarks!(params, batches);

			if batches.is_empty() { return Err("Benchmark not found for this pallet.".into()) }
			Ok(batches)
		}
	}

	impl sp_genesis_builder::GenesisBuilder<Block> for Runtime {
		fn build_state(config: Vec<u8>) -> sp_genesis_builder::Result {
			build_state::<RuntimeGenesisConfig>(config)
		}

		fn get_preset(id: &Option<sp_genesis_builder::PresetId>) -> Option<Vec<u8>> {
			get_preset::<RuntimeGenesisConfig>(id, &genesis_config_presets::get_preset)
		}

		fn preset_names() -> Vec<sp_genesis_builder::PresetId> {
			genesis_config_presets::preset_names()
		}
	}

	impl cumulus_primitives_core::GetParachainInfo<Block> for Runtime {
		fn parachain_id() -> ParaId {
			ParachainInfo::parachain_id()
		}
	}

	impl cumulus_primitives_aura::AuraUnincludedSegmentApi<Block> for Runtime {
		fn can_build_upon(
			included_hash: <Block as BlockT>::Hash,
			slot: cumulus_primitives_aura::Slot,
		) -> bool {
			ConsensusHook::can_build_upon(included_hash, slot)
		}
	}
}

cumulus_pallet_parachain_system::register_validate_block! {
	Runtime = Runtime,
	BlockExecutor = cumulus_pallet_aura_ext::BlockExecutor::<Runtime, Executive>,
}<|MERGE_RESOLUTION|>--- conflicted
+++ resolved
@@ -657,10 +657,6 @@
 		BLOCK_PROCESSING_VELOCITY,
 		UNINCLUDED_SEGMENT_CAPACITY,
 	>;
-<<<<<<< HEAD
-=======
-
->>>>>>> 4331b282
 	type RelayParentOffset = ConstU32<0>;
 }
 
