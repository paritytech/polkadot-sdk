--- conflicted
+++ resolved
@@ -80,12 +80,8 @@
 pallet-message-queue = { workspace = true }
 parachain-info = { workspace = true }
 parachains-common = { workspace = true }
-<<<<<<< HEAD
-snowbridge-router-primitives = { workspace = true }
+snowbridge-inbound-queue-primitives = { workspace = true }
 testnet-parachains-constants = { features = ["westend"], workspace = true }
-=======
-snowbridge-inbound-queue-primitives = { workspace = true }
->>>>>>> 98c6ffce
 
 primitive-types = { version = "0.12.1", default-features = false, features = [
 	"codec",
