// Copyright (C) Parity Technologies (UK) Ltd.
// This file is part of Cumulus.

// Cumulus is free software: you can redistribute it and/or modify
// it under the terms of the GNU General Public License as published by
// the Free Software Foundation, either version 3 of the License, or
// (at your option) any later version.

// Cumulus is distributed in the hope that it will be useful,
// but WITHOUT ANY WARRANTY; without even the implied warranty of
// MERCHANTABILITY or FITNESS FOR A PARTICULAR PURPOSE.  See the
// GNU General Public License for more details.

// You should have received a copy of the GNU General Public License
// along with Cumulus.  If not, see <http://www.gnu.org/licenses/>.

#![cfg_attr(not(feature = "std"), no_std)]
// `construct_runtime!` does a lot of recursion and requires us to increase the limit to 256.
#![recursion_limit = "256"]

// Make the WASM binary available.
#[cfg(feature = "std")]
include!(concat!(env!("OUT_DIR"), "/wasm_binary.rs"));

use cumulus_pallet_parachain_system::RelayNumberMonotonicallyIncreases;
use polkadot_runtime_common::xcm_sender::NoPriceForMessageDelivery;
use sp_api::impl_runtime_apis;
use sp_core::OpaqueMetadata;
use sp_runtime::{
	create_runtime_str, generic, impl_opaque_keys,
<<<<<<< HEAD
	traits::{AccountIdLookup, BlakeTwo256, Block as BlockT},
=======
	traits::{
		AccountIdLookup, AsTransactionExtension, BlakeTwo256, Block as BlockT, Hash as HashT,
	},
>>>>>>> 2646792e
	transaction_validity::{TransactionSource, TransactionValidity},
	ApplyExtrinsicResult,
};
use sp_std::prelude::*;
#[cfg(feature = "std")]
use sp_version::NativeVersion;
use sp_version::RuntimeVersion;

// A few exports that help ease life for downstream crates.
pub use frame_support::{
	construct_runtime,
	dispatch::DispatchClass,
	genesis_builder_helper::{build_config, create_default_config},
	match_types, parameter_types,
	traits::{
		AsEnsureOriginWithArg, ConstBool, ConstU32, ConstU64, ConstU8, EitherOfDiverse, Everything,
		IsInVec, Nothing, Randomness,
	},
	weights::{
		constants::{
			BlockExecutionWeight, ExtrinsicBaseWeight, RocksDbWeight, WEIGHT_REF_TIME_PER_SECOND,
		},
		ConstantMultiplier, IdentityFee, Weight,
	},
	StorageValue,
};
use frame_system::{
	limits::{BlockLength, BlockWeights},
	EnsureRoot, EnsureSigned,
};
pub use pallet_balances::Call as BalancesCall;
pub use pallet_timestamp::Call as TimestampCall;
pub use sp_consensus_aura::sr25519::AuthorityId as AuraId;
#[cfg(any(feature = "std", test))]
pub use sp_runtime::BuildStorage;
pub use sp_runtime::{Perbill, Permill};

use cumulus_primitives_core::{AggregateMessageOrigin, ParaId};
use frame_support::traits::TransformOrigin;
use parachains_common::{
	impls::{AssetsFrom, NonZeroIssuance},
	message_queue::{NarrowOriginToSibling, ParaIdToSibling},
	AccountId, AssetIdForTrustBackedAssets, Signature,
};
use xcm_builder::{
	AllowKnownQueryResponses, AllowSubscriptionsFrom, AsPrefixedGeneralIndex, ConvertedConcreteId,
	FungiblesAdapter, LocalMint, TrailingSetTopicAsId, WithUniqueTopic,
};
use xcm_executor::traits::JustTry;

// XCM imports
use pallet_xcm::{EnsureXcm, IsMajorityOfBody, XcmPassthrough};
use polkadot_parachain_primitives::primitives::Sibling;
use xcm::latest::prelude::*;
use xcm_builder::{
	AccountId32Aliases, AllowExplicitUnpaidExecutionFrom, AllowTopLevelPaidExecutionFrom,
	CurrencyAdapter, EnsureXcmOrigin, FixedWeightBounds, IsConcrete, NativeAsset,
	ParentAsSuperuser, ParentIsPreset, RelayChainAsNative, SiblingParachainAsNative,
	SiblingParachainConvertsVia, SignedAccountId32AsNative, SignedToAccountId32,
	SovereignSignedViaLocation, TakeWeightCredit, UsingComponents,
};
use xcm_executor::XcmExecutor;

pub type SessionHandlers = ();

impl_opaque_keys! {
	pub struct SessionKeys {
		pub aura: Aura,
	}
}

/// This runtime version.
#[sp_version::runtime_version]
pub const VERSION: RuntimeVersion = RuntimeVersion {
	spec_name: create_runtime_str!("test-parachain"),
	impl_name: create_runtime_str!("test-parachain"),
	authoring_version: 1,
	spec_version: 10000,
	impl_version: 0,
	apis: RUNTIME_API_VERSIONS,
	transaction_version: 6,
	state_version: 0,
};

pub const MILLISECS_PER_BLOCK: u64 = 6000;

pub const SLOT_DURATION: u64 = MILLISECS_PER_BLOCK;

pub const EPOCH_DURATION_IN_BLOCKS: u32 = 10 * MINUTES;

// These time units are defined in number of blocks.
pub const MINUTES: BlockNumber = 60_000 / (MILLISECS_PER_BLOCK as BlockNumber);
pub const HOURS: BlockNumber = MINUTES * 60;
pub const DAYS: BlockNumber = HOURS * 24;

pub const ROC: Balance = 1_000_000_000_000;
pub const MILLIROC: Balance = 1_000_000_000;
pub const MICROROC: Balance = 1_000_000;

// 1 in 4 blocks (on average, not counting collisions) will be primary babe blocks.
pub const PRIMARY_PROBABILITY: (u64, u64) = (1, 4);

/// The version information used to identify this runtime when compiled natively.
#[cfg(feature = "std")]
pub fn native_version() -> NativeVersion {
	NativeVersion { runtime_version: VERSION, can_author_with: Default::default() }
}

/// We assume that ~10% of the block weight is consumed by `on_initalize` handlers.
/// This is used to limit the maximal weight of a single extrinsic.
const AVERAGE_ON_INITIALIZE_RATIO: Perbill = Perbill::from_percent(10);
/// We allow `Normal` extrinsics to fill up the block up to 75%, the rest can be used
/// by  Operational  extrinsics.
const NORMAL_DISPATCH_RATIO: Perbill = Perbill::from_percent(75);
/// We allow for 2 seconds of compute with a 6 second average block time.
const MAXIMUM_BLOCK_WEIGHT: Weight = Weight::from_parts(
	WEIGHT_REF_TIME_PER_SECOND.saturating_mul(2),
	cumulus_primitives_core::relay_chain::MAX_POV_SIZE as u64,
);

/// Maximum number of blocks simultaneously accepted by the Runtime, not yet included
/// into the relay chain.
const UNINCLUDED_SEGMENT_CAPACITY: u32 = 3;
/// How many parachain blocks are processed by the relay chain per parent. Limits the
/// number of blocks authored per slot.
const BLOCK_PROCESSING_VELOCITY: u32 = 2;
/// Relay chain slot duration, in milliseconds.
const RELAY_CHAIN_SLOT_DURATION_MILLIS: u32 = 6000;

parameter_types! {
	pub const BlockHashCount: BlockNumber = 250;
	pub const Version: RuntimeVersion = VERSION;
	pub RuntimeBlockLength: BlockLength =
		BlockLength::max_with_normal_ratio(5 * 1024 * 1024, NORMAL_DISPATCH_RATIO);
	pub RuntimeBlockWeights: BlockWeights = BlockWeights::builder()
		.base_block(BlockExecutionWeight::get())
		.for_class(DispatchClass::all(), |weights| {
			weights.base_extrinsic = ExtrinsicBaseWeight::get();
		})
		.for_class(DispatchClass::Normal, |weights| {
			weights.max_total = Some(NORMAL_DISPATCH_RATIO * MAXIMUM_BLOCK_WEIGHT);
		})
		.for_class(DispatchClass::Operational, |weights| {
			weights.max_total = Some(MAXIMUM_BLOCK_WEIGHT);
			// Operational transactions have some extra reserved space, so that they
			// are included even if block reached `MAXIMUM_BLOCK_WEIGHT`.
			weights.reserved = Some(
				MAXIMUM_BLOCK_WEIGHT - NORMAL_DISPATCH_RATIO * MAXIMUM_BLOCK_WEIGHT
			);
		})
		.avg_block_initialization(AVERAGE_ON_INITIALIZE_RATIO)
		.build_or_panic();
	pub const SS58Prefix: u8 = 42;
}

impl frame_system::Config for Runtime {
	/// The identifier used to distinguish between accounts.
	type AccountId = AccountId;
	/// The aggregated dispatch type that is available for extrinsics.
	type RuntimeCall = RuntimeCall;
	/// The lookup mechanism to get account ID from whatever is passed in dispatchers.
	type Lookup = AccountIdLookup<AccountId, ()>;
	/// The index type for storing how many extrinsics an account has signed.
	type Nonce = Nonce;
	/// The type for hashing blocks and tries.
	type Hash = Hash;
	/// The hashing algorithm used.
	type Hashing = BlakeTwo256;
	/// The block type.
	type Block = Block;
	/// The ubiquitous event type.
	type RuntimeEvent = RuntimeEvent;
	/// The ubiquitous origin type.
	type RuntimeOrigin = RuntimeOrigin;
	/// Maximum number of block number to block hash mappings to keep (oldest pruned first).
	type BlockHashCount = BlockHashCount;
	/// Runtime version.
	type Version = Version;
	/// Converts a module to an index of this module in the runtime.
	type PalletInfo = PalletInfo;
	type AccountData = pallet_balances::AccountData<Balance>;
	type OnNewAccount = ();
	type OnKilledAccount = ();
	type DbWeight = RocksDbWeight;
	type BaseCallFilter = frame_support::traits::Everything;
	type SystemWeightInfo = ();
	type BlockWeights = RuntimeBlockWeights;
	type BlockLength = RuntimeBlockLength;
	type SS58Prefix = SS58Prefix;
	type OnSetCode = cumulus_pallet_parachain_system::ParachainSetCode<Self>;
	type MaxConsumers = frame_support::traits::ConstU32<16>;
}

impl pallet_timestamp::Config for Runtime {
	/// A timestamp: milliseconds since the unix epoch.
	type Moment = u64;
	type OnTimestampSet = Aura;
	type MinimumPeriod = ConstU64<{ SLOT_DURATION / 2 }>;
	type WeightInfo = ();
}

parameter_types! {
	pub const ExistentialDeposit: u128 = MILLIROC;
	pub const TransferFee: u128 = MILLIROC;
	pub const CreationFee: u128 = MILLIROC;
	pub const TransactionByteFee: u128 = MICROROC;
}

impl pallet_balances::Config for Runtime {
	/// The type for recording an account's balance.
	type Balance = Balance;
	type DustRemoval = ();
	/// The ubiquitous event type.
	type RuntimeEvent = RuntimeEvent;
	type ExistentialDeposit = ExistentialDeposit;
	type AccountStore = System;
	type WeightInfo = ();
	type MaxLocks = ConstU32<50>;
	type MaxReserves = ConstU32<50>;
	type ReserveIdentifier = [u8; 8];
	type RuntimeHoldReason = RuntimeHoldReason;
	type RuntimeFreezeReason = RuntimeFreezeReason;
	type FreezeIdentifier = ();
	type MaxHolds = ConstU32<0>;
	type MaxFreezes = ConstU32<0>;
}

impl pallet_transaction_payment::Config for Runtime {
	type RuntimeEvent = RuntimeEvent;
	type OnChargeTransaction = pallet_transaction_payment::CurrencyAdapter<Balances, ()>;
	type WeightToFee = IdentityFee<Balance>;
	type LengthToFee = ConstantMultiplier<Balance, TransactionByteFee>;
	type FeeMultiplierUpdate = ();
	type OperationalFeeMultiplier = ConstU8<5>;
}

impl pallet_sudo::Config for Runtime {
	type RuntimeCall = RuntimeCall;
	type RuntimeEvent = RuntimeEvent;
	type WeightInfo = pallet_sudo::weights::SubstrateWeight<Runtime>;
}

parameter_types! {
	pub const ReservedXcmpWeight: Weight = MAXIMUM_BLOCK_WEIGHT.saturating_div(4);
	pub const ReservedDmpWeight: Weight = MAXIMUM_BLOCK_WEIGHT.saturating_div(4);
	pub const RelayOrigin: AggregateMessageOrigin = AggregateMessageOrigin::Parent;
}

type ConsensusHook = cumulus_pallet_aura_ext::FixedVelocityConsensusHook<
	Runtime,
	RELAY_CHAIN_SLOT_DURATION_MILLIS,
	BLOCK_PROCESSING_VELOCITY,
	UNINCLUDED_SEGMENT_CAPACITY,
>;

impl cumulus_pallet_parachain_system::Config for Runtime {
	type WeightInfo = ();
	type RuntimeEvent = RuntimeEvent;
	type OnSystemEvent = ();
	type SelfParaId = parachain_info::Pallet<Runtime>;
	type OutboundXcmpMessageSource = XcmpQueue;
	type DmpQueue = frame_support::traits::EnqueueWithOrigin<MessageQueue, RelayOrigin>;
	type ReservedDmpWeight = ReservedDmpWeight;
	type XcmpMessageHandler = XcmpQueue;
	type ReservedXcmpWeight = ReservedXcmpWeight;
	type CheckAssociatedRelayNumber = RelayNumberMonotonicallyIncreases;
	type ConsensusHook = ConsensusHook;
}

impl parachain_info::Config for Runtime {}

parameter_types! {
	pub MessageQueueServiceWeight: Weight = Perbill::from_percent(35) * RuntimeBlockWeights::get().max_block;
}

impl pallet_message_queue::Config for Runtime {
	type RuntimeEvent = RuntimeEvent;
	type WeightInfo = ();
	type MessageProcessor = xcm_builder::ProcessXcmMessage<
		AggregateMessageOrigin,
		xcm_executor::XcmExecutor<XcmConfig>,
		RuntimeCall,
	>;
	type Size = u32;
	// The XCMP queue pallet is only ever able to handle the `Sibling(ParaId)` origin:
	type QueueChangeHandler = NarrowOriginToSibling<XcmpQueue>;
	type QueuePausedQuery = NarrowOriginToSibling<XcmpQueue>;
	type HeapSize = sp_core::ConstU32<{ 64 * 1024 }>;
	type MaxStale = sp_core::ConstU32<8>;
	type ServiceWeight = MessageQueueServiceWeight;
}

impl cumulus_pallet_aura_ext::Config for Runtime {}

parameter_types! {
	pub const RocLocation: MultiLocation = MultiLocation::parent();
	pub const RococoNetwork: Option<NetworkId> = Some(NetworkId::Rococo);
	pub RelayChainOrigin: RuntimeOrigin = cumulus_pallet_xcm::Origin::Relay.into();
	pub UniversalLocation: InteriorMultiLocation = X1(Parachain(ParachainInfo::parachain_id().into()));
	pub CheckingAccount: AccountId = PolkadotXcm::check_account();
}

/// Type for specifying how a `MultiLocation` can be converted into an `AccountId`. This is used
/// when determining ownership of accounts for asset transacting and when attempting to use XCM
/// `Transact` in order to determine the dispatch Origin.
pub type LocationToAccountId = (
	// The parent (Relay-chain) origin converts to the parent `AccountId`.
	ParentIsPreset<AccountId>,
	// Sibling parachain origins convert to AccountId via the `ParaId::into`.
	SiblingParachainConvertsVia<Sibling, AccountId>,
	// Straight up local `AccountId32` origins just alias directly to `AccountId`.
	AccountId32Aliases<RococoNetwork, AccountId>,
);

/// Means for transacting assets on this chain.
pub type CurrencyTransactor = CurrencyAdapter<
	// Use this currency:
	Balances,
	// Use this currency when it is a fungible asset matching the given location or name:
	IsConcrete<RocLocation>,
	// Do a simple punn to convert an AccountId32 MultiLocation into a native chain account ID:
	LocationToAccountId,
	// Our chain's account ID type (we can't get away without mentioning it explicitly):
	AccountId,
	// We don't track any teleports.
	(),
>;

/// Means for transacting assets besides the native currency on this chain.
pub type FungiblesTransactor = FungiblesAdapter<
	// Use this fungibles implementation:
	Assets,
	// Use this currency when it is a fungible asset matching the given location or name:
	ConvertedConcreteId<
		AssetIdForTrustBackedAssets,
		u64,
		AsPrefixedGeneralIndex<
			SystemAssetHubAssetsPalletLocation,
			AssetIdForTrustBackedAssets,
			JustTry,
		>,
		JustTry,
	>,
	// Convert an XCM MultiLocation into a local account id:
	LocationToAccountId,
	// Our chain's account ID type (we can't get away without mentioning it explicitly):
	AccountId,
	// We only want to allow teleports of known assets. We use non-zero issuance as an indication
	// that this asset is known.
	LocalMint<NonZeroIssuance<AccountId, Assets>>,
	// The account to use for tracking teleports.
	CheckingAccount,
>;
/// Means for transacting assets on this chain.
pub type AssetTransactors = (CurrencyTransactor, FungiblesTransactor);

/// This is the type we use to convert an (incoming) XCM origin into a local `Origin` instance,
/// ready for dispatching a transaction with Xcm's `Transact`. There is an `OriginKind` which can
/// biases the kind of local `Origin` it will become.
pub type XcmOriginToTransactDispatchOrigin = (
	// Sovereign account converter; this attempts to derive an `AccountId` from the origin location
	// using `LocationToAccountId` and then turn that into the usual `Signed` origin. Useful for
	// foreign chains who want to have a local sovereign account on this chain which they control.
	SovereignSignedViaLocation<LocationToAccountId, RuntimeOrigin>,
	// Native converter for Relay-chain (Parent) location; will convert to a `Relay` origin when
	// recognised.
	RelayChainAsNative<RelayChainOrigin, RuntimeOrigin>,
	// Native converter for sibling Parachains; will convert to a `SiblingPara` origin when
	// recognised.
	SiblingParachainAsNative<cumulus_pallet_xcm::Origin, RuntimeOrigin>,
	// Superuser converter for the Relay-chain (Parent) location. This will allow it to issue a
	// transaction from the Root origin.
	ParentAsSuperuser<RuntimeOrigin>,
	// Native signed account converter; this just converts an `AccountId32` origin into a normal
	// `RuntimeOrigin::Signed` origin of the same 32-byte value.
	SignedAccountId32AsNative<RococoNetwork, RuntimeOrigin>,
	// Xcm origins can be represented natively under the Xcm pallet's Xcm origin.
	XcmPassthrough<RuntimeOrigin>,
);

parameter_types! {
	// One XCM operation is 1_000_000_000 weight - almost certainly a conservative estimate.
	pub UnitWeightCost: Weight = Weight::from_parts(1_000_000_000, 64 * 1024);
	// One ROC buys 1 second of weight.
	pub const WeightPrice: (MultiLocation, u128) = (MultiLocation::parent(), ROC);
	pub const MaxInstructions: u32 = 100;
}

match_types! {
	// The parent or the parent's unit plurality.
	pub type ParentOrParentsUnitPlurality: impl Contains<MultiLocation> = {
		MultiLocation { parents: 1, interior: Here } |
		MultiLocation { parents: 1, interior: X1(Plurality { id: BodyId::Unit, .. }) }
	};
	// The location recognized as the Relay network's Asset Hub.
	pub type AssetHub: impl Contains<MultiLocation> = {
		MultiLocation { parents: 1, interior: X1(Parachain(1000)) }
	};
}

pub type Barrier = TrailingSetTopicAsId<(
	TakeWeightCredit,
	AllowTopLevelPaidExecutionFrom<Everything>,
	// Parent & its unit plurality gets free execution.
	AllowExplicitUnpaidExecutionFrom<ParentOrParentsUnitPlurality>,
	// The network's Asset Hub gets free execution.
	AllowExplicitUnpaidExecutionFrom<AssetHub>,
	// Expected responses are OK.
	AllowKnownQueryResponses<PolkadotXcm>,
	// Subscriptions for version tracking are OK.
	AllowSubscriptionsFrom<Everything>,
)>;

parameter_types! {
	pub MaxAssetsIntoHolding: u32 = 64;
	pub SystemAssetHubLocation: MultiLocation = MultiLocation::new(1, X1(Parachain(1000)));
	// ALWAYS ensure that the index in PalletInstance stays up-to-date with
	// the Relay Chain's Asset Hub's Assets pallet index
	pub SystemAssetHubAssetsPalletLocation: MultiLocation =
		MultiLocation::new(1, X2(Parachain(1000), PalletInstance(50)));
}

pub type Reserves = (NativeAsset, AssetsFrom<SystemAssetHubLocation>);

pub struct XcmConfig;
impl xcm_executor::Config for XcmConfig {
	type RuntimeCall = RuntimeCall;
	type XcmSender = XcmRouter;
	// How to withdraw and deposit an asset.
	type AssetTransactor = AssetTransactors;
	type OriginConverter = XcmOriginToTransactDispatchOrigin;
	type IsReserve = Reserves;
	type IsTeleporter = NativeAsset; // <- should be enough to allow teleportation of ROC
	type UniversalLocation = UniversalLocation;
	type Barrier = Barrier;
	type Weigher = FixedWeightBounds<UnitWeightCost, RuntimeCall, MaxInstructions>;
	type Trader = UsingComponents<IdentityFee<Balance>, RocLocation, AccountId, Balances, ()>;
	type ResponseHandler = PolkadotXcm;
	type AssetTrap = PolkadotXcm;
	type AssetClaims = PolkadotXcm;
	type SubscriptionService = PolkadotXcm;
	type PalletInstancesInfo = AllPalletsWithSystem;
	type MaxAssetsIntoHolding = MaxAssetsIntoHolding;
	type AssetLocker = ();
	type AssetExchanger = ();
	type FeeManager = ();
	type MessageExporter = ();
	type UniversalAliases = Nothing;
	type CallDispatcher = RuntimeCall;
	type SafeCallFilter = Everything;
	type Aliasers = Nothing;
}

/// Local origins on this chain are allowed to dispatch XCM sends/executions.
pub type LocalOriginToLocation = SignedToAccountId32<RuntimeOrigin, AccountId, RococoNetwork>;

/// The means for routing XCM messages which are not for local execution into the right message
/// queues.
pub type XcmRouter = WithUniqueTopic<(
	// Two routers - use UMP to communicate with the relay chain:
	cumulus_primitives_utility::ParentAsUmp<ParachainSystem, (), ()>,
	// ..and XCMP to communicate with the sibling chains.
	XcmpQueue,
)>;

impl pallet_xcm::Config for Runtime {
	type RuntimeEvent = RuntimeEvent;
	type SendXcmOrigin = EnsureXcmOrigin<RuntimeOrigin, LocalOriginToLocation>;
	type XcmRouter = XcmRouter;
	type ExecuteXcmOrigin = EnsureXcmOrigin<RuntimeOrigin, LocalOriginToLocation>;
	type XcmExecuteFilter = Everything;
	type XcmExecutor = XcmExecutor<XcmConfig>;
	type XcmTeleportFilter = Everything;
	type XcmReserveTransferFilter = Nothing;
	type Weigher = FixedWeightBounds<UnitWeightCost, RuntimeCall, MaxInstructions>;
	type UniversalLocation = UniversalLocation;
	type RuntimeOrigin = RuntimeOrigin;
	type RuntimeCall = RuntimeCall;
	const VERSION_DISCOVERY_QUEUE_SIZE: u32 = 100;
	type AdvertisedXcmVersion = pallet_xcm::CurrentXcmVersion;
	type Currency = Balances;
	type CurrencyMatcher = ();
	type TrustedLockers = ();
	type SovereignAccountOf = LocationToAccountId;
	type MaxLockers = ConstU32<8>;
	type WeightInfo = pallet_xcm::TestWeightInfo;
	type AdminOrigin = EnsureRoot<AccountId>;
	type MaxRemoteLockConsumers = ConstU32<0>;
	type RemoteLockConsumerIdentifier = ();
}

impl cumulus_pallet_xcm::Config for Runtime {
	type RuntimeEvent = RuntimeEvent;
	type XcmExecutor = XcmExecutor<XcmConfig>;
}

impl cumulus_pallet_xcmp_queue::Config for Runtime {
	type RuntimeEvent = RuntimeEvent;
	type ChannelInfo = ParachainSystem;
	type VersionWrapper = ();
	// Enqueue XCMP messages from siblings for later processing.
	type XcmpQueue = TransformOrigin<MessageQueue, AggregateMessageOrigin, ParaId, ParaIdToSibling>;
	type MaxInboundSuspended = sp_core::ConstU32<1_000>;
	type ControllerOrigin = EnsureRoot<AccountId>;
	type ControllerOriginConverter = XcmOriginToTransactDispatchOrigin;
	type WeightInfo = cumulus_pallet_xcmp_queue::weights::SubstrateWeight<Runtime>;
	type PriceForSiblingDelivery = NoPriceForMessageDelivery<ParaId>;
}

impl cumulus_ping::Config for Runtime {
	type RuntimeEvent = RuntimeEvent;
	type RuntimeOrigin = RuntimeOrigin;
	type RuntimeCall = RuntimeCall;
	type XcmSender = XcmRouter;
}

parameter_types! {
	pub const AssetDeposit: Balance = ROC;
	pub const AssetAccountDeposit: Balance = ROC;
	pub const ApprovalDeposit: Balance = 100 * MILLIROC;
	pub const AssetsStringLimit: u32 = 50;
	pub const MetadataDepositBase: Balance = ROC;
	pub const MetadataDepositPerByte: Balance = 10 * MILLIROC;
	pub const UnitBody: BodyId = BodyId::Unit;
}

/// A majority of the Unit body from Rococo over XCM is our required administration origin.
pub type AdminOrigin =
	EitherOfDiverse<EnsureRoot<AccountId>, EnsureXcm<IsMajorityOfBody<RocLocation, UnitBody>>>;

impl pallet_assets::Config for Runtime {
	type RuntimeEvent = RuntimeEvent;
	type Balance = u64;
	type AssetId = AssetIdForTrustBackedAssets;
	type AssetIdParameter = codec::Compact<AssetIdForTrustBackedAssets>;
	type Currency = Balances;
	type CreateOrigin = AsEnsureOriginWithArg<EnsureSigned<AccountId>>;
	type ForceOrigin = AdminOrigin;
	type AssetDeposit = AssetDeposit;
	type MetadataDepositBase = MetadataDepositBase;
	type MetadataDepositPerByte = MetadataDepositPerByte;
	type ApprovalDeposit = ApprovalDeposit;
	type StringLimit = AssetsStringLimit;
	type Freezer = ();
	type Extra = ();
	type WeightInfo = pallet_assets::weights::SubstrateWeight<Runtime>;
	type CallbackHandle = ();
	type AssetAccountDeposit = AssetAccountDeposit;
	type RemoveItemsLimit = frame_support::traits::ConstU32<1000>;
	#[cfg(feature = "runtime-benchmarks")]
	type BenchmarkHelper = ();
}

impl pallet_aura::Config for Runtime {
	type AuthorityId = AuraId;
	type DisabledValidators = ();
	type MaxAuthorities = ConstU32<100_000>;
	type AllowMultipleBlocksPerSlot = ConstBool<true>;
	#[cfg(feature = "experimental")]
	type SlotDuration = ConstU64<SLOT_DURATION>;
}

construct_runtime! {
	pub enum Runtime
	{
		System: frame_system::{Pallet, Call, Storage, Config<T>, Event<T>},
		Timestamp: pallet_timestamp::{Pallet, Call, Storage, Inherent},
		Sudo: pallet_sudo::{Pallet, Call, Storage, Config<T>, Event<T>},
		TransactionPayment: pallet_transaction_payment::{Pallet, Storage, Event<T>},

		ParachainSystem: cumulus_pallet_parachain_system::{
			Pallet, Call, Config<T>, Storage, Inherent, Event<T>, ValidateUnsigned,
		} = 20,
		ParachainInfo: parachain_info::{Pallet, Storage, Config<T>} = 21,

		Balances: pallet_balances::{Pallet, Call, Storage, Config<T>, Event<T>} = 30,
		Assets: pallet_assets::{Pallet, Call, Storage, Event<T>} = 31,

		Aura: pallet_aura::{Pallet, Config<T>},
		AuraExt: cumulus_pallet_aura_ext::{Pallet, Config<T>},

		// XCM helpers.
		XcmpQueue: cumulus_pallet_xcmp_queue::{Pallet, Call, Storage, Event<T>} = 50,
		PolkadotXcm: pallet_xcm::{Pallet, Call, Event<T>, Origin, Config<T>} = 51,
		CumulusXcm: cumulus_pallet_xcm::{Pallet, Call, Event<T>, Origin} = 52,
		// RIP DmpQueue 53
		MessageQueue: pallet_message_queue::{Pallet, Call, Storage, Event<T>} = 54,

		Spambot: cumulus_ping::{Pallet, Call, Storage, Event<T>} = 99,
	}
}

/// Balance of an account.
pub type Balance = u128;
/// Index of a transaction in the chain.
pub type Nonce = u32;
/// A hash of some data used by the chain.
pub type Hash = <BlakeTwo256 as HashT>::Output;
/// An index to a block.
pub type BlockNumber = u32;
/// The address format for describing accounts.
pub type Address = sp_runtime::MultiAddress<AccountId, ()>;
/// Block header type as expected by this runtime.
pub type Header = generic::Header<BlockNumber, BlakeTwo256>;
/// Block type as expected by this runtime.
pub type Block = generic::Block<Header, UncheckedExtrinsic>;
/// A Block signed with a Justification
pub type SignedBlock = generic::SignedBlock<Block>;
/// BlockId type as expected by this runtime.
pub type BlockId = generic::BlockId<Block>;
/// The extension to the basic transaction logic.
pub type TxExtension = (
	frame_system::CheckNonZeroSender<Runtime>,
	frame_system::CheckSpecVersion<Runtime>,
	frame_system::CheckTxVersion<Runtime>,
	frame_system::CheckGenesis<Runtime>,
	frame_system::CheckEra<Runtime>,
	frame_system::CheckNonce<Runtime>,
	frame_system::CheckWeight<Runtime>,
	pallet_transaction_payment::ChargeTransactionPayment<Runtime>,
);
/// Unchecked extrinsic type as expected by this runtime.
pub type UncheckedExtrinsic =
	generic::UncheckedExtrinsic<Address, RuntimeCall, Signature, TxExtension>;
/// Executive: handles dispatch to the various modules.
pub type Executive = frame_executive::Executive<
	Runtime,
	Block,
	frame_system::ChainContext<Runtime>,
	Runtime,
	AllPalletsWithSystem,
	RemoveCollectiveFlip,
>;

pub struct RemoveCollectiveFlip;
impl frame_support::traits::OnRuntimeUpgrade for RemoveCollectiveFlip {
	fn on_runtime_upgrade() -> Weight {
		use frame_support::storage::migration;
		// Remove the storage value `RandomMaterial` from removed pallet `RandomnessCollectiveFlip`
		#[allow(deprecated)]
		migration::remove_storage_prefix(b"RandomnessCollectiveFlip", b"RandomMaterial", b"");
		<Runtime as frame_system::Config>::DbWeight::get().writes(1)
	}
}

impl_runtime_apis! {
	impl sp_api::Core<Block> for Runtime {
		fn version() -> RuntimeVersion {
			VERSION
		}

		fn execute_block(block: Block) {
			Executive::execute_block(block);
		}

		fn initialize_block(header: &<Block as BlockT>::Header) {
			Executive::initialize_block(header)
		}
	}

	impl sp_api::Metadata<Block> for Runtime {
		fn metadata() -> OpaqueMetadata {
			OpaqueMetadata::new(Runtime::metadata().into())
		}

		fn metadata_at_version(version: u32) -> Option<OpaqueMetadata> {
			Runtime::metadata_at_version(version)
		}

		fn metadata_versions() -> sp_std::vec::Vec<u32> {
			Runtime::metadata_versions()
		}
	}

	impl sp_block_builder::BlockBuilder<Block> for Runtime {
		fn apply_extrinsic(
			extrinsic: <Block as BlockT>::Extrinsic,
		) -> ApplyExtrinsicResult {
			Executive::apply_extrinsic(extrinsic)
		}

		fn finalize_block() -> <Block as BlockT>::Header {
			Executive::finalize_block()
		}

		fn inherent_extrinsics(data: sp_inherents::InherentData) -> Vec<<Block as BlockT>::Extrinsic> {
			data.create_extrinsics()
		}

		fn check_inherents(block: Block, data: sp_inherents::InherentData) -> sp_inherents::CheckInherentsResult {
			data.check_extrinsics(&block)
		}
	}

	impl sp_transaction_pool::runtime_api::TaggedTransactionQueue<Block> for Runtime {
		fn validate_transaction(
			source: TransactionSource,
			tx: <Block as BlockT>::Extrinsic,
			block_hash: <Block as BlockT>::Hash,
		) -> TransactionValidity {
			Executive::validate_transaction(source, tx, block_hash)
		}
	}

	impl sp_offchain::OffchainWorkerApi<Block> for Runtime {
		fn offchain_worker(header: &<Block as BlockT>::Header) {
			Executive::offchain_worker(header)
		}
	}

	impl sp_session::SessionKeys<Block> for Runtime {
		fn decode_session_keys(
			encoded: Vec<u8>,
		) -> Option<Vec<(Vec<u8>, sp_core::crypto::KeyTypeId)>> {
			SessionKeys::decode_into_raw_public_keys(&encoded)
		}

		fn generate_session_keys(seed: Option<Vec<u8>>) -> Vec<u8> {
			SessionKeys::generate(seed)
		}
	}

	impl sp_consensus_aura::AuraApi<Block, AuraId> for Runtime {
		fn slot_duration() -> sp_consensus_aura::SlotDuration {
			sp_consensus_aura::SlotDuration::from_millis(SLOT_DURATION)
		}

		fn authorities() -> Vec<AuraId> {
			Aura::authorities().into_inner()
		}
	}

	impl frame_system_rpc_runtime_api::AccountNonceApi<Block, AccountId, Nonce> for Runtime {
		fn account_nonce(account: AccountId) -> Nonce {
			System::account_nonce(account)
		}
	}

	impl pallet_transaction_payment_rpc_runtime_api::TransactionPaymentApi<Block, Balance> for Runtime {
		fn query_info(
			uxt: <Block as BlockT>::Extrinsic,
			len: u32,
		) -> pallet_transaction_payment_rpc_runtime_api::RuntimeDispatchInfo<Balance> {
			TransactionPayment::query_info(uxt, len)
		}
		fn query_fee_details(
			uxt: <Block as BlockT>::Extrinsic,
			len: u32,
		) -> pallet_transaction_payment::FeeDetails<Balance> {
			TransactionPayment::query_fee_details(uxt, len)
		}
		fn query_weight_to_fee(weight: Weight) -> Balance {
			TransactionPayment::weight_to_fee(weight)
		}
		fn query_length_to_fee(length: u32) -> Balance {
			TransactionPayment::length_to_fee(length)
		}
	}

	impl pallet_transaction_payment_rpc_runtime_api::TransactionPaymentCallApi<Block, Balance, RuntimeCall>
		for Runtime
	{
		fn query_call_info(
			call: RuntimeCall,
			len: u32,
		) -> pallet_transaction_payment::RuntimeDispatchInfo<Balance> {
			TransactionPayment::query_call_info(call, len)
		}
		fn query_call_fee_details(
			call: RuntimeCall,
			len: u32,
		) -> pallet_transaction_payment::FeeDetails<Balance> {
			TransactionPayment::query_call_fee_details(call, len)
		}
		fn query_weight_to_fee(weight: Weight) -> Balance {
			TransactionPayment::weight_to_fee(weight)
		}
		fn query_length_to_fee(length: u32) -> Balance {
			TransactionPayment::length_to_fee(length)
		}
	}

	impl cumulus_primitives_core::CollectCollationInfo<Block> for Runtime {
		fn collect_collation_info(header: &<Block as BlockT>::Header) -> cumulus_primitives_core::CollationInfo {
			ParachainSystem::collect_collation_info(header)
		}
	}

	impl sp_genesis_builder::GenesisBuilder<Block> for Runtime {
		fn create_default_config() -> Vec<u8> {
			create_default_config::<RuntimeGenesisConfig>()
		}

		fn build_config(config: Vec<u8>) -> sp_genesis_builder::Result {
			build_config::<RuntimeGenesisConfig>(config)
		}
	}

	impl cumulus_primitives_aura::AuraUnincludedSegmentApi<Block> for Runtime {
		fn can_build_upon(
			included_hash: <Block as BlockT>::Hash,
			slot: cumulus_primitives_aura::Slot,
		) -> bool {
			ConsensusHook::can_build_upon(included_hash, slot)
		}
	}
}

cumulus_pallet_parachain_system::register_validate_block! {
	Runtime = Runtime,
	BlockExecutor = cumulus_pallet_aura_ext::BlockExecutor::<Runtime, Executive>,
}<|MERGE_RESOLUTION|>--- conflicted
+++ resolved
@@ -28,13 +28,7 @@
 use sp_core::OpaqueMetadata;
 use sp_runtime::{
 	create_runtime_str, generic, impl_opaque_keys,
-<<<<<<< HEAD
-	traits::{AccountIdLookup, BlakeTwo256, Block as BlockT},
-=======
-	traits::{
-		AccountIdLookup, AsTransactionExtension, BlakeTwo256, Block as BlockT, Hash as HashT,
-	},
->>>>>>> 2646792e
+	traits::{AccountIdLookup, BlakeTwo256, Block as BlockT, Hash as HashT},
 	transaction_validity::{TransactionSource, TransactionValidity},
 	ApplyExtrinsicResult,
 };
