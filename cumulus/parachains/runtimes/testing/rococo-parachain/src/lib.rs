--- conflicted
+++ resolved
@@ -107,16 +107,11 @@
 	spec_name: create_runtime_str!("test-parachain"),
 	impl_name: create_runtime_str!("test-parachain"),
 	authoring_version: 1,
-<<<<<<< HEAD
-	spec_version: 1_008_000,
-=======
 	spec_version: 1_010_000,
->>>>>>> 8eb1f559
 	impl_version: 0,
 	apis: RUNTIME_API_VERSIONS,
 	transaction_version: 6,
 	state_version: 0,
-	extrinsic_state_version: 0,
 };
 
 pub const MILLISECS_PER_BLOCK: u64 = 6000;
