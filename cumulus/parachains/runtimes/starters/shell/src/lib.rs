--- conflicted
+++ resolved
@@ -32,12 +32,8 @@
 pub mod xcm_config;
 
 use codec::{Decode, Encode};
-<<<<<<< HEAD
-use cumulus_pallet_parachain_system::RelayNumberStrictlyIncreases;
 use cumulus_primitives_core::AggregateMessageOrigin;
-=======
 use cumulus_pallet_parachain_system::RelayNumberMonotonicallyIncreases;
->>>>>>> 69ed3087
 use frame_support::unsigned::TransactionValidityError;
 use scale_info::TypeInfo;
 use sp_api::impl_runtime_apis;
@@ -211,7 +207,6 @@
 
 impl parachain_info::Config for Runtime {}
 
-<<<<<<< HEAD
 parameter_types! {
 	pub MessageQueueServiceWeight: Weight = Perbill::from_percent(35) * 		RuntimeBlockWeights::get().max_block;
 }
@@ -236,7 +231,8 @@
 	type HeapSize = sp_core::ConstU32<{ 64 * 1024 }>;
 	type MaxStale = sp_core::ConstU32<8>;
 	type ServiceWeight = MessageQueueServiceWeight;
-=======
+}
+
 impl cumulus_pallet_aura_ext::Config for Runtime {}
 
 impl pallet_aura::Config for Runtime {
@@ -253,7 +249,6 @@
 	type OnTimestampSet = Aura;
 	type MinimumPeriod = ConstU64<0>;
 	type WeightInfo = ();
->>>>>>> 69ed3087
 }
 
 construct_runtime! {
@@ -268,13 +263,10 @@
 		ParachainInfo: parachain_info::{Pallet, Storage, Config<T>},
 
 		CumulusXcm: cumulus_pallet_xcm::{Pallet, Call, Storage, Event<T>, Origin},
-<<<<<<< HEAD
 		MessageQueue: pallet_message_queue::{Pallet, Call, Storage, Event<T>},
-=======
 
 		Aura: pallet_aura::{Pallet, Storage, Config<T>},
 		AuraExt: cumulus_pallet_aura_ext::{Pallet, Storage, Config<T>},
->>>>>>> 69ed3087
 	}
 }
 
