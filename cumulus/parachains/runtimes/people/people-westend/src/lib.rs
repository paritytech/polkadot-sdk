// Copyright (C) Parity Technologies (UK) Ltd.
// SPDX-License-Identifier: Apache-2.0

// Licensed under the Apache License, Version 2.0 (the "License");
// you may not use this file except in compliance with the License.
// You may obtain a copy of the License at
//
// 	http://www.apache.org/licenses/LICENSE-2.0
//
// Unless required by applicable law or agreed to in writing, software
// distributed under the License is distributed on an "AS IS" BASIS,
// WITHOUT WARRANTIES OR CONDITIONS OF ANY KIND, either express or implied.
// See the License for the specific language governing permissions and
// limitations under the License.

#![cfg_attr(not(feature = "std"), no_std)]
#![recursion_limit = "256"]
#[cfg(feature = "std")]
include!(concat!(env!("OUT_DIR"), "/wasm_binary.rs"));

pub mod people;
mod weights;
pub mod xcm_config;

use cumulus_pallet_parachain_system::RelayNumberStrictlyIncreases;
use cumulus_primitives_core::{AggregateMessageOrigin, ParaId};
use frame_support::{
	construct_runtime, derive_impl,
	dispatch::DispatchClass,
	genesis_builder_helper::{build_config, create_default_config},
	parameter_types,
	traits::{
		ConstBool, ConstU32, ConstU64, ConstU8, EitherOfDiverse, Everything, TransformOrigin,
	},
	weights::{ConstantMultiplier, Weight},
	PalletId,
};
use frame_system::{
	limits::{BlockLength, BlockWeights},
	EnsureRoot,
};
use pallet_xcm::{EnsureXcm, IsVoiceOfBody};
use parachains_common::{
	impls::DealWithFees,
	message_queue::{NarrowOriginToSibling, ParaIdToSibling},
	westend::{consensus::*, currency::*, fee::WeightToFee},
	AccountId, Balance, BlockNumber, Hash, Header, Nonce, Signature, AVERAGE_ON_INITIALIZE_RATIO,
	HOURS, MAXIMUM_BLOCK_WEIGHT, NORMAL_DISPATCH_RATIO, SLOT_DURATION,
};
use polkadot_runtime_common::{identity_migrator, BlockHashCount, SlowAdjustingFeeUpdate};
use sp_api::impl_runtime_apis;
pub use sp_consensus_aura::sr25519::AuthorityId as AuraId;
use sp_core::{crypto::KeyTypeId, OpaqueMetadata};
#[cfg(any(feature = "std", test))]
pub use sp_runtime::BuildStorage;
use sp_runtime::{
	create_runtime_str, generic, impl_opaque_keys,
	traits::Block as BlockT,
	transaction_validity::{TransactionSource, TransactionValidity},
	ApplyExtrinsicResult,
};
pub use sp_runtime::{MultiAddress, Perbill, Permill};
use sp_std::prelude::*;
#[cfg(feature = "std")]
use sp_version::NativeVersion;
use sp_version::RuntimeVersion;
use weights::{BlockExecutionWeight, ExtrinsicBaseWeight, RocksDbWeight};
use xcm::latest::prelude::BodyId;
use xcm_config::{
	FellowshipLocation, GovernanceLocation, PriceForSiblingParachainDelivery, XcmConfig,
	XcmOriginToTransactDispatchOrigin,
};

/// The address format for describing accounts.
pub type Address = MultiAddress<AccountId, ()>;

/// Block type as expected by this runtime.
pub type Block = generic::Block<Header, UncheckedExtrinsic>;

/// A Block signed with an [`sp_runtime::Justification`].
pub type SignedBlock = generic::SignedBlock<Block>;

/// BlockId type as expected by this runtime.
pub type BlockId = generic::BlockId<Block>;

/// The SignedExtension to the basic transaction logic.
pub type SignedExtra = (
	frame_system::CheckNonZeroSender<Runtime>,
	frame_system::CheckSpecVersion<Runtime>,
	frame_system::CheckTxVersion<Runtime>,
	frame_system::CheckGenesis<Runtime>,
	frame_system::CheckEra<Runtime>,
	frame_system::CheckNonce<Runtime>,
	frame_system::CheckWeight<Runtime>,
	pallet_transaction_payment::ChargeTransactionPayment<Runtime>,
);

/// Unchecked extrinsic type as expected by this runtime.
pub type UncheckedExtrinsic =
	generic::UncheckedExtrinsic<Address, RuntimeCall, Signature, SignedExtra>;

/// Migrations to apply on runtime upgrade.
pub type Migrations = ();

/// Executive: handles dispatch to the various modules.
pub type Executive = frame_executive::Executive<
	Runtime,
	Block,
	frame_system::ChainContext<Runtime>,
	Runtime,
	AllPalletsWithSystem,
	Migrations,
>;

impl_opaque_keys! {
	pub struct SessionKeys {
		pub aura: Aura,
	}
}

#[sp_version::runtime_version]
pub const VERSION: RuntimeVersion = RuntimeVersion {
	spec_name: create_runtime_str!("people-westend"),
	impl_name: create_runtime_str!("people-westend"),
	authoring_version: 1,
	spec_version: 1_006_001,
	impl_version: 0,
	apis: RUNTIME_API_VERSIONS,
	transaction_version: 0,
	state_version: 1,
};

/// The version information used to identify this runtime when compiled natively.
#[cfg(feature = "std")]
pub fn native_version() -> NativeVersion {
	NativeVersion { runtime_version: VERSION, can_author_with: Default::default() }
}

parameter_types! {
	pub const Version: RuntimeVersion = VERSION;
	pub RuntimeBlockLength: BlockLength =
		BlockLength::max_with_normal_ratio(5 * 1024 * 1024, NORMAL_DISPATCH_RATIO);
	pub RuntimeBlockWeights: BlockWeights = BlockWeights::builder()
		.base_block(BlockExecutionWeight::get())
		.for_class(DispatchClass::all(), |weights| {
			weights.base_extrinsic = ExtrinsicBaseWeight::get();
		})
		.for_class(DispatchClass::Normal, |weights| {
			weights.max_total = Some(NORMAL_DISPATCH_RATIO * MAXIMUM_BLOCK_WEIGHT);
		})
		.for_class(DispatchClass::Operational, |weights| {
			weights.max_total = Some(MAXIMUM_BLOCK_WEIGHT);
			// Operational transactions have some extra reserved space, so that they
			// are included even if block reached `MAXIMUM_BLOCK_WEIGHT`.
			weights.reserved = Some(
				MAXIMUM_BLOCK_WEIGHT - NORMAL_DISPATCH_RATIO * MAXIMUM_BLOCK_WEIGHT
			);
		})
		.avg_block_initialization(AVERAGE_ON_INITIALIZE_RATIO)
		.build_or_panic();
	pub const SS58Prefix: u8 = 42;
}

#[derive_impl(frame_system::config_preludes::ParaChainDefaultConfig as frame_system::DefaultConfig)]
impl frame_system::Config for Runtime {
	type BaseCallFilter = Everything;
	type BlockWeights = RuntimeBlockWeights;
	type BlockLength = RuntimeBlockLength;
	type AccountId = AccountId;
	type Nonce = Nonce;
	type Hash = Hash;
	type Block = Block;
	type BlockHashCount = BlockHashCount;
	type DbWeight = RocksDbWeight;
	type Version = Version;
	type AccountData = pallet_balances::AccountData<Balance>;
	type SystemWeightInfo = weights::frame_system::WeightInfo<Runtime>;
	type SS58Prefix = SS58Prefix;
	type OnSetCode = cumulus_pallet_parachain_system::ParachainSetCode<Self>;
	type MaxConsumers = ConstU32<16>;
}

impl pallet_timestamp::Config for Runtime {
	/// A timestamp: milliseconds since the unix epoch.
	type Moment = u64;
	type OnTimestampSet = Aura;
	type MinimumPeriod = ConstU64<{ SLOT_DURATION / 2 }>;
	type WeightInfo = weights::pallet_timestamp::WeightInfo<Runtime>;
}

impl pallet_authorship::Config for Runtime {
	type FindAuthor = pallet_session::FindAccountFromAuthorIndex<Self, Aura>;
	type EventHandler = (CollatorSelection,);
}

parameter_types! {
	pub const ExistentialDeposit: Balance = EXISTENTIAL_DEPOSIT;
}

impl pallet_balances::Config for Runtime {
	type Balance = Balance;
	type DustRemoval = ();
	type RuntimeEvent = RuntimeEvent;
	type ExistentialDeposit = ExistentialDeposit;
	type AccountStore = System;
	type WeightInfo = weights::pallet_balances::WeightInfo<Runtime>;
	type MaxLocks = ConstU32<50>;
	type MaxReserves = ConstU32<50>;
	type ReserveIdentifier = [u8; 8];
	type RuntimeFreezeReason = RuntimeFreezeReason;
	type RuntimeHoldReason = RuntimeHoldReason;
	type FreezeIdentifier = ();
	type MaxHolds = ConstU32<0>;
	type MaxFreezes = ConstU32<0>;
}

parameter_types! {
	/// Relay Chain `TransactionByteFee` / 10.
	pub const TransactionByteFee: Balance = MILLICENTS;
}

impl pallet_transaction_payment::Config for Runtime {
	type RuntimeEvent = RuntimeEvent;
	type OnChargeTransaction =
		pallet_transaction_payment::CurrencyAdapter<Balances, DealWithFees<Runtime>>;
	type OperationalFeeMultiplier = ConstU8<5>;
	type WeightToFee = WeightToFee;
	type LengthToFee = ConstantMultiplier<Balance, TransactionByteFee>;
	type FeeMultiplierUpdate = SlowAdjustingFeeUpdate<Self>;
}

parameter_types! {
	pub const ReservedXcmpWeight: Weight = MAXIMUM_BLOCK_WEIGHT.saturating_div(4);
	pub const ReservedDmpWeight: Weight = MAXIMUM_BLOCK_WEIGHT.saturating_div(4);
	pub const RelayOrigin: AggregateMessageOrigin = AggregateMessageOrigin::Parent;
}

impl cumulus_pallet_parachain_system::Config for Runtime {
	type RuntimeEvent = RuntimeEvent;
	type OnSystemEvent = ();
	type SelfParaId = parachain_info::Pallet<Runtime>;
	type OutboundXcmpMessageSource = XcmpQueue;
	type DmpQueue = frame_support::traits::EnqueueWithOrigin<MessageQueue, RelayOrigin>;
	type ReservedDmpWeight = ReservedDmpWeight;
	type XcmpMessageHandler = XcmpQueue;
	type ReservedXcmpWeight = ReservedXcmpWeight;
	type CheckAssociatedRelayNumber = RelayNumberStrictlyIncreases;
	type ConsensusHook = cumulus_pallet_aura_ext::FixedVelocityConsensusHook<
		Runtime,
		RELAY_CHAIN_SLOT_DURATION_MILLIS,
		BLOCK_PROCESSING_VELOCITY,
		UNINCLUDED_SEGMENT_CAPACITY,
	>;
	type WeightInfo = weights::cumulus_pallet_parachain_system::WeightInfo<Runtime>;
}

parameter_types! {
	pub MessageQueueServiceWeight: Weight =
		Perbill::from_percent(35) * RuntimeBlockWeights::get().max_block;
}

impl pallet_message_queue::Config for Runtime {
	type RuntimeEvent = RuntimeEvent;
	#[cfg(feature = "runtime-benchmarks")]
	type MessageProcessor = pallet_message_queue::mock_helpers::NoopMessageProcessor<
		cumulus_primitives_core::AggregateMessageOrigin,
	>;
	#[cfg(not(feature = "runtime-benchmarks"))]
	type MessageProcessor = xcm_builder::ProcessXcmMessage<
		AggregateMessageOrigin,
		xcm_executor::XcmExecutor<XcmConfig>,
		RuntimeCall,
	>;
	type Size = u32;
	// The XCMP queue pallet is only ever able to handle the `Sibling(ParaId)` origin:
	type QueueChangeHandler = NarrowOriginToSibling<XcmpQueue>;
	type QueuePausedQuery = NarrowOriginToSibling<XcmpQueue>;
	type HeapSize = sp_core::ConstU32<{ 64 * 1024 }>;
	type MaxStale = sp_core::ConstU32<8>;
	type ServiceWeight = MessageQueueServiceWeight;
	type WeightInfo = weights::pallet_message_queue::WeightInfo<Runtime>;
}

impl parachain_info::Config for Runtime {}

impl cumulus_pallet_aura_ext::Config for Runtime {}

parameter_types! {
	// Fellows pluralistic body.
	pub const FellowsBodyId: BodyId = BodyId::Technical;
}

/// Privileged origin that represents Root or Fellows.
pub type RootOrFellows = EitherOfDiverse<
	EnsureRoot<AccountId>,
	EnsureXcm<IsVoiceOfBody<FellowshipLocation, FellowsBodyId>>,
>;

impl cumulus_pallet_xcmp_queue::Config for Runtime {
	type RuntimeEvent = RuntimeEvent;
	type ChannelInfo = ParachainSystem;
	type VersionWrapper = PolkadotXcm;
	type XcmpQueue = TransformOrigin<MessageQueue, AggregateMessageOrigin, ParaId, ParaIdToSibling>;
	type MaxInboundSuspended = sp_core::ConstU32<1_000>;
	type ControllerOrigin = RootOrFellows;
	type ControllerOriginConverter = XcmOriginToTransactDispatchOrigin;
	type WeightInfo = weights::cumulus_pallet_xcmp_queue::WeightInfo<Runtime>;
	type PriceForSiblingDelivery = PriceForSiblingParachainDelivery;
}

pub const PERIOD: u32 = 6 * HOURS;
pub const OFFSET: u32 = 0;

impl pallet_session::Config for Runtime {
	type RuntimeEvent = RuntimeEvent;
	type ValidatorId = <Self as frame_system::Config>::AccountId;
	// we don't have stash and controller, thus we don't need the convert as well.
	type ValidatorIdOf = pallet_collator_selection::IdentityCollator;
	type ShouldEndSession = pallet_session::PeriodicSessions<ConstU32<PERIOD>, ConstU32<OFFSET>>;
	type NextSessionRotation = pallet_session::PeriodicSessions<ConstU32<PERIOD>, ConstU32<OFFSET>>;
	type SessionManager = CollatorSelection;
	// Essentially just Aura, but let's be pedantic.
	type SessionHandler = <SessionKeys as sp_runtime::traits::OpaqueKeys>::KeyTypeIdProviders;
	type Keys = SessionKeys;
	type WeightInfo = weights::pallet_session::WeightInfo<Runtime>;
}

impl pallet_aura::Config for Runtime {
	type AuthorityId = AuraId;
	type DisabledValidators = ();
	type MaxAuthorities = ConstU32<100_000>;
	type AllowMultipleBlocksPerSlot = ConstBool<false>;
	#[cfg(feature = "experimental")]
	type SlotDuration = pallet_aura::MinimumPeriodTimesTwo<Self>;
}

parameter_types! {
	pub const PotId: PalletId = PalletId(*b"PotStake");
	pub const SessionLength: BlockNumber = 6 * HOURS;
	// StakingAdmin pluralistic body.
	pub const StakingAdminBodyId: BodyId = BodyId::Defense;
}

/// We allow Root and the `StakingAdmi` to execute privileged collator selection operations.
pub type CollatorSelectionUpdateOrigin = EitherOfDiverse<
	EnsureRoot<AccountId>,
	EnsureXcm<IsVoiceOfBody<GovernanceLocation, StakingAdminBodyId>>,
>;

impl pallet_collator_selection::Config for Runtime {
	type RuntimeEvent = RuntimeEvent;
	type Currency = Balances;
	type UpdateOrigin = CollatorSelectionUpdateOrigin;
	type PotId = PotId;
	type MaxCandidates = ConstU32<100>;
	type MinEligibleCollators = ConstU32<4>;
	type MaxInvulnerables = ConstU32<20>;
	// should be a multiple of session or things will get inconsistent
	type KickThreshold = ConstU32<PERIOD>;
	type ValidatorId = <Self as frame_system::Config>::AccountId;
	type ValidatorIdOf = pallet_collator_selection::IdentityCollator;
	type ValidatorRegistration = Session;
	type WeightInfo = weights::pallet_collator_selection::WeightInfo<Runtime>;
}

parameter_types! {
	// One storage item; key size is 32; value is size 4+4+16+32 bytes = 56 bytes.
	pub const DepositBase: Balance = deposit(1, 88);
	// Additional storage item size of 32 bytes.
	pub const DepositFactor: Balance = deposit(0, 32);
}

impl pallet_multisig::Config for Runtime {
	type RuntimeEvent = RuntimeEvent;
	type RuntimeCall = RuntimeCall;
	type Currency = Balances;
	type DepositBase = DepositBase;
	type DepositFactor = DepositFactor;
	type MaxSignatories = ConstU32<100>;
	type WeightInfo = weights::pallet_multisig::WeightInfo<Runtime>;
}

impl pallet_utility::Config for Runtime {
	type RuntimeEvent = RuntimeEvent;
	type RuntimeCall = RuntimeCall;
	type PalletsOrigin = OriginCaller;
	type WeightInfo = weights::pallet_utility::WeightInfo<Runtime>;
}

// To be removed after migration is complete.
impl identity_migrator::Config for Runtime {
	type RuntimeEvent = RuntimeEvent;
	type Reaper = EnsureRoot<AccountId>;
	type ReapIdentityHandler = ();
	type WeightInfo = weights::polkadot_runtime_common_identity_migrator::WeightInfo<Runtime>;
}

// Create the runtime by composing the FRAME pallets that were previously configured.
construct_runtime!(
	pub enum Runtime
	{
		// System support stuff.
		System: frame_system = 0,
		ParachainSystem: cumulus_pallet_parachain_system = 1,
		Timestamp: pallet_timestamp = 2,
		ParachainInfo: parachain_info = 3,

		// Monetary stuff.
		Balances: pallet_balances = 10,
		TransactionPayment: pallet_transaction_payment = 11,

		// Collator support. The order of these 5 are important and shall not change.
		Authorship: pallet_authorship = 20,
		CollatorSelection: pallet_collator_selection = 21,
		Session: pallet_session = 22,
		Aura: pallet_aura = 23,
		AuraExt: cumulus_pallet_aura_ext = 24,

		// XCM helpers.
		XcmpQueue: cumulus_pallet_xcmp_queue = 30,
		PolkadotXcm: pallet_xcm = 31,
		CumulusXcm: cumulus_pallet_xcm = 32,
		MessageQueue: pallet_message_queue = 34,

		// Handy utilities.
		Utility: pallet_utility = 40,
		Multisig: pallet_multisig = 41,

		// The main stage.
		Identity: pallet_identity = 50,

		// To migrate deposits
		IdentityMigrator: identity_migrator = 248,
	}
);

#[cfg(feature = "runtime-benchmarks")]
#[macro_use]
extern crate frame_benchmarking;

#[cfg(feature = "runtime-benchmarks")]
mod benches {
	define_benchmarks!(
		// Substrate
		[frame_system, SystemBench::<Runtime>]
		[pallet_balances, Balances]
		[pallet_identity, Identity]
		[pallet_multisig, Multisig]
		[pallet_session, SessionBench::<Runtime>]
		[pallet_utility, Utility]
		[pallet_timestamp, Timestamp]
		// Polkadot
		[polkadot_runtime_common::identity_migrator, IdentityMigrator]
		// Cumulus
		[cumulus_pallet_xcmp_queue, XcmpQueue]
		[pallet_collator_selection, CollatorSelection]
		// XCM
		[pallet_xcm, PalletXcmExtrinsiscsBenchmark::<Runtime>]
		[pallet_xcm_benchmarks::fungible, XcmBalances]
		[pallet_xcm_benchmarks::generic, XcmGeneric]
	);
}

impl_runtime_apis! {
	impl sp_consensus_aura::AuraApi<Block, AuraId> for Runtime {
		fn slot_duration() -> sp_consensus_aura::SlotDuration {
			sp_consensus_aura::SlotDuration::from_millis(Aura::slot_duration())
		}

		fn authorities() -> Vec<AuraId> {
			Aura::authorities().into_inner()
		}
	}

	impl sp_api::Core<Block> for Runtime {
		fn version() -> RuntimeVersion {
			VERSION
		}

		fn execute_block(block: Block) {
			Executive::execute_block(block)
		}

		fn initialize_block(header: &<Block as BlockT>::Header) {
			Executive::initialize_block(header)
		}
	}

	impl sp_api::Metadata<Block> for Runtime {
		fn metadata() -> OpaqueMetadata {
			OpaqueMetadata::new(Runtime::metadata().into())
		}

		fn metadata_at_version(version: u32) -> Option<OpaqueMetadata> {
			Runtime::metadata_at_version(version)
		}

		fn metadata_versions() -> sp_std::vec::Vec<u32> {
			Runtime::metadata_versions()
		}
	}

	impl sp_block_builder::BlockBuilder<Block> for Runtime {
		fn apply_extrinsic(extrinsic: <Block as BlockT>::Extrinsic) -> ApplyExtrinsicResult {
			Executive::apply_extrinsic(extrinsic)
		}

		fn finalize_block() -> <Block as BlockT>::Header {
			Executive::finalize_block()
		}

		fn inherent_extrinsics(data: sp_inherents::InherentData) -> Vec<<Block as BlockT>::Extrinsic> {
			data.create_extrinsics()
		}

		fn check_inherents(
			block: Block,
			data: sp_inherents::InherentData,
		) -> sp_inherents::CheckInherentsResult {
			data.check_extrinsics(&block)
		}
	}

	impl sp_transaction_pool::runtime_api::TaggedTransactionQueue<Block> for Runtime {
		fn validate_transaction(
			source: TransactionSource,
			tx: <Block as BlockT>::Extrinsic,
			block_hash: <Block as BlockT>::Hash,
		) -> TransactionValidity {
			Executive::validate_transaction(source, tx, block_hash)
		}
	}

	impl sp_offchain::OffchainWorkerApi<Block> for Runtime {
		fn offchain_worker(header: &<Block as BlockT>::Header) {
			Executive::offchain_worker(header)
		}
	}

	impl sp_session::SessionKeys<Block> for Runtime {
		fn generate_session_keys(seed: Option<Vec<u8>>) -> Vec<u8> {
			SessionKeys::generate(seed)
		}

		fn decode_session_keys(
			encoded: Vec<u8>,
		) -> Option<Vec<(Vec<u8>, KeyTypeId)>> {
			SessionKeys::decode_into_raw_public_keys(&encoded)
		}
	}

	impl frame_system_rpc_runtime_api::AccountNonceApi<Block, AccountId, Nonce> for Runtime {
		fn account_nonce(account: AccountId) -> Nonce {
			System::account_nonce(account)
		}
	}

	impl pallet_transaction_payment_rpc_runtime_api::TransactionPaymentApi<Block, Balance> for Runtime {
		fn query_info(
			uxt: <Block as BlockT>::Extrinsic,
			len: u32,
		) -> pallet_transaction_payment_rpc_runtime_api::RuntimeDispatchInfo<Balance> {
			TransactionPayment::query_info(uxt, len)
		}
		fn query_fee_details(
			uxt: <Block as BlockT>::Extrinsic,
			len: u32,
		) -> pallet_transaction_payment::FeeDetails<Balance> {
			TransactionPayment::query_fee_details(uxt, len)
		}
		fn query_weight_to_fee(weight: Weight) -> Balance {
			TransactionPayment::weight_to_fee(weight)
		}
		fn query_length_to_fee(length: u32) -> Balance {
			TransactionPayment::length_to_fee(length)
		}
	}

	impl pallet_transaction_payment_rpc_runtime_api::TransactionPaymentCallApi<Block, Balance, RuntimeCall>
		for Runtime
	{
		fn query_call_info(
			call: RuntimeCall,
			len: u32,
		) -> pallet_transaction_payment::RuntimeDispatchInfo<Balance> {
			TransactionPayment::query_call_info(call, len)
		}
		fn query_call_fee_details(
			call: RuntimeCall,
			len: u32,
		) -> pallet_transaction_payment::FeeDetails<Balance> {
			TransactionPayment::query_call_fee_details(call, len)
		}
		fn query_weight_to_fee(weight: Weight) -> Balance {
			TransactionPayment::weight_to_fee(weight)
		}
		fn query_length_to_fee(length: u32) -> Balance {
			TransactionPayment::length_to_fee(length)
		}
	}

	impl cumulus_primitives_core::CollectCollationInfo<Block> for Runtime {
		fn collect_collation_info(header: &<Block as BlockT>::Header) -> cumulus_primitives_core::CollationInfo {
			ParachainSystem::collect_collation_info(header)
		}
	}

	#[cfg(feature = "try-runtime")]
	impl frame_try_runtime::TryRuntime<Block> for Runtime {
		fn on_runtime_upgrade(checks: frame_try_runtime::UpgradeCheckSelect) -> (Weight, Weight) {
			let weight = Executive::try_runtime_upgrade(checks).unwrap();
			(weight, RuntimeBlockWeights::get().max_block)
		}

		fn execute_block(
			block: Block,
			state_root_check: bool,
			signature_check: bool,
			select: frame_try_runtime::TryStateSelect,
		) -> Weight {
			// NOTE: intentional unwrap: we don't want to propagate the error backwards, and want to
			// have a backtrace here.
			Executive::try_execute_block(block, state_root_check, signature_check, select).unwrap()
		}
	}

	#[cfg(feature = "runtime-benchmarks")]
	impl frame_benchmarking::Benchmark<Block> for Runtime {
		fn benchmark_metadata(extra: bool) -> (
			Vec<frame_benchmarking::BenchmarkList>,
			Vec<frame_support::traits::StorageInfo>,
		) {
			use frame_benchmarking::{Benchmarking, BenchmarkList};
			use frame_support::traits::StorageInfoTrait;
			use frame_system_benchmarking::Pallet as SystemBench;
			use cumulus_pallet_session_benchmarking::Pallet as SessionBench;
			use pallet_xcm::benchmarking::Pallet as PalletXcmExtrinsiscsBenchmark;

			// This is defined once again in dispatch_benchmark, because list_benchmarks!
			// and add_benchmarks! are macros exported by define_benchmarks! macros and those types
			// are referenced in that call.
			type XcmBalances = pallet_xcm_benchmarks::fungible::Pallet::<Runtime>;
			type XcmGeneric = pallet_xcm_benchmarks::generic::Pallet::<Runtime>;

			let mut list = Vec::<BenchmarkList>::new();
			list_benchmarks!(list, extra);

			let storage_info = AllPalletsWithSystem::storage_info();
			(list, storage_info)
		}

		fn dispatch_benchmark(
			config: frame_benchmarking::BenchmarkConfig
		) -> Result<Vec<frame_benchmarking::BenchmarkBatch>, sp_runtime::RuntimeString> {
			use frame_benchmarking::{Benchmarking, BenchmarkBatch, BenchmarkError};
			use sp_storage::TrackedStorageKey;

			use frame_system_benchmarking::Pallet as SystemBench;
			impl frame_system_benchmarking::Config for Runtime {
				fn setup_set_code_requirements(code: &sp_std::vec::Vec<u8>) -> Result<(), BenchmarkError> {
					ParachainSystem::initialize_for_set_code_benchmark(code.len() as u32);
					Ok(())
				}

				fn verify_set_code() {
					System::assert_last_event(cumulus_pallet_parachain_system::Event::<Runtime>::ValidationFunctionStored.into());
				}
			}

			use cumulus_pallet_session_benchmarking::Pallet as SessionBench;
			impl cumulus_pallet_session_benchmarking::Config for Runtime {}

			use pallet_xcm::benchmarking::Pallet as PalletXcmExtrinsiscsBenchmark;
			impl pallet_xcm::benchmarking::Config for Runtime {
				fn reachable_dest() -> Option<Location> {
					Some(Parent.into())
				}

				fn teleportable_asset_and_dest() -> Option<(Asset, Location)> {
					// Relay/native token can be teleported between People and Relay.
					Some((
						Asset {
							fun: Fungible(EXISTENTIAL_DEPOSIT),
							id: AssetId(Parent.into())
						},
						Parent.into(),
					))
				}

				fn reserve_transferable_asset_and_dest() -> Option<(Asset, Location)> {
					None
				}
			}

			use xcm::latest::prelude::*;
			use xcm_config::{PriceForParentDelivery, RelayLocation};

			parameter_types! {
				pub ExistentialDepositAsset: Option<Asset> = Some((
					RelayLocation::get(),
					ExistentialDeposit::get()
				).into());
			}

			impl pallet_xcm_benchmarks::Config for Runtime {
				type XcmConfig = XcmConfig;
				type AccountIdConverter = xcm_config::LocationToAccountId;
				type DeliveryHelper = cumulus_primitives_utility::ToParentDeliveryHelper<
					XcmConfig,
					ExistentialDepositAsset,
					PriceForParentDelivery,
				>;
				fn valid_destination() -> Result<Location, BenchmarkError> {
					Ok(RelayLocation::get())
				}
				fn worst_case_holding(_depositable_count: u32) -> Assets {
					// just concrete assets according to relay chain.
					let assets: Vec<Asset> = vec![
						Asset {
							id: AssetId(RelayLocation::get()),
							fun: Fungible(1_000_000 * UNITS),
						}
					];
					assets.into()
				}
			}

			parameter_types! {
				pub const TrustedTeleporter: Option<(Location, Asset)> = Some((
					RelayLocation::get(),
					Asset { fun: Fungible(UNITS), id: AssetId(RelayLocation::get()) },
				));
				pub const CheckedAccount: Option<(AccountId, xcm_builder::MintLocation)> = None;
				pub const TrustedReserve: Option<(Location, Asset)> = None;
			}

			impl pallet_xcm_benchmarks::fungible::Config for Runtime {
				type TransactAsset = Balances;

				type CheckedAccount = CheckedAccount;
				type TrustedTeleporter = TrustedTeleporter;
				type TrustedReserve = TrustedReserve;

				fn get_asset() -> Asset {
					Asset {
						id: AssetId(RelayLocation::get()),
						fun: Fungible(UNITS),
					}
				}
			}

			impl pallet_xcm_benchmarks::generic::Config for Runtime {
				type RuntimeCall = RuntimeCall;
				type TransactAsset = Balances;

				fn worst_case_response() -> (u64, Response) {
					(0u64, Response::Version(Default::default()))
				}

				fn worst_case_asset_exchange() -> Result<(Assets, Assets), BenchmarkError> {
					Err(BenchmarkError::Skip)
				}

				fn universal_alias() -> Result<(Location, Junction), BenchmarkError> {
					Err(BenchmarkError::Skip)
				}

				fn transact_origin_and_runtime_call() -> Result<(Location, RuntimeCall), BenchmarkError> {
					Ok((RelayLocation::get(), frame_system::Call::remark_with_event { remark: vec![] }.into()))
				}

				fn subscribe_origin() -> Result<Location, BenchmarkError> {
					Ok(RelayLocation::get())
				}

				fn claimable_asset() -> Result<(Location, Location, Assets), BenchmarkError> {
					let origin = RelayLocation::get();
					let assets: Assets = (AssetId(RelayLocation::get()), 1_000 * UNITS).into();
					let ticket = Location { parents: 0, interior: Here };
					Ok((origin, ticket, assets))
				}

<<<<<<< HEAD
				fn fee_asset() -> Result<MultiAsset, BenchmarkError> {
					Ok(MultiAsset {
						id: Concrete(RelayLocation::get()),
						fun: Fungible(1_000_000 * UNITS),
					})
				}

				fn unlockable_asset() -> Result<(MultiLocation, MultiLocation, MultiAsset), BenchmarkError> {
=======
				fn unlockable_asset() -> Result<(Location, Location, Asset), BenchmarkError> {
>>>>>>> 8eeacff4
					Err(BenchmarkError::Skip)
				}

				fn export_message_origin_and_destination(
				) -> Result<(Location, NetworkId, InteriorLocation), BenchmarkError> {
					Err(BenchmarkError::Skip)
				}

				fn alias_origin() -> Result<(Location, Location), BenchmarkError> {
					Err(BenchmarkError::Skip)
				}
			}

			type XcmBalances = pallet_xcm_benchmarks::fungible::Pallet::<Runtime>;
			type XcmGeneric = pallet_xcm_benchmarks::generic::Pallet::<Runtime>;

			let whitelist: Vec<TrackedStorageKey> = vec![
				// Block Number
				hex_literal::hex!("26aa394eea5630e07c48ae0c9558cef702a5c1b19ab7a04f536c519aca4983ac").to_vec().into(),
				// Total Issuance
				hex_literal::hex!("c2261276cc9d1f8598ea4b6a74b15c2f57c875e4cff74148e4628f264b974c80").to_vec().into(),
				// Execution Phase
				hex_literal::hex!("26aa394eea5630e07c48ae0c9558cef7ff553b5a9862a516939d82b3d3d8661a").to_vec().into(),
				// Event Count
				hex_literal::hex!("26aa394eea5630e07c48ae0c9558cef70a98fdbe9ce6c55837576c60c7af3850").to_vec().into(),
				// System Events
				hex_literal::hex!("26aa394eea5630e07c48ae0c9558cef780d41e5e16056765bc8461851072c9d7").to_vec().into(),
			];

			let mut batches = Vec::<BenchmarkBatch>::new();
			let params = (&config, &whitelist);
			add_benchmarks!(params, batches);

			Ok(batches)
		}
	}

	impl sp_genesis_builder::GenesisBuilder<Block> for Runtime {
		fn create_default_config() -> Vec<u8> {
			create_default_config::<RuntimeGenesisConfig>()
		}

		fn build_config(config: Vec<u8>) -> sp_genesis_builder::Result {
			build_config::<RuntimeGenesisConfig>(config)
		}
	}
}

cumulus_pallet_parachain_system::register_validate_block! {
	Runtime = Runtime,
	BlockExecutor = cumulus_pallet_aura_ext::BlockExecutor::<Runtime, Executive>,
}<|MERGE_RESOLUTION|>--- conflicted
+++ resolved
@@ -780,7 +780,6 @@
 					Ok((origin, ticket, assets))
 				}
 
-<<<<<<< HEAD
 				fn fee_asset() -> Result<MultiAsset, BenchmarkError> {
 					Ok(MultiAsset {
 						id: Concrete(RelayLocation::get()),
@@ -788,10 +787,7 @@
 					})
 				}
 
-				fn unlockable_asset() -> Result<(MultiLocation, MultiLocation, MultiAsset), BenchmarkError> {
-=======
 				fn unlockable_asset() -> Result<(Location, Location, Asset), BenchmarkError> {
->>>>>>> 8eeacff4
 					Err(BenchmarkError::Skip)
 				}
 
