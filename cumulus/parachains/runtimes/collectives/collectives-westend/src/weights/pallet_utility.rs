// Copyright (C) Parity Technologies (UK) Ltd.
// SPDX-License-Identifier: Apache-2.0

// Licensed under the Apache License, Version 2.0 (the "License");
// you may not use this file except in compliance with the License.
// You may obtain a copy of the License at
//
// 	http://www.apache.org/licenses/LICENSE-2.0
//
// Unless required by applicable law or agreed to in writing, software
// distributed under the License is distributed on an "AS IS" BASIS,
// WITHOUT WARRANTIES OR CONDITIONS OF ANY KIND, either express or implied.
// See the License for the specific language governing permissions and
// limitations under the License.

//! Autogenerated weights for `pallet_utility`
//!
//! THIS FILE WAS AUTO-GENERATED USING THE SUBSTRATE BENCHMARK CLI VERSION 4.0.0-dev
//! DATE: 2023-07-31, STEPS: `50`, REPEAT: `20`, LOW RANGE: `[]`, HIGH RANGE: `[]`
//! WORST CASE MAP SIZE: `1000000`
//! HOSTNAME: `runner-ynta1nyy-project-238-concurrent-0`, CPU: `Intel(R) Xeon(R) CPU @ 2.60GHz`
//! EXECUTION: ``, WASM-EXECUTION: `Compiled`, CHAIN: `Some("collectives-polkadot-dev")`, DB CACHE: 1024

// Executed Command:
// ./target/production/polkadot-parachain
// benchmark
// pallet
// --chain=collectives-polkadot-dev
// --wasm-execution=compiled
// --pallet=pallet_utility
// --no-storage-info
// --no-median-slopes
// --no-min-squares
// --extrinsic=*
// --steps=50
// --repeat=20
// --json
// --header=./file_header.txt
// --output=./parachains/runtimes/collectives/collectives-polkadot/src/weights/

#![cfg_attr(rustfmt, rustfmt_skip)]
#![allow(unused_parens)]
#![allow(unused_imports)]
#![allow(missing_docs)]

use frame_support::{traits::Get, weights::Weight};
use core::marker::PhantomData;

/// Weight functions for `pallet_utility`.
pub struct WeightInfo<T>(PhantomData<T>);
impl<T: frame_system::Config> pallet_utility::WeightInfo for WeightInfo<T> {
	/// The range of component `c` is `[0, 1000]`.
	fn batch(c: u32, ) -> Weight {
		// Proof Size summary in bytes:
		//  Measured:  `0`
		//  Estimated: `0`
		// Minimum execution time: 6_650_000 picoseconds.
		Weight::from_parts(7_474_437, 0)
			.saturating_add(Weight::from_parts(0, 0))
			// Standard Error: 1_625
			.saturating_add(Weight::from_parts(4_996_146, 0).saturating_mul(c.into()))
	}
	fn as_derivative() -> Weight {
		// Proof Size summary in bytes:
		//  Measured:  `0`
		//  Estimated: `0`
		// Minimum execution time: 4_612_000 picoseconds.
		Weight::from_parts(4_774_000, 0)
			.saturating_add(Weight::from_parts(0, 0))
	}
	/// The range of component `c` is `[0, 1000]`.
	fn batch_all(c: u32, ) -> Weight {
		// Proof Size summary in bytes:
		//  Measured:  `0`
		//  Estimated: `0`
		// Minimum execution time: 6_744_000 picoseconds.
		Weight::from_parts(10_889_913, 0)
			.saturating_add(Weight::from_parts(0, 0))
			// Standard Error: 1_281
			.saturating_add(Weight::from_parts(5_218_293, 0).saturating_mul(c.into()))
	}
	fn dispatch_as() -> Weight {
		// Proof Size summary in bytes:
		//  Measured:  `0`
		//  Estimated: `0`
		// Minimum execution time: 8_673_000 picoseconds.
		Weight::from_parts(8_980_000, 0)
			.saturating_add(Weight::from_parts(0, 0))
	}
	/// The range of component `c` is `[0, 1000]`.
	fn force_batch(c: u32, ) -> Weight {
		// Proof Size summary in bytes:
		//  Measured:  `0`
		//  Estimated: `0`
		// Minimum execution time: 6_744_000 picoseconds.
		Weight::from_parts(7_801_721, 0)
			.saturating_add(Weight::from_parts(0, 0))
			// Standard Error: 1_395
			.saturating_add(Weight::from_parts(5_000_971, 0).saturating_mul(c.into()))
	}
<<<<<<< HEAD
	fn dispatch_as_fallible() -> Weight {
		Default::default()
=======
	fn if_else() -> Weight {
		// Proof Size summary in bytes:
		//  Measured:  `0`
		//  Estimated: `0`
		// Minimum execution time: 6_000_000 picoseconds.
		Weight::from_parts(7_000_000, 0)
			.saturating_add(Weight::from_parts(0, 0))
>>>>>>> 6b6dae87
	}
}<|MERGE_RESOLUTION|>--- conflicted
+++ resolved
@@ -98,10 +98,11 @@
 			// Standard Error: 1_395
 			.saturating_add(Weight::from_parts(5_000_971, 0).saturating_mul(c.into()))
 	}
-<<<<<<< HEAD
+
 	fn dispatch_as_fallible() -> Weight {
 		Default::default()
-=======
+	}
+
 	fn if_else() -> Weight {
 		// Proof Size summary in bytes:
 		//  Measured:  `0`
@@ -109,6 +110,5 @@
 		// Minimum execution time: 6_000_000 picoseconds.
 		Weight::from_parts(7_000_000, 0)
 			.saturating_add(Weight::from_parts(0, 0))
->>>>>>> 6b6dae87
 	}
 }