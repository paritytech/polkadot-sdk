--- conflicted
+++ resolved
@@ -106,7 +106,6 @@
 		}
 	}
 
-<<<<<<< HEAD
 	/// Implementation of the [EnsureOrigin] trait for the [Origin::GlobalHeadAmbassadors] origin.
 	pub struct EnsureGlobalHeadAmbassadorsVoice;
 	impl<O: Into<Result<Origin, O>> + From<Origin>> EnsureOrigin<O> for EnsureGlobalHeadAmbassadorsVoice {
@@ -116,22 +115,6 @@
 				Origin::GlobalHeadAmbassadors => Ok(()),
 				r => Err(O::from(r)),
 			})
-=======
-	/// Implementation of the [EnsureOrigin] trait for the [Origin::HeadAmbassadors] origin.
-	pub struct EnsureHeadAmbassadorsVoice;
-	impl<O: OriginTrait + From<Origin>> EnsureOrigin<O> for EnsureHeadAmbassadorsVoice
-	where
-		for<'a> &'a O::PalletsOrigin: TryInto<&'a Origin>,
-	{
-		type Success = ();
-		fn try_origin(o: O) -> Result<Self::Success, O> {
-			match o.caller().try_into() {
-				Ok(Origin::HeadAmbassadors) => return Ok(()),
-				_ => (),
-			}
-
-			Err(o)
->>>>>>> f5de3919
 		}
 
 		#[cfg(feature = "runtime-benchmarks")]
