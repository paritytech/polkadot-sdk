--- conflicted
+++ resolved
@@ -1146,19 +1146,15 @@
 			}
 
 			use cumulus_pallet_session_benchmarking::Pallet as SessionBench;
-<<<<<<< HEAD
-			impl cumulus_pallet_session_benchmarking::Config for Runtime {}
-
-			impl pallet_transaction_payment::BenchmarkConfig for Runtime {}
-
-=======
 			impl cumulus_pallet_session_benchmarking::Config for Runtime {
 				fn generate_session_keys_and_proof(owner: Self::AccountId) -> (Self::Keys, Vec<u8>) {
 					let keys = SessionKeys::generate(&owner.encode(), None);
 					(keys.keys, keys.proof.encode())
 				}
 			}
->>>>>>> c9648837
+
+			impl pallet_transaction_payment::BenchmarkConfig for Runtime {}
+
 			use xcm_config::WndLocation;
 			use testnet_parachains_constants::westend::locations::{AssetHubParaId, AssetHubLocation};
 
