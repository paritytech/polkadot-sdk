// Copyright (C) Parity Technologies (UK) Ltd.
// SPDX-License-Identifier: Apache-2.0

// Licensed under the Apache License, Version 2.0 (the "License");
// you may not use this file except in compliance with the License.
// You may obtain a copy of the License at
//
// 	http://www.apache.org/licenses/LICENSE-2.0
//
// Unless required by applicable law or agreed to in writing, software
// distributed under the License is distributed on an "AS IS" BASIS,
// WITHOUT WARRANTIES OR CONDITIONS OF ANY KIND, either express or implied.
// See the License for the specific language governing permissions and
// limitations under the License.

use super::{
<<<<<<< HEAD
	AccountId, AllPalletsWithSystem, Balances, BaseDeliveryFee, FeeAssetId, Fellows, ParachainInfo,
	ParachainSystem, PolkadotXcm, RandomParaLocation, Runtime, RuntimeCall, RuntimeEvent,
	RuntimeOrigin, TransactionByteFee, WeightToFee, WestendTreasuryAccount, XcmpQueue,
=======
	AccountId, AllPalletsWithSystem, Balance, Balances, BaseDeliveryFee, FeeAssetId, Fellows,
	ParachainInfo, ParachainSystem, PolkadotXcm, Runtime, RuntimeCall, RuntimeEvent,
	RuntimeHoldReason, RuntimeOrigin, TransactionByteFee, WeightToFee, WestendTreasuryAccount,
	XcmpQueue,
>>>>>>> 4962d65a
};
use frame_support::{
	parameter_types,
	traits::{
		fungible::HoldConsideration, tokens::imbalance::ResolveTo, ConstU32, Contains, Equals,
		Everything, LinearStoragePrice, Nothing,
	},
};
use frame_system::EnsureRoot;
use pallet_collator_selection::StakingPotAccountId;
use pallet_xcm::{AuthorizedAliasers, XcmPassthrough};
use parachains_common::xcm_config::{
	AliasAccountId32FromSiblingSystemChain, AllSiblingSystemParachains, ConcreteAssetFromSystem,
	ParentRelayOrSiblingParachains, RelayOrOtherSystemParachains,
};
use polkadot_parachain_primitives::primitives::Sibling;
use polkadot_runtime_common::xcm_sender::ExponentialPrice;
use westend_runtime_constants::{system_parachain::ASSET_HUB_ID, xcm as xcm_constants};
use xcm::latest::{prelude::*, WESTEND_GENESIS_HASH};
use xcm_builder::{
	AccountId32Aliases, AliasChildLocation, AliasOriginRootUsingFilter,
	AllowExplicitUnpaidExecutionFrom, AllowHrmpNotificationsFromRelayChain,
	AllowKnownQueryResponses, AllowSubscriptionsFrom, AllowTopLevelPaidExecutionFrom,
	DenyRecursively, DenyReserveTransferToRelayChain, DenyThenTry, DescribeAllTerminal,
	DescribeFamily, EnsureXcmOrigin, FrameTransactionalProcessor, FungibleAdapter,
	HashedDescription, IsConcrete, LocatableAssetId, OriginToPluralityVoice, ParentAsSuperuser,
	ParentIsPreset, RelayChainAsNative, SendXcmFeeToAccount, SiblingParachainAsNative,
	SiblingParachainConvertsVia, SignedAccountId32AsNative, SignedToAccountId32,
	SovereignSignedViaLocation, TakeWeightCredit, TrailingSetTopicAsId, UsingComponents,
	WeightInfoBounds, WithComputedOrigin, WithUniqueTopic, XcmFeeManagerFromComponents,
};
use xcm_executor::XcmExecutor;

parameter_types! {
	pub const RootLocation: Location = Location::here();
	pub const WndLocation: Location = Location::parent();
	pub const RelayNetwork: Option<NetworkId> = Some(NetworkId::ByGenesis(WESTEND_GENESIS_HASH));
	pub RelayChainOrigin: RuntimeOrigin = cumulus_pallet_xcm::Origin::Relay.into();
	pub UniversalLocation: InteriorLocation =
		[GlobalConsensus(RelayNetwork::get().unwrap()), Parachain(ParachainInfo::parachain_id().into())].into();
	pub RelayTreasuryLocation: Location = (Parent, PalletInstance(westend_runtime_constants::TREASURY_PALLET_ID)).into();
	pub CheckingAccount: AccountId = PolkadotXcm::check_account();
	pub const GovernanceLocation: Location = Location::parent();
	pub const FellowshipAdminBodyId: BodyId = BodyId::Index(xcm_constants::body::FELLOWSHIP_ADMIN_INDEX);
	pub AssetHub: Location = (Parent, Parachain(ASSET_HUB_ID)).into();
	pub const TreasurerBodyId: BodyId = BodyId::Treasury;
	pub AssetHubUsdtId: AssetId = (PalletInstance(50), GeneralIndex(1984)).into();
	pub UsdtAssetHub: LocatableAssetId = LocatableAssetId {
		location: AssetHub::get(),
		asset_id: AssetHubUsdtId::get(),
	};
	pub WndAssetHub: LocatableAssetId = LocatableAssetId {
		location: AssetHub::get(),
		asset_id: WndLocation::get().into(),
	};
}

/// Type for specifying how a `Location` can be converted into an `AccountId`. This is used
/// when determining ownership of accounts for asset transacting and when attempting to use XCM
/// `Transact` in order to determine the dispatch Origin.
pub type LocationToAccountId = (
	// The parent (Relay-chain) origin converts to the parent `AccountId`.
	ParentIsPreset<AccountId>,
	// Sibling parachain origins convert to AccountId via the `ParaId::into`.
	SiblingParachainConvertsVia<Sibling, AccountId>,
	// Straight up local `AccountId32` origins just alias directly to `AccountId`.
	AccountId32Aliases<RelayNetwork, AccountId>,
	// Foreign locations alias into accounts according to a hash of their standard description.
	HashedDescription<AccountId, DescribeFamily<DescribeAllTerminal>>,
);

/// Means for transacting the native currency on this chain.#[allow(deprecated)]
pub type FungibleTransactor = FungibleAdapter<
	// Use this currency:
	Balances,
	// Use this currency when it is a fungible asset matching the given location or name:
	IsConcrete<WndLocation>,
	// Convert an XCM Location into a local account id:
	LocationToAccountId,
	// Our chain's account ID type (we can't get away without mentioning it explicitly):
	AccountId,
	// We don't track any teleports of `Balances`.
	(),
>;

/// This is the type we use to convert an (incoming) XCM origin into a local `Origin` instance,
/// ready for dispatching a transaction with Xcm's `Transact`. There is an `OriginKind` which can
/// biases the kind of local `Origin` it will become.
pub type XcmOriginToTransactDispatchOrigin = (
	// Sovereign account converter; this attempts to derive an `AccountId` from the origin location
	// using `LocationToAccountId` and then turn that into the usual `Signed` origin. Useful for
	// foreign chains who want to have a local sovereign account on this chain which they control.
	SovereignSignedViaLocation<LocationToAccountId, RuntimeOrigin>,
	// Native converter for Relay-chain (Parent) location; will convert to a `Relay` origin when
	// recognised.
	RelayChainAsNative<RelayChainOrigin, RuntimeOrigin>,
	// Native converter for sibling Parachains; will convert to a `SiblingPara` origin when
	// recognised.
	SiblingParachainAsNative<cumulus_pallet_xcm::Origin, RuntimeOrigin>,
	// Superuser converter for the Relay-chain (Parent) location. This will allow it to issue a
	// transaction from the Root origin.
	ParentAsSuperuser<RuntimeOrigin>,
	// Native signed account converter; this just converts an `AccountId32` origin into a normal
	// `RuntimeOrigin::Signed` origin of the same 32-byte value.
	SignedAccountId32AsNative<RelayNetwork, RuntimeOrigin>,
	// Xcm origins can be represented natively under the Xcm pallet's Xcm origin.
	XcmPassthrough<RuntimeOrigin>,
);

parameter_types! {
	pub const MaxInstructions: u32 = 100;
	pub const MaxAssetsIntoHolding: u32 = 64;
	// Fellows pluralistic body.
	pub const FellowsBodyId: BodyId = BodyId::Technical;
}

pub struct ParentOrParentsPlurality;
impl Contains<Location> for ParentOrParentsPlurality {
	fn contains(location: &Location) -> bool {
		matches!(location.unpack(), (1, []) | (1, [Plurality { .. }]))
	}
}

pub struct LocalPlurality;
impl Contains<Location> for LocalPlurality {
	fn contains(loc: &Location) -> bool {
		matches!(loc.unpack(), (0, [Plurality { .. }]))
	}
}

pub type Barrier = TrailingSetTopicAsId<
	DenyThenTry<
		DenyRecursively<DenyReserveTransferToRelayChain>,
		(
			// Allow local users to buy weight credit.
			TakeWeightCredit,
			// Expected responses are OK.
			AllowKnownQueryResponses<PolkadotXcm>,
			// Allow XCMs with some computed origins to pass through.
			WithComputedOrigin<
				(
					// If the message is one that immediately attempts to pay for execution, then
					// allow it.
					AllowTopLevelPaidExecutionFrom<Everything>,
					// Parent and its pluralities (i.e. governance bodies) get free execution.
					AllowExplicitUnpaidExecutionFrom<ParentOrParentsPlurality>,
					// Subscriptions for version tracking are OK.
					AllowSubscriptionsFrom<ParentRelayOrSiblingParachains>,
					// HRMP notifications from the relay chain are OK.
					AllowHrmpNotificationsFromRelayChain,
				),
				UniversalLocation,
				ConstU32<8>,
			>,
		),
	>,
>;

/// Locations that will not be charged fees in the executor,
/// either execution or delivery.
/// We only waive fees for system functions, which these locations represent.
pub type WaivedLocations = (
	RelayOrOtherSystemParachains<AllSiblingSystemParachains, Runtime>,
	Equals<RelayTreasuryLocation>,
	Equals<RootLocation>,
	LocalPlurality,
);

/// Cases where a remote origin is accepted as trusted Teleporter for a given asset:
<<<<<<< HEAD
/// - DOT with the parent Relay Chain and sibling parachains.
pub type TrustedTeleporters = ConcreteAssetFromSystem<RandomParaLocation>;
=======
/// - WND with the parent Relay Chain and sibling parachains.
pub type TrustedTeleporters = ConcreteAssetFromSystem<WndLocation>;
>>>>>>> 4962d65a

/// Defines origin aliasing rules for this chain.
///
/// - Allow any origin to alias into a child sub-location (equivalent to DescendOrigin),
/// - Allow same accounts to alias into each other across system chains,
/// - Allow AssetHub root to alias into anything,
/// - Allow origins explicitly authorized to alias into target location.
pub type TrustedAliasers = (
	AliasChildLocation,
	AliasAccountId32FromSiblingSystemChain,
	AliasOriginRootUsingFilter<AssetHub, Everything>,
	AuthorizedAliasers<Runtime>,
);

pub struct XcmConfig;
impl xcm_executor::Config for XcmConfig {
	type RuntimeCall = RuntimeCall;
	type XcmSender = XcmRouter;
	type XcmEventEmitter = PolkadotXcm;
	type AssetTransactor = FungibleTransactor;
	type OriginConverter = XcmOriginToTransactDispatchOrigin;
	// Collectives does not recognize a reserve location for any asset. Users must teleport WND
	// where allowed (e.g. with the Relay Chain).
	type IsReserve = ();
	type IsTeleporter = TrustedTeleporters;
	type UniversalLocation = UniversalLocation;
	type Barrier = Barrier;
	type Weigher = WeightInfoBounds<
		crate::weights::xcm::CollectivesWestendXcmWeight<RuntimeCall>,
		RuntimeCall,
		MaxInstructions,
	>;
	type Trader = UsingComponents<
		WeightToFee,
		WndLocation,
		AccountId,
		Balances,
		ResolveTo<StakingPotAccountId<Runtime>, Balances>,
	>;
	type ResponseHandler = PolkadotXcm;
	type AssetTrap = PolkadotXcm;
	type AssetClaims = PolkadotXcm;
	type SubscriptionService = PolkadotXcm;
	type PalletInstancesInfo = AllPalletsWithSystem;
	type MaxAssetsIntoHolding = MaxAssetsIntoHolding;
	type AssetLocker = ();
	type AssetExchanger = ();
	type FeeManager = XcmFeeManagerFromComponents<
		WaivedLocations,
		SendXcmFeeToAccount<Self::AssetTransactor, WestendTreasuryAccount>,
	>;
	type MessageExporter = ();
	type UniversalAliases = Nothing;
	type CallDispatcher = RuntimeCall;
	type SafeCallFilter = Everything;
	type Aliasers = TrustedAliasers;
	type TransactionalProcessor = FrameTransactionalProcessor;
	type HrmpNewChannelOpenRequestHandler = ();
	type HrmpChannelAcceptedHandler = ();
	type HrmpChannelClosingHandler = ();
	type XcmRecorder = PolkadotXcm;
}

/// Converts a local signed origin into an XCM location. Forms the basis for local origins
/// sending/executing XCMs.
pub type LocalOriginToLocation = SignedToAccountId32<RuntimeOrigin, AccountId, RelayNetwork>;

pub type PriceForParentDelivery =
	ExponentialPrice<FeeAssetId, BaseDeliveryFee, TransactionByteFee, ParachainSystem>;

/// The means for routing XCM messages which are not for local execution into the right message
/// queues.
pub type XcmRouter = WithUniqueTopic<(
	// Two routers - use UMP to communicate with the relay chain:
	cumulus_primitives_utility::ParentAsUmp<ParachainSystem, PolkadotXcm, PriceForParentDelivery>,
	// ..and XCMP to communicate with the sibling chains.
	XcmpQueue,
)>;

#[cfg(feature = "runtime-benchmarks")]
parameter_types! {
	pub ReachableDest: Option<Location> = Some(Parent.into());
}

/// Type to convert the Fellows origin to a Plurality `Location` value.
pub type FellowsToPlurality = OriginToPluralityVoice<RuntimeOrigin, Fellows, FellowsBodyId>;

parameter_types! {
	pub const DepositPerItem: Balance = crate::deposit(1, 0);
	pub const DepositPerByte: Balance = crate::deposit(0, 1);
	pub const AuthorizeAliasHoldReason: RuntimeHoldReason = RuntimeHoldReason::PolkadotXcm(pallet_xcm::HoldReason::AuthorizeAlias);
}

impl pallet_xcm::Config for Runtime {
	type RuntimeEvent = RuntimeEvent;
	// We only allow the Fellows to send messages.
	type SendXcmOrigin = EnsureXcmOrigin<RuntimeOrigin, FellowsToPlurality>;
	type XcmRouter = XcmRouter;
	// We support local origins dispatching XCM executions.
	type ExecuteXcmOrigin = EnsureXcmOrigin<RuntimeOrigin, LocalOriginToLocation>;
	type XcmExecuteFilter = Everything;
	type XcmExecutor = XcmExecutor<XcmConfig>;
	type XcmTeleportFilter = Everything;
	type XcmReserveTransferFilter = Nothing; // This parachain is not meant as a reserve location.
	type Weigher = WeightInfoBounds<
		crate::weights::xcm::CollectivesWestendXcmWeight<RuntimeCall>,
		RuntimeCall,
		MaxInstructions,
	>;
	type UniversalLocation = UniversalLocation;
	type RuntimeOrigin = RuntimeOrigin;
	type RuntimeCall = RuntimeCall;
	const VERSION_DISCOVERY_QUEUE_SIZE: u32 = 100;
	type AdvertisedXcmVersion = pallet_xcm::CurrentXcmVersion;
	type Currency = Balances;
	type CurrencyMatcher = ();
	type TrustedLockers = ();
	type SovereignAccountOf = LocationToAccountId;
	type MaxLockers = ConstU32<8>;
	type WeightInfo = crate::weights::pallet_xcm::WeightInfo<Runtime>;
	type AdminOrigin = EnsureRoot<AccountId>;
	type MaxRemoteLockConsumers = ConstU32<0>;
	type RemoteLockConsumerIdentifier = ();
	// xcm_executor::Config::Aliasers also uses pallet_xcm::AuthorizedAliasers.
	type AuthorizedAliasConsideration = HoldConsideration<
		AccountId,
		Balances,
		AuthorizeAliasHoldReason,
		LinearStoragePrice<DepositPerItem, DepositPerByte, Balance>,
	>;
}

impl cumulus_pallet_xcm::Config for Runtime {
	type RuntimeEvent = RuntimeEvent;
	type XcmExecutor = XcmExecutor<XcmConfig>;
}<|MERGE_RESOLUTION|>--- conflicted
+++ resolved
@@ -14,16 +14,10 @@
 // limitations under the License.
 
 use super::{
-<<<<<<< HEAD
-	AccountId, AllPalletsWithSystem, Balances, BaseDeliveryFee, FeeAssetId, Fellows, ParachainInfo,
-	ParachainSystem, PolkadotXcm, RandomParaLocation, Runtime, RuntimeCall, RuntimeEvent,
-	RuntimeOrigin, TransactionByteFee, WeightToFee, WestendTreasuryAccount, XcmpQueue,
-=======
 	AccountId, AllPalletsWithSystem, Balance, Balances, BaseDeliveryFee, FeeAssetId, Fellows,
 	ParachainInfo, ParachainSystem, PolkadotXcm, Runtime, RuntimeCall, RuntimeEvent,
 	RuntimeHoldReason, RuntimeOrigin, TransactionByteFee, WeightToFee, WestendTreasuryAccount,
-	XcmpQueue,
->>>>>>> 4962d65a
+	XcmpQueue, RandomParaLocation
 };
 use frame_support::{
 	parameter_types,
@@ -193,13 +187,8 @@
 );
 
 /// Cases where a remote origin is accepted as trusted Teleporter for a given asset:
-<<<<<<< HEAD
-/// - DOT with the parent Relay Chain and sibling parachains.
-pub type TrustedTeleporters = ConcreteAssetFromSystem<RandomParaLocation>;
-=======
 /// - WND with the parent Relay Chain and sibling parachains.
 pub type TrustedTeleporters = ConcreteAssetFromSystem<WndLocation>;
->>>>>>> 4962d65a
 
 /// Defines origin aliasing rules for this chain.
 ///
