--- conflicted
+++ resolved
@@ -190,24 +190,17 @@
 /// - WND with the parent Relay Chain and sibling parachains.
 pub type TrustedTeleporters = ConcreteAssetFromSystem<WndLocation>;
 
-<<<<<<< HEAD
 /// Defines origin aliasing rules for this chain.
 ///
 /// - Allow any origin to alias into a child sub-location (equivalent to DescendOrigin),
-/// - Allow origins explicitly authorized by the alias target location.
-/// - Allow AssetHub root to alias into anything.
+/// - Allow same accounts to alias into each other across system chains,
+/// - Allow AssetHub root to alias into anything,
+/// - Allow origins explicitly authorized to alias into target location.
 pub type TrustedAliasers = (
 	AliasChildLocation,
+	AliasAccountId32FromSiblingSystemChain,
 	AliasOriginRootUsingFilter<AssetHub, Everything>,
 	AuthorizedAliasers<Runtime>,
-=======
-/// We allow locations to alias into their own child locations, allow AssetHub root to alias into
-/// anything, and allow same accounts to alias into each other across system chains.
-pub type Aliasers = (
-	AliasChildLocation,
-	AliasOriginRootUsingFilter<AssetHub, Everything>,
-	AliasAccountId32FromSiblingSystemChain,
->>>>>>> eaaac243
 );
 
 pub struct XcmConfig;
