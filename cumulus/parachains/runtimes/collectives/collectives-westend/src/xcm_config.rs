--- conflicted
+++ resolved
@@ -139,87 +139,6 @@
 	}
 }
 
-<<<<<<< HEAD
-/// A call filter for the XCM Transact instruction. This is a temporary measure until we properly
-/// account for proof size weights.
-///
-/// Calls that are allowed through this filter must:
-/// 1. Have a fixed weight;
-/// 2. Cannot lead to another call being made;
-/// 3. Have a defined proof size weight, e.g. no unbounded vecs in call parameters.
-pub struct SafeCallFilter;
-impl Contains<RuntimeCall> for SafeCallFilter {
-	fn contains(call: &RuntimeCall) -> bool {
-		#[cfg(feature = "runtime-benchmarks")]
-		{
-			if matches!(call, RuntimeCall::System(frame_system::Call::remark_with_event { .. })) {
-				return true
-			}
-		}
-
-		matches!(
-			call,
-			RuntimeCall::System(
-				frame_system::Call::set_heap_pages { .. } |
-					frame_system::Call::set_code { .. } |
-					frame_system::Call::set_code_without_checks { .. } |
-					frame_system::Call::authorize_upgrade { .. } |
-					frame_system::Call::authorize_upgrade_without_checks { .. } |
-					frame_system::Call::kill_prefix { .. },
-			) | RuntimeCall::ParachainSystem(..) |
-				RuntimeCall::Timestamp(..) |
-				RuntimeCall::Balances(..) |
-				RuntimeCall::CollatorSelection(..) |
-				RuntimeCall::Session(pallet_session::Call::purge_keys { .. }) |
-				RuntimeCall::PolkadotXcm(
-					pallet_xcm::Call::force_xcm_version { .. } |
-						pallet_xcm::Call::force_default_xcm_version { .. }
-				) | RuntimeCall::XcmpQueue(..) |
-				RuntimeCall::MessageQueue(..) |
-				RuntimeCall::Alliance(
-					// `init_members` accepts unbounded vecs as arguments,
-					// but the call can be initiated only by root origin.
-					pallet_alliance::Call::init_members { .. } |
-						pallet_alliance::Call::vote { .. } |
-						pallet_alliance::Call::disband { .. } |
-						pallet_alliance::Call::set_rule { .. } |
-						pallet_alliance::Call::announce { .. } |
-						pallet_alliance::Call::remove_announcement { .. } |
-						pallet_alliance::Call::join_alliance { .. } |
-						pallet_alliance::Call::nominate_ally { .. } |
-						pallet_alliance::Call::elevate_ally { .. } |
-						pallet_alliance::Call::give_retirement_notice { .. } |
-						pallet_alliance::Call::retire { .. } |
-						pallet_alliance::Call::kick_member { .. } |
-						pallet_alliance::Call::close { .. } |
-						pallet_alliance::Call::abdicate_fellow_status { .. },
-				) | RuntimeCall::AllianceMotion(
-				pallet_collective::Call::vote { .. } |
-					pallet_collective::Call::disapprove_proposal { .. } |
-					pallet_collective::Call::close { .. },
-			) | RuntimeCall::FellowshipCollective(
-				pallet_ranked_collective::Call::add_member { .. } |
-					pallet_ranked_collective::Call::promote_member { .. } |
-					pallet_ranked_collective::Call::demote_member { .. } |
-					pallet_ranked_collective::Call::remove_member { .. },
-			) | RuntimeCall::FellowshipCore(
-				pallet_core_fellowship::Call::bump { .. } |
-					pallet_core_fellowship::Call::set_params { .. } |
-					pallet_core_fellowship::Call::set_partial_params { .. } |
-					pallet_core_fellowship::Call::set_active { .. } |
-					pallet_core_fellowship::Call::approve { .. } |
-					pallet_core_fellowship::Call::induct { .. } |
-					pallet_core_fellowship::Call::promote { .. } |
-					pallet_core_fellowship::Call::offboard { .. } |
-					pallet_core_fellowship::Call::submit_evidence { .. } |
-					pallet_core_fellowship::Call::import { .. },
-			)
-		)
-	}
-}
-
-=======
->>>>>>> e192b764
 pub type Barrier = TrailingSetTopicAsId<
 	DenyThenTry<
 		DenyReserveTransferToRelayChain,
