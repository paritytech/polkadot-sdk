--- conflicted
+++ resolved
@@ -26,11 +26,7 @@
 frame-system-benchmarking = { optional = true, workspace = true }
 frame-system-rpc-runtime-api = { workspace = true }
 frame-try-runtime = { optional = true, workspace = true }
-<<<<<<< HEAD
 frame-metadata-hash-extension = { workspace = true }
-pallet-asset-rate = { workspace = true }
-=======
->>>>>>> 09d37543
 pallet-alliance = { workspace = true }
 pallet-asset-rate = { workspace = true }
 pallet-aura = { workspace = true }
@@ -52,13 +48,6 @@
 pallet-transaction-payment-rpc-runtime-api = { workspace = true }
 pallet-treasury = { workspace = true }
 pallet-utility = { workspace = true }
-<<<<<<< HEAD
-pallet-referenda = { workspace = true }
-pallet-ranked-collective = { workspace = true }
-pallet-core-fellowship = { workspace = true }
-pallet-salary = { workspace = true, features = ["experimental"] }
-=======
->>>>>>> 09d37543
 sp-api = { workspace = true }
 sp-arithmetic = { workspace = true }
 sp-block-builder = { workspace = true }
