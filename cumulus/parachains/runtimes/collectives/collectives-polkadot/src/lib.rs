--- conflicted
+++ resolved
@@ -36,11 +36,7 @@
 #[cfg(feature = "std")]
 include!(concat!(env!("OUT_DIR"), "/wasm_binary.rs"));
 
-<<<<<<< HEAD
 pub mod ambassador;
-pub mod constants;
-=======
->>>>>>> 71630dfb
 pub mod impls;
 mod weights;
 pub mod xcm_config;
