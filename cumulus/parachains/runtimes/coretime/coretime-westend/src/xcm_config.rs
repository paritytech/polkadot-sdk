--- conflicted
+++ resolved
@@ -244,20 +244,8 @@
 		RuntimeCall,
 		MaxInstructions,
 	>;
-	type Trader = UsingComponents<
-		WeightToFee,
-<<<<<<< HEAD
-		WndRelayLocation,
-		AccountId,
-		Balances,
-		ResolveTo<StakingPotAccountId<Runtime>, Balances>,
-=======
-		TokenRelayLocation,
-		AccountId,
-		Balances,
-		ToStakingPot<Runtime>,
->>>>>>> 38363769
-	>;
+	type Trader =
+		UsingComponents<WeightToFee, WndRelayLocation, AccountId, Balances, ToStakingPot<Runtime>>;
 	type ResponseHandler = PolkadotXcm;
 	type AssetTrap = PolkadotXcm;
 	type AssetClaims = PolkadotXcm;
