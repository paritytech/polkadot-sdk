--- conflicted
+++ resolved
@@ -144,13 +144,8 @@
 	spec_version: 1_013_000,
 	impl_version: 0,
 	apis: RUNTIME_API_VERSIONS,
-<<<<<<< HEAD
-	transaction_version: 0,
+	transaction_version: 1,
 	system_version: 1,
-=======
-	transaction_version: 1,
-	state_version: 1,
->>>>>>> 7df94a46
 };
 
 /// The version information used to identify this runtime when compiled natively.
