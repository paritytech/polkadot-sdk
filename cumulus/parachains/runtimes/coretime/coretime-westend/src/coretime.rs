--- conflicted
+++ resolved
@@ -26,17 +26,12 @@
 		DefensiveResult, OnUnbalanced,
 	},
 };
-<<<<<<< HEAD
-use pallet_broker::{CoreAssignment, CoreIndex, CoretimeInterface, PartsOf57600, RCBlockNumberOf};
-use parachains_common::{AccountId, Balance};
-=======
 use frame_system::Pallet as System;
 use pallet_broker::{
 	CoreAssignment, CoreIndex, CoretimeInterface, PartsOf57600, RCBlockNumberOf, Timeslice,
 };
 use parachains_common::{AccountId, Balance};
 use sp_runtime::traits::AccountIdConversion;
->>>>>>> 35fcac75
 use westend_runtime_constants::system_parachain::coretime;
 use xcm::latest::prelude::*;
 use xcm_executor::traits::TransactAsset;
@@ -116,10 +111,7 @@
 
 parameter_types! {
 	pub const BrokerPalletId: PalletId = PalletId(*b"py/broke");
-<<<<<<< HEAD
-=======
 	pub RevenueAccumulationAccount: AccountId = BrokerPalletId::get().into_sub_account_truncating(b"burnstash");
->>>>>>> 35fcac75
 }
 
 /// Type that implements the `CoretimeInterface` for the allocation of Coretime. Meant to operate
@@ -265,8 +257,6 @@
 			),
 		}
 	}
-<<<<<<< HEAD
-=======
 
 	fn on_new_timeslice(_timeslice: Timeslice) {
 		let stash = RevenueAccumulationAccount::get();
@@ -285,17 +275,12 @@
 			}
 		}
 	}
->>>>>>> 35fcac75
 }
 
 impl pallet_broker::Config for Runtime {
 	type RuntimeEvent = RuntimeEvent;
 	type Currency = Balances;
-<<<<<<< HEAD
-	type OnRevenue = CreditToCollatorPot;
-=======
 	type OnRevenue = BurnCoretimeRevenue;
->>>>>>> 35fcac75
 	type TimeslicePeriod = ConstU32<{ coretime::TIMESLICE_PERIOD }>;
 	// We don't actually need any leases at launch but set to 10 in case we want to sudo some in.
 	type MaxLeasedCores = ConstU32<10>;
