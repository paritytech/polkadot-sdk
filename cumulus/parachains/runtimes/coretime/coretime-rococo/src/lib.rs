--- conflicted
+++ resolved
@@ -134,16 +134,11 @@
 	spec_name: create_runtime_str!("coretime-rococo"),
 	impl_name: create_runtime_str!("coretime-rococo"),
 	authoring_version: 1,
-<<<<<<< HEAD
-	spec_version: 1_008_000,
-=======
 	spec_version: 1_010_000,
->>>>>>> 8eb1f559
 	impl_version: 0,
 	apis: RUNTIME_API_VERSIONS,
 	transaction_version: 0,
 	state_version: 1,
-	extrinsic_state_version: 0,
 };
 
 /// The version information used to identify this runtime when compiled natively.
