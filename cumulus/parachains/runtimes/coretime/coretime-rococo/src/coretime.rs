// Copyright 2022 Parity Technologies (UK) Ltd.
// This file is part of Cumulus.

// Cumulus is free software: you can redistribute it and/or modify
// it under the terms of the GNU General Public License as published by
// the Free Software Foundation, either version 3 of the License, or
// (at your option) any later version.

// Cumulus is distributed in the hope that it will be useful,
// but WITHOUT ANY WARRANTY; without even the implied warranty of
// MERCHANTABILITY or FITNESS FOR A PARTICULAR PURPOSE.  See the
// GNU General Public License for more details.

// You should have received a copy of the GNU General Public License
// along with Cumulus.  If not, see <http://www.gnu.org/licenses/>.

use crate::{xcm_config::LocationToAccountId, *};
use codec::{Decode, Encode};
use cumulus_pallet_parachain_system::RelaychainDataProvider;
use cumulus_primitives_core::relay_chain;
use frame_support::{
	parameter_types,
	traits::{
		fungible::{Balanced, Credit},
		OnUnbalanced,
	},
};
use pallet_broker::{
	CoreAssignment, CoreIndex, CoretimeInterface, PartsOf57600, RCBlockNumberOf,
	TaskAccountInterface, TaskId,
};
use parachains_common::{AccountId, Balance, BlockNumber};
use polkadot_runtime_parachains::{ensure_parachain, origin, Origin as ParaOrigin};
use sp_runtime::traits::BadOrigin;
use xcm::latest::prelude::*;
use xcm_executor::traits::ConvertLocation;

pub struct CreditToCollatorPot;
impl OnUnbalanced<Credit<AccountId, Balances>> for CreditToCollatorPot {
	fn on_nonzero_unbalanced(credit: Credit<AccountId, Balances>) {
		let staking_pot = CollatorSelection::account_id();
		let _ = <Balances as Balanced<_>>::resolve(&staking_pot, credit);
	}
}

/// A type containing the encoding of the coretime pallet in the Relay chain runtime. Used to
/// construct any remote calls. The codec index must correspond to the index of `Coretime` in the
/// `construct_runtime` of the Relay chain.
#[derive(Encode, Decode)]
enum RelayRuntimePallets {
	#[codec(index = 74)]
	Coretime(CoretimeProviderCalls),
}

/// Call encoding for the calls needed from the relay coretime pallet.
#[derive(Encode, Decode)]
enum CoretimeProviderCalls {
	#[codec(index = 1)]
	RequestCoreCount(CoreIndex),
	#[codec(index = 2)]
	RequestRevenueInfoAt(relay_chain::BlockNumber),
	#[codec(index = 3)]
	CreditAccount(AccountId, Balance),
	#[codec(index = 4)]
	AssignCore(
		CoreIndex,
		relay_chain::BlockNumber,
		Vec<(CoreAssignment, PartsOf57600)>,
		Option<relay_chain::BlockNumber>,
	),
}

parameter_types! {
	pub const BrokerPalletId: PalletId = PalletId(*b"py/broke");
}

parameter_types! {
	pub storage CoreCount: Option<CoreIndex> = None;
	pub storage CoretimeRevenue: Option<(BlockNumber, Balance)> = None;
}

/// Type that implements the `CoretimeInterface` for the allocation of Coretime. Meant to operate
/// from the parachain context. That is, the parachain provides a market (broker) for the sale of
/// coretime, but assumes a `CoretimeProvider` (i.e. a Relay Chain) to actually provide cores.
pub struct CoretimeAllocator;
impl CoretimeInterface for CoretimeAllocator {
	type AccountId = AccountId;
	type Balance = Balance;
	type RelayChainBlockNumberProvider = RelaychainDataProvider<Runtime>;

	fn request_core_count(count: CoreIndex) {
		use crate::coretime::CoretimeProviderCalls::RequestCoreCount;
		let request_core_count_call = RelayRuntimePallets::Coretime(RequestCoreCount(count));

		let message = Xcm(vec![
			Instruction::UnpaidExecution {
				weight_limit: WeightLimit::Unlimited,
				check_origin: None,
			},
			Instruction::Transact {
				origin_kind: OriginKind::Native,
				require_weight_at_most: Weight::from_parts(1000000000, 200000),
				call: request_core_count_call.encode().into(),
			},
		]);

		match PolkadotXcm::send_xcm(Here, Location::parent(), message.clone()) {
			Ok(_) => log::info!(
				target: "runtime::coretime",
				"Request to update schedulable cores sent successfully."
			),
			Err(e) => log::error!(
				target: "runtime::coretime",
				"Failed to send request to update schedulable cores: {:?}",
				e
			),
		}
	}

	fn request_revenue_info_at(when: RCBlockNumberOf<Self>) {
		use crate::coretime::CoretimeProviderCalls::RequestRevenueInfoAt;
		let request_revenue_info_at_call =
			RelayRuntimePallets::Coretime(RequestRevenueInfoAt(when));

		let message = Xcm(vec![
			Instruction::UnpaidExecution {
				weight_limit: WeightLimit::Unlimited,
				check_origin: None,
			},
			Instruction::Transact {
				origin_kind: OriginKind::Native,
				require_weight_at_most: Weight::from_parts(1000000000, 200000),
				call: request_revenue_info_at_call.encode().into(),
			},
		]);

		match PolkadotXcm::send_xcm(Here, Location::parent(), message.clone()) {
			Ok(_) => log::info!(
				target: "runtime::coretime",
				"Request for revenue information sent successfully."
			),
			Err(e) => log::error!(
				target: "runtime::coretime",
				"Request for revenue information failed to send: {:?}",
				e
			),
		}
	}

	fn credit_account(who: Self::AccountId, amount: Self::Balance) {
		use crate::coretime::CoretimeProviderCalls::CreditAccount;
		let credit_account_call = RelayRuntimePallets::Coretime(CreditAccount(who, amount));

		let message = Xcm(vec![
			Instruction::UnpaidExecution {
				weight_limit: WeightLimit::Unlimited,
				check_origin: None,
			},
			Instruction::Transact {
				origin_kind: OriginKind::Native,
				require_weight_at_most: Weight::from_parts(1000000000, 200000),
				call: credit_account_call.encode().into(),
			},
		]);

		match PolkadotXcm::send_xcm(Here, Location::parent(), message.clone()) {
			Ok(_) => log::info!(
				target: "runtime::coretime",
				"Instruction to credit account sent successfully."
			),
			Err(e) => log::error!(
				target: "runtime::coretime",
				"Instruction to credit account failed to send: {:?}",
				e
			),
		}
	}

	fn assign_core(
		core: CoreIndex,
		begin: RCBlockNumberOf<Self>,
		assignment: Vec<(CoreAssignment, PartsOf57600)>,
		end_hint: Option<RCBlockNumberOf<Self>>,
	) {
		use crate::coretime::CoretimeProviderCalls::AssignCore;
		let assign_core_call =
			RelayRuntimePallets::Coretime(AssignCore(core, begin, assignment, end_hint));

		let message = Xcm(vec![
			Instruction::UnpaidExecution {
				weight_limit: WeightLimit::Unlimited,
				check_origin: None,
			},
			Instruction::Transact {
				origin_kind: OriginKind::Native,
				require_weight_at_most: Weight::from_parts(1_000_000_000, 200000),
				call: assign_core_call.encode().into(),
			},
		]);

		match PolkadotXcm::send_xcm(Here, Location::parent(), message.clone()) {
			Ok(_) => log::info!(
				target: "runtime::coretime",
				"Core assignment sent successfully."
			),
			Err(e) => log::error!(
				target: "runtime::coretime",
				"Core assignment failed to send: {:?}",
				e
			),
		}
	}

	fn check_notify_revenue_info() -> Option<(RCBlockNumberOf<Self>, Self::Balance)> {
		let revenue = CoretimeRevenue::get();
		CoretimeRevenue::set(&None);
		revenue
	}

	#[cfg(feature = "runtime-benchmarks")]
	fn ensure_notify_revenue_info(when: RCBlockNumberOf<Self>, revenue: Self::Balance) {
		CoretimeRevenue::set(&Some((when, revenue)));
	}
}

impl origin::Config for Runtime {}

pub struct TaskSovereignAccount;
impl TaskAccountInterface for TaskSovereignAccount {
	type AccountId = AccountId;
	type OuterOrigin = RuntimeOrigin;
	type TaskOrigin = ParaOrigin;

	fn ensure_task_sovereign_account(o: RuntimeOrigin) -> Result<TaskId, BadOrigin> {
		match ensure_parachain(o) {
			Ok(para_id) => Ok(para_id.into()),
			Err(e) => Err(e),
		}
	}

	fn sovereign_account(id: TaskId) -> Option<AccountId> {
		// Currently all tasks are parachains.
		let location = Location::new(1, [Parachain(id)]);
		LocationToAccountId::convert_location(&location)
	}
}

impl pallet_broker::Config for Runtime {
	type RuntimeEvent = RuntimeEvent;
	type Currency = Balances;
	type OnRevenue = CreditToCollatorPot;
	#[cfg(feature = "fast-runtime")]
	type TimeslicePeriod = ConstU32<10>;
	#[cfg(not(feature = "fast-runtime"))]
	type TimeslicePeriod = ConstU32<80>;
	type MaxLeasedCores = ConstU32<50>;
	type MaxReservedCores = ConstU32<10>;
	type Coretime = CoretimeAllocator;
	type ConvertBalance = sp_runtime::traits::Identity;
	type WeightInfo = weights::pallet_broker::WeightInfo<Runtime>;
	type PalletId = BrokerPalletId;
	type AdminOrigin = EnsureRoot<AccountId>;
<<<<<<< HEAD
	type PriceAdapter = pallet_broker::Linear;
	type SovereignAccountOf = TaskSovereignAccount;
	type MaxAutoRenewals = ConstU32<50>;
=======
	type PriceAdapter = pallet_broker::CenterTargetPrice<Balance>;
>>>>>>> bcab07a8
}<|MERGE_RESOLUTION|>--- conflicted
+++ resolved
@@ -260,11 +260,7 @@
 	type WeightInfo = weights::pallet_broker::WeightInfo<Runtime>;
 	type PalletId = BrokerPalletId;
 	type AdminOrigin = EnsureRoot<AccountId>;
-<<<<<<< HEAD
-	type PriceAdapter = pallet_broker::Linear;
 	type SovereignAccountOf = TaskSovereignAccount;
 	type MaxAutoRenewals = ConstU32<50>;
-=======
 	type PriceAdapter = pallet_broker::CenterTargetPrice<Balance>;
->>>>>>> bcab07a8
 }