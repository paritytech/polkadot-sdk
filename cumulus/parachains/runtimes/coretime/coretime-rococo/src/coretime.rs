// Copyright 2022 Parity Technologies (UK) Ltd.
// This file is part of Cumulus.

// Cumulus is free software: you can redistribute it and/or modify
// it under the terms of the GNU General Public License as published by
// the Free Software Foundation, either version 3 of the License, or
// (at your option) any later version.

// Cumulus is distributed in the hope that it will be useful,
// but WITHOUT ANY WARRANTY; without even the implied warranty of
// MERCHANTABILITY or FITNESS FOR A PARTICULAR PURPOSE.  See the
// GNU General Public License for more details.

// You should have received a copy of the GNU General Public License
// along with Cumulus.  If not, see <http://www.gnu.org/licenses/>.

use crate::*;
use codec::{Decode, Encode};
use cumulus_pallet_parachain_system::RelaychainDataProvider;
use cumulus_primitives_core::relay_chain;
use frame_support::{
	parameter_types,
	traits::{
		fungible::{Balanced, Credit, Inspect},
		tokens::{Fortitude, Preservation},
		DefensiveResult, OnUnbalanced,
	},
};
use frame_system::Pallet as System;
use pallet_broker::{CoreAssignment, CoreIndex, CoretimeInterface, PartsOf57600, RCBlockNumberOf};
use parachains_common::{AccountId, Balance};
use rococo_runtime_constants::system_parachain::coretime;
<<<<<<< HEAD
=======
use sp_runtime::traits::AccountIdConversion;
>>>>>>> 35fcac75
use xcm::latest::prelude::*;
use xcm_executor::traits::TransactAsset;

pub struct BurnCoretimeRevenue;
impl OnUnbalanced<Credit<AccountId, Balances>> for BurnCoretimeRevenue {
	fn on_nonzero_unbalanced(amount: Credit<AccountId, Balances>) {
		let acc = RevenueAccumulationAccount::get();
		if !System::<Runtime>::account_exists(&acc) {
			System::<Runtime>::inc_providers(&acc);
		}
		Balances::resolve(&acc, amount).defensive_ok();
	}
}

type AssetTransactor = <xcm_config::XcmConfig as xcm_executor::Config>::AssetTransactor;

fn burn_at_relay(stash: &AccountId, value: Balance) -> Result<(), XcmError> {
	let dest = Location::parent();
	let stash_location =
		Junction::AccountId32 { network: None, id: stash.clone().into() }.into_location();
	let asset = Asset { id: AssetId(Location::parent()), fun: Fungible(value) };
	let dummy_xcm_context = XcmContext { origin: None, message_id: [0; 32], topic: None };

	let withdrawn = AssetTransactor::withdraw_asset(&asset, &stash_location, None)?;

	AssetTransactor::can_check_out(&dest, &asset, &dummy_xcm_context)?;

	let parent_assets = Into::<Assets>::into(withdrawn)
		.reanchored(&dest, &Here.into())
		.defensive_map_err(|_| XcmError::ReanchorFailed)?;

	PolkadotXcm::send_xcm(
		Here,
		Location::parent(),
		Xcm(vec![
			Instruction::UnpaidExecution {
				weight_limit: WeightLimit::Unlimited,
				check_origin: None,
			},
			ReceiveTeleportedAsset(parent_assets.clone()),
			BurnAsset(parent_assets),
		]),
	)?;

	AssetTransactor::check_out(&dest, &asset, &dummy_xcm_context);

	Ok(())
}

/// A type containing the encoding of the coretime pallet in the Relay chain runtime. Used to
/// construct any remote calls. The codec index must correspond to the index of `Coretime` in the
/// `construct_runtime` of the Relay chain.
#[derive(Encode, Decode)]
enum RelayRuntimePallets {
	#[codec(index = 74)]
	Coretime(CoretimeProviderCalls),
}

/// Call encoding for the calls needed from the relay coretime pallet.
#[derive(Encode, Decode)]
enum CoretimeProviderCalls {
	#[codec(index = 1)]
	RequestCoreCount(CoreIndex),
	#[codec(index = 2)]
	RequestRevenueInfoAt(relay_chain::BlockNumber),
	#[codec(index = 3)]
	CreditAccount(AccountId, Balance),
	#[codec(index = 4)]
	AssignCore(
		CoreIndex,
		relay_chain::BlockNumber,
		Vec<(CoreAssignment, PartsOf57600)>,
		Option<relay_chain::BlockNumber>,
	),
}

parameter_types! {
	pub const BrokerPalletId: PalletId = PalletId(*b"py/broke");
<<<<<<< HEAD
=======
	pub RevenueAccumulationAccount: AccountId = BrokerPalletId::get().into_sub_account_truncating(b"burnstash");
>>>>>>> 35fcac75
}

/// Type that implements the `CoretimeInterface` for the allocation of Coretime. Meant to operate
/// from the parachain context. That is, the parachain provides a market (broker) for the sale of
/// coretime, but assumes a `CoretimeProvider` (i.e. a Relay Chain) to actually provide cores.
pub struct CoretimeAllocator;
impl CoretimeInterface for CoretimeAllocator {
	type AccountId = AccountId;
	type Balance = Balance;
	type RelayChainBlockNumberProvider = RelaychainDataProvider<Runtime>;

	fn request_core_count(count: CoreIndex) {
		use crate::coretime::CoretimeProviderCalls::RequestCoreCount;
		let request_core_count_call = RelayRuntimePallets::Coretime(RequestCoreCount(count));

		let message = Xcm(vec![
			Instruction::UnpaidExecution {
				weight_limit: WeightLimit::Unlimited,
				check_origin: None,
			},
			Instruction::Transact {
				origin_kind: OriginKind::Native,
				require_weight_at_most: Weight::from_parts(1000000000, 200000),
				call: request_core_count_call.encode().into(),
			},
		]);

		match PolkadotXcm::send_xcm(Here, Location::parent(), message.clone()) {
			Ok(_) => log::info!(
				target: "runtime::coretime",
				"Request to update schedulable cores sent successfully."
			),
			Err(e) => log::error!(
				target: "runtime::coretime",
				"Failed to send request to update schedulable cores: {:?}",
				e
			),
		}
	}

	fn request_revenue_info_at(when: RCBlockNumberOf<Self>) {
		use crate::coretime::CoretimeProviderCalls::RequestRevenueInfoAt;
		let request_revenue_info_at_call =
			RelayRuntimePallets::Coretime(RequestRevenueInfoAt(when));

		let message = Xcm(vec![
			Instruction::UnpaidExecution {
				weight_limit: WeightLimit::Unlimited,
				check_origin: None,
			},
			Instruction::Transact {
				origin_kind: OriginKind::Native,
				require_weight_at_most: Weight::from_parts(1000000000, 200000),
				call: request_revenue_info_at_call.encode().into(),
			},
		]);

		match PolkadotXcm::send_xcm(Here, Location::parent(), message.clone()) {
			Ok(_) => log::info!(
				target: "runtime::coretime",
				"Request for revenue information sent successfully."
			),
			Err(e) => log::error!(
				target: "runtime::coretime",
				"Request for revenue information failed to send: {:?}",
				e
			),
		}
	}

	fn credit_account(who: Self::AccountId, amount: Self::Balance) {
		use crate::coretime::CoretimeProviderCalls::CreditAccount;
		let credit_account_call = RelayRuntimePallets::Coretime(CreditAccount(who, amount));

		let message = Xcm(vec![
			Instruction::UnpaidExecution {
				weight_limit: WeightLimit::Unlimited,
				check_origin: None,
			},
			Instruction::Transact {
				origin_kind: OriginKind::Native,
				require_weight_at_most: Weight::from_parts(1000000000, 200000),
				call: credit_account_call.encode().into(),
			},
		]);

		match PolkadotXcm::send_xcm(Here, Location::parent(), message.clone()) {
			Ok(_) => log::info!(
				target: "runtime::coretime",
				"Instruction to credit account sent successfully."
			),
			Err(e) => log::error!(
				target: "runtime::coretime",
				"Instruction to credit account failed to send: {:?}",
				e
			),
		}
	}

	fn assign_core(
		core: CoreIndex,
		begin: RCBlockNumberOf<Self>,
		assignment: Vec<(CoreAssignment, PartsOf57600)>,
		end_hint: Option<RCBlockNumberOf<Self>>,
	) {
		use crate::coretime::CoretimeProviderCalls::AssignCore;
		let assign_core_call =
			RelayRuntimePallets::Coretime(AssignCore(core, begin, assignment, end_hint));

		let message = Xcm(vec![
			Instruction::UnpaidExecution {
				weight_limit: WeightLimit::Unlimited,
				check_origin: None,
			},
			Instruction::Transact {
				origin_kind: OriginKind::Native,
				require_weight_at_most: Weight::from_parts(1_000_000_000, 200000),
				call: assign_core_call.encode().into(),
			},
		]);

		match PolkadotXcm::send_xcm(Here, Location::parent(), message.clone()) {
			Ok(_) => log::info!(
				target: "runtime::coretime",
				"Core assignment sent successfully."
			),
			Err(e) => log::error!(
				target: "runtime::coretime",
				"Core assignment failed to send: {:?}",
				e
			),
		}
	}
<<<<<<< HEAD
=======

	fn on_new_timeslice(_t: pallet_broker::Timeslice) {
		let stash = RevenueAccumulationAccount::get();
		let value =
			Balances::reducible_balance(&stash, Preservation::Expendable, Fortitude::Polite);

		if value > 0 {
			log::debug!(target: "runtime::coretime", "Going to burn {value} stashed tokens at RC");
			match burn_at_relay(&stash, value) {
				Ok(()) => {
					log::debug!(target: "runtime::coretime", "Succesfully burnt {value} tokens");
				},
				Err(err) => {
					log::error!(target: "runtime::coretime", "burn_at_relay failed: {err:?}");
				},
			}
		}
	}
>>>>>>> 35fcac75
}

impl pallet_broker::Config for Runtime {
	type RuntimeEvent = RuntimeEvent;
	type Currency = Balances;
<<<<<<< HEAD
	type OnRevenue = CreditToCollatorPot;
=======
	type OnRevenue = BurnCoretimeRevenue;
>>>>>>> 35fcac75
	type TimeslicePeriod = ConstU32<{ coretime::TIMESLICE_PERIOD }>;
	type MaxLeasedCores = ConstU32<50>;
	type MaxReservedCores = ConstU32<10>;
	type Coretime = CoretimeAllocator;
	type ConvertBalance = sp_runtime::traits::Identity;
	type WeightInfo = weights::pallet_broker::WeightInfo<Runtime>;
	type PalletId = BrokerPalletId;
	type AdminOrigin = EnsureRoot<AccountId>;
	type PriceAdapter = pallet_broker::CenterTargetPrice<Balance>;
}<|MERGE_RESOLUTION|>--- conflicted
+++ resolved
@@ -30,10 +30,7 @@
 use pallet_broker::{CoreAssignment, CoreIndex, CoretimeInterface, PartsOf57600, RCBlockNumberOf};
 use parachains_common::{AccountId, Balance};
 use rococo_runtime_constants::system_parachain::coretime;
-<<<<<<< HEAD
-=======
 use sp_runtime::traits::AccountIdConversion;
->>>>>>> 35fcac75
 use xcm::latest::prelude::*;
 use xcm_executor::traits::TransactAsset;
 
@@ -112,10 +109,7 @@
 
 parameter_types! {
 	pub const BrokerPalletId: PalletId = PalletId(*b"py/broke");
-<<<<<<< HEAD
-=======
 	pub RevenueAccumulationAccount: AccountId = BrokerPalletId::get().into_sub_account_truncating(b"burnstash");
->>>>>>> 35fcac75
 }
 
 /// Type that implements the `CoretimeInterface` for the allocation of Coretime. Meant to operate
@@ -249,8 +243,6 @@
 			),
 		}
 	}
-<<<<<<< HEAD
-=======
 
 	fn on_new_timeslice(_t: pallet_broker::Timeslice) {
 		let stash = RevenueAccumulationAccount::get();
@@ -269,17 +261,12 @@
 			}
 		}
 	}
->>>>>>> 35fcac75
 }
 
 impl pallet_broker::Config for Runtime {
 	type RuntimeEvent = RuntimeEvent;
 	type Currency = Balances;
-<<<<<<< HEAD
-	type OnRevenue = CreditToCollatorPot;
-=======
 	type OnRevenue = BurnCoretimeRevenue;
->>>>>>> 35fcac75
 	type TimeslicePeriod = ConstU32<{ coretime::TIMESLICE_PERIOD }>;
 	type MaxLeasedCores = ConstU32<50>;
 	type MaxReservedCores = ConstU32<10>;
