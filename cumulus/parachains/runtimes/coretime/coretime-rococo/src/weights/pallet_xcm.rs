--- conflicted
+++ resolved
@@ -128,13 +128,8 @@
 		// Proof Size summary in bytes:
 		//  Measured:  `144`
 		//  Estimated: `3609`
-<<<<<<< HEAD
-		// Minimum execution time: 70_450_000 picoseconds.
-		Weight::from_parts(72_913_000, 0)
-=======
 		// Minimum execution time: 71_460_000 picoseconds.
 		Weight::from_parts(74_429_000, 0)
->>>>>>> caf99931
 			.saturating_add(Weight::from_parts(0, 3609))
 			.saturating_add(T::DbWeight::get().reads(5))
 			.saturating_add(T::DbWeight::get().writes(1))
