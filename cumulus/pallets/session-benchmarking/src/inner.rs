--- conflicted
+++ resolved
@@ -40,12 +40,8 @@
 	fn set_keys() -> Result<(), BenchmarkError> {
 		let caller: T::AccountId = whitelisted_caller();
 		frame_system::Pallet::<T>::inc_providers(&caller);
-		let keys = T::Keys::decode(&mut sp_runtime::traits::TrailingZeroInput::zeroes()).unwrap();
-<<<<<<< HEAD
 		let (keys, proof) = T::generate_session_keys_and_proof(caller.clone());
-	}: _(RawOrigin::Signed(caller), keys, proof)
-=======
-		let proof: Vec<u8> = vec![0, 1, 2, 3];
+
 		<pallet_session::Pallet<T>>::ensure_can_pay_key_deposit(&caller).unwrap();
 
 		#[extrinsic_call]
@@ -53,20 +49,14 @@
 
 		Ok(())
 	}
->>>>>>> fea33a9d
 
 	#[benchmark]
 	fn purge_keys() -> Result<(), BenchmarkError> {
 		let caller: T::AccountId = whitelisted_caller();
 		frame_system::Pallet::<T>::inc_providers(&caller);
-		let keys = T::Keys::decode(&mut sp_runtime::traits::TrailingZeroInput::zeroes()).unwrap();
-<<<<<<< HEAD
 		let (keys, proof) = T::generate_session_keys_and_proof(caller.clone());
-		let _t = pallet_session::Pallet::<T>::set_keys(RawOrigin::Signed(caller.clone()).into(), keys, proof);
-	}: _(RawOrigin::Signed(caller))
-=======
-		let proof: Vec<u8> = vec![0, 1, 2, 3];
 		<pallet_session::Pallet<T>>::ensure_can_pay_key_deposit(&caller).unwrap();
+
 		let _t = pallet_session::Pallet::<T>::set_keys(
 			RawOrigin::Signed(caller.clone()).into(),
 			keys,
@@ -78,5 +68,4 @@
 
 		Ok(())
 	}
->>>>>>> fea33a9d
 }