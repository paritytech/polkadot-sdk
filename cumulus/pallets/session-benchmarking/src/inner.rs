// Copyright (C) Parity Technologies (UK) Ltd.
// SPDX-License-Identifier: Apache-2.0

// Licensed under the Apache License, Version 2.0 (the "License");
// you may not use this file except in compliance with the License.
// You may obtain a copy of the License at
//
// 	http://www.apache.org/licenses/LICENSE-2.0
//
// Unless required by applicable law or agreed to in writing, software
// distributed under the License is distributed on an "AS IS" BASIS,
// WITHOUT WARRANTIES OR CONDITIONS OF ANY KIND, either express or implied.
// See the License for the specific language governing permissions and
// limitations under the License.

//! Benchmarking setup for pallet-session.
#![cfg(feature = "runtime-benchmarks")]

use alloc::vec::Vec;

use codec::Decode;
use frame_benchmarking::v2::*;
use frame_system::RawOrigin;
use pallet_session::*;
pub struct Pallet<T: Config>(pallet_session::Pallet<T>);
pub trait Config: pallet_session::Config {
	/// Generate a session key and a proof of ownership.
	///
	/// The given `owner` is the account that will call `set_keys` using the returned session keys
	/// and proof. This means that the proof should prove the ownership of `owner` over the private
	/// keys associated to the session keys.
	fn generate_session_keys_and_proof(owner: Self::AccountId) -> (Self::Keys, Vec<u8>);
}

#[benchmarks]
mod benchmarks {
	use super::*;

	#[benchmark]
	fn set_keys() -> Result<(), BenchmarkError> {
		let caller: T::AccountId = whitelisted_caller();
		frame_system::Pallet::<T>::inc_providers(&caller);
		let keys = T::Keys::decode(&mut sp_runtime::traits::TrailingZeroInput::zeroes()).unwrap();
<<<<<<< HEAD
		let (keys, proof) = T::generate_session_keys_and_proof(caller.clone());
=======
		let proof: Vec<u8> = vec![0, 1, 2, 3];
		<pallet_session::Pallet<T>>::ensure_can_pay_key_deposit(&caller).unwrap();
>>>>>>> 6c06057a

		#[extrinsic_call]
		_(RawOrigin::Signed(caller), keys, proof);

		Ok(())
	}

	#[benchmark]
	fn purge_keys() -> Result<(), BenchmarkError> {
		let caller: T::AccountId = whitelisted_caller();
		frame_system::Pallet::<T>::inc_providers(&caller);
		let keys = T::Keys::decode(&mut sp_runtime::traits::TrailingZeroInput::zeroes()).unwrap();
<<<<<<< HEAD
		let (keys, proof) = T::generate_session_keys_and_proof(caller.clone());
=======
		let proof: Vec<u8> = vec![0, 1, 2, 3];
		<pallet_session::Pallet<T>>::ensure_can_pay_key_deposit(&caller).unwrap();
>>>>>>> 6c06057a
		let _t = pallet_session::Pallet::<T>::set_keys(
			RawOrigin::Signed(caller.clone()).into(),
			keys,
			proof,
		);

		#[extrinsic_call]
		_(RawOrigin::Signed(caller));

		Ok(())
	}
}<|MERGE_RESOLUTION|>--- conflicted
+++ resolved
@@ -41,12 +41,8 @@
 		let caller: T::AccountId = whitelisted_caller();
 		frame_system::Pallet::<T>::inc_providers(&caller);
 		let keys = T::Keys::decode(&mut sp_runtime::traits::TrailingZeroInput::zeroes()).unwrap();
-<<<<<<< HEAD
 		let (keys, proof) = T::generate_session_keys_and_proof(caller.clone());
-=======
-		let proof: Vec<u8> = vec![0, 1, 2, 3];
 		<pallet_session::Pallet<T>>::ensure_can_pay_key_deposit(&caller).unwrap();
->>>>>>> 6c06057a
 
 		#[extrinsic_call]
 		_(RawOrigin::Signed(caller), keys, proof);
@@ -59,13 +55,9 @@
 		let caller: T::AccountId = whitelisted_caller();
 		frame_system::Pallet::<T>::inc_providers(&caller);
 		let keys = T::Keys::decode(&mut sp_runtime::traits::TrailingZeroInput::zeroes()).unwrap();
-<<<<<<< HEAD
 		let (keys, proof) = T::generate_session_keys_and_proof(caller.clone());
-=======
-		let proof: Vec<u8> = vec![0, 1, 2, 3];
 		<pallet_session::Pallet<T>>::ensure_can_pay_key_deposit(&caller).unwrap();
->>>>>>> 6c06057a
-		let _t = pallet_session::Pallet::<T>::set_keys(
+	        let _t = pallet_session::Pallet::<T>::set_keys(
 			RawOrigin::Signed(caller.clone()).into(),
 			keys,
 			proof,
