// Copyright (C) Parity Technologies (UK) Ltd.
// This file is part of Cumulus.
// SPDX-License-Identifier: Apache-2.0

// Licensed under the Apache License, Version 2.0 (the "License");
// you may not use this file except in compliance with the License.
// You may obtain a copy of the License at
//
// 	http://www.apache.org/licenses/LICENSE-2.0
//
// Unless required by applicable law or agreed to in writing, software
// distributed under the License is distributed on an "AS IS" BASIS,
// WITHOUT WARRANTIES OR CONDITIONS OF ANY KIND, either express or implied.
// See the License for the specific language governing permissions and
// limitations under the License.

#![cfg(test)]

use super::*;
use crate::mock::*;

use alloc::collections::BTreeMap;
use core::num::NonZeroU32;
use cumulus_primitives_core::{
	relay_chain::ApprovedPeerId, AbridgedHrmpChannel, ClaimQueueOffset, CoreInfo, CoreSelector,
	InboundDownwardMessage, InboundHrmpMessage, CUMULUS_CONSENSUS_ID,
};
use cumulus_primitives_parachain_inherent::{
	v0, INHERENT_IDENTIFIER, PARACHAIN_INHERENT_IDENTIFIER_V0,
};
use frame_support::{assert_ok, parameter_types, weights::Weight};
use frame_system::RawOrigin;
use hex_literal::hex;
use rand::Rng;
use relay_chain::HrmpChannelId;
use sp_core::H256;
use sp_inherents::InherentDataProvider;
use sp_runtime::DigestItem;
use sp_trie::StorageProof;

#[test]
#[should_panic]
fn block_tests_run_on_drop() {
	BlockTests::new().add(123, || panic!("if this test passes, block tests run properly"));
}

/// Test that ensures that the parachain-system pallet accepts both the legacy
/// and versioned inherent format.
#[test]
fn test_inherent_compatibility() {
	sp_tracing::init_for_tests();
	let mut valid_inherent_data_v1 = sp_inherents::InherentData::new();
	valid_inherent_data_v1
		.put_data(
			INHERENT_IDENTIFIER,
			&ParachainInherentData {
				validation_data: Default::default(),
				relay_chain_state: StorageProof::empty(),
				downward_messages: Default::default(),
				horizontal_messages: Default::default(),
				relay_parent_descendants: Default::default(),
				collator_peer_id: None,
			},
		)
		.expect("Put validation function params failed");

	let mut valid_inherent_data_legacy = sp_inherents::InherentData::new();
	valid_inherent_data_legacy
		.put_data(
			PARACHAIN_INHERENT_IDENTIFIER_V0,
			&v0::ParachainInherentData {
				validation_data: Default::default(),
				relay_chain_state: StorageProof::empty(),
				downward_messages: Default::default(),
				horizontal_messages: Default::default(),
			},
		)
		.expect("Put validation function params failed");

	let mut valid_inherent_data_full_compatibility = sp_inherents::InherentData::new();
	let data = ParachainInherentData {
		validation_data: Default::default(),
		relay_chain_state: StorageProof::empty(),
		downward_messages: Default::default(),
		horizontal_messages: Default::default(),
		relay_parent_descendants: Default::default(),
		collator_peer_id: None,
	};
	let _ = futures::executor::block_on(
		data.provide_inherent_data(&mut valid_inherent_data_full_compatibility),
	);

	wasm_ext().execute_with(|| {
		assert!(
			ParachainSystem::create_inherent(&valid_inherent_data_v1).is_some(),
			"V1 inherent was not accepted"
		);
		assert!(
			ParachainSystem::create_inherent(&valid_inherent_data_legacy).is_some(),
			"Legacy inherent was not accepted"
		);

		assert!(
			ParachainSystem::create_inherent(&valid_inherent_data_full_compatibility).is_some(),
			"Inherent on multiple keys was not accepted."
		);
	})
}

#[test]
fn test_xcmp_source_keeps_messages() {
	let recipient = ParaId::from(400);

	CONSENSUS_HOOK.with(|c| {
		*c.borrow_mut() = Box::new(|_| (Weight::zero(), NonZeroU32::new(3).unwrap().into()))
	});

	BlockTests::new()
		.with_inclusion_delay(2)
		.with_relay_sproof_builder(move |_, block_number, sproof| {
			sproof.host_config.hrmp_max_message_num_per_candidate = 10;
			let channel = sproof.upsert_outbound_channel(recipient);
			channel.max_total_size = 10;
			channel.max_message_size = 10;

			// Only fit messages starting from 3rd block.
			channel.max_capacity = if block_number < 3 { 0 } else { 1 };
		})
		.add(1, || {})
		.add_with_post_test(
			2,
			move || {
				send_message(recipient, b"22".to_vec());
			},
			move || {
				let v = HrmpOutboundMessages::<Test>::get();
				assert!(v.is_empty());
			},
		)
		.add_with_post_test(
			3,
			move || {},
			move || {
				// Not discarded.
				let v = HrmpOutboundMessages::<Test>::get();
				assert_eq!(v, vec![OutboundHrmpMessage { recipient, data: b"22".to_vec() }]);
			},
		);
}

#[test]
fn unincluded_segment_works() {
	CONSENSUS_HOOK.with(|c| {
		*c.borrow_mut() = Box::new(|_| (Weight::zero(), NonZeroU32::new(10).unwrap().into()))
	});

	BlockTests::new()
		.with_inclusion_delay(1)
		.add_with_post_test(
			1,
			|| {},
			|| {
				let segment = <UnincludedSegment<Test>>::get();
				assert_eq!(segment.len(), 1);
				assert!(<AggregatedUnincludedSegment<Test>>::get().is_some());
			},
		)
		.add_with_post_test(
			2,
			|| {},
			|| {
				let segment = <UnincludedSegment<Test>>::get();
				assert_eq!(segment.len(), 2);
			},
		)
		.add_with_post_test(
			3,
			|| {},
			|| {
				let segment = <UnincludedSegment<Test>>::get();
				// Block 1 was popped from the segment, the len is still 2.
				assert_eq!(segment.len(), 2);
			},
		);
}

#[test]
#[should_panic = "no space left for the block in the unincluded segment"]
fn unincluded_segment_is_limited() {
	CONSENSUS_HOOK.with(|c| {
		*c.borrow_mut() = Box::new(|_| (Weight::zero(), NonZeroU32::new(1).unwrap().into()))
	});

	BlockTests::new()
		.with_inclusion_delay(2)
		.add_with_post_test(
			1,
			|| {},
			|| {
				let segment = <UnincludedSegment<Test>>::get();
				assert_eq!(segment.len(), 1);
				assert!(<AggregatedUnincludedSegment<Test>>::get().is_some());
			},
		)
		.add(2, || {}); // The previous block wasn't included yet, should panic in `create_inherent`.
}

#[test]
fn unincluded_code_upgrade_handles_signal() {
	CONSENSUS_HOOK.with(|c| {
		*c.borrow_mut() = Box::new(|_| (Weight::zero(), NonZeroU32::new(2).unwrap().into()))
	});

	BlockTests::new()
		.with_inclusion_delay(1)
		.with_relay_sproof_builder(|_, block_number, builder| {
			if block_number > 1 && block_number <= 3 {
				builder.upgrade_go_ahead = Some(relay_chain::UpgradeGoAhead::GoAhead);
			}
		})
		.add(1, || {
			assert_ok!(System::set_code(RawOrigin::Root.into(), Default::default()));
		})
		.add_with_post_test(
			2,
			|| {},
			|| {
				assert!(
					!<PendingValidationCode<Test>>::exists(),
					"validation function must have been unset"
				);
			},
		)
		.add_with_post_test(
			3,
			|| {
				// The signal is present in relay state proof and ignored.
				// Block that processed the signal is still not included.
			},
			|| {
				let segment = <UnincludedSegment<Test>>::get();
				assert_eq!(segment.len(), 2);
				let aggregated_segment =
					<AggregatedUnincludedSegment<Test>>::get().expect("segment is non-empty");
				assert_eq!(
					aggregated_segment.consumed_go_ahead_signal(),
					Some(relay_chain::UpgradeGoAhead::GoAhead)
				);
			},
		)
		.add_with_post_test(
			4,
			|| {},
			|| {
				let aggregated_segment =
					<AggregatedUnincludedSegment<Test>>::get().expect("segment is non-empty");
				// Block that processed the signal is included.
				assert!(aggregated_segment.consumed_go_ahead_signal().is_none());
			},
		);
}

#[test]
fn unincluded_code_upgrade_scheduled_after_go_ahead() {
	CONSENSUS_HOOK.with(|c| {
		*c.borrow_mut() = Box::new(|_| (Weight::zero(), NonZeroU32::new(2).unwrap().into()))
	});

	BlockTests::new()
		.with_inclusion_delay(1)
		.with_relay_sproof_builder(|_, block_number, builder| {
			if block_number > 1 && block_number <= 3 {
				builder.upgrade_go_ahead = Some(relay_chain::UpgradeGoAhead::GoAhead);
			}
		})
		.add(1, || {
			assert_ok!(System::set_code(RawOrigin::Root.into(), Default::default()));
		})
		.add_with_post_test(
			2,
			|| {},
			|| {
				assert!(
					!<PendingValidationCode<Test>>::exists(),
					"validation function must have been unset"
				);
				// The previous go-ahead signal was processed, schedule another upgrade.
				assert_ok!(System::set_code(RawOrigin::Root.into(), Default::default()));
			},
		)
		.add_with_post_test(
			3,
			|| {
				// The signal is present in relay state proof and ignored.
				// Block that processed the signal is still not included.
			},
			|| {
				let segment = <UnincludedSegment<Test>>::get();
				assert_eq!(segment.len(), 2);
				let aggregated_segment =
					<AggregatedUnincludedSegment<Test>>::get().expect("segment is non-empty");
				assert_eq!(
					aggregated_segment.consumed_go_ahead_signal(),
					Some(relay_chain::UpgradeGoAhead::GoAhead)
				);
			},
		)
		.add_with_post_test(
			4,
			|| {},
			|| {
				assert!(<PendingValidationCode<Test>>::exists(), "upgrade is pending");
			},
		);
}

#[test]
fn inherent_processed_messages_are_ignored() {
	CONSENSUS_HOOK.with(|c| {
		*c.borrow_mut() = Box::new(|_| (Weight::zero(), NonZeroU32::new(2).unwrap().into()))
	});

	BlockTests::new()
		.with_inclusion_delay(1)
		.with_relay_block_number(|block_number| 3.max(*block_number as RelayChainBlockNumber))
		.with_relay_sproof_builder(|_, relay_block_num, sproof| match relay_block_num {
			3 => {
				sproof.dmq_mqc_head =
					Some(MessageQueueChain::default().extend_downward(&mk_dmp(3, 0)).head());
				sproof.upsert_inbound_channel(ParaId::from(200)).mqc_head = Some(
					MessageQueueChain::default()
						.extend_hrmp(&mk_hrmp(2, 1))
						.extend_hrmp(&mk_hrmp(3, 1))
						.head(),
				);
			},
			_ => unreachable!(),
		})
		.with_inherent_data(|_, relay_block_num, data| match relay_block_num {
			3 => {
				data.downward_messages.push(mk_dmp(3, 0));
				data.horizontal_messages
					.insert(ParaId::from(200), vec![mk_hrmp(2, 1), mk_hrmp(3, 1)]);
			},
			_ => unreachable!(),
		})
		.add(1, || {
			// Don't drop processed messages for this test.
			HANDLED_DMP_MESSAGES.with(|m| {
				let m = m.borrow();
				// NOTE: if this fails, then run the test without benchmark features.
				assert_eq!(&*m, &[mk_dmp(3, 0).msg]);
			});
			HANDLED_XCMP_MESSAGES.with(|m| {
				let m = m.borrow_mut();
				assert_eq!(
					&*m,
					&[(ParaId::from(200), 2, vec![2]), (ParaId::from(200), 3, vec![3]),]
				);
			});
		})
		.add(2, || {})
		.add(3, || {
			HANDLED_DMP_MESSAGES.with(|m| {
				let m = m.borrow();
				assert_eq!(&*m, &[mk_dmp(3, 0).msg]);
			});
			HANDLED_XCMP_MESSAGES.with(|m| {
				let m = m.borrow_mut();
				assert_eq!(
					&*m,
					&[(ParaId::from(200), 2, vec![2]), (ParaId::from(200), 3, vec![3]),]
				);
			});
		});
}

#[test]
fn inherent_messages_are_compressed() {
	CONSENSUS_HOOK.with(|c| {
		*c.borrow_mut() = Box::new(|_| (Weight::zero(), NonZeroU32::new(2).unwrap().into()))
	});

	let mut dmp_msgs = vec![];
	let mut hrmp_msgs = vec![];

	// Batch 1
	dmp_msgs.extend(vec![mk_dmp(1, 1024 * 100); 10]);
	hrmp_msgs.push((ParaId::new(100), mk_hrmp(1, 24576)));
	hrmp_msgs.extend(vec![(ParaId::new(100), mk_hrmp(1, 1024 * 100)); 9]);
	hrmp_msgs.push((ParaId::new(200), mk_hrmp(1, 1024 * 100)));

	// Batch 2
	dmp_msgs.extend(vec![mk_dmp(2, 1024 * 100); 10]);
	hrmp_msgs.extend(vec![(ParaId::new(200), mk_hrmp(1, 1024 * 100)); 10]);

	// Batch 3
	dmp_msgs.extend(vec![mk_dmp(2, 1024 * 100); 5]);
	hrmp_msgs.extend(vec![(ParaId::new(100), mk_hrmp(2, 1024 * 100)); 15]);

	// Batch 4
	hrmp_msgs.extend(vec![(ParaId::new(200), mk_hrmp(2, 1024 * 100)); 1]);

	let dmp_msgs_clone = dmp_msgs.clone();
	let hrmp_msgs_clone = hrmp_msgs.clone();
	let mut test = BlockTests::new()
		.with_inclusion_delay(1)
		.with_relay_block_number(|block_number| 4.max(*block_number as RelayChainBlockNumber))
		.with_relay_sproof_builder(move |_, relay_block_num, sproof| match relay_block_num {
			4 => {
				let mut dmp_mqc = MessageQueueChain::default();
				for msg in &dmp_msgs_clone {
					dmp_mqc.extend_downward(msg);
				}
				sproof.dmq_mqc_head = Some(dmp_mqc.head());

				for (sender, msg) in &hrmp_msgs_clone {
					let mqc_head =
						sproof.upsert_inbound_channel(*sender).mqc_head.get_or_insert_default();
					let mut mqc = MessageQueueChain::new(*mqc_head);
					mqc.extend_hrmp(msg);
					*mqc_head = mqc.head();
				}
			},
			_ => unreachable!(),
		});

	let dmp_msgs_clone = dmp_msgs.clone();
	let hrmp_msgs_clone = hrmp_msgs.clone();
	test = test.with_inherent_data(move |_, relay_block_num, data| match relay_block_num {
		4 => {
			data.downward_messages.extend(dmp_msgs_clone.iter().cloned());

			for (sender, msg) in &hrmp_msgs_clone {
				let entry = data.horizontal_messages.entry(*sender).or_default();
				entry.push(msg.clone())
			}
		},
		_ => unreachable!(),
	});

	let dmp_msgs_clone = dmp_msgs.clone();
	let hrmp_msgs_clone = hrmp_msgs.clone();
	test = test.add(1, move || {
		HANDLED_DMP_MESSAGES.with(|m| {
			let m = m.borrow();
			assert_eq!(
				&*m,
				&dmp_msgs_clone[..10].into_iter().map(|msg| msg.msg.clone()).collect::<Vec<_>>()
			);
		});
		assert_eq!(
			LastProcessedDownwardMessage::<Test>::get(),
			Some(InboundMessageId { sent_at: 1, reverse_idx: 0 })
		);

		HANDLED_XCMP_MESSAGES.with(|m| {
			let m = m.borrow_mut();
			assert_eq!(
				&*m,
				&hrmp_msgs_clone[..11]
					.iter()
					.map(|(sender, msg)| (*sender, msg.sent_at, msg.data.clone()))
					.collect::<Vec<_>>()
			);
		});
		assert_eq!(
			LastProcessedHrmpMessage::<Test>::get(),
			Some(InboundMessageId { sent_at: 1, reverse_idx: 10 })
		);
		assert_eq!(HrmpWatermark::<Test>::get(), 0);
	});

	let dmp_msgs_clone = dmp_msgs.clone();
	let hrmp_msgs_clone = hrmp_msgs.clone();
	test = test.add(2, move || {
		HANDLED_DMP_MESSAGES.with(|m| {
			let m = m.borrow();
			assert_eq!(
				&*m,
				&dmp_msgs_clone[..20].iter().map(|msg| msg.msg.clone()).collect::<Vec<_>>()
			);
		});
		assert_eq!(
			LastProcessedDownwardMessage::<Test>::get(),
			Some(InboundMessageId { sent_at: 2, reverse_idx: 5 })
		);

		HANDLED_XCMP_MESSAGES.with(|m| {
			let m = m.borrow_mut();
			assert_eq!(
				&*m,
				&hrmp_msgs_clone[..21]
					.iter()
					.map(|(sender, msg)| (*sender, msg.sent_at, msg.data.clone()))
					.collect::<Vec<_>>()
			);
		});
		assert_eq!(
			LastProcessedHrmpMessage::<Test>::get(),
			Some(InboundMessageId { sent_at: 1, reverse_idx: 0 })
		);
		assert_eq!(HrmpWatermark::<Test>::get(), 1);
	});

	let dmp_msgs_clone = dmp_msgs.clone();
	let hrmp_msgs_clone = hrmp_msgs.clone();
	test = test.add(3, move || {
		HANDLED_DMP_MESSAGES.with(|m| {
			let m = m.borrow();
			assert_eq!(
				&*m,
				&dmp_msgs_clone[..25].iter().map(|msg| msg.msg.clone()).collect::<Vec<_>>()
			);
		});
		assert_eq!(
			LastProcessedDownwardMessage::<Test>::get(),
			Some(InboundMessageId { sent_at: 2, reverse_idx: 0 })
		);

		HANDLED_XCMP_MESSAGES.with(|m| {
			let m = m.borrow_mut();
			assert_eq!(
				&*m,
				&hrmp_msgs_clone[..36]
					.iter()
					.map(|(sender, msg)| (*sender, msg.sent_at, msg.data.clone()))
					.collect::<Vec<_>>()
			);
		});
		assert_eq!(
			LastProcessedHrmpMessage::<Test>::get(),
			Some(InboundMessageId { sent_at: 2, reverse_idx: 1 })
		);
		assert_eq!(HrmpWatermark::<Test>::get(), 1);
	});

	test.add(4, move || {
		HANDLED_DMP_MESSAGES.with(|m| {
			let m = m.borrow();
			assert_eq!(&*m, &dmp_msgs[..25].iter().map(|msg| msg.msg.clone()).collect::<Vec<_>>());
		});
		assert_eq!(
			LastProcessedDownwardMessage::<Test>::get(),
			Some(InboundMessageId { sent_at: 2, reverse_idx: 0 })
		);

		HANDLED_XCMP_MESSAGES.with(|m| {
			let m = m.borrow_mut();
			assert_eq!(
				&*m,
				&hrmp_msgs[..37]
					.iter()
					.map(|(sender, msg)| (*sender, msg.sent_at, msg.data.clone()))
					.collect::<Vec<_>>()
			);
		});
		assert_eq!(
			LastProcessedHrmpMessage::<Test>::get(),
			Some(InboundMessageId { sent_at: 2, reverse_idx: 0 })
		);
		assert_eq!(HrmpWatermark::<Test>::get(), 2);
	});
}

#[test]
fn check_hrmp_message_metadata_works_with_known_channel() {
	Pallet::<Test>::check_hrmp_message_metadata(
		&[(1000.into(), Default::default())],
		&mut None,
		(1, 1000.into()),
	);
}

#[test]
#[should_panic(
	expected = "One of the messages submitted by the collator was sent from a sender (2000) that \
	doesn't have a channel opened to this parachain"
)]
fn check_hrmp_message_metadata_panics_on_unknown_channel() {
	Pallet::<Test>::check_hrmp_message_metadata(
		&[(1000.into(), Default::default())],
		&mut None,
		(1, 2000.into()),
	);
}

#[test]
fn check_hrmp_message_metadata_works_when_correctly_ordered() {
	Pallet::<Test>::check_hrmp_message_metadata(
		&[(1000.into(), Default::default())],
		&mut None,
		(1, 1000.into()),
	);

	Pallet::<Test>::check_hrmp_message_metadata(
		&[(1000.into(), Default::default())],
		&mut Some((0, 1000.into())),
		(1, 1000.into()),
	);

	// Test chained checks
	let mut prev = None;
	Pallet::<Test>::check_hrmp_message_metadata(
		&[(1000.into(), Default::default())],
		&mut prev,
		(0, 1000.into()),
	);
	Pallet::<Test>::check_hrmp_message_metadata(
		&[(1000.into(), Default::default())],
		&mut prev,
		(1, 1000.into()),
	);
	Pallet::<Test>::check_hrmp_message_metadata(
		&[(1000.into(), Default::default())],
		&mut prev,
		(1, 1000.into()),
	);
	Pallet::<Test>::check_hrmp_message_metadata(
		&[(1000.into(), Default::default())],
		&mut prev,
		(2, 1000.into()),
	);
}

#[test]
#[should_panic(expected = "[HRMP] Messages order violation")]
fn check_hrmp_message_metadata_panics_on_unordered_sent_at() {
	Pallet::<Test>::check_hrmp_message_metadata(
		&[(1000.into(), Default::default())],
		&mut Some((1, 1000.into())),
		(0, 1000.into()),
	);
}

#[test]
#[should_panic(expected = "[HRMP] Messages order violation")]
fn chained_check_hrmp_message_metadata_panics_on_unordered_sent_at() {
	// Test chained checks
	let mut prev = None;
	Pallet::<Test>::check_hrmp_message_metadata(
		&[(1000.into(), Default::default())],
		&mut prev,
		(1, 1000.into()),
	);
	Pallet::<Test>::check_hrmp_message_metadata(
		&[(1000.into(), Default::default())],
		&mut prev,
		(0, 1000.into()),
	);
}

#[test]
#[should_panic(expected = "[HRMP] Messages order violation")]
fn check_hrmp_message_metadata_panics_on_unordered_para_id() {
	Pallet::<Test>::check_hrmp_message_metadata(
		&[(1000.into(), Default::default())],
		&mut Some((1, 2000.into())),
		(1, 1000.into()),
	);
}

#[test]
#[should_panic(expected = "[HRMP] Messages order violation")]
fn chained_check_hrmp_message_metadata_panics_on_unordered_para_id() {
	// Test chained checks
	let mut prev = None;
	Pallet::<Test>::check_hrmp_message_metadata(
		&[(1000.into(), Default::default()), (2000.into(), Default::default())],
		&mut prev,
		(1, 2000.into()),
	);
	Pallet::<Test>::check_hrmp_message_metadata(
		&[(1000.into(), Default::default())],
		&mut prev,
		(1, 1000.into()),
	);
}

#[test]
#[should_panic(
	expected = "One of the messages submitted by the collator was sent from a sender (2000) that \
	doesn't have a channel opened to this parachain"
)]
fn hrmp_ingress_channels_are_checked() {
	CONSENSUS_HOOK.with(|c| {
		*c.borrow_mut() = Box::new(|_| (Weight::zero(), NonZeroU32::new(2).unwrap().into()))
	});

	let mut test = BlockTests::new()
		.with_inclusion_delay(1)
		.with_relay_block_number(|block_number| 1.max(*block_number as RelayChainBlockNumber))
		.with_relay_sproof_builder(move |_, relay_block_num, sproof| match relay_block_num {
			// Let's open a channel only with parachain 1000.
			1 => {
				let mqc_head =
					sproof.upsert_inbound_channel(1000.into()).mqc_head.get_or_insert_default();
				let mut mqc = MessageQueueChain::new(*mqc_head);
				mqc.extend_hrmp(&mk_hrmp(1, 100));
				*mqc_head = mqc.head();
			},
			_ => {},
		})
		.with_inherent_data(move |_, relay_block_num, data| match relay_block_num {
			// Simulate receiving a message from parachain 1000 at block 1. This should work.
			1 => {
				let entry = data.horizontal_messages.entry(1000.into()).or_default();
				entry.push(mk_hrmp(1, 100))
			},
			_ => {},
		})
		.add(1, move || {
			HANDLED_XCMP_MESSAGES.with(|m| {
				let m = m.borrow_mut();
				assert_eq!(&*m, &vec![(1000.into(), 1, vec![1; 100])]);
			});
		});
	test.run();

	let mut test = test
		.with_relay_block_number(|block_number| 2.max(*block_number as RelayChainBlockNumber))
		.with_inherent_data(move |_, relay_block_num, data| match relay_block_num {
			// Simulate receiving a message from parachain 2000 at block 2. This should lead to a
			// panic.
			2 => {
				let entry = data.horizontal_messages.entry(2000.into()).or_default();
				entry.push(mk_hrmp(1, 100))
			},
			_ => {},
		});
	test.run();
}

#[test]
fn hrmp_outbound_respects_used_bandwidth() {
	let recipient = ParaId::from(400);

	CONSENSUS_HOOK.with(|c| {
		*c.borrow_mut() = Box::new(|_| (Weight::zero(), NonZeroU32::new(3).unwrap().into()))
	});

	BlockTests::new()
		.with_inclusion_delay(2)
		.with_relay_sproof_builder(move |_, block_number, sproof| {
			sproof.host_config.hrmp_max_message_num_per_candidate = 10;
			let channel = sproof.upsert_outbound_channel(recipient);
			channel.max_capacity = 2;
			channel.max_total_size = 4;

			channel.max_message_size = 10;

			// states:
			// [relay_chain][unincluded_segment] + [message_queue]
			// 2: []["2"] + ["2222"]
			// 3: []["2", "3"] + ["2222"]
			// 4: []["2", "3"] + ["2222", "444", "4"]
			// 5: ["2"]["3"] + ["2222", "444", "4"]
			// 6: ["2", "3"][] + ["2222", "444", "4"]
			// 7: ["3"]["444"] + ["2222", "4"]
			// 8: []["444", "4"] + ["2222"]
			//
			// 2 tests max bytes - there is message space but no byte space.
			// 4 tests max capacity - there is byte space but no message space

			match block_number {
				5 => {
					// 2 included.
					// one message added
					channel.msg_count = 1;
					channel.total_size = 1;
				},
				6 => {
					// 3 included.
					// one message added
					channel.msg_count = 2;
					channel.total_size = 2;
				},
				7 => {
					// 4 included.
					// one message drained.
					channel.msg_count = 1;
					channel.total_size = 1;
				},
				8 => {
					// 5 included. no messages added, one drained.
					channel.msg_count = 0;
					channel.total_size = 0;
				},
				_ => {
					channel.msg_count = 0;
					channel.total_size = 0;
				},
			}
		})
		.add(1, || {})
		.add_with_post_test(
			2,
			move || {
				send_message(recipient, b"2".to_vec());
				send_message(recipient, b"2222".to_vec());
			},
			move || {
				let v = HrmpOutboundMessages::<Test>::get();
				assert_eq!(v, vec![OutboundHrmpMessage { recipient, data: b"2".to_vec() }]);
			},
		)
		.add_with_post_test(
			3,
			move || {
				send_message(recipient, b"3".to_vec());
			},
			move || {
				let v = HrmpOutboundMessages::<Test>::get();
				assert_eq!(v, vec![OutboundHrmpMessage { recipient, data: b"3".to_vec() }]);
			},
		)
		.add_with_post_test(
			4,
			move || {
				send_message(recipient, b"444".to_vec());
				send_message(recipient, b"4".to_vec());
			},
			move || {
				// Queue has byte capacity but not message capacity.
				let v = HrmpOutboundMessages::<Test>::get();
				assert!(v.is_empty());
			},
		)
		.add_with_post_test(
			5,
			|| {},
			move || {
				// 1 is included here, channel not drained yet. nothing fits.
				let v = HrmpOutboundMessages::<Test>::get();
				assert!(v.is_empty());
			},
		)
		.add_with_post_test(
			6,
			|| {},
			move || {
				// 2 is included here. channel is totally full.
				let v = HrmpOutboundMessages::<Test>::get();
				assert!(v.is_empty());
			},
		)
		.add_with_post_test(
			7,
			|| {},
			move || {
				// 3 is included here. One message was drained out. The 3-byte message
				// finally fits
				let v = HrmpOutboundMessages::<Test>::get();
				// This line relies on test implementation of [`XcmpMessageSource`].
				assert_eq!(v, vec![OutboundHrmpMessage { recipient, data: b"444".to_vec() }]);
			},
		)
		.add_with_post_test(
			8,
			|| {},
			move || {
				// 4 is included here. Relay-chain side of the queue is empty,
				let v = HrmpOutboundMessages::<Test>::get();
				// This line relies on test implementation of [`XcmpMessageSource`].
				assert_eq!(v, vec![OutboundHrmpMessage { recipient, data: b"4".to_vec() }]);
			},
		);
}

#[test]
fn runtime_upgrade_events() {
	BlockTests::new()
		.with_relay_sproof_builder(|_, block_number, builder| {
<<<<<<< HEAD
			if block_number == 1234 {
=======
			if block_number > 1 {
>>>>>>> ca6700f9
				builder.upgrade_go_ahead = Some(relay_chain::UpgradeGoAhead::GoAhead);
			}
		})
		.add_with_post_test(
			1,
			|| {
				assert_ok!(System::set_code(RawOrigin::Root.into(), Default::default()));
			},
			|| {
				let events = System::events();
				assert_eq!(
					events[0].event,
					RuntimeEvent::ParachainSystem(crate::Event::ValidationFunctionStored)
				);
			},
		)
		.add_with_post_test(
			2,
			|| {},
			|| {
				let events = System::events();

				assert_eq!(
					events[0].event,
					RuntimeEvent::ParachainSystem(crate::Event::ValidationFunctionApplied {
						relay_chain_block_num: 2
					})
				);

				assert!(System::digest()
					.logs()
					.iter()
					.all(|d| *d != sp_runtime::generic::DigestItem::RuntimeEnvironmentUpdated));
			},
		)
		.add_with_post_test(
			1235,
			|| {},
			|| {
				let events = System::events();

				assert_eq!(events[0].event, RuntimeEvent::System(frame_system::Event::CodeUpdated));

				assert!(System::digest()
					.logs()
					.iter()
					.any(|d| *d == sp_runtime::generic::DigestItem::RuntimeEnvironmentUpdated));
			},
		);
}

#[test]
fn non_overlapping() {
	BlockTests::new()
		.with_relay_sproof_builder(|_, _, builder| {
			builder.host_config.validation_upgrade_delay = 1000;
		})
		.add(1, || {
			assert_ok!(System::set_code(RawOrigin::Root.into(), Default::default()));
		})
		.add(2, || {
			assert_eq!(
				System::set_code(RawOrigin::Root.into(), Default::default()),
				Err(Error::<Test>::OverlappingUpgrades.into()),
			)
		});
}

#[test]
fn manipulates_storage() {
	BlockTests::new()
		.with_relay_sproof_builder(|_, block_number, builder| {
			if block_number > 1 {
				builder.upgrade_go_ahead = Some(relay_chain::UpgradeGoAhead::GoAhead);
			}
		})
		.add(1, || {
			assert!(
				!<PendingValidationCode<Test>>::exists(),
				"validation function must not exist yet"
			);
			assert_ok!(System::set_code(RawOrigin::Root.into(), Default::default()));
			assert!(<PendingValidationCode<Test>>::exists(), "validation function must now exist");
		})
		.add_with_post_test(
			2,
			|| {},
			|| {
				assert!(
					!<PendingValidationCode<Test>>::exists(),
					"validation function must have been unset"
				);
			},
		);
}

#[test]
fn aborted_upgrade() {
	BlockTests::new()
		.with_relay_sproof_builder(|_, block_number, builder| {
			if block_number > 1 {
				builder.upgrade_go_ahead = Some(relay_chain::UpgradeGoAhead::Abort);
			}
		})
		.add(1, || {
			assert_ok!(System::set_code(RawOrigin::Root.into(), Default::default()));
		})
		.add_with_post_test(
			2,
			|| {},
			|| {
				assert!(
					!<PendingValidationCode<Test>>::exists(),
					"validation function must have been unset"
				);
				let events = System::events();
				assert_eq!(
					events[0].event,
					RuntimeEvent::ParachainSystem(crate::Event::ValidationFunctionDiscarded)
				);
			},
		);
}

#[test]
fn checks_code_size() {
	BlockTests::new()
		.with_relay_sproof_builder(|_, _, builder| {
			builder.host_config.max_code_size = 8;
		})
		.add(1, || {
			assert_eq!(
				System::set_code(RawOrigin::Root.into(), vec![0; 64]),
				Err(Error::<Test>::TooBig.into()),
			);
		});
}

#[test]
fn send_upward_message_num_per_candidate() {
	BlockTests::new()
		.with_relay_sproof_builder(|_, _, sproof| {
			sproof.host_config.max_upward_message_num_per_candidate = 1;
			sproof.relay_dispatch_queue_remaining_capacity = None;
		})
		.add_with_post_test(
			1,
			|| {
				ParachainSystem::send_upward_message(b"Mr F was here".to_vec()).unwrap();
				ParachainSystem::send_upward_message(b"message 2".to_vec()).unwrap();
			},
			|| {
				let v = UpwardMessages::<Test>::get();
				assert_eq!(v, vec![b"Mr F was here".to_vec()]);
			},
		)
		.add_with_post_test(
			2,
			|| {
				assert_eq!(UnincludedSegment::<Test>::get().len(), 0);
				/* do nothing within block */
			},
			|| {
				let v = UpwardMessages::<Test>::get();
				assert_eq!(v, vec![b"message 2".to_vec()]);
			},
		);
}

#[test]
fn send_upward_message_relay_bottleneck() {
	BlockTests::new()
		.with_relay_sproof_builder(|_, relay_block_num, sproof| {
			sproof.host_config.max_upward_message_num_per_candidate = 2;
			sproof.host_config.max_upward_queue_count = 5;

			match relay_block_num {
				1 => sproof.relay_dispatch_queue_remaining_capacity = Some((0, 2048)),
				2 => sproof.relay_dispatch_queue_remaining_capacity = Some((1, 2048)),
				_ => unreachable!(),
			}
		})
		.add_with_post_test(
			1,
			|| {
				ParachainSystem::send_upward_message(vec![0u8; 8]).unwrap();
			},
			|| {
				// The message won't be sent because there is already one message in queue.
				let v = UpwardMessages::<Test>::get();
				assert!(v.is_empty());
			},
		)
		.add_with_post_test(
			2,
			|| { /* do nothing within block */ },
			|| {
				let v = UpwardMessages::<Test>::get();
				assert_eq!(v, vec![vec![0u8; 8]]);
			},
		);
}

#[test]
fn send_upwards_message_checks_size_on_validate() {
	BlockTests::new()
		.with_relay_sproof_builder(|_, _, sproof| {
			sproof.host_config.max_upward_message_size = 128;
		})
		.add(1, || {
			assert_eq!(
				ParachainSystem::can_send_upward_message(vec![0u8; 129].as_ref()),
				Err(MessageSendError::TooBig)
			);
		});
}

#[test]
fn send_upward_message_check_size() {
	BlockTests::new()
		.with_relay_sproof_builder(|_, _, sproof| {
			sproof.host_config.max_upward_message_size = 128;
		})
		.add(1, || {
			assert_eq!(
				ParachainSystem::send_upward_message(vec![0u8; 129]),
				Err(MessageSendError::TooBig)
			);
		});
}

#[test]
fn send_hrmp_message_buffer_channel_close() {
	BlockTests::new()
		.with_relay_sproof_builder(|_, relay_block_num, sproof| {
			//
			// Base case setup
			//
			sproof.para_id = ParaId::from(200);
			sproof.hrmp_egress_channel_index = Some(vec![ParaId::from(300), ParaId::from(400)]);
			sproof.hrmp_channels.insert(
				HrmpChannelId { sender: ParaId::from(200), recipient: ParaId::from(300) },
				AbridgedHrmpChannel {
					max_capacity: 1,
					msg_count: 1, // <- 1/1 means the channel is full
					max_total_size: 1024,
					max_message_size: 8,
					total_size: 0,
					mqc_head: Default::default(),
				},
			);
			sproof.hrmp_channels.insert(
				HrmpChannelId { sender: ParaId::from(200), recipient: ParaId::from(400) },
				AbridgedHrmpChannel {
					max_capacity: 1,
					msg_count: 1,
					max_total_size: 1024,
					max_message_size: 8,
					total_size: 0,
					mqc_head: Default::default(),
				},
			);

			//
			// Adjustment according to block
			//
			match relay_block_num {
				1 => {},
				2 => {},
				3 => {
					// The channel 200->400 ceases to exist at the relay chain block 3
					sproof
						.hrmp_egress_channel_index
						.as_mut()
						.unwrap()
						.retain(|n| n != &ParaId::from(400));
					sproof.hrmp_channels.remove(&HrmpChannelId {
						sender: ParaId::from(200),
						recipient: ParaId::from(400),
					});

					// We also free up space for a message in the 200->300 channel.
					sproof
						.hrmp_channels
						.get_mut(&HrmpChannelId {
							sender: ParaId::from(200),
							recipient: ParaId::from(300),
						})
						.unwrap()
						.msg_count = 0;
				},
				_ => unreachable!(),
			}
		})
		.add_with_post_test(
			1,
			|| {
				send_message(ParaId::from(300), b"1".to_vec());
				send_message(ParaId::from(400), b"2".to_vec());
			},
			|| {},
		)
		.add_with_post_test(
			2,
			|| {},
			|| {
				// Both channels are at capacity so we do not expect any messages.
				let v = HrmpOutboundMessages::<Test>::get();
				assert!(v.is_empty());
			},
		)
		.add_with_post_test(
			3,
			|| {},
			|| {
				let v = HrmpOutboundMessages::<Test>::get();
				assert_eq!(
					v,
					vec![OutboundHrmpMessage { recipient: ParaId::from(300), data: b"1".to_vec() }]
				);
			},
		);
}

#[test]
fn message_queue_chain() {
	assert_eq!(MessageQueueChain::default().head(), H256::zero());

	// Note that the resulting hashes are the same for HRMP and DMP. That's because even though
	// the types are nominally different, they have the same structure and computation of the
	// new head doesn't differ.
	//
	// These cases are taken from https://github.com/paritytech/polkadot/pull/2351
	assert_eq!(
		MessageQueueChain::default()
			.extend_downward(&InboundDownwardMessage { sent_at: 2, msg: vec![1, 2, 3] })
			.extend_downward(&InboundDownwardMessage { sent_at: 3, msg: vec![4, 5, 6] })
			.head(),
		hex!["88dc00db8cc9d22aa62b87807705831f164387dfa49f80a8600ed1cbe1704b6b"].into(),
	);
	assert_eq!(
		MessageQueueChain::default()
			.extend_hrmp(&InboundHrmpMessage { sent_at: 2, data: vec![1, 2, 3] })
			.extend_hrmp(&InboundHrmpMessage { sent_at: 3, data: vec![4, 5, 6] })
			.head(),
		hex!["88dc00db8cc9d22aa62b87807705831f164387dfa49f80a8600ed1cbe1704b6b"].into(),
	);
}

#[test]
#[cfg(not(feature = "runtime-benchmarks"))]
fn receive_dmp() {
	static MSG: std::sync::LazyLock<InboundDownwardMessage> =
		std::sync::LazyLock::new(|| InboundDownwardMessage { sent_at: 1, msg: b"down".to_vec() });

	BlockTests::new()
		.with_relay_sproof_builder(|_, relay_block_num, sproof| match relay_block_num {
			1 => {
				sproof.dmq_mqc_head =
					Some(MessageQueueChain::default().extend_downward(&MSG).head());
			},
			_ => unreachable!(),
		})
		.with_inherent_data(|_, relay_block_num, data| match relay_block_num {
			1 => {
				data.downward_messages.push((*MSG).clone());
			},
			_ => unreachable!(),
		})
		.add(1, || {
			HANDLED_DMP_MESSAGES.with(|m| {
				let mut m = m.borrow_mut();
				assert_eq!(&*m, &[MSG.msg.clone()]);
				m.clear();
			});
		});
}

#[test]
#[cfg(not(feature = "runtime-benchmarks"))]
fn receive_dmp_after_pause() {
	BlockTests::new()
		.with_relay_sproof_builder(|_, relay_block_num, sproof| match relay_block_num {
			1 => {
				sproof.dmq_mqc_head =
					Some(MessageQueueChain::default().extend_downward(&mk_dmp(1, 0)).head());
			},
			2 => {
				// no new messages, mqc stayed the same.
				sproof.dmq_mqc_head =
					Some(MessageQueueChain::default().extend_downward(&mk_dmp(1, 0)).head());
			},
			3 => {
				sproof.dmq_mqc_head = Some(
					MessageQueueChain::default()
						.extend_downward(&mk_dmp(1, 0))
						.extend_downward(&mk_dmp(3, 0))
						.head(),
				);
			},
			_ => unreachable!(),
		})
		.with_inherent_data(|_, relay_block_num, data| match relay_block_num {
			1 => {
				data.downward_messages.push(mk_dmp(1, 0));
			},
			2 => {
				// no new messages
			},
			3 => {
				data.downward_messages.push(mk_dmp(3, 0));
			},
			_ => unreachable!(),
		})
		.add(1, || {
			HANDLED_DMP_MESSAGES.with(|m| {
				let mut m = m.borrow_mut();
				assert_eq!(&*m, &[(mk_dmp(1, 0).msg.clone())]);
				m.clear();
			});
		})
		.add(2, || {})
		.add(3, || {
			HANDLED_DMP_MESSAGES.with(|m| {
				let mut m = m.borrow_mut();
				assert_eq!(&*m, &[(mk_dmp(3, 0).msg.clone())]);
				m.clear();
			});
		});
}

// Sent up to 100 DMP messages per block over a period of 100 blocks.
#[test]
#[cfg(not(feature = "runtime-benchmarks"))]
fn receive_dmp_many() {
	wasm_ext().execute_with(|| {
		parameter_types! {
			pub storage MqcHead: MessageQueueChain = Default::default();
			pub storage SentInBlock: Vec<Vec<InboundDownwardMessage>> = Default::default();
		}

		let mut sent_in_block = vec![vec![]];
		let mut rng = rand::thread_rng();

		for block in 1..100 {
			let mut msgs = vec![];
			for _ in 1..=rng.gen_range(1..=100) {
				// Just use the same message multiple times per block.
				msgs.push(mk_dmp(block, 0));
			}
			sent_in_block.push(msgs);
		}
		SentInBlock::set(&sent_in_block);

		let mut tester = BlockTests::new_without_externalities()
			.with_relay_sproof_builder(|_, relay_block_num, sproof| {
				let mut new_hash = MqcHead::get();

				for msg in SentInBlock::get()[relay_block_num as usize].iter() {
					new_hash.extend_downward(&msg);
				}

				sproof.dmq_mqc_head = Some(new_hash.head());
				MqcHead::set(&new_hash);
			})
			.with_inherent_data(|_, relay_block_num, data| {
				for msg in SentInBlock::get()[relay_block_num as usize].iter() {
					data.downward_messages.push(msg.clone());
				}
			});

		for block in 1..100 {
			tester = tester.add(block, move || {
				HANDLED_DMP_MESSAGES.with(|m| {
					let mut m = m.borrow_mut();
					let msgs = SentInBlock::get()[block as usize]
						.iter()
						.map(|m| m.msg.clone())
						.collect::<Vec<_>>();
					assert_eq!(&*m, &msgs);
					m.clear();
				});
			});
		}
	});
}

#[test]
fn receive_hrmp() {
	BlockTests::new()
		.with_relay_sproof_builder(|_, relay_block_num, sproof| match relay_block_num {
			1 => {
				// 200 - doesn't exist yet
				// 300 - one new message
				sproof.upsert_inbound_channel(ParaId::from(300)).mqc_head =
					Some(MessageQueueChain::default().extend_hrmp(&mk_hrmp(1, 1)).head());
			},
			2 => {
				// 200 - now present with one message
				// 300 - two new messages
				sproof.upsert_inbound_channel(ParaId::from(200)).mqc_head =
					Some(MessageQueueChain::default().extend_hrmp(&mk_hrmp(4, 1)).head());
				sproof.upsert_inbound_channel(ParaId::from(300)).mqc_head = Some(
					MessageQueueChain::default()
						.extend_hrmp(&mk_hrmp(1, 1))
						.extend_hrmp(&mk_hrmp(2, 1))
						.extend_hrmp(&mk_hrmp(3, 1))
						.head(),
				);
			},
			3 => {
				// 200 - no new messages
				// 300 - is gone
				sproof.upsert_inbound_channel(ParaId::from(200)).mqc_head =
					Some(MessageQueueChain::default().extend_hrmp(&mk_hrmp(4, 1)).head());
			},
			_ => unreachable!(),
		})
		.with_inherent_data(|_, relay_block_num, data| match relay_block_num {
			1 => {
				data.horizontal_messages.insert(ParaId::from(300), vec![mk_hrmp(1, 1)]);
			},
			2 => {
				data.horizontal_messages.insert(
					ParaId::from(300),
					vec![
						// Can't be sent at the block 1 actually. However, we cheat here
						// because we want to test the case where there are multiple messages
						// but the harness at the moment doesn't support block skipping.
						mk_hrmp(2, 1).clone(),
						mk_hrmp(3, 1).clone(),
					],
				);
				data.horizontal_messages.insert(ParaId::from(200), vec![mk_hrmp(4, 1)]);
			},
			3 => {},
			_ => unreachable!(),
		})
		.add(1, || {
			HANDLED_XCMP_MESSAGES.with(|m| {
				let mut m = m.borrow_mut();
				assert_eq!(&*m, &[(ParaId::from(300), 1, vec![1])]);
				m.clear();
			});
		})
		.add(2, || {
			HANDLED_XCMP_MESSAGES.with(|m| {
				let mut m = m.borrow_mut();
				assert_eq!(
					&*m,
					&[
						(ParaId::from(300), 2, vec![2]),
						(ParaId::from(300), 3, vec![3]),
						(ParaId::from(200), 4, vec![4]),
					]
				);
				m.clear();
			});
		})
		.add(3, || {});
}

#[test]
fn receive_hrmp_empty_channel() {
	BlockTests::new()
		.with_relay_sproof_builder(|_, relay_block_num, sproof| match relay_block_num {
			1 => {
				// no channels
			},
			2 => {
				// one new channel
				sproof.upsert_inbound_channel(ParaId::from(300)).mqc_head =
					Some(MessageQueueChain::default().head());
			},
			_ => unreachable!(),
		})
		.add(1, || {})
		.add(2, || {});
}

#[test]
fn receive_hrmp_after_pause() {
	const ALICE: ParaId = ParaId::new(300);

	BlockTests::new()
		.with_relay_sproof_builder(|_, relay_block_num, sproof| match relay_block_num {
			1 => {
				sproof.upsert_inbound_channel(ALICE).mqc_head =
					Some(MessageQueueChain::default().extend_hrmp(&mk_hrmp(1, 1)).head());
			},
			2 => {
				// 300 - no new messages, mqc stayed the same.
				sproof.upsert_inbound_channel(ALICE).mqc_head =
					Some(MessageQueueChain::default().extend_hrmp(&mk_hrmp(1, 1)).head());
			},
			3 => {
				// 300 - new message.
				sproof.upsert_inbound_channel(ALICE).mqc_head = Some(
					MessageQueueChain::default()
						.extend_hrmp(&mk_hrmp(1, 1))
						.extend_hrmp(&mk_hrmp(3, 1))
						.head(),
				);
			},
			_ => unreachable!(),
		})
		.with_inherent_data(|_, relay_block_num, data| match relay_block_num {
			1 => {
				data.horizontal_messages.insert(ALICE, vec![mk_hrmp(1, 1)]);
			},
			2 => {
				// no new messages
			},
			3 => {
				data.horizontal_messages.insert(ALICE, vec![mk_hrmp(3, 1)]);
			},
			_ => unreachable!(),
		})
		.add(1, || {
			HANDLED_XCMP_MESSAGES.with(|m| {
				let mut m = m.borrow_mut();
				assert_eq!(&*m, &[(ALICE, 1, vec![1])]);
				m.clear();
			});
		})
		.add(2, || {})
		.add(3, || {
			HANDLED_XCMP_MESSAGES.with(|m| {
				let mut m = m.borrow_mut();
				assert_eq!(&*m, &[(ALICE, 3, vec![3])]);
				m.clear();
			});
		});
}

// Sent up to 100 HRMP messages per block over a period of 100 blocks.
#[test]
fn receive_hrmp_many() {
	const ALICE: ParaId = ParaId::new(300);

	wasm_ext().execute_with(|| {
		parameter_types! {
			pub storage MqcHead: MessageQueueChain = Default::default();
			pub storage SentInBlock: Vec<Vec<InboundHrmpMessage>> = Default::default();
		}

		let mut sent_in_block = vec![vec![]];
		let mut rng = rand::thread_rng();

		for block in 1..100 {
			let mut msgs = vec![];
			for _ in 1..=rng.gen_range(1..=100) {
				// Just use the same message multiple times per block.
				msgs.push(mk_hrmp(block, 0));
			}
			sent_in_block.push(msgs);
		}
		SentInBlock::set(&sent_in_block);

		let mut tester = BlockTests::new_without_externalities()
			.with_relay_sproof_builder(|_, relay_block_num, sproof| {
				let mut new_hash = MqcHead::get();

				for msg in SentInBlock::get()[relay_block_num as usize].iter() {
					new_hash.extend_hrmp(&msg);
				}

				sproof.upsert_inbound_channel(ALICE).mqc_head = Some(new_hash.head());
				MqcHead::set(&new_hash);
			})
			.with_inherent_data(|_, relay_block_num, data| {
				// TODO use vector for dmp as well
				data.horizontal_messages
					.insert(ALICE, SentInBlock::get()[relay_block_num as usize].clone());
			});

		for block in 1..100 {
			tester = tester.add(block, move || {
				HANDLED_XCMP_MESSAGES.with(|m| {
					let mut m = m.borrow_mut();
					let msgs = SentInBlock::get()[block as usize]
						.iter()
						.map(|m| (ALICE, m.sent_at, m.data.clone()))
						.collect::<Vec<_>>();
					assert_eq!(&*m, &msgs);
					m.clear();
				});
			});
		}
	});
}

#[test]
#[cfg(not(feature = "runtime-benchmarks"))]
fn upgrade_version_checks_should_work() {
	use codec::Encode;
	use sp_version::RuntimeVersion;

	let test_data = vec![
		("test", 0, 1, frame_system::Error::<Test>::SpecVersionNeedsToIncrease),
		("test", 1, 0, frame_system::Error::<Test>::SpecVersionNeedsToIncrease),
		("test", 1, 1, frame_system::Error::<Test>::SpecVersionNeedsToIncrease),
		("test", 1, 2, frame_system::Error::<Test>::SpecVersionNeedsToIncrease),
		("test2", 1, 1, frame_system::Error::<Test>::InvalidSpecName),
	];

	for (spec_name, spec_version, impl_version, expected) in test_data.into_iter() {
		let version = RuntimeVersion {
			spec_name: spec_name.into(),
			spec_version,
			impl_version,
			..Default::default()
		};
		let read_runtime_version = ReadRuntimeVersion(version.encode());

		let mut ext = new_test_ext();
		ext.register_extension(sp_core::traits::ReadRuntimeVersionExt::new(read_runtime_version));
		ext.execute_with(|| {
			System::set_block_number(1);

			let new_code = vec![1, 2, 3, 4];
			let new_code_hash = H256(sp_crypto_hashing::blake2_256(&new_code));

			let _authorize = System::authorize_upgrade(RawOrigin::Root.into(), new_code_hash);
			assert_ok!(System::apply_authorized_upgrade(RawOrigin::None.into(), new_code));

			System::assert_last_event(
				frame_system::Event::RejectedInvalidAuthorizedUpgrade {
					code_hash: new_code_hash,
					error: expected.into(),
				}
				.into(),
			);
		});
	}
}

#[test]
fn deposits_relay_parent_storage_root() {
	BlockTests::new().add_with_post_test(
		1,
		|| {},
		|| {
			let digest = System::digest();
			assert!(cumulus_primitives_core::rpsr_digest::extract_relay_parent_storage_root(
				&digest
			)
			.is_some());
		},
	);
}

#[test]
fn ump_fee_factor_increases_and_decreases() {
	BlockTests::new()
		.with_relay_sproof_builder(|_, _, sproof| {
			sproof.host_config.max_upward_queue_size = 100;
			sproof.host_config.max_upward_message_num_per_candidate = 1;
		})
		.add_with_post_test(
			1,
			|| {
				// Fee factor increases in `send_upward_message`
				ParachainSystem::send_upward_message(b"Test".to_vec()).unwrap();
				assert_eq!(UpwardDeliveryFeeFactor::<Test>::get(), FixedU128::from_u32(1));

				ParachainSystem::send_upward_message(
					b"This message will be enough to increase the fee factor".to_vec(),
				)
				.unwrap();
				assert_eq!(
					UpwardDeliveryFeeFactor::<Test>::get(),
					FixedU128::from_rational(105, 100)
				);
			},
			|| {
				// Factor decreases in `on_finalize`, but only if we are below the threshold
				let messages = UpwardMessages::<Test>::get();
				assert_eq!(messages, vec![b"Test".to_vec()]);
				assert_eq!(
					UpwardDeliveryFeeFactor::<Test>::get(),
					FixedU128::from_rational(105, 100)
				);
			},
		)
		.add_with_post_test(
			2,
			|| {
				// We do nothing here
			},
			|| {
				let messages = UpwardMessages::<Test>::get();
				assert_eq!(
					messages,
					vec![b"This message will be enough to increase the fee factor".to_vec()]
				);
				// Now the delivery fee factor is decreased, since we are below the threshold
				assert_eq!(UpwardDeliveryFeeFactor::<Test>::get(), FixedU128::from_u32(1));
			},
		);
}

#[test]
fn ump_signals_are_sent_correctly() {
	let core_info = CoreInfo {
		selector: CoreSelector(1),
		claim_queue_offset: ClaimQueueOffset(1),
		number_of_cores: codec::Compact(1),
	};

	// Test cases list with the following format:
	// `((expect_approved_peer, expect_select_core), expected_upward_messages)`
	let test_cases = BTreeMap::from([
		((false, false), vec![b"Test".to_vec()]),
		(
			(true, false),
			vec![
				b"Test".to_vec(),
				UMP_SEPARATOR,
				UMPSignal::ApprovedPeer(ApprovedPeerId::try_from(b"12345".to_vec()).unwrap())
					.encode(),
			],
		),
		(
			(false, true),
			vec![
				b"Test".to_vec(),
				UMP_SEPARATOR,
				UMPSignal::SelectCore(core_info.selector, core_info.claim_queue_offset).encode(),
			],
		),
		(
			(true, true),
			vec![
				b"Test".to_vec(),
				UMP_SEPARATOR,
				UMPSignal::ApprovedPeer(ApprovedPeerId::try_from(b"12345".to_vec()).unwrap())
					.encode(),
				UMPSignal::SelectCore(core_info.selector, core_info.claim_queue_offset).encode(),
			],
		),
	]);

	for ((expect_approved_peer, expect_select_core), expected_upward_messages) in test_cases {
		let core_info_digest = CumulusDigestItem::CoreInfo(core_info.clone()).encode();

		BlockTests::new()
			.with_inherent_data(move |_, _, data| {
				if expect_approved_peer {
					data.collator_peer_id =
						Some(ApprovedPeerId::try_from(b"12345".to_vec()).unwrap());
				}
			})
			.add_with_post_test(
				1,
				move || {
					ParachainSystem::send_upward_message(b"Test".to_vec()).unwrap();

					if expect_select_core {
						System::deposit_log(DigestItem::PreRuntime(
							CUMULUS_CONSENSUS_ID,
							core_info_digest.clone(),
						));
					}
				},
				move || {
					assert_eq!(PendingUpwardSignals::<Test>::get(), Vec::<Vec<u8>>::new());
					assert_eq!(UpwardMessages::<Test>::get(), expected_upward_messages);
				},
			);
	}
}<|MERGE_RESOLUTION|>--- conflicted
+++ resolved
@@ -871,11 +871,7 @@
 fn runtime_upgrade_events() {
 	BlockTests::new()
 		.with_relay_sproof_builder(|_, block_number, builder| {
-<<<<<<< HEAD
-			if block_number == 1234 {
-=======
-			if block_number > 1 {
->>>>>>> ca6700f9
+			if block_number == 2 {
 				builder.upgrade_go_ahead = Some(relay_chain::UpgradeGoAhead::GoAhead);
 			}
 		})
@@ -912,7 +908,7 @@
 			},
 		)
 		.add_with_post_test(
-			1235,
+			3,
 			|| {},
 			|| {
 				let events = System::events();
