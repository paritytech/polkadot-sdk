--- conflicted
+++ resolved
@@ -1751,35 +1751,4 @@
 		validation_data.relay_parent_storage_root = state.state_root;
 		ValidationData::<T>::put(validation_data)
 	}
-<<<<<<< HEAD
-}
-
-/// Implements [`BlockNumberProvider`] and [`RelaychainStateProvider`] that returns relevant relay
-/// data fetched from validation data.
-/// NOTE: When validation data is not available (e.g. within on_initialize), default values will be
-/// returned.
-pub struct RelaychainDataProvider<T>(sp_std::marker::PhantomData<T>);
-
-impl<T: Config> BlockNumberProvider for RelaychainDataProvider<T> {
-	type BlockNumber = relay_chain::BlockNumber;
-
-	fn current_block_number() -> relay_chain::BlockNumber {
-		LastRelayChainBlockNumber::<T>::get().saturating_add(One::one())
-	}
-
-	#[cfg(feature = "runtime-benchmarks")]
-	fn set_block_number(block: Self::BlockNumber) {
-		let mut validation_data = Pallet::<T>::validation_data().unwrap_or_else(||
-			// PersistedValidationData does not impl default in non-std
-			PersistedValidationData {
-				parent_head: vec![].into(),
-				relay_parent_number: Default::default(),
-				max_pov_size: Default::default(),
-				relay_parent_storage_root: Default::default(),
-			});
-		validation_data.relay_parent_number = block;
-		ValidationData::<T>::put(validation_data)
-	}
-=======
->>>>>>> 67f3214a
 }