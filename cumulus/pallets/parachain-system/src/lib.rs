--- conflicted
+++ resolved
@@ -364,24 +364,15 @@
 				if let Some(core_info) =
 					CumulusDigestItem::find_core_info(&frame_system::Pallet::<T>::digest())
 				{
-<<<<<<< HEAD
-					PendingUpwardSignals::<T>::mutate(|signals| {
-						signals.push(
-							UMPSignal::SelectCore(core_info.selector, core_info.claim_queue_offset)
-								.encode(),
-						);
-					});
+					PendingUpwardSignals::<T>::append(
+						UMPSignal::SelectCore(core_info.selector, core_info.claim_queue_offset)
+							.encode(),
+					);
 
 					PreviousCoreCount::<T>::put(core_info.number_of_cores);
 				} else {
 					// Without the digest, we assume that it is `1`.
 					PreviousCoreCount::<T>::put(Compact(1u16));
-=======
-					PendingUpwardSignals::<T>::append(
-						UMPSignal::SelectCore(core_info.selector, core_info.claim_queue_offset)
-							.encode(),
-					);
->>>>>>> 94dcf6c0
 				}
 
 				// Send the pending UMP signals.
@@ -1569,13 +1560,7 @@
 		let ump_signals = PendingUpwardSignals::<T>::take();
 		if !ump_signals.is_empty() {
 			UpwardMessages::<T>::append(UMP_SEPARATOR);
-<<<<<<< HEAD
-			UpwardMessages::<T>::mutate(|up| {
-				up.append(&mut ump_signals);
-			});
-=======
 			ump_signals.into_iter().for_each(|s| UpwardMessages::<T>::append(s));
->>>>>>> 94dcf6c0
 		}
 	}
 
