// Copyright (C) Parity Technologies (UK) Ltd.
// This file is part of Cumulus.
// SPDX-License-Identifier: Apache-2.0

// Licensed under the Apache License, Version 2.0 (the "License");
// you may not use this file except in compliance with the License.
// You may obtain a copy of the License at
//
// 	http://www.apache.org/licenses/LICENSE-2.0
//
// Unless required by applicable law or agreed to in writing, software
// distributed under the License is distributed on an "AS IS" BASIS,
// WITHOUT WARRANTIES OR CONDITIONS OF ANY KIND, either express or implied.
// See the License for the specific language governing permissions and
// limitations under the License.

#![cfg_attr(not(feature = "std"), no_std)]

//! `cumulus-pallet-parachain-system` is a base pallet for Cumulus-based parachains.
//!
//! This pallet handles low-level details of being a parachain. Its responsibilities include:
//!
//! - ingestion of the parachain validation data;
//! - ingestion and dispatch of incoming downward and lateral messages;
//! - coordinating upgrades with the Relay Chain; and
//! - communication of parachain outputs, such as sent messages, signaling an upgrade, etc.
//!
//! Users must ensure that they register this pallet as an inherent provider.

extern crate alloc;

use alloc::{collections::btree_map::BTreeMap, vec, vec::Vec};
use codec::{Decode, DecodeLimit, Encode};
use core::cmp;
use cumulus_primitives_core::{
	relay_chain::{self, UMPSignal, UMP_SEPARATOR},
	AbridgedHostConfiguration, ChannelInfo, ChannelStatus, CollationInfo, CumulusDigestItem,
	GetChannelInfo, ListChannelInfos, MessageSendError, OutboundHrmpMessage, ParaId,
	PersistedValidationData, UpwardMessage, UpwardMessageSender, XcmpMessageHandler,
	XcmpMessageSource,
};
use cumulus_primitives_parachain_inherent::{v0, MessageQueueChain, ParachainInherentData};
use frame_support::{
	dispatch::{DispatchClass, DispatchResult},
	ensure,
	inherent::{InherentData, InherentIdentifier, ProvideInherent},
	traits::{Get, HandleMessage},
	weights::Weight,
};
use frame_system::{ensure_none, ensure_root, pallet_prelude::HeaderFor};
use parachain_inherent::{
	deconstruct_parachain_inherent_data, AbridgedInboundDownwardMessages,
	AbridgedInboundHrmpMessages, BasicParachainInherentData, InboundMessageId, InboundMessagesData,
};
use polkadot_parachain_primitives::primitives::RelayChainBlockNumber;
use polkadot_runtime_parachains::{FeeTracker, GetMinFeeFactor};
use scale_info::TypeInfo;
use sp_runtime::{
	traits::{BlockNumberProvider, Hash},
	FixedU128, RuntimeDebug, SaturatedConversion,
};
use xcm::{latest::XcmHash, VersionedLocation, VersionedXcm, MAX_XCM_DECODE_DEPTH};
use xcm_builder::InspectMessageQueues;

mod benchmarking;
pub mod block_weight;
pub mod consensus_hook;
pub mod migration;
mod mock;
pub mod relay_state_snapshot;
#[cfg(test)]
mod tests;
mod unincluded_segment;
pub mod weights;
#[macro_use]
pub mod validate_block;
mod descendant_validation;
pub mod parachain_inherent;

use unincluded_segment::{
	HrmpChannelUpdate, HrmpWatermarkUpdate, OutboundBandwidthLimits, SegmentTracker,
};

pub use consensus_hook::{ConsensusHook, ExpectParentIncluded};
/// Register the `validate_block` function that is used by parachains to validate blocks on a
/// validator.
///
/// Does *nothing* when `std` feature is enabled.
///
/// Expects as parameters the runtime, a block executor and an inherent checker.
///
/// # Example
///
/// ```
///     struct BlockExecutor;
///     struct Runtime;
///
///     cumulus_pallet_parachain_system::register_validate_block! {
///         Runtime = Runtime,
///         BlockExecutor = Executive,
///     }
///
/// # fn main() {}
/// ```
pub use cumulus_pallet_parachain_system_proc_macro::register_validate_block;
pub use relay_state_snapshot::{MessagingStateSnapshot, RelayChainStateProof};
pub use unincluded_segment::{Ancestor, UsedBandwidth};
pub use weights::WeightInfo;

pub use pallet::*;

const LOG_TARGET: &str = "runtime::parachain-system";

/// Something that can check the associated relay block number.
///
/// Each Parachain block is built in the context of a relay chain block, this trait allows us
/// to validate the given relay chain block number. With async backing it is legal to build
/// multiple Parachain blocks per relay chain parent. With this trait it is possible for the
/// Parachain to ensure that still only one Parachain block is build per relay chain parent.
///
/// By default [`RelayNumberStrictlyIncreases`] and [`AnyRelayNumber`] are provided.
pub trait CheckAssociatedRelayNumber {
	/// Check the current relay number versus the previous relay number.
	///
	/// The implementation should panic when there is something wrong.
	fn check_associated_relay_number(
		current: RelayChainBlockNumber,
		previous: RelayChainBlockNumber,
	);
}

/// Provides an implementation of [`CheckAssociatedRelayNumber`].
///
/// It will ensure that the associated relay block number strictly increases between Parachain
/// blocks. This should be used by production Parachains when in doubt.
pub struct RelayNumberStrictlyIncreases;

impl CheckAssociatedRelayNumber for RelayNumberStrictlyIncreases {
	fn check_associated_relay_number(
		current: RelayChainBlockNumber,
		previous: RelayChainBlockNumber,
	) {
		if current <= previous {
			panic!("Relay chain block number needs to strictly increase between Parachain blocks!")
		}
	}
}

/// Provides an implementation of [`CheckAssociatedRelayNumber`].
///
/// This will accept any relay chain block number combination. This is mainly useful for
/// test parachains.
pub struct AnyRelayNumber;

impl CheckAssociatedRelayNumber for AnyRelayNumber {
	fn check_associated_relay_number(_: RelayChainBlockNumber, _: RelayChainBlockNumber) {}
}

/// Provides an implementation of [`CheckAssociatedRelayNumber`].
///
/// It will ensure that the associated relay block number monotonically increases between Parachain
/// blocks. This should be used when asynchronous backing is enabled.
pub struct RelayNumberMonotonicallyIncreases;

impl CheckAssociatedRelayNumber for RelayNumberMonotonicallyIncreases {
	fn check_associated_relay_number(
		current: RelayChainBlockNumber,
		previous: RelayChainBlockNumber,
	) {
		if current < previous {
			panic!("Relay chain block number needs to monotonically increase between Parachain blocks!")
		}
	}
}

/// The max length of a DMP message.
pub type MaxDmpMessageLenOf<T> = <<T as Config>::DmpQueue as HandleMessage>::MaxMessageLen;

pub mod ump_constants {
	/// `host_config.max_upward_queue_size / THRESHOLD_FACTOR` is the threshold after which delivery
	/// starts getting exponentially more expensive.
	/// `2` means the price starts to increase when queue is half full.
	pub const THRESHOLD_FACTOR: u32 = 2;
}

#[frame_support::pallet]
pub mod pallet {
	use super::*;
	use cumulus_primitives_core::CoreInfoExistsAtMaxOnce;
	use frame_support::pallet_prelude::{ValueQuery, *};
	use frame_system::pallet_prelude::*;

	#[pallet::pallet]
	#[pallet::storage_version(migration::STORAGE_VERSION)]
	#[pallet::without_storage_info]
	pub struct Pallet<T>(_);

	#[pallet::config]
	pub trait Config: frame_system::Config<OnSetCode = ParachainSetCode<Self>> {
		/// The overarching event type.
		#[allow(deprecated)]
		type RuntimeEvent: From<Event<Self>> + IsType<<Self as frame_system::Config>::RuntimeEvent>;

		/// Something which can be notified when the validation data is set.
		type OnSystemEvent: OnSystemEvent;

		/// Returns the parachain ID we are running with.
		#[pallet::constant]
		type SelfParaId: Get<ParaId>;

		/// The place where outbound XCMP messages come from. This is queried in `finalize_block`.
		type OutboundXcmpMessageSource: XcmpMessageSource;

		/// Queues inbound downward messages for delayed processing.
		///
		/// All inbound DMP messages from the relay are pushed into this. The handler is expected to
		/// eventually process all the messages that are pushed to it.
		type DmpQueue: HandleMessage;

		/// The weight we reserve at the beginning of the block for processing DMP messages.
		type ReservedDmpWeight: Get<Weight>;

		/// The message handler that will be invoked when messages are received via XCMP.
		///
		/// This should normally link to the XCMP Queue pallet.
		type XcmpMessageHandler: XcmpMessageHandler;

		/// The weight we reserve at the beginning of the block for processing XCMP messages.
		type ReservedXcmpWeight: Get<Weight>;

		/// Something that can check the associated relay parent block number.
		type CheckAssociatedRelayNumber: CheckAssociatedRelayNumber;

		/// Weight info for functions and calls.
		type WeightInfo: WeightInfo;

		/// An entry-point for higher-level logic to manage the backlog of unincluded parachain
		/// blocks and authorship rights for those blocks.
		///
		/// Typically, this should be a hook tailored to the collator-selection/consensus mechanism
		/// that is used for this chain.
		///
		/// However, to maintain the same behavior as prior to asynchronous backing, provide the
		/// [`consensus_hook::ExpectParentIncluded`] here. This is only necessary in the case
		/// that collators aren't expected to have node versions that supply the included block
		/// in the relay-chain state proof.
		type ConsensusHook: ConsensusHook;

		/// The offset between the tip of the relay chain and the parent relay block used as parent
		/// when authoring a parachain block.
		///
		/// This setting directly impacts the number of descendant headers that are expected in the
		/// `set_validation_data` inherent.
		///
		/// For any setting `N` larger than zero, the inherent expects that the inherent includes
		/// the relay parent plus `N` descendants. These headers are required to validate that new
		/// parachain blocks are authored at the correct offset.
		///
		/// While this helps to reduce forks on the parachain side, it increases the delay for
		/// processing XCM messages. So, the value should be chosen wisely.
		///
		/// If set to 0, this config has no impact.
		type RelayParentOffset: Get<u32>;
	}

	#[pallet::hooks]
	impl<T: Config> Hooks<BlockNumberFor<T>> for Pallet<T> {
		/// Handles actually sending upward messages by moving them from `PendingUpwardMessages` to
		/// `UpwardMessages`. Decreases the delivery fee factor if after sending messages, the queue
		/// total size is less than the threshold (see [`ump_constants::THRESHOLD_FACTOR`]).
		/// Also does the sending for HRMP messages it takes from `OutboundXcmpMessageSource`.
		fn on_finalize(_: BlockNumberFor<T>) {
			<DidSetValidationCode<T>>::kill();
			<UpgradeRestrictionSignal<T>>::kill();
			let relay_upgrade_go_ahead = <UpgradeGoAhead<T>>::take();

			let vfp = <ValidationData<T>>::get().expect(
				r"Missing required set_validation_data inherent. This inherent must be
				present in every block. This error typically occurs when the set_validation_data
				execution failed and was rejected by the block builder. Check earlier log entries
				for the specific cause of the failure.",
			);

			LastRelayChainBlockNumber::<T>::put(vfp.relay_parent_number);

			let host_config = match HostConfiguration::<T>::get() {
				Some(ok) => ok,
				None => {
					debug_assert!(
						false,
						"host configuration is promised to set until `on_finalize`; qed",
					);
					return
				},
			};

			// Before updating the relevant messaging state, we need to extract
			// the total bandwidth limits for the purpose of updating the unincluded
			// segment.
			let total_bandwidth_out = match RelevantMessagingState::<T>::get() {
				Some(s) => OutboundBandwidthLimits::from_relay_chain_state(&s),
				None => {
					debug_assert!(
						false,
						"relevant messaging state is promised to be set until `on_finalize`; \
							qed",
					);
					return
				},
			};

			// After this point, the `RelevantMessagingState` in storage reflects the
			// unincluded segment.
			Self::adjust_egress_bandwidth_limits();

			let (ump_msg_count, ump_total_bytes) = <PendingUpwardMessages<T>>::mutate(|up| {
				let (available_capacity, available_size) = match RelevantMessagingState::<T>::get()
				{
					Some(limits) => (
						limits.relay_dispatch_queue_remaining_capacity.remaining_count,
						limits.relay_dispatch_queue_remaining_capacity.remaining_size,
					),
					None => {
						debug_assert!(
							false,
							"relevant messaging state is promised to be set until `on_finalize`; \
								qed",
						);
						return (0, 0)
					},
				};

				let available_capacity =
					cmp::min(available_capacity, host_config.max_upward_message_num_per_candidate);

				// Count the number of messages we can possibly fit in the given constraints, i.e.
				// available_capacity and available_size.
				let (num, total_size) = up
					.iter()
					.scan((0u32, 0u32), |state, msg| {
						let (cap_used, size_used) = *state;
						let new_cap = cap_used.saturating_add(1);
						let new_size = size_used.saturating_add(msg.len() as u32);
						match available_capacity
							.checked_sub(new_cap)
							.and(available_size.checked_sub(new_size))
						{
							Some(_) => {
								*state = (new_cap, new_size);
								Some(*state)
							},
							_ => None,
						}
					})
					.last()
					.unwrap_or_default();

				// TODO: #274 Return back messages that do not longer fit into the queue.

				UpwardMessages::<T>::put(&up[..num as usize]);
				*up = up.split_off(num as usize);

				if let Some(core_info) =
					CumulusDigestItem::find_core_info(&frame_system::Pallet::<T>::digest())
				{
					PendingUpwardSignals::<T>::mutate(|signals| {
						signals.push(
							UMPSignal::SelectCore(core_info.selector, core_info.claim_queue_offset)
								.encode(),
						);
					});
				}

				// Send the pending UMP signals.
				Self::send_ump_signals();

				// If the total size of the pending messages is less than the threshold,
				// we decrease the fee factor, since the queue is less congested.
				// This makes delivery of new messages cheaper.
				let threshold = host_config
					.max_upward_queue_size
					.saturating_div(ump_constants::THRESHOLD_FACTOR);
				let remaining_total_size: usize = up.iter().map(UpwardMessage::len).sum();
				if remaining_total_size <= threshold as usize {
					Self::decrease_fee_factor(());
				}

				(num, total_size)
			});

			// Sending HRMP messages is a little bit more involved. There are the following
			// constraints:
			//
			// - a channel should exist (and it can be closed while a message is buffered),
			// - at most one message can be sent in a channel,
			// - the sent out messages should be ordered by ascension of recipient para id.
			// - the capacity and total size of the channel is limited,
			// - the maximum size of a message is limited (and can potentially be changed),

			let maximum_channels = host_config
				.hrmp_max_message_num_per_candidate
				.min(<AnnouncedHrmpMessagesPerCandidate<T>>::take())
				as usize;

			// Note: this internally calls the `GetChannelInfo` implementation for this
			// pallet, which draws on the `RelevantMessagingState`. That in turn has
			// been adjusted above to reflect the correct limits in all channels.
			let outbound_messages =
				T::OutboundXcmpMessageSource::take_outbound_messages(maximum_channels)
					.into_iter()
					.map(|(recipient, data)| OutboundHrmpMessage { recipient, data })
					.collect::<Vec<_>>();

			// Update the unincluded segment length; capacity checks were done previously in
			// `set_validation_data`, so this can be done unconditionally.
			{
				let hrmp_outgoing = outbound_messages
					.iter()
					.map(|msg| {
						(
							msg.recipient,
							HrmpChannelUpdate { msg_count: 1, total_bytes: msg.data.len() as u32 },
						)
					})
					.collect();
				let used_bandwidth =
					UsedBandwidth { ump_msg_count, ump_total_bytes, hrmp_outgoing };

				let mut aggregated_segment =
					AggregatedUnincludedSegment::<T>::get().unwrap_or_default();
				let consumed_go_ahead_signal =
					if aggregated_segment.consumed_go_ahead_signal().is_some() {
						// Some ancestor within the segment already processed this signal --
						// validated during inherent creation.
						None
					} else {
						relay_upgrade_go_ahead
					};
				// The bandwidth constructed was ensured to satisfy relay chain constraints.
				let ancestor = Ancestor::new_unchecked(used_bandwidth, consumed_go_ahead_signal);

				let watermark = HrmpWatermark::<T>::get();
				let watermark_update = HrmpWatermarkUpdate::new(watermark, vfp.relay_parent_number);

				aggregated_segment
					.append(&ancestor, watermark_update, &total_bandwidth_out)
					.expect("unincluded segment limits exceeded");
				AggregatedUnincludedSegment::<T>::put(aggregated_segment);
				// Check in `on_initialize` guarantees there's space for this block.
				UnincludedSegment::<T>::append(ancestor);
			}
			HrmpOutboundMessages::<T>::put(outbound_messages);
		}

		fn on_initialize(_n: BlockNumberFor<T>) -> Weight {
			let mut weight = Weight::zero();

			// To prevent removing `NewValidationCode` that was set by another `on_initialize`
			// like for example from scheduler, we only kill the storage entry if it was not yet
			// updated in the current block.
			if !<DidSetValidationCode<T>>::get() {
				// NOTE: Killing here is required to at least include the trie nodes down to the key
				// in the proof. Because this value will be read in `validate_block` and thus,
				// needs to be reachable by the proof.
				NewValidationCode::<T>::kill();
				weight += T::DbWeight::get().writes(1);
			}

			// The parent hash was unknown during block finalization. Update it here.
			{
				<UnincludedSegment<T>>::mutate(|chain| {
					if let Some(ancestor) = chain.last_mut() {
						let parent = frame_system::Pallet::<T>::parent_hash();
						// Ancestor is the latest finalized block, thus current parent is
						// its output head.
						ancestor.replace_para_head_hash(parent);
					}
				});
				weight += T::DbWeight::get().reads_writes(1, 1);

				// Weight used during finalization.
				weight += T::DbWeight::get().reads_writes(3, 2);
			}

			BlockWeightMode::<T>::kill();

			// Remove the validation from the old block.
			ValidationData::<T>::kill();
			// NOTE: Killing here is required to at least include the trie nodes down to the keys
			// in the proof. Because these values will be read in `validate_block` and thus,
			// need to be reachable by the proof.
			ProcessedDownwardMessages::<T>::kill();
			UpwardMessages::<T>::kill();
			HrmpOutboundMessages::<T>::kill();
			CustomValidationHeadData::<T>::kill();
			// The same as above. Reading here to make sure that the key is included in the proof.
			HrmpWatermark::<T>::get();
			weight += T::DbWeight::get().reads_writes(1, 5);

			// Here, in `on_initialize` we must report the weight for both `on_initialize` and
			// `on_finalize`.
			//
			// One complication here, is that the `host_configuration` is updated by an inherent
			// and those are processed after the block initialization phase. Therefore, we have to
			// be content only with the configuration as per the previous block. That means that
			// the configuration can be either stale (or be absent altogether in case of the
			// beginning of the chain).
			//
			// In order to mitigate this, we do the following. At the time, we are only concerned
			// about `hrmp_max_message_num_per_candidate`. We reserve the amount of weight to
			// process the number of HRMP messages according to the potentially stale
			// configuration. In `on_finalize` we will process only the maximum between the
			// announced number of messages and the actual received in the fresh configuration.
			//
			// In the common case, they will be the same. In the case the actual value is smaller
			// than the announced, we would waste some of weight. In the case the actual value is
			// greater than the announced, we will miss opportunity to send a couple of messages.
			weight += T::DbWeight::get().reads_writes(1, 1);
			let hrmp_max_message_num_per_candidate = HostConfiguration::<T>::get()
				.map(|cfg| cfg.hrmp_max_message_num_per_candidate)
				.unwrap_or(0);
			<AnnouncedHrmpMessagesPerCandidate<T>>::put(hrmp_max_message_num_per_candidate);

			// NOTE that the actual weight consumed by `on_finalize` may turn out lower.
			weight += T::DbWeight::get().reads_writes(
				3 + hrmp_max_message_num_per_candidate as u64,
				4 + hrmp_max_message_num_per_candidate as u64,
			);

			// Weight for updating the last relay chain block number in `on_finalize`.
			weight += T::DbWeight::get().reads_writes(1, 1);

			// Weight for adjusting the unincluded segment in `on_finalize`.
			weight += T::DbWeight::get().reads_writes(6, 3);

			// Always try to read `UpgradeGoAhead` in `on_finalize`.
			weight += T::DbWeight::get().reads(1);

			// We need to ensure that `CoreInfo` digest exists only once.
			match CumulusDigestItem::core_info_exists_at_max_once(
				&frame_system::Pallet::<T>::digest(),
			) {
				CoreInfoExistsAtMaxOnce::Once(core_info) => {
					assert_eq!(
						core_info.claim_queue_offset.0,
						T::RelayParentOffset::get() as u8,
						"Only {} is supported as valid claim queue offset",
						T::RelayParentOffset::get()
					);
				},
				CoreInfoExistsAtMaxOnce::NotFound => {},
				CoreInfoExistsAtMaxOnce::MoreThanOnce => {
					panic!("`CumulusDigestItem::CoreInfo` must exist at max once.");
				},
			}

			weight
		}
	}

	#[pallet::call]
	impl<T: Config> Pallet<T> {
		/// Set the current validation data.
		///
		/// This should be invoked exactly once per block. It will panic at the finalization
		/// phase if the call was not invoked.
		///
		/// The dispatch origin for this call must be `Inherent`
		///
		/// As a side effect, this function upgrades the current validation function
		/// if the appropriate time has come.
		#[pallet::call_index(0)]
		#[pallet::weight((0, DispatchClass::Mandatory))]
		// TODO: This weight should be corrected. Currently the weight is registered manually in the
		// call with `register_extra_weight_unchecked`.
		pub fn set_validation_data(
			origin: OriginFor<T>,
			data: BasicParachainInherentData,
			inbound_messages_data: InboundMessagesData,
		) -> DispatchResult {
			ensure_none(origin)?;
			assert!(
				!<ValidationData<T>>::exists(),
				"ValidationData must be updated only once in a block",
			);

			// TODO: This is more than zero, but will need benchmarking to figure out what.
			let mut total_weight = Weight::zero();

			// NOTE: the inherent data is expected to be unique, even if this block is built
			// in the context of the same relay parent as the previous one. In particular,
			// the inherent shouldn't contain messages that were already processed by any of the
			// ancestors.
			//
			// This invariant should be upheld by the `ProvideInherent` implementation.
			let BasicParachainInherentData {
				validation_data: vfp,
				relay_chain_state,
				relay_parent_descendants,
				collator_peer_id,
			} = data;

			// Check that the associated relay chain block number is as expected.
			T::CheckAssociatedRelayNumber::check_associated_relay_number(
				vfp.relay_parent_number,
				LastRelayChainBlockNumber::<T>::get(),
			);

			let relay_state_proof = RelayChainStateProof::new(
				T::SelfParaId::get(),
				vfp.relay_parent_storage_root,
				relay_chain_state.clone(),
			)
			.expect("Invalid relay chain state proof");

			let expected_rp_descendants_num = T::RelayParentOffset::get();

			if expected_rp_descendants_num > 0 {
				if let Err(err) = descendant_validation::verify_relay_parent_descendants(
					&relay_state_proof,
					relay_parent_descendants,
					vfp.relay_parent_storage_root,
					expected_rp_descendants_num,
				) {
					panic!(
						"Unable to verify provided relay parent descendants. \
						expected_rp_descendants_num: {expected_rp_descendants_num} \
						error: {err:?}"
					);
				};
			}

			// Update the desired maximum capacity according to the consensus hook.
			let (consensus_hook_weight, capacity) =
				T::ConsensusHook::on_state_proof(&relay_state_proof);
			total_weight += consensus_hook_weight;
			total_weight += Self::maybe_drop_included_ancestors(&relay_state_proof, capacity);
			// Deposit a log indicating the relay-parent storage root.
			// TODO: remove this in favor of the relay-parent's hash after
			// https://github.com/paritytech/cumulus/issues/303
			frame_system::Pallet::<T>::deposit_log(
				cumulus_primitives_core::rpsr_digest::relay_parent_storage_root_item(
					vfp.relay_parent_storage_root,
					vfp.relay_parent_number,
				),
			);

			// initialization logic: we know that this runs exactly once every block,
			// which means we can put the initialization logic here to remove the
			// sequencing problem.
			let upgrade_go_ahead_signal = relay_state_proof
				.read_upgrade_go_ahead_signal()
				.expect("Invalid upgrade go ahead signal");

			let upgrade_signal_in_segment = AggregatedUnincludedSegment::<T>::get()
				.as_ref()
				.and_then(SegmentTracker::consumed_go_ahead_signal);
			if let Some(signal_in_segment) = upgrade_signal_in_segment.as_ref() {
				// Unincluded ancestor consuming upgrade signal is still within the segment,
				// sanity check that it matches with the signal from relay chain.
				assert_eq!(upgrade_go_ahead_signal, Some(*signal_in_segment));
			}
			match upgrade_go_ahead_signal {
				Some(_signal) if upgrade_signal_in_segment.is_some() => {
					// Do nothing, processing logic was executed by unincluded ancestor.
				},
				Some(relay_chain::UpgradeGoAhead::GoAhead) => {
					assert!(
						<PendingValidationCode<T>>::exists(),
						"No new validation function found in storage, GoAhead signal is not expected",
					);
					let validation_code = <PendingValidationCode<T>>::take();

					frame_system::Pallet::<T>::update_code_in_storage(&validation_code);
					<T::OnSystemEvent as OnSystemEvent>::on_validation_code_applied();
					Self::deposit_event(Event::ValidationFunctionApplied {
						relay_chain_block_num: vfp.relay_parent_number,
					});
				},
				Some(relay_chain::UpgradeGoAhead::Abort) => {
					<PendingValidationCode<T>>::kill();
					Self::deposit_event(Event::ValidationFunctionDiscarded);
				},
				None => {},
			}
			<UpgradeRestrictionSignal<T>>::put(
				relay_state_proof
					.read_upgrade_restriction_signal()
					.expect("Invalid upgrade restriction signal"),
			);
			<UpgradeGoAhead<T>>::put(upgrade_go_ahead_signal);

			let host_config = relay_state_proof
				.read_abridged_host_configuration()
				.expect("Invalid host configuration in relay chain state proof");

			let relevant_messaging_state = relay_state_proof
				.read_messaging_state_snapshot(&host_config)
				.expect("Invalid messaging state in relay chain state proof");

			<ValidationData<T>>::put(&vfp);
			<RelayStateProof<T>>::put(relay_chain_state);
			<RelevantMessagingState<T>>::put(relevant_messaging_state.clone());
			<HostConfiguration<T>>::put(host_config);

			<T::OnSystemEvent as OnSystemEvent>::on_validation_data(&vfp);

			if let Some(collator_peer_id) = collator_peer_id {
				PendingUpwardSignals::<T>::mutate(|signals| {
					signals.push(UMPSignal::ApprovedPeer(collator_peer_id).encode());
				});
			}

			total_weight.saturating_accrue(Self::enqueue_inbound_downward_messages(
				relevant_messaging_state.dmq_mqc_head,
				inbound_messages_data.downward_messages,
			));
			total_weight.saturating_accrue(Self::enqueue_inbound_horizontal_messages(
				&relevant_messaging_state.ingress_channels,
				inbound_messages_data.horizontal_messages,
				vfp.relay_parent_number,
			));

			frame_system::Pallet::<T>::register_extra_weight_unchecked(
				total_weight,
				DispatchClass::Mandatory,
			);

			Ok(())
		}

		#[pallet::call_index(1)]
		#[pallet::weight((1_000, DispatchClass::Operational))]
		pub fn sudo_send_upward_message(
			origin: OriginFor<T>,
			message: UpwardMessage,
		) -> DispatchResult {
			ensure_root(origin)?;
			let _ = Self::send_upward_message(message);
			Ok(())
		}

		// WARNING: call indices 2 and 3 were used in a former version of this pallet. Using them
		// again will require to bump the transaction version of runtimes using this pallet.
	}

	#[pallet::event]
	#[pallet::generate_deposit(pub(super) fn deposit_event)]
	pub enum Event<T: Config> {
		/// The validation function has been scheduled to apply.
		ValidationFunctionStored,
		/// The validation function was applied as of the contained relay chain block number.
		ValidationFunctionApplied { relay_chain_block_num: RelayChainBlockNumber },
		/// The relay-chain aborted the upgrade process.
		ValidationFunctionDiscarded,
		/// Some downward messages have been received and will be processed.
		DownwardMessagesReceived { count: u32 },
		/// Downward messages were processed using the given weight.
		DownwardMessagesProcessed { weight_used: Weight, dmq_head: relay_chain::Hash },
		/// An upward message was sent to the relay chain.
		UpwardMessageSent { message_hash: Option<XcmHash> },
	}

	#[pallet::error]
	pub enum Error<T> {
		/// Attempt to upgrade validation function while existing upgrade pending.
		OverlappingUpgrades,
		/// Polkadot currently prohibits this parachain from upgrading its validation function.
		ProhibitedByPolkadot,
		/// The supplied validation function has compiled into a blob larger than Polkadot is
		/// willing to run.
		TooBig,
		/// The inherent which supplies the validation data did not run this block.
		ValidationDataNotAvailable,
		/// The inherent which supplies the host configuration did not run this block.
		HostConfigurationNotAvailable,
		/// No validation function upgrade is currently scheduled.
		NotScheduled,
	}

	#[pallet::storage]
	#[pallet::whitelist_storage]
	pub type BlockWeightMode<T: Config> =
		StorageValue<_, block_weight::BlockWeightMode, OptionQuery>;

	/// Latest included block descendants the runtime accepted. In other words, these are
	/// ancestors of the currently executing block which have not been included in the observed
	/// relay-chain state.
	///
	/// The segment length is limited by the capacity returned from the [`ConsensusHook`] configured
	/// in the pallet.
	#[pallet::storage]
	pub type UnincludedSegment<T: Config> = StorageValue<_, Vec<Ancestor<T::Hash>>, ValueQuery>;

	/// Storage field that keeps track of bandwidth used by the unincluded segment along with the
	/// latest HRMP watermark. Used for limiting the acceptance of new blocks with
	/// respect to relay chain constraints.
	#[pallet::storage]
	pub type AggregatedUnincludedSegment<T: Config> =
		StorageValue<_, SegmentTracker<T::Hash>, OptionQuery>;

	/// In case of a scheduled upgrade, this storage field contains the validation code to be
	/// applied.
	///
	/// As soon as the relay chain gives us the go-ahead signal, we will overwrite the
	/// [`:code`][sp_core::storage::well_known_keys::CODE] which will result the next block process
	/// with the new validation code. This concludes the upgrade process.
	#[pallet::storage]
	pub type PendingValidationCode<T: Config> = StorageValue<_, Vec<u8>, ValueQuery>;

	/// Validation code that is set by the parachain and is to be communicated to collator and
	/// consequently the relay-chain.
	///
	/// This will be cleared in `on_initialize` of each new block if no other pallet already set
	/// the value.
	#[pallet::storage]
	pub type NewValidationCode<T: Config> = StorageValue<_, Vec<u8>, OptionQuery>;

	/// The [`PersistedValidationData`] set for this block.
	///
	/// This value is expected to be set only once by the [`Pallet::set_validation_data`] inherent.
	#[pallet::storage]
	pub type ValidationData<T: Config> = StorageValue<_, PersistedValidationData>;

	/// Were the validation data set to notify the relay chain?
	#[pallet::storage]
	pub type DidSetValidationCode<T: Config> = StorageValue<_, bool, ValueQuery>;

	/// The relay chain block number associated with the last parachain block.
	///
	/// This is updated in `on_finalize`.
	#[pallet::storage]
	pub type LastRelayChainBlockNumber<T: Config> =
		StorageValue<_, RelayChainBlockNumber, ValueQuery>;

	/// An option which indicates if the relay-chain restricts signalling a validation code upgrade.
	/// In other words, if this is `Some` and [`NewValidationCode`] is `Some` then the produced
	/// candidate will be invalid.
	///
	/// This storage item is a mirror of the corresponding value for the current parachain from the
	/// relay-chain. This value is ephemeral which means it doesn't hit the storage. This value is
	/// set after the inherent.
	#[pallet::storage]
	pub type UpgradeRestrictionSignal<T: Config> =
		StorageValue<_, Option<relay_chain::UpgradeRestriction>, ValueQuery>;

	/// Optional upgrade go-ahead signal from the relay-chain.
	///
	/// This storage item is a mirror of the corresponding value for the current parachain from the
	/// relay-chain. This value is ephemeral which means it doesn't hit the storage. This value is
	/// set after the inherent.
	#[pallet::storage]
	pub type UpgradeGoAhead<T: Config> =
		StorageValue<_, Option<relay_chain::UpgradeGoAhead>, ValueQuery>;

	/// The state proof for the last relay parent block.
	///
	/// This field is meant to be updated each block with the validation data inherent. Therefore,
	/// before processing of the inherent, e.g. in `on_initialize` this data may be stale.
	///
	/// This data is also absent from the genesis.
	#[pallet::storage]
	pub type RelayStateProof<T: Config> = StorageValue<_, sp_trie::StorageProof>;

	/// The snapshot of some state related to messaging relevant to the current parachain as per
	/// the relay parent.
	///
	/// This field is meant to be updated each block with the validation data inherent. Therefore,
	/// before processing of the inherent, e.g. in `on_initialize` this data may be stale.
	///
	/// This data is also absent from the genesis.
	#[pallet::storage]
	pub type RelevantMessagingState<T: Config> = StorageValue<_, MessagingStateSnapshot>;

	/// The parachain host configuration that was obtained from the relay parent.
	///
	/// This field is meant to be updated each block with the validation data inherent. Therefore,
	/// before processing of the inherent, e.g. in `on_initialize` this data may be stale.
	///
	/// This data is also absent from the genesis.
	#[pallet::storage]
	#[pallet::disable_try_decode_storage]
	pub type HostConfiguration<T: Config> = StorageValue<_, AbridgedHostConfiguration>;

	/// The last downward message queue chain head we have observed.
	///
	/// This value is loaded before and saved after processing inbound downward messages carried
	/// by the system inherent.
	#[pallet::storage]
	pub type LastDmqMqcHead<T: Config> = StorageValue<_, MessageQueueChain, ValueQuery>;

	/// The message queue chain heads we have observed per each channel incoming channel.
	///
	/// This value is loaded before and saved after processing inbound downward messages carried
	/// by the system inherent.
	#[pallet::storage]
	pub type LastHrmpMqcHeads<T: Config> =
		StorageValue<_, BTreeMap<ParaId, MessageQueueChain>, ValueQuery>;

	/// Number of downward messages processed in a block.
	///
	/// This will be cleared in `on_initialize` of each new block.
	#[pallet::storage]
	pub type ProcessedDownwardMessages<T: Config> = StorageValue<_, u32, ValueQuery>;

	/// The last processed downward message.
	///
	/// We need to keep track of this to filter the messages that have been already processed.
	#[pallet::storage]
	pub type LastProcessedDownwardMessage<T: Config> = StorageValue<_, InboundMessageId>;

	/// HRMP watermark that was set in a block.
	#[pallet::storage]
	pub type HrmpWatermark<T: Config> = StorageValue<_, relay_chain::BlockNumber, ValueQuery>;

	/// The last processed HRMP message.
	///
	/// We need to keep track of this to filter the messages that have been already processed.
	#[pallet::storage]
	pub type LastProcessedHrmpMessage<T: Config> = StorageValue<_, InboundMessageId>;

	/// HRMP messages that were sent in a block.
	///
	/// This will be cleared in `on_initialize` of each new block.
	#[pallet::storage]
	pub type HrmpOutboundMessages<T: Config> =
		StorageValue<_, Vec<OutboundHrmpMessage>, ValueQuery>;

	/// Upward messages that were sent in a block.
	///
	/// This will be cleared in `on_initialize` for each new block.
	#[pallet::storage]
	pub type UpwardMessages<T: Config> = StorageValue<_, Vec<UpwardMessage>, ValueQuery>;

	/// Upward messages that are still pending and not yet sent to the relay chain.
	#[pallet::storage]
	pub type PendingUpwardMessages<T: Config> = StorageValue<_, Vec<UpwardMessage>, ValueQuery>;

	/// Upward signals that are still pending and not yet sent to the relay chain.
	///
	/// This will be cleared in `on_finalize` for each block.
	#[pallet::storage]
	pub type PendingUpwardSignals<T: Config> = StorageValue<_, Vec<UpwardMessage>, ValueQuery>;

	/// The factor to multiply the base delivery fee by for UMP.
	#[pallet::storage]
	pub type UpwardDeliveryFeeFactor<T: Config> =
		StorageValue<_, FixedU128, ValueQuery, GetMinFeeFactor<Pallet<T>>>;

	/// The number of HRMP messages we observed in `on_initialize` and thus used that number for
	/// announcing the weight of `on_initialize` and `on_finalize`.
	#[pallet::storage]
	pub type AnnouncedHrmpMessagesPerCandidate<T: Config> = StorageValue<_, u32, ValueQuery>;

	/// The weight we reserve at the beginning of the block for processing XCMP messages. This
	/// overrides the amount set in the Config trait.
	#[pallet::storage]
	pub type ReservedXcmpWeightOverride<T: Config> = StorageValue<_, Weight>;

	/// The weight we reserve at the beginning of the block for processing DMP messages. This
	/// overrides the amount set in the Config trait.
	#[pallet::storage]
	pub type ReservedDmpWeightOverride<T: Config> = StorageValue<_, Weight>;

	/// A custom head data that should be returned as result of `validate_block`.
	///
	/// See `Pallet::set_custom_validation_head_data` for more information.
	#[pallet::storage]
	pub type CustomValidationHeadData<T: Config> = StorageValue<_, Vec<u8>, OptionQuery>;

	#[pallet::inherent]
	impl<T: Config> ProvideInherent for Pallet<T> {
		type Call = Call<T>;
		type Error = sp_inherents::MakeFatalError<()>;
		const INHERENT_IDENTIFIER: InherentIdentifier =
			cumulus_primitives_parachain_inherent::INHERENT_IDENTIFIER;

		fn create_inherent(data: &InherentData) -> Option<Self::Call> {
			let data = match data
				.get_data::<ParachainInherentData>(&Self::INHERENT_IDENTIFIER)
				.ok()
				.flatten()
			{
				None => {
					// Key Self::INHERENT_IDENTIFIER is expected to contain versioned inherent
					// data. Older nodes are unaware of the new format and might provide the
					// legacy data format. We try to load it and transform it into the current
					// version.
					let data = data
						.get_data::<v0::ParachainInherentData>(
							&cumulus_primitives_parachain_inherent::PARACHAIN_INHERENT_IDENTIFIER_V0,
						)
						.ok()
						.flatten()?;
					data.into()
				},
				Some(data) => data,
			};

			Some(Self::do_create_inherent(data))
		}

		fn is_inherent(call: &Self::Call) -> bool {
			matches!(call, Call::set_validation_data { .. })
		}
	}

	#[pallet::genesis_config]
	#[derive(frame_support::DefaultNoBound)]
	pub struct GenesisConfig<T: Config> {
		#[serde(skip)]
		pub _config: core::marker::PhantomData<T>,
	}

	#[pallet::genesis_build]
	impl<T: Config> BuildGenesisConfig for GenesisConfig<T> {
		fn build(&self) {
			// TODO: Remove after https://github.com/paritytech/cumulus/issues/479
			sp_io::storage::set(b":c", &[]);
		}
	}
}

impl<T: Config> Pallet<T> {
	/// Get the unincluded segment size after the given hash.
	///
	/// If the unincluded segment doesn't contain the given hash, this returns the
	/// length of the entire unincluded segment.
	///
	/// This is intended to be used for determining how long the unincluded segment _would be_
	/// in runtime APIs related to authoring.
	pub fn unincluded_segment_size_after(included_hash: T::Hash) -> u32 {
		let segment = UnincludedSegment::<T>::get();
		crate::unincluded_segment::size_after_included(included_hash, &segment)
	}
}

impl<T: Config> FeeTracker for Pallet<T> {
	type Id = ();

	fn get_fee_factor(_id: Self::Id) -> FixedU128 {
		UpwardDeliveryFeeFactor::<T>::get()
	}

	fn set_fee_factor(_id: Self::Id, val: FixedU128) {
		UpwardDeliveryFeeFactor::<T>::set(val);
	}
}

impl<T: Config> ListChannelInfos for Pallet<T> {
	fn outgoing_channels() -> Vec<ParaId> {
		let Some(state) = RelevantMessagingState::<T>::get() else { return Vec::new() };
		state.egress_channels.into_iter().map(|(id, _)| id).collect()
	}
}

impl<T: Config> GetChannelInfo for Pallet<T> {
	fn get_channel_status(id: ParaId) -> ChannelStatus {
		// Note, that we are using `relevant_messaging_state` which may be from the previous
		// block, in case this is called from `on_initialize`, i.e. before the inherent with
		// fresh data is submitted.
		//
		// That shouldn't be a problem though because this is anticipated and already can
		// happen. This is because sending implies that a message is buffered until there is
		// space to send a message in the candidate. After a while waiting in a buffer, it may
		// be discovered that the channel to which a message were addressed is now closed.
		// Another possibility, is that the maximum message size was decreased so that a
		// message in the buffer doesn't fit. Should any of that happen the sender should be
		// notified about the message was discarded.
		//
		// Here it a similar case, with the difference that the realization that the channel is
		// closed came the same block.
		let channels = match RelevantMessagingState::<T>::get() {
			None => {
				log::warn!("calling `get_channel_status` with no RelevantMessagingState?!");
				return ChannelStatus::Closed
			},
			Some(d) => d.egress_channels,
		};
		// ^^^ NOTE: This storage field should carry over from the previous block. So if it's
		// None then it must be that this is an edge-case where a message is attempted to be
		// sent at the first block. It should be safe to assume that there are no channels
		// opened at all so early. At least, relying on this assumption seems to be a better
		// trade-off, compared to introducing an error variant that the clients should be
		// prepared to handle.
		let index = match channels.binary_search_by_key(&id, |item| item.0) {
			Err(_) => return ChannelStatus::Closed,
			Ok(i) => i,
		};
		let meta = &channels[index].1;
		if meta.msg_count + 1 > meta.max_capacity {
			// The channel is at its capacity. Skip it for now.
			return ChannelStatus::Full
		}
		let max_size_now = meta.max_total_size - meta.total_size;
		let max_size_ever = meta.max_message_size;
		ChannelStatus::Ready(max_size_now as usize, max_size_ever as usize)
	}

	fn get_channel_info(id: ParaId) -> Option<ChannelInfo> {
		let channels = RelevantMessagingState::<T>::get()?.egress_channels;
		let index = channels.binary_search_by_key(&id, |item| item.0).ok()?;
		let info = ChannelInfo {
			max_capacity: channels[index].1.max_capacity,
			max_total_size: channels[index].1.max_total_size,
			max_message_size: channels[index].1.max_message_size,
			msg_count: channels[index].1.msg_count,
			total_size: channels[index].1.total_size,
		};
		Some(info)
	}
}

impl<T: Config> Pallet<T> {
	/// The bandwidth limit per block that applies when receiving messages from the relay chain via
	/// DMP or XCMP.
	///
	/// The limit is per message passing mechanism (e.g. 1 MiB for DMP, 1 MiB for XCMP).
	///
	/// The purpose of this limit is to make sure that the total size of the messages received by
	/// the parachain from the relay chain doesn't exceed the block size. Currently each message
	/// passing mechanism can use 1/6 of the total block PoV which means that in total 1/3
	/// of the block PoV can be used for message passing.
	fn messages_collection_size_limit() -> usize {
		let max_block_weight = <T as frame_system::Config>::BlockWeights::get().max_block;
		let max_block_pov = max_block_weight.proof_size();
		(max_block_pov / 6).saturated_into()
	}

	/// Updates inherent data to only include the messages that weren't already processed
	/// by the runtime and to compress (hash) the messages that exceed the allocated size.
	///
	/// This method doesn't check for mqc heads mismatch. If the MQC doesn't match after
	/// dropping messages, the runtime will panic when executing the inherent.
	fn do_create_inherent(data: ParachainInherentData) -> Call<T> {
		let (data, mut downward_messages, mut horizontal_messages) =
			deconstruct_parachain_inherent_data(data);
		let last_relay_block_number = LastRelayChainBlockNumber::<T>::get();

		let messages_collection_size_limit = Self::messages_collection_size_limit();
		// DMQ.
		let last_processed_msg = LastProcessedDownwardMessage::<T>::get()
			.unwrap_or(InboundMessageId { sent_at: last_relay_block_number, reverse_idx: 0 });
		downward_messages.drop_processed_messages(&last_processed_msg);
		let mut size_limit = messages_collection_size_limit;
		let downward_messages = downward_messages.into_abridged(&mut size_limit);

		// HRMP.
		let last_processed_msg = LastProcessedHrmpMessage::<T>::get()
			.unwrap_or(InboundMessageId { sent_at: last_relay_block_number, reverse_idx: 0 });
		horizontal_messages.drop_processed_messages(&last_processed_msg);
		size_limit = size_limit.saturating_add(messages_collection_size_limit);
		let horizontal_messages = horizontal_messages.into_abridged(&mut size_limit);

		let inbound_messages_data =
			InboundMessagesData::new(downward_messages, horizontal_messages);

		Call::set_validation_data { data, inbound_messages_data }
	}

	/// Enqueue all inbound downward messages relayed by the collator into the MQ pallet.
	///
	/// Checks if the sequence of the messages is valid, dispatches them and communicates the
	/// number of processed messages to the collator via a storage update.
	///
	/// # Panics
	///
	/// If it turns out that after processing all messages the Message Queue Chain
	/// hash doesn't match the expected.
	fn enqueue_inbound_downward_messages(
		expected_dmq_mqc_head: relay_chain::Hash,
		downward_messages: AbridgedInboundDownwardMessages,
	) -> Weight {
		downward_messages.check_enough_messages_included("DMQ");

		let mut dmq_head = <LastDmqMqcHead<T>>::get();

		let (messages, hashed_messages) = downward_messages.messages();
		let message_count = messages.len() as u32;
		let weight_used = T::WeightInfo::enqueue_inbound_downward_messages(message_count);
		if let Some(last_msg) = messages.last() {
			Self::deposit_event(Event::DownwardMessagesReceived { count: message_count });

			// Eagerly update the MQC head hash:
			for msg in messages {
				dmq_head.extend_downward(msg);
			}
			<LastDmqMqcHead<T>>::put(&dmq_head);
			Self::deposit_event(Event::DownwardMessagesProcessed {
				weight_used,
				dmq_head: dmq_head.head(),
			});

			let mut last_processed_msg =
				InboundMessageId { sent_at: last_msg.sent_at, reverse_idx: 0 };
			for msg in hashed_messages {
				dmq_head.extend_with_hashed_msg(msg);

				if msg.sent_at == last_processed_msg.sent_at {
					last_processed_msg.reverse_idx += 1;
				}
			}
			LastProcessedDownwardMessage::<T>::put(last_processed_msg);

			T::DmpQueue::handle_messages(downward_messages.bounded_msgs_iter());
		}

		// After hashing each message in the message queue chain submitted by the collator, we
		// should arrive to the MQC head provided by the relay chain.
		//
		// A mismatch means that at least some of the submitted messages were altered, omitted or
		// added improperly.
		assert_eq!(dmq_head.head(), expected_dmq_mqc_head, "DMQ head mismatch");

		ProcessedDownwardMessages::<T>::put(message_count);

		weight_used
	}

	fn check_hrmp_mcq_heads(
		ingress_channels: &[(ParaId, cumulus_primitives_core::AbridgedHrmpChannel)],
		mqc_heads: &mut BTreeMap<ParaId, MessageQueueChain>,
	) {
		// Check that the MQC heads for each channel provided by the relay chain match the MQC
		// heads we have after processing all incoming messages.
		//
		// Along the way we also carry over the relevant entries from the `last_mqc_heads` to
		// `running_mqc_heads`. Otherwise, in a block where no messages were sent in a channel
		// it won't get into next block's `last_mqc_heads` and thus will be all zeros, which
		// would corrupt the message queue chain.
		for (sender, channel) in ingress_channels {
			let cur_head = mqc_heads.entry(*sender).or_default().head();
			let target_head = channel.mqc_head.unwrap_or_default();
			assert_eq!(cur_head, target_head, "HRMP head mismatch");
		}
	}

	/// Performs some checks related to the sender and the `sent_at` field of an HRMP message.
	///
	/// **Panics** if the message submitted by the collator doesn't respect the expected order or if
	///            it was sent from a para which has no open channel to this parachain.
	fn check_hrmp_message_metadata(
		ingress_channels: &[(ParaId, cumulus_primitives_core::AbridgedHrmpChannel)],
		maybe_prev_msg_metadata: &mut Option<(u32, ParaId)>,
		msg_metadata: (u32, ParaId),
	) {
		// Check that the message is properly ordered.
		if let Some(prev_msg) = maybe_prev_msg_metadata {
			assert!(&msg_metadata >= prev_msg, "[HRMP] Messages order violation");
		}
		*maybe_prev_msg_metadata = Some(msg_metadata);

		// Check that the message is sent from an existing channel. The channel exists
		// if its MQC head is present in `vfp.hrmp_mqc_heads`.
		let sender = msg_metadata.1;
		let maybe_channel_idx =
			ingress_channels.binary_search_by_key(&sender, |&(channel_sender, _)| channel_sender);
		assert!(
			maybe_channel_idx.is_ok(),
			"One of the messages submitted by the collator was sent from a sender ({}) \
					that doesn't have a channel opened to this parachain",
			<ParaId as Into<u32>>::into(sender)
		);
	}

	/// Process all inbound horizontal messages relayed by the collator.
	///
	/// This is similar to [`enqueue_inbound_downward_messages`], but works with multiple inbound
	/// channels. It immediately dispatches signals and queues all other XCMs. Blob messages are
	/// ignored.
	///
	/// **Panics** if either any of horizontal messages submitted by the collator was sent from
	///            a para which has no open channel to this parachain or if after processing
	///            messages across all inbound channels MQCs were obtained which do not
	///            correspond to the ones found on the relay-chain.
	fn enqueue_inbound_horizontal_messages(
		ingress_channels: &[(ParaId, cumulus_primitives_core::AbridgedHrmpChannel)],
		horizontal_messages: AbridgedInboundHrmpMessages,
		relay_parent_number: relay_chain::BlockNumber,
	) -> Weight {
		// First, check the HRMP advancement rule.
		horizontal_messages.check_enough_messages_included("HRMP");

		let (messages, hashed_messages) = horizontal_messages.messages();
		let mut mqc_heads = <LastHrmpMqcHeads<T>>::get();

		if messages.is_empty() {
			Self::check_hrmp_mcq_heads(ingress_channels, &mut mqc_heads);
			let last_processed_msg =
				InboundMessageId { sent_at: relay_parent_number, reverse_idx: 0 };
			LastProcessedHrmpMessage::<T>::put(last_processed_msg);
			HrmpWatermark::<T>::put(relay_parent_number);
			return T::DbWeight::get().reads_writes(1, 2);
		}

		let mut prev_msg_metadata = None;
		let mut last_processed_block = HrmpWatermark::<T>::get();
		let mut last_processed_msg = InboundMessageId { sent_at: 0, reverse_idx: 0 };
		for (sender, msg) in messages {
			Self::check_hrmp_message_metadata(
				ingress_channels,
				&mut prev_msg_metadata,
				(msg.sent_at, *sender),
			);
			mqc_heads.entry(*sender).or_default().extend_hrmp(msg);

			if msg.sent_at > last_processed_msg.sent_at && last_processed_msg.sent_at > 0 {
				last_processed_block = last_processed_msg.sent_at;
			}
			last_processed_msg.sent_at = msg.sent_at;
		}
		<LastHrmpMqcHeads<T>>::put(&mqc_heads);
		for (sender, msg) in hashed_messages {
			Self::check_hrmp_message_metadata(
				ingress_channels,
				&mut prev_msg_metadata,
				(msg.sent_at, *sender),
			);
			mqc_heads.entry(*sender).or_default().extend_with_hashed_msg(msg);

			if msg.sent_at == last_processed_msg.sent_at {
				last_processed_msg.reverse_idx += 1;
			}
		}
		if last_processed_msg.sent_at > 0 && last_processed_msg.reverse_idx == 0 {
			last_processed_block = last_processed_msg.sent_at;
		}
		LastProcessedHrmpMessage::<T>::put(&last_processed_msg);
		Self::check_hrmp_mcq_heads(ingress_channels, &mut mqc_heads);

		let max_weight =
			<ReservedXcmpWeightOverride<T>>::get().unwrap_or_else(T::ReservedXcmpWeight::get);
		let weight_used = T::XcmpMessageHandler::handle_xcmp_messages(
			horizontal_messages.flat_msgs_iter(),
			max_weight,
		);

		// Update watermark
		HrmpWatermark::<T>::put(last_processed_block);

		weight_used.saturating_add(T::DbWeight::get().reads_writes(2, 3))
	}

	/// Drop blocks from the unincluded segment with respect to the latest parachain head.
	fn maybe_drop_included_ancestors(
		relay_state_proof: &RelayChainStateProof,
		capacity: consensus_hook::UnincludedSegmentCapacity,
	) -> Weight {
		let mut weight_used = Weight::zero();
		// If the unincluded segment length is nonzero, then the parachain head must be present.
		let para_head =
			relay_state_proof.read_included_para_head().ok().map(|h| T::Hashing::hash(&h.0));

		let unincluded_segment_len = <UnincludedSegment<T>>::decode_len().unwrap_or(0);
		weight_used += T::DbWeight::get().reads(1);

		// Clean up unincluded segment if nonempty.
		let included_head = match (para_head, capacity.is_expecting_included_parent()) {
			(Some(h), true) => {
				assert_eq!(
					h,
					frame_system::Pallet::<T>::parent_hash(),
					"expected parent to be included"
				);

				h
			},
			(Some(h), false) => h,
			(None, true) => {
				// All this logic is essentially a workaround to support collators which
				// might still not provide the included block with the state proof.
				frame_system::Pallet::<T>::parent_hash()
			},
			(None, false) => panic!("included head not present in relay storage proof"),
		};

		let new_len = {
			let para_head_hash = included_head;
			let dropped: Vec<Ancestor<T::Hash>> = <UnincludedSegment<T>>::mutate(|chain| {
				// Drop everything up to (inclusive) the block with an included para head, if
				// present.
				let idx = chain
					.iter()
					.position(|block| {
						let head_hash = block
							.para_head_hash()
							.expect("para head hash is updated during block initialization; qed");
						head_hash == &para_head_hash
					})
					.map_or(0, |idx| idx + 1); // inclusive.

				chain.drain(..idx).collect()
			});
			weight_used += T::DbWeight::get().reads_writes(1, 1);

			let new_len = unincluded_segment_len - dropped.len();
			if !dropped.is_empty() {
				<AggregatedUnincludedSegment<T>>::mutate(|agg| {
					let agg = agg.as_mut().expect(
						"dropped part of the segment wasn't empty, hence value exists; qed",
					);
					for block in dropped {
						agg.subtract(&block);
					}
				});
				weight_used += T::DbWeight::get().reads_writes(1, 1);
			}

			new_len as u32
		};

		// Current block validity check: ensure there is space in the unincluded segment.
		//
		// If this fails, the parachain needs to wait for ancestors to be included before
		// a new block is allowed.
		assert!(
			new_len < capacity.get(),
			"No space left for the block in the unincluded segment: new_len({new_len}) < capacity({})",
			capacity.get()
		);
		weight_used
	}

	/// This adjusts the `RelevantMessagingState` according to the bandwidth limits in the
	/// unincluded segment.
	//
	// Reads: 2
	// Writes: 1
	fn adjust_egress_bandwidth_limits() {
		let unincluded_segment = match AggregatedUnincludedSegment::<T>::get() {
			None => return,
			Some(s) => s,
		};

		<RelevantMessagingState<T>>::mutate(|messaging_state| {
			let messaging_state = match messaging_state {
				None => return,
				Some(s) => s,
			};

			let used_bandwidth = unincluded_segment.used_bandwidth();

			let channels = &mut messaging_state.egress_channels;
			for (para_id, used) in used_bandwidth.hrmp_outgoing.iter() {
				let i = match channels.binary_search_by_key(para_id, |item| item.0) {
					Ok(i) => i,
					Err(_) => continue, // indicates channel closed.
				};

				let c = &mut channels[i].1;

				c.total_size = (c.total_size + used.total_bytes).min(c.max_total_size);
				c.msg_count = (c.msg_count + used.msg_count).min(c.max_capacity);
			}

			let upward_capacity = &mut messaging_state.relay_dispatch_queue_remaining_capacity;
			upward_capacity.remaining_count =
				upward_capacity.remaining_count.saturating_sub(used_bandwidth.ump_msg_count);
			upward_capacity.remaining_size =
				upward_capacity.remaining_size.saturating_sub(used_bandwidth.ump_total_bytes);
		});
	}

	/// Put a new validation function into a particular location where polkadot
	/// monitors for updates. Calling this function notifies polkadot that a new
	/// upgrade has been scheduled.
	fn notify_polkadot_of_pending_upgrade(code: &[u8]) {
		NewValidationCode::<T>::put(code);
		<DidSetValidationCode<T>>::put(true);
	}

	/// The maximum code size permitted, in bytes.
	///
	/// Returns `None` if the relay chain parachain host configuration hasn't been submitted yet.
	pub fn max_code_size() -> Option<u32> {
		<HostConfiguration<T>>::get().map(|cfg| cfg.max_code_size)
	}

	/// The implementation of the runtime upgrade functionality for parachains.
	pub fn schedule_code_upgrade(validation_function: Vec<u8>) -> DispatchResult {
		// Ensure that `ValidationData` exists. We do not care about the validation data per se,
		// but we do care about the [`UpgradeRestrictionSignal`] which arrives with the same
		// inherent.
		ensure!(<ValidationData<T>>::exists(), Error::<T>::ValidationDataNotAvailable,);
		ensure!(<UpgradeRestrictionSignal<T>>::get().is_none(), Error::<T>::ProhibitedByPolkadot);

		ensure!(!<PendingValidationCode<T>>::exists(), Error::<T>::OverlappingUpgrades);
		let cfg = HostConfiguration::<T>::get().ok_or(Error::<T>::HostConfigurationNotAvailable)?;
		ensure!(validation_function.len() <= cfg.max_code_size as usize, Error::<T>::TooBig);

		// When a code upgrade is scheduled, it has to be applied in two
		// places, synchronized: both polkadot and the individual parachain
		// have to upgrade on the same relay chain block.
		//
		// `notify_polkadot_of_pending_upgrade` notifies polkadot; the `PendingValidationCode`
		// storage keeps track locally for the parachain upgrade, which will
		// be applied later: when the relay-chain communicates go-ahead signal to us.
		Self::notify_polkadot_of_pending_upgrade(&validation_function);
		<PendingValidationCode<T>>::put(validation_function);
		Self::deposit_event(Event::ValidationFunctionStored);

		Ok(())
	}

	/// Returns the [`CollationInfo`] of the current active block.
	///
	/// The given `header` is the header of the built block we are collecting the collation info
	/// for.
	///
	/// This is expected to be used by the
	/// [`CollectCollationInfo`](cumulus_primitives_core::CollectCollationInfo) runtime api.
	pub fn collect_collation_info(header: &HeaderFor<T>) -> CollationInfo {
		CollationInfo {
			hrmp_watermark: HrmpWatermark::<T>::get(),
			horizontal_messages: HrmpOutboundMessages::<T>::get(),
			upward_messages: UpwardMessages::<T>::get(),
			processed_downward_messages: ProcessedDownwardMessages::<T>::get(),
			new_validation_code: NewValidationCode::<T>::get().map(Into::into),
			// Check if there is a custom header that will also be returned by the validation phase.
			// If so, we need to also return it here.
			head_data: CustomValidationHeadData::<T>::get()
				.map_or_else(|| header.encode(), |v| v)
				.into(),
		}
	}

	/// Set a custom head data that should be returned as result of `validate_block`.
	///
	/// This will overwrite the head data that is returned as result of `validate_block` while
	/// validating a `PoV` on the relay chain. Normally the head data that is being returned
	/// by `validate_block` is the header of the block that is validated, thus it can be
	/// enacted as the new best block. However, for features like forking it can be useful
	/// to overwrite the head data with a custom header.
	///
	/// # Attention
	///
	/// This should only be used when you are sure what you are doing as this can brick
	/// your Parachain.
	pub fn set_custom_validation_head_data(head_data: Vec<u8>) {
		CustomValidationHeadData::<T>::put(head_data);
	}

<<<<<<< HEAD
	/// Send the ump signals
	fn send_ump_signal() {
		use cumulus_primitives_core::relay_chain::{UMPSignal, UMP_SEPARATOR};

		if let Some(core_info) =
			CumulusDigestItem::find_core_info(&frame_system::Pallet::<T>::digest())
		{
			UpwardMessages::<T>::mutate(|up| {
				up.push(UMP_SEPARATOR);

				// Send the core selector signal.
				up.push(
					UMPSignal::SelectCore(core_info.selector, core_info.claim_queue_offset)
						.encode(),
				);
=======
	/// Send the pending ump signals
	fn send_ump_signals() {
		let mut ump_signals = PendingUpwardSignals::<T>::take();
		if !ump_signals.is_empty() {
			UpwardMessages::<T>::mutate(|up| {
				up.push(UMP_SEPARATOR);
				up.append(&mut ump_signals);
>>>>>>> 30a570b0
			});
		}
	}

	/// Open HRMP channel for using it in benchmarks or tests.
	///
	/// The caller assumes that the pallet will accept regular outbound message to the sibling
	/// `target_parachain` after this call. No other assumptions are made.
	#[cfg(any(feature = "runtime-benchmarks", feature = "std"))]
	pub fn open_outbound_hrmp_channel_for_benchmarks_or_tests(target_parachain: ParaId) {
		RelevantMessagingState::<T>::put(MessagingStateSnapshot {
			dmq_mqc_head: Default::default(),
			relay_dispatch_queue_remaining_capacity: Default::default(),
			ingress_channels: Default::default(),
			egress_channels: vec![(
				target_parachain,
				cumulus_primitives_core::AbridgedHrmpChannel {
					max_capacity: 10,
					max_total_size: 10_000_000_u32,
					max_message_size: 10_000_000_u32,
					msg_count: 5,
					total_size: 5_000_000_u32,
					mqc_head: None,
				},
			)],
		})
	}

	/// Open HRMP channel for using it in benchmarks or tests.
	///
	/// The caller assumes that the pallet will accept regular outbound message to the sibling
	/// `target_parachain` after this call. No other assumptions are made.
	#[cfg(any(feature = "runtime-benchmarks", feature = "std"))]
	pub fn open_custom_outbound_hrmp_channel_for_benchmarks_or_tests(
		target_parachain: ParaId,
		channel: cumulus_primitives_core::AbridgedHrmpChannel,
	) {
		RelevantMessagingState::<T>::put(MessagingStateSnapshot {
			dmq_mqc_head: Default::default(),
			relay_dispatch_queue_remaining_capacity: Default::default(),
			ingress_channels: Default::default(),
			egress_channels: vec![(target_parachain, channel)],
		})
	}

	/// Prepare/insert relevant data for `schedule_code_upgrade` for benchmarks.
	#[cfg(feature = "runtime-benchmarks")]
	pub fn initialize_for_set_code_benchmark(max_code_size: u32) {
		// insert dummy ValidationData
		let vfp = PersistedValidationData {
			parent_head: polkadot_parachain_primitives::primitives::HeadData(Default::default()),
			relay_parent_number: 1,
			relay_parent_storage_root: Default::default(),
			max_pov_size: 1_000,
		};
		<ValidationData<T>>::put(&vfp);

		// insert dummy HostConfiguration with
		let host_config = AbridgedHostConfiguration {
			max_code_size,
			max_head_data_size: 32 * 1024,
			max_upward_queue_count: 8,
			max_upward_queue_size: 1024 * 1024,
			max_upward_message_size: 4 * 1024,
			max_upward_message_num_per_candidate: 2,
			hrmp_max_message_num_per_candidate: 2,
			validation_upgrade_cooldown: 2,
			validation_upgrade_delay: 2,
			async_backing_params: relay_chain::AsyncBackingParams {
				allowed_ancestry_len: 0,
				max_candidate_depth: 0,
			},
		};
		<HostConfiguration<T>>::put(host_config);
	}
}

/// Type that implements `SetCode`.
pub struct ParachainSetCode<T>(core::marker::PhantomData<T>);
impl<T: Config> frame_system::SetCode<T> for ParachainSetCode<T> {
	fn set_code(code: Vec<u8>) -> DispatchResult {
		Pallet::<T>::schedule_code_upgrade(code)
	}
}

impl<T: Config> Pallet<T> {
	/// Puts a message in the `PendingUpwardMessages` storage item.
	/// The message will be later sent in `on_finalize`.
	/// Checks host configuration to see if message is too big.
	/// Increases the delivery fee factor if the queue is sufficiently (see
	/// [`ump_constants::THRESHOLD_FACTOR`]) congested.
	pub fn send_upward_message(message: UpwardMessage) -> Result<(u32, XcmHash), MessageSendError> {
		let message_len = message.len();
		// Check if the message fits into the relay-chain constraints.
		//
		// Note, that we are using `host_configuration` here which may be from the previous
		// block, in case this is called from `on_initialize`, i.e. before the inherent with fresh
		// data is submitted.
		//
		// That shouldn't be a problem since this is a preliminary check and the actual check would
		// be performed just before submitting the message from the candidate, and it already can
		// happen that during the time the message is buffered for sending the relay-chain setting
		// may change so that the message is no longer valid.
		//
		// However, changing this setting is expected to be rare.
		if let Some(cfg) = HostConfiguration::<T>::get() {
			if message_len > cfg.max_upward_message_size as usize {
				return Err(MessageSendError::TooBig);
			}
			let threshold =
				cfg.max_upward_queue_size.saturating_div(ump_constants::THRESHOLD_FACTOR);
			// We check the threshold against total size and not number of messages since messages
			// could be big or small.
			<PendingUpwardMessages<T>>::append(message.clone());
			let pending_messages = PendingUpwardMessages::<T>::get();
			let total_size: usize = pending_messages.iter().map(UpwardMessage::len).sum();
			if total_size > threshold as usize {
				// We increase the fee factor by a factor based on the new message's size in KB
				Self::increase_fee_factor((), message_len as u128);
			}
		} else {
			// This storage field should carry over from the previous block. So if it's None
			// then it must be that this is an edge-case where a message is attempted to be
			// sent at the first block.
			//
			// Let's pass this message through. I think it's not unreasonable to expect that
			// the message is not huge and it comes through, but if it doesn't it can be
			// returned back to the sender.
			//
			// Thus fall through here.
			<PendingUpwardMessages<T>>::append(message.clone());
		};

		// The relay ump does not use using_encoded
		// We apply the same this to use the same hash
		let hash = sp_io::hashing::blake2_256(&message);
		Self::deposit_event(Event::UpwardMessageSent { message_hash: Some(hash) });
		Ok((0, hash))
	}

	/// Get the relay chain block number which was used as an anchor for the last block in this
	/// chain.
	pub fn last_relay_block_number() -> RelayChainBlockNumber {
		LastRelayChainBlockNumber::<T>::get()
	}
}

impl<T: Config> UpwardMessageSender for Pallet<T> {
	fn send_upward_message(message: UpwardMessage) -> Result<(u32, XcmHash), MessageSendError> {
		Self::send_upward_message(message)
	}

	fn can_send_upward_message(message: &UpwardMessage) -> Result<(), MessageSendError> {
		let max_upward_message_size = HostConfiguration::<T>::get()
			.map(|cfg| cfg.max_upward_message_size)
			.ok_or(MessageSendError::Other)?;
		if message.len() > max_upward_message_size as usize {
			Err(MessageSendError::TooBig)
		} else {
			Ok(())
		}
	}

	#[cfg(any(feature = "std", feature = "runtime-benchmarks", test))]
	fn ensure_successful_delivery() {
		const MAX_UPWARD_MESSAGE_SIZE: u32 = 65_531 * 3;
		const MAX_CODE_SIZE: u32 = 3 * 1024 * 1024;
		HostConfiguration::<T>::mutate(|cfg| match cfg {
			Some(cfg) => cfg.max_upward_message_size = MAX_UPWARD_MESSAGE_SIZE,
			None =>
				*cfg = Some(AbridgedHostConfiguration {
					max_code_size: MAX_CODE_SIZE,
					max_head_data_size: 32 * 1024,
					max_upward_queue_count: 8,
					max_upward_queue_size: 1024 * 1024,
					max_upward_message_size: MAX_UPWARD_MESSAGE_SIZE,
					max_upward_message_num_per_candidate: 2,
					hrmp_max_message_num_per_candidate: 2,
					validation_upgrade_cooldown: 2,
					validation_upgrade_delay: 2,
					async_backing_params: relay_chain::AsyncBackingParams {
						allowed_ancestry_len: 0,
						max_candidate_depth: 0,
					},
				}),
		})
	}
}

impl<T: Config> InspectMessageQueues for Pallet<T> {
	fn clear_messages() {
		PendingUpwardMessages::<T>::kill();
	}

	fn get_messages() -> Vec<(VersionedLocation, Vec<VersionedXcm<()>>)> {
		use xcm::prelude::*;

		let messages: Vec<VersionedXcm<()>> = PendingUpwardMessages::<T>::get()
			.iter()
			.map(|encoded_message| {
				VersionedXcm::<()>::decode_all_with_depth_limit(
					MAX_XCM_DECODE_DEPTH,
					&mut &encoded_message[..],
				)
				.unwrap()
			})
			.collect();

		if messages.is_empty() {
			vec![]
		} else {
			vec![(VersionedLocation::from(Location::parent()), messages)]
		}
	}
}

#[cfg(feature = "runtime-benchmarks")]
impl<T: Config> polkadot_runtime_parachains::EnsureForParachain for Pallet<T> {
	fn ensure(para_id: ParaId) {
		if let ChannelStatus::Closed = Self::get_channel_status(para_id) {
			Self::open_outbound_hrmp_channel_for_benchmarks_or_tests(para_id)
		}
	}
}

/// Something that should be informed about system related events.
///
/// This includes events like [`on_validation_data`](Self::on_validation_data) that is being
/// called when the parachain inherent is executed that contains the validation data.
/// Or like [`on_validation_code_applied`](Self::on_validation_code_applied) that is called
/// when the new validation is written to the state. This means that
/// from the next block the runtime is being using this new code.
#[impl_trait_for_tuples::impl_for_tuples(30)]
pub trait OnSystemEvent {
	/// Called in each blocks once when the validation data is set by the inherent.
	fn on_validation_data(data: &PersistedValidationData);
	/// Called when the validation code is being applied, aka from the next block on this is the new
	/// runtime.
	fn on_validation_code_applied();
}

/// Holds the most recent relay-parent state root and block number of the current parachain block.
#[derive(PartialEq, Eq, Clone, Encode, Decode, TypeInfo, Default, RuntimeDebug)]
pub struct RelayChainState {
	/// Current relay chain height.
	pub number: relay_chain::BlockNumber,
	/// State root for current relay chain height.
	pub state_root: relay_chain::Hash,
}

/// This exposes the [`RelayChainState`] to other runtime modules.
///
/// Enables parachains to read relay chain state via state proofs.
pub trait RelaychainStateProvider {
	/// May be called by any runtime module to obtain the current state of the relay chain.
	///
	/// **NOTE**: This is not guaranteed to return monotonically increasing relay parents.
	fn current_relay_chain_state() -> RelayChainState;

	/// Utility function only to be used in benchmarking scenarios, to be implemented optionally,
	/// else a noop.
	///
	/// It allows for setting a custom RelayChainState.
	#[cfg(feature = "runtime-benchmarks")]
	fn set_current_relay_chain_state(_state: RelayChainState) {}
}

/// Implements [`BlockNumberProvider`] that returns relay chain block number fetched from validation
/// data.
///
/// When validation data is not available (e.g. within `on_initialize`), it will fallback to use
/// [`Pallet::last_relay_block_number()`].
///
/// **NOTE**: This has been deprecated, please use [`RelaychainDataProvider`]
#[deprecated = "Use `RelaychainDataProvider` instead"]
pub type RelaychainBlockNumberProvider<T> = RelaychainDataProvider<T>;

/// Implements [`BlockNumberProvider`] and [`RelaychainStateProvider`] that returns relevant relay
/// data fetched from validation data.
///
/// NOTE: When validation data is not available (e.g. within `on_initialize`):
///
/// - [`current_relay_chain_state`](Self::current_relay_chain_state): Will return the default value
///   of [`RelayChainState`].
/// - [`current_block_number`](Self::current_block_number): Will return
///   [`Pallet::last_relay_block_number()`].
pub struct RelaychainDataProvider<T>(core::marker::PhantomData<T>);

impl<T: Config> BlockNumberProvider for RelaychainDataProvider<T> {
	type BlockNumber = relay_chain::BlockNumber;

	fn current_block_number() -> relay_chain::BlockNumber {
		ValidationData::<T>::get()
			.map(|d| d.relay_parent_number)
			.unwrap_or_else(|| Pallet::<T>::last_relay_block_number())
	}

	#[cfg(any(feature = "std", feature = "runtime-benchmarks", test))]
	fn set_block_number(block: Self::BlockNumber) {
		let mut validation_data = ValidationData::<T>::get().unwrap_or_else(||
			// PersistedValidationData does not impl default in non-std
			PersistedValidationData {
				parent_head: vec![].into(),
				relay_parent_number: Default::default(),
				max_pov_size: Default::default(),
				relay_parent_storage_root: Default::default(),
			});
		validation_data.relay_parent_number = block;
		ValidationData::<T>::put(validation_data)
	}
}

impl<T: Config> RelaychainStateProvider for RelaychainDataProvider<T> {
	fn current_relay_chain_state() -> RelayChainState {
		ValidationData::<T>::get()
			.map(|d| RelayChainState {
				number: d.relay_parent_number,
				state_root: d.relay_parent_storage_root,
			})
			.unwrap_or_default()
	}

	#[cfg(feature = "runtime-benchmarks")]
	fn set_current_relay_chain_state(state: RelayChainState) {
		let mut validation_data = ValidationData::<T>::get().unwrap_or_else(||
			// PersistedValidationData does not impl default in non-std
			PersistedValidationData {
				parent_head: vec![].into(),
				relay_parent_number: Default::default(),
				max_pov_size: Default::default(),
				relay_parent_storage_root: Default::default(),
			});
		validation_data.relay_parent_number = state.number;
		validation_data.relay_parent_storage_root = state.state_root;
		ValidationData::<T>::put(validation_data)
	}
}<|MERGE_RESOLUTION|>--- conflicted
+++ resolved
@@ -1540,31 +1540,12 @@
 		CustomValidationHeadData::<T>::put(head_data);
 	}
 
-<<<<<<< HEAD
-	/// Send the ump signals
-	fn send_ump_signal() {
-		use cumulus_primitives_core::relay_chain::{UMPSignal, UMP_SEPARATOR};
-
-		if let Some(core_info) =
-			CumulusDigestItem::find_core_info(&frame_system::Pallet::<T>::digest())
-		{
-			UpwardMessages::<T>::mutate(|up| {
-				up.push(UMP_SEPARATOR);
-
-				// Send the core selector signal.
-				up.push(
-					UMPSignal::SelectCore(core_info.selector, core_info.claim_queue_offset)
-						.encode(),
-				);
-=======
 	/// Send the pending ump signals
 	fn send_ump_signals() {
 		let mut ump_signals = PendingUpwardSignals::<T>::take();
 		if !ump_signals.is_empty() {
 			UpwardMessages::<T>::mutate(|up| {
-				up.push(UMP_SEPARATOR);
 				up.append(&mut ump_signals);
->>>>>>> 30a570b0
 			});
 		}
 	}
