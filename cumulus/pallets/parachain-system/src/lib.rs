--- conflicted
+++ resolved
@@ -786,19 +786,12 @@
 	///
 	/// This is used to determine what is the maximum allowed block weight, for more information see
 	/// [`block_weight`].
-<<<<<<< HEAD
-	#[pallet::storage]
-	#[pallet::whitelist_storage]
-	pub type BlockWeightMode<T: Config> =
-		StorageValue<_, block_weight::BlockWeightMode, OptionQuery>;
-=======
 	///
 	/// Killed in [`Self::on_initialize`] and set by the [`block_weight`] logic.
 	#[pallet::storage]
 	#[pallet::whitelist_storage]
 	pub type BlockWeightMode<T: Config> =
 		StorageValue<_, block_weight::BlockWeightMode<T>, OptionQuery>;
->>>>>>> ef278586
 
 	/// The core count available to the parachain in the previous block.
 	///
