// Copyright (C) Parity Technologies (UK) Ltd.
// This file is part of Cumulus.

// Cumulus is free software: you can redistribute it and/or modify
// it under the terms of the GNU General Public License as published by
// the Free Software Foundation, either version 3 of the License, or
// (at your option) any later version.

// Cumulus is distributed in the hope that it will be useful,
// but WITHOUT ANY WARRANTY; without even the implied warranty of
// MERCHANTABILITY or FITNESS FOR A PARTICULAR PURPOSE.  See the
// GNU General Public License for more details.

// You should have received a copy of the GNU General Public License
// along with Cumulus.  If not, see <http://www.gnu.org/licenses/>.

#![cfg_attr(not(feature = "std"), no_std)]

//! `cumulus-pallet-parachain-system` is a base pallet for Cumulus-based parachains.
//!
//! This pallet handles low-level details of being a parachain. Its responsibilities include:
//!
//! - ingestion of the parachain validation data;
//! - ingestion and dispatch of incoming downward and lateral messages;
//! - coordinating upgrades with the Relay Chain; and
//! - communication of parachain outputs, such as sent messages, signaling an upgrade, etc.
//!
//! Users must ensure that they register this pallet as an inherent provider.

extern crate alloc;

use alloc::{collections::btree_map::BTreeMap, vec, vec::Vec};
use codec::{Decode, Encode};
use core::cmp;
use cumulus_primitives_core::{
	relay_chain, AbridgedHostConfiguration, ChannelInfo, ChannelStatus, CollationInfo,
	GetChannelInfo, InboundDownwardMessage, InboundHrmpMessage, ListChannelInfos, MessageSendError,
	OutboundHrmpMessage, ParaId, PersistedValidationData, UpwardMessage, UpwardMessageSender,
	XcmpMessageHandler, XcmpMessageSource, DEFAULT_CLAIM_QUEUE_OFFSET,
};
use cumulus_primitives_parachain_inherent::{MessageQueueChain, ParachainInherentData};
use frame_support::{
	defensive,
	dispatch::{DispatchResult, Pays, PostDispatchInfo},
	ensure,
	inherent::{InherentData, InherentIdentifier, ProvideInherent},
	traits::{Get, HandleMessage},
	weights::Weight,
};
use frame_system::{ensure_none, ensure_root, pallet_prelude::HeaderFor};
use polkadot_parachain_primitives::primitives::RelayChainBlockNumber;
use polkadot_runtime_parachains::FeeTracker;
use scale_info::TypeInfo;
use sp_runtime::{
	traits::{Block as BlockT, BlockNumberProvider, Hash},
	BoundedSlice, FixedU128, RuntimeDebug, Saturating,
};
use xcm::{latest::XcmHash, VersionedLocation, VersionedXcm};
use xcm_builder::InspectMessageQueues;

mod benchmarking;
pub mod migration;
mod mock;
#[cfg(test)]
mod tests;
pub mod weights;

pub use weights::WeightInfo;

mod unincluded_segment;

pub mod consensus_hook;
pub mod relay_state_snapshot;
#[macro_use]
pub mod validate_block;

use unincluded_segment::{
	Ancestor, HrmpChannelUpdate, HrmpWatermarkUpdate, OutboundBandwidthLimits, SegmentTracker,
	UsedBandwidth,
};

pub use consensus_hook::{ConsensusHook, ExpectParentIncluded};
/// Register the `validate_block` function that is used by parachains to validate blocks on a
/// validator.
///
/// Does *nothing* when `std` feature is enabled.
///
/// Expects as parameters the runtime, a block executor and an inherent checker.
///
/// # Example
///
/// ```
///     struct BlockExecutor;
///     struct Runtime;
///     struct CheckInherents;
///
///     cumulus_pallet_parachain_system::register_validate_block! {
///         Runtime = Runtime,
///         BlockExecutor = Executive,
///         CheckInherents = CheckInherents,
///     }
///
/// # fn main() {}
/// ```
pub use cumulus_pallet_parachain_system_proc_macro::register_validate_block;
pub use relay_state_snapshot::{MessagingStateSnapshot, RelayChainStateProof};

pub use pallet::*;

/// Something that can check the associated relay block number.
///
/// Each Parachain block is built in the context of a relay chain block, this trait allows us
/// to validate the given relay chain block number. With async backing it is legal to build
/// multiple Parachain blocks per relay chain parent. With this trait it is possible for the
/// Parachain to ensure that still only one Parachain block is build per relay chain parent.
///
/// By default [`RelayNumberStrictlyIncreases`] and [`AnyRelayNumber`] are provided.
pub trait CheckAssociatedRelayNumber {
	/// Check the current relay number versus the previous relay number.
	///
	/// The implementation should panic when there is something wrong.
	fn check_associated_relay_number(
		current: RelayChainBlockNumber,
		previous: RelayChainBlockNumber,
	);
}

/// Provides an implementation of [`CheckAssociatedRelayNumber`].
///
/// It will ensure that the associated relay block number strictly increases between Parachain
/// blocks. This should be used by production Parachains when in doubt.
pub struct RelayNumberStrictlyIncreases;

impl CheckAssociatedRelayNumber for RelayNumberStrictlyIncreases {
	fn check_associated_relay_number(
		current: RelayChainBlockNumber,
		previous: RelayChainBlockNumber,
	) {
		if current <= previous {
			panic!("Relay chain block number needs to strictly increase between Parachain blocks!")
		}
	}
}

/// Provides an implementation of [`CheckAssociatedRelayNumber`].
///
/// This will accept any relay chain block number combination. This is mainly useful for
/// test parachains.
pub struct AnyRelayNumber;

impl CheckAssociatedRelayNumber for AnyRelayNumber {
	fn check_associated_relay_number(_: RelayChainBlockNumber, _: RelayChainBlockNumber) {}
}

/// Provides an implementation of [`CheckAssociatedRelayNumber`].
///
/// It will ensure that the associated relay block number monotonically increases between Parachain
/// blocks. This should be used when asynchronous backing is enabled.
pub struct RelayNumberMonotonicallyIncreases;

impl CheckAssociatedRelayNumber for RelayNumberMonotonicallyIncreases {
	fn check_associated_relay_number(
		current: RelayChainBlockNumber,
		previous: RelayChainBlockNumber,
	) {
		if current < previous {
			panic!("Relay chain block number needs to monotonically increase between Parachain blocks!")
		}
	}
}

/// The max length of a DMP message.
pub type MaxDmpMessageLenOf<T> = <<T as Config>::DmpQueue as HandleMessage>::MaxMessageLen;

pub mod ump_constants {
	use super::FixedU128;

	/// `host_config.max_upward_queue_size / THRESHOLD_FACTOR` is the threshold after which delivery
	/// starts getting exponentially more expensive.
	/// `2` means the price starts to increase when queue is half full.
	pub const THRESHOLD_FACTOR: u32 = 2;
	/// The base number the delivery fee factor gets multiplied by every time it is increased.
	/// Also the number it gets divided by when decreased.
	pub const EXPONENTIAL_FEE_BASE: FixedU128 = FixedU128::from_rational(105, 100); // 1.05
	/// The base number message size in KB is multiplied by before increasing the fee factor.
	pub const MESSAGE_SIZE_FEE_BASE: FixedU128 = FixedU128::from_rational(1, 1000); // 0.001
}

#[frame_support::pallet]
pub mod pallet {
	use super::*;
	use frame_support::pallet_prelude::*;
	use frame_system::pallet_prelude::*;

	#[pallet::pallet]
	#[pallet::storage_version(migration::STORAGE_VERSION)]
	#[pallet::without_storage_info]
	pub struct Pallet<T>(_);

	#[pallet::config]
	pub trait Config: frame_system::Config<OnSetCode = ParachainSetCode<Self>> {
		/// The overarching event type.
		type RuntimeEvent: From<Event<Self>> + IsType<<Self as frame_system::Config>::RuntimeEvent>;

		/// Something which can be notified when the validation data is set.
		type OnSystemEvent: OnSystemEvent;

		/// Returns the parachain ID we are running with.
		#[pallet::constant]
		type SelfParaId: Get<ParaId>;

		/// The place where outbound XCMP messages come from. This is queried in `finalize_block`.
		type OutboundXcmpMessageSource: XcmpMessageSource;

		/// Queues inbound downward messages for delayed processing.
		///
		/// All inbound DMP messages from the relay are pushed into this. The handler is expected to
		/// eventually process all the messages that are pushed to it.
		type DmpQueue: HandleMessage;

		/// The weight we reserve at the beginning of the block for processing DMP messages.
		type ReservedDmpWeight: Get<Weight>;

		/// The message handler that will be invoked when messages are received via XCMP.
		///
		/// This should normally link to the XCMP Queue pallet.
		type XcmpMessageHandler: XcmpMessageHandler;

		/// The weight we reserve at the beginning of the block for processing XCMP messages.
		type ReservedXcmpWeight: Get<Weight>;

		/// Something that can check the associated relay parent block number.
		type CheckAssociatedRelayNumber: CheckAssociatedRelayNumber;

		/// Weight info for functions and calls.
		type WeightInfo: WeightInfo;

		/// An entry-point for higher-level logic to manage the backlog of unincluded parachain
		/// blocks and authorship rights for those blocks.
		///
		/// Typically, this should be a hook tailored to the collator-selection/consensus mechanism
		/// that is used for this chain.
		///
		/// However, to maintain the same behavior as prior to asynchronous backing, provide the
		/// [`consensus_hook::ExpectParentIncluded`] here. This is only necessary in the case
		/// that collators aren't expected to have node versions that supply the included block
		/// in the relay-chain state proof.
		type ConsensusHook: ConsensusHook;
	}

	#[pallet::hooks]
	impl<T: Config> Hooks<BlockNumberFor<T>> for Pallet<T> {
		/// Handles actually sending upward messages by moving them from `PendingUpwardMessages` to
		/// `UpwardMessages`. Decreases the delivery fee factor if after sending messages, the queue
		/// total size is less than the threshold (see [`ump_constants::THRESHOLD_FACTOR`]).
		/// Also does the sending for HRMP messages it takes from `OutboundXcmpMessageSource`.
		fn on_finalize(_: BlockNumberFor<T>) {
			<DidSetValidationCode<T>>::kill();
			<UpgradeRestrictionSignal<T>>::kill();
			let relay_upgrade_go_ahead = <UpgradeGoAhead<T>>::take();

			let vfp = <ValidationData<T>>::get()
				.expect("set_validation_data inherent needs to be present in every block!");

			LastRelayChainBlockNumber::<T>::put(vfp.relay_parent_number);

			let host_config = match HostConfiguration::<T>::get() {
				Some(ok) => ok,
				None => {
					debug_assert!(
						false,
						"host configuration is promised to set until `on_finalize`; qed",
					);
					return
				},
			};

			// Before updating the relevant messaging state, we need to extract
			// the total bandwidth limits for the purpose of updating the unincluded
			// segment.
			let total_bandwidth_out = match RelevantMessagingState::<T>::get() {
				Some(s) => OutboundBandwidthLimits::from_relay_chain_state(&s),
				None => {
					debug_assert!(
						false,
						"relevant messaging state is promised to be set until `on_finalize`; \
							qed",
					);
					return
				},
			};

			// After this point, the `RelevantMessagingState` in storage reflects the
			// unincluded segment.
			Self::adjust_egress_bandwidth_limits();

			let (ump_msg_count, ump_total_bytes) = <PendingUpwardMessages<T>>::mutate(|up| {
				let (available_capacity, available_size) = match RelevantMessagingState::<T>::get()
				{
					Some(limits) => (
						limits.relay_dispatch_queue_remaining_capacity.remaining_count,
						limits.relay_dispatch_queue_remaining_capacity.remaining_size,
					),
					None => {
						debug_assert!(
							false,
							"relevant messaging state is promised to be set until `on_finalize`; \
								qed",
						);
						return (0, 0)
					},
				};

				let available_capacity =
					cmp::min(available_capacity, host_config.max_upward_message_num_per_candidate);

				// Count the number of messages we can possibly fit in the given constraints, i.e.
				// available_capacity and available_size.
				let (num, total_size) = up
					.iter()
					.scan((0u32, 0u32), |state, msg| {
						let (cap_used, size_used) = *state;
						let new_cap = cap_used.saturating_add(1);
						let new_size = size_used.saturating_add(msg.len() as u32);
						match available_capacity
							.checked_sub(new_cap)
							.and(available_size.checked_sub(new_size))
						{
							Some(_) => {
								*state = (new_cap, new_size);
								Some(*state)
							},
							_ => None,
						}
					})
					.last()
					.unwrap_or_default();

				// TODO: #274 Return back messages that do not longer fit into the queue.

				UpwardMessages::<T>::put(&up[..num as usize]);
				*up = up.split_off(num as usize);

				// If the total size of the pending messages is less than the threshold,
				// we decrease the fee factor, since the queue is less congested.
				// This makes delivery of new messages cheaper.
				let threshold = host_config
					.max_upward_queue_size
					.saturating_div(ump_constants::THRESHOLD_FACTOR);
				let remaining_total_size: usize = up.iter().map(UpwardMessage::len).sum();
				if remaining_total_size <= threshold as usize {
					Self::decrease_fee_factor(());
				}

				(num, total_size)
			});

			// Sending HRMP messages is a little bit more involved. There are the following
			// constraints:
			//
			// - a channel should exist (and it can be closed while a message is buffered),
			// - at most one message can be sent in a channel,
			// - the sent out messages should be ordered by ascension of recipient para id.
			// - the capacity and total size of the channel is limited,
			// - the maximum size of a message is limited (and can potentially be changed),

			let maximum_channels = host_config
				.hrmp_max_message_num_per_candidate
				.min(<AnnouncedHrmpMessagesPerCandidate<T>>::take()) as usize;

			// Note: this internally calls the `GetChannelInfo` implementation for this
			// pallet, which draws on the `RelevantMessagingState`. That in turn has
			// been adjusted above to reflect the correct limits in all channels.
			let outbound_messages =
				T::OutboundXcmpMessageSource::take_outbound_messages(maximum_channels)
					.into_iter()
					.map(|(recipient, data)| OutboundHrmpMessage { recipient, data })
					.collect::<Vec<_>>();

			// Update the unincluded segment length; capacity checks were done previously in
			// `set_validation_data`, so this can be done unconditionally.
			{
				let hrmp_outgoing = outbound_messages
					.iter()
					.map(|msg| {
						(
							msg.recipient,
							HrmpChannelUpdate { msg_count: 1, total_bytes: msg.data.len() as u32 },
						)
					})
					.collect();
				let used_bandwidth =
					UsedBandwidth { ump_msg_count, ump_total_bytes, hrmp_outgoing };

				let mut aggregated_segment =
					AggregatedUnincludedSegment::<T>::get().unwrap_or_default();
				let consumed_go_ahead_signal =
					if aggregated_segment.consumed_go_ahead_signal().is_some() {
						// Some ancestor within the segment already processed this signal --
						// validated during inherent creation.
						None
					} else {
						relay_upgrade_go_ahead
					};
				// The bandwidth constructed was ensured to satisfy relay chain constraints.
				let ancestor = Ancestor::new_unchecked(used_bandwidth, consumed_go_ahead_signal);

				let watermark = HrmpWatermark::<T>::get();
				let watermark_update = HrmpWatermarkUpdate::new(watermark, vfp.relay_parent_number);

				aggregated_segment
					.append(&ancestor, watermark_update, &total_bandwidth_out)
					.expect("unincluded segment limits exceeded");
				AggregatedUnincludedSegment::<T>::put(aggregated_segment);
				// Check in `on_initialize` guarantees there's space for this block.
				UnincludedSegment::<T>::append(ancestor);
			}
			HrmpOutboundMessages::<T>::put(outbound_messages);
		}

		fn on_initialize(_n: BlockNumberFor<T>) -> Weight {
			let mut weight = Weight::zero();

			// To prevent removing `NewValidationCode` that was set by another `on_initialize`
			// like for example from scheduler, we only kill the storage entry if it was not yet
			// updated in the current block.
			if !<DidSetValidationCode<T>>::get() {
				NewValidationCode::<T>::kill();
				weight += T::DbWeight::get().writes(1);
			}

			// The parent hash was unknown during block finalization. Update it here.
			{
				<UnincludedSegment<T>>::mutate(|chain| {
					if let Some(ancestor) = chain.last_mut() {
						let parent = frame_system::Pallet::<T>::parent_hash();
						// Ancestor is the latest finalized block, thus current parent is
						// its output head.
						ancestor.replace_para_head_hash(parent);
					}
				});
				weight += T::DbWeight::get().reads_writes(1, 1);

				// Weight used during finalization.
				weight += T::DbWeight::get().reads_writes(3, 2);
			}

			// Remove the validation from the old block.
			ValidationData::<T>::kill();
			ProcessedDownwardMessages::<T>::kill();
			HrmpWatermark::<T>::kill();
			UpwardMessages::<T>::kill();
			HrmpOutboundMessages::<T>::kill();
			CustomValidationHeadData::<T>::kill();

			weight += T::DbWeight::get().writes(6);

			// Here, in `on_initialize` we must report the weight for both `on_initialize` and
			// `on_finalize`.
			//
			// One complication here, is that the `host_configuration` is updated by an inherent
			// and those are processed after the block initialization phase. Therefore, we have to
			// be content only with the configuration as per the previous block. That means that
			// the configuration can be either stale (or be absent altogether in case of the
			// beginning of the chain).
			//
			// In order to mitigate this, we do the following. At the time, we are only concerned
			// about `hrmp_max_message_num_per_candidate`. We reserve the amount of weight to
			// process the number of HRMP messages according to the potentially stale
			// configuration. In `on_finalize` we will process only the maximum between the
			// announced number of messages and the actual received in the fresh configuration.
			//
			// In the common case, they will be the same. In the case the actual value is smaller
			// than the announced, we would waste some of weight. In the case the actual value is
			// greater than the announced, we will miss opportunity to send a couple of messages.
			weight += T::DbWeight::get().reads_writes(1, 1);
			let hrmp_max_message_num_per_candidate = HostConfiguration::<T>::get()
				.map(|cfg| cfg.hrmp_max_message_num_per_candidate)
				.unwrap_or(0);
			<AnnouncedHrmpMessagesPerCandidate<T>>::put(hrmp_max_message_num_per_candidate);

			// NOTE that the actual weight consumed by `on_finalize` may turn out lower.
			weight += T::DbWeight::get().reads_writes(
				3 + hrmp_max_message_num_per_candidate as u64,
				4 + hrmp_max_message_num_per_candidate as u64,
			);

			// Weight for updating the last relay chain block number in `on_finalize`.
			weight += T::DbWeight::get().reads_writes(1, 1);

			// Weight for adjusting the unincluded segment in `on_finalize`.
			weight += T::DbWeight::get().reads_writes(6, 3);

			// Always try to read `UpgradeGoAhead` in `on_finalize`.
			weight += T::DbWeight::get().reads(1);

			weight
		}
	}

	#[pallet::call]
	impl<T: Config> Pallet<T> {
		/// Set the current validation data.
		///
		/// This should be invoked exactly once per block. It will panic at the finalization
		/// phase if the call was not invoked.
		///
		/// The dispatch origin for this call must be `Inherent`
		///
		/// As a side effect, this function upgrades the current validation function
		/// if the appropriate time has come.
		#[pallet::call_index(0)]
		#[pallet::weight((0, DispatchClass::Mandatory))]
		// TODO: This weight should be corrected.
		pub fn set_validation_data(
			origin: OriginFor<T>,
			data: ParachainInherentData,
		) -> DispatchResultWithPostInfo {
			ensure_none(origin)?;
			assert!(
				!<ValidationData<T>>::exists(),
				"ValidationData must be updated only once in a block",
			);

			// TODO: This is more than zero, but will need benchmarking to figure out what.
			let mut total_weight = Weight::zero();

			// NOTE: the inherent data is expected to be unique, even if this block is built
			// in the context of the same relay parent as the previous one. In particular,
			// the inherent shouldn't contain messages that were already processed by any of the
			// ancestors.
			//
			// This invariant should be upheld by the `ProvideInherent` implementation.
			let ParachainInherentData {
				validation_data: vfp,
				relay_chain_state,
				downward_messages,
				horizontal_messages,
			} = data;

			// Check that the associated relay chain block number is as expected.
			T::CheckAssociatedRelayNumber::check_associated_relay_number(
				vfp.relay_parent_number,
				LastRelayChainBlockNumber::<T>::get(),
			);

			let relay_state_proof = RelayChainStateProof::new(
				T::SelfParaId::get(),
				vfp.relay_parent_storage_root,
				relay_chain_state.clone(),
			)
			.expect("Invalid relay chain state proof");

			// Update the desired maximum capacity according to the consensus hook.
			let (consensus_hook_weight, capacity) =
				T::ConsensusHook::on_state_proof(&relay_state_proof);
			total_weight += consensus_hook_weight;
			total_weight += Self::maybe_drop_included_ancestors(&relay_state_proof, capacity);
			// Deposit a log indicating the relay-parent storage root.
			// TODO: remove this in favor of the relay-parent's hash after
			// https://github.com/paritytech/cumulus/issues/303
			frame_system::Pallet::<T>::deposit_log(
				cumulus_primitives_core::rpsr_digest::relay_parent_storage_root_item(
					vfp.relay_parent_storage_root,
					vfp.relay_parent_number,
				),
			);

			// initialization logic: we know that this runs exactly once every block,
			// which means we can put the initialization logic here to remove the
			// sequencing problem.
			let upgrade_go_ahead_signal = relay_state_proof
				.read_upgrade_go_ahead_signal()
				.expect("Invalid upgrade go ahead signal");

			let upgrade_signal_in_segment = AggregatedUnincludedSegment::<T>::get()
				.as_ref()
				.and_then(SegmentTracker::consumed_go_ahead_signal);
			if let Some(signal_in_segment) = upgrade_signal_in_segment.as_ref() {
				// Unincluded ancestor consuming upgrade signal is still within the segment,
				// sanity check that it matches with the signal from relay chain.
				assert_eq!(upgrade_go_ahead_signal, Some(*signal_in_segment));
			}
			match upgrade_go_ahead_signal {
				Some(_signal) if upgrade_signal_in_segment.is_some() => {
					// Do nothing, processing logic was executed by unincluded ancestor.
				},
				Some(relay_chain::UpgradeGoAhead::GoAhead) => {
					assert!(
						<PendingValidationCode<T>>::exists(),
						"No new validation function found in storage, GoAhead signal is not expected",
					);
					let validation_code = <PendingValidationCode<T>>::take();

					frame_system::Pallet::<T>::update_code_in_storage(&validation_code);
					<T::OnSystemEvent as OnSystemEvent>::on_validation_code_applied();
					Self::deposit_event(Event::ValidationFunctionApplied {
						relay_chain_block_num: vfp.relay_parent_number,
					});
				},
				Some(relay_chain::UpgradeGoAhead::Abort) => {
					<PendingValidationCode<T>>::kill();
					Self::deposit_event(Event::ValidationFunctionDiscarded);
				},
				None => {},
			}
			<UpgradeRestrictionSignal<T>>::put(
				relay_state_proof
					.read_upgrade_restriction_signal()
					.expect("Invalid upgrade restriction signal"),
			);
			<UpgradeGoAhead<T>>::put(upgrade_go_ahead_signal);

			let host_config = relay_state_proof
				.read_abridged_host_configuration()
				.expect("Invalid host configuration in relay chain state proof");

			let relevant_messaging_state = relay_state_proof
				.read_messaging_state_snapshot(&host_config)
				.expect("Invalid messaging state in relay chain state proof");

			<ValidationData<T>>::put(&vfp);
			<RelayStateProof<T>>::put(relay_chain_state);
			<RelevantMessagingState<T>>::put(relevant_messaging_state.clone());
			<HostConfiguration<T>>::put(host_config);

			<T::OnSystemEvent as OnSystemEvent>::on_validation_data(&vfp);

			total_weight.saturating_accrue(Self::enqueue_inbound_downward_messages(
				relevant_messaging_state.dmq_mqc_head,
				downward_messages,
			));
			total_weight.saturating_accrue(Self::enqueue_inbound_horizontal_messages(
				&relevant_messaging_state.ingress_channels,
				horizontal_messages,
				vfp.relay_parent_number,
			));

			Ok(PostDispatchInfo { actual_weight: Some(total_weight), pays_fee: Pays::No })
		}

		#[pallet::call_index(1)]
		#[pallet::weight((1_000, DispatchClass::Operational))]
		pub fn sudo_send_upward_message(
			origin: OriginFor<T>,
			message: UpwardMessage,
		) -> DispatchResult {
			ensure_root(origin)?;
			let _ = Self::send_upward_message(message);
			Ok(())
		}

<<<<<<< HEAD
		/// Authorize an upgrade to a given `code_hash` for the runtime. The runtime can be supplied
		/// later.
		///
		/// The `check_version` parameter sets a boolean flag for whether or not the runtime's spec
		/// version and name should be verified on upgrade. Since the authorization only has a hash,
		/// it cannot actually perform the verification.
		///
		/// This call requires Root origin.
		#[pallet::call_index(2)]
		#[pallet::weight(<T as frame_system::Config>::SystemWeightInfo::authorize_upgrade())]
		#[allow(deprecated)]
		#[deprecated(
			note = "To be removed after June 2024. Migrate to `frame_system::authorize_upgrade`."
		)]
		pub fn authorize_upgrade(
			origin: OriginFor<T>,
			code_hash: T::Hash,
			check_version: bool,
		) -> DispatchResult {
			ensure_root(origin)?;
			frame_system::Pallet::<T>::do_authorize_upgrade(code_hash, check_version);
			Ok(())
		}

		/// Provide the preimage (runtime binary) `code` for an upgrade that has been authorized.
		///
		/// If the authorization required a version check, this call will ensure the spec name
		/// remains unchanged and that the spec version has increased.
		///
		/// Note that this function will not apply the new `code`, but only attempt to schedule the
		/// upgrade with the Relay Chain.
		///
		/// All origins are allowed.
		#[pallet::call_index(3)]
		#[pallet::weight(<T as frame_system::Config>::SystemWeightInfo::apply_authorized_upgrade())]
		#[allow(deprecated)]
		#[deprecated(
			note = "To be removed after June 2024. Migrate to `frame_system::apply_authorized_upgrade`."
		)]
		pub fn enact_authorized_upgrade(
			_: OriginFor<T>,
			code: Vec<u8>,
		) -> DispatchResultWithPostInfo {
			let post = frame_system::Pallet::<T>::do_apply_authorize_upgrade(code)?;
			Ok(post)
		}

		/// Set the claim queue offset.
		#[pallet::call_index(4)]
		#[pallet::weight((T::WeightInfo::set_claim_queue_offset(), DispatchClass::Operational))]
		pub fn set_claim_queue_offset(origin: OriginFor<T>, value: u8) -> DispatchResult {
			ensure_root(origin)?;
			ClaimQueueOffset::<T>::set(Some(value));
			Ok(())
		}
=======
		// WARNING: call indices 2 and 3 were used in a former version of this pallet. Using them
		// again will require to bump the transaction version of runtimes using this pallet.
>>>>>>> 766ab828
	}

	#[pallet::event]
	#[pallet::generate_deposit(pub(super) fn deposit_event)]
	pub enum Event<T: Config> {
		/// The validation function has been scheduled to apply.
		ValidationFunctionStored,
		/// The validation function was applied as of the contained relay chain block number.
		ValidationFunctionApplied { relay_chain_block_num: RelayChainBlockNumber },
		/// The relay-chain aborted the upgrade process.
		ValidationFunctionDiscarded,
		/// Some downward messages have been received and will be processed.
		DownwardMessagesReceived { count: u32 },
		/// Downward messages were processed using the given weight.
		DownwardMessagesProcessed { weight_used: Weight, dmq_head: relay_chain::Hash },
		/// An upward message was sent to the relay chain.
		UpwardMessageSent { message_hash: Option<XcmHash> },
	}

	#[pallet::error]
	pub enum Error<T> {
		/// Attempt to upgrade validation function while existing upgrade pending.
		OverlappingUpgrades,
		/// Polkadot currently prohibits this parachain from upgrading its validation function.
		ProhibitedByPolkadot,
		/// The supplied validation function has compiled into a blob larger than Polkadot is
		/// willing to run.
		TooBig,
		/// The inherent which supplies the validation data did not run this block.
		ValidationDataNotAvailable,
		/// The inherent which supplies the host configuration did not run this block.
		HostConfigurationNotAvailable,
		/// No validation function upgrade is currently scheduled.
		NotScheduled,
		/// No code upgrade has been authorized.
		NothingAuthorized,
		/// The given code upgrade has not been authorized.
		Unauthorized,
	}

	/// Latest included block descendants the runtime accepted. In other words, these are
	/// ancestors of the currently executing block which have not been included in the observed
	/// relay-chain state.
	///
	/// The segment length is limited by the capacity returned from the [`ConsensusHook`] configured
	/// in the pallet.
	#[pallet::storage]
	pub type UnincludedSegment<T: Config> = StorageValue<_, Vec<Ancestor<T::Hash>>, ValueQuery>;

	/// Storage field that keeps track of bandwidth used by the unincluded segment along with the
	/// latest HRMP watermark. Used for limiting the acceptance of new blocks with
	/// respect to relay chain constraints.
	#[pallet::storage]
	pub type AggregatedUnincludedSegment<T: Config> =
		StorageValue<_, SegmentTracker<T::Hash>, OptionQuery>;

	/// In case of a scheduled upgrade, this storage field contains the validation code to be
	/// applied.
	///
	/// As soon as the relay chain gives us the go-ahead signal, we will overwrite the
	/// [`:code`][sp_core::storage::well_known_keys::CODE] which will result the next block process
	/// with the new validation code. This concludes the upgrade process.
	#[pallet::storage]
	pub type PendingValidationCode<T: Config> = StorageValue<_, Vec<u8>, ValueQuery>;

	/// Validation code that is set by the parachain and is to be communicated to collator and
	/// consequently the relay-chain.
	///
	/// This will be cleared in `on_initialize` of each new block if no other pallet already set
	/// the value.
	#[pallet::storage]
	pub type NewValidationCode<T: Config> = StorageValue<_, Vec<u8>, OptionQuery>;

	/// The [`PersistedValidationData`] set for this block.
	/// This value is expected to be set only once per block and it's never stored
	/// in the trie.
	#[pallet::storage]
	pub type ValidationData<T: Config> = StorageValue<_, PersistedValidationData>;

	/// Were the validation data set to notify the relay chain?
	#[pallet::storage]
	pub type DidSetValidationCode<T: Config> = StorageValue<_, bool, ValueQuery>;

	/// The relay chain block number associated with the last parachain block.
	///
	/// This is updated in `on_finalize`.
	#[pallet::storage]
	pub type LastRelayChainBlockNumber<T: Config> =
		StorageValue<_, RelayChainBlockNumber, ValueQuery>;

	/// An option which indicates if the relay-chain restricts signalling a validation code upgrade.
	/// In other words, if this is `Some` and [`NewValidationCode`] is `Some` then the produced
	/// candidate will be invalid.
	///
	/// This storage item is a mirror of the corresponding value for the current parachain from the
	/// relay-chain. This value is ephemeral which means it doesn't hit the storage. This value is
	/// set after the inherent.
	#[pallet::storage]
	pub type UpgradeRestrictionSignal<T: Config> =
		StorageValue<_, Option<relay_chain::UpgradeRestriction>, ValueQuery>;

	/// Optional upgrade go-ahead signal from the relay-chain.
	///
	/// This storage item is a mirror of the corresponding value for the current parachain from the
	/// relay-chain. This value is ephemeral which means it doesn't hit the storage. This value is
	/// set after the inherent.
	#[pallet::storage]
	pub type UpgradeGoAhead<T: Config> =
		StorageValue<_, Option<relay_chain::UpgradeGoAhead>, ValueQuery>;

	/// The state proof for the last relay parent block.
	///
	/// This field is meant to be updated each block with the validation data inherent. Therefore,
	/// before processing of the inherent, e.g. in `on_initialize` this data may be stale.
	///
	/// This data is also absent from the genesis.
	#[pallet::storage]
	pub type RelayStateProof<T: Config> = StorageValue<_, sp_trie::StorageProof>;

	/// The snapshot of some state related to messaging relevant to the current parachain as per
	/// the relay parent.
	///
	/// This field is meant to be updated each block with the validation data inherent. Therefore,
	/// before processing of the inherent, e.g. in `on_initialize` this data may be stale.
	///
	/// This data is also absent from the genesis.
	#[pallet::storage]
	pub type RelevantMessagingState<T: Config> = StorageValue<_, MessagingStateSnapshot>;

	/// The parachain host configuration that was obtained from the relay parent.
	///
	/// This field is meant to be updated each block with the validation data inherent. Therefore,
	/// before processing of the inherent, e.g. in `on_initialize` this data may be stale.
	///
	/// This data is also absent from the genesis.
	#[pallet::storage]
	#[pallet::disable_try_decode_storage]
	pub type HostConfiguration<T: Config> = StorageValue<_, AbridgedHostConfiguration>;

	/// The last downward message queue chain head we have observed.
	///
	/// This value is loaded before and saved after processing inbound downward messages carried
	/// by the system inherent.
	#[pallet::storage]
	pub type LastDmqMqcHead<T: Config> = StorageValue<_, MessageQueueChain, ValueQuery>;

	/// The message queue chain heads we have observed per each channel incoming channel.
	///
	/// This value is loaded before and saved after processing inbound downward messages carried
	/// by the system inherent.
	#[pallet::storage]
	pub type LastHrmpMqcHeads<T: Config> =
		StorageValue<_, BTreeMap<ParaId, MessageQueueChain>, ValueQuery>;

	/// Number of downward messages processed in a block.
	///
	/// This will be cleared in `on_initialize` of each new block.
	#[pallet::storage]
	pub type ProcessedDownwardMessages<T: Config> = StorageValue<_, u32, ValueQuery>;

	/// HRMP watermark that was set in a block.
	///
	/// This will be cleared in `on_initialize` of each new block.
	#[pallet::storage]
	pub type HrmpWatermark<T: Config> = StorageValue<_, relay_chain::BlockNumber, ValueQuery>;

	/// HRMP messages that were sent in a block.
	///
	/// This will be cleared in `on_initialize` of each new block.
	#[pallet::storage]
	pub type HrmpOutboundMessages<T: Config> =
		StorageValue<_, Vec<OutboundHrmpMessage>, ValueQuery>;

	/// Upward messages that were sent in a block.
	///
	/// This will be cleared in `on_initialize` of each new block.
	#[pallet::storage]
	pub type UpwardMessages<T: Config> = StorageValue<_, Vec<UpwardMessage>, ValueQuery>;

	/// Upward messages that are still pending and not yet send to the relay chain.
	#[pallet::storage]
	pub type PendingUpwardMessages<T: Config> = StorageValue<_, Vec<UpwardMessage>, ValueQuery>;

	/// Initialization value for the delivery fee factor for UMP.
	#[pallet::type_value]
	pub fn UpwardInitialDeliveryFeeFactor() -> FixedU128 {
		FixedU128::from_u32(1)
	}

	/// The factor to multiply the base delivery fee by for UMP.
	#[pallet::storage]
	pub type UpwardDeliveryFeeFactor<T: Config> =
		StorageValue<_, FixedU128, ValueQuery, UpwardInitialDeliveryFeeFactor>;

	/// The number of HRMP messages we observed in `on_initialize` and thus used that number for
	/// announcing the weight of `on_initialize` and `on_finalize`.
	#[pallet::storage]
	pub type AnnouncedHrmpMessagesPerCandidate<T: Config> = StorageValue<_, u32, ValueQuery>;

	/// The weight we reserve at the beginning of the block for processing XCMP messages. This
	/// overrides the amount set in the Config trait.
	#[pallet::storage]
	pub type ReservedXcmpWeightOverride<T: Config> = StorageValue<_, Weight>;

	/// The weight we reserve at the beginning of the block for processing DMP messages. This
	/// overrides the amount set in the Config trait.
	#[pallet::storage]
	pub type ReservedDmpWeightOverride<T: Config> = StorageValue<_, Weight>;

	/// A custom head data that should be returned as result of `validate_block`.
	///
	/// See `Pallet::set_custom_validation_head_data` for more information.
	#[pallet::storage]
	pub type CustomValidationHeadData<T: Config> = StorageValue<_, Vec<u8>, OptionQuery>;

	/// The claim queue offset.
	/// This value is expected to be mostly a constant. It's used by collators to determine when to
	/// build a collation.
	#[pallet::storage]
	pub type ClaimQueueOffset<T: Config> = StorageValue<_, u8>;

	#[pallet::inherent]
	impl<T: Config> ProvideInherent for Pallet<T> {
		type Call = Call<T>;
		type Error = sp_inherents::MakeFatalError<()>;
		const INHERENT_IDENTIFIER: InherentIdentifier =
			cumulus_primitives_parachain_inherent::INHERENT_IDENTIFIER;

		fn create_inherent(data: &InherentData) -> Option<Self::Call> {
			let mut data: ParachainInherentData =
				data.get_data(&Self::INHERENT_IDENTIFIER).ok().flatten().expect(
					"validation function params are always injected into inherent data; qed",
				);

			Self::drop_processed_messages_from_inherent(&mut data);

			Some(Call::set_validation_data { data })
		}

		fn is_inherent(call: &Self::Call) -> bool {
			matches!(call, Call::set_validation_data { .. })
		}
	}

	#[pallet::genesis_config]
	#[derive(frame_support::DefaultNoBound)]
	pub struct GenesisConfig<T: Config> {
		#[serde(skip)]
		pub _config: core::marker::PhantomData<T>,
	}

	#[pallet::genesis_build]
	impl<T: Config> BuildGenesisConfig for GenesisConfig<T> {
		fn build(&self) {
			// TODO: Remove after https://github.com/paritytech/cumulus/issues/479
			sp_io::storage::set(b":c", &[]);
		}
	}
}

impl<T: Config> Pallet<T> {
	/// Get the unincluded segment size after the given hash.
	///
	/// If the unincluded segment doesn't contain the given hash, this returns the
	/// length of the entire unincluded segment.
	///
	/// This is intended to be used for determining how long the unincluded segment _would be_
	/// in runtime APIs related to authoring.
	pub fn unincluded_segment_size_after(included_hash: T::Hash) -> u32 {
		let segment = UnincludedSegment::<T>::get();
		crate::unincluded_segment::size_after_included(included_hash, &segment)
	}
}

impl<T: Config> FeeTracker for Pallet<T> {
	type Id = ();

	fn get_fee_factor(_: Self::Id) -> FixedU128 {
		UpwardDeliveryFeeFactor::<T>::get()
	}

	fn increase_fee_factor(_: Self::Id, message_size_factor: FixedU128) -> FixedU128 {
		<UpwardDeliveryFeeFactor<T>>::mutate(|f| {
			*f = f.saturating_mul(
				ump_constants::EXPONENTIAL_FEE_BASE.saturating_add(message_size_factor),
			);
			*f
		})
	}

	fn decrease_fee_factor(_: Self::Id) -> FixedU128 {
		<UpwardDeliveryFeeFactor<T>>::mutate(|f| {
			*f =
				UpwardInitialDeliveryFeeFactor::get().max(*f / ump_constants::EXPONENTIAL_FEE_BASE);
			*f
		})
	}
}

impl<T: Config> ListChannelInfos for Pallet<T> {
	fn outgoing_channels() -> Vec<ParaId> {
		let Some(state) = RelevantMessagingState::<T>::get() else { return Vec::new() };
		state.egress_channels.into_iter().map(|(id, _)| id).collect()
	}
}

impl<T: Config> GetChannelInfo for Pallet<T> {
	fn get_channel_status(id: ParaId) -> ChannelStatus {
		// Note, that we are using `relevant_messaging_state` which may be from the previous
		// block, in case this is called from `on_initialize`, i.e. before the inherent with
		// fresh data is submitted.
		//
		// That shouldn't be a problem though because this is anticipated and already can
		// happen. This is because sending implies that a message is buffered until there is
		// space to send a message in the candidate. After a while waiting in a buffer, it may
		// be discovered that the channel to which a message were addressed is now closed.
		// Another possibility, is that the maximum message size was decreased so that a
		// message in the buffer doesn't fit. Should any of that happen the sender should be
		// notified about the message was discarded.
		//
		// Here it a similar case, with the difference that the realization that the channel is
		// closed came the same block.
		let channels = match RelevantMessagingState::<T>::get() {
			None => {
				log::warn!("calling `get_channel_status` with no RelevantMessagingState?!");
				return ChannelStatus::Closed
			},
			Some(d) => d.egress_channels,
		};
		// ^^^ NOTE: This storage field should carry over from the previous block. So if it's
		// None then it must be that this is an edge-case where a message is attempted to be
		// sent at the first block. It should be safe to assume that there are no channels
		// opened at all so early. At least, relying on this assumption seems to be a better
		// trade-off, compared to introducing an error variant that the clients should be
		// prepared to handle.
		let index = match channels.binary_search_by_key(&id, |item| item.0) {
			Err(_) => return ChannelStatus::Closed,
			Ok(i) => i,
		};
		let meta = &channels[index].1;
		if meta.msg_count + 1 > meta.max_capacity {
			// The channel is at its capacity. Skip it for now.
			return ChannelStatus::Full
		}
		let max_size_now = meta.max_total_size - meta.total_size;
		let max_size_ever = meta.max_message_size;
		ChannelStatus::Ready(max_size_now as usize, max_size_ever as usize)
	}

	fn get_channel_info(id: ParaId) -> Option<ChannelInfo> {
		let channels = RelevantMessagingState::<T>::get()?.egress_channels;
		let index = channels.binary_search_by_key(&id, |item| item.0).ok()?;
		let info = ChannelInfo {
			max_capacity: channels[index].1.max_capacity,
			max_total_size: channels[index].1.max_total_size,
			max_message_size: channels[index].1.max_message_size,
			msg_count: channels[index].1.msg_count,
			total_size: channels[index].1.total_size,
		};
		Some(info)
	}
}

impl<T: Config> Pallet<T> {
	/// Updates inherent data to only contain messages that weren't already processed
	/// by the runtime based on last relay chain block number.
	///
	/// This method doesn't check for mqc heads mismatch.
	fn drop_processed_messages_from_inherent(para_inherent: &mut ParachainInherentData) {
		let ParachainInherentData { downward_messages, horizontal_messages, .. } = para_inherent;

		// Last relay chain block number. Any message with sent-at block number less
		// than or equal to this value is assumed to be processed previously.
		let last_relay_block_number = LastRelayChainBlockNumber::<T>::get();

		// DMQ.
		let dmq_processed_num = downward_messages
			.iter()
			.take_while(|message| message.sent_at <= last_relay_block_number)
			.count();
		downward_messages.drain(..dmq_processed_num);

		// HRMP.
		for horizontal in horizontal_messages.values_mut() {
			let horizontal_processed_num = horizontal
				.iter()
				.take_while(|message| message.sent_at <= last_relay_block_number)
				.count();
			horizontal.drain(..horizontal_processed_num);
		}

		// If MQC doesn't match after dropping messages, the runtime will panic when creating
		// inherent.
	}

	/// Enqueue all inbound downward messages relayed by the collator into the MQ pallet.
	///
	/// Checks if the sequence of the messages is valid, dispatches them and communicates the
	/// number of processed messages to the collator via a storage update.
	///
	/// # Panics
	///
	/// If it turns out that after processing all messages the Message Queue Chain
	/// hash doesn't match the expected.
	fn enqueue_inbound_downward_messages(
		expected_dmq_mqc_head: relay_chain::Hash,
		downward_messages: Vec<InboundDownwardMessage>,
	) -> Weight {
		let dm_count = downward_messages.len() as u32;
		let mut dmq_head = <LastDmqMqcHead<T>>::get();

		let weight_used = T::WeightInfo::enqueue_inbound_downward_messages(dm_count);
		if dm_count != 0 {
			Self::deposit_event(Event::DownwardMessagesReceived { count: dm_count });

			// Eagerly update the MQC head hash:
			for m in &downward_messages {
				dmq_head.extend_downward(m);
			}
			let bounded = downward_messages
				.iter()
				// Note: we are not using `.defensive()` here since that prints the whole value to
				// console. In case that the message is too long, this clogs up the log quite badly.
				.filter_map(|m| match BoundedSlice::try_from(&m.msg[..]) {
					Ok(bounded) => Some(bounded),
					Err(_) => {
						defensive!("Inbound Downward message was too long; dropping");
						None
					},
				});
			T::DmpQueue::handle_messages(bounded);
			<LastDmqMqcHead<T>>::put(&dmq_head);

			Self::deposit_event(Event::DownwardMessagesProcessed {
				weight_used,
				dmq_head: dmq_head.head(),
			});
		}

		// After hashing each message in the message queue chain submitted by the collator, we
		// should arrive to the MQC head provided by the relay chain.
		//
		// A mismatch means that at least some of the submitted messages were altered, omitted or
		// added improperly.
		assert_eq!(dmq_head.head(), expected_dmq_mqc_head);

		ProcessedDownwardMessages::<T>::put(dm_count);

		weight_used
	}

	/// Process all inbound horizontal messages relayed by the collator.
	///
	/// This is similar to [`enqueue_inbound_downward_messages`], but works with multiple inbound
	/// channels. It immediately dispatches signals and queues all other XCMs. Blob messages are
	/// ignored.
	///
	/// **Panics** if either any of horizontal messages submitted by the collator was sent from
	///            a para which has no open channel to this parachain or if after processing
	///            messages across all inbound channels MQCs were obtained which do not
	///            correspond to the ones found on the relay-chain.
	fn enqueue_inbound_horizontal_messages(
		ingress_channels: &[(ParaId, cumulus_primitives_core::AbridgedHrmpChannel)],
		horizontal_messages: BTreeMap<ParaId, Vec<InboundHrmpMessage>>,
		relay_parent_number: relay_chain::BlockNumber,
	) -> Weight {
		// First, check that all submitted messages are sent from channels that exist. The
		// channel exists if its MQC head is present in `vfp.hrmp_mqc_heads`.
		for sender in horizontal_messages.keys() {
			// A violation of the assertion below indicates that one of the messages submitted
			// by the collator was sent from a sender that doesn't have a channel opened to
			// this parachain, according to the relay-parent state.
			assert!(ingress_channels.binary_search_by_key(sender, |&(s, _)| s).is_ok(),);
		}

		// Second, prepare horizontal messages for a more convenient processing:
		//
		// instead of a mapping from a para to a list of inbound HRMP messages, we will have a
		// list of tuples `(sender, message)` first ordered by `sent_at` (the relay chain block
		// number in which the message hit the relay-chain) and second ordered by para id
		// ascending.
		//
		// The messages will be dispatched in this order.
		let mut horizontal_messages = horizontal_messages
			.into_iter()
			.flat_map(|(sender, channel_contents)| {
				channel_contents.into_iter().map(move |message| (sender, message))
			})
			.collect::<Vec<_>>();
		horizontal_messages.sort_by(|a, b| {
			// first sort by sent-at and then by the para id
			match a.1.sent_at.cmp(&b.1.sent_at) {
				cmp::Ordering::Equal => a.0.cmp(&b.0),
				ord => ord,
			}
		});

		let last_mqc_heads = <LastHrmpMqcHeads<T>>::get();
		let mut running_mqc_heads = BTreeMap::new();
		let mut hrmp_watermark = None;

		{
			for (sender, ref horizontal_message) in &horizontal_messages {
				if hrmp_watermark.map(|w| w < horizontal_message.sent_at).unwrap_or(true) {
					hrmp_watermark = Some(horizontal_message.sent_at);
				}

				running_mqc_heads
					.entry(sender)
					.or_insert_with(|| last_mqc_heads.get(sender).cloned().unwrap_or_default())
					.extend_hrmp(horizontal_message);
			}
		}
		let message_iter = horizontal_messages
			.iter()
			.map(|&(sender, ref message)| (sender, message.sent_at, &message.data[..]));

		let max_weight =
			<ReservedXcmpWeightOverride<T>>::get().unwrap_or_else(T::ReservedXcmpWeight::get);
		let weight_used = T::XcmpMessageHandler::handle_xcmp_messages(message_iter, max_weight);

		// Check that the MQC heads for each channel provided by the relay chain match the MQC
		// heads we have after processing all incoming messages.
		//
		// Along the way we also carry over the relevant entries from the `last_mqc_heads` to
		// `running_mqc_heads`. Otherwise, in a block where no messages were sent in a channel
		// it won't get into next block's `last_mqc_heads` and thus will be all zeros, which
		// would corrupt the message queue chain.
		for (sender, channel) in ingress_channels {
			let cur_head = running_mqc_heads
				.entry(sender)
				.or_insert_with(|| last_mqc_heads.get(sender).cloned().unwrap_or_default())
				.head();
			let target_head = channel.mqc_head.unwrap_or_default();

			assert!(cur_head == target_head);
		}

		<LastHrmpMqcHeads<T>>::put(running_mqc_heads);

		// If we processed at least one message, then advance watermark to that location or if there
		// were no messages, set it to the block number of the relay parent.
		HrmpWatermark::<T>::put(hrmp_watermark.unwrap_or(relay_parent_number));

		weight_used
	}

	/// Drop blocks from the unincluded segment with respect to the latest parachain head.
	fn maybe_drop_included_ancestors(
		relay_state_proof: &RelayChainStateProof,
		capacity: consensus_hook::UnincludedSegmentCapacity,
	) -> Weight {
		let mut weight_used = Weight::zero();
		// If the unincluded segment length is nonzero, then the parachain head must be present.
		let para_head =
			relay_state_proof.read_included_para_head().ok().map(|h| T::Hashing::hash(&h.0));

		let unincluded_segment_len = <UnincludedSegment<T>>::decode_len().unwrap_or(0);
		weight_used += T::DbWeight::get().reads(1);

		// Clean up unincluded segment if nonempty.
		let included_head = match (para_head, capacity.is_expecting_included_parent()) {
			(Some(h), true) => {
				assert_eq!(
					h,
					frame_system::Pallet::<T>::parent_hash(),
					"expected parent to be included"
				);

				h
			},
			(Some(h), false) => h,
			(None, true) => {
				// All this logic is essentially a workaround to support collators which
				// might still not provide the included block with the state proof.
				frame_system::Pallet::<T>::parent_hash()
			},
			(None, false) => panic!("included head not present in relay storage proof"),
		};

		let new_len = {
			let para_head_hash = included_head;
			let dropped: Vec<Ancestor<T::Hash>> = <UnincludedSegment<T>>::mutate(|chain| {
				// Drop everything up to (inclusive) the block with an included para head, if
				// present.
				let idx = chain
					.iter()
					.position(|block| {
						let head_hash = block
							.para_head_hash()
							.expect("para head hash is updated during block initialization; qed");
						head_hash == &para_head_hash
					})
					.map_or(0, |idx| idx + 1); // inclusive.

				chain.drain(..idx).collect()
			});
			weight_used += T::DbWeight::get().reads_writes(1, 1);

			let new_len = unincluded_segment_len - dropped.len();
			if !dropped.is_empty() {
				<AggregatedUnincludedSegment<T>>::mutate(|agg| {
					let agg = agg.as_mut().expect(
						"dropped part of the segment wasn't empty, hence value exists; qed",
					);
					for block in dropped {
						agg.subtract(&block);
					}
				});
				weight_used += T::DbWeight::get().reads_writes(1, 1);
			}

			new_len as u32
		};

		// Current block validity check: ensure there is space in the unincluded segment.
		//
		// If this fails, the parachain needs to wait for ancestors to be included before
		// a new block is allowed.
		assert!(new_len < capacity.get(), "no space left for the block in the unincluded segment");
		weight_used
	}

	/// This adjusts the `RelevantMessagingState` according to the bandwidth limits in the
	/// unincluded segment.
	//
	// Reads: 2
	// Writes: 1
	fn adjust_egress_bandwidth_limits() {
		let unincluded_segment = match AggregatedUnincludedSegment::<T>::get() {
			None => return,
			Some(s) => s,
		};

		<RelevantMessagingState<T>>::mutate(|messaging_state| {
			let messaging_state = match messaging_state {
				None => return,
				Some(s) => s,
			};

			let used_bandwidth = unincluded_segment.used_bandwidth();

			let channels = &mut messaging_state.egress_channels;
			for (para_id, used) in used_bandwidth.hrmp_outgoing.iter() {
				let i = match channels.binary_search_by_key(para_id, |item| item.0) {
					Ok(i) => i,
					Err(_) => continue, // indicates channel closed.
				};

				let c = &mut channels[i].1;

				c.total_size = (c.total_size + used.total_bytes).min(c.max_total_size);
				c.msg_count = (c.msg_count + used.msg_count).min(c.max_capacity);
			}

			let upward_capacity = &mut messaging_state.relay_dispatch_queue_remaining_capacity;
			upward_capacity.remaining_count =
				upward_capacity.remaining_count.saturating_sub(used_bandwidth.ump_msg_count);
			upward_capacity.remaining_size =
				upward_capacity.remaining_size.saturating_sub(used_bandwidth.ump_total_bytes);
		});
	}

	/// Put a new validation function into a particular location where polkadot
	/// monitors for updates. Calling this function notifies polkadot that a new
	/// upgrade has been scheduled.
	fn notify_polkadot_of_pending_upgrade(code: &[u8]) {
		NewValidationCode::<T>::put(code);
		<DidSetValidationCode<T>>::put(true);
	}

	/// The maximum code size permitted, in bytes.
	///
	/// Returns `None` if the relay chain parachain host configuration hasn't been submitted yet.
	pub fn max_code_size() -> Option<u32> {
		<HostConfiguration<T>>::get().map(|cfg| cfg.max_code_size)
	}

	/// The implementation of the runtime upgrade functionality for parachains.
	pub fn schedule_code_upgrade(validation_function: Vec<u8>) -> DispatchResult {
		// Ensure that `ValidationData` exists. We do not care about the validation data per se,
		// but we do care about the [`UpgradeRestrictionSignal`] which arrives with the same
		// inherent.
		ensure!(<ValidationData<T>>::exists(), Error::<T>::ValidationDataNotAvailable,);
		ensure!(<UpgradeRestrictionSignal<T>>::get().is_none(), Error::<T>::ProhibitedByPolkadot);

		ensure!(!<PendingValidationCode<T>>::exists(), Error::<T>::OverlappingUpgrades);
		let cfg = HostConfiguration::<T>::get().ok_or(Error::<T>::HostConfigurationNotAvailable)?;
		ensure!(validation_function.len() <= cfg.max_code_size as usize, Error::<T>::TooBig);

		// When a code upgrade is scheduled, it has to be applied in two
		// places, synchronized: both polkadot and the individual parachain
		// have to upgrade on the same relay chain block.
		//
		// `notify_polkadot_of_pending_upgrade` notifies polkadot; the `PendingValidationCode`
		// storage keeps track locally for the parachain upgrade, which will
		// be applied later: when the relay-chain communicates go-ahead signal to us.
		Self::notify_polkadot_of_pending_upgrade(&validation_function);
		<PendingValidationCode<T>>::put(validation_function);
		Self::deposit_event(Event::ValidationFunctionStored);

		Ok(())
	}

	/// Returns the [`CollationInfo`] of the current active block.
	///
	/// The given `header` is the header of the built block we are collecting the collation info
	/// for.
	///
	/// This is expected to be used by the
	/// [`CollectCollationInfo`](cumulus_primitives_core::CollectCollationInfo) runtime api.
	pub fn collect_collation_info(header: &HeaderFor<T>) -> CollationInfo {
		CollationInfo {
			hrmp_watermark: HrmpWatermark::<T>::get(),
			horizontal_messages: HrmpOutboundMessages::<T>::get(),
			upward_messages: UpwardMessages::<T>::get(),
			processed_downward_messages: ProcessedDownwardMessages::<T>::get(),
			new_validation_code: NewValidationCode::<T>::get().map(Into::into),
			// Check if there is a custom header that will also be returned by the validation phase.
			// If so, we need to also return it here.
			head_data: CustomValidationHeadData::<T>::get()
				.map_or_else(|| header.encode(), |v| v)
				.into(),
		}
	}

	/// Returns the claim queue offset.
	pub fn fetch_claim_queue_offset() -> u8 {
		ClaimQueueOffset::<T>::get().unwrap_or(DEFAULT_CLAIM_QUEUE_OFFSET)
	}

	/// Set a custom head data that should be returned as result of `validate_block`.
	///
	/// This will overwrite the head data that is returned as result of `validate_block` while
	/// validating a `PoV` on the relay chain. Normally the head data that is being returned
	/// by `validate_block` is the header of the block that is validated, thus it can be
	/// enacted as the new best block. However, for features like forking it can be useful
	/// to overwrite the head data with a custom header.
	///
	/// # Attention
	///
	/// This should only be used when you are sure what you are doing as this can brick
	/// your Parachain.
	pub fn set_custom_validation_head_data(head_data: Vec<u8>) {
		CustomValidationHeadData::<T>::put(head_data);
	}

	/// Open HRMP channel for using it in benchmarks or tests.
	///
	/// The caller assumes that the pallet will accept regular outbound message to the sibling
	/// `target_parachain` after this call. No other assumptions are made.
	#[cfg(any(feature = "runtime-benchmarks", feature = "std"))]
	pub fn open_outbound_hrmp_channel_for_benchmarks_or_tests(target_parachain: ParaId) {
		RelevantMessagingState::<T>::put(MessagingStateSnapshot {
			dmq_mqc_head: Default::default(),
			relay_dispatch_queue_remaining_capacity: Default::default(),
			ingress_channels: Default::default(),
			egress_channels: vec![(
				target_parachain,
				cumulus_primitives_core::AbridgedHrmpChannel {
					max_capacity: 10,
					max_total_size: 10_000_000_u32,
					max_message_size: 10_000_000_u32,
					msg_count: 5,
					total_size: 5_000_000_u32,
					mqc_head: None,
				},
			)],
		})
	}

	/// Open HRMP channel for using it in benchmarks or tests.
	///
	/// The caller assumes that the pallet will accept regular outbound message to the sibling
	/// `target_parachain` after this call. No other assumptions are made.
	#[cfg(any(feature = "runtime-benchmarks", feature = "std"))]
	pub fn open_custom_outbound_hrmp_channel_for_benchmarks_or_tests(
		target_parachain: ParaId,
		channel: cumulus_primitives_core::AbridgedHrmpChannel,
	) {
		RelevantMessagingState::<T>::put(MessagingStateSnapshot {
			dmq_mqc_head: Default::default(),
			relay_dispatch_queue_remaining_capacity: Default::default(),
			ingress_channels: Default::default(),
			egress_channels: vec![(target_parachain, channel)],
		})
	}

	/// Prepare/insert relevant data for `schedule_code_upgrade` for benchmarks.
	#[cfg(feature = "runtime-benchmarks")]
	pub fn initialize_for_set_code_benchmark(max_code_size: u32) {
		// insert dummy ValidationData
		let vfp = PersistedValidationData {
			parent_head: polkadot_parachain_primitives::primitives::HeadData(Default::default()),
			relay_parent_number: 1,
			relay_parent_storage_root: Default::default(),
			max_pov_size: 1_000,
		};
		<ValidationData<T>>::put(&vfp);

		// insert dummy HostConfiguration with
		let host_config = AbridgedHostConfiguration {
			max_code_size,
			max_head_data_size: 32 * 1024,
			max_upward_queue_count: 8,
			max_upward_queue_size: 1024 * 1024,
			max_upward_message_size: 4 * 1024,
			max_upward_message_num_per_candidate: 2,
			hrmp_max_message_num_per_candidate: 2,
			validation_upgrade_cooldown: 2,
			validation_upgrade_delay: 2,
			async_backing_params: relay_chain::AsyncBackingParams {
				allowed_ancestry_len: 0,
				max_candidate_depth: 0,
			},
		};
		<HostConfiguration<T>>::put(host_config);
	}
}

/// Type that implements `SetCode`.
pub struct ParachainSetCode<T>(core::marker::PhantomData<T>);
impl<T: Config> frame_system::SetCode<T> for ParachainSetCode<T> {
	fn set_code(code: Vec<u8>) -> DispatchResult {
		Pallet::<T>::schedule_code_upgrade(code)
	}
}

impl<T: Config> Pallet<T> {
	/// Puts a message in the `PendingUpwardMessages` storage item.
	/// The message will be later sent in `on_finalize`.
	/// Checks host configuration to see if message is too big.
	/// Increases the delivery fee factor if the queue is sufficiently (see
	/// [`ump_constants::THRESHOLD_FACTOR`]) congested.
	pub fn send_upward_message(message: UpwardMessage) -> Result<(u32, XcmHash), MessageSendError> {
		let message_len = message.len();
		// Check if the message fits into the relay-chain constraints.
		//
		// Note, that we are using `host_configuration` here which may be from the previous
		// block, in case this is called from `on_initialize`, i.e. before the inherent with fresh
		// data is submitted.
		//
		// That shouldn't be a problem since this is a preliminary check and the actual check would
		// be performed just before submitting the message from the candidate, and it already can
		// happen that during the time the message is buffered for sending the relay-chain setting
		// may change so that the message is no longer valid.
		//
		// However, changing this setting is expected to be rare.
		if let Some(cfg) = HostConfiguration::<T>::get() {
			if message_len > cfg.max_upward_message_size as usize {
				return Err(MessageSendError::TooBig)
			}
			let threshold =
				cfg.max_upward_queue_size.saturating_div(ump_constants::THRESHOLD_FACTOR);
			// We check the threshold against total size and not number of messages since messages
			// could be big or small.
			<PendingUpwardMessages<T>>::append(message.clone());
			let pending_messages = PendingUpwardMessages::<T>::get();
			let total_size: usize = pending_messages.iter().map(UpwardMessage::len).sum();
			if total_size > threshold as usize {
				// We increase the fee factor by a factor based on the new message's size in KB
				let message_size_factor = FixedU128::from((message_len / 1024) as u128)
					.saturating_mul(ump_constants::MESSAGE_SIZE_FEE_BASE);
				Self::increase_fee_factor((), message_size_factor);
			}
		} else {
			// This storage field should carry over from the previous block. So if it's None
			// then it must be that this is an edge-case where a message is attempted to be
			// sent at the first block.
			//
			// Let's pass this message through. I think it's not unreasonable to expect that
			// the message is not huge and it comes through, but if it doesn't it can be
			// returned back to the sender.
			//
			// Thus fall through here.
			<PendingUpwardMessages<T>>::append(message.clone());
		};

		// The relay ump does not use using_encoded
		// We apply the same this to use the same hash
		let hash = sp_io::hashing::blake2_256(&message);
		Self::deposit_event(Event::UpwardMessageSent { message_hash: Some(hash) });
		Ok((0, hash))
	}

	/// Get the relay chain block number which was used as an anchor for the last block in this
	/// chain.
	pub fn last_relay_block_number() -> RelayChainBlockNumber {
		LastRelayChainBlockNumber::<T>::get()
	}
}

impl<T: Config> UpwardMessageSender for Pallet<T> {
	fn send_upward_message(message: UpwardMessage) -> Result<(u32, XcmHash), MessageSendError> {
		Self::send_upward_message(message)
	}
}

impl<T: Config> InspectMessageQueues for Pallet<T> {
	fn clear_messages() {
		PendingUpwardMessages::<T>::kill();
	}

	fn get_messages() -> Vec<(VersionedLocation, Vec<VersionedXcm<()>>)> {
		use xcm::prelude::*;

		let messages: Vec<VersionedXcm<()>> = PendingUpwardMessages::<T>::get()
			.iter()
			.map(|encoded_message| VersionedXcm::<()>::decode(&mut &encoded_message[..]).unwrap())
			.collect();

		vec![(VersionedLocation::V4(Parent.into()), messages)]
	}
}

#[cfg(feature = "runtime-benchmarks")]
impl<T: Config> polkadot_runtime_common::xcm_sender::EnsureForParachain for Pallet<T> {
	fn ensure(para_id: ParaId) {
		if let ChannelStatus::Closed = Self::get_channel_status(para_id) {
			Self::open_outbound_hrmp_channel_for_benchmarks_or_tests(para_id)
		}
	}
}

/// Something that can check the inherents of a block.
#[deprecated(note = "This trait is deprecated and will be removed by September 2024. \
		Consider switching to `cumulus-pallet-parachain-system::ConsensusHook`")]
pub trait CheckInherents<Block: BlockT> {
	/// Check all inherents of the block.
	///
	/// This function gets passed all the extrinsics of the block, so it is up to the callee to
	/// identify the inherents. The `validation_data` can be used to access the
	fn check_inherents(
		block: &Block,
		validation_data: &RelayChainStateProof,
	) -> frame_support::inherent::CheckInherentsResult;
}

/// Struct that always returns `Ok` on inherents check, needed for backwards-compatibility.
#[doc(hidden)]
pub struct DummyCheckInherents<Block>(core::marker::PhantomData<Block>);

#[allow(deprecated)]
impl<Block: BlockT> CheckInherents<Block> for DummyCheckInherents<Block> {
	fn check_inherents(
		_: &Block,
		_: &RelayChainStateProof,
	) -> frame_support::inherent::CheckInherentsResult {
		sp_inherents::CheckInherentsResult::new()
	}
}

/// Something that should be informed about system related events.
///
/// This includes events like [`on_validation_data`](Self::on_validation_data) that is being
/// called when the parachain inherent is executed that contains the validation data.
/// Or like [`on_validation_code_applied`](Self::on_validation_code_applied) that is called
/// when the new validation is written to the state. This means that
/// from the next block the runtime is being using this new code.
#[impl_trait_for_tuples::impl_for_tuples(30)]
pub trait OnSystemEvent {
	/// Called in each blocks once when the validation data is set by the inherent.
	fn on_validation_data(data: &PersistedValidationData);
	/// Called when the validation code is being applied, aka from the next block on this is the new
	/// runtime.
	fn on_validation_code_applied();
}

/// Holds the most recent relay-parent state root and block number of the current parachain block.
#[derive(PartialEq, Eq, Clone, Encode, Decode, TypeInfo, Default, RuntimeDebug)]
pub struct RelayChainState {
	/// Current relay chain height.
	pub number: relay_chain::BlockNumber,
	/// State root for current relay chain height.
	pub state_root: relay_chain::Hash,
}

/// This exposes the [`RelayChainState`] to other runtime modules.
///
/// Enables parachains to read relay chain state via state proofs.
pub trait RelaychainStateProvider {
	/// May be called by any runtime module to obtain the current state of the relay chain.
	///
	/// **NOTE**: This is not guaranteed to return monotonically increasing relay parents.
	fn current_relay_chain_state() -> RelayChainState;

	/// Utility function only to be used in benchmarking scenarios, to be implemented optionally,
	/// else a noop.
	///
	/// It allows for setting a custom RelayChainState.
	#[cfg(feature = "runtime-benchmarks")]
	fn set_current_relay_chain_state(_state: RelayChainState) {}
}

/// Implements [`BlockNumberProvider`] that returns relay chain block number fetched from validation
/// data.
///
/// When validation data is not available (e.g. within `on_initialize`), it will fallback to use
/// [`Pallet::last_relay_block_number()`].
///
/// **NOTE**: This has been deprecated, please use [`RelaychainDataProvider`]
#[deprecated = "Use `RelaychainDataProvider` instead"]
pub type RelaychainBlockNumberProvider<T> = RelaychainDataProvider<T>;

/// Implements [`BlockNumberProvider`] and [`RelaychainStateProvider`] that returns relevant relay
/// data fetched from validation data.
///
/// NOTE: When validation data is not available (e.g. within `on_initialize`):
///
/// - [`current_relay_chain_state`](Self::current_relay_chain_state): Will return the default value
///   of [`RelayChainState`].
/// - [`current_block_number`](Self::current_block_number): Will return
///   [`Pallet::last_relay_block_number()`].
pub struct RelaychainDataProvider<T>(core::marker::PhantomData<T>);

impl<T: Config> BlockNumberProvider for RelaychainDataProvider<T> {
	type BlockNumber = relay_chain::BlockNumber;

	fn current_block_number() -> relay_chain::BlockNumber {
		ValidationData::<T>::get()
			.map(|d| d.relay_parent_number)
			.unwrap_or_else(|| Pallet::<T>::last_relay_block_number())
	}

	#[cfg(feature = "runtime-benchmarks")]
	fn set_block_number(block: Self::BlockNumber) {
		let mut validation_data = ValidationData::<T>::get().unwrap_or_else(||
			// PersistedValidationData does not impl default in non-std
			PersistedValidationData {
				parent_head: vec![].into(),
				relay_parent_number: Default::default(),
				max_pov_size: Default::default(),
				relay_parent_storage_root: Default::default(),
			});
		validation_data.relay_parent_number = block;
		ValidationData::<T>::put(validation_data)
	}
}

impl<T: Config> RelaychainStateProvider for RelaychainDataProvider<T> {
	fn current_relay_chain_state() -> RelayChainState {
		ValidationData::<T>::get()
			.map(|d| RelayChainState {
				number: d.relay_parent_number,
				state_root: d.relay_parent_storage_root,
			})
			.unwrap_or_default()
	}

	#[cfg(feature = "runtime-benchmarks")]
	fn set_current_relay_chain_state(state: RelayChainState) {
		let mut validation_data = ValidationData::<T>::get().unwrap_or_else(||
			// PersistedValidationData does not impl default in non-std
			PersistedValidationData {
				parent_head: vec![].into(),
				relay_parent_number: Default::default(),
				max_pov_size: Default::default(),
				relay_parent_storage_root: Default::default(),
			});
		validation_data.relay_parent_number = state.number;
		validation_data.relay_parent_storage_root = state.state_root;
		ValidationData::<T>::put(validation_data)
	}
}<|MERGE_RESOLUTION|>--- conflicted
+++ resolved
@@ -650,53 +650,8 @@
 			Ok(())
 		}
 
-<<<<<<< HEAD
-		/// Authorize an upgrade to a given `code_hash` for the runtime. The runtime can be supplied
-		/// later.
-		///
-		/// The `check_version` parameter sets a boolean flag for whether or not the runtime's spec
-		/// version and name should be verified on upgrade. Since the authorization only has a hash,
-		/// it cannot actually perform the verification.
-		///
-		/// This call requires Root origin.
-		#[pallet::call_index(2)]
-		#[pallet::weight(<T as frame_system::Config>::SystemWeightInfo::authorize_upgrade())]
-		#[allow(deprecated)]
-		#[deprecated(
-			note = "To be removed after June 2024. Migrate to `frame_system::authorize_upgrade`."
-		)]
-		pub fn authorize_upgrade(
-			origin: OriginFor<T>,
-			code_hash: T::Hash,
-			check_version: bool,
-		) -> DispatchResult {
-			ensure_root(origin)?;
-			frame_system::Pallet::<T>::do_authorize_upgrade(code_hash, check_version);
-			Ok(())
-		}
-
-		/// Provide the preimage (runtime binary) `code` for an upgrade that has been authorized.
-		///
-		/// If the authorization required a version check, this call will ensure the spec name
-		/// remains unchanged and that the spec version has increased.
-		///
-		/// Note that this function will not apply the new `code`, but only attempt to schedule the
-		/// upgrade with the Relay Chain.
-		///
-		/// All origins are allowed.
-		#[pallet::call_index(3)]
-		#[pallet::weight(<T as frame_system::Config>::SystemWeightInfo::apply_authorized_upgrade())]
-		#[allow(deprecated)]
-		#[deprecated(
-			note = "To be removed after June 2024. Migrate to `frame_system::apply_authorized_upgrade`."
-		)]
-		pub fn enact_authorized_upgrade(
-			_: OriginFor<T>,
-			code: Vec<u8>,
-		) -> DispatchResultWithPostInfo {
-			let post = frame_system::Pallet::<T>::do_apply_authorize_upgrade(code)?;
-			Ok(post)
-		}
+		// WARNING: call indices 2 and 3 were used in a former version of this pallet. Using them
+		// again will require to bump the transaction version of runtimes using this pallet.
 
 		/// Set the claim queue offset.
 		#[pallet::call_index(4)]
@@ -706,10 +661,6 @@
 			ClaimQueueOffset::<T>::set(Some(value));
 			Ok(())
 		}
-=======
-		// WARNING: call indices 2 and 3 were used in a former version of this pallet. Using them
-		// again will require to bump the transaction version of runtimes using this pallet.
->>>>>>> 766ab828
 	}
 
 	#[pallet::event]
