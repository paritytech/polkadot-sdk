--- conflicted
+++ resolved
@@ -702,13 +702,8 @@
 			<HostConfiguration<T>>::put(host_config);
 
 			total_weight.saturating_accrue(
-<<<<<<< HEAD
-			<T::OnSystemEvent as OnSystemEvent>::on_relay_state_proof(&relay_state_proof),
-		);
-=======
 				<T::OnSystemEvent as OnSystemEvent>::on_relay_state_proof(&relay_state_proof),
 			);
->>>>>>> cbc8986b
 
 			<T::OnSystemEvent as OnSystemEvent>::on_validation_data(&vfp);
 
