// This file is part of Cumulus.

// Copyright (C) Parity Technologies (UK) Ltd.
// SPDX-License-Identifier: Apache-2.0

// Licensed under the Apache License, Version 2.0 (the "License");
// you may not use this file except in compliance with the License.
// You may obtain a copy of the License at
//
// 	http://www.apache.org/licenses/LICENSE-2.0
//
// Unless required by applicable law or agreed to in writing, software
// distributed under the License is distributed on an "AS IS" BASIS,
// WITHOUT WARRANTIES OR CONDITIONS OF ANY KIND, either express or implied.
// See the License for the specific language governing permissions and
// limitations under the License.

//! Benchmarking for the parachain-system pallet.

#![cfg(feature = "runtime-benchmarks")]

use super::*;
use crate::{
<<<<<<< HEAD
	block_weight::{BlockWeightMode, DynamicMaxBlockWeight, MaxParachainBlockWeight},
=======
	block_weight::{
		BlockWeightMode, DynamicMaxBlockWeight, MaxParachainBlockWeight, FULL_CORE_WEIGHT,
	},
>>>>>>> ef278586
	parachain_inherent::InboundDownwardMessages,
};
use cumulus_primitives_core::{
	relay_chain::Hash as RelayHash, BundleInfo, CoreInfo, InboundDownwardMessage,
};
use frame_benchmarking::v2::*;
use frame_support::{
	dispatch::{DispatchInfo, PostDispatchInfo},
	weights::constants::WEIGHT_REF_TIME_PER_SECOND,
};
use frame_system::RawOrigin;
use sp_core::ConstU32;
use sp_runtime::traits::{BlakeTwo256, DispatchTransaction, Dispatchable};

fn has_use_full_core_digest<T: Config>() -> bool {
	let digest = frame_system::Pallet::<T>::digest();
	CumulusDigestItem::contains_use_full_core(&digest)
}

#[benchmarks(where
	T: Send + Sync,
    T::RuntimeCall: Dispatchable<Info = DispatchInfo, PostInfo = PostDispatchInfo>,
)]
mod benchmarks {
	use super::*;

	/// Enqueue `n` messages via `enqueue_inbound_downward_messages`.
	///
	/// The limit is set to `1000` for benchmarking purposes as the actual limit is only known at
	/// runtime. However, the limit (and default) for Dotsama are magnitudes smaller.
	#[benchmark]
	fn enqueue_inbound_downward_messages(n: Linear<0, 1000>) {
		let msg = InboundDownwardMessage {
			sent_at: n, // The block number does not matter.
			msg: vec![0u8; MaxDmpMessageLenOf::<T>::get() as usize],
		};
		let msgs = vec![msg; n as usize];
		let head = mqp_head(&msgs);

		#[block]
		{
			Pallet::<T>::enqueue_inbound_downward_messages(
				head,
				InboundDownwardMessages::new(msgs).into_abridged(&mut usize::MAX.clone()),
			);
		}

		assert_eq!(ProcessedDownwardMessages::<T>::get(), n);
		assert_eq!(LastDmqMqcHead::<T>::get().head(), head);
	}

	/// Re-implements an easy version of the `MessageQueueChain` for testing purposes.
	fn mqp_head(msgs: &Vec<InboundDownwardMessage>) -> RelayHash {
		let mut head = Default::default();
		for msg in msgs.iter() {
			let msg_hash = BlakeTwo256::hash_of(&msg.msg);
			head = BlakeTwo256::hash_of(&(head, msg.sent_at, msg_hash));
		}
		head
	}

	/// The worst-case scenario for the block weight transaction extension.
	///
	/// Before executing an extrinsic `FractionOfCore` is set, changed to `PotentialFullCore` and
	/// post dispatch switches to `FullCore`.
	#[benchmark]
	fn block_weight_tx_extension_max_weight() -> Result<(), BenchmarkError> {
		let caller = account("caller", 0, 0);

		frame_system::Pallet::<T>::note_inherents_applied();

		frame_system::Pallet::<T>::set_extrinsic_index(1);

		frame_system::Pallet::<T>::deposit_log(
			BundleInfo { index: 0, maybe_last: false }.to_digest_item(),
		);
		frame_system::Pallet::<T>::deposit_log(
			CoreInfo {
				selector: 0.into(),
				claim_queue_offset: 0.into(),
				number_of_cores: 1.into(),
			}
			.to_digest_item(),
		);
		let target_weight = MaxParachainBlockWeight::<T, ConstU32<4>>::target_block_weight();

		let info = DispatchInfo {
			// The weight needs to be more than the target weight.
			call_weight: target_weight
				.saturating_add(Weight::from_parts(WEIGHT_REF_TIME_PER_SECOND, 0)),
			extension_weight: Weight::zero(),
			class: DispatchClass::Normal,
			..Default::default()
		};
		let call: T::RuntimeCall = frame_system::Call::remark { remark: vec![] }.into();
		let post_info = PostDispatchInfo { actual_weight: None, pays_fee: Default::default() };
		let len = 0_usize;

<<<<<<< HEAD
		crate::BlockWeightMode::<T>::put(BlockWeightMode::FractionOfCore {
			first_transaction_index: None,
		});
=======
		crate::BlockWeightMode::<T>::put(BlockWeightMode::fraction_of_core(None));
>>>>>>> ef278586

		let ext = DynamicMaxBlockWeight::<T, (), ConstU32<4>>::new(());

		#[block]
		{
			ext.test_run(RawOrigin::Signed(caller).into(), &call, &info, len, 0, |_| {
				// Normally this is done by `CheckWeight`
				frame_system::Pallet::<T>::register_extra_weight_unchecked(
					info.call_weight,
					DispatchClass::Normal,
				);
				Ok(post_info)
			})
			.unwrap()
			.unwrap();
		}

<<<<<<< HEAD
		assert_eq!(crate::BlockWeightMode::<T>::get().unwrap(), BlockWeightMode::FullCore);
		assert!(has_use_full_core_digest::<T>());
		assert_eq!(
			MaxParachainBlockWeight::<T, ConstU32<4>>::get(),
			MaxParachainBlockWeight::<T, ConstU32<4>>::FULL_CORE_WEIGHT
		);
=======
		assert_eq!(crate::BlockWeightMode::<T>::get().unwrap(), BlockWeightMode::full_core());
		assert!(has_use_full_core_digest::<T>());
		assert_eq!(MaxParachainBlockWeight::<T, ConstU32<4>>::get(), FULL_CORE_WEIGHT);
>>>>>>> ef278586

		Ok(())
	}

	/// A benchmark that assumes that an extrinsic was executed with `FractionOfCore` set.
	#[benchmark]
	fn block_weight_tx_extension_stays_fraction_of_core() -> Result<(), BenchmarkError> {
		let caller = account("caller", 0, 0);

		frame_system::Pallet::<T>::note_inherents_applied();

		frame_system::Pallet::<T>::set_extrinsic_index(1);

		frame_system::Pallet::<T>::deposit_log(
			BundleInfo { index: 0, maybe_last: false }.to_digest_item(),
		);
		frame_system::Pallet::<T>::deposit_log(
			CoreInfo {
				selector: 0.into(),
				claim_queue_offset: 0.into(),
				number_of_cores: 1.into(),
			}
			.to_digest_item(),
		);
		let target_weight = MaxParachainBlockWeight::<T, ConstU32<4>>::target_block_weight();

		let info = DispatchInfo {
			call_weight: Weight::from_parts(1024, 1024),
			extension_weight: Weight::zero(),
			class: DispatchClass::Normal,
			..Default::default()
		};
		let call: T::RuntimeCall = frame_system::Call::remark { remark: vec![] }.into();
		let post_info = PostDispatchInfo { actual_weight: None, pays_fee: Default::default() };
		let len = 0_usize;

<<<<<<< HEAD
		crate::BlockWeightMode::<T>::put(BlockWeightMode::FractionOfCore {
			first_transaction_index: None,
		});
=======
		crate::BlockWeightMode::<T>::put(BlockWeightMode::fraction_of_core(None));
>>>>>>> ef278586

		let ext = DynamicMaxBlockWeight::<T, (), ConstU32<4>>::new(());

		#[block]
		{
			ext.test_run(RawOrigin::Signed(caller).into(), &call, &info, len, 0, |_| {
				// Normally this is done by `CheckWeight`
				frame_system::Pallet::<T>::register_extra_weight_unchecked(
					info.call_weight,
					DispatchClass::Normal,
				);
				Ok(post_info)
			})
			.unwrap()
			.unwrap();
		}

		assert_eq!(
			crate::BlockWeightMode::<T>::get().unwrap(),
<<<<<<< HEAD
			BlockWeightMode::FractionOfCore { first_transaction_index: Some(1) }
=======
			BlockWeightMode::fraction_of_core(Some(1))
>>>>>>> ef278586
		);
		assert!(!has_use_full_core_digest::<T>());
		assert_eq!(MaxParachainBlockWeight::<T, ConstU32<4>>::get(), target_weight);

		Ok(())
	}

	/// A benchmark that assumes that `FullCore` was set already before executing an extrinsic.
	#[benchmark]
	fn block_weight_tx_extension_full_core() -> Result<(), BenchmarkError> {
		let caller = account("caller", 0, 0);

<<<<<<< HEAD
=======
		frame_system::Pallet::<T>::set_block_number(1u32.into());

>>>>>>> ef278586
		frame_system::Pallet::<T>::note_inherents_applied();

		frame_system::Pallet::<T>::set_extrinsic_index(1);

		frame_system::Pallet::<T>::deposit_log(
			BundleInfo { index: 0, maybe_last: false }.to_digest_item(),
		);
		frame_system::Pallet::<T>::deposit_log(
			CoreInfo {
				selector: 0.into(),
				claim_queue_offset: 0.into(),
				number_of_cores: 1.into(),
			}
			.to_digest_item(),
		);

		let info = DispatchInfo {
			call_weight: Weight::from_parts(1024, 1024),
			extension_weight: Weight::zero(),
			class: DispatchClass::Normal,
			..Default::default()
		};
		let call: T::RuntimeCall = frame_system::Call::remark { remark: vec![] }.into();
		let post_info = PostDispatchInfo { actual_weight: None, pays_fee: Default::default() };
		let len = 0_usize;

<<<<<<< HEAD
		crate::BlockWeightMode::<T>::put(BlockWeightMode::FullCore);
=======
		crate::BlockWeightMode::<T>::put(BlockWeightMode::full_core());
>>>>>>> ef278586

		let ext = DynamicMaxBlockWeight::<T, (), ConstU32<4>>::new(());

		#[block]
		{
			ext.test_run(RawOrigin::Signed(caller).into(), &call, &info, len, 0, |_| {
				// Normally this is done by `CheckWeight`
				frame_system::Pallet::<T>::register_extra_weight_unchecked(
					info.call_weight,
					DispatchClass::Normal,
				);
				Ok(post_info)
			})
			.unwrap()
			.unwrap();
		}

<<<<<<< HEAD
		assert_eq!(crate::BlockWeightMode::<T>::get().unwrap(), BlockWeightMode::FullCore);
=======
		assert_eq!(crate::BlockWeightMode::<T>::get().unwrap(), BlockWeightMode::full_core());
>>>>>>> ef278586

		Ok(())
	}

	impl_benchmark_test_suite! {
		Pallet,
		crate::mock::new_test_ext(),
		crate::mock::Test
	}
}<|MERGE_RESOLUTION|>--- conflicted
+++ resolved
@@ -21,13 +21,9 @@
 
 use super::*;
 use crate::{
-<<<<<<< HEAD
-	block_weight::{BlockWeightMode, DynamicMaxBlockWeight, MaxParachainBlockWeight},
-=======
 	block_weight::{
 		BlockWeightMode, DynamicMaxBlockWeight, MaxParachainBlockWeight, FULL_CORE_WEIGHT,
 	},
->>>>>>> ef278586
 	parachain_inherent::InboundDownwardMessages,
 };
 use cumulus_primitives_core::{
@@ -126,13 +122,7 @@
 		let post_info = PostDispatchInfo { actual_weight: None, pays_fee: Default::default() };
 		let len = 0_usize;
 
-<<<<<<< HEAD
-		crate::BlockWeightMode::<T>::put(BlockWeightMode::FractionOfCore {
-			first_transaction_index: None,
-		});
-=======
 		crate::BlockWeightMode::<T>::put(BlockWeightMode::fraction_of_core(None));
->>>>>>> ef278586
 
 		let ext = DynamicMaxBlockWeight::<T, (), ConstU32<4>>::new(());
 
@@ -150,18 +140,9 @@
 			.unwrap();
 		}
 
-<<<<<<< HEAD
-		assert_eq!(crate::BlockWeightMode::<T>::get().unwrap(), BlockWeightMode::FullCore);
-		assert!(has_use_full_core_digest::<T>());
-		assert_eq!(
-			MaxParachainBlockWeight::<T, ConstU32<4>>::get(),
-			MaxParachainBlockWeight::<T, ConstU32<4>>::FULL_CORE_WEIGHT
-		);
-=======
 		assert_eq!(crate::BlockWeightMode::<T>::get().unwrap(), BlockWeightMode::full_core());
 		assert!(has_use_full_core_digest::<T>());
 		assert_eq!(MaxParachainBlockWeight::<T, ConstU32<4>>::get(), FULL_CORE_WEIGHT);
->>>>>>> ef278586
 
 		Ok(())
 	}
@@ -198,13 +179,7 @@
 		let post_info = PostDispatchInfo { actual_weight: None, pays_fee: Default::default() };
 		let len = 0_usize;
 
-<<<<<<< HEAD
-		crate::BlockWeightMode::<T>::put(BlockWeightMode::FractionOfCore {
-			first_transaction_index: None,
-		});
-=======
 		crate::BlockWeightMode::<T>::put(BlockWeightMode::fraction_of_core(None));
->>>>>>> ef278586
 
 		let ext = DynamicMaxBlockWeight::<T, (), ConstU32<4>>::new(());
 
@@ -224,11 +199,7 @@
 
 		assert_eq!(
 			crate::BlockWeightMode::<T>::get().unwrap(),
-<<<<<<< HEAD
-			BlockWeightMode::FractionOfCore { first_transaction_index: Some(1) }
-=======
 			BlockWeightMode::fraction_of_core(Some(1))
->>>>>>> ef278586
 		);
 		assert!(!has_use_full_core_digest::<T>());
 		assert_eq!(MaxParachainBlockWeight::<T, ConstU32<4>>::get(), target_weight);
@@ -241,11 +212,8 @@
 	fn block_weight_tx_extension_full_core() -> Result<(), BenchmarkError> {
 		let caller = account("caller", 0, 0);
 
-<<<<<<< HEAD
-=======
 		frame_system::Pallet::<T>::set_block_number(1u32.into());
 
->>>>>>> ef278586
 		frame_system::Pallet::<T>::note_inherents_applied();
 
 		frame_system::Pallet::<T>::set_extrinsic_index(1);
@@ -272,11 +240,7 @@
 		let post_info = PostDispatchInfo { actual_weight: None, pays_fee: Default::default() };
 		let len = 0_usize;
 
-<<<<<<< HEAD
-		crate::BlockWeightMode::<T>::put(BlockWeightMode::FullCore);
-=======
 		crate::BlockWeightMode::<T>::put(BlockWeightMode::full_core());
->>>>>>> ef278586
 
 		let ext = DynamicMaxBlockWeight::<T, (), ConstU32<4>>::new(());
 
@@ -294,11 +258,7 @@
 			.unwrap();
 		}
 
-<<<<<<< HEAD
-		assert_eq!(crate::BlockWeightMode::<T>::get().unwrap(), BlockWeightMode::FullCore);
-=======
 		assert_eq!(crate::BlockWeightMode::<T>::get().unwrap(), BlockWeightMode::full_core());
->>>>>>> ef278586
 
 		Ok(())
 	}
