// Copyright (C) Parity Technologies (UK) Ltd.
// This file is part of Cumulus.

// Cumulus is free software: you can redistribute it and/or modify
// it under the terms of the GNU General Public License as published by
// the Free Software Foundation, either version 3 of the License, or
// (at your option) any later version.

// Cumulus is distributed in the hope that it will be useful,
// but WITHOUT ANY WARRANTY; without even the implied warranty of
// MERCHANTABILITY or FITNESS FOR A PARTICULAR PURPOSE.  See the
// GNU General Public License for more details.

// You should have received a copy of the GNU General Public License
// along with Cumulus.  If not, see <http://www.gnu.org/licenses/>.

//! Relay chain state proof provides means for accessing part of relay chain storage for reads.

use alloc::vec::Vec;
use codec::{Decode, Encode};
use cumulus_primitives_core::{
	relay_chain, AbridgedHostConfiguration, AbridgedHrmpChannel, ParaId,
};
use scale_info::TypeInfo;
use sp_runtime::traits::HashingFor;
use sp_state_machine::{Backend, TrieBackend, TrieBackendBuilder};
<<<<<<< HEAD
use sp_std::{boxed::Box, vec::Vec};
use sp_trie::{StorageProof, EMPTY_PREFIX};
=======
use sp_trie::{HashDBT, MemoryDB, StorageProof, EMPTY_PREFIX};
>>>>>>> 7ecf3f75

/// The capacity of the upward message queue of a parachain on the relay chain.
// The field order should stay the same as the data can be found in the proof to ensure both are
// have the same encoded representation.
#[derive(Clone, Encode, Decode, TypeInfo, Default)]
pub struct RelayDispatchQueueRemainingCapacity {
	/// The number of additional messages that can be enqueued.
	pub remaining_count: u32,
	/// The total size of additional messages that can be enqueued.
	pub remaining_size: u32,
}

/// A snapshot of some messaging related state of relay chain pertaining to the current parachain.
///
/// This data is essential for making sure that the parachain is aware of current resource use on
/// the relay chain and that the candidates produced for this parachain do not exceed any of these
/// limits.
#[derive(Clone, Encode, Decode, TypeInfo)]
pub struct MessagingStateSnapshot {
	/// The current message queue chain head for downward message queue.
	///
	/// If the value is absent on the relay chain this will be set to all zeros.
	pub dmq_mqc_head: relay_chain::Hash,

	/// The current capacity of the upward message queue of the current parachain on the relay
	/// chain.
	pub relay_dispatch_queue_remaining_capacity: RelayDispatchQueueRemainingCapacity,

	/// Information about all the inbound HRMP channels.
	///
	/// These are structured as a list of tuples. The para id in the tuple specifies the sender
	/// of the channel. Obviously, the recipient is the current parachain.
	///
	/// The channels are sorted by the sender para id ascension.
	pub ingress_channels: Vec<(ParaId, AbridgedHrmpChannel)>,

	/// Information about all the outbound HRMP channels.
	///
	/// These are structured as a list of tuples. The para id in the tuple specifies the recipient
	/// of the channel. Obviously, the sender is the current parachain.
	///
	/// The channels are sorted by the recipient para id ascension.
	pub egress_channels: Vec<(ParaId, AbridgedHrmpChannel)>,
}

#[derive(Debug)]
pub enum Error {
	/// The provided proof was created against unexpected storage root.
	RootMismatch,
	/// The entry cannot be read.
	ReadEntry(ReadEntryErr),
	/// The optional entry cannot be read.
	ReadOptionalEntry(ReadEntryErr),
	/// The slot cannot be extracted.
	Slot(ReadEntryErr),
	/// The upgrade go-ahead signal cannot be read.
	UpgradeGoAhead(ReadEntryErr),
	/// The upgrade restriction signal cannot be read.
	UpgradeRestriction(ReadEntryErr),
	/// The host configuration cannot be extracted.
	Config(ReadEntryErr),
	/// The DMQ MQC head cannot be extracted.
	DmqMqcHead(ReadEntryErr),
	/// Relay dispatch queue cannot be extracted.
	RelayDispatchQueueRemainingCapacity(ReadEntryErr),
	/// The hrmp ingress channel index cannot be extracted.
	HrmpIngressChannelIndex(ReadEntryErr),
	/// The hrmp egress channel index cannot be extracted.
	HrmpEgressChannelIndex(ReadEntryErr),
	/// The channel identified by the sender and receiver cannot be extracted.
	HrmpChannel(ParaId, ParaId, ReadEntryErr),
	/// The latest included parachain head cannot be extracted.
	ParaHead(ReadEntryErr),
}

#[derive(Debug)]
pub enum ReadEntryErr {
	/// The value cannot be extracted from the proof.
	Proof,
	/// The value cannot be decoded.
	Decode,
	/// The value is expected to be present on the relay chain, but it doesn't exist.
	Absent,
}

/// Read an entry given by the key and try to decode it. If the value specified by the key according
/// to the proof is empty, the `fallback` value will be returned.
///
/// Returns `Err` in case the backend can't return the value under the specific key (likely due to
/// a malformed proof), in case the decoding fails, or in case where the value is empty in the relay
/// chain state and no fallback was provided.
fn read_entry<T, B>(backend: &B, key: &[u8], fallback: Option<T>) -> Result<T, ReadEntryErr>
where
	T: Decode,
	B: Backend<HashingFor<relay_chain::Block>>,
{
	backend
		.storage(key)
		.map_err(|_| ReadEntryErr::Proof)?
		.map(|raw_entry| T::decode(&mut &raw_entry[..]).map_err(|_| ReadEntryErr::Decode))
		.transpose()?
		.or(fallback)
		.ok_or(ReadEntryErr::Absent)
}

/// Read an optional entry given by the key and try to decode it.
/// Returns `None` if the value specified by the key according to the proof is empty.
///
/// Returns `Err` in case the backend can't return the value under the specific key (likely due to
/// a malformed proof) or if the value couldn't be decoded.
fn read_optional_entry<T, B>(backend: &B, key: &[u8]) -> Result<Option<T>, ReadEntryErr>
where
	T: Decode,
	B: Backend<HashingFor<relay_chain::Block>>,
{
	match read_entry(backend, key, None) {
		Ok(v) => Ok(Some(v)),
		Err(ReadEntryErr::Absent) => Ok(None),
		Err(err) => Err(err),
	}
}

/// A state proof extracted from the relay chain.
///
/// This state proof is extracted from the relay chain block we are building on top of.
pub struct RelayChainStateProof {
	para_id: ParaId,
	trie_backend: TrieBackend<HashingFor<relay_chain::Block>>,
}

impl RelayChainStateProof {
	/// Create a new instance of `Self`.
	///
	/// Returns an error if the given `relay_parent_storage_root` is not the root of the given
	/// `proof`.
	pub fn new(
		para_id: ParaId,
		relay_parent_storage_root: relay_chain::Hash,
		proof: StorageProof,
	) -> Result<Self, Error> {
		let db = proof.into_memory_db::<HashingFor<relay_chain::Block>>();
		if !db.contains(&relay_parent_storage_root, EMPTY_PREFIX) {
			return Err(Error::RootMismatch)
		}
		let trie_backend = TrieBackendBuilder::new(Box::new(db), relay_parent_storage_root).build();

		Ok(Self { para_id, trie_backend })
	}

	/// Read the [`MessagingStateSnapshot`] from the relay chain state proof.
	///
	/// Returns an error if anything failed at reading or decoding.
	pub fn read_messaging_state_snapshot(
		&self,
		host_config: &AbridgedHostConfiguration,
	) -> Result<MessagingStateSnapshot, Error> {
		let dmq_mqc_head: relay_chain::Hash = read_entry(
			&self.trie_backend,
			&relay_chain::well_known_keys::dmq_mqc_head(self.para_id),
			Some(Default::default()),
		)
		.map_err(Error::DmqMqcHead)?;

		let relay_dispatch_queue_remaining_capacity = read_optional_entry::<
			RelayDispatchQueueRemainingCapacity,
			_,
		>(
			&self.trie_backend,
			&relay_chain::well_known_keys::relay_dispatch_queue_remaining_capacity(self.para_id)
				.key,
		);

		// TODO paritytech/polkadot#6283: Remove all usages of `relay_dispatch_queue_size`
		//
		// When the relay chain and all parachains support
		// `relay_dispatch_queue_remaining_capacity`, this code here needs to be removed and above
		// needs to be changed to `read_entry` that returns an error if
		// `relay_dispatch_queue_remaining_capacity` can not be found/decoded.
		//
		// For now we just fallback to the old dispatch queue size on `ReadEntryErr::Absent`.
		// `ReadEntryErr::Decode` and `ReadEntryErr::Proof` are potentially subject to meddling
		// by malicious collators, so we reject the block in those cases.
		let relay_dispatch_queue_remaining_capacity = match relay_dispatch_queue_remaining_capacity
		{
			Ok(Some(r)) => r,
			Ok(None) => {
				let res = read_entry::<(u32, u32), _>(
					&self.trie_backend,
					#[allow(deprecated)]
					&relay_chain::well_known_keys::relay_dispatch_queue_size(self.para_id),
					Some((0, 0)),
				)
				.map_err(Error::RelayDispatchQueueRemainingCapacity)?;

				let remaining_count = host_config.max_upward_queue_count.saturating_sub(res.0);
				let remaining_size = host_config.max_upward_queue_size.saturating_sub(res.1);
				RelayDispatchQueueRemainingCapacity { remaining_count, remaining_size }
			},
			Err(e) => return Err(Error::RelayDispatchQueueRemainingCapacity(e)),
		};

		let ingress_channel_index: Vec<ParaId> = read_entry(
			&self.trie_backend,
			&relay_chain::well_known_keys::hrmp_ingress_channel_index(self.para_id),
			Some(Vec::new()),
		)
		.map_err(Error::HrmpIngressChannelIndex)?;

		let egress_channel_index: Vec<ParaId> = read_entry(
			&self.trie_backend,
			&relay_chain::well_known_keys::hrmp_egress_channel_index(self.para_id),
			Some(Vec::new()),
		)
		.map_err(Error::HrmpEgressChannelIndex)?;

		let mut ingress_channels = Vec::with_capacity(ingress_channel_index.len());
		for sender in ingress_channel_index {
			let channel_id = relay_chain::HrmpChannelId { sender, recipient: self.para_id };
			let hrmp_channel: AbridgedHrmpChannel = read_entry(
				&self.trie_backend,
				&relay_chain::well_known_keys::hrmp_channels(channel_id),
				None,
			)
			.map_err(|read_err| Error::HrmpChannel(sender, self.para_id, read_err))?;
			ingress_channels.push((sender, hrmp_channel));
		}

		let mut egress_channels = Vec::with_capacity(egress_channel_index.len());
		for recipient in egress_channel_index {
			let channel_id = relay_chain::HrmpChannelId { sender: self.para_id, recipient };
			let hrmp_channel: AbridgedHrmpChannel = read_entry(
				&self.trie_backend,
				&relay_chain::well_known_keys::hrmp_channels(channel_id),
				None,
			)
			.map_err(|read_err| Error::HrmpChannel(self.para_id, recipient, read_err))?;
			egress_channels.push((recipient, hrmp_channel));
		}

		// NOTE that ingress_channels and egress_channels promise to be sorted. We satisfy this
		// property by relying on the fact that `ingress_channel_index` and `egress_channel_index`
		// are themselves sorted.
		Ok(MessagingStateSnapshot {
			dmq_mqc_head,
			relay_dispatch_queue_remaining_capacity,
			ingress_channels,
			egress_channels,
		})
	}

	/// Read the [`AbridgedHostConfiguration`] from the relay chain state proof.
	///
	/// Returns an error if anything failed at reading or decoding.
	pub fn read_abridged_host_configuration(&self) -> Result<AbridgedHostConfiguration, Error> {
		read_entry(&self.trie_backend, relay_chain::well_known_keys::ACTIVE_CONFIG, None)
			.map_err(Error::Config)
	}

	/// Read latest included parachain [head data](`relay_chain::HeadData`) from the relay chain
	/// state proof.
	///
	/// Returns an error if anything failed at reading or decoding.
	pub fn read_included_para_head(&self) -> Result<relay_chain::HeadData, Error> {
		read_entry(&self.trie_backend, &relay_chain::well_known_keys::para_head(self.para_id), None)
			.map_err(Error::ParaHead)
	}

	/// Read the [`Slot`](relay_chain::Slot) from the relay chain state proof.
	///
	/// The slot is slot of the relay chain block this state proof was extracted from.
	///
	/// Returns an error if anything failed at reading or decoding.
	pub fn read_slot(&self) -> Result<relay_chain::Slot, Error> {
		read_entry(&self.trie_backend, relay_chain::well_known_keys::CURRENT_SLOT, None)
			.map_err(Error::Slot)
	}

	/// Read the go-ahead signal for the upgrade from the relay chain state proof.
	///
	/// The go-ahead specifies whether the parachain can apply the upgrade or should abort it. If
	/// the value is absent then there is either no judgment by the relay chain yet or no upgrade
	/// is pending.
	///
	/// Returns an error if anything failed at reading or decoding.
	pub fn read_upgrade_go_ahead_signal(
		&self,
	) -> Result<Option<relay_chain::UpgradeGoAhead>, Error> {
		read_optional_entry(
			&self.trie_backend,
			&relay_chain::well_known_keys::upgrade_go_ahead_signal(self.para_id),
		)
		.map_err(Error::UpgradeGoAhead)
	}

	/// Read the upgrade restriction signal for the upgrade from the relay chain state proof.
	///
	/// If the upgrade restriction is not `None`, then the parachain cannot signal an upgrade at
	/// this block.
	///
	/// Returns an error if anything failed at reading or decoding.
	pub fn read_upgrade_restriction_signal(
		&self,
	) -> Result<Option<relay_chain::UpgradeRestriction>, Error> {
		read_optional_entry(
			&self.trie_backend,
			&relay_chain::well_known_keys::upgrade_restriction_signal(self.para_id),
		)
		.map_err(Error::UpgradeRestriction)
	}

	/// Read an entry given by the key and try to decode it. If the value specified by the key
	/// according to the proof is empty, the `fallback` value will be returned.
	///
	/// Returns `Err` in case the backend can't return the value under the specific key (likely due
	/// to a malformed proof), in case the decoding fails, or in case where the value is empty in
	/// the relay chain state and no fallback was provided.
	pub fn read_entry<T>(&self, key: &[u8], fallback: Option<T>) -> Result<T, Error>
	where
		T: Decode,
	{
		read_entry(&self.trie_backend, key, fallback).map_err(Error::ReadEntry)
	}

	/// Read an optional entry given by the key and try to decode it.
	///
	/// Returns `Err` in case the backend can't return the value under the specific key (likely due
	/// to a malformed proof) or if the value couldn't be decoded.
	pub fn read_optional_entry<T>(&self, key: &[u8]) -> Result<Option<T>, Error>
	where
		T: Decode,
	{
		read_optional_entry(&self.trie_backend, key).map_err(Error::ReadOptionalEntry)
	}
}<|MERGE_RESOLUTION|>--- conflicted
+++ resolved
@@ -16,7 +16,7 @@
 
 //! Relay chain state proof provides means for accessing part of relay chain storage for reads.
 
-use alloc::vec::Vec;
+use alloc::{boxed::Box, vec::Vec};
 use codec::{Decode, Encode};
 use cumulus_primitives_core::{
 	relay_chain, AbridgedHostConfiguration, AbridgedHrmpChannel, ParaId,
@@ -24,12 +24,7 @@
 use scale_info::TypeInfo;
 use sp_runtime::traits::HashingFor;
 use sp_state_machine::{Backend, TrieBackend, TrieBackendBuilder};
-<<<<<<< HEAD
-use sp_std::{boxed::Box, vec::Vec};
 use sp_trie::{StorageProof, EMPTY_PREFIX};
-=======
-use sp_trie::{HashDBT, MemoryDB, StorageProof, EMPTY_PREFIX};
->>>>>>> 7ecf3f75
 
 /// The capacity of the upward message queue of a parachain on the relay chain.
 // The field order should stay the same as the data can be found in the proof to ensure both are
