--- conflicted
+++ resolved
@@ -21,16 +21,11 @@
 use alloc::vec::Vec;
 use codec::{Decode, Encode};
 use cumulus_primitives_core::{
-<<<<<<< HEAD
 	relay_chain::{
-		vstaging::{UMPSignal, UMP_SEPARATOR},
-		Hash as RHash,
+		UMPSignal, UMP_SEPARATOR, Hash as RHash,
 	},
 	ClaimQueueOffset, CoreSelector, ParachainBlockData, PersistedValidationData,
-=======
-	relay_chain::{Hash as RHash, UMPSignal, UMP_SEPARATOR},
-	ParachainBlockData, PersistedValidationData,
->>>>>>> 63958c45
+
 };
 use frame_support::{
 	traits::{ExecuteBlock, Get, IsSubType},
