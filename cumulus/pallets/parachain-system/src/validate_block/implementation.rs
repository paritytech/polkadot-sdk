--- conflicted
+++ resolved
@@ -304,12 +304,8 @@
 	}
 
 	if !upward_message_signals.is_empty() {
-<<<<<<< HEAD
 		let mut selected_core: Option<(CoreSelector, ClaimQueueOffset)> = None;
-=======
-		let mut selected_core = None;
 		let mut approved_peer = None;
->>>>>>> 4173aac8
 
 		upward_message_signals.iter().for_each(|s| {
 			match UMPSignal::decode(&mut &s[..]).expect("Failed to decode `UMPSignal`") {
