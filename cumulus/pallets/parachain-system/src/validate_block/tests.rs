--- conflicted
+++ resolved
@@ -37,11 +37,7 @@
 	traits::{BlakeTwo256, Block as BlockT, Header as HeaderT},
 	DigestItem,
 };
-<<<<<<< HEAD
 use sp_trie::{proof_size_extension::ProofSizeExt, recorder::IgnoredNodes};
-=======
-use sp_trie::{proof_size_extension::ProofSizeExt, recorder::IgnoredNodes, StorageProof};
->>>>>>> 4331b282
 use std::{env, process::Command};
 
 fn call_validate_block_validation_result(
@@ -547,10 +543,6 @@
 	sp_tracing::try_init_simple();
 
 	let blocks_per_pov = 12;
-<<<<<<< HEAD
-=======
-	// disable the core selection logic
->>>>>>> 4331b282
 	let (client, genesis_head) = create_elastic_scaling_test_client();
 
 	// 1. Build the initial block that stores values in the map.
@@ -606,14 +598,9 @@
 #[cfg(feature = "experimental-ump-signals")]
 fn validate_block_handles_ump_signal() {
 	use cumulus_primitives_core::{
-<<<<<<< HEAD
 		relay_chain::vstaging::{UMPSignal, UMP_SEPARATOR},
-=======
-		relay_chain::{UMPSignal, UMP_SEPARATOR},
->>>>>>> 4331b282
 		ClaimQueueOffset, CoreInfo, CoreSelector,
 	};
-
 	sp_tracing::try_init_simple();
 
 	let (client, parent_head) = create_elastic_scaling_test_client();
