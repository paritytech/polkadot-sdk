// Copyright (C) Parity Technologies (UK) Ltd.
// This file is part of Cumulus.
// SPDX-License-Identifier: Apache-2.0

// Licensed under the Apache License, Version 2.0 (the "License");
// you may not use this file except in compliance with the License.
// You may obtain a copy of the License at
//
// 	http://www.apache.org/licenses/LICENSE-2.0
//
// Unless required by applicable law or agreed to in writing, software
// distributed under the License is distributed on an "AS IS" BASIS,
// WITHOUT WARRANTIES OR CONDITIONS OF ANY KIND, either express or implied.
// See the License for the specific language governing permissions and
// limitations under the License.

use crate::{validate_block::MemoryOptimizedValidationParams, *};
use codec::{Decode, DecodeAll, Encode};
use cumulus_primitives_core::{ParachainBlockData, PersistedValidationData};
use cumulus_test_client::{
	generate_extrinsic, generate_extrinsic_with_pair,
	runtime::{
		self as test_runtime, Block, Hash, Header, TestPalletCall, UncheckedExtrinsic, WASM_BINARY,
	},
	seal_parachain_block_data, transfer, BlockData, BlockOrigin, BuildParachainBlockData, Client,
	ClientBlockImportExt, DefaultTestClientBuilderExt, HeadData, InitBlockBuilder,
	Sr25519Keyring::{Alice, Bob, Charlie},
	TestClientBuilder, TestClientBuilderExt, ValidationParams,
};
use cumulus_test_relay_sproof_builder::RelayStateSproofBuilder;
use polkadot_parachain_primitives::primitives::ValidationResult;
<<<<<<< HEAD
#[cfg(feature = "experimental-ump-signals")]
use relay_chain::vstaging::{UMPSignal, UMP_SEPARATOR};
use sc_consensus::{BlockImport, BlockImportParams, ForkChoiceStrategy};
use sp_api::{ApiExt, Core, ProofRecorder, ProvideRuntimeApi};
use sp_consensus_slots::SlotDuration;
use sp_core::H256;
use sp_runtime::traits::{BlakeTwo256, Block as BlockT, Header as HeaderT};
use sp_trie::{proof_size_extension::ProofSizeExt, recorder::IgnoredNodes, StorageProof};
=======
use sp_runtime::{
	traits::{Block as BlockT, Header as HeaderT},
	DigestItem,
};

>>>>>>> 2a03e75b
use std::{env, process::Command};

fn call_validate_block_validation_result(
	validation_code: &[u8],
	parent_head: Header,
	block_data: ParachainBlockData<Block>,
	relay_parent_storage_root: Hash,
) -> cumulus_test_client::ExecutorResult<ValidationResult> {
	cumulus_test_client::validate_block(
		ValidationParams {
			block_data: BlockData(block_data.encode()),
			parent_head: HeadData(parent_head.encode()),
			relay_parent_number: 1,
			relay_parent_storage_root,
		},
		validation_code,
	)
}

fn call_validate_block(
	parent_head: Header,
	block_data: ParachainBlockData<Block>,
	relay_parent_storage_root: Hash,
) -> cumulus_test_client::ExecutorResult<Header> {
	call_validate_block_validation_result(
		WASM_BINARY.expect("You need to build the WASM binaries to run the tests!"),
		parent_head,
		block_data,
		relay_parent_storage_root,
	)
	.map(|v| Header::decode(&mut &v.head_data.0[..]).expect("Decodes `Header`."))
}

/// Call `validate_block` in the runtime with `elastic-scaling` activated.
fn call_validate_block_elastic_scaling(
	parent_head: Header,
	block_data: ParachainBlockData<Block>,
	relay_parent_storage_root: Hash,
) -> cumulus_test_client::ExecutorResult<Header> {
	call_validate_block_validation_result(
		test_runtime::elastic_scaling::WASM_BINARY
			.expect("You need to build the WASM binaries to run the tests!"),
		parent_head,
		block_data,
		relay_parent_storage_root,
	)
	.map(|v| Header::decode(&mut &v.head_data.0[..]).expect("Decodes `Header`."))
}

fn create_test_client() -> (Client, Header) {
	let client = TestClientBuilder::new().enable_import_proof_recording().build();

	let genesis_header = client
		.header(client.chain_info().genesis_hash)
		.ok()
		.flatten()
		.expect("Genesis header exists; qed");

	(client, genesis_header)
}

/// Create test client using the runtime with `elastic-scaling` feature enabled.
fn create_elastic_scaling_test_client(blocks_per_pov: u32) -> (Client, Header) {
	let mut builder = TestClientBuilder::new();
	builder.genesis_init_mut().wasm = Some(
		test_runtime::elastic_scaling_500ms::WASM_BINARY
			.expect("You need to build the WASM binaries to run the tests!")
			.to_vec(),
	);
	builder.genesis_init_mut().blocks_per_pov = Some(blocks_per_pov);
	let client = builder.enable_import_proof_recording().build();

	let genesis_header = client
		.header(client.chain_info().genesis_hash)
		.ok()
		.flatten()
		.expect("Genesis header exists; qed");

	(client, genesis_header)
}

struct TestBlockData {
	block: ParachainBlockData<Block>,
	validation_data: PersistedValidationData,
}

fn build_block_with_witness(
	client: &Client,
	extra_extrinsics: Vec<UncheckedExtrinsic>,
	parent_head: Header,
	mut sproof_builder: RelayStateSproofBuilder,
	pre_digests: Vec<DigestItem>,
) -> TestBlockData {
	sproof_builder.para_id = test_runtime::PARACHAIN_ID.into();
	sproof_builder.included_para_head = Some(HeadData(parent_head.encode()));

	let validation_data = PersistedValidationData {
		relay_parent_number: 1,
		parent_head: parent_head.encode().into(),
		..Default::default()
	};

	let cumulus_test_client::BlockBuilderAndSupportData {
		mut block_builder,
		persisted_validation_data,
	} = client.init_block_builder_with_pre_digests(Some(validation_data), sproof_builder, pre_digests);

	extra_extrinsics.into_iter().for_each(|e| block_builder.push(e).unwrap());

	let block = block_builder.build_parachain_block(*parent_head.state_root());

	TestBlockData { block, validation_data: persisted_validation_data }
}

fn build_multiple_blocks_with_witness(
	client: &Client,
	mut parent_head: Header,
	mut sproof_builder: RelayStateSproofBuilder,
	num_blocks: u32,
	extra_extrinsics: impl Fn(u32) -> Vec<UncheckedExtrinsic>,
) -> TestBlockData {
	let parent_head_root = *parent_head.state_root();
	sproof_builder.para_id = test_runtime::PARACHAIN_ID.into();
	sproof_builder.included_para_head = Some(HeadData(parent_head.encode()));

	let timestamp = if sproof_builder.current_slot == 0u64 {
		let timestamp = std::time::SystemTime::now()
			.duration_since(std::time::SystemTime::UNIX_EPOCH)
			.expect("Time is always after UNIX_EPOCH; qed")
			.as_millis() as u64;
		sproof_builder.current_slot = (timestamp / 6000).into();

		timestamp
	} else {
		sproof_builder
			.current_slot
			.timestamp(SlotDuration::from_millis(6000))
			.unwrap()
			.as_millis()
	};

	let validation_data = PersistedValidationData {
		relay_parent_number: 1,
		parent_head: parent_head.encode().into(),
		..Default::default()
	};

	let mut persisted_validation_data = None;
	let mut blocks = Vec::new();
	let mut proof = StorageProof::empty();
	let mut ignored_nodes = IgnoredNodes::<H256>::default();

	for i in 0..num_blocks {
		let cumulus_test_client::BlockBuilderAndSupportData {
			mut block_builder,
			persisted_validation_data: p_v_data,
		} = client.init_block_builder_with_ignored_nodes(
			parent_head.hash(),
			Some(validation_data.clone()),
			sproof_builder.clone(),
			timestamp,
			ignored_nodes.clone(),
		);

		persisted_validation_data = Some(p_v_data);

		for ext in (extra_extrinsics)(i) {
			block_builder.push(ext).unwrap();
		}

		let built_block = block_builder.build().unwrap();

		futures::executor::block_on({
			let parent_hash = *built_block.block.header.parent_hash();
			let state = client.state_at(parent_hash).unwrap();

			let mut api = client.runtime_api();
			let proof_recorder = ProofRecorder::<Block>::with_ignored_nodes(ignored_nodes.clone());
			api.set_proof_recorder(proof_recorder.clone());
			api.register_extension(ProofSizeExt::new(proof_recorder));
			api.execute_block(parent_hash, built_block.block.clone()).unwrap();

			let (header, extrinsics) = built_block.block.clone().deconstruct();

			let mut import = BlockImportParams::new(BlockOrigin::Own, header);
			import.body = Some(extrinsics);
			import.fork_choice = Some(ForkChoiceStrategy::Custom(true));
			import.state_action = api.into_storage_changes(&state, parent_hash).unwrap().into();

			BlockImport::import_block(&client, import)
		})
		.unwrap();

		ignored_nodes.extend(IgnoredNodes::from_storage_proof::<BlakeTwo256>(
			&built_block.proof.clone().unwrap(),
		));
		ignored_nodes.extend(IgnoredNodes::from_memory_db(built_block.storage_changes.transaction));
		proof = StorageProof::merge([proof, built_block.proof.unwrap()]);

		parent_head = built_block.block.header.clone();

		blocks.push(built_block.block);
	}

	let proof = proof.into_compact_proof::<BlakeTwo256>(parent_head_root).unwrap();

	TestBlockData {
		block: ParachainBlockData::new(blocks, proof),
		validation_data: persisted_validation_data.unwrap(),
	}
}

#[test]
fn validate_block_works() {
	sp_tracing::try_init_simple();

	let (client, parent_head) = create_test_client();
	let TestBlockData { block, validation_data } = build_block_with_witness(
		&client,
		Vec::new(),
		parent_head.clone(),
		Default::default(),
		Default::default(),
	);

	let block = seal_parachain_block_data(block, &client);
	let header = block.blocks()[0].header().clone();
	let res_header =
		call_validate_block(parent_head, block, validation_data.relay_parent_storage_root)
			.expect("Calls `validate_block`");
	assert_eq!(header, res_header);
}

#[test]
fn validate_multiple_blocks_work() {
	sp_tracing::try_init_simple();

	let blocks_per_pov = 4;
	let (client, parent_head) = create_elastic_scaling_test_client(blocks_per_pov);
	let TestBlockData { block, validation_data } = build_multiple_blocks_with_witness(
		&client,
		parent_head.clone(),
		Default::default(),
		blocks_per_pov,
		|i| {
			vec![generate_extrinsic_with_pair(
				&client,
				Charlie.into(),
				TestPalletCall::read_and_write_big_value {},
				Some(i),
			)]
		},
	);

	assert!(block.proof().encoded_size() < 3 * 1024 * 1024);

	let block = seal_parachain_block_data(block, &client);
	let header = block.blocks().last().unwrap().header().clone();
	let res_header = call_validate_block_elastic_scaling(
		parent_head,
		block,
		validation_data.relay_parent_storage_root,
	)
	.expect("Calls `validate_block`");
	assert_eq!(header, res_header);
}

#[test]
fn validate_block_with_extra_extrinsics() {
	sp_tracing::try_init_simple();

	let (client, parent_head) = create_test_client();
	let extra_extrinsics = vec![
		transfer(&client, Alice, Bob, 69),
		transfer(&client, Bob, Charlie, 100),
		transfer(&client, Charlie, Alice, 500),
	];

	let TestBlockData { block, validation_data } = build_block_with_witness(
		&client,
		extra_extrinsics,
		parent_head.clone(),
		Default::default(),
		Default::default(),
	);
	let block = seal_parachain_block_data(block, &client);
	let header = block.blocks()[0].header().clone();

	let res_header =
		call_validate_block(parent_head, block, validation_data.relay_parent_storage_root)
			.expect("Calls `validate_block`");
	assert_eq!(header, res_header);
}

#[test]
fn validate_block_returns_custom_head_data() {
	sp_tracing::try_init_simple();

	let expected_header = vec![1, 3, 3, 7, 4, 5, 6];

	let (client, parent_head) = create_test_client();
	let extra_extrinsics = vec![
		transfer(&client, Alice, Bob, 69),
		generate_extrinsic(
			&client,
			Charlie,
			TestPalletCall::set_custom_validation_head_data {
				custom_header: expected_header.clone(),
			},
		),
		transfer(&client, Bob, Charlie, 100),
	];

	let TestBlockData { block, validation_data } = build_block_with_witness(
		&client,
		extra_extrinsics,
		parent_head.clone(),
		Default::default(),
		Default::default(),
	);
	let header = block.blocks()[0].header().clone();
	assert_ne!(expected_header, header.encode());

	let block = seal_parachain_block_data(block, &client);
	let res_header = call_validate_block_validation_result(
		WASM_BINARY.expect("You need to build the WASM binaries to run the tests!"),
		parent_head,
		block,
		validation_data.relay_parent_storage_root,
	)
	.expect("Calls `validate_block`")
	.head_data
	.0;
	assert_eq!(expected_header, res_header);
}

#[test]
fn validate_block_invalid_parent_hash() {
	sp_tracing::try_init_simple();

	if env::var("RUN_TEST").is_ok() {
		let (client, parent_head) = create_test_client();
		let TestBlockData { mut block, validation_data, .. } = build_block_with_witness(
			&client,
			Vec::new(),
			parent_head.clone(),
			Default::default(),
			Default::default(),
		);
		block.blocks_mut()[0].header.set_parent_hash(Hash::from_low_u64_be(1));

		call_validate_block(parent_head, block, validation_data.relay_parent_storage_root)
			.unwrap_err();
	} else {
		let output = Command::new(env::current_exe().unwrap())
			.args(["validate_block_invalid_parent_hash", "--", "--nocapture"])
			.env("RUN_TEST", "1")
			.output()
			.expect("Runs the test");
		assert!(output.status.success());

		assert!(dbg!(String::from_utf8(output.stderr).unwrap())
			.contains("Parachain head needs to be the parent of the first block"));
	}
}

#[test]
fn validate_block_fails_on_invalid_validation_data() {
	sp_tracing::try_init_simple();

	if env::var("RUN_TEST").is_ok() {
		let (client, parent_head) = create_test_client();
		let TestBlockData { block, .. } = build_block_with_witness(
			&client,
			Vec::new(),
			parent_head.clone(),
			Default::default(),
			Default::default(),
		);

		call_validate_block(parent_head, block, Hash::random()).unwrap_err();
	} else {
		let output = Command::new(env::current_exe().unwrap())
			.args(["validate_block_fails_on_invalid_validation_data", "--", "--nocapture"])
			.env("RUN_TEST", "1")
			.output()
			.expect("Runs the test");
		assert!(output.status.success());

		assert!(dbg!(String::from_utf8(output.stderr).unwrap())
			.contains("Relay parent storage root doesn't match"));
	}
}

#[test]
fn check_inherents_are_unsigned_and_before_all_other_extrinsics() {
	sp_tracing::try_init_simple();

	if env::var("RUN_TEST").is_ok() {
		let (client, parent_head) = create_test_client();

		let TestBlockData { mut block, validation_data, .. } = build_block_with_witness(
			&client,
			Vec::new(),
			parent_head.clone(),
			Default::default(),
			Default::default(),
		);

		block.blocks_mut()[0].extrinsics.insert(0, transfer(&client, Alice, Bob, 69));

		call_validate_block(parent_head, block, validation_data.relay_parent_storage_root)
			.unwrap_err();
	} else {
		let output = Command::new(env::current_exe().unwrap())
			.args([
				"check_inherents_are_unsigned_and_before_all_other_extrinsics",
				"--",
				"--nocapture",
			])
			.env("RUN_TEST", "1")
			.output()
			.expect("Runs the test");
		assert!(output.status.success());

		assert!(String::from_utf8(output.stderr)
			.unwrap()
			.contains("Could not find `set_validation_data` inherent"));
	}
}

/// Test that ensures that `ValidationParams` and `MemoryOptimizedValidationParams`
/// are encoding/decoding.
#[test]
fn validation_params_and_memory_optimized_validation_params_encode_and_decode() {
	const BLOCK_DATA: &[u8] = &[1, 2, 3, 4, 5];
	const PARENT_HEAD: &[u8] = &[1, 3, 4, 5, 6, 7, 9];

	let validation_params = ValidationParams {
		block_data: BlockData(BLOCK_DATA.encode()),
		parent_head: HeadData(PARENT_HEAD.encode()),
		relay_parent_number: 1,
		relay_parent_storage_root: Hash::random(),
	};

	let encoded = validation_params.encode();

	let decoded = MemoryOptimizedValidationParams::decode_all(&mut &encoded[..]).unwrap();
	assert_eq!(decoded.relay_parent_number, validation_params.relay_parent_number);
	assert_eq!(decoded.relay_parent_storage_root, validation_params.relay_parent_storage_root);
	assert_eq!(decoded.block_data, validation_params.block_data.0);
	assert_eq!(decoded.parent_head, validation_params.parent_head.0);

	let encoded = decoded.encode();

	let decoded = ValidationParams::decode_all(&mut &encoded[..]).unwrap();
	assert_eq!(decoded, validation_params);
}

/// Test for ensuring that we are differentiating in the `validation::trie_cache` between different
/// child tries.
///
/// This is achieved by first building a block using `read_and_write_child_tries` that should set
/// the values in the child tries. In the second step we are building a second block with the same
/// extrinsic that reads the values from the child tries and it asserts that we read the correct
/// data from the state.
#[test]
fn validate_block_works_with_child_tries() {
	sp_tracing::try_init_simple();

	let (client, parent_head) = create_test_client();
	let TestBlockData { block, .. } = build_block_with_witness(
		&client,
		vec![generate_extrinsic(&client, Charlie, TestPalletCall::read_and_write_child_tries {})],
		parent_head.clone(),
		Default::default(),
		Default::default(),
	);

	let block = block.blocks()[0].clone();

	futures::executor::block_on(client.import(BlockOrigin::Own, block.clone())).unwrap();

	let parent_head = block.header().clone();

	let TestBlockData { block, validation_data } = build_block_with_witness(
		&client,
		vec![generate_extrinsic(&client, Alice, TestPalletCall::read_and_write_child_tries {})],
		parent_head.clone(),
		Default::default(),
		Default::default(),
	);

	let block = seal_parachain_block_data(block, &client);
	let header = block.blocks()[0].header().clone();
	let res_header =
		call_validate_block(parent_head, block, validation_data.relay_parent_storage_root)
			.expect("Calls `validate_block`");
	assert_eq!(header, res_header);
}

#[test]
fn state_changes_in_multiple_blocks_are_applied_in_exact_order() {
	sp_tracing::try_init_simple();

	let blocks_per_pov = 12;
	let (client, genesis_head) = create_elastic_scaling_test_client(blocks_per_pov);

	// 1. Build the initial block that stores values in the map.
	let TestBlockData { block: initial_block_data, .. } = build_block_with_witness(
		&client,
		vec![generate_extrinsic_with_pair(
			&client,
			Alice.into(),
			TestPalletCall::store_values_in_map { max_key: 4095 },
			Some(0),
		)],
		genesis_head.clone(),
		RelayStateSproofBuilder { current_slot: 1.into(), ..Default::default() },
	);

	let initial_block = initial_block_data.blocks()[0].clone();
	futures::executor::block_on(client.import(BlockOrigin::Own, initial_block.clone())).unwrap();
	let initial_block_header = initial_block.header().clone();

	// 2. Build the PoV block that removes values from the map.
	let TestBlockData { block: pov_block_data, validation_data: pov_validation_data } =
		build_multiple_blocks_with_witness(
			&client,
			initial_block_header.clone(), // Start building PoV from the initial block's header
			RelayStateSproofBuilder { current_slot: 2.into(), ..Default::default() },
			blocks_per_pov,
			|i| {
				// Each block `i` (0-11) removes key `116 + i`.
				let key_to_remove = 116 + i;
				vec![generate_extrinsic_with_pair(
					&client,
					Bob.into(), // Use Bob to avoid nonce conflicts with Alice
					TestPalletCall::remove_value_from_map { key: key_to_remove },
					Some(i),
				)]
			},
		);

	// 3. Validate the PoV.
	let sealed_pov_block = seal_block(pov_block_data, &client);
	let final_pov_header = sealed_pov_block.blocks().last().unwrap().header().clone();
	let res_header = call_validate_block_elastic_scaling(
		initial_block_header, // The parent is the head of the initial block before the PoV
		sealed_pov_block,
		pov_validation_data.relay_parent_storage_root,
	)
	.expect("Calls `validate_block` after building the PoV");
	assert_eq!(final_pov_header, res_header);
}

#[test]
#[cfg(feature = "experimental-ump-signals")]
fn validate_block_handles_ump_signal() {
	use cumulus_primitives_core::{
		relay_chain::vstaging::{UMPSignal, UMP_SEPARATOR},
		ClaimQueueOffset, CoreInfo, CoreSelector,
	};

	sp_tracing::try_init_simple();

	let (client, parent_head) = create_elastic_scaling_test_client();
	let extra_extrinsics =
		vec![transfer(&client, Alice, Bob, 69), transfer(&client, Bob, Charlie, 100)];

	let TestBlockData { block, validation_data } = build_block_with_witness(
		&client,
		extra_extrinsics,
		parent_head.clone(),
		Default::default(),
		vec![CumulusDigestItem::CoreInfo(CoreInfo {
			selector: CoreSelector(0),
			claim_queue_offset: ClaimQueueOffset(0),
			number_of_cores: 1.into(),
		})
		.to_digest_item()],
	);

	let block = seal_parachain_block_data(block, &client);
	let upward_messages = call_validate_block_validation_result(
		test_runtime::elastic_scaling::WASM_BINARY
			.expect("You need to build the WASM binaries to run the tests!"),
		parent_head,
		block,
		validation_data.relay_parent_storage_root,
	)
	.expect("Calls `validate_block`")
	.upward_messages;

	assert_eq!(
		upward_messages,
		vec![UMP_SEPARATOR, UMPSignal::SelectCore(CoreSelector(0), ClaimQueueOffset(0)).encode()]
	);
}<|MERGE_RESOLUTION|>--- conflicted
+++ resolved
@@ -29,22 +29,17 @@
 };
 use cumulus_test_relay_sproof_builder::RelayStateSproofBuilder;
 use polkadot_parachain_primitives::primitives::ValidationResult;
-<<<<<<< HEAD
 #[cfg(feature = "experimental-ump-signals")]
 use relay_chain::vstaging::{UMPSignal, UMP_SEPARATOR};
 use sc_consensus::{BlockImport, BlockImportParams, ForkChoiceStrategy};
-use sp_api::{ApiExt, Core, ProofRecorder, ProvideRuntimeApi};
-use sp_consensus_slots::SlotDuration;
+use sp_api::{ProofRecorder, ProvideRuntimeApi, StorageProof, ApiExt, Core};
+use sp_consensus_babe::SlotDuration;
 use sp_core::H256;
-use sp_runtime::traits::{BlakeTwo256, Block as BlockT, Header as HeaderT};
-use sp_trie::{proof_size_extension::ProofSizeExt, recorder::IgnoredNodes, StorageProof};
-=======
 use sp_runtime::{
-	traits::{Block as BlockT, Header as HeaderT},
+	traits::{BlakeTwo256, Block as BlockT, Header as HeaderT},
 	DigestItem,
 };
-
->>>>>>> 2a03e75b
+use sp_trie::{proof_size_extension::ProofSizeExt, recorder::IgnoredNodes};
 use std::{env, process::Command};
 
 fn call_validate_block_validation_result(
@@ -107,14 +102,13 @@
 }
 
 /// Create test client using the runtime with `elastic-scaling` feature enabled.
-fn create_elastic_scaling_test_client(blocks_per_pov: u32) -> (Client, Header) {
+fn create_elastic_scaling_test_client() -> (Client, Header) {
 	let mut builder = TestClientBuilder::new();
 	builder.genesis_init_mut().wasm = Some(
 		test_runtime::elastic_scaling_500ms::WASM_BINARY
 			.expect("You need to build the WASM binaries to run the tests!")
 			.to_vec(),
 	);
-	builder.genesis_init_mut().blocks_per_pov = Some(blocks_per_pov);
 	let client = builder.enable_import_proof_recording().build();
 
 	let genesis_header = client
@@ -283,7 +277,7 @@
 	sp_tracing::try_init_simple();
 
 	let blocks_per_pov = 4;
-	let (client, parent_head) = create_elastic_scaling_test_client(blocks_per_pov);
+	let (client, parent_head) = create_elastic_scaling_test_client();
 	let TestBlockData { block, validation_data } = build_multiple_blocks_with_witness(
 		&client,
 		parent_head.clone(),
@@ -551,7 +545,7 @@
 	sp_tracing::try_init_simple();
 
 	let blocks_per_pov = 12;
-	let (client, genesis_head) = create_elastic_scaling_test_client(blocks_per_pov);
+	let (client, genesis_head) = create_elastic_scaling_test_client();
 
 	// 1. Build the initial block that stores values in the map.
 	let TestBlockData { block: initial_block_data, .. } = build_block_with_witness(
@@ -564,6 +558,7 @@
 		)],
 		genesis_head.clone(),
 		RelayStateSproofBuilder { current_slot: 1.into(), ..Default::default() },
+		Vec::new(),
 	);
 
 	let initial_block = initial_block_data.blocks()[0].clone();
@@ -590,7 +585,7 @@
 		);
 
 	// 3. Validate the PoV.
-	let sealed_pov_block = seal_block(pov_block_data, &client);
+	let sealed_pov_block = seal_parachain_block_data(pov_block_data, &client);
 	let final_pov_header = sealed_pov_block.blocks().last().unwrap().header().clone();
 	let res_header = call_validate_block_elastic_scaling(
 		initial_block_header, // The parent is the head of the initial block before the PoV
