--- conflicted
+++ resolved
@@ -33,13 +33,8 @@
 ///
 /// The internal size counting logic should align
 /// with ['sp_trie::recorder::Recorder'].
-<<<<<<< HEAD
-pub(crate) struct SizeOnlyRecorder<'a, H: Hasher> {
+pub struct SizeOnlyRecorder<'a, H: Hasher> {
 	seen_nodes: RefMut<'a, HashSet<H::Out>>,
-=======
-pub struct SizeOnlyRecorder<'a, H: Hasher> {
-	seen_nodes: RefMut<'a, BTreeSet<H::Out>>,
->>>>>>> e723cfa2
 	encoded_size: RefMut<'a, usize>,
 	recorded_keys: RefMut<'a, HashMap<Rc<[u8]>, RecordedForKey>>,
 }
@@ -94,13 +89,8 @@
 }
 
 #[derive(Clone)]
-<<<<<<< HEAD
-pub(crate) struct SizeOnlyRecorderProvider<H: Hasher> {
+pub struct SizeOnlyRecorderProvider<H: Hasher> {
 	seen_nodes: Rc<RefCell<HashSet<H::Out>>>,
-=======
-pub struct SizeOnlyRecorderProvider<H: Hasher> {
-	seen_nodes: Rc<RefCell<BTreeSet<H::Out>>>,
->>>>>>> e723cfa2
 	encoded_size: Rc<RefCell<usize>>,
 	recorded_keys: Rc<RefCell<HashMap<Rc<[u8]>, RecordedForKey>>>,
 }
