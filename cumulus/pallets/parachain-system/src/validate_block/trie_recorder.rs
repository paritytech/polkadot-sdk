--- conflicted
+++ resolved
@@ -20,16 +20,14 @@
 //! [`SizeOnlyRecorderProvider`]. They are used to track the current
 //! proof-size without actually recording the accessed nodes themselves.
 
+use alloc::rc::Rc;
 use codec::Encode;
-
-use alloc::rc::Rc;
-
 use core::cell::{RefCell, RefMut};
 use hashbrown::{HashMap, HashSet};
 use sp_trie::{NodeCodec, ProofSizeProvider, RandomState, StorageProof};
 use trie_db::{Hasher, RecordedForKey, TrieAccess};
 
-pub(crate) type SeenNodes<H> = Rc<RefCell<HashSet<<H as Hasher>::Out>>>;
+pub(crate) type SeenNodes<H> = Rc<RefCell<HashSet<<H as Hasher>::Out, RandomState>>>;
 
 /// A trie recorder that only keeps track of the proof size.
 ///
@@ -92,11 +90,7 @@
 
 #[derive(Clone)]
 pub struct SizeOnlyRecorderProvider<H: Hasher> {
-<<<<<<< HEAD
 	seen_nodes: SeenNodes<H>,
-=======
-	seen_nodes: Rc<RefCell<HashSet<H::Out, RandomState>>>,
->>>>>>> 835ee478
 	encoded_size: Rc<RefCell<usize>>,
 	recorded_keys: Rc<RefCell<HashMap<Rc<[u8]>, RecordedForKey, RandomState>>>,
 }
