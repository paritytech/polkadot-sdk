--- conflicted
+++ resolved
@@ -33,11 +33,7 @@
 ///
 /// The internal size counting logic should align
 /// with ['sp_trie::recorder::Recorder'].
-<<<<<<< HEAD
-pub(crate) struct SizeOnlyRecorder<'a, H: Hasher> {
-=======
 pub struct SizeOnlyRecorder<'a, H: Hasher> {
->>>>>>> 85f5dc72
 	seen_nodes: RefMut<'a, HashSet<H::Out>>,
 	encoded_size: RefMut<'a, usize>,
 	recorded_keys: RefMut<'a, HashMap<Rc<[u8]>, RecordedForKey>>,
@@ -93,11 +89,7 @@
 }
 
 #[derive(Clone)]
-<<<<<<< HEAD
-pub(crate) struct SizeOnlyRecorderProvider<H: Hasher> {
-=======
 pub struct SizeOnlyRecorderProvider<H: Hasher> {
->>>>>>> 85f5dc72
 	seen_nodes: Rc<RefCell<HashSet<H::Out>>>,
 	encoded_size: Rc<RefCell<usize>>,
 	recorded_keys: Rc<RefCell<HashMap<Rc<[u8]>, RecordedForKey>>>,
