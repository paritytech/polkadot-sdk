[package]
name = "cumulus-pallet-parachain-system"
version = "0.1.0"
authors.workspace = true
edition.workspace = true
description = "Base pallet for cumulus-based parachains"
license = "Apache-2.0"

[dependencies]
bytes = { version = "1.4.0", default-features = false }
codec = { package = "parity-scale-codec", version = "3.0.0", default-features = false, features = ["derive"] }
environmental = { version = "1.1.4", default-features = false }
impl-trait-for-tuples = "0.2.1"
log = { version = "0.4.20", default-features = false }
trie-db = { version = "0.28.0", default-features = false }
scale-info = { version = "2.10.0", default-features = false, features = ["derive"] }

# Substrate
frame-benchmarking = { path = "../../../substrate/frame/benchmarking", default-features = false, optional = true}
frame-support = { path = "../../../substrate/frame/support", default-features = false}
frame-system = { path = "../../../substrate/frame/system", default-features = false}
pallet-message-queue = { path = "../../../substrate/frame/message-queue", default-features = false }
sp-core = { path = "../../../substrate/primitives/core", default-features = false}
sp-externalities = { path = "../../../substrate/primitives/externalities", default-features = false}
sp-inherents = { path = "../../../substrate/primitives/inherents", default-features = false}
sp-io = { path = "../../../substrate/primitives/io", default-features = false}
sp-runtime = { path = "../../../substrate/primitives/runtime", default-features = false}
sp-state-machine = { path = "../../../substrate/primitives/state-machine", default-features = false}
sp-std = { path = "../../../substrate/primitives/std", default-features = false}
sp-trie = { path = "../../../substrate/primitives/trie", default-features = false}
sp-version = { path = "../../../substrate/primitives/version", default-features = false}

# Polkadot
polkadot-parachain-primitives = { path = "../../../polkadot/parachain", default-features = false, features = [ "wasm-api" ]}
polkadot-runtime-parachains = { path = "../../../polkadot/runtime/parachains", default-features = false }
xcm = { package = "staging-xcm", path = "../../../polkadot/xcm", default-features = false}

# Cumulus
cumulus-pallet-parachain-system-proc-macro = { path = "proc-macro", default-features = false }
cumulus-primitives-core = { path = "../../primitives/core", default-features = false }
cumulus-primitives-parachain-inherent = { path = "../../primitives/parachain-inherent", default-features = false }
cumulus-primitives-proof-size-hostfunction = { path = "../../primitives/proof-size-hostfunction", default-features = false }

[dev-dependencies]
assert_matches = "1.5"
hex-literal = "0.4.1"
lazy_static = "1.4"
<<<<<<< HEAD
trie-standardmap = "0.16.0"
=======
>>>>>>> e1c033eb
rand = "0.8.5"

# Substrate
sc-client-api = { path = "../../../substrate/client/api" }
sp-keyring = { path = "../../../substrate/primitives/keyring" }
sp-tracing = { path = "../../../substrate/primitives/tracing" }
sp-version = { path = "../../../substrate/primitives/version" }

# Cumulus
cumulus-test-client = { path = "../../test/client" }
cumulus-test-relay-sproof-builder = { path = "../../test/relay-sproof-builder" }

[features]
default = [ "std" ]
std = [
	"bytes/std",
	"codec/std",
	"cumulus-pallet-parachain-system-proc-macro/std",
	"cumulus-primitives-core/std",
	"cumulus-primitives-parachain-inherent/std",
	"cumulus-primitives-proof-size-hostfunction/std",
	"environmental/std",
	"frame-benchmarking/std",
	"frame-support/std",
	"frame-system/std",
	"log/std",
	"pallet-message-queue/std",
	"polkadot-parachain-primitives/std",
	"polkadot-runtime-parachains/std",
	"scale-info/std",
	"sp-core/std",
	"sp-externalities/std",
	"sp-inherents/std",
	"sp-io/std",
	"sp-runtime/std",
	"sp-state-machine/std",
	"sp-std/std",
	"sp-tracing/std",
	"sp-trie/std",
	"trie-db/std",
	"xcm/std",
]

runtime-benchmarks = [
	"cumulus-primitives-core/runtime-benchmarks",
	"cumulus-test-client/runtime-benchmarks",
	"frame-benchmarking/runtime-benchmarks",
	"frame-support/runtime-benchmarks",
	"frame-system/runtime-benchmarks",
	"pallet-message-queue/runtime-benchmarks",
	"polkadot-parachain-primitives/runtime-benchmarks",
	"polkadot-runtime-parachains/runtime-benchmarks",
	"sp-runtime/runtime-benchmarks",
]

try-runtime = [
	"frame-support/try-runtime",
	"frame-system/try-runtime",
	"pallet-message-queue/try-runtime",
	"polkadot-runtime-parachains/try-runtime",
	"sp-runtime/try-runtime",
]

parameterized-consensus-hook = []<|MERGE_RESOLUTION|>--- conflicted
+++ resolved
@@ -45,10 +45,7 @@
 assert_matches = "1.5"
 hex-literal = "0.4.1"
 lazy_static = "1.4"
-<<<<<<< HEAD
 trie-standardmap = "0.16.0"
-=======
->>>>>>> e1c033eb
 rand = "0.8.5"
 
 # Substrate
