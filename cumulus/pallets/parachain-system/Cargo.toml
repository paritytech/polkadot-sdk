--- conflicted
+++ resolved
@@ -49,11 +49,6 @@
 [dev-dependencies]
 assert_matches = { workspace = true }
 hex-literal = { workspace = true, default-features = true }
-<<<<<<< HEAD
-lazy_static = { workspace = true }
-=======
-trie-standardmap = { workspace = true }
->>>>>>> d5b96e9e
 rand = { workspace = true, default-features = true }
 futures = { workspace = true }
 
