[package]
name = "cumulus-pallet-parachain-system"
version = "0.7.0"
authors.workspace = true
edition.workspace = true
description = "Base pallet for cumulus-based parachains"
license = "Apache-2.0"
homepage.workspace = true
repository.workspace = true

[lints]
workspace = true

[dependencies]
array-bytes = { workspace = true }
bytes = { workspace = true }
codec = { features = ["derive"], workspace = true }
environmental = { workspace = true }
hashbrown = { workspace = true }
impl-trait-for-tuples = { workspace = true }
log = { workspace = true }
scale-info = { features = ["derive"], workspace = true }
trie-db = { workspace = true }

# Substrate
frame-benchmarking = { optional = true, workspace = true }
frame-support = { workspace = true }
frame-system = { workspace = true }
pallet-message-queue = { workspace = true }
sp-consensus-babe = { workspace = true }
sp-core = { workspace = true }
sp-externalities = { workspace = true }
sp-inherents = { workspace = true }
sp-io = { workspace = true }
sp-runtime = { workspace = true }
sp-state-machine = { workspace = true }
sp-std = { workspace = true }
sp-trie = { workspace = true }
sp-version = { workspace = true }

# Polkadot
polkadot-parachain-primitives = { features = ["wasm-api"], workspace = true }
polkadot-runtime-parachains = { workspace = true }
xcm = { workspace = true }
xcm-builder = { workspace = true }

# Cumulus
cumulus-pallet-parachain-system-proc-macro = { workspace = true }
cumulus-primitives-core = { workspace = true }
cumulus-primitives-parachain-inherent = { workspace = true }
cumulus-primitives-proof-size-hostfunction = { workspace = true }

[dev-dependencies]
assert_matches = { workspace = true }
futures = { workspace = true }
hex-literal = { workspace = true, default-features = true }
rand = { workspace = true, default-features = true }
rstest = { workspace = true }
trie-standardmap = { workspace = true }


# Substrate
sc-consensus = { workspace = true }
sp-api = { workspace = true, default-features = true }
sp-consensus-slots = { workspace = true, default-features = true }
sp-crypto-hashing = { workspace = true, default-features = true }
sp-keyring = { workspace = true, default-features = true }
sp-tracing = { workspace = true, default-features = true }
sp-version = { workspace = true, default-features = true }
# Cumulus
cumulus-test-client = { workspace = true }
cumulus-test-relay-sproof-builder = { workspace = true, default-features = true }

[features]
default = ["std"]
std = [
	"bytes/std",
	"codec/std",
	"cumulus-pallet-parachain-system-proc-macro/std",
	"cumulus-primitives-core/std",
	"cumulus-primitives-parachain-inherent/std",
	"cumulus-primitives-proof-size-hostfunction/std",
	"environmental/std",
	"frame-benchmarking/std",
	"frame-support/std",
	"frame-system/std",
	"log/std",
	"pallet-message-queue/std",
	"polkadot-parachain-primitives/std",
	"polkadot-runtime-parachains/std",
	"scale-info/std",
	"sp-consensus-babe/std",
	"sp-core/std",
	"sp-externalities/std",
	"sp-inherents/std",
	"sp-io/std",
	"sp-runtime/std",
	"sp-state-machine/std",
	"sp-std/std",
	"sp-tracing/std",
	"sp-trie/std",
	"trie-db/std",
	"xcm-builder/std",
	"xcm/std",
]

runtime-benchmarks = [
	"cumulus-primitives-core/runtime-benchmarks",
	"cumulus-test-client/runtime-benchmarks",
	"frame-benchmarking/runtime-benchmarks",
	"frame-support/runtime-benchmarks",
	"frame-system/runtime-benchmarks",
	"pallet-message-queue/runtime-benchmarks",
	"polkadot-parachain-primitives/runtime-benchmarks",
	"polkadot-runtime-parachains/runtime-benchmarks",
	"sp-runtime/runtime-benchmarks",
	"xcm-builder/runtime-benchmarks",
	"xcm/runtime-benchmarks",
]

try-runtime = [
	"frame-support/try-runtime",
	"frame-system/try-runtime",
	"pallet-message-queue/try-runtime",
	"polkadot-runtime-parachains/try-runtime",
	"sp-runtime/try-runtime",
]

<<<<<<< HEAD
=======
# Enables `TransactionIndex` host functions for parachain validation
# without requiring maintenance of a transaction index.
# However, the host environment (polkadot-prepare/execute-worker) still expects these functions to exist,
# so we provide a replacement no-op implementation gated by this feature.
#
# Used by: `validate_block::implementation::validate_block`.
#
# Note: The parachain collator software is expected to use/include `transaction_index::HostFunctions`.
>>>>>>> b2bcb74b
transaction-index = []<|MERGE_RESOLUTION|>--- conflicted
+++ resolved
@@ -126,8 +126,6 @@
 	"sp-runtime/try-runtime",
 ]
 
-<<<<<<< HEAD
-=======
 # Enables `TransactionIndex` host functions for parachain validation
 # without requiring maintenance of a transaction index.
 # However, the host environment (polkadot-prepare/execute-worker) still expects these functions to exist,
@@ -136,5 +134,4 @@
 # Used by: `validate_block::implementation::validate_block`.
 #
 # Note: The parachain collator software is expected to use/include `transaction_index::HostFunctions`.
->>>>>>> b2bcb74b
 transaction-index = []