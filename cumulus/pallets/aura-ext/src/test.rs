--- conflicted
+++ resolved
@@ -56,17 +56,9 @@
 	#[pallet::hooks]
 	impl<T: Config> Hooks<BlockNumberFor<T>> for Pallet<T> {
 		fn on_initialize(_n: BlockNumberFor<T>) -> Weight {
-<<<<<<< HEAD
-			let proof_size = dbg!(
-				cumulus_primitives_proof_size_hostfunction::storage_proof_size::storage_proof_size(
-				)
-			);
-
-=======
 			let proof_size =
 				cumulus_primitives_proof_size_hostfunction::storage_proof_size::storage_proof_size(
 				);
->>>>>>> 7f45fec6
 			// We need to commit the `proof_size` to ensure that the test is failing if we are
 			// receiving a different proof size later on.
 			TestStorage::<T>::put(proof_size);
@@ -170,7 +162,6 @@
 	}
 	cumulus_pallet_parachain_system::UnincludedSegment::<Test>::put(ancestors);
 }
-<<<<<<< HEAD
 
 fn new_test_ext(para_slot: u64) -> sp_io::TestExternalities {
 	let mut ext = TestExternalities::new_empty();
@@ -192,29 +183,6 @@
 
 	let (hash, state_proof) = builder.into_state_root_and_proof();
 
-=======
-
-fn new_test_ext(para_slot: u64) -> sp_io::TestExternalities {
-	let mut ext = TestExternalities::new_empty();
-	ext.execute_with(|| {
-		set_ancestors();
-		// Set initial parachain slot
-		pallet_aura::CurrentSlot::<Test>::put(Slot::from(para_slot));
-	});
-	ext
-}
-
-fn set_relay_slot(slot: u64, authored: u32) {
-	RelaySlotInfo::<Test>::put((Slot::from(slot), authored))
-}
-
-fn relay_chain_state_proof(relay_slot: u64) -> RelayChainStateProof {
-	let mut builder = cumulus_test_relay_sproof_builder::RelayStateSproofBuilder::default();
-	builder.current_slot = relay_slot.into();
-
-	let (hash, state_proof) = builder.into_state_root_and_proof();
-
->>>>>>> 7f45fec6
 	RelayChainStateProof::new(ParaId::from(200), hash, state_proof)
 		.expect("Should be able to construct state proof.")
 }
@@ -451,7 +419,6 @@
 
 	new_test_ext(1).execute_with(|| {
 		let relay_slot = Slot::from(10);
-<<<<<<< HEAD
 
 		set_relay_slot(10, DEFAULT_TEST_VELOCITY);
 		// Size after included is two, we can not build
@@ -484,40 +451,6 @@
 		<crate::Pallet<Test> as Hooks<_>>::on_finalize(header.number);
 		<frame_system::Pallet<Test> as Hooks<_>>::on_finalize(header.number);
 
-=======
-
-		set_relay_slot(10, DEFAULT_TEST_VELOCITY);
-		// Size after included is two, we can not build
-		assert!(!Hook::can_build_upon(H256::repeat_byte(0x1), relay_slot));
-
-		// Size after included is one, we can build
-		assert!(Hook::can_build_upon(H256::repeat_byte(0x2), relay_slot));
-	});
-}
-
-/// This test ensures that when we call `BlockExecutor::execute_block` in `validate_block`,
-/// it doesn't change the proof size host function return values. Otherwise, it may breaks
-/// logic that is fetching the proof size in `on_initialize`.
-#[test]
-fn block_executor_does_not_influence_proof_size_recordings() {
-	fn build_block(header: <Block as BlockT>::Header) -> <Block as BlockT>::Header {
-		// Initialize the block
-		frame_system::Pallet::<Test>::initialize(
-			&header.number,
-			&header.parent_hash,
-			&header.digest(),
-		);
-
-		// We omit `parachain-system` as it is not important here.
-		<frame_system::Pallet<Test> as Hooks<_>>::on_initialize(header.number);
-		<crate::Pallet<Test> as Hooks<_>>::on_initialize(header.number);
-		<test_pallet::Pallet<Test> as Hooks<_>>::on_initialize(header.number);
-
-		<test_pallet::Pallet<Test> as Hooks<_>>::on_finalize(header.number);
-		<crate::Pallet<Test> as Hooks<_>>::on_finalize(header.number);
-		<frame_system::Pallet<Test> as Hooks<_>>::on_finalize(header.number);
-
->>>>>>> 7f45fec6
 		// Finalize the block
 		frame_system::Pallet::<Test>::finalize()
 	}
