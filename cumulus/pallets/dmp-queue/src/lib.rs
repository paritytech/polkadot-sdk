// Copyright (C) Parity Technologies (UK) Ltd.
// SPDX-License-Identifier: Apache-2.0

// Licensed under the Apache License, Version 2.0 (the "License");
// you may not use this file except in compliance with the License.
// You may obtain a copy of the License at
//
// 	http://www.apache.org/licenses/LICENSE-2.0
//
// Unless required by applicable law or agreed to in writing, software
// distributed under the License is distributed on an "AS IS" BASIS,
// WITHOUT WARRANTIES OR CONDITIONS OF ANY KIND, either express or implied.
// See the License for the specific language governing permissions and
// limitations under the License.

//! This pallet used to implement a message queue for downward messages from the relay-chain.
//!
//! It is now deprecated and has been refactored to simply drain any remaining messages into
//! something implementing `HandleMessage`. It proceeds in the state of
//! [`MigrationState`] one by one by their listing in the source code. The pallet can be removed
//! from the runtime once `Completed` was emitted.

#![cfg_attr(not(feature = "std"), no_std)]

use migration::*;
pub use pallet::*;
<<<<<<< HEAD
use scale_info::TypeInfo;
use sp_runtime::RuntimeDebug;
use sp_std::{convert::TryFrom, prelude::*};
use xcm::{latest::prelude::*, VersionedXcm, MAX_XCM_DECODE_DEPTH};

const DEFAULT_POV_SIZE: u64 = 64 * 1024; // 64 KB

// Maximum amount of messages to process per block. This is a temporary measure until we properly
// account for proof size weights.
const MAX_MESSAGES_PER_BLOCK: u8 = 10;
// Maximum amount of messages that can exist in the overweight queue at any given time.
const MAX_OVERWEIGHT_MESSAGES: u32 = 1000;

#[derive(Copy, Clone, Eq, PartialEq, Encode, Decode, RuntimeDebug, TypeInfo)]
pub struct ConfigData {
	/// The maximum amount of weight any individual message may consume. Messages above this weight
	/// go into the overweight queue and may only be serviced explicitly by the
	/// `ExecuteOverweightOrigin`.
	max_individual: Weight,
}

impl Default for ConfigData {
	fn default() -> Self {
		Self {
			// For beacon checkpoint to work require a bigger default
			max_individual: Weight::from_parts(
				20u64 * 10u64 * WEIGHT_REF_TIME_PER_MILLIS, /* 200 ms of execution time maximum
				                                             * by default */
				10u64 * DEFAULT_POV_SIZE, // 640 KB of proof size by default
			),
		}
	}
}

/// Information concerning our message pages.
#[derive(Copy, Clone, Eq, PartialEq, Default, Encode, Decode, RuntimeDebug, TypeInfo)]
pub struct PageIndexData {
	/// The lowest used page index.
	begin_used: PageCounter,
	/// The lowest unused page index.
	end_used: PageCounter,
	/// The number of overweight messages ever recorded (and thus the lowest free index).
	overweight_count: OverweightIndex,
}
=======
>>>>>>> 582c616d

mod benchmarking;
mod migration;
mod mock;
mod tests;
pub mod weights;

pub use weights::WeightInfo;

/// The maximal length of a DMP message.
pub type MaxDmpMessageLenOf<T> =
	<<T as Config>::DmpSink as frame_support::traits::HandleMessage>::MaxMessageLen;

#[frame_support::pallet]
pub mod pallet {
	use super::*;
	use frame_support::{pallet_prelude::*, traits::HandleMessage, weights::WeightMeter};
	use frame_system::pallet_prelude::*;
	use sp_io::hashing::twox_128;

	const STORAGE_VERSION: StorageVersion = StorageVersion::new(2);

	#[pallet::pallet]
	#[pallet::storage_version(STORAGE_VERSION)]
	pub struct Pallet<T>(_);

	#[pallet::config]
	pub trait Config: frame_system::Config {
		/// The overarching event type of the runtime.
		type RuntimeEvent: From<Event<Self>> + IsType<<Self as frame_system::Config>::RuntimeEvent>;

		/// The sink for all DMP messages that the lazy migration will use.
		type DmpSink: HandleMessage;

		/// Weight info for this pallet (only needed for the lazy migration).
		type WeightInfo: WeightInfo;
	}

	/// The migration state of this pallet.
	#[pallet::storage]
	pub type MigrationStatus<T> = StorageValue<_, MigrationState, ValueQuery>;

	/// The lazy-migration state of the pallet.
	#[derive(
		codec::Encode, codec::Decode, Debug, PartialEq, Eq, Clone, MaxEncodedLen, TypeInfo,
	)]
	pub enum MigrationState {
		/// Migration has not started yet.
		NotStarted,
		/// The export of pages started.
		StartedExport {
			/// The next page that should be exported.
			next_begin_used: PageCounter,
		},
		/// The page export completed.
		CompletedExport,
		/// The export of overweight messages started.
		StartedOverweightExport {
			/// The next overweight index that should be exported.
			next_overweight_index: u64,
		},
		/// The export of overweight messages completed.
		CompletedOverweightExport,
		/// The storage cleanup started.
		StartedCleanup { cursor: Option<BoundedVec<u8, ConstU32<1024>>> },
		/// The migration finished. The pallet can now be removed from the runtime.
		Completed,
	}

	impl Default for MigrationState {
		fn default() -> Self {
			Self::NotStarted
		}
	}

	#[pallet::event]
	#[pallet::generate_deposit(pub(super) fn deposit_event)]
	pub enum Event<T: Config> {
		/// The export of pages started.
		StartedExport,

		/// The export of a page completed.
		Exported { page: PageCounter },

		/// The export of a page failed.
		///
		/// This should never be emitted.
		ExportFailed { page: PageCounter },

		/// The export of pages completed.
		CompletedExport,

		/// The export of overweight messages started.
		StartedOverweightExport,

		/// The export of an overweight message completed.
		ExportedOverweight { index: OverweightIndex },

		/// The export of an overweight message failed.
		///
		/// This should never be emitted.
		ExportOverweightFailed { index: OverweightIndex },

		/// The export of overweight messages completed.
		CompletedOverweightExport,

		/// The cleanup of remaining pallet storage started.
		StartedCleanup,

		/// Some debris was cleaned up.
		CleanedSome { keys_removed: u32 },

		/// The cleanup of remaining pallet storage completed.
		Completed { error: bool },
	}

	#[pallet::call]
	impl<T: Config> Pallet<T> {}

	#[pallet::hooks]
	impl<T: Config> Hooks<BlockNumberFor<T>> for Pallet<T> {
		fn integrity_test() {
			let w = Self::on_idle_weight();
			assert!(w != Weight::zero());
			assert!(w.all_lte(T::BlockWeights::get().max_block));
		}

		fn on_idle(now: BlockNumberFor<T>, limit: Weight) -> Weight {
			let mut meter = WeightMeter::with_limit(limit);

			if meter.try_consume(Self::on_idle_weight()).is_err() {
				log::debug!(target: LOG, "Not enough weight for on_idle. {} < {}", Self::on_idle_weight(), limit);
				return meter.consumed()
			}

			let state = MigrationStatus::<T>::get();
			let index = PageIndex::<T>::get();
			log::debug!(target: LOG, "on_idle: block={:?}, state={:?}, index={:?}", now, state, index);

			match state {
				MigrationState::NotStarted => {
					log::debug!(target: LOG, "Init export at page {}", index.begin_used);

					MigrationStatus::<T>::put(MigrationState::StartedExport {
						next_begin_used: index.begin_used,
					});
					Self::deposit_event(Event::StartedExport);
				},
				MigrationState::StartedExport { next_begin_used } => {
					log::debug!(target: LOG, "Exporting page {}", next_begin_used);

					if next_begin_used == index.end_used {
						MigrationStatus::<T>::put(MigrationState::CompletedExport);
						log::debug!(target: LOG, "CompletedExport");
						Self::deposit_event(Event::CompletedExport);
					} else {
						let res = migration::migrate_page::<T>(next_begin_used);

						MigrationStatus::<T>::put(MigrationState::StartedExport {
							next_begin_used: next_begin_used.saturating_add(1),
						});

						if let Ok(()) = res {
							log::debug!(target: LOG, "Exported page {}", next_begin_used);
							Self::deposit_event(Event::Exported { page: next_begin_used });
						} else {
							Self::deposit_event(Event::ExportFailed { page: next_begin_used });
						}
					}
				},
				MigrationState::CompletedExport => {
					log::debug!(target: LOG, "Init export overweight at index 0");

					MigrationStatus::<T>::put(MigrationState::StartedOverweightExport {
						next_overweight_index: 0,
					});
					Self::deposit_event(Event::StartedOverweightExport);
				},
				MigrationState::StartedOverweightExport { next_overweight_index } => {
					log::debug!(target: LOG, "Exporting overweight index {}", next_overweight_index);

					if next_overweight_index == index.overweight_count {
						MigrationStatus::<T>::put(MigrationState::CompletedOverweightExport);
						log::debug!(target: LOG, "CompletedOverweightExport");
						Self::deposit_event(Event::CompletedOverweightExport);
					} else {
						let res = migration::migrate_overweight::<T>(next_overweight_index);

						MigrationStatus::<T>::put(MigrationState::StartedOverweightExport {
							next_overweight_index: next_overweight_index.saturating_add(1),
						});

						if let Ok(()) = res {
							log::debug!(target: LOG, "Exported overweight index {next_overweight_index}");
							Self::deposit_event(Event::ExportedOverweight {
								index: next_overweight_index,
							});
						} else {
							Self::deposit_event(Event::ExportOverweightFailed {
								index: next_overweight_index,
							});
						}
					}
				},
				MigrationState::CompletedOverweightExport => {
					log::debug!(target: LOG, "Init cleanup");

					MigrationStatus::<T>::put(MigrationState::StartedCleanup { cursor: None });
					Self::deposit_event(Event::StartedCleanup);
				},
				MigrationState::StartedCleanup { cursor } => {
					log::debug!(target: LOG, "Cleaning up");
					let hashed_prefix =
						twox_128(<Pallet<T> as PalletInfoAccess>::name().as_bytes());

					let result = frame_support::storage::unhashed::clear_prefix(
						&hashed_prefix,
						Some(2), // Somehow it does nothing when set to 1, so we set it to 2.
						cursor.as_ref().map(|c| c.as_ref()),
					);
					Self::deposit_event(Event::CleanedSome { keys_removed: result.backend });

					// GOTCHA! We deleted *all* pallet storage; hence we also our own
					// `MigrationState`. BUT we insert it back:
					if let Some(unbound_cursor) = result.maybe_cursor {
						if let Ok(cursor) = unbound_cursor.try_into() {
							log::debug!(target: LOG, "Next cursor: {:?}", &cursor);
							MigrationStatus::<T>::put(MigrationState::StartedCleanup {
								cursor: Some(cursor),
							});
						} else {
							MigrationStatus::<T>::put(MigrationState::Completed);
							log::error!(target: LOG, "Completed with error: could not bound cursor");
							Self::deposit_event(Event::Completed { error: true });
						}
					} else {
						MigrationStatus::<T>::put(MigrationState::Completed);
						log::debug!(target: LOG, "Completed");
						Self::deposit_event(Event::Completed { error: false });
					}
				},
				MigrationState::Completed => {
					log::debug!(target: LOG, "Idle; you can remove this pallet");
				},
			}

			meter.consumed()
		}
	}

	impl<T: Config> Pallet<T> {
		/// The worst-case weight of [`Self::on_idle`].
		pub fn on_idle_weight() -> Weight {
			<T as crate::Config>::WeightInfo::on_idle_good_msg()
				.max(<T as crate::Config>::WeightInfo::on_idle_large_msg())
		}
	}
}<|MERGE_RESOLUTION|>--- conflicted
+++ resolved
@@ -24,53 +24,6 @@
 
 use migration::*;
 pub use pallet::*;
-<<<<<<< HEAD
-use scale_info::TypeInfo;
-use sp_runtime::RuntimeDebug;
-use sp_std::{convert::TryFrom, prelude::*};
-use xcm::{latest::prelude::*, VersionedXcm, MAX_XCM_DECODE_DEPTH};
-
-const DEFAULT_POV_SIZE: u64 = 64 * 1024; // 64 KB
-
-// Maximum amount of messages to process per block. This is a temporary measure until we properly
-// account for proof size weights.
-const MAX_MESSAGES_PER_BLOCK: u8 = 10;
-// Maximum amount of messages that can exist in the overweight queue at any given time.
-const MAX_OVERWEIGHT_MESSAGES: u32 = 1000;
-
-#[derive(Copy, Clone, Eq, PartialEq, Encode, Decode, RuntimeDebug, TypeInfo)]
-pub struct ConfigData {
-	/// The maximum amount of weight any individual message may consume. Messages above this weight
-	/// go into the overweight queue and may only be serviced explicitly by the
-	/// `ExecuteOverweightOrigin`.
-	max_individual: Weight,
-}
-
-impl Default for ConfigData {
-	fn default() -> Self {
-		Self {
-			// For beacon checkpoint to work require a bigger default
-			max_individual: Weight::from_parts(
-				20u64 * 10u64 * WEIGHT_REF_TIME_PER_MILLIS, /* 200 ms of execution time maximum
-				                                             * by default */
-				10u64 * DEFAULT_POV_SIZE, // 640 KB of proof size by default
-			),
-		}
-	}
-}
-
-/// Information concerning our message pages.
-#[derive(Copy, Clone, Eq, PartialEq, Default, Encode, Decode, RuntimeDebug, TypeInfo)]
-pub struct PageIndexData {
-	/// The lowest used page index.
-	begin_used: PageCounter,
-	/// The lowest unused page index.
-	end_used: PageCounter,
-	/// The number of overweight messages ever recorded (and thus the lowest free index).
-	overweight_count: OverweightIndex,
-}
-=======
->>>>>>> 582c616d
 
 mod benchmarking;
 mod migration;
