--- conflicted
+++ resolved
@@ -15,18 +15,17 @@
 scale-info = { version = "2.0.0", default-features = false, features = ["derive"] }
 log = { version = "0.4.20", default-features = false }
 
-<<<<<<< HEAD
 frame-benchmarking = { path = "../../../substrate/frame/benchmarking", default-features = false, optional = true }
 frame-support = { path = "../../../substrate/frame/support", default-features = false }
 frame-system = { path = "../../../substrate/frame/system", default-features = false }
 sp-std = { path = "../../../substrate/primitives/std", default-features = false }
 sp-runtime = { path = "../../../substrate/primitives/runtime", default-features = false }
 sp-io = { path = "../../../substrate/primitives/io", default-features = false }
-=======
+
 # Polkadot
 xcm = { package = "staging-xcm", path = "../../../polkadot/xcm", default-features = false}
->>>>>>> e165eacd
 
+# Cumulus
 cumulus-primitives-core = { path = "../../primitives/core", default-features = false }
 
 [dev-dependencies]
