[package]
name = "cumulus-pallet-dmp-queue"
version = "0.1.0"
authors.workspace = true
edition.workspace = true
repository.workspace = true
description = "Migrates messages from the old DMP queue pallet."
license = "Apache-2.0"

[package.metadata.docs.rs]
targets = ["x86_64-unknown-linux-gnu"]

[dependencies]
codec = { package = "parity-scale-codec", version = "3.0.0", default-features = false, features = ["derive"] }
scale-info = { version = "2.0.0", default-features = false, features = ["derive"] }
log = { version = "0.4.20", default-features = false }
<<<<<<< HEAD
=======
scale-info = { version = "2.10.0", default-features = false, features = ["derive"] }
>>>>>>> a7061712

frame-benchmarking = { path = "../../../substrate/frame/benchmarking", default-features = false, optional = true }
frame-support = { path = "../../../substrate/frame/support", default-features = false }
frame-system = { path = "../../../substrate/frame/system", default-features = false }
sp-std = { path = "../../../substrate/primitives/std", default-features = false }
sp-runtime = { path = "../../../substrate/primitives/runtime", default-features = false }
sp-io = { path = "../../../substrate/primitives/io", default-features = false }

# Polkadot
xcm = { package = "staging-xcm", path = "../../../polkadot/xcm", default-features = false}

# Cumulus
cumulus-primitives-core = { path = "../../primitives/core", default-features = false }

[dev-dependencies]
sp-core = { path = "../../../substrate/primitives/core" }
sp-tracing = { path = "../../../substrate/primitives/tracing" }

[features]
default = [ "std" ]

std = [
	"codec/std",
	"cumulus-primitives-core/std",
	"frame-benchmarking?/std",
	"frame-support/std",
	"frame-system/std",
	"log/std",
	"scale-info/std",
	"sp-io/std",
	"sp-runtime/std",
	"sp-std/std",
	"xcm/std",
]

runtime-benchmarks = [
	"cumulus-primitives-core/runtime-benchmarks",
	"frame-benchmarking/runtime-benchmarks",
	"frame-support/runtime-benchmarks",
	"frame-system/runtime-benchmarks",
	"sp-runtime/runtime-benchmarks",
]

try-runtime = [
	"frame-support/try-runtime",
	"frame-system/try-runtime",
	"sp-runtime/try-runtime",
]<|MERGE_RESOLUTION|>--- conflicted
+++ resolved
@@ -14,10 +14,7 @@
 codec = { package = "parity-scale-codec", version = "3.0.0", default-features = false, features = ["derive"] }
 scale-info = { version = "2.0.0", default-features = false, features = ["derive"] }
 log = { version = "0.4.20", default-features = false }
-<<<<<<< HEAD
-=======
 scale-info = { version = "2.10.0", default-features = false, features = ["derive"] }
->>>>>>> a7061712
 
 frame-benchmarking = { path = "../../../substrate/frame/benchmarking", default-features = false, optional = true }
 frame-support = { path = "../../../substrate/frame/support", default-features = false }
