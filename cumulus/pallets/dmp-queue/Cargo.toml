--- conflicted
+++ resolved
@@ -3,16 +3,12 @@
 version = "0.1.0"
 authors.workspace = true
 edition.workspace = true
-<<<<<<< HEAD
-description = "Pallet to queue inbound downward messages."
-=======
 repository.workspace = true
 description = "Migrates messages from the old DMP queue pallet."
 license = "Apache-2.0"
 
 [package.metadata.docs.rs]
 targets = ["x86_64-unknown-linux-gnu"]
->>>>>>> dca14239
 
 [dependencies]
 codec = { package = "parity-scale-codec", version = "3.0.0", default-features = false, features = ["derive"] }
