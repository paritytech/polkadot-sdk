// Copyright (C) Parity Technologies (UK) Ltd.
// SPDX-License-Identifier: Apache-2.0

// Licensed under the Apache License, Version 2.0 (the "License");
// you may not use this file except in compliance with the License.
// You may obtain a copy of the License at
//
// 	http://www.apache.org/licenses/LICENSE-2.0
//
// Unless required by applicable law or agreed to in writing, software
// distributed under the License is distributed on an "AS IS" BASIS,
// WITHOUT WARRANTIES OR CONDITIONS OF ANY KIND, either express or implied.
// See the License for the specific language governing permissions and
// limitations under the License.

use super::*;
use crate as xcmp_queue;
use core::marker::PhantomData;
use cumulus_pallet_parachain_system::AnyRelayNumber;
use cumulus_primitives_core::{IsSystem, ParaId};
use frame_support::{
	parameter_types,
	traits::{ConstU32, Everything, Nothing, OriginTrait},
	BoundedSlice,
};
use frame_system::EnsureRoot;
use sp_core::H256;
use sp_runtime::{
	traits::{BlakeTwo256, IdentityLookup},
	BuildStorage,
};
use xcm::prelude::*;
use xcm_builder::{CurrencyAdapter, FixedWeightBounds, IsConcrete, NativeAsset, ParentIsPreset};
use xcm_executor::traits::ConvertOrigin;

type Block = frame_system::mocking::MockBlock<Test>;

// Configure a mock runtime to test the pallet.
frame_support::construct_runtime!(
	pub enum Test
	{
		System: frame_system::{Pallet, Call, Config<T>, Storage, Event<T>},
		Balances: pallet_balances::{Pallet, Call, Storage, Config<T>, Event<T>},
		ParachainSystem: cumulus_pallet_parachain_system::{
			Pallet, Call, Config<T>, Storage, Inherent, Event<T>, ValidateUnsigned,
		},
		XcmpQueue: xcmp_queue::{Pallet, Call, Storage, Event<T>},
	}
);

parameter_types! {
	pub const BlockHashCount: u64 = 250;
	pub const SS58Prefix: u8 = 42;
}

type AccountId = u64;

impl frame_system::Config for Test {
	type BaseCallFilter = Everything;
	type BlockWeights = ();
	type BlockLength = ();
	type DbWeight = ();
	type RuntimeOrigin = RuntimeOrigin;
	type RuntimeCall = RuntimeCall;
	type Nonce = u64;
	type Hash = H256;
	type Hashing = BlakeTwo256;
	type AccountId = AccountId;
	type Lookup = IdentityLookup<Self::AccountId>;
	type Block = Block;
	type RuntimeEvent = RuntimeEvent;
	type BlockHashCount = BlockHashCount;
	type Version = ();
	type PalletInfo = PalletInfo;
	type AccountData = pallet_balances::AccountData<u64>;
	type OnNewAccount = ();
	type OnKilledAccount = ();
	type SystemWeightInfo = ();
	type SS58Prefix = SS58Prefix;
	type OnSetCode = cumulus_pallet_parachain_system::ParachainSetCode<Test>;
	type MaxConsumers = frame_support::traits::ConstU32<16>;
}

parameter_types! {
	pub const ExistentialDeposit: u64 = 5;
	pub const MaxReserves: u32 = 50;
}

pub type Balance = u64;

impl pallet_balances::Config for Test {
	type Balance = Balance;
	type RuntimeEvent = RuntimeEvent;
	type DustRemoval = ();
	type ExistentialDeposit = ExistentialDeposit;
	type AccountStore = System;
	type WeightInfo = ();
	type MaxLocks = ();
	type MaxReserves = MaxReserves;
	type ReserveIdentifier = [u8; 8];
	type RuntimeHoldReason = RuntimeHoldReason;
	type RuntimeFreezeReason = RuntimeFreezeReason;
	type FreezeIdentifier = ();
	type MaxHolds = ConstU32<0>;
	type MaxFreezes = ConstU32<0>;
}

impl cumulus_pallet_parachain_system::Config for Test {
	type WeightInfo = ();
	type RuntimeEvent = RuntimeEvent;
	type OnSystemEvent = ();
	type SelfParaId = ();
	type OutboundXcmpMessageSource = XcmpQueue;
	// Ignore all DMP messages by enqueueing them into `()`:
	type DmpQueue = frame_support::traits::EnqueueWithOrigin<(), sp_core::ConstU8<0>>;
	type ReservedDmpWeight = ();
	type XcmpMessageHandler = XcmpQueue;
	type ReservedXcmpWeight = ();
	type CheckAssociatedRelayNumber = AnyRelayNumber;
	type ConsensusHook = cumulus_pallet_parachain_system::consensus_hook::ExpectParentIncluded;
}

parameter_types! {
	pub const RelayChain: MultiLocation = MultiLocation::parent();
	pub UniversalLocation: InteriorMultiLocation = X1(Parachain(1u32));
	pub UnitWeightCost: Weight = Weight::from_parts(1_000_000, 1024);
	pub const MaxInstructions: u32 = 100;
	pub const MaxAssetsIntoHolding: u32 = 64;
}

/// Means for transacting assets on this chain.
pub type LocalAssetTransactor = CurrencyAdapter<
	// Use this currency:
	Balances,
	// Use this currency when it is a fungible asset matching the given location or name:
	IsConcrete<RelayChain>,
	// Do a simple punn to convert an AccountId32 MultiLocation into a native chain account ID:
	LocationToAccountId,
	// Our chain's account ID type (we can't get away without mentioning it explicitly):
	AccountId,
	// We don't track any teleports.
	(),
>;

pub type LocationToAccountId = (ParentIsPreset<AccountId>,);

pub struct XcmConfig;
impl xcm_executor::Config for XcmConfig {
	type RuntimeCall = RuntimeCall;
	type XcmSender = XcmRouter;
	// How to withdraw and deposit an asset.
	type AssetTransactor = LocalAssetTransactor;
	type OriginConverter = ();
	type IsReserve = NativeAsset;
	type IsTeleporter = NativeAsset;
	type UniversalLocation = UniversalLocation;
	type Barrier = ();
	type Weigher = FixedWeightBounds<UnitWeightCost, RuntimeCall, MaxInstructions>;
	type Trader = ();
	type ResponseHandler = ();
	type AssetTrap = ();
	type AssetClaims = ();
	type SubscriptionService = ();
	type PalletInstancesInfo = AllPalletsWithSystem;
	type MaxAssetsIntoHolding = MaxAssetsIntoHolding;
	type AssetLocker = ();
	type AssetExchanger = ();
	type FeeManager = ();
	type MessageExporter = ();
	type UniversalAliases = Nothing;
	type CallDispatcher = RuntimeCall;
	type SafeCallFilter = Everything;
	type Aliasers = Nothing;
}

pub type XcmRouter = (
	// XCMP to communicate with the sibling chains.
	XcmpQueue,
);

pub struct SystemParachainAsSuperuser<RuntimeOrigin>(PhantomData<RuntimeOrigin>);
impl<RuntimeOrigin: OriginTrait> ConvertOrigin<RuntimeOrigin>
	for SystemParachainAsSuperuser<RuntimeOrigin>
{
	fn convert_origin(
		origin: impl Into<MultiLocation>,
		kind: OriginKind,
	) -> Result<RuntimeOrigin, MultiLocation> {
		let origin = origin.into();
		if kind == OriginKind::Superuser &&
			matches!(
				origin,
				MultiLocation {
					parents: 1,
					interior: X1(Parachain(id)),
				} if ParaId::from(id).is_system(),
			) {
			Ok(RuntimeOrigin::root())
		} else {
			Err(origin)
		}
	}
}

parameter_types! {
<<<<<<< HEAD
	pub static EnqueuedMessages: Vec<(ParaId, Vec<u8>)> = Default::default();
}

/// An `EnqueueMessage` implementation that puts all messages in thread-local storage.
pub struct EnqueueToLocalStorage<T>(PhantomData<T>);

pub fn enqueued_messages(origin: ParaId) -> Vec<Vec<u8>> {
	EnqueuedMessages::get()
		.into_iter()
		.filter(|(o, _)| *o == origin)
		.map(|(_, m)| m)
		.collect()
}

impl<T: OnQueueChanged<ParaId>> EnqueueMessage<ParaId> for EnqueueToLocalStorage<T> {
	type MaxMessageLen = sp_core::ConstU32<65_536>;

	fn enqueue_message(message: BoundedSlice<u8, Self::MaxMessageLen>, origin: ParaId) {
		let mut msgs = EnqueuedMessages::get();
		msgs.push((origin, message.to_vec()));
		EnqueuedMessages::set(msgs);
		T::on_queue_changed(origin, Self::footprint(origin));
	}

	fn enqueue_messages<'a>(
		iter: impl Iterator<Item = BoundedSlice<'a, u8, Self::MaxMessageLen>>,
		origin: ParaId,
	) {
		let mut msgs = EnqueuedMessages::get();
		msgs.extend(iter.map(|m| (origin, m.to_vec())));
		EnqueuedMessages::set(msgs);
		T::on_queue_changed(origin, Self::footprint(origin));
	}

	fn sweep_queue(origin: ParaId) {
		let mut msgs = EnqueuedMessages::get();
		msgs.retain(|(o, _)| o != &origin);
		EnqueuedMessages::set(msgs);
		T::on_queue_changed(origin, Self::footprint(origin));
	}

	fn footprint(origin: ParaId) -> QueueFootprint {
		let msgs = EnqueuedMessages::get();
		let mut footprint = QueueFootprint::default();
		for (o, m) in msgs {
			if o == origin {
				footprint.storage.count += 1;
				footprint.storage.size += m.len() as u64;
			}
		}
		footprint.pages = footprint.storage.size as u32 / 16; // Number does not matter
		footprint
	}
}
=======
	/// The asset ID for the asset that we use to pay for message delivery fees.
	pub FeeAssetId: AssetId = Concrete(RelayChain::get());
	/// The base fee for the message delivery fees.
	pub const BaseDeliveryFee: Balance = 300_000_000;
	/// The fee per byte
	pub const ByteFee: Balance = 1_000_000;
}

pub type PriceForSiblingParachainDelivery = polkadot_runtime_common::xcm_sender::ExponentialPrice<
	FeeAssetId,
	BaseDeliveryFee,
	ByteFee,
	XcmpQueue,
>;
>>>>>>> a7061712

impl Config for Test {
	type RuntimeEvent = RuntimeEvent;
	type ChannelInfo = MockedChannelInfo;
	type VersionWrapper = ();
	type XcmpQueue = EnqueueToLocalStorage<Pallet<Test>>;
	type MaxInboundSuspended = sp_core::ConstU32<1_000>;
	type ControllerOrigin = EnsureRoot<AccountId>;
	type ControllerOriginConverter = SystemParachainAsSuperuser<RuntimeOrigin>;
	type WeightInfo = ();
	type PriceForSiblingDelivery = PriceForSiblingParachainDelivery;
}

pub fn new_test_ext() -> sp_io::TestExternalities {
	frame_system::GenesisConfig::<Test>::default().build_storage().unwrap().into()
}

/// A para that we have an HRMP channel with.
pub const HRMP_PARA_ID: u32 = 7777;

pub struct MockedChannelInfo;
impl GetChannelInfo for MockedChannelInfo {
	fn get_channel_status(id: ParaId) -> ChannelStatus {
		if id == HRMP_PARA_ID.into() {
			return ChannelStatus::Ready(128, usize::MAX)
		}

		ParachainSystem::get_channel_status(id)
	}

	fn get_channel_max(id: ParaId) -> Option<usize> {
		if id == HRMP_PARA_ID.into() {
			return Some(128)
		}

		ParachainSystem::get_channel_max(id)
	}
}

pub(crate) fn mk_page() -> Vec<u8> {
	let mut page = Vec::<u8>::new();

	for i in 0..100 {
		page.extend(match i % 2 {
			0 => v2_xcm().encode(),
			1 => v3_xcm().encode(),
			// We cannot push an undecodable XCM here since it would break the decode stream.
			// This is expected and the whole reason to introduce `MaybeDoubleEncodedVersionedXcm`
			// instead.
			_ => unreachable!(),
		});
	}

	page
}

pub(crate) fn v2_xcm() -> VersionedXcm<()> {
	let instr = xcm::v2::Instruction::<()>::ClearOrigin;
	VersionedXcm::V2(xcm::v2::Xcm::<()>(vec![instr; 3]))
}

pub(crate) fn v3_xcm() -> VersionedXcm<()> {
	let instr = xcm::v3::Instruction::<()>::Trap(1);
	VersionedXcm::V3(xcm::v3::Xcm::<()>(vec![instr; 3]))
}<|MERGE_RESOLUTION|>--- conflicted
+++ resolved
@@ -203,7 +203,6 @@
 }
 
 parameter_types! {
-<<<<<<< HEAD
 	pub static EnqueuedMessages: Vec<(ParaId, Vec<u8>)> = Default::default();
 }
 
@@ -258,7 +257,8 @@
 		footprint
 	}
 }
-=======
+
+parameter_types! {
 	/// The asset ID for the asset that we use to pay for message delivery fees.
 	pub FeeAssetId: AssetId = Concrete(RelayChain::get());
 	/// The base fee for the message delivery fees.
@@ -273,7 +273,6 @@
 	ByteFee,
 	XcmpQueue,
 >;
->>>>>>> a7061712
 
 impl Config for Test {
 	type RuntimeEvent = RuntimeEvent;
