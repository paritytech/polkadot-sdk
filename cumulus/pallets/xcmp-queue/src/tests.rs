// Copyright (C) Parity Technologies (UK) Ltd.
// SPDX-License-Identifier: Apache-2.0

// Licensed under the Apache License, Version 2.0 (the "License");
// you may not use this file except in compliance with the License.
// You may obtain a copy of the License at
//
// 	http://www.apache.org/licenses/LICENSE-2.0
//
// Unless required by applicable law or agreed to in writing, software
// distributed under the License is distributed on an "AS IS" BASIS,
// WITHOUT WARRANTIES OR CONDITIONS OF ANY KIND, either express or implied.
// See the License for the specific language governing permissions and
// limitations under the License.

use super::{
	mock::{mk_page, v2_xcm, v3_xcm, EnqueuedMessages, HRMP_PARA_ID},
	*,
};
use XcmpMessageFormat::*;

use codec::Input;
use cumulus_primitives_core::{ParaId, XcmpMessageHandler};
use frame_support::{
	assert_err, assert_noop, assert_ok, assert_storage_noop, hypothetically, traits::Hooks,
	StorageNoopGuard,
};
use mock::{new_test_ext, ParachainSystem, RuntimeOrigin as Origin, Test, XcmpQueue};
use sp_runtime::traits::{BadOrigin, Zero};
use std::iter::{once, repeat};

#[test]
fn empty_concatenated_works() {
	new_test_ext().execute_with(|| {
		let data = ConcatenatedVersionedXcm.encode();

		XcmpQueue::handle_xcmp_messages(once((1000.into(), 1, data.as_slice())), Weight::MAX);
	})
}

#[test]
fn xcm_enqueueing_basic_works() {
	new_test_ext().execute_with(|| {
		let xcm = VersionedXcm::<Test>::from(Xcm::<Test>(vec![ClearOrigin])).encode();
		let data = [ConcatenatedVersionedXcm.encode(), xcm.clone()].concat();

		XcmpQueue::handle_xcmp_messages(once((1000.into(), 1, data.as_slice())), Weight::MAX);

		assert_eq!(EnqueuedMessages::get(), vec![(1000.into(), xcm)]);
	})
}

#[test]
fn xcm_enqueueing_many_works() {
	new_test_ext().execute_with(|| {
		let mut encoded_xcms = vec![];
		for i in 0..10 {
			let xcm = VersionedXcm::<Test>::from(Xcm::<Test>(vec![ClearOrigin; i as usize]));
			encoded_xcms.push(xcm.encode());
		}
		let mut data = ConcatenatedVersionedXcm.encode();
		data.extend(encoded_xcms.iter().flatten());

		XcmpQueue::handle_xcmp_messages(once((1000.into(), 1, data.as_slice())), Weight::MAX);

		assert_eq!(
			EnqueuedMessages::get(),
			encoded_xcms.into_iter().map(|xcm| (1000.into(), xcm)).collect::<Vec<_>>(),
		);
	})
}

#[test]
fn xcm_enqueueing_multiple_times_works() {
	new_test_ext().execute_with(|| {
		let mut encoded_xcms = vec![];
		for _ in 0..10 {
			let xcm = VersionedXcm::<Test>::from(Xcm::<Test>(vec![ClearOrigin]));
			encoded_xcms.push(xcm.encode());
		}
		let mut data = ConcatenatedVersionedXcm.encode();
		data.extend(encoded_xcms.iter().flatten());

		for i in 0..10 {
			XcmpQueue::handle_xcmp_messages(once((1000.into(), 1, data.as_slice())), Weight::MAX);
			assert_eq!((i + 1) * 10, EnqueuedMessages::get().len());
		}

		assert_eq!(
			EnqueuedMessages::get(),
			encoded_xcms
				.into_iter()
				.map(|xcm| (1000.into(), xcm))
				.cycle()
				.take(100)
				.collect::<Vec<_>>(),
		);
	})
}

#[test]
#[cfg_attr(debug_assertions, should_panic = "Could not enqueue XCMP messages.")]
fn xcm_enqueueing_starts_dropping_on_overflow() {
	new_test_ext().execute_with(|| {
		let xcm = VersionedXcm::<Test>::from(Xcm::<Test>(vec![ClearOrigin]));
		let data = (ConcatenatedVersionedXcm, xcm).encode();
		// Its possible to enqueue 256 messages at most:
		let limit = 256;

		XcmpQueue::handle_xcmp_messages(
			repeat((1000.into(), 1, data.as_slice())).take(limit * 2),
			Weight::MAX,
		);
<<<<<<< HEAD
		assert_eq!(EnqueuedMessages::get().len(), limit);
		// The drop threshold for pages is 48, the others numbers dont really matter:
		assert_eq!(
			<Test as Config>::XcmpQueue::footprint(1000.into()),
			QueueFootprint {
				storage: Footprint { count: 256, size: 768 },
				pages: 48,
				ready_pages: 48
			}
		);
=======
>>>>>>> a71f018c
	})
}

/// First enqueue 10 good, 1 bad and then 10 good XCMs.
///
/// It should only process the first 10 good though.
#[test]
#[cfg(not(debug_assertions))]
fn xcm_enqueueing_broken_xcm_works() {
	new_test_ext().execute_with(|| {
		let mut encoded_xcms = vec![];
		for _ in 0..10 {
			let xcm = VersionedXcm::<Test>::from(Xcm::<Test>(vec![ClearOrigin]));
			encoded_xcms.push(xcm.encode());
		}
		let mut good = ConcatenatedVersionedXcm.encode();
		good.extend(encoded_xcms.iter().flatten());

		let mut bad = ConcatenatedVersionedXcm.encode();
		bad.extend(vec![0u8].into_iter());

		// Of we enqueue them in multiple pages, then its fine.
		XcmpQueue::handle_xcmp_messages(once((1000.into(), 1, good.as_slice())), Weight::MAX);
		XcmpQueue::handle_xcmp_messages(once((1000.into(), 1, bad.as_slice())), Weight::MAX);
		XcmpQueue::handle_xcmp_messages(once((1000.into(), 1, good.as_slice())), Weight::MAX);
		assert_eq!(20, EnqueuedMessages::get().len());

		assert_eq!(
			EnqueuedMessages::get(),
			encoded_xcms
				.clone()
				.into_iter()
				.map(|xcm| (1000.into(), xcm))
				.cycle()
				.take(20)
				.collect::<Vec<_>>(),
		);
		EnqueuedMessages::take();

		// But if we do it all in one page, then it only uses the first 10:
		XcmpQueue::handle_xcmp_messages(
			vec![(1000.into(), 1, good.as_slice()), (1000.into(), 1, bad.as_slice())].into_iter(),
			Weight::MAX,
		);
		assert_eq!(10, EnqueuedMessages::get().len());
		assert_eq!(
			EnqueuedMessages::get(),
			encoded_xcms
				.into_iter()
				.map(|xcm| (1000.into(), xcm))
				.cycle()
				.take(10)
				.collect::<Vec<_>>(),
		);
	})
}

/// Message blobs are not supported and panic in debug mode.
#[test]
#[should_panic = "Blob messages are unhandled"]
#[cfg(debug_assertions)]
fn bad_blob_message_panics() {
	new_test_ext().execute_with(|| {
		let data = [ConcatenatedEncodedBlob.encode(), vec![1].encode()].concat();

		XcmpQueue::handle_xcmp_messages(once((1000.into(), 1, data.as_slice())), Weight::MAX);
	});
}

/// Message blobs do not panic in release mode but are just a No-OP.
#[test]
#[cfg(not(debug_assertions))]
fn bad_blob_message_no_panic() {
	new_test_ext().execute_with(|| {
		let data = [ConcatenatedEncodedBlob.encode(), vec![1].encode()].concat();

		frame_support::assert_storage_noop!(XcmpQueue::handle_xcmp_messages(
			once((1000.into(), 1, data.as_slice())),
			Weight::MAX,
		));
	});
}

/// Invalid concatenated XCMs panic in debug mode.
#[test]
#[should_panic = "HRMP inbound decode stream broke; page will be dropped."]
#[cfg(debug_assertions)]
fn handle_invalid_data_panics() {
	new_test_ext().execute_with(|| {
		let data = [ConcatenatedVersionedXcm.encode(), Xcm::<Test>(vec![]).encode()].concat();

		XcmpQueue::handle_xcmp_messages(once((1000.into(), 1, data.as_slice())), Weight::MAX);
	});
}

/// Invalid concatenated XCMs do not panic in release mode but are just a No-OP.
#[test]
#[cfg(not(debug_assertions))]
fn handle_invalid_data_no_panic() {
	new_test_ext().execute_with(|| {
		let data = [ConcatenatedVersionedXcm.encode(), Xcm::<Test>(vec![]).encode()].concat();

		frame_support::assert_storage_noop!(XcmpQueue::handle_xcmp_messages(
			once((1000.into(), 1, data.as_slice())),
			Weight::MAX,
		));
	});
}

#[test]
fn suspend_xcm_execution_works() {
	new_test_ext().execute_with(|| {
		assert!(!XcmpQueue::is_paused(&2000.into()));
		QueueSuspended::<Test>::put(true);
		assert!(XcmpQueue::is_paused(&2000.into()));
		// System parachains can bypass suspension:
		assert!(!XcmpQueue::is_paused(&999.into()));
	});
}

#[test]
fn suspend_and_resume_xcm_execution_work() {
	new_test_ext().execute_with(|| {
		assert_noop!(XcmpQueue::suspend_xcm_execution(Origin::signed(1)), BadOrigin);
		assert_ok!(XcmpQueue::suspend_xcm_execution(Origin::root()));
		assert_noop!(
			XcmpQueue::suspend_xcm_execution(Origin::root()),
			Error::<Test>::AlreadySuspended
		);
		assert!(QueueSuspended::<Test>::get());

		assert_noop!(XcmpQueue::resume_xcm_execution(Origin::signed(1)), BadOrigin);
		assert_ok!(XcmpQueue::resume_xcm_execution(Origin::root()));
		assert_noop!(
			XcmpQueue::resume_xcm_execution(Origin::root()),
			Error::<Test>::AlreadyResumed
		);
		assert!(!QueueSuspended::<Test>::get());
	});
}

#[test]
#[cfg(not(debug_assertions))]
fn xcm_enqueueing_backpressure_works() {
	let para: ParaId = 1000.into();
	new_test_ext().execute_with(|| {
		let xcm = VersionedXcm::<Test>::from(Xcm::<Test>(vec![ClearOrigin]));
		let data = (ConcatenatedVersionedXcm, xcm).encode();

		XcmpQueue::handle_xcmp_messages(repeat((para, 1, data.as_slice())).take(170), Weight::MAX);

		assert_eq!(EnqueuedMessages::get().len(), 170,);
		// Not yet suspended:
		assert!(InboundXcmpSuspended::<Test>::get().is_empty());
		// Enqueueing one more will suspend it:
		let xcm = VersionedXcm::<Test>::from(Xcm::<Test>(vec![ClearOrigin])).encode();
		let small = [ConcatenatedVersionedXcm.encode(), xcm].concat();

		XcmpQueue::handle_xcmp_messages(once((para, 1, small.as_slice())), Weight::MAX);
		// Suspended:
		assert_eq!(InboundXcmpSuspended::<Test>::get().iter().collect::<Vec<_>>(), vec![&para]);

		// Now enqueueing many more will only work until the drop threshold:
		XcmpQueue::handle_xcmp_messages(repeat((para, 1, data.as_slice())).take(100), Weight::MAX);
		assert_eq!(mock::EnqueuedMessages::get().len(), 256);

		crate::mock::EnqueueToLocalStorage::<Pallet<Test>>::sweep_queue(para);
		XcmpQueue::handle_xcmp_messages(once((para, 1, small.as_slice())), Weight::MAX);
		// Got resumed:
		assert!(InboundXcmpSuspended::<Test>::get().is_empty());
		// Still resumed:
		XcmpQueue::handle_xcmp_messages(once((para, 1, small.as_slice())), Weight::MAX);
		assert!(InboundXcmpSuspended::<Test>::get().is_empty());
	});
}

#[test]
fn update_suspend_threshold_works() {
	new_test_ext().execute_with(|| {
		assert_eq!(<QueueConfig<Test>>::get().suspend_threshold, 32);
		assert_noop!(XcmpQueue::update_suspend_threshold(Origin::signed(2), 49), BadOrigin);

		assert_ok!(XcmpQueue::update_suspend_threshold(Origin::root(), 33));
		assert_eq!(<QueueConfig<Test>>::get().suspend_threshold, 33);
	});
}

#[test]
fn update_drop_threshold_works() {
	new_test_ext().execute_with(|| {
		assert_eq!(<QueueConfig<Test>>::get().drop_threshold, 48);
		assert_ok!(XcmpQueue::update_drop_threshold(Origin::root(), 4000));
		assert_noop!(XcmpQueue::update_drop_threshold(Origin::signed(2), 7), BadOrigin);

		assert_eq!(<QueueConfig<Test>>::get().drop_threshold, 4000);
	});
}

#[test]
fn update_resume_threshold_works() {
	new_test_ext().execute_with(|| {
		assert_eq!(<QueueConfig<Test>>::get().resume_threshold, 8);
		assert_noop!(
			XcmpQueue::update_resume_threshold(Origin::root(), 0),
			Error::<Test>::BadQueueConfig
		);
		assert_noop!(
			XcmpQueue::update_resume_threshold(Origin::root(), 33),
			Error::<Test>::BadQueueConfig
		);
		assert_ok!(XcmpQueue::update_resume_threshold(Origin::root(), 16));
		assert_noop!(XcmpQueue::update_resume_threshold(Origin::signed(7), 3), BadOrigin);

		assert_eq!(<QueueConfig<Test>>::get().resume_threshold, 16);
	});
}

/// Validates [`validate`] for required Some(destination) and Some(message)
struct OkFixedXcmHashWithAssertingRequiredInputsSender;
impl OkFixedXcmHashWithAssertingRequiredInputsSender {
	const FIXED_XCM_HASH: [u8; 32] = [9; 32];

	fn fixed_delivery_asset() -> Assets {
		Assets::new()
	}

	fn expected_delivery_result() -> Result<(XcmHash, Assets), SendError> {
		Ok((Self::FIXED_XCM_HASH, Self::fixed_delivery_asset()))
	}
}
impl SendXcm for OkFixedXcmHashWithAssertingRequiredInputsSender {
	type Ticket = ();

	fn validate(
		destination: &mut Option<Location>,
		message: &mut Option<Xcm<()>>,
	) -> SendResult<Self::Ticket> {
		assert!(destination.is_some());
		assert!(message.is_some());
		Ok(((), OkFixedXcmHashWithAssertingRequiredInputsSender::fixed_delivery_asset()))
	}

	fn deliver(_: Self::Ticket) -> Result<XcmHash, SendError> {
		Ok(Self::FIXED_XCM_HASH)
	}
}

#[test]
fn xcmp_queue_does_not_consume_dest_or_msg_on_not_applicable() {
	// dummy message
	let message = Xcm(vec![Trap(5)]);

	// XcmpQueue - check dest is really not applicable
	let dest = (Parent, Parent, Parent);
	let mut dest_wrapper = Some(dest.into());
	let mut msg_wrapper = Some(message.clone());
	assert_eq!(
		Err(SendError::NotApplicable),
		<XcmpQueue as SendXcm>::validate(&mut dest_wrapper, &mut msg_wrapper)
	);

	// check wrapper were not consumed
	assert_eq!(Some(dest.into()), dest_wrapper.take());
	assert_eq!(Some(message.clone()), msg_wrapper.take());

	// another try with router chain with asserting sender
	assert_eq!(
		OkFixedXcmHashWithAssertingRequiredInputsSender::expected_delivery_result(),
		send_xcm::<(XcmpQueue, OkFixedXcmHashWithAssertingRequiredInputsSender)>(
			dest.into(),
			message
		)
	);
}

#[test]
fn xcmp_queue_consumes_dest_and_msg_on_ok_validate() {
	// dummy message
	let message = Xcm(vec![Trap(5)]);

	// XcmpQueue - check dest/msg is valid
	let dest: Location = (Parent, Parachain(5555)).into();
	let mut dest_wrapper = Some(dest.clone());
	let mut msg_wrapper = Some(message.clone());

	new_test_ext().execute_with(|| {
		assert!(<XcmpQueue as SendXcm>::validate(&mut dest_wrapper, &mut msg_wrapper).is_ok());

		// check wrapper were consumed
		assert_eq!(None, dest_wrapper.take());
		assert_eq!(None, msg_wrapper.take());

		// another try with router chain with asserting sender
		assert_eq!(
			Err(SendError::Transport("NoChannel")),
			send_xcm::<(XcmpQueue, OkFixedXcmHashWithAssertingRequiredInputsSender)>(
				dest.into(),
				message
			)
		);
	});
}

#[test]
fn xcmp_queue_validate_nested_xcm_works() {
	let dest = (Parent, Parachain(5555));
	// Message that is not too deeply nested:
	let mut good = Xcm(vec![ClearOrigin]);
	for _ in 0..MAX_XCM_DECODE_DEPTH - 1 {
		good = Xcm(vec![SetAppendix(good)]);
	}

	new_test_ext().execute_with(|| {
		// Check that the good message is validated:
		assert_ok!(<XcmpQueue as SendXcm>::validate(
			&mut Some(dest.into()),
			&mut Some(good.clone())
		));

		// Nesting the message one more time should reject it:
		let bad = Xcm(vec![SetAppendix(good)]);
		assert_eq!(
			Err(SendError::ExceedsMaxMessageSize),
			<XcmpQueue as SendXcm>::validate(&mut Some(dest.into()), &mut Some(bad))
		);
	});
}

#[test]
fn send_xcm_nested_works() {
	let dest = (Parent, Parachain(HRMP_PARA_ID));
	// Message that is not too deeply nested:
	let mut good = Xcm(vec![ClearOrigin]);
	for _ in 0..MAX_XCM_DECODE_DEPTH - 1 {
		good = Xcm(vec![SetAppendix(good)]);
	}

	// Check that the good message is sent:
	new_test_ext().execute_with(|| {
		assert_ok!(send_xcm::<XcmpQueue>(dest.into(), good.clone()));
		assert_eq!(
			XcmpQueue::take_outbound_messages(usize::MAX),
			vec![(
				HRMP_PARA_ID.into(),
				(XcmpMessageFormat::ConcatenatedVersionedXcm, VersionedXcm::V4(good.clone()))
					.encode(),
			)]
		);
	});

	// Nesting the message one more time should not send it:
	let bad = Xcm(vec![SetAppendix(good)]);
	new_test_ext().execute_with(|| {
		assert_err!(send_xcm::<XcmpQueue>(dest.into(), bad), SendError::ExceedsMaxMessageSize);
		assert!(XcmpQueue::take_outbound_messages(usize::MAX).is_empty());
	});
}

#[test]
fn hrmp_signals_are_prioritized() {
	let message = Xcm(vec![Trap(5)]);

	let sibling_para_id = ParaId::from(12345);
	let dest = (Parent, Parachain(sibling_para_id.into()));
	let mut dest_wrapper = Some(dest.into());
	let mut msg_wrapper = Some(message.clone());

	new_test_ext().execute_with(|| {
		frame_system::Pallet::<Test>::set_block_number(1);
		<XcmpQueue as SendXcm>::validate(&mut dest_wrapper, &mut msg_wrapper).unwrap();

		// check wrapper were consumed
		assert_eq!(None, dest_wrapper.take());
		assert_eq!(None, msg_wrapper.take());

		ParachainSystem::open_custom_outbound_hrmp_channel_for_benchmarks_or_tests(
			sibling_para_id,
			cumulus_primitives_core::AbridgedHrmpChannel {
				max_capacity: 128,
				max_total_size: 1 << 16,
				max_message_size: 128,
				msg_count: 0,
				total_size: 0,
				mqc_head: None,
			},
		);

		let taken = XcmpQueue::take_outbound_messages(130);
		assert_eq!(taken, vec![]);

		// Enqueue some messages
		let num_events = frame_system::Pallet::<Test>::events().len();
		for _ in 0..256 {
			assert_ok!(send_xcm::<XcmpQueue>(dest.into(), message.clone()));
		}
		assert_eq!(num_events + 256, frame_system::Pallet::<Test>::events().len());

		// Without a signal we get the messages in order:
		let mut expected_msg = XcmpMessageFormat::ConcatenatedVersionedXcm.encode();
		for _ in 0..31 {
			expected_msg.extend(VersionedXcm::V4(message.clone()).encode());
		}

		hypothetically!({
			let taken = XcmpQueue::take_outbound_messages(usize::MAX);
			assert_eq!(taken, vec![(sibling_para_id.into(), expected_msg,)]);
		});

		// But a signal gets prioritized instead of the messages:
		XcmpQueue::send_signal(sibling_para_id.into(), ChannelSignal::Suspend);

		let taken = XcmpQueue::take_outbound_messages(130);
		assert_eq!(
			taken,
			vec![(
				sibling_para_id.into(),
				(XcmpMessageFormat::Signals, ChannelSignal::Suspend).encode()
			)]
		);
	});
}

#[test]
fn maybe_double_encoded_versioned_xcm_works() {
	// pre conditions
	assert_eq!(VersionedXcm::<()>::V2(Default::default()).encode(), &[2, 0]);
	assert_eq!(VersionedXcm::<()>::V3(Default::default()).encode(), &[3, 0]);
}

// Now also testing a page instead of just concat messages.
#[test]
fn maybe_double_encoded_versioned_xcm_decode_page_works() {
	let page = mk_page();

	// Now try to decode the page.
	let input = &mut &page[..];
	for i in 0..100 {
		match (i % 2, VersionedXcm::<()>::decode(input)) {
			(0, Ok(xcm)) => {
				assert_eq!(xcm, v2_xcm());
			},
			(1, Ok(xcm)) => {
				assert_eq!(xcm, v3_xcm());
			},
			unexpected => unreachable!("{:?}", unexpected),
		}
	}

	assert_eq!(input.remaining_len(), Ok(Some(0)), "All data consumed");
}

/// Check that `take_first_concatenated_xcm` correctly splits a page into its XCMs.
#[test]
fn take_first_concatenated_xcm_works() {
	let page = mk_page();
	let input = &mut &page[..];

	for i in 0..100 {
		let xcm = XcmpQueue::take_first_concatenated_xcm(input, &mut WeightMeter::new()).unwrap();
		match (i % 2, xcm) {
			(0, data) | (2, data) => {
				assert_eq!(data, v2_xcm().encode());
			},
			(1, data) | (3, data) => {
				assert_eq!(data, v3_xcm().encode());
			},
			unexpected => unreachable!("{:?}", unexpected),
		}
	}
	assert_eq!(input.remaining_len(), Ok(Some(0)), "All data consumed");
}

/// A message that is not too deeply nested will be accepted by `take_first_concatenated_xcm`.
#[test]
fn take_first_concatenated_xcm_good_recursion_depth_works() {
	let mut good = Xcm::<()>(vec![ClearOrigin]);
	for _ in 0..MAX_XCM_DECODE_DEPTH - 1 {
		good = Xcm(vec![SetAppendix(good)]);
	}
	let good = VersionedXcm::V4(good);

	let page = good.encode();
	assert_ok!(XcmpQueue::take_first_concatenated_xcm(&mut &page[..], &mut WeightMeter::new()));
}

/// A message that is too deeply nested will be rejected by `take_first_concatenated_xcm`.
#[test]
fn take_first_concatenated_xcm_good_bad_depth_errors() {
	let mut bad = Xcm::<()>(vec![ClearOrigin]);
	for _ in 0..MAX_XCM_DECODE_DEPTH {
		bad = Xcm(vec![SetAppendix(bad)]);
	}
	let bad = VersionedXcm::V4(bad);

	let page = bad.encode();
	assert_err!(
		XcmpQueue::take_first_concatenated_xcm(&mut &page[..], &mut WeightMeter::new()),
		()
	);
}

#[test]
fn lazy_migration_works() {
	use crate::migration::v3::*;

	new_test_ext().execute_with(|| {
		EnqueuedMessages::set(vec![]);
		let _g = StorageNoopGuard::default(); // No storage is leaked.

		let mut channels = vec![];
		for i in 0..20 {
			let para = ParaId::from(i);
			let mut message_metadata = vec![];
			for block in 0..30 {
				message_metadata.push((block, XcmpMessageFormat::ConcatenatedVersionedXcm));
				InboundXcmpMessages::<Test>::insert(para, block, vec![(i + block) as u8]);
			}

			channels.push(InboundChannelDetails {
				sender: para,
				state: InboundState::Ok,
				message_metadata,
			});
		}
		InboundXcmpStatus::<Test>::set(Some(channels));

		for para in 0..20u32 {
			assert_eq!(InboundXcmpStatus::<Test>::get().unwrap().len() as u32, 20 - para);
			assert_eq!(InboundXcmpMessages::<Test>::iter_prefix(ParaId::from(para)).count(), 30);

			for block in 0..30 {
				XcmpQueue::on_idle(0u32.into(), Weight::MAX);
				assert_eq!(
					EnqueuedMessages::get(),
					vec![(para.into(), vec![(29 - block + para) as u8])]
				);
				EnqueuedMessages::set(vec![]);
			}
			// One more to jump to the next channel:
			XcmpQueue::on_idle(0u32.into(), Weight::MAX);

			assert_eq!(InboundXcmpStatus::<Test>::get().unwrap().len() as u32, 20 - para - 1);
			assert_eq!(InboundXcmpMessages::<Test>::iter_prefix(ParaId::from(para)).count(), 0);
		}
		// One more for the cleanup:
		XcmpQueue::on_idle(0u32.into(), Weight::MAX);

		assert!(!InboundXcmpStatus::<Test>::exists());
		assert_eq!(InboundXcmpMessages::<Test>::iter().count(), 0);
		EnqueuedMessages::set(vec![]);
	});
}

#[test]
fn lazy_migration_noop_when_out_of_weight() {
	use crate::migration::v3::*;
	assert!(!XcmpQueue::on_idle_weight().is_zero(), "pre condition");

	new_test_ext().execute_with(|| {
		let _g = StorageNoopGuard::default(); // No storage is leaked.
		let block = 5;
		let para = ParaId::from(4);
		let message_metadata = vec![(block, XcmpMessageFormat::ConcatenatedVersionedXcm)];

		InboundXcmpMessages::<Test>::insert(para, block, vec![123u8]);
		InboundXcmpStatus::<Test>::set(Some(vec![InboundChannelDetails {
			sender: para,
			state: InboundState::Ok,
			message_metadata,
		}]));

		// Hypothetically, it would do something with enough weight limit:
		hypothetically!({
			XcmpQueue::on_idle(0u32.into(), Weight::MAX);
			assert_eq!(EnqueuedMessages::get(), vec![(para, vec![123u8])]);
		});
		// But does not, since the limit is zero:
		assert_storage_noop!({ XcmpQueue::on_idle(0u32.into(), Weight::zero()) });

		InboundXcmpMessages::<Test>::remove(para, block);
		InboundXcmpStatus::<Test>::kill();
	});
}

#[test]
fn xcmp_queue_send_xcm_works() {
	new_test_ext().execute_with(|| {
		let sibling_para_id = ParaId::from(12345);
		let dest: Location = (Parent, Parachain(sibling_para_id.into())).into();
		let msg = Xcm(vec![ClearOrigin]);

		// try to send without opened HRMP channel to the sibling_para_id
		assert_eq!(
			send_xcm::<XcmpQueue>(dest.clone(), msg.clone()),
			Err(SendError::Transport("NoChannel")),
		);

		// open HRMP channel to the sibling_para_id
		ParachainSystem::open_outbound_hrmp_channel_for_benchmarks_or_tests(sibling_para_id);

		// check empty outbound queue
		assert!(XcmpQueue::take_outbound_messages(usize::MAX).is_empty());

		// now send works
		assert_ok!(send_xcm::<XcmpQueue>(dest, msg));

		// check outbound queue contains message/page for sibling_para_id
		assert!(XcmpQueue::take_outbound_messages(usize::MAX)
			.iter()
			.any(|(para_id, _)| para_id == &sibling_para_id));
	})
}

#[test]
fn xcmp_queue_send_too_big_xcm_fails() {
	new_test_ext().execute_with(|| {
		let sibling_para_id = ParaId::from(12345);
		let dest = (Parent, Parachain(sibling_para_id.into())).into();

		let max_message_size = 100_u32;

		// open HRMP channel to the sibling_para_id with a set `max_message_size`
		ParachainSystem::open_custom_outbound_hrmp_channel_for_benchmarks_or_tests(
			sibling_para_id,
			cumulus_primitives_core::AbridgedHrmpChannel {
				max_message_size,
				max_capacity: 10,
				max_total_size: 10_000_000_u32,
				msg_count: 0,
				total_size: 0,
				mqc_head: None,
			},
		);

		// Message is crafted to exceed `max_message_size`
		let mut message = Xcm::builder_unsafe();
		for _ in 0..97 {
			message = message.clear_origin();
		}
		let message = message.build();
		let encoded_message_size = message.encode().len();
		let versioned_size = 1; // VersionedXcm enum is added by `send_xcm` and it add one additional byte
		assert_eq!(encoded_message_size, max_message_size as usize - versioned_size);

		// check empty outbound queue
		assert!(XcmpQueue::take_outbound_messages(usize::MAX).is_empty());

		// Message is too big because after adding the VersionedXcm enum, it would reach
		// `max_message_size` Then, adding the format, which is the worst case scenario in which a
		// new page is needed, would get it over the limit
		assert_eq!(send_xcm::<XcmpQueue>(dest, message), Err(SendError::Transport("TooBig")),);

		// outbound queue is still empty
		assert!(XcmpQueue::take_outbound_messages(usize::MAX).is_empty());
	});
}

#[test]
fn verify_fee_factor_increase_and_decrease() {
	use cumulus_primitives_core::AbridgedHrmpChannel;
	use sp_runtime::FixedU128;

	let sibling_para_id = ParaId::from(12345);
	let destination: Location = (Parent, Parachain(sibling_para_id.into())).into();
	let xcm = Xcm(vec![ClearOrigin; 100]);
	let versioned_xcm = VersionedXcm::from(xcm.clone());
	let mut xcmp_message = XcmpMessageFormat::ConcatenatedVersionedXcm.encode();
	xcmp_message.extend(versioned_xcm.encode());

	new_test_ext().execute_with(|| {
		let initial = InitialFactor::get();
		assert_eq!(DeliveryFeeFactor::<Test>::get(sibling_para_id), initial);

		// Open channel so messages can actually be sent
		ParachainSystem::open_custom_outbound_hrmp_channel_for_benchmarks_or_tests(
			sibling_para_id,
			AbridgedHrmpChannel {
				max_capacity: 10,
				max_total_size: 1000,
				max_message_size: 104,
				msg_count: 0,
				total_size: 0,
				mqc_head: None,
			},
		);

		// Fee factor is only increased in `send_fragment`, which is called by `send_xcm`.
		// When queue is not congested, fee factor doesn't change.
		assert_ok!(send_xcm::<XcmpQueue>(destination.clone(), xcm.clone())); // Size 104
		assert_ok!(send_xcm::<XcmpQueue>(destination.clone(), xcm.clone())); // Size 208
		assert_ok!(send_xcm::<XcmpQueue>(destination.clone(), xcm.clone())); // Size 312
		assert_ok!(send_xcm::<XcmpQueue>(destination.clone(), xcm.clone())); // Size 416
		assert_eq!(DeliveryFeeFactor::<Test>::get(sibling_para_id), initial);

		// Sending the message right now is cheap
		let (_, delivery_fees) = validate_send::<XcmpQueue>(destination.clone(), xcm.clone())
			.expect("message can be sent; qed");
		let Fungible(delivery_fee_amount) = delivery_fees.inner()[0].fun else {
			unreachable!("asset is fungible; qed");
		};
		assert_eq!(delivery_fee_amount, 402_000_000);

		let smaller_xcm = Xcm(vec![ClearOrigin; 30]);

		// When we get to half of `max_total_size`, because `THRESHOLD_FACTOR` is 2,
		// then the fee factor starts to increase.
		assert_ok!(send_xcm::<XcmpQueue>(destination.clone(), xcm.clone())); // Size 520
		assert_eq!(DeliveryFeeFactor::<Test>::get(sibling_para_id), FixedU128::from_float(1.05));

		for _ in 0..12 {
			// We finish at size 929
			assert_ok!(send_xcm::<XcmpQueue>(destination.clone(), smaller_xcm.clone()));
		}
		assert!(DeliveryFeeFactor::<Test>::get(sibling_para_id) > FixedU128::from_float(1.88));

		// Sending the message right now is expensive
		let (_, delivery_fees) = validate_send::<XcmpQueue>(destination.clone(), xcm.clone())
			.expect("message can be sent; qed");
		let Fungible(delivery_fee_amount) = delivery_fees.inner()[0].fun else {
			unreachable!("asset is fungible; qed");
		};
		assert_eq!(delivery_fee_amount, 758_030_955);

		// Fee factor only decreases in `take_outbound_messages`
		for _ in 0..5 {
			// We take 5 100 byte pages
			XcmpQueue::take_outbound_messages(1);
		}
		assert!(DeliveryFeeFactor::<Test>::get(sibling_para_id) < FixedU128::from_float(1.72));
		XcmpQueue::take_outbound_messages(1);
		assert!(DeliveryFeeFactor::<Test>::get(sibling_para_id) < FixedU128::from_float(1.63));
	});
}<|MERGE_RESOLUTION|>--- conflicted
+++ resolved
@@ -111,19 +111,6 @@
 			repeat((1000.into(), 1, data.as_slice())).take(limit * 2),
 			Weight::MAX,
 		);
-<<<<<<< HEAD
-		assert_eq!(EnqueuedMessages::get().len(), limit);
-		// The drop threshold for pages is 48, the others numbers dont really matter:
-		assert_eq!(
-			<Test as Config>::XcmpQueue::footprint(1000.into()),
-			QueueFootprint {
-				storage: Footprint { count: 256, size: 768 },
-				pages: 48,
-				ready_pages: 48
-			}
-		);
-=======
->>>>>>> a71f018c
 	})
 }
 
