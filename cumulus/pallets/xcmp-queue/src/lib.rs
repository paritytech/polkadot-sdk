--- conflicted
+++ resolved
@@ -63,13 +63,11 @@
 	weights::{constants::WEIGHT_REF_TIME_PER_MILLIS, Weight, WeightMeter},
 	BoundedVec,
 };
-<<<<<<< HEAD
 use pallet_message_queue::OnQueueChanged;
 use polkadot_runtime_common::xcm_sender::PriceForParachainDelivery;
 use scale_info::TypeInfo;
 use sp_runtime::RuntimeDebug;
 use sp_std::prelude::*;
-=======
 use polkadot_runtime_common::xcm_sender::PriceForMessageDelivery;
 use polkadot_runtime_parachains::FeeTracker;
 use rand_chacha::{
@@ -80,7 +78,6 @@
 use sp_core::MAX_POSSIBLE_ALLOCATION;
 use sp_runtime::{FixedU128, RuntimeDebug, Saturating};
 use sp_std::{convert::TryFrom, prelude::*};
->>>>>>> a7061712
 use xcm::{latest::prelude::*, VersionedXcm, WrapVersion, MAX_XCM_DECODE_DEPTH};
 use xcm_executor::traits::ConvertOrigin;
 
@@ -95,8 +92,6 @@
 const LOG_TARGET: &str = "xcmp_queue";
 const DEFAULT_POV_SIZE: u64 = 64 * 1024; // 64 KB
 
-<<<<<<< HEAD
-=======
 /// Constants related to delivery fee calculation
 pub mod delivery_fee_constants {
 	use super::FixedU128;
@@ -116,7 +111,6 @@
 // Maximum amount of messages that can exist in the overweight queue at any given time.
 const MAX_OVERWEIGHT_MESSAGES: u32 = 1000;
 
->>>>>>> a7061712
 #[frame_support::pallet]
 pub mod pallet {
 	use super::*;
@@ -412,12 +406,8 @@
 }
 
 /// Struct containing detailed information about the outbound channel.
-<<<<<<< HEAD
 #[derive(Clone, Eq, PartialEq, Encode, Decode, TypeInfo)]
 #[cfg_attr(feature = "std", derive(Debug))]
-=======
-#[derive(Debug, Clone, Eq, PartialEq, Encode, Decode, TypeInfo)]
->>>>>>> a7061712
 pub struct OutboundChannelDetails {
 	/// The `ParaId` of the parachain that this channel is connected with.
 	recipient: ParaId,
@@ -674,7 +664,6 @@
 		});
 	}
 
-<<<<<<< HEAD
 	fn enqueue_xcmp_message(
 		sender: ParaId,
 		xcm: BoundedVec<u8, MaxXcmpMessageLenOf<T>>,
@@ -752,6 +741,24 @@
 			<InboundXcmpSuspended<T>>::put(suspended_channels);
 		}
 	}
+
+	#[cfg(feature = "bridging")]
+	fn is_inbound_channel_suspended(sender: ParaId) -> bool {
+		<InboundXcmpStatus<T>>::get()
+			.iter()
+			.find(|c| c.sender == sender)
+			.map(|c| c.state == InboundState::Suspended)
+			.unwrap_or(false)
+	}
+
+	#[cfg(feature = "bridging")]
+	/// Returns tuple of `OutboundState` and number of queued pages.
+	fn outbound_channel_state(target: ParaId) -> Option<(OutboundState, u16)> {
+		<OutboundXcmpStatus<T>>::get().iter().find(|c| c.recipient == target).map(|c| {
+			let queued_pages = c.last_index.saturating_sub(c.first_index);
+			(c.state, queued_pages)
+		})
+	}
 }
 
 impl<T: Config> QueuePausedQuery<ParaId> for Pallet<T> {
@@ -769,24 +776,6 @@
 			sender_origin.map_or(false, |origin| T::ControllerOrigin::try_origin(origin).is_ok());
 
 		!is_controller
-=======
-	#[cfg(feature = "bridging")]
-	fn is_inbound_channel_suspended(sender: ParaId) -> bool {
-		<InboundXcmpStatus<T>>::get()
-			.iter()
-			.find(|c| c.sender == sender)
-			.map(|c| c.state == InboundState::Suspended)
-			.unwrap_or(false)
-	}
-
-	#[cfg(feature = "bridging")]
-	/// Returns tuple of `OutboundState` and number of queued pages.
-	fn outbound_channel_state(target: ParaId) -> Option<(OutboundState, u16)> {
-		<OutboundXcmpStatus<T>>::get().iter().find(|c| c.recipient == target).map(|c| {
-			let queued_pages = c.last_index.saturating_sub(c.first_index);
-			(c.state, queued_pages)
-		})
->>>>>>> a7061712
 	}
 }
 
@@ -805,7 +794,6 @@
 					continue
 				},
 			};
-<<<<<<< HEAD
 
 			match format {
 				XcmpMessageFormat::Signals =>
@@ -829,6 +817,13 @@
 								break
 							},
 						}
+						// Update the delivery fee factor, if applicable.
+						if count > suspend_threshold {
+							let message_size_factor =
+								FixedU128::from((data_ref.len() / 1024) as u128)
+									.saturating_mul(delivery_fee_constants::MESSAGE_SIZE_FEE_BASE);
+							Self::increase_fee_factor(sender, message_size_factor);
+						}
 					},
 				XcmpMessageFormat::ConcatenatedVersionedXcm =>
 					while !data.is_empty() {
@@ -841,46 +836,8 @@
 							defensive!(
 								"Could not enqueue XCMP messages. Used weight: ",
 								meter.consumed_ratio()
-=======
-			if format == XcmpMessageFormat::Signals {
-				while !data_ref.is_empty() {
-					use ChannelSignal::*;
-					match ChannelSignal::decode(&mut data_ref) {
-						Ok(Suspend) => Self::suspend_channel(sender),
-						Ok(Resume) => Self::resume_channel(sender),
-						Err(_) => break,
-					}
-				}
-			} else {
-				// Record the fact we received it.
-				match status.binary_search_by_key(&sender, |item| item.sender) {
-					Ok(i) => {
-						let count = status[i].message_metadata.len() as u32;
-						if count >= suspend_threshold && status[i].state == InboundState::Ok {
-							status[i].state = InboundState::Suspended;
-							let r = Self::send_signal(sender, ChannelSignal::Suspend);
-							if r.is_err() {
-								log::warn!(
-									"Attempt to suspend channel failed. Messages may be dropped."
-								);
-							}
-						}
-						if count < drop_threshold {
-							status[i].message_metadata.push((sent_at, format));
-						} else {
-							debug_assert!(
-								false,
-								"XCMP channel queue full. Silently dropping message"
->>>>>>> a7061712
 							);
 							break
-						}
-						// Update the delivery fee factor, if applicable.
-						if count > suspend_threshold {
-							let message_size_factor =
-								FixedU128::from((data_ref.len() / 1024) as u128)
-									.saturating_mul(delivery_fee_constants::MESSAGE_SIZE_FEE_BASE);
-							Self::increase_fee_factor(sender, message_size_factor);
 						}
 					},
 				XcmpMessageFormat::ConcatenatedEncodedBlob => {
@@ -1074,7 +1031,6 @@
 	}
 }
 
-<<<<<<< HEAD
 /// Checks that the XCM is decodable with `MAX_XCM_DECODE_DEPTH`.
 ///
 /// Note that this uses the limit of the sender - not the receiver. It it best effort.
@@ -1083,7 +1039,8 @@
 		VersionedXcm::<()>::decode_all_with_depth_limit(MAX_XCM_DECODE_DEPTH, &mut enc).map(|_| ())
 	})
 	.map_err(|_| ())
-=======
+}
+
 impl<T: Config> FeeTracker for Pallet<T> {
 	type Id = ParaId;
 
@@ -1106,5 +1063,4 @@
 			*f
 		})
 	}
->>>>>>> a7061712
 }