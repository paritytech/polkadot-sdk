--- conflicted
+++ resolved
@@ -474,18 +474,15 @@
 	) -> Result<u32, MessageSendError> {
 		let encoded_fragment = fragment.encode();
 
-<<<<<<< HEAD
-		let max_message_size =
-			T::ChannelInfo::get_channel_max(recipient).ok_or(MessageSendError::NoChannel)?;
-		let format_size = format.encoded_size();
-		if data.len() + format_size > max_message_size {
-=======
+		// Optimization note: `max_message_size` could potentially be stored in
+		// `OutboundXcmpMessages` once known; that way it's only accessed when a new page is needed.
+
 		let channel_info =
 			T::ChannelInfo::get_channel_info(recipient).ok_or(MessageSendError::NoChannel)?;
 		let max_message_size = channel_info.max_message_size as usize;
+		let format_size = format.encoded_size();
 		// Max message size refers to aggregates, or pages. Not to individual fragments.
-		if encoded_fragment.len() > max_message_size {
->>>>>>> 7f0beaf2
+		if encoded_fragment.len() + format_size > max_message_size {
 			return Err(MessageSendError::TooBig)
 		}
 
