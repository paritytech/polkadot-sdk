--- conflicted
+++ resolved
@@ -39,11 +39,7 @@
 xcm-builder = { package = "staging-xcm-builder", path = "../../../polkadot/xcm/xcm-builder" }
 
 # Cumulus
-<<<<<<< HEAD
-cumulus-pallet-parachain-system = { path = "../parachain-system", features = ["parameterized-consensus-hook",] }
-=======
 cumulus-pallet-parachain-system = { path = "../parachain-system", features = ["parameterized-consensus-hook"] }
->>>>>>> 11d1a395
 
 [features]
 default = [ "std" ]
