// Copyright (C) Parity Technologies (UK) Ltd.
// This file is part of Cumulus.
// SPDX-License-Identifier: GPL-3.0-or-later WITH Classpath-exception-2.0

// Cumulus is free software: you can redistribute it and/or modify
// it under the terms of the GNU General Public License as published by
// the Free Software Foundation, either version 3 of the License, or
// (at your option) any later version.

// Cumulus is distributed in the hope that it will be useful,
// but WITHOUT ANY WARRANTY; without even the implied warranty of
// MERCHANTABILITY or FITNESS FOR A PARTICULAR PURPOSE. See the
// GNU General Public License for more details.

// You should have received a copy of the GNU General Public License
// along with Cumulus. If not, see <https://www.gnu.org/licenses/>.

use std::{
	collections::{BTreeMap, VecDeque},
	pin::Pin,
	sync::Arc,
	time::Duration,
};

use async_trait::async_trait;
use cumulus_client_bootnodes::bootnode_request_response_config;
use cumulus_primitives_core::{
	relay_chain::{
		runtime_api::ParachainHost,
		vstaging::{CommittedCandidateReceiptV2 as CommittedCandidateReceipt, CoreState},
		Block as PBlock, BlockId, BlockNumber, CoreIndex, Hash as PHash, Header as PHeader,
		InboundHrmpMessage, OccupiedCoreAssumption, SessionIndex, ValidationCodeHash, ValidatorId,
	},
	InboundDownwardMessage, ParaId, PersistedValidationData,
};
use cumulus_relay_chain_interface::{RelayChainError, RelayChainInterface, RelayChainResult};
use futures::{FutureExt, Stream, StreamExt};
use polkadot_primitives::vstaging::CandidateEvent;
use polkadot_service::{
	builder::PolkadotServiceBuilder, CollatorOverseerGen, CollatorPair, Configuration, FullBackend,
	FullClient, Handle, NewFull, NewFullParams, TaskManager,
};
use sc_cli::{RuntimeVersion, SubstrateCli};
use sc_client_api::{
	blockchain::BlockStatus, Backend, BlockchainEvents, HeaderBackend, ImportNotifications,
	StorageProof, TrieCacheContext,
};
use sc_network::{
	config::NetworkBackendType,
	request_responses::IncomingRequest,
	service::traits::{NetworkBackend, NetworkService},
};
use sc_telemetry::TelemetryWorkerHandle;
use sp_api::{CallApiAt, CallApiAtParams, CallContext, ProvideRuntimeApi};
use sp_consensus::SyncOracle;
use sp_core::Pair;
use sp_state_machine::{Backend as StateBackend, StorageValue};

/// The timeout in seconds after that the waiting for a block should be aborted.
const TIMEOUT_IN_SECONDS: u64 = 6;

/// Provides an implementation of the [`RelayChainInterface`] using a local in-process relay chain
/// node.
#[derive(Clone)]
pub struct RelayChainInProcessInterface {
	full_client: Arc<FullClient>,
	backend: Arc<FullBackend>,
	sync_oracle: Arc<dyn SyncOracle + Send + Sync>,
	overseer_handle: Handle,
}

impl RelayChainInProcessInterface {
	/// Create a new instance of [`RelayChainInProcessInterface`]
	pub fn new(
		full_client: Arc<FullClient>,
		backend: Arc<FullBackend>,
		sync_oracle: Arc<dyn SyncOracle + Send + Sync>,
		overseer_handle: Handle,
	) -> Self {
		Self { full_client, backend, sync_oracle, overseer_handle }
	}
}

#[async_trait]
impl RelayChainInterface for RelayChainInProcessInterface {
	async fn version(&self, relay_parent: PHash) -> RelayChainResult<RuntimeVersion> {
		Ok(self.full_client.runtime_version_at(relay_parent)?)
	}

	async fn retrieve_dmq_contents(
		&self,
		para_id: ParaId,
		relay_parent: PHash,
	) -> RelayChainResult<Vec<InboundDownwardMessage>> {
		Ok(self.full_client.runtime_api().dmq_contents(relay_parent, para_id)?)
	}

	async fn retrieve_all_inbound_hrmp_channel_contents(
		&self,
		para_id: ParaId,
		relay_parent: PHash,
	) -> RelayChainResult<BTreeMap<ParaId, Vec<InboundHrmpMessage>>> {
		Ok(self
			.full_client
			.runtime_api()
			.inbound_hrmp_channels_contents(relay_parent, para_id)?)
	}

	async fn header(&self, block_id: BlockId) -> RelayChainResult<Option<PHeader>> {
		let hash = match block_id {
			BlockId::Hash(hash) => hash,
			BlockId::Number(num) =>
				if let Some(hash) = self.full_client.hash(num)? {
					hash
				} else {
					return Ok(None)
				},
		};
		let header = self.full_client.header(hash)?;

		Ok(header)
	}

	async fn persisted_validation_data(
		&self,
		hash: PHash,
		para_id: ParaId,
		occupied_core_assumption: OccupiedCoreAssumption,
	) -> RelayChainResult<Option<PersistedValidationData>> {
		Ok(self.full_client.runtime_api().persisted_validation_data(
			hash,
			para_id,
			occupied_core_assumption,
		)?)
	}

	async fn validation_code_hash(
		&self,
		hash: PHash,
		para_id: ParaId,
		occupied_core_assumption: OccupiedCoreAssumption,
	) -> RelayChainResult<Option<ValidationCodeHash>> {
		Ok(self.full_client.runtime_api().validation_code_hash(
			hash,
			para_id,
			occupied_core_assumption,
		)?)
	}

	async fn candidate_pending_availability(
		&self,
		hash: PHash,
		para_id: ParaId,
	) -> RelayChainResult<Option<CommittedCandidateReceipt>> {
		Ok(self
			.full_client
			.runtime_api()
			.candidate_pending_availability(hash, para_id)?
			.map(|receipt| receipt.into()))
	}

	async fn session_index_for_child(&self, hash: PHash) -> RelayChainResult<SessionIndex> {
		Ok(self.full_client.runtime_api().session_index_for_child(hash)?)
	}

	async fn validators(&self, hash: PHash) -> RelayChainResult<Vec<ValidatorId>> {
		Ok(self.full_client.runtime_api().validators(hash)?)
	}

	async fn import_notification_stream(
		&self,
	) -> RelayChainResult<Pin<Box<dyn Stream<Item = PHeader> + Send>>> {
		let notification_stream = self
			.full_client
			.import_notification_stream()
			.map(|notification| notification.header);
		Ok(Box::pin(notification_stream))
	}

	async fn finality_notification_stream(
		&self,
	) -> RelayChainResult<Pin<Box<dyn Stream<Item = PHeader> + Send>>> {
		let notification_stream = self
			.full_client
			.finality_notification_stream()
			.map(|notification| notification.header);
		Ok(Box::pin(notification_stream))
	}

	async fn best_block_hash(&self) -> RelayChainResult<PHash> {
		Ok(self.backend.blockchain().info().best_hash)
	}

	async fn finalized_block_hash(&self) -> RelayChainResult<PHash> {
		Ok(self.backend.blockchain().info().finalized_hash)
	}

	async fn call_runtime_api(
		&self,
		method_name: &'static str,
		hash: PHash,
		payload: &[u8],
	) -> RelayChainResult<Vec<u8>> {
		Ok(self.full_client.call_api_at(CallApiAtParams {
			at: hash,
			function: method_name,
			arguments: payload.to_vec(),
			overlayed_changes: &Default::default(),
			call_context: CallContext::Offchain,
			recorder: &None,
			extensions: &Default::default(),
		})?)
	}

	async fn is_major_syncing(&self) -> RelayChainResult<bool> {
		Ok(self.sync_oracle.is_major_syncing())
	}

	fn overseer_handle(&self) -> RelayChainResult<Handle> {
		Ok(self.overseer_handle.clone())
	}

	async fn get_storage_by_key(
		&self,
		relay_parent: PHash,
		key: &[u8],
	) -> RelayChainResult<Option<StorageValue>> {
		let state = self.backend.state_at(relay_parent, TrieCacheContext::Untrusted)?;
		state.storage(key).map_err(RelayChainError::GenericError)
	}

	async fn prove_read(
		&self,
		relay_parent: PHash,
		relevant_keys: &Vec<Vec<u8>>,
	) -> RelayChainResult<StorageProof> {
		let state_backend = self.backend.state_at(relay_parent, TrieCacheContext::Untrusted)?;

		sp_state_machine::prove_read(state_backend, relevant_keys)
			.map_err(RelayChainError::StateMachineError)
	}

	/// Wait for a given relay chain block in an async way.
	///
	/// The caller needs to pass the hash of a block it waits for and the function will return when
	/// the block is available or an error occurred.
	///
	/// The waiting for the block is implemented as follows:
	///
	/// 1. Get a read lock on the import lock from the backend.
	///
	/// 2. Check if the block is already imported. If yes, return from the function.
	///
	/// 3. If the block isn't imported yet, add an import notification listener.
	///
	/// 4. Poll the import notification listener until the block is imported or the timeout is
	/// fired.
	///
	/// The timeout is set to 6 seconds. This should be enough time to import the block in the
	/// current round and if not, the new round of the relay chain already started anyway.
	async fn wait_for_block(&self, hash: PHash) -> RelayChainResult<()> {
		let mut listener =
			match check_block_in_chain(self.backend.clone(), self.full_client.clone(), hash)? {
				BlockCheckStatus::InChain => return Ok(()),
				BlockCheckStatus::Unknown(listener) => listener,
			};

		let mut timeout = futures_timer::Delay::new(Duration::from_secs(TIMEOUT_IN_SECONDS)).fuse();

		loop {
			futures::select! {
				_ = timeout => return Err(RelayChainError::WaitTimeout(hash)),
				evt = listener.next() => match evt {
					Some(evt) if evt.hash == hash => return Ok(()),
					// Not the event we waited on.
					Some(_) => continue,
					None => return Err(RelayChainError::ImportListenerClosed(hash)),
				}
			}
		}
	}

	async fn new_best_notification_stream(
		&self,
	) -> RelayChainResult<Pin<Box<dyn Stream<Item = PHeader> + Send>>> {
		let notifications_stream =
			self.full_client
				.import_notification_stream()
				.filter_map(|notification| async move {
					notification.is_new_best.then_some(notification.header)
				});
		Ok(Box::pin(notifications_stream))
	}

	async fn availability_cores(
		&self,
		relay_parent: PHash,
	) -> RelayChainResult<Vec<CoreState<PHash, BlockNumber>>> {
		Ok(self
			.full_client
			.runtime_api()
			.availability_cores(relay_parent)?
			.into_iter()
			.map(|core_state| core_state.into())
			.collect::<Vec<_>>())
	}

	async fn candidates_pending_availability(
		&self,
		hash: PHash,
		para_id: ParaId,
	) -> RelayChainResult<Vec<CommittedCandidateReceipt>> {
		Ok(self
			.full_client
			.runtime_api()
			.candidates_pending_availability(hash, para_id)?
			.into_iter()
			.map(|receipt| receipt.into())
			.collect::<Vec<_>>())
	}

	async fn claim_queue(
		&self,
		hash: PHash,
	) -> RelayChainResult<BTreeMap<CoreIndex, VecDeque<ParaId>>> {
		Ok(self.full_client.runtime_api().claim_queue(hash)?)
	}

	async fn scheduling_lookahead(&self, hash: PHash) -> RelayChainResult<u32> {
		Ok(self.full_client.runtime_api().scheduling_lookahead(hash)?)
	}

	async fn candidate_events(&self, hash: PHash) -> RelayChainResult<Vec<CandidateEvent>> {
		Ok(self.full_client.runtime_api().candidate_events(hash)?)
	}
}

pub enum BlockCheckStatus {
	/// Block is in chain
	InChain,
	/// Block status is unknown, listener can be used to wait for notification
	Unknown(ImportNotifications<PBlock>),
}

// Helper function to check if a block is in chain.
pub fn check_block_in_chain(
	backend: Arc<FullBackend>,
	client: Arc<FullClient>,
	hash: PHash,
) -> RelayChainResult<BlockCheckStatus> {
	let _lock = backend.get_import_lock().read();

	if backend.blockchain().status(hash)? == BlockStatus::InChain {
		return Ok(BlockCheckStatus::InChain)
	}

	let listener = client.import_notification_stream();

	Ok(BlockCheckStatus::Unknown(listener))
}

/// Build Polkadot full node with parachain bootnode request-response protocol.
fn build_polkadot_with_paranode_protocol<Network>(
	config: Configuration,
	params: NewFullParams<CollatorOverseerGen>,
) -> Result<(NewFull, async_channel::Receiver<IncomingRequest>), polkadot_service::Error>
where
	Network: NetworkBackend<PBlock, PHash>,
{
	let fork_id = config.chain_spec.fork_id().map(ToString::to_string);
	let mut polkadot_builder = PolkadotServiceBuilder::<_, Network>::new(config, params)?;
	let (config, request_receiver) = bootnode_request_response_config::<_, _, Network>(
		polkadot_builder.genesis_hash(),
		fork_id.as_deref(),
	);
	polkadot_builder.add_extra_request_response_protocol(config);

	Ok((polkadot_builder.build()?, request_receiver))
}

/// Build the Polkadot full node using the given `config`.
#[sc_tracing::logging::prefix_logs_with("Relaychain")]
fn build_polkadot_full_node(
	config: Configuration,
	parachain_config: &Configuration,
	telemetry_worker_handle: Option<TelemetryWorkerHandle>,
	hwbench: Option<sc_sysinfo::HwBench>,
) -> Result<
	(NewFull, Option<CollatorPair>, async_channel::Receiver<IncomingRequest>),
	polkadot_service::Error,
> {
	let (is_parachain_node, maybe_collator_key) = if parachain_config.role.is_authority() {
		let collator_key = CollatorPair::generate().0;
		(polkadot_service::IsParachainNode::Collator(collator_key.clone()), Some(collator_key))
	} else {
		(polkadot_service::IsParachainNode::FullNode, None)
	};

<<<<<<< HEAD
	let relay_chain_full_node = polkadot_service::build_full(
		config,
		polkadot_service::NewFullParams {
			is_parachain_node,
			// Disable BEEFY. It should not be required by the internal relay chain node.
			enable_beefy: false,
			force_authoring_backoff: false,
			telemetry_worker_handle,

			// Cumulus doesn't spawn PVF workers, so we can disable version checks.
			node_version: None,
			secure_validator_mode: false,
			workers_path: None,
			workers_names: None,

			overseer_gen: polkadot_service::CollatorOverseerGen,
			overseer_message_channel_capacity_override: None,
			malus_finality_delay: None,
			hwbench,
			execute_workers_max_num: None,
			prepare_workers_hard_max_num: None,
			prepare_workers_soft_max_num: None,
			keep_finalized_for: None,
		},
	)?;

	Ok((relay_chain_full_node, maybe_collator_key))
=======
	let new_full_params = polkadot_service::NewFullParams {
		is_parachain_node,
		// Disable BEEFY. It should not be required by the internal relay chain node.
		enable_beefy: false,
		force_authoring_backoff: false,
		telemetry_worker_handle,

		// Cumulus doesn't spawn PVF workers, so we can disable version checks.
		node_version: None,
		secure_validator_mode: false,
		workers_path: None,
		workers_names: None,

		overseer_gen: CollatorOverseerGen,
		overseer_message_channel_capacity_override: None,
		malus_finality_delay: None,
		hwbench,
		execute_workers_max_num: None,
		prepare_workers_hard_max_num: None,
		prepare_workers_soft_max_num: None,
		enable_approval_voting_parallel: false,
		keep_finalized_for: None,
	};

	let (relay_chain_full_node, paranode_req_receiver) = match config.network.network_backend {
		NetworkBackendType::Libp2p => build_polkadot_with_paranode_protocol::<
			sc_network::NetworkWorker<_, _>,
		>(config, new_full_params)?,
		NetworkBackendType::Litep2p => build_polkadot_with_paranode_protocol::<
			sc_network::Litep2pNetworkBackend,
		>(config, new_full_params)?,
	};

	Ok((relay_chain_full_node, maybe_collator_key, paranode_req_receiver))
>>>>>>> 6b5a1284
}

/// Builds a relay chain interface by constructing a full relay chain node
pub fn build_inprocess_relay_chain(
	mut polkadot_config: Configuration,
	parachain_config: &Configuration,
	telemetry_worker_handle: Option<TelemetryWorkerHandle>,
	task_manager: &mut TaskManager,
	hwbench: Option<sc_sysinfo::HwBench>,
) -> RelayChainResult<(
	Arc<(dyn RelayChainInterface + 'static)>,
	Option<CollatorPair>,
	Arc<dyn NetworkService>,
	async_channel::Receiver<IncomingRequest>,
)> {
	// This is essentially a hack, but we want to ensure that we send the correct node version
	// to the telemetry.
	polkadot_config.impl_version = polkadot_cli::Cli::impl_version();
	polkadot_config.impl_name = polkadot_cli::Cli::impl_name();

	let (full_node, collator_key, paranode_req_receiver) = build_polkadot_full_node(
		polkadot_config,
		parachain_config,
		telemetry_worker_handle,
		hwbench,
	)
	.map_err(|e| RelayChainError::Application(Box::new(e) as Box<_>))?;

	let relay_chain_interface = Arc::new(RelayChainInProcessInterface::new(
		full_node.client,
		full_node.backend,
		full_node.sync_service,
		full_node.overseer_handle.clone().ok_or(RelayChainError::GenericError(
			"Overseer not running in full node.".to_string(),
		))?,
	));

	task_manager.add_child(full_node.task_manager);

	Ok((relay_chain_interface, collator_key, full_node.network, paranode_req_receiver))
}

#[cfg(test)]
mod tests {
	use super::*;

	use polkadot_primitives::Block as PBlock;
	use polkadot_test_client::{
		construct_transfer_extrinsic, BlockBuilderExt, Client, ClientBlockImportExt,
		DefaultTestClientBuilderExt, InitPolkadotBlockBuilder, TestClientBuilder,
		TestClientBuilderExt,
	};
	use sp_consensus::{BlockOrigin, SyncOracle};
	use sp_runtime::traits::Block as BlockT;
	use std::sync::Arc;

	use futures::{executor::block_on, poll, task::Poll};

	struct DummyNetwork {}

	impl SyncOracle for DummyNetwork {
		fn is_major_syncing(&self) -> bool {
			unimplemented!("Not needed for test")
		}

		fn is_offline(&self) -> bool {
			unimplemented!("Not needed for test")
		}
	}

	fn build_client_backend_and_block() -> (Arc<Client>, PBlock, RelayChainInProcessInterface) {
		let builder = TestClientBuilder::new();
		let backend = builder.backend();
		let client = Arc::new(builder.build());

		let block_builder = client.init_polkadot_block_builder();
		let block = block_builder.build().expect("Finalizes the block").block;
		let dummy_network: Arc<dyn SyncOracle + Sync + Send> = Arc::new(DummyNetwork {});

		let (tx, _rx) = metered::channel(30);
		let mock_handle = Handle::new(tx);
		(
			client.clone(),
			block,
			RelayChainInProcessInterface::new(client, backend, dummy_network, mock_handle),
		)
	}

	#[test]
	fn returns_directly_for_available_block() {
		let (client, block, relay_chain_interface) = build_client_backend_and_block();
		let hash = block.hash();

		block_on(client.import(BlockOrigin::Own, block)).expect("Imports the block");

		block_on(async move {
			// Should be ready on the first poll
			assert!(matches!(
				poll!(relay_chain_interface.wait_for_block(hash)),
				Poll::Ready(Ok(()))
			));
		});
	}

	#[test]
	fn resolve_after_block_import_notification_was_received() {
		let (client, block, relay_chain_interface) = build_client_backend_and_block();
		let hash = block.hash();

		block_on(async move {
			let mut future = relay_chain_interface.wait_for_block(hash);
			// As the block is not yet imported, the first poll should return `Pending`
			assert!(poll!(&mut future).is_pending());

			// Import the block that should fire the notification
			client.import(BlockOrigin::Own, block).await.expect("Imports the block");

			// Now it should have received the notification and report that the block was imported
			assert!(matches!(poll!(future), Poll::Ready(Ok(()))));
		});
	}

	#[test]
	fn wait_for_block_time_out_when_block_is_not_imported() {
		let (_, block, relay_chain_interface) = build_client_backend_and_block();
		let hash = block.hash();

		assert!(matches!(
			block_on(relay_chain_interface.wait_for_block(hash)),
			Err(RelayChainError::WaitTimeout(_))
		));
	}

	#[test]
	fn do_not_resolve_after_different_block_import_notification_was_received() {
		let (client, block, relay_chain_interface) = build_client_backend_and_block();
		let hash = block.hash();

		let ext = construct_transfer_extrinsic(
			&client,
			sp_keyring::Sr25519Keyring::Alice,
			sp_keyring::Sr25519Keyring::Bob,
			1000,
		);
		let mut block_builder = client.init_polkadot_block_builder();
		// Push an extrinsic to get a different block hash.
		block_builder.push_polkadot_extrinsic(ext).expect("Push extrinsic");
		let block2 = block_builder.build().expect("Build second block").block;
		let hash2 = block2.hash();

		block_on(async move {
			let mut future = relay_chain_interface.wait_for_block(hash);
			let mut future2 = relay_chain_interface.wait_for_block(hash2);
			// As the block is not yet imported, the first poll should return `Pending`
			assert!(poll!(&mut future).is_pending());
			assert!(poll!(&mut future2).is_pending());

			// Import the block that should fire the notification
			client.import(BlockOrigin::Own, block2).await.expect("Imports the second block");

			// The import notification of the second block should not make this one finish
			assert!(poll!(&mut future).is_pending());
			// Now it should have received the notification and report that the block was imported
			assert!(matches!(poll!(future2), Poll::Ready(Ok(()))));

			client.import(BlockOrigin::Own, block).await.expect("Imports the first block");

			// Now it should be ready
			assert!(matches!(poll!(future), Poll::Ready(Ok(()))));
		});
	}
}<|MERGE_RESOLUTION|>--- conflicted
+++ resolved
@@ -396,35 +396,6 @@
 		(polkadot_service::IsParachainNode::FullNode, None)
 	};
 
-<<<<<<< HEAD
-	let relay_chain_full_node = polkadot_service::build_full(
-		config,
-		polkadot_service::NewFullParams {
-			is_parachain_node,
-			// Disable BEEFY. It should not be required by the internal relay chain node.
-			enable_beefy: false,
-			force_authoring_backoff: false,
-			telemetry_worker_handle,
-
-			// Cumulus doesn't spawn PVF workers, so we can disable version checks.
-			node_version: None,
-			secure_validator_mode: false,
-			workers_path: None,
-			workers_names: None,
-
-			overseer_gen: polkadot_service::CollatorOverseerGen,
-			overseer_message_channel_capacity_override: None,
-			malus_finality_delay: None,
-			hwbench,
-			execute_workers_max_num: None,
-			prepare_workers_hard_max_num: None,
-			prepare_workers_soft_max_num: None,
-			keep_finalized_for: None,
-		},
-	)?;
-
-	Ok((relay_chain_full_node, maybe_collator_key))
-=======
 	let new_full_params = polkadot_service::NewFullParams {
 		is_parachain_node,
 		// Disable BEEFY. It should not be required by the internal relay chain node.
@@ -445,7 +416,6 @@
 		execute_workers_max_num: None,
 		prepare_workers_hard_max_num: None,
 		prepare_workers_soft_max_num: None,
-		enable_approval_voting_parallel: false,
 		keep_finalized_for: None,
 	};
 
@@ -459,7 +429,6 @@
 	};
 
 	Ok((relay_chain_full_node, maybe_collator_key, paranode_req_receiver))
->>>>>>> 6b5a1284
 }
 
 /// Builds a relay chain interface by constructing a full relay chain node
