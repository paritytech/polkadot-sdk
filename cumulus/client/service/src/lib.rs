--- conflicted
+++ resolved
@@ -28,13 +28,8 @@
 use cumulus_relay_chain_interface::{RelayChainInterface, RelayChainResult};
 use cumulus_relay_chain_minimal_node::build_minimal_relay_chain_node_with_rpc;
 use futures::{channel::mpsc, StreamExt};
-<<<<<<< HEAD
 use polkadot_primitives::{CollatorPair, OccupiedCoreAssumption};
 use prometheus::Registry;
-=======
-use polkadot_primitives::{CandidateEvent, CollatorPair, OccupiedCoreAssumption};
-use prometheus::{Histogram, HistogramOpts, Registry};
->>>>>>> be423a31
 use sc_client_api::{
 	Backend as BackendT, BlockBackend, BlockchainEvents, Finalizer, ProofProvider, UsageProvider,
 };
@@ -53,24 +48,12 @@
 use sc_utils::mpsc::TracingUnboundedSender;
 use sp_api::ProvideRuntimeApi;
 use sp_blockchain::{HeaderBackend, HeaderMetadata};
-<<<<<<< HEAD
-use sp_core::{traits::SpawnNamed, Decode};
+use sp_core::Decode;
 use sp_runtime::traits::{Block as BlockT, BlockIdTo, Header};
 use std::{sync::Arc, time::Duration};
 
 mod para_informant;
 use crate::para_informant::ParachainInformant;
-=======
-use sp_core::Decode;
-use sp_runtime::{
-	traits::{Block as BlockT, BlockIdTo, Header},
-	SaturatedConversion, Saturating,
-};
-use std::{
-	sync::Arc,
-	time::{Duration, Instant},
-};
->>>>>>> be423a31
 
 /// Host functions that should be used in parachain nodes.
 ///
@@ -115,100 +98,6 @@
 	pub rpc_transaction_v2_handles: Vec<sc_service::TransactionMonitorHandle<Block::Hash>>,
 }
 
-<<<<<<< HEAD
-/// Parameters given to [`start_full_node`].
-pub struct StartFullNodeParams<'a, Block: BlockT, Client, RCInterface> {
-	pub para_id: ParaId,
-	pub client: Arc<Client>,
-	pub relay_chain_interface: RCInterface,
-	pub task_manager: &'a mut TaskManager,
-	pub announce_block: Arc<dyn Fn(Block::Hash, Option<Vec<u8>>) + Send + Sync>,
-	pub relay_chain_slot_duration: Duration,
-	pub import_queue: Box<dyn ImportQueueService<Block>>,
-	pub recovery_handle: Box<dyn RecoveryHandle>,
-	pub sync_service: Arc<SyncingService<Block>>,
-	pub prometheus_registry: Option<&'a Registry>,
-}
-
-/// Start a collator node for a parachain.
-///
-/// A collator is similar to a validator in a normal blockchain.
-/// It is responsible for producing blocks and sending the blocks to a
-/// parachain validator for validation and inclusion into the relay chain.
-#[deprecated = "use start_relay_chain_tasks instead"]
-pub async fn start_collator<'a, Block, BS, Client, Backend, RCInterface, Spawner>(
-	StartCollatorParams {
-		block_status,
-		client,
-		announce_block,
-		spawner,
-		para_id,
-		task_manager,
-		relay_chain_interface,
-		parachain_consensus,
-		import_queue,
-		collator_key,
-		relay_chain_slot_duration,
-		recovery_handle,
-		sync_service,
-		prometheus_registry,
-	}: StartCollatorParams<'a, Block, BS, Client, RCInterface, Spawner>,
-) -> sc_service::error::Result<()>
-where
-	Block: BlockT,
-	BS: BlockBackend<Block> + Send + Sync + 'static,
-	Client: Finalizer<Block, Backend>
-		+ UsageProvider<Block>
-		+ HeaderBackend<Block>
-		+ Send
-		+ Sync
-		+ BlockBackend<Block>
-		+ BlockchainEvents<Block>
-		+ ProvideRuntimeApi<Block>
-		+ 'static,
-	Client::Api: CollectCollationInfo<Block>,
-	for<'b> &'b Client: BlockImport<Block>,
-	Spawner: SpawnNamed + Clone + Send + Sync + 'static,
-	RCInterface: RelayChainInterface + Clone + 'static,
-	Backend: BackendT<Block> + 'static,
-{
-	let overseer_handle = relay_chain_interface
-		.overseer_handle()
-		.map_err(|e| sc_service::Error::Application(Box::new(e)))?;
-
-	start_relay_chain_tasks(StartRelayChainTasksParams {
-		client: client.clone(),
-		announce_block: announce_block.clone(),
-		para_id,
-		task_manager,
-		da_recovery_profile: DARecoveryProfile::Collator,
-		relay_chain_interface,
-		import_queue,
-		relay_chain_slot_duration,
-		recovery_handle,
-		sync_service,
-		prometheus_registry,
-		rpc_transaction_v2_handles: vec![],
-	})?;
-
-	#[allow(deprecated)]
-	cumulus_client_collator::start_collator(cumulus_client_collator::StartCollatorParams {
-		runtime_api: client,
-		block_status,
-		announce_block,
-		overseer_handle,
-		spawner,
-		para_id,
-		key: collator_key,
-		parachain_consensus,
-	})
-	.await;
-
-	Ok(())
-}
-
-=======
->>>>>>> be423a31
 /// Start necessary consensus tasks related to the relay chain.
 ///
 /// Parachain nodes need to track the state of the relay chain and use the
@@ -301,14 +190,8 @@
 		.spawn_essential_handle()
 		.spawn("cumulus-pov-recovery", None, pov_recovery.run());
 
-<<<<<<< HEAD
 	let parachain_informant = ParachainInformant::<Block>::new(
 		Arc::new(relay_chain_interface.clone()),
-=======
-	let parachain_informant = parachain_informant::<Block, _>(
-		para_id,
-		relay_chain_interface.clone(),
->>>>>>> be423a31
 		client.clone(),
 		prometheus_registry,
 		para_id,
@@ -321,66 +204,6 @@
 	Ok(())
 }
 
-<<<<<<< HEAD
-/// Start a full node for a parachain.
-///
-/// A full node will only sync the given parachain and will follow the
-/// tip of the chain.
-#[deprecated = "use start_relay_chain_tasks instead"]
-pub fn start_full_node<Block, Client, Backend, RCInterface>(
-	StartFullNodeParams {
-		client,
-		announce_block,
-		task_manager,
-		relay_chain_interface,
-		para_id,
-		relay_chain_slot_duration,
-		import_queue,
-		recovery_handle,
-		sync_service,
-		prometheus_registry,
-	}: StartFullNodeParams<Block, Client, RCInterface>,
-) -> sc_service::error::Result<()>
-where
-	Block: BlockT,
-	Client: Finalizer<Block, Backend>
-		+ UsageProvider<Block>
-		+ HeaderBackend<Block>
-		+ Send
-		+ Sync
-		+ BlockBackend<Block>
-		+ BlockchainEvents<Block>
-		+ 'static,
-	for<'a> &'a Client: BlockImport<Block>,
-	Backend: BackendT<Block> + 'static,
-	RCInterface: RelayChainInterface + Clone + 'static,
-{
-	start_relay_chain_tasks(StartRelayChainTasksParams {
-		client,
-		announce_block,
-		task_manager,
-		relay_chain_interface,
-		para_id,
-		relay_chain_slot_duration,
-		import_queue,
-		recovery_handle,
-		sync_service,
-		da_recovery_profile: DARecoveryProfile::FullNode,
-		prometheus_registry,
-		rpc_transaction_v2_handles: vec![],
-	})
-}
-
-/// Re-exports of old parachain consensus loop start logic.
-#[deprecated = "This is old consensus architecture only for backwards compatibility \
-	and will be removed in the future"]
-pub mod old_consensus {
-	#[allow(deprecated)]
-	pub use cumulus_client_collator::{start_collator, start_collator_sync, StartCollatorParams};
-}
-
-=======
->>>>>>> be423a31
 /// Prepare the parachain's node configuration
 ///
 /// This function will:
@@ -615,165 +438,4 @@
 	}
 
 	Err("Stopping following imported blocks. Could not determine parachain target block".into())
-<<<<<<< HEAD
-=======
-}
-
-/// Task for logging candidate events and some related metrics.
-async fn parachain_informant<Block: BlockT, Client>(
-	para_id: ParaId,
-	relay_chain_interface: impl RelayChainInterface + Clone,
-	client: Arc<Client>,
-	metrics: Option<ParachainInformantMetrics>,
-) where
-	Client: HeaderBackend<Block> + Send + Sync + 'static,
-{
-	let mut import_notifications = match relay_chain_interface.import_notification_stream().await {
-		Ok(import_notifications) => import_notifications,
-		Err(e) => {
-			log::error!("Failed to get import notification stream: {e:?}. Parachain informant will not run!");
-			return
-		},
-	};
-	let mut last_backed_block_time: Option<Instant> = None;
-	while let Some(n) = import_notifications.next().await {
-		let candidate_events = match relay_chain_interface.candidate_events(n.hash()).await {
-			Ok(candidate_events) => candidate_events,
-			Err(e) => {
-				log::warn!("Failed to get candidate events for block {}: {e:?}", n.hash());
-				continue
-			},
-		};
-		let mut backed_candidates = Vec::new();
-		let mut included_candidates = Vec::new();
-		let mut timed_out_candidates = Vec::new();
-		for event in candidate_events {
-			match event {
-				CandidateEvent::CandidateBacked(receipt, head, _, _) => {
-					if receipt.descriptor.para_id() != para_id {
-						continue;
-					}
-					let backed_block = match Block::Header::decode(&mut &head.0[..]) {
-						Ok(header) => header,
-						Err(e) => {
-							log::warn!(
-								"Failed to decode parachain header from backed block: {e:?}"
-							);
-							continue
-						},
-					};
-					let backed_block_time = Instant::now();
-					if let Some(last_backed_block_time) = &last_backed_block_time {
-						let duration = backed_block_time.duration_since(*last_backed_block_time);
-						if let Some(metrics) = &metrics {
-							metrics.parachain_block_backed_duration.observe(duration.as_secs_f64());
-						}
-					}
-					last_backed_block_time = Some(backed_block_time);
-					backed_candidates.push(backed_block);
-				},
-				CandidateEvent::CandidateIncluded(receipt, head, _, _) => {
-					if receipt.descriptor.para_id() != para_id {
-						continue;
-					}
-					let included_block = match Block::Header::decode(&mut &head.0[..]) {
-						Ok(header) => header,
-						Err(e) => {
-							log::warn!(
-								"Failed to decode parachain header from included block: {e:?}"
-							);
-							continue
-						},
-					};
-					let unincluded_segment_size =
-						client.info().best_number.saturating_sub(*included_block.number());
-					let unincluded_segment_size: u32 = unincluded_segment_size.saturated_into();
-					if let Some(metrics) = &metrics {
-						metrics.unincluded_segment_size.observe(unincluded_segment_size.into());
-					}
-					included_candidates.push(included_block);
-				},
-				CandidateEvent::CandidateTimedOut(receipt, head, _) => {
-					if receipt.descriptor.para_id() != para_id {
-						continue;
-					}
-					let timed_out_block = match Block::Header::decode(&mut &head.0[..]) {
-						Ok(header) => header,
-						Err(e) => {
-							log::warn!(
-								"Failed to decode parachain header from timed out block: {e:?}"
-							);
-							continue
-						},
-					};
-					timed_out_candidates.push(timed_out_block);
-				},
-			}
-		}
-		let mut log_parts = Vec::new();
-		if !backed_candidates.is_empty() {
-			let backed_candidates = backed_candidates
-				.into_iter()
-				.map(|c| format!("#{} ({})", c.number(), c.hash()))
-				.collect::<Vec<_>>()
-				.join(", ");
-			log_parts.push(format!("backed: {}", backed_candidates));
-		};
-		if !included_candidates.is_empty() {
-			let included_candidates = included_candidates
-				.into_iter()
-				.map(|c| format!("#{} ({})", c.number(), c.hash()))
-				.collect::<Vec<_>>()
-				.join(", ");
-			log_parts.push(format!("included: {}", included_candidates));
-		};
-		if !timed_out_candidates.is_empty() {
-			let timed_out_candidates = timed_out_candidates
-				.into_iter()
-				.map(|c| format!("#{} ({})", c.number(), c.hash()))
-				.collect::<Vec<_>>()
-				.join(", ");
-			log_parts.push(format!("timed out: {}", timed_out_candidates));
-		};
-		if !log_parts.is_empty() {
-			log::info!(
-				"Update at relay chain block #{} ({}) - {}",
-				n.number(),
-				n.hash(),
-				log_parts.join(", ")
-			);
-		}
-	}
-}
-
-struct ParachainInformantMetrics {
-	/// Time between parachain blocks getting backed by the relaychain.
-	parachain_block_backed_duration: Histogram,
-	/// Number of blocks between best block and last included block.
-	unincluded_segment_size: Histogram,
-}
-
-impl ParachainInformantMetrics {
-	fn new(prometheus_registry: &Registry) -> prometheus::Result<Self> {
-		let parachain_block_authorship_duration = Histogram::with_opts(HistogramOpts::new(
-			"parachain_block_backed_duration",
-			"Time between parachain blocks getting backed by the relaychain",
-		))?;
-		prometheus_registry.register(Box::new(parachain_block_authorship_duration.clone()))?;
-
-		let unincluded_segment_size = Histogram::with_opts(
-			HistogramOpts::new(
-				"parachain_unincluded_segment_size",
-				"Number of blocks between best block and last included block",
-			)
-			.buckets((0..=24).into_iter().map(|i| i as f64).collect()),
-		)?;
-		prometheus_registry.register(Box::new(unincluded_segment_size.clone()))?;
-
-		Ok(Self {
-			parachain_block_backed_duration: parachain_block_authorship_duration,
-			unincluded_segment_size,
-		})
-	}
->>>>>>> be423a31
 }