// Copyright (C) Parity Technologies (UK) Ltd.
// This file is part of Cumulus.

// Cumulus is free software: you can redistribute it and/or modify
// it under the terms of the GNU General Public License as published by
// the Free Software Foundation, either version 3 of the License, or
// (at your option) any later version.

// Cumulus is distributed in the hope that it will be useful,
// but WITHOUT ANY WARRANTY; without even the implied warranty of
// MERCHANTABILITY or FITNESS FOR A PARTICULAR PURPOSE.  See the
// GNU General Public License for more details.

// You should have received a copy of the GNU General Public License
// along with Cumulus.  If not, see <http://www.gnu.org/licenses/>.

use crate::*;

use async_trait::async_trait;
use codec::Encode;
use cumulus_client_pov_recovery::RecoveryKind;
use cumulus_primitives_core::{
	relay_chain::{BlockId, BlockNumber, CoreState},
	CumulusDigestItem, InboundDownwardMessage, InboundHrmpMessage,
};
use cumulus_relay_chain_interface::{
	CommittedCandidateReceipt, CoreIndex, OccupiedCoreAssumption, OverseerHandle, PHeader, ParaId,
	RelayChainInterface, RelayChainResult, SessionIndex, StorageValue, ValidatorId,
};
use cumulus_test_client::{
	runtime::{Block, Hash, Header},
	Backend, Client, InitBlockBuilder, TestClientBuilder, TestClientBuilderExt,
};
use cumulus_test_relay_sproof_builder::RelayStateSproofBuilder;
use futures::{channel::mpsc, executor::block_on, select, FutureExt, Stream, StreamExt};
use futures_timer::Delay;
use polkadot_primitives::HeadData;
use sc_client_api::{Backend as _, UsageProvider};
use sc_consensus::{BlockImport, BlockImportParams, ForkChoiceStrategy};
use sp_blockchain::Backend as BlockchainBackend;
use sp_consensus::{BlockOrigin, BlockStatus};
use sp_version::RuntimeVersion;
use std::{
	collections::{BTreeMap, HashMap, VecDeque},
	pin::Pin,
	sync::{Arc, Mutex},
	time::Duration,
};

fn relay_block_num_from_hash(hash: &PHash) -> BlockNumber {
	hash.to_low_u64_be() as u32
}

fn relay_hash_from_block_num(block_number: BlockNumber) -> PHash {
	PHash::from_low_u64_be(block_number as u64)
}

struct RelaychainInner {
	new_best_heads: Option<mpsc::UnboundedReceiver<Header>>,
	finalized_heads: Option<mpsc::UnboundedReceiver<Header>>,
	new_best_heads_sender: mpsc::UnboundedSender<Header>,
	finalized_heads_sender: mpsc::UnboundedSender<Header>,
	relay_chain_hash_to_header: HashMap<PHash, Header>,
	relay_chain_hash_to_header_pending: HashMap<PHash, Header>,
}

impl RelaychainInner {
	fn new() -> Self {
		let (new_best_heads_sender, new_best_heads) = mpsc::unbounded();
		let (finalized_heads_sender, finalized_heads) = mpsc::unbounded();

		Self {
			new_best_heads_sender,
			finalized_heads_sender,
			new_best_heads: Some(new_best_heads),
			finalized_heads: Some(finalized_heads),
			relay_chain_hash_to_header: Default::default(),
			relay_chain_hash_to_header_pending: Default::default(),
		}
	}
}

#[derive(Clone)]
struct Relaychain {
	inner: Arc<Mutex<RelaychainInner>>,
}

impl Relaychain {
	fn new() -> Self {
		Self { inner: Arc::new(Mutex::new(RelaychainInner::new())) }
	}
}

#[async_trait]
impl RelayChainInterface for Relaychain {
	async fn validators(&self, _: PHash) -> RelayChainResult<Vec<ValidatorId>> {
		unimplemented!("Not needed for test")
	}

	async fn best_block_hash(&self) -> RelayChainResult<PHash> {
		unimplemented!("Not needed for test")
	}

	async fn finalized_block_hash(&self) -> RelayChainResult<PHash> {
		unimplemented!("Not needed for test")
	}

	async fn retrieve_dmq_contents(
		&self,
		_: ParaId,
		_: PHash,
	) -> RelayChainResult<Vec<InboundDownwardMessage>> {
		unimplemented!("Not needed for test")
	}

	async fn retrieve_all_inbound_hrmp_channel_contents(
		&self,
		_: ParaId,
		_: PHash,
	) -> RelayChainResult<BTreeMap<ParaId, Vec<InboundHrmpMessage>>> {
		unimplemented!("Not needed for test")
	}

	async fn persisted_validation_data(
		&self,
		hash: PHash,
		_: ParaId,
		assumption: OccupiedCoreAssumption,
	) -> RelayChainResult<Option<PersistedValidationData>> {
		let inner = self.inner.lock().unwrap();
		let relay_to_header = match assumption {
			OccupiedCoreAssumption::Included => &inner.relay_chain_hash_to_header_pending,
			_ => &inner.relay_chain_hash_to_header,
		};
		let Some(parent_head) = relay_to_header.get(&hash).map(|head| head.encode().into()) else {
			return Ok(None)
		};
		Ok(Some(PersistedValidationData { parent_head, ..Default::default() }))
	}

	async fn validation_code_hash(
		&self,
		_: PHash,
		_: ParaId,
		_: OccupiedCoreAssumption,
	) -> RelayChainResult<Option<ValidationCodeHash>> {
		unimplemented!("Not needed for test")
	}

	async fn candidate_pending_availability(
		&self,
		_: PHash,
		_: ParaId,
	) -> RelayChainResult<Option<CommittedCandidateReceipt>> {
		unimplemented!("Not needed for test")
	}

	async fn candidates_pending_availability(
		&self,
		_: PHash,
		_: ParaId,
	) -> RelayChainResult<Vec<CommittedCandidateReceipt>> {
		unimplemented!("Not needed for test")
	}

	async fn session_index_for_child(&self, _: PHash) -> RelayChainResult<SessionIndex> {
		Ok(0)
	}

	async fn import_notification_stream(
		&self,
	) -> RelayChainResult<Pin<Box<dyn Stream<Item = PHeader> + Send>>> {
		unimplemented!("Not needed for test")
	}

	async fn finality_notification_stream(
		&self,
	) -> RelayChainResult<Pin<Box<dyn Stream<Item = PHeader> + Send>>> {
		let inner = self.inner.clone();
		Ok(self
			.inner
			.lock()
			.unwrap()
			.finalized_heads
			.take()
			.unwrap()
			.map(move |h| {
				// Let's abuse the "parachain header" directly as relay chain header.
				inner.lock().unwrap().relay_chain_hash_to_header.insert(h.hash(), h.clone());
				h
			})
			.boxed())
	}

	async fn is_major_syncing(&self) -> RelayChainResult<bool> {
		Ok(false)
	}

	fn overseer_handle(&self) -> RelayChainResult<OverseerHandle> {
		unimplemented!("Not needed for test")
	}

	async fn get_storage_by_key(
		&self,
		_: PHash,
		_: &[u8],
	) -> RelayChainResult<Option<StorageValue>> {
		unimplemented!("Not needed for test")
	}

	async fn prove_read(
		&self,
		_: PHash,
		_: &Vec<Vec<u8>>,
	) -> RelayChainResult<sc_client_api::StorageProof> {
		unimplemented!("Not needed for test")
	}

	async fn wait_for_block(&self, _: PHash) -> RelayChainResult<()> {
		Ok(())
	}

	async fn new_best_notification_stream(
		&self,
	) -> RelayChainResult<Pin<Box<dyn Stream<Item = PHeader> + Send>>> {
		let inner = self.inner.clone();
		Ok(self
			.inner
			.lock()
			.unwrap()
			.new_best_heads
			.take()
			.unwrap()
			.map(move |h| {
				// Let's abuse the "parachain header" directly as relay chain header.
				inner.lock().unwrap().relay_chain_hash_to_header.insert(h.hash(), h.clone());
				h
			})
			.boxed())
	}

	async fn header(&self, block_id: BlockId) -> RelayChainResult<Option<PHeader>> {
		let number = match block_id {
			BlockId::Hash(hash) => relay_block_num_from_hash(&hash),
			BlockId::Number(block_number) => block_number,
		};
		let parent_hash = number
			.checked_sub(1)
			.map(relay_hash_from_block_num)
			.unwrap_or_else(|| PHash::zero());

		Ok(Some(PHeader {
			parent_hash,
			number,
			digest: sp_runtime::Digest::default(),
			state_root: PHash::zero(),
			extrinsics_root: PHash::zero(),
		}))
	}

	async fn availability_cores(
		&self,
		_relay_parent: PHash,
	) -> RelayChainResult<Vec<CoreState<PHash, BlockNumber>>> {
		unimplemented!("Not needed for test");
	}

	async fn version(&self, _: PHash) -> RelayChainResult<RuntimeVersion> {
		unimplemented!("Not needed for test")
	}

<<<<<<< HEAD
	async fn claim_queue(
		&self,
		_: PHash,
	) -> RelayChainResult<BTreeMap<CoreIndex, VecDeque<ParaId>>> {
		unimplemented!("Not needed for test");
=======
	async fn call_runtime_api(
		&self,
		_method_name: &'static str,
		_hash: PHash,
		_payload: &[u8],
	) -> RelayChainResult<Vec<u8>> {
		unimplemented!("Not needed for test")
>>>>>>> 5a431470
	}
}

fn sproof_with_best_parent(client: &Client) -> RelayStateSproofBuilder {
	let best_hash = client.chain_info().best_hash;
	sproof_with_parent_by_hash(client, best_hash)
}

fn sproof_with_parent_by_hash(client: &Client, hash: PHash) -> RelayStateSproofBuilder {
	let header = client.header(hash).ok().flatten().expect("No header for parent block");
	sproof_with_parent(HeadData(header.encode()))
}

fn sproof_with_parent(parent: HeadData) -> RelayStateSproofBuilder {
	let mut x = RelayStateSproofBuilder::default();
	x.para_id = cumulus_test_client::runtime::PARACHAIN_ID.into();
	x.included_para_head = Some(parent);

	x
}

fn build_block<B: InitBlockBuilder>(
	builder: &B,
	sproof: RelayStateSproofBuilder,
	at: Option<Hash>,
	timestamp: Option<u64>,
	relay_parent: Option<PHash>,
) -> Block {
	let cumulus_test_client::BlockBuilderAndSupportData { block_builder, .. } = match at {
		Some(at) => match timestamp {
			Some(ts) => builder.init_block_builder_with_timestamp(at, None, sproof, ts),
			None => builder.init_block_builder_at(at, None, sproof),
		},
		None => builder.init_block_builder(None, sproof),
	};

	let mut block = block_builder.build().unwrap().block;

	if let Some(relay_parent) = relay_parent {
		block
			.header
			.digest
			.push(CumulusDigestItem::RelayParent(relay_parent).to_digest_item());
	} else {
		// Simulate some form of post activity (like a Seal or Other generic things).
		// This is mostly used to exercise the `LevelMonitor` correct behavior.
		// (in practice we want that header post-hash != pre-hash)
		block.header.digest.push(sp_runtime::DigestItem::Other(vec![1, 2, 3]));
	}

	block
}

async fn import_block<I: BlockImport<Block>>(
	importer: &I,
	block: Block,
	origin: BlockOrigin,
	import_as_best: bool,
) {
	let (mut header, body) = block.deconstruct();

	let post_digest =
		header.digest.pop().expect("post digested is present in manually crafted block");

	let mut block_import_params = BlockImportParams::new(origin, header);
	block_import_params.fork_choice = Some(ForkChoiceStrategy::Custom(import_as_best));
	block_import_params.body = Some(body);
	block_import_params.post_digests.push(post_digest);

	importer.import_block(block_import_params).await.unwrap();
}

fn import_block_sync<I: BlockImport<Block>>(
	importer: &mut I,
	block: Block,
	origin: BlockOrigin,
	import_as_best: bool,
) {
	block_on(import_block(importer, block, origin, import_as_best));
}

fn build_and_import_block_ext<I: BlockImport<Block>>(
	client: &Client,
	origin: BlockOrigin,
	import_as_best: bool,
	importer: &mut I,
	at: Option<Hash>,
	timestamp: Option<u64>,
	relay_parent: Option<PHash>,
) -> Block {
	let sproof = match at {
		None => sproof_with_best_parent(client),
		Some(at) => sproof_with_parent_by_hash(client, at),
	};

	let block = build_block(client, sproof, at, timestamp, relay_parent);
	import_block_sync(importer, block.clone(), origin, import_as_best);
	block
}

fn build_and_import_block(mut client: Arc<Client>, import_as_best: bool) -> Block {
	build_and_import_block_ext(
		&client.clone(),
		BlockOrigin::Own,
		import_as_best,
		&mut client,
		None,
		None,
		None,
	)
}

#[test]
fn follow_new_best_works() {
	sp_tracing::try_init_simple();

	let client = Arc::new(TestClientBuilder::default().build());

	let block = build_and_import_block(client.clone(), false);
	let relay_chain = Relaychain::new();
	let new_best_heads_sender = relay_chain.inner.lock().unwrap().new_best_heads_sender.clone();

	let consensus =
		run_parachain_consensus(100.into(), client.clone(), relay_chain, Arc::new(|_, _| {}), None);

	let work = async move {
		new_best_heads_sender.unbounded_send(block.header().clone()).unwrap();
		loop {
			Delay::new(Duration::from_millis(100)).await;
			if block.hash() == client.usage_info().chain.best_hash {
				break
			}
		}
	};

	block_on(async move {
		futures::pin_mut!(consensus);
		futures::pin_mut!(work);

		select! {
			r = consensus.fuse() => panic!("Consensus should not end: {:?}", r),
			_ = work.fuse() => {},
		}
	});
}

#[test]
fn follow_new_best_with_dummy_recovery_works() {
	sp_tracing::try_init_simple();

	let client = Arc::new(TestClientBuilder::default().build());

	let relay_chain = Relaychain::new();
	let new_best_heads_sender = relay_chain.inner.lock().unwrap().new_best_heads_sender.clone();

	let (recovery_chan_tx, mut recovery_chan_rx) = futures::channel::mpsc::channel(3);

	let consensus = run_parachain_consensus(
		100.into(),
		client.clone(),
		relay_chain,
		Arc::new(|_, _| {}),
		Some(recovery_chan_tx),
	);

	let sproof = {
		let best = client.chain_info().best_hash;
		let header = client.header(best).ok().flatten().expect("No header for best");
		sproof_with_parent(HeadData(header.encode()))
	};
	let block = build_block(&*client, sproof, None, None, None);
	let block_clone = block.clone();
	let client_clone = client.clone();

	let work = async move {
		new_best_heads_sender.unbounded_send(block.header().clone()).unwrap();
		loop {
			Delay::new(Duration::from_millis(100)).await;
			match client.block_status(block.hash()).unwrap() {
				BlockStatus::Unknown => {},
				status => {
					assert_eq!(block.hash(), client.usage_info().chain.best_hash);
					assert_eq!(status, BlockStatus::InChainWithState);
					break
				},
			}
		}
	};

	let dummy_block_recovery = async move {
		loop {
			if let Some(req) = recovery_chan_rx.next().await {
				assert_eq!(req.hash, block_clone.hash());
				assert_eq!(req.kind, RecoveryKind::Full);
				Delay::new(Duration::from_millis(500)).await;
				import_block(&mut &*client_clone, block_clone.clone(), BlockOrigin::Own, true)
					.await;
			}
		}
	};

	block_on(async move {
		futures::pin_mut!(consensus);
		futures::pin_mut!(work);

		select! {
			r = consensus.fuse() => panic!("Consensus should not end: {:?}", r),
			_ = dummy_block_recovery.fuse() => {},
			_ = work.fuse() => {},
		}
	});
}

#[test]
fn follow_finalized_works() {
	sp_tracing::try_init_simple();

	let client = Arc::new(TestClientBuilder::default().build());

	let block = build_and_import_block(client.clone(), false);
	let relay_chain = Relaychain::new();
	let finalized_sender = relay_chain.inner.lock().unwrap().finalized_heads_sender.clone();

	let consensus =
		run_parachain_consensus(100.into(), client.clone(), relay_chain, Arc::new(|_, _| {}), None);

	let work = async move {
		finalized_sender.unbounded_send(block.header().clone()).unwrap();
		loop {
			Delay::new(Duration::from_millis(100)).await;
			if block.hash() == client.usage_info().chain.finalized_hash {
				break
			}
		}
	};

	block_on(async move {
		futures::pin_mut!(consensus);
		futures::pin_mut!(work);

		select! {
			r = consensus.fuse() => panic!("Consensus should not end: {:?}", r),
			_ = work.fuse() => {},
		}
	});
}

#[test]
fn follow_finalized_does_not_stop_on_unknown_block() {
	sp_tracing::try_init_simple();

	let client = Arc::new(TestClientBuilder::default().build());

	let block = build_and_import_block(client.clone(), false);

	let unknown_block = {
		let sproof = sproof_with_parent_by_hash(&client, block.hash());
		let block_builder = client.init_block_builder_at(block.hash(), None, sproof).block_builder;
		block_builder.build().unwrap().block
	};

	let relay_chain = Relaychain::new();
	let finalized_sender = relay_chain.inner.lock().unwrap().finalized_heads_sender.clone();

	let consensus =
		run_parachain_consensus(100.into(), client.clone(), relay_chain, Arc::new(|_, _| {}), None);

	let work = async move {
		for _ in 0..3usize {
			finalized_sender.unbounded_send(unknown_block.header().clone()).unwrap();

			Delay::new(Duration::from_millis(100)).await;
		}

		finalized_sender.unbounded_send(block.header().clone()).unwrap();
		loop {
			Delay::new(Duration::from_millis(100)).await;
			if block.hash() == client.usage_info().chain.finalized_hash {
				break
			}
		}
	};

	block_on(async move {
		futures::pin_mut!(consensus);
		futures::pin_mut!(work);

		select! {
			r = consensus.fuse() => panic!("Consensus should not end: {:?}", r),
			_ = work.fuse() => {},
		}
	});
}

// It can happen that we first import a relay chain block, while not yet having the parachain
// block imported that would be set to the best block. We need to make sure to import this
// block as new best block in the moment it is imported.
#[test]
fn follow_new_best_sets_best_after_it_is_imported() {
	sp_tracing::try_init_simple();

	let client = Arc::new(TestClientBuilder::default().build());

	let block = build_and_import_block(client.clone(), false);

	let unknown_block = {
		let sproof = sproof_with_parent_by_hash(&client, block.hash());
		let block_builder = client.init_block_builder_at(block.hash(), None, sproof).block_builder;
		block_builder.build().unwrap().block
	};

	let relay_chain = Relaychain::new();
	let new_best_heads_sender = relay_chain.inner.lock().unwrap().new_best_heads_sender.clone();

	let consensus =
		run_parachain_consensus(100.into(), client.clone(), relay_chain, Arc::new(|_, _| {}), None);

	let work = async move {
		new_best_heads_sender.unbounded_send(block.header().clone()).unwrap();

		loop {
			Delay::new(Duration::from_millis(100)).await;
			if block.hash() == client.usage_info().chain.best_hash {
				break
			}
		}

		// Announce the unknown block
		new_best_heads_sender.unbounded_send(unknown_block.header().clone()).unwrap();

		// Do some iterations. As this is a local task executor, only one task can run at a time.
		// Meaning that it should already have processed the unknown block.
		for _ in 0..3usize {
			Delay::new(Duration::from_millis(100)).await;
		}

		let (header, body) = unknown_block.clone().deconstruct();

		let mut block_import_params = BlockImportParams::new(BlockOrigin::Own, header);
		block_import_params.fork_choice = Some(ForkChoiceStrategy::Custom(false));
		block_import_params.body = Some(body);

		// Now import the unknown block to make it "known"
		client.import_block(block_import_params).await.unwrap();

		loop {
			Delay::new(Duration::from_millis(100)).await;
			if unknown_block.hash() == client.usage_info().chain.best_hash {
				break
			}
		}
	};

	block_on(async move {
		futures::pin_mut!(consensus);
		futures::pin_mut!(work);

		select! {
			r = consensus.fuse() => panic!("Consensus should not end: {:?}", r),
			_ = work.fuse() => {},
		}
	});
}

/// When we import a new best relay chain block, we extract the best parachain block from it and set
/// it. This works when we follow the relay chain and parachain at the tip of each other, but there
/// can be race conditions when we are doing a full sync of both or just the relay chain.
/// The problem is that we import parachain blocks as best as long as we are in major sync. So, we
/// could import block 100 as best and then import a relay chain block that says that block 99 is
/// the best parachain block. This should not happen, we should never set the best block to a lower
/// block number.
#[test]
fn do_not_set_best_block_to_older_block() {
	const NUM_BLOCKS: usize = 4;

	sp_tracing::try_init_simple();

	let backend = Arc::new(Backend::new_test(1000, 1));

	let client = Arc::new(TestClientBuilder::with_backend(backend).build());

	let blocks = (0..NUM_BLOCKS)
		.map(|_| build_and_import_block(client.clone(), true))
		.collect::<Vec<_>>();

	assert_eq!(NUM_BLOCKS as u32, client.usage_info().chain.best_number);

	let relay_chain = Relaychain::new();
	let new_best_heads_sender = relay_chain.inner.lock().unwrap().new_best_heads_sender.clone();

	let consensus =
		run_parachain_consensus(100.into(), client.clone(), relay_chain, Arc::new(|_, _| {}), None);

	let work = async move {
		new_best_heads_sender
			.unbounded_send(blocks[NUM_BLOCKS - 2].header().clone())
			.unwrap();
		// Wait for it to be processed.
		Delay::new(Duration::from_millis(300)).await;
	};

	block_on(async move {
		futures::pin_mut!(consensus);
		futures::pin_mut!(work);

		select! {
			r = consensus.fuse() => panic!("Consensus should not end: {:?}", r),
			_ = work.fuse() => {},
		}
	});

	// Build and import a new best block.
	build_and_import_block(client, true);
}

#[test]
fn prune_blocks_on_level_overflow() {
	// Here we are using the timestamp value to generate blocks with different hashes.
	const LEVEL_LIMIT: usize = 3;

	let mut ts_producer = std::iter::successors(Some(0), |&x| Some(x + 6000));
	let backend = Arc::new(Backend::new_test(1000, 3));
	let client = Arc::new(TestClientBuilder::with_backend(backend.clone()).build());
	let mut para_import = ParachainBlockImport::new_with_limit(
		client.clone(),
		backend.clone(),
		LevelLimit::Some(LEVEL_LIMIT),
	);

	let best_hash = client.chain_info().best_hash;
	let block0 = build_and_import_block_ext(
		&client,
		BlockOrigin::NetworkInitialSync,
		true,
		&mut para_import,
		Some(best_hash),
		ts_producer.next(),
		None,
	);
	let id0 = block0.header.hash();

	let blocks1 = (0..LEVEL_LIMIT)
		.map(|i| {
			build_and_import_block_ext(
				&client,
				if i == 1 { BlockOrigin::NetworkInitialSync } else { BlockOrigin::Own },
				i == 1,
				&mut para_import,
				Some(id0),
				ts_producer.next(),
				None,
			)
		})
		.collect::<Vec<_>>();
	let id10 = blocks1[0].header.hash();

	let blocks2 = (0..2)
		.map(|_| {
			build_and_import_block_ext(
				&client,
				BlockOrigin::Own,
				false,
				&mut para_import,
				Some(id10),
				ts_producer.next(),
				None,
			)
		})
		.collect::<Vec<_>>();

	// Initial scenario (with B11 imported as best)
	//
	//   B0 --+-- B10 --+-- B20
	//        +-- B11   +-- B21
	//        +-- B12

	let leaves = backend.blockchain().leaves().unwrap();
	let mut expected = vec![
		blocks2[0].header.hash(),
		blocks2[1].header.hash(),
		blocks1[1].header.hash(),
		blocks1[2].header.hash(),
	];
	assert_eq!(leaves, expected);
	let best = client.usage_info().chain.best_hash;
	assert_eq!(best, blocks1[1].header.hash());

	let block13 = build_and_import_block_ext(
		&client,
		BlockOrigin::Own,
		false,
		&mut para_import,
		Some(id0),
		ts_producer.next(),
		None,
	);

	// Expected scenario
	//
	//   B0 --+-- B10 --+-- B20
	//        +-- B11   +-- B21
	//        +--(B13)              <-- B12 has been replaced

	let leaves = backend.blockchain().leaves().unwrap();
	expected[3] = block13.header.hash();
	assert_eq!(leaves, expected);

	let block14 = build_and_import_block_ext(
		&client,
		BlockOrigin::Own,
		false,
		&mut para_import,
		Some(id0),
		ts_producer.next(),
		None,
	);

	// Expected scenario
	//
	//   B0 --+--(B14)              <-- B10 has been replaced
	//        +-- B11
	//        +--(B13)

	let leaves = backend.blockchain().leaves().unwrap();
	expected.remove(0);
	expected.remove(0);
	expected.push(block14.header.hash());
	assert_eq!(leaves, expected);
}

#[test]
fn restore_limit_monitor() {
	// Here we are using the timestamp value to generate blocks with different hashes.
	const LEVEL_LIMIT: usize = 2;
	// Iterator that produces a new timestamp in the next slot
	let mut ts_producer = std::iter::successors(Some(0), |&x| Some(x + 6000));
	let backend = Arc::new(Backend::new_test(1000, 3));
	let client = Arc::new(TestClientBuilder::with_backend(backend.clone()).build());

	// Start with a block import not enforcing any limit...
	let mut para_import = ParachainBlockImport::new_with_limit(
		client.clone(),
		backend.clone(),
		LevelLimit::Some(usize::MAX),
	);

	let best_hash = client.chain_info().best_hash;
	let block00 = build_and_import_block_ext(
		&client,
		BlockOrigin::NetworkInitialSync,
		true,
		&mut para_import,
		Some(best_hash),
		ts_producer.next(),
		None,
	);
	let id00 = block00.header.hash();

	let blocks1 = (0..LEVEL_LIMIT + 1)
		.map(|i| {
			build_and_import_block_ext(
				&client,
				if i == 1 { BlockOrigin::NetworkInitialSync } else { BlockOrigin::Own },
				i == 1,
				&mut para_import,
				Some(id00),
				ts_producer.next(),
				None,
			)
		})
		.collect::<Vec<_>>();
	let id10 = blocks1[0].header.hash();

	for _ in 0..LEVEL_LIMIT {
		build_and_import_block_ext(
			&client,
			BlockOrigin::Own,
			false,
			&mut para_import,
			Some(id10),
			ts_producer.next(),
			None,
		);
	}

	// Scenario before limit application (with B11 imported as best)
	// Import order (freshness): B00, B10, B11, B12, B20, B21
	//
	//   B00 --+-- B10 --+-- B20
	//         |         +-- B21
	//         +-- B11
	//         |
	//         +-- B12

	// Simulate a restart by forcing a new monitor structure instance

	let mut para_import = ParachainBlockImport::new_with_limit(
		client.clone(),
		backend.clone(),
		LevelLimit::Some(LEVEL_LIMIT),
	);

	let monitor_sd = para_import.monitor.clone().unwrap();

	let monitor = monitor_sd.shared_data();
	assert_eq!(monitor.import_counter, 3);
	std::mem::drop(monitor);

	let block13 = build_and_import_block_ext(
		&client,
		BlockOrigin::Own,
		false,
		&mut para_import,
		Some(id00),
		ts_producer.next(),
		None,
	);

	// Expected scenario
	//
	//   B0 --+-- B11
	//        +--(B13)

	let leaves = backend.blockchain().leaves().unwrap();
	let expected = vec![blocks1[1].header.hash(), block13.header.hash()];
	assert_eq!(leaves, expected);

	let monitor = monitor_sd.shared_data();
	assert_eq!(monitor.import_counter, 4);
	assert!(monitor.levels.iter().all(|(number, hashes)| {
		hashes
			.iter()
			.filter(|hash| **hash != block13.header.hash())
			.all(|hash| *number == *monitor.freshness.get(hash).unwrap())
	}));
	assert_eq!(*monitor.freshness.get(&block13.header.hash()).unwrap(), monitor.import_counter);
}

#[test]
fn find_potential_parents_in_allowed_ancestry() {
	sp_tracing::try_init_simple();

	let backend = Arc::new(Backend::new_test(1000, 1));
	let client = Arc::new(TestClientBuilder::with_backend(backend.clone()).build());
	let mut para_import = ParachainBlockImport::new(client.clone(), backend.clone());

	let relay_parent = relay_hash_from_block_num(10);
	let block = build_and_import_block_ext(
		&client,
		BlockOrigin::Own,
		true,
		&mut para_import,
		None,
		None,
		Some(relay_parent),
	);

	let relay_chain = Relaychain::new();
	{
		let included_map = &mut relay_chain.inner.lock().unwrap().relay_chain_hash_to_header;
		included_map.insert(relay_parent, block.header().clone());
	}

	let potential_parents = block_on(find_potential_parents(
		ParentSearchParams {
			relay_parent,
			para_id: ParaId::from(100),
			ancestry_lookback: 0,
			max_depth: 0,
			ignore_alternative_branches: true,
		},
		&*backend,
		&relay_chain,
	))
	.unwrap();
	assert_eq!(potential_parents.len(), 1);
	let parent = &potential_parents[0];

	assert_eq!(parent.hash, block.hash());
	assert_eq!(&parent.header, block.header());
	assert_eq!(parent.depth, 0);
	assert!(parent.aligned_with_pending);

	// New block is not pending or included.
	let block_relay_parent = relay_hash_from_block_num(11);
	let search_relay_parent = relay_hash_from_block_num(13);
	{
		let included_map = &mut relay_chain.inner.lock().unwrap().relay_chain_hash_to_header;
		included_map.insert(search_relay_parent, block.header().clone());
	}
	let block = build_and_import_block_ext(
		&client,
		BlockOrigin::Own,
		true,
		&mut para_import,
		Some(block.header().hash()),
		None,
		Some(block_relay_parent),
	);
	let potential_parents = block_on(find_potential_parents(
		ParentSearchParams {
			relay_parent: search_relay_parent,
			para_id: ParaId::from(100),
			ancestry_lookback: 2,
			max_depth: 1,
			ignore_alternative_branches: true,
		},
		&*backend,
		&relay_chain,
	))
	.unwrap();

	assert_eq!(potential_parents.len(), 2);
	let parent = &potential_parents[1];

	assert_eq!(parent.hash, block.hash());
	assert_eq!(&parent.header, block.header());
	assert_eq!(parent.depth, 1);
	assert!(parent.aligned_with_pending);

	// Reduce allowed ancestry.
	let potential_parents = block_on(find_potential_parents(
		ParentSearchParams {
			relay_parent: search_relay_parent,
			para_id: ParaId::from(100),
			ancestry_lookback: 1,
			max_depth: 1,
			ignore_alternative_branches: true,
		},
		&*backend,
		&relay_chain,
	))
	.unwrap();
	assert_eq!(potential_parents.len(), 1);
	let parent = &potential_parents[0];
	assert_ne!(parent.hash, block.hash());
}

/// Tests that pending availability block is always potential parent.
#[test]
fn find_potential_pending_parent() {
	sp_tracing::try_init_simple();

	let backend = Arc::new(Backend::new_test(1000, 1));
	let client = Arc::new(TestClientBuilder::with_backend(backend.clone()).build());
	let mut para_import = ParachainBlockImport::new(client.clone(), backend.clone());

	let relay_parent = relay_hash_from_block_num(10);
	let included_block = build_and_import_block_ext(
		&client,
		BlockOrigin::Own,
		true,
		&mut para_import,
		None,
		None,
		Some(relay_parent),
	);
	let relay_parent = relay_hash_from_block_num(12);
	let pending_block = build_and_import_block_ext(
		&client,
		BlockOrigin::Own,
		true,
		&mut para_import,
		Some(included_block.header().hash()),
		None,
		Some(relay_parent),
	);

	let relay_chain = Relaychain::new();
	let search_relay_parent = relay_hash_from_block_num(15);
	{
		let relay_inner = &mut relay_chain.inner.lock().unwrap();
		relay_inner
			.relay_chain_hash_to_header
			.insert(search_relay_parent, included_block.header().clone());
		relay_inner
			.relay_chain_hash_to_header_pending
			.insert(search_relay_parent, pending_block.header().clone());
	}

	let potential_parents = block_on(find_potential_parents(
		ParentSearchParams {
			relay_parent: search_relay_parent,
			para_id: ParaId::from(100),
			ancestry_lookback: 0,
			max_depth: 1,
			ignore_alternative_branches: true,
		},
		&*backend,
		&relay_chain,
	))
	.unwrap();
	assert_eq!(potential_parents.len(), 2);
	let included_parent = &potential_parents[0];

	assert_eq!(included_parent.hash, included_block.hash());
	assert_eq!(&included_parent.header, included_block.header());
	assert_eq!(included_parent.depth, 0);
	assert!(included_parent.aligned_with_pending);

	let pending_parent = &potential_parents[1];

	assert_eq!(pending_parent.hash, pending_block.hash());
	assert_eq!(&pending_parent.header, pending_block.header());
	assert_eq!(pending_parent.depth, 1);
	assert!(pending_parent.aligned_with_pending);
}

#[test]
fn find_potential_parents_with_max_depth() {
	sp_tracing::try_init_simple();

	const NON_INCLUDED_CHAIN_LEN: usize = 5;

	let backend = Arc::new(Backend::new_test(1000, 1));
	let client = Arc::new(TestClientBuilder::with_backend(backend.clone()).build());
	let mut para_import = ParachainBlockImport::new(client.clone(), backend.clone());

	let relay_parent = relay_hash_from_block_num(10);
	let included_block = build_and_import_block_ext(
		&client,
		BlockOrigin::Own,
		true,
		&mut para_import,
		None,
		None,
		Some(relay_parent),
	);

	let relay_chain = Relaychain::new();
	{
		let included_map = &mut relay_chain.inner.lock().unwrap().relay_chain_hash_to_header;
		included_map.insert(relay_parent, included_block.header().clone());
	}

	let mut blocks = Vec::new();
	let mut parent = included_block.header().hash();
	for _ in 0..NON_INCLUDED_CHAIN_LEN {
		let block = build_and_import_block_ext(
			&client,
			BlockOrigin::Own,
			true,
			&mut para_import,
			Some(parent),
			None,
			Some(relay_parent),
		);
		parent = block.header().hash();
		blocks.push(block);
	}
	for max_depth in 0..=NON_INCLUDED_CHAIN_LEN {
		let potential_parents = block_on(find_potential_parents(
			ParentSearchParams {
				relay_parent,
				para_id: ParaId::from(100),
				ancestry_lookback: 0,
				max_depth,
				ignore_alternative_branches: true,
			},
			&*backend,
			&relay_chain,
		))
		.unwrap();
		assert_eq!(potential_parents.len(), max_depth + 1);
		let expected_parents: Vec<_> =
			std::iter::once(&included_block).chain(blocks.iter().take(max_depth)).collect();

		for i in 0..(max_depth + 1) {
			let parent = &potential_parents[i];
			let expected = &expected_parents[i];

			assert_eq!(parent.hash, expected.hash());
			assert_eq!(&parent.header, expected.header());
			assert_eq!(parent.depth, i);
			assert!(parent.aligned_with_pending);
		}
	}
}

#[test]
fn find_potential_parents_unknown_included() {
	sp_tracing::try_init_simple();

	const NON_INCLUDED_CHAIN_LEN: usize = 5;

	let backend = Arc::new(Backend::new_test(1000, 1));
	let client = Arc::new(TestClientBuilder::with_backend(backend.clone()).build());
	let relay_parent = relay_hash_from_block_num(10);
	// Choose different relay parent for alternative chain to get new hashes.
	let search_relay_parent = relay_hash_from_block_num(11);

	let sproof = sproof_with_best_parent(&client);
	let included_but_unknown = build_block(&*client, sproof, None, None, Some(relay_parent));

	let relay_chain = Relaychain::new();
	{
		let relay_inner = &mut relay_chain.inner.lock().unwrap();
		relay_inner
			.relay_chain_hash_to_header
			.insert(search_relay_parent, included_but_unknown.header().clone());
	}

	// Ignore alternative branch:
	let potential_parents = block_on(find_potential_parents(
		ParentSearchParams {
			relay_parent: search_relay_parent,
			para_id: ParaId::from(100),
			ancestry_lookback: 1, // aligned chain is in ancestry.
			max_depth: NON_INCLUDED_CHAIN_LEN,
			ignore_alternative_branches: true,
		},
		&*backend,
		&relay_chain,
	))
	.unwrap();

	assert_eq!(potential_parents.len(), 0);
}

#[test]
fn find_potential_parents_unknown_pending() {
	sp_tracing::try_init_simple();

	const NON_INCLUDED_CHAIN_LEN: usize = 5;

	let backend = Arc::new(Backend::new_test(1000, 1));
	let client = Arc::new(TestClientBuilder::with_backend(backend.clone()).build());
	let mut para_import =
		ParachainBlockImport::new_with_delayed_best_block(client.clone(), backend.clone());

	let relay_parent = relay_hash_from_block_num(10);
	// Choose different relay parent for alternative chain to get new hashes.
	let search_relay_parent = relay_hash_from_block_num(11);
	let included_block = build_and_import_block_ext(
		&client,
		BlockOrigin::NetworkInitialSync,
		true,
		&mut para_import,
		None,
		None,
		Some(relay_parent),
	);

	let sproof = sproof_with_parent_by_hash(&client, included_block.header().hash());
	let pending_but_unknown = build_block(
		&*client,
		sproof,
		Some(included_block.header().hash()),
		None,
		Some(relay_parent),
	);

	let relay_chain = Relaychain::new();
	{
		let relay_inner = &mut relay_chain.inner.lock().unwrap();
		relay_inner
			.relay_chain_hash_to_header
			.insert(search_relay_parent, included_block.header().clone());
		relay_inner
			.relay_chain_hash_to_header_pending
			.insert(search_relay_parent, pending_but_unknown.header().clone());
	}

	// Ignore alternative branch:
	let potential_parents = block_on(find_potential_parents(
		ParentSearchParams {
			relay_parent: search_relay_parent,
			para_id: ParaId::from(100),
			ancestry_lookback: 1, // aligned chain is in ancestry.
			max_depth: NON_INCLUDED_CHAIN_LEN,
			ignore_alternative_branches: true,
		},
		&*backend,
		&relay_chain,
	))
	.unwrap();

	assert!(potential_parents.is_empty());
}

#[test]
fn find_potential_parents_unknown_pending_include_alternative_branches() {
	sp_tracing::try_init_simple();

	const NON_INCLUDED_CHAIN_LEN: usize = 5;

	let backend = Arc::new(Backend::new_test(1000, 1));
	let client = Arc::new(TestClientBuilder::with_backend(backend.clone()).build());
	let mut para_import =
		ParachainBlockImport::new_with_delayed_best_block(client.clone(), backend.clone());

	let relay_parent = relay_hash_from_block_num(10);

	// Choose different relay parent for alternative chain to get new hashes.
	let search_relay_parent = relay_hash_from_block_num(11);

	let included_block = build_and_import_block_ext(
		&client,
		BlockOrigin::NetworkInitialSync,
		true,
		&mut para_import,
		None,
		None,
		Some(relay_parent),
	);

	let alt_block = build_and_import_block_ext(
		&client,
		BlockOrigin::NetworkInitialSync,
		true,
		&mut para_import,
		Some(included_block.header().hash()),
		None,
		Some(search_relay_parent),
	);

	tracing::info!(hash = %alt_block.header().hash(), "Alt block.");
	let sproof = sproof_with_parent_by_hash(&client, included_block.header().hash());
	let pending_but_unknown = build_block(
		&*client,
		sproof,
		Some(included_block.header().hash()),
		None,
		Some(relay_parent),
	);

	let relay_chain = Relaychain::new();
	{
		let relay_inner = &mut relay_chain.inner.lock().unwrap();
		relay_inner
			.relay_chain_hash_to_header
			.insert(search_relay_parent, included_block.header().clone());
		relay_inner
			.relay_chain_hash_to_header_pending
			.insert(search_relay_parent, pending_but_unknown.header().clone());
	}

	// Ignore alternative branch:
	let potential_parents = block_on(find_potential_parents(
		ParentSearchParams {
			relay_parent: search_relay_parent,
			para_id: ParaId::from(100),
			ancestry_lookback: 1, // aligned chain is in ancestry.
			max_depth: NON_INCLUDED_CHAIN_LEN,
			ignore_alternative_branches: false,
		},
		&*backend,
		&relay_chain,
	))
	.unwrap();

	let expected_parents: Vec<_> = vec![&included_block, &alt_block];
	assert_eq!(potential_parents.len(), 2);
	assert_eq!(expected_parents[0].hash(), potential_parents[0].hash);
	assert_eq!(expected_parents[1].hash(), potential_parents[1].hash);
}

/// Test where there are multiple pending blocks.
#[test]
fn find_potential_parents_aligned_with_late_pending() {
	sp_tracing::try_init_simple();

	const NON_INCLUDED_CHAIN_LEN: usize = 5;

	let backend = Arc::new(Backend::new_test(1000, 1));
	let client = Arc::new(TestClientBuilder::with_backend(backend.clone()).build());
	let mut para_import =
		ParachainBlockImport::new_with_delayed_best_block(client.clone(), backend.clone());

	let relay_parent = relay_hash_from_block_num(10);
	// Choose different relay parent for alternative chain to get new hashes.
	let search_relay_parent = relay_hash_from_block_num(11);
	let included_block = build_and_import_block_ext(
		&client,
		BlockOrigin::NetworkInitialSync,
		true,
		&mut para_import,
		None,
		None,
		Some(relay_parent),
	);

	let in_between_block = build_and_import_block_ext(
		&client,
		BlockOrigin::NetworkInitialSync,
		true,
		&mut para_import,
		Some(included_block.header().hash()),
		None,
		Some(relay_parent),
	);

	let pending_block = build_and_import_block_ext(
		&client,
		BlockOrigin::Own,
		true,
		&mut para_import,
		Some(in_between_block.header().hash()),
		None,
		Some(relay_parent),
	);

	let relay_chain = Relaychain::new();
	{
		let relay_inner = &mut relay_chain.inner.lock().unwrap();
		relay_inner
			.relay_chain_hash_to_header
			.insert(search_relay_parent, included_block.header().clone());
		relay_inner
			.relay_chain_hash_to_header_pending
			.insert(search_relay_parent, in_between_block.header().clone());
		relay_inner
			.relay_chain_hash_to_header_pending
			.insert(search_relay_parent, pending_block.header().clone());
	}

	// Build some blocks on the pending block and on the included block.
	// We end up with two sibling chains, one is aligned with the pending block,
	// the other is not.
	let mut aligned_blocks = Vec::new();
	let mut parent = pending_block.header().hash();
	for _ in 2..NON_INCLUDED_CHAIN_LEN {
		let block = build_and_import_block_ext(
			&client,
			BlockOrigin::Own,
			true,
			&mut para_import,
			Some(parent),
			None,
			Some(relay_parent),
		);
		parent = block.header().hash();
		aligned_blocks.push(block);
	}

	let mut alt_blocks = Vec::new();
	let mut parent = included_block.header().hash();
	for _ in 0..NON_INCLUDED_CHAIN_LEN {
		let block = build_and_import_block_ext(
			&client,
			BlockOrigin::NetworkInitialSync,
			true,
			&mut para_import,
			Some(parent),
			None,
			Some(search_relay_parent),
		);
		parent = block.header().hash();
		alt_blocks.push(block);
	}

	// Ignore alternative branch:
	for max_depth in 0..=NON_INCLUDED_CHAIN_LEN {
		let potential_parents = block_on(find_potential_parents(
			ParentSearchParams {
				relay_parent: search_relay_parent,
				para_id: ParaId::from(100),
				ancestry_lookback: 1, // aligned chain is in ancestry.
				max_depth,
				ignore_alternative_branches: true,
			},
			&*backend,
			&relay_chain,
		))
		.unwrap();

		assert_eq!(potential_parents.len(), max_depth + 1);
		let expected_parents: Vec<_> = [&included_block, &in_between_block, &pending_block]
			.into_iter()
			.chain(aligned_blocks.iter())
			.take(max_depth + 1)
			.collect();

		for i in 0..(max_depth + 1) {
			let parent = &potential_parents[i];
			let expected = &expected_parents[i];

			assert_eq!(parent.hash, expected.hash());
			assert_eq!(&parent.header, expected.header());
			assert_eq!(parent.depth, i);
			assert!(parent.aligned_with_pending);
		}
	}

	// Do not ignore:
	for max_depth in 0..=NON_INCLUDED_CHAIN_LEN {
		let potential_parents = block_on(find_potential_parents(
			ParentSearchParams {
				relay_parent: search_relay_parent,
				para_id: ParaId::from(100),
				ancestry_lookback: 1, // aligned chain is in ancestry.
				max_depth,
				ignore_alternative_branches: false,
			},
			&*backend,
			&relay_chain,
		))
		.unwrap();

		let expected_len = 2 * max_depth + 1;
		assert_eq!(potential_parents.len(), expected_len);
		let expected_aligned: Vec<_> = [&included_block, &in_between_block, &pending_block]
			.into_iter()
			.chain(aligned_blocks.iter())
			.take(max_depth + 1)
			.collect();
		let expected_alt = alt_blocks.iter().take(max_depth);

		let expected_parents: Vec<_> =
			expected_aligned.clone().into_iter().chain(expected_alt).collect();
		// Check correctness.
		assert_eq!(expected_parents.len(), expected_len);

		for i in 0..expected_len {
			let parent = &potential_parents[i];
			let expected = expected_parents
				.iter()
				.find(|block| block.header().hash() == parent.hash)
				.expect("missing parent");

			let is_aligned = expected_aligned.contains(&expected);

			assert_eq!(parent.hash, expected.hash());
			assert_eq!(&parent.header, expected.header());

			assert_eq!(parent.aligned_with_pending, is_aligned);
		}
	}
}

#[test]
fn find_potential_parents_aligned_with_pending() {
	sp_tracing::try_init_simple();

	const NON_INCLUDED_CHAIN_LEN: usize = 5;

	let backend = Arc::new(Backend::new_test(1000, 1));
	let client = Arc::new(TestClientBuilder::with_backend(backend.clone()).build());
	let mut para_import =
		ParachainBlockImport::new_with_delayed_best_block(client.clone(), backend.clone());

	let relay_parent = relay_hash_from_block_num(10);
	// Choose different relay parent for alternative chain to get new hashes.
	let search_relay_parent = relay_hash_from_block_num(11);
	let included_block = build_and_import_block_ext(
		&client,
		BlockOrigin::NetworkInitialSync,
		true,
		&mut para_import,
		None,
		None,
		Some(relay_parent),
	);
	let pending_block = build_and_import_block_ext(
		&client,
		BlockOrigin::Own,
		true,
		&mut para_import,
		Some(included_block.header().hash()),
		None,
		Some(relay_parent),
	);

	let relay_chain = Relaychain::new();
	{
		let relay_inner = &mut relay_chain.inner.lock().unwrap();
		relay_inner
			.relay_chain_hash_to_header
			.insert(search_relay_parent, included_block.header().clone());
		relay_inner
			.relay_chain_hash_to_header_pending
			.insert(search_relay_parent, pending_block.header().clone());
	}

	// Build two sibling chains from the included block.
	let mut aligned_blocks = Vec::new();
	let mut parent = pending_block.header().hash();
	for _ in 1..NON_INCLUDED_CHAIN_LEN {
		let block = build_and_import_block_ext(
			&client,
			BlockOrigin::Own,
			true,
			&mut para_import,
			Some(parent),
			None,
			Some(relay_parent),
		);
		parent = block.header().hash();
		aligned_blocks.push(block);
	}

	let mut alt_blocks = Vec::new();
	let mut parent = included_block.header().hash();
	for _ in 0..NON_INCLUDED_CHAIN_LEN {
		let block = build_and_import_block_ext(
			&client,
			BlockOrigin::NetworkInitialSync,
			true,
			&mut para_import,
			Some(parent),
			None,
			Some(search_relay_parent),
		);
		parent = block.header().hash();
		alt_blocks.push(block);
	}

	// Ignore alternative branch:
	for max_depth in 0..=NON_INCLUDED_CHAIN_LEN {
		let potential_parents = block_on(find_potential_parents(
			ParentSearchParams {
				relay_parent: search_relay_parent,
				para_id: ParaId::from(100),
				ancestry_lookback: 1, // aligned chain is in ancestry.
				max_depth,
				ignore_alternative_branches: true,
			},
			&*backend,
			&relay_chain,
		))
		.unwrap();
		assert_eq!(potential_parents.len(), max_depth + 1);
		let expected_parents: Vec<_> = [&included_block, &pending_block]
			.into_iter()
			.chain(aligned_blocks.iter())
			.take(max_depth + 1)
			.collect();

		for i in 0..(max_depth + 1) {
			let parent = &potential_parents[i];
			let expected = &expected_parents[i];

			assert_eq!(parent.hash, expected.hash());
			assert_eq!(&parent.header, expected.header());
			assert_eq!(parent.depth, i);
			assert!(parent.aligned_with_pending);
		}
	}

	// Do not ignore:
	for max_depth in 0..=NON_INCLUDED_CHAIN_LEN {
		log::info!("Ran with max_depth = {max_depth}");
		let potential_parents = block_on(find_potential_parents(
			ParentSearchParams {
				relay_parent: search_relay_parent,
				para_id: ParaId::from(100),
				ancestry_lookback: 1, // aligned chain is in ancestry.
				max_depth,
				ignore_alternative_branches: false,
			},
			&*backend,
			&relay_chain,
		))
		.unwrap();

		let expected_len = 2 * max_depth + 1;
		assert_eq!(potential_parents.len(), expected_len);
		let expected_aligned: Vec<_> = [&included_block, &pending_block]
			.into_iter()
			.chain(aligned_blocks.iter())
			.take(max_depth + 1)
			.collect();
		let expected_alt = alt_blocks.iter().take(max_depth);

		let expected_parents: Vec<_> =
			expected_aligned.clone().into_iter().chain(expected_alt).collect();
		// Check correctness.
		assert_eq!(expected_parents.len(), expected_len);

		potential_parents.iter().for_each(|p| log::info!("result: {:?}", p));
		for i in 0..expected_len {
			let parent = &potential_parents[i];
			let expected = expected_parents
				.iter()
				.find(|block| block.header().hash() == parent.hash)
				.expect("missing parent");

			let is_aligned = expected_aligned.contains(&expected);

			assert_eq!(parent.hash, expected.hash());
			assert_eq!(&parent.header, expected.header());

			log::info!(
				"Check hash: {:?} expected: {} is: {}",
				parent.hash,
				is_aligned,
				parent.aligned_with_pending,
			);
			assert_eq!(parent.aligned_with_pending, is_aligned);
		}
	}
}

/// Tests that no potential parent gets discarded if there's no pending availability block.
#[test]
fn find_potential_parents_aligned_no_pending() {
	sp_tracing::try_init_simple();

	const NON_INCLUDED_CHAIN_LEN: usize = 5;

	let backend = Arc::new(Backend::new_test(1000, 1));
	let client = Arc::new(TestClientBuilder::with_backend(backend.clone()).build());
	let mut para_import =
		ParachainBlockImport::new_with_delayed_best_block(client.clone(), backend.clone());

	let relay_parent = relay_hash_from_block_num(10);
	// Choose different relay parent for alternative chain to get new hashes.
	let search_relay_parent = relay_hash_from_block_num(11);
	let included_block = build_and_import_block_ext(
		&client,
		BlockOrigin::Own,
		true,
		&mut para_import,
		None,
		None,
		Some(relay_parent),
	);

	let relay_chain = Relaychain::new();
	{
		let included_map = &mut relay_chain.inner.lock().unwrap().relay_chain_hash_to_header;
		included_map.insert(search_relay_parent, included_block.header().clone());
	}

	// Build two sibling chains from the included block.
	let mut parent = included_block.header().hash();
	for _ in 0..NON_INCLUDED_CHAIN_LEN {
		let block = build_and_import_block_ext(
			&client,
			BlockOrigin::Own,
			true,
			&mut para_import,
			Some(parent),
			None,
			Some(relay_parent),
		);
		parent = block.header().hash();
	}

	let mut parent = included_block.header().hash();
	for _ in 0..NON_INCLUDED_CHAIN_LEN {
		let block = build_and_import_block_ext(
			&client,
			BlockOrigin::NetworkInitialSync,
			true,
			&mut para_import,
			Some(parent),
			None,
			Some(search_relay_parent),
		);
		parent = block.header().hash();
	}

	for max_depth in 0..=NON_INCLUDED_CHAIN_LEN {
		let potential_parents_aligned = block_on(find_potential_parents(
			ParentSearchParams {
				relay_parent: search_relay_parent,
				para_id: ParaId::from(100),
				ancestry_lookback: 1, // aligned chain is in ancestry.
				max_depth,
				ignore_alternative_branches: true,
			},
			&*backend,
			&relay_chain,
		))
		.unwrap();
		let potential_parents = block_on(find_potential_parents(
			ParentSearchParams {
				relay_parent: search_relay_parent,
				para_id: ParaId::from(100),
				ancestry_lookback: 1,
				max_depth,
				ignore_alternative_branches: false,
			},
			&*backend,
			&relay_chain,
		))
		.unwrap();
		assert_eq!(potential_parents.len(), 2 * max_depth + 1);
		assert_eq!(potential_parents, potential_parents_aligned);
	}
}<|MERGE_RESOLUTION|>--- conflicted
+++ resolved
@@ -269,13 +269,13 @@
 		unimplemented!("Not needed for test")
 	}
 
-<<<<<<< HEAD
 	async fn claim_queue(
 		&self,
 		_: PHash,
 	) -> RelayChainResult<BTreeMap<CoreIndex, VecDeque<ParaId>>> {
 		unimplemented!("Not needed for test");
-=======
+	}
+
 	async fn call_runtime_api(
 		&self,
 		_method_name: &'static str,
@@ -283,7 +283,6 @@
 		_payload: &[u8],
 	) -> RelayChainResult<Vec<u8>> {
 		unimplemented!("Not needed for test")
->>>>>>> 5a431470
 	}
 }
 
