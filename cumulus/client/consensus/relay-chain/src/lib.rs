// Copyright (C) Parity Technologies (UK) Ltd.
// This file is part of Cumulus.
// SPDX-License-Identifier: GPL-3.0-or-later WITH Classpath-exception-2.0

// Cumulus is free software: you can redistribute it and/or modify
// it under the terms of the GNU General Public License as published by
// the Free Software Foundation, either version 3 of the License, or
// (at your option) any later version.

// Cumulus is distributed in the hope that it will be useful,
// but WITHOUT ANY WARRANTY; without even the implied warranty of
// MERCHANTABILITY or FITNESS FOR A PARTICULAR PURPOSE. See the
// GNU General Public License for more details.

// You should have received a copy of the GNU General Public License
// along with Cumulus. If not, see <https://www.gnu.org/licenses/>.

//! The relay-chain provided consensus algorithm for parachains.
//!
//! This is the simplest consensus algorithm you can use when developing a parachain. It is a
//! permission-less consensus algorithm that doesn't require any staking or similar to join as a
//! collator. In this algorithm the consensus is provided by the relay-chain. This works in the
//! following way.
//!
//! 1. Each node that sees itself as a collator is free to build a parachain candidate.
//!
//! 2. This parachain candidate is send to the parachain validators that are part of the relay
//! chain.
//!
//! 3. The parachain validators validate at most X different parachain candidates, where X is the
//! total number of parachain validators.
//!
//! 4. The parachain candidate that is backed by the most validators is chosen by the relay-chain
//! block producer to be added as backed candidate on chain.
//!
//! 5. After the parachain candidate got backed and included, all collators start at 1.

<<<<<<< HEAD
use cumulus_client_consensus_common::{
	ParachainBlockImportMarker, ParachainCandidate, ParachainConsensus,
};
use cumulus_primitives_core::{relay_chain::Hash as PHash, ParaId, PersistedValidationData};
use cumulus_relay_chain_interface::RelayChainInterface;

use sc_consensus::{BlockImport, BlockImportParams};
use sp_api::ProofRecorder;
use sp_consensus::{BlockOrigin, Environment, Proposal, ProposeArgs, Proposer};
use sp_inherents::{CreateInherentDataProviders, InherentData, InherentDataProvider};
use sp_runtime::traits::{Block as BlockT, Header as HeaderT};

use parking_lot::Mutex;
use std::{marker::PhantomData, sync::Arc, time::Duration};

mod import_queue;
pub use import_queue::{import_queue, Verifier};

const LOG_TARGET: &str = "cumulus-consensus-relay-chain";

/// The implementation of the relay-chain provided consensus for parachains.
pub struct RelayChainConsensus<B, PF, BI, RCInterface, CIDP> {
	para_id: ParaId,
	proposer_factory: Arc<Mutex<PF>>,
	create_inherent_data_providers: Arc<CIDP>,
	block_import: Arc<futures::lock::Mutex<BI>>,
	relay_chain_interface: RCInterface,
	_phantom: PhantomData<B>,
}

impl<B, PF, BI, RCInterface, CIDP> Clone for RelayChainConsensus<B, PF, BI, RCInterface, CIDP>
where
	RCInterface: Clone,
{
	fn clone(&self) -> Self {
		Self {
			para_id: self.para_id,
			proposer_factory: self.proposer_factory.clone(),
			create_inherent_data_providers: self.create_inherent_data_providers.clone(),
			block_import: self.block_import.clone(),
			relay_chain_interface: self.relay_chain_interface.clone(),
			_phantom: PhantomData,
		}
	}
}

impl<B, PF, BI, RCInterface, CIDP> RelayChainConsensus<B, PF, BI, RCInterface, CIDP>
where
	B: BlockT,
	BI: ParachainBlockImportMarker,
	RCInterface: RelayChainInterface,
	CIDP: CreateInherentDataProviders<B, (PHash, PersistedValidationData)>,
{
	/// Create a new instance of relay-chain provided consensus.
	pub fn new(
		para_id: ParaId,
		proposer_factory: PF,
		create_inherent_data_providers: CIDP,
		block_import: BI,
		relay_chain_interface: RCInterface,
	) -> Self {
		Self {
			para_id,
			proposer_factory: Arc::new(Mutex::new(proposer_factory)),
			create_inherent_data_providers: Arc::new(create_inherent_data_providers),
			block_import: Arc::new(futures::lock::Mutex::new(block_import)),
			relay_chain_interface,
			_phantom: PhantomData,
		}
	}

	/// Get the inherent data with validation function parameters injected
	async fn inherent_data(
		&self,
		parent: B::Hash,
		validation_data: &PersistedValidationData,
		relay_parent: PHash,
	) -> Option<InherentData> {
		let inherent_data_providers = self
			.create_inherent_data_providers
			.create_inherent_data_providers(parent, (relay_parent, validation_data.clone()))
			.await
			.map_err(|e| {
				tracing::error!(
					target: LOG_TARGET,
					error = ?e,
					"Failed to create inherent data providers.",
				)
			})
			.ok()?;

		inherent_data_providers
			.create_inherent_data()
			.await
			.map_err(|e| {
				tracing::error!(
					target: LOG_TARGET,
					error = ?e,
					"Failed to create inherent data.",
				)
			})
			.ok()
	}
}

#[async_trait::async_trait]
impl<B, PF, BI, RCInterface, CIDP> ParachainConsensus<B>
	for RelayChainConsensus<B, PF, BI, RCInterface, CIDP>
where
	B: BlockT,
	RCInterface: RelayChainInterface + Clone,
	BI: BlockImport<B> + ParachainBlockImportMarker + Send + Sync,
	PF: Environment<B> + Send + Sync,
	PF::Proposer: Proposer<B>,
	CIDP: CreateInherentDataProviders<B, (PHash, PersistedValidationData)>,
{
	async fn produce_candidate(
		&mut self,
		parent: &B::Header,
		relay_parent: PHash,
		validation_data: &PersistedValidationData,
	) -> Option<ParachainCandidate<B>> {
		let proposer_future = self.proposer_factory.lock().init(parent);

		let proposer = proposer_future
			.await
			.map_err(
				|e| tracing::error!(target: LOG_TARGET, error = ?e, "Could not create proposer."),
			)
			.ok()?;

		let inherent_data =
			self.inherent_data(parent.hash(), validation_data, relay_parent).await?;

		let storage_proof_recorder = ProofRecorder::<B>::default();

		let propose_args = ProposeArgs {
			inherent_data,
			// TODO: Fix this.
			max_duration: Duration::from_millis(500),
			// Set the block limit to 50% of the maximum PoV size.
			//
			// TODO: If we got benchmarking that includes that encapsulates the proof size,
			// we should be able to use the maximum pov size.
			block_size_limit: Some((validation_data.max_pov_size / 2) as usize),
			storage_proof_recorder: Some(storage_proof_recorder.clone()),
			..Default::default()
		};

		let Proposal { block, storage_changes } = proposer
			.propose(propose_args)
			.await
			.map_err(|e| tracing::error!(target: LOG_TARGET, error = ?e, "Proposing failed."))
			.ok()?;

		let (header, extrinsics) = block.clone().deconstruct();

		let mut block_import_params = BlockImportParams::new(BlockOrigin::Own, header);
		block_import_params.body = Some(extrinsics);
		block_import_params.state_action = sc_consensus::StateAction::ApplyChanges(
			sc_consensus::StorageChanges::Changes(storage_changes),
		);

		if let Err(err) = self.block_import.lock().await.import_block(block_import_params).await {
			tracing::error!(
				target: LOG_TARGET,
				at = ?parent.hash(),
				error = ?err,
				"Error importing build block.",
			);

			return None
		}

		let proof = storage_proof_recorder.drain_storage_proof();

		Some(ParachainCandidate { block, proof })
	}
}

/// Parameters of [`build_relay_chain_consensus`].
pub struct BuildRelayChainConsensusParams<PF, BI, CIDP, RCInterface> {
	pub para_id: ParaId,
	pub proposer_factory: PF,
	pub create_inherent_data_providers: CIDP,
	pub block_import: BI,
	pub relay_chain_interface: RCInterface,
}

/// Build the [`RelayChainConsensus`].
///
/// Returns a boxed [`ParachainConsensus`].
pub fn build_relay_chain_consensus<Block, PF, BI, CIDP, RCInterface>(
	BuildRelayChainConsensusParams {
		para_id,
		proposer_factory,
		create_inherent_data_providers,
		block_import,
		relay_chain_interface,
	}: BuildRelayChainConsensusParams<PF, BI, CIDP, RCInterface>,
) -> Box<dyn ParachainConsensus<Block>>
where
	Block: BlockT,
	PF: Environment<Block> + Send + Sync + 'static,
	PF::Proposer: Proposer<Block>,
	BI: BlockImport<Block> + ParachainBlockImportMarker + Send + Sync + 'static,
	CIDP: CreateInherentDataProviders<Block, (PHash, PersistedValidationData)> + 'static,
	RCInterface: RelayChainInterface + Clone + 'static,
{
	Box::new(RelayChainConsensus::new(
		para_id,
		proposer_factory,
		create_inherent_data_providers,
		block_import,
		relay_chain_interface,
	))
}
=======
mod import_queue;
pub use import_queue::Verifier;
>>>>>>> cf439301
<|MERGE_RESOLUTION|>--- conflicted
+++ resolved
@@ -35,225 +35,5 @@
 //!
 //! 5. After the parachain candidate got backed and included, all collators start at 1.
 
-<<<<<<< HEAD
-use cumulus_client_consensus_common::{
-	ParachainBlockImportMarker, ParachainCandidate, ParachainConsensus,
-};
-use cumulus_primitives_core::{relay_chain::Hash as PHash, ParaId, PersistedValidationData};
-use cumulus_relay_chain_interface::RelayChainInterface;
-
-use sc_consensus::{BlockImport, BlockImportParams};
-use sp_api::ProofRecorder;
-use sp_consensus::{BlockOrigin, Environment, Proposal, ProposeArgs, Proposer};
-use sp_inherents::{CreateInherentDataProviders, InherentData, InherentDataProvider};
-use sp_runtime::traits::{Block as BlockT, Header as HeaderT};
-
-use parking_lot::Mutex;
-use std::{marker::PhantomData, sync::Arc, time::Duration};
-
 mod import_queue;
-pub use import_queue::{import_queue, Verifier};
-
-const LOG_TARGET: &str = "cumulus-consensus-relay-chain";
-
-/// The implementation of the relay-chain provided consensus for parachains.
-pub struct RelayChainConsensus<B, PF, BI, RCInterface, CIDP> {
-	para_id: ParaId,
-	proposer_factory: Arc<Mutex<PF>>,
-	create_inherent_data_providers: Arc<CIDP>,
-	block_import: Arc<futures::lock::Mutex<BI>>,
-	relay_chain_interface: RCInterface,
-	_phantom: PhantomData<B>,
-}
-
-impl<B, PF, BI, RCInterface, CIDP> Clone for RelayChainConsensus<B, PF, BI, RCInterface, CIDP>
-where
-	RCInterface: Clone,
-{
-	fn clone(&self) -> Self {
-		Self {
-			para_id: self.para_id,
-			proposer_factory: self.proposer_factory.clone(),
-			create_inherent_data_providers: self.create_inherent_data_providers.clone(),
-			block_import: self.block_import.clone(),
-			relay_chain_interface: self.relay_chain_interface.clone(),
-			_phantom: PhantomData,
-		}
-	}
-}
-
-impl<B, PF, BI, RCInterface, CIDP> RelayChainConsensus<B, PF, BI, RCInterface, CIDP>
-where
-	B: BlockT,
-	BI: ParachainBlockImportMarker,
-	RCInterface: RelayChainInterface,
-	CIDP: CreateInherentDataProviders<B, (PHash, PersistedValidationData)>,
-{
-	/// Create a new instance of relay-chain provided consensus.
-	pub fn new(
-		para_id: ParaId,
-		proposer_factory: PF,
-		create_inherent_data_providers: CIDP,
-		block_import: BI,
-		relay_chain_interface: RCInterface,
-	) -> Self {
-		Self {
-			para_id,
-			proposer_factory: Arc::new(Mutex::new(proposer_factory)),
-			create_inherent_data_providers: Arc::new(create_inherent_data_providers),
-			block_import: Arc::new(futures::lock::Mutex::new(block_import)),
-			relay_chain_interface,
-			_phantom: PhantomData,
-		}
-	}
-
-	/// Get the inherent data with validation function parameters injected
-	async fn inherent_data(
-		&self,
-		parent: B::Hash,
-		validation_data: &PersistedValidationData,
-		relay_parent: PHash,
-	) -> Option<InherentData> {
-		let inherent_data_providers = self
-			.create_inherent_data_providers
-			.create_inherent_data_providers(parent, (relay_parent, validation_data.clone()))
-			.await
-			.map_err(|e| {
-				tracing::error!(
-					target: LOG_TARGET,
-					error = ?e,
-					"Failed to create inherent data providers.",
-				)
-			})
-			.ok()?;
-
-		inherent_data_providers
-			.create_inherent_data()
-			.await
-			.map_err(|e| {
-				tracing::error!(
-					target: LOG_TARGET,
-					error = ?e,
-					"Failed to create inherent data.",
-				)
-			})
-			.ok()
-	}
-}
-
-#[async_trait::async_trait]
-impl<B, PF, BI, RCInterface, CIDP> ParachainConsensus<B>
-	for RelayChainConsensus<B, PF, BI, RCInterface, CIDP>
-where
-	B: BlockT,
-	RCInterface: RelayChainInterface + Clone,
-	BI: BlockImport<B> + ParachainBlockImportMarker + Send + Sync,
-	PF: Environment<B> + Send + Sync,
-	PF::Proposer: Proposer<B>,
-	CIDP: CreateInherentDataProviders<B, (PHash, PersistedValidationData)>,
-{
-	async fn produce_candidate(
-		&mut self,
-		parent: &B::Header,
-		relay_parent: PHash,
-		validation_data: &PersistedValidationData,
-	) -> Option<ParachainCandidate<B>> {
-		let proposer_future = self.proposer_factory.lock().init(parent);
-
-		let proposer = proposer_future
-			.await
-			.map_err(
-				|e| tracing::error!(target: LOG_TARGET, error = ?e, "Could not create proposer."),
-			)
-			.ok()?;
-
-		let inherent_data =
-			self.inherent_data(parent.hash(), validation_data, relay_parent).await?;
-
-		let storage_proof_recorder = ProofRecorder::<B>::default();
-
-		let propose_args = ProposeArgs {
-			inherent_data,
-			// TODO: Fix this.
-			max_duration: Duration::from_millis(500),
-			// Set the block limit to 50% of the maximum PoV size.
-			//
-			// TODO: If we got benchmarking that includes that encapsulates the proof size,
-			// we should be able to use the maximum pov size.
-			block_size_limit: Some((validation_data.max_pov_size / 2) as usize),
-			storage_proof_recorder: Some(storage_proof_recorder.clone()),
-			..Default::default()
-		};
-
-		let Proposal { block, storage_changes } = proposer
-			.propose(propose_args)
-			.await
-			.map_err(|e| tracing::error!(target: LOG_TARGET, error = ?e, "Proposing failed."))
-			.ok()?;
-
-		let (header, extrinsics) = block.clone().deconstruct();
-
-		let mut block_import_params = BlockImportParams::new(BlockOrigin::Own, header);
-		block_import_params.body = Some(extrinsics);
-		block_import_params.state_action = sc_consensus::StateAction::ApplyChanges(
-			sc_consensus::StorageChanges::Changes(storage_changes),
-		);
-
-		if let Err(err) = self.block_import.lock().await.import_block(block_import_params).await {
-			tracing::error!(
-				target: LOG_TARGET,
-				at = ?parent.hash(),
-				error = ?err,
-				"Error importing build block.",
-			);
-
-			return None
-		}
-
-		let proof = storage_proof_recorder.drain_storage_proof();
-
-		Some(ParachainCandidate { block, proof })
-	}
-}
-
-/// Parameters of [`build_relay_chain_consensus`].
-pub struct BuildRelayChainConsensusParams<PF, BI, CIDP, RCInterface> {
-	pub para_id: ParaId,
-	pub proposer_factory: PF,
-	pub create_inherent_data_providers: CIDP,
-	pub block_import: BI,
-	pub relay_chain_interface: RCInterface,
-}
-
-/// Build the [`RelayChainConsensus`].
-///
-/// Returns a boxed [`ParachainConsensus`].
-pub fn build_relay_chain_consensus<Block, PF, BI, CIDP, RCInterface>(
-	BuildRelayChainConsensusParams {
-		para_id,
-		proposer_factory,
-		create_inherent_data_providers,
-		block_import,
-		relay_chain_interface,
-	}: BuildRelayChainConsensusParams<PF, BI, CIDP, RCInterface>,
-) -> Box<dyn ParachainConsensus<Block>>
-where
-	Block: BlockT,
-	PF: Environment<Block> + Send + Sync + 'static,
-	PF::Proposer: Proposer<Block>,
-	BI: BlockImport<Block> + ParachainBlockImportMarker + Send + Sync + 'static,
-	CIDP: CreateInherentDataProviders<Block, (PHash, PersistedValidationData)> + 'static,
-	RCInterface: RelayChainInterface + Clone + 'static,
-{
-	Box::new(RelayChainConsensus::new(
-		para_id,
-		proposer_factory,
-		create_inherent_data_providers,
-		block_import,
-		relay_chain_interface,
-	))
-}
-=======
-mod import_queue;
-pub use import_queue::Verifier;
->>>>>>> cf439301
+pub use import_queue::Verifier;