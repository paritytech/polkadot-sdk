--- conflicted
+++ resolved
@@ -25,6 +25,7 @@
 //! This module also exposes some standalone functions for common operations when building
 //! aura-based collators.
 
+use crate::collators::RelayParentData;
 use codec::Codec;
 use cumulus_client_collator::service::ServiceInterface as CollatorServiceInterface;
 use cumulus_client_consensus_common::{
@@ -35,28 +36,19 @@
 	relay_chain::Hash as PHash, DigestItem, ParachainBlockData, PersistedValidationData,
 };
 use cumulus_relay_chain_interface::RelayChainInterface;
-<<<<<<< HEAD
-=======
-use sc_client_api::BackendTransaction;
->>>>>>> 315513b4
-use sp_consensus::{Environment, ProposeArgs, Proposer};
-
+use futures::prelude::*;
 use polkadot_node_primitives::{Collation, MaybeCompressedPoV};
 use polkadot_primitives::{Header as PHeader, Id as ParaId};
-use sp_externalities::Extensions;
-use sp_trie::proof_size_extension::ProofSizeExt;
-
-use crate::collators::RelayParentData;
-use futures::prelude::*;
 use sc_client_api::BackendTransaction;
 use sc_consensus::{BlockImport, BlockImportParams, ForkChoiceStrategy, StateAction};
 use sc_consensus_aura::standalone as aura_internal;
 use sc_network_types::PeerId;
 use sp_api::{ProofRecorder, ProvideRuntimeApi, StorageProof};
 use sp_application_crypto::AppPublic;
-use sp_consensus::BlockOrigin;
+use sp_consensus::{BlockOrigin, Environment, ProposeArgs, Proposer};
 use sp_consensus_aura::{AuraApi, Slot, SlotDuration};
 use sp_core::crypto::Pair;
+use sp_externalities::Extensions;
 use sp_inherents::{CreateInherentDataProviders, InherentData, InherentDataProvider};
 use sp_keystore::KeystorePtr;
 use sp_runtime::{
@@ -65,6 +57,7 @@
 };
 use sp_state_machine::StorageChanges;
 use sp_timestamp::Timestamp;
+use sp_trie::proof_size_extension::ProofSizeExt;
 use std::{error::Error, time::Duration};
 
 /// Parameters for instantiating a [`Collator`].
@@ -106,11 +99,7 @@
 	pub max_pov_size: usize,
 	/// Optional [`ProofRecorder`] to use.
 	///
-<<<<<<< HEAD
 	/// If not set, one will be initialized internally and [`ProofSizeExt`] will be
-=======
-	/// If not set, a default recorder will be used internally and [`ProofSizeExt`] will be
->>>>>>> 315513b4
 	/// registered.
 	pub storage_proof_recorder: Option<ProofRecorder<Block>>,
 	/// Extra extensions to forward to the block production.
@@ -248,7 +237,6 @@
 	/// Build and import a parachain block using the given parameters.
 	pub async fn build_block_and_import(
 		&mut self,
-<<<<<<< HEAD
 		params: BuildBlockAndImportParams<'_, Block, P>,
 	) -> Result<Option<BuiltBlock<Block>>, Box<dyn Error + Send + 'static>> {
 		let Some((built_block, import_block)) = self.build_block(params).await? else {
@@ -271,13 +259,6 @@
 		let mut digest = params.additional_pre_digest;
 		digest.push(params.slot_claim.pre_digest.clone());
 
-=======
-		mut params: BuildBlockAndImportParams<'_, Block, P>,
-	) -> Result<Option<BuiltBlock<Block>>, Box<dyn Error + Send + 'static>> {
-		let mut digest = params.additional_pre_digest;
-		digest.push(params.slot_claim.pre_digest.clone());
-
->>>>>>> 315513b4
 		// Create the proposer using the factory
 		let proposer = self
 			.proposer
@@ -293,29 +274,12 @@
 			.await
 			.map_err(|e| Box::new(e) as Box<dyn Error + Send>)?;
 
-<<<<<<< HEAD
 		let storage_proof_recorder = params.storage_proof_recorder.unwrap_or_default();
 
 		if !params.extra_extensions.is_registered(ProofSizeExt::type_id()) {
 			params
 				.extra_extensions
 				.register(ProofSizeExt::new(storage_proof_recorder.clone()));
-=======
-		let recorder_passed = params.storage_proof_recorder.is_some();
-		let storage_proof_recorder = params.storage_proof_recorder.unwrap_or_default();
-		let proof_size_ext_registered =
-			params.extra_extensions.is_registered(ProofSizeExt::type_id());
-
-		if !proof_size_ext_registered {
-			params
-				.extra_extensions
-				.register(ProofSizeExt::new(storage_proof_recorder.clone()));
-		} else if proof_size_ext_registered && !recorder_passed {
-			return Err(
-				Box::from("`ProofSizeExt` registered, but no `storage_proof_recorder` provided. This is a bug.")
-					as Box<dyn Error + Send + Sync>
-			)
->>>>>>> 315513b4
 		}
 
 		// Create proposal arguments
@@ -334,11 +298,6 @@
 			.await
 			.map_err(|e| Box::new(e) as Box<dyn Error + Send>)?;
 
-<<<<<<< HEAD
-=======
-		let backend_transaction = proposal.storage_changes.transaction.clone();
-
->>>>>>> 315513b4
 		let sealed_importable = seal::<_, P>(
 			proposal.block,
 			proposal.storage_changes,
@@ -379,16 +338,8 @@
 		self.block_import
 			.import_block(import_block)
 			.map_err(|e| Box::new(e) as Box<dyn Error + Send>)
-<<<<<<< HEAD
 			.await
 			.map(drop)
-=======
-			.await?;
-
-		let proof = storage_proof_recorder.drain_storage_proof();
-
-		Ok(Some(BuiltBlock { block, proof, backend_transaction }))
->>>>>>> 315513b4
 	}
 
 	/// Propose, seal, import a block and packaging it into a collation.
