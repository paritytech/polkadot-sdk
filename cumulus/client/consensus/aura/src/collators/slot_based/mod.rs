// Copyright (C) Parity Technologies (UK) Ltd.
// This file is part of Cumulus.
// SPDX-License-Identifier: GPL-3.0-or-later WITH Classpath-exception-2.0

// Cumulus is free software: you can redistribute it and/or modify
// it under the terms of the GNU General Public License as published by
// the Free Software Foundation, either version 3 of the License, or
// (at your option) any later version.

// Cumulus is distributed in the hope that it will be useful,
// but WITHOUT ANY WARRANTY; without even the implied warranty of
// MERCHANTABILITY or FITNESS FOR A PARTICULAR PURPOSE. See the
// GNU General Public License for more details.

// You should have received a copy of the GNU General Public License
// along with Cumulus. If not, see <https://www.gnu.org/licenses/>.

//! # Architecture Overview
//!
//! The block building mechanism operates through two coordinated tasks:
//!
//! 1. **Block Builder Task**: Orchestrates the timing and execution of parachain block production
//! 2. **Collator Task**: Processes built blocks into collations for relay chain submission
//!
//! # Block Builder Task Details
//!
//! The block builder task manages block production timing and execution through an iterative
//! process:
//!
//! 1. Awaits the next production signal from the internal timer
//! 2. Retrieves the current best relay chain block and identifies a valid parent block (see
//!    [find_potential_parents][cumulus_client_consensus_common::find_potential_parents] for parent
//!    selection criteria)
//! 3. Validates that:
//!    - The parachain has an assigned core on the relay chain
//!    - No block has been previously built on the target core
//! 4. Executes block building and import operations
//! 5. Transmits the completed block to the collator task
//!
//! # Block Production Timing
//!
//! When a block is produced is determined by the following parameters:
//!
//! - Parachain slot duration
//! - Number of assigned parachain cores
//! - Parachain runtime configuration
//!
//! ## Timing Examples
//!
//! The following table demonstrates various timing configurations and their effects. The "AURA
//! Slot" column shows which author is responsible for the block.
//!
//! | Slot Duration (ms) | Cores | Production Attempts (ms) | AURA Slot  |
//! |-------------------|--------|-------------------------|------------|
//! | 2000              | 3      | 0, 2000, 4000, 6000    | 0, 1, 2, 3 |
//! | 6000              | 1      | 0, 6000, 12000, 18000  | 0, 1, 2, 3 |
//! | 6000              | 3      | 0, 2000, 4000, 6000    | 0, 0, 0, 1 |
//! | 12000             | 1      | 0, 6000, 12000, 18000  | 0, 0, 1, 1 |
//! | 12000             | 3      | 0, 2000, 4000, 6000    | 0, 0, 0, 0 |
//!
//! # Collator Task Details
//!
//! The collator task receives built blocks from the block builder task and performs two primary
//! functions:
//!
//! 1. Block compression
//! 2. Submission to the collation-generation subsystem

use self::{block_builder_task::run_block_builder, collation_task::run_collation_task};
pub use block_import::{SlotBasedBlockImport, SlotBasedBlockImportHandle};
use codec::Codec;
use cumulus_client_collator::service::ServiceInterface as CollatorServiceInterface;
use cumulus_client_consensus_common::{self as consensus_common, ParachainBlockImportMarker};
use cumulus_client_consensus_proposer::ProposerInterface;
use cumulus_primitives_aura::AuraUnincludedSegmentApi;
use cumulus_primitives_core::RelayParentOffsetApi;
use cumulus_relay_chain_interface::RelayChainInterface;
use futures::FutureExt;
use polkadot_primitives::{
	CollatorPair, CoreIndex, Hash as RelayHash, Id as ParaId, ValidationCodeHash,
};
use sc_client_api::{backend::AuxStore, BlockBackend, BlockOf, UsageProvider};
use sc_consensus::BlockImport;
use sc_utils::mpsc::tracing_unbounded;
<<<<<<< HEAD
use sp_api::{ApiExt, ProvideRuntimeApi, StorageProof};
=======
use sp_api::ProvideRuntimeApi;
>>>>>>> 2a03e75b
use sp_application_crypto::AppPublic;
use sp_block_builder::BlockBuilder;
use sp_blockchain::HeaderBackend;
use sp_consensus_aura::AuraApi;
use sp_core::{crypto::Pair, traits::SpawnNamed};
use sp_inherents::CreateInherentDataProviders;
use sp_keystore::KeystorePtr;
use sp_runtime::traits::{Block as BlockT, Member};
use std::{path::PathBuf, sync::Arc, time::Duration};

mod block_builder_task;
mod block_import;
mod collation_task;
mod relay_chain_data_cache;

mod slot_timer;

/// Parameters for [`run`].
pub struct Params<Block, BI, CIDP, Client, Backend, RClient, CHP, Proposer, CS, Spawner> {
	/// Inherent data providers. Only non-consensus inherent data should be provided, i.e.
	/// the timestamp, slot, and paras inherents should be omitted, as they are set by this
	/// collator.
	pub create_inherent_data_providers: CIDP,
	/// Used to actually import blocks.
	pub block_import: BI,
	/// The underlying para client.
	pub para_client: Arc<Client>,
	/// The para client's backend, used to access the database.
	pub para_backend: Arc<Backend>,
	/// A handle to the relay-chain client.
	pub relay_client: RClient,
	/// A validation code hash provider, used to get the current validation code hash.
	pub code_hash_provider: CHP,
	/// The underlying keystore, which should contain Aura consensus keys.
	pub keystore: KeystorePtr,
	/// The collator key used to sign collations before submitting to validators.
	pub collator_key: CollatorPair,
	/// The para's ID.
	pub para_id: ParaId,
	/// The underlying block proposer this should call into.
	pub proposer: Proposer,
	/// The generic collator service used to plug into this consensus engine.
	pub collator_service: CS,
	/// The amount of time to spend authoring each block.
	pub authoring_duration: Duration,
	/// Whether we should reinitialize the collator config (i.e. we are transitioning to aura).
	pub reinitialize: bool,
	/// Offset slots by a fixed duration. This can be used to create more preferrable authoring
	/// timings.
	pub slot_offset: Duration,
	/// The handle returned by [`SlotBasedBlockImport`].
	pub block_import_handle: SlotBasedBlockImportHandle<Block>,
	/// Spawner for spawning futures.
	pub spawner: Spawner,
	/// Slot duration of the relay chain
	pub relay_chain_slot_duration: Duration,
	/// When set, the collator will export every produced `POV` to this folder.
	pub export_pov: Option<PathBuf>,
	/// The maximum percentage of the maximum PoV size that the collator can use.
	/// It will be removed once <https://github.com/paritytech/polkadot-sdk/issues/6020> is fixed.
	pub max_pov_percentage: Option<u32>,
}

/// Run aura-based block building and collation task.
pub fn run<Block, P, BI, CIDP, Client, Backend, RClient, CHP, Proposer, CS, Spawner>(
	params: Params<Block, BI, CIDP, Client, Backend, RClient, CHP, Proposer, CS, Spawner>,
) where
	Block: BlockT,
	Client: ProvideRuntimeApi<Block>
		+ BlockOf
		+ AuxStore
		+ HeaderBackend<Block>
		+ BlockBackend<Block>
		+ UsageProvider<Block>
		+ Send
		+ Sync
		+ 'static,
<<<<<<< HEAD
	Client::Api: AuraApi<Block, P::Public>
		+ GetCoreSelectorApi<Block>
		+ AuraUnincludedSegmentApi<Block>
		+ BlockBuilder<Block>,
=======
	Client::Api:
		AuraApi<Block, P::Public> + AuraUnincludedSegmentApi<Block> + RelayParentOffsetApi<Block>,
>>>>>>> 2a03e75b
	Backend: sc_client_api::Backend<Block> + 'static,
	RClient: RelayChainInterface + Clone + 'static,
	CIDP: CreateInherentDataProviders<Block, ()> + 'static,
	CIDP::InherentDataProviders: Send,
	BI: BlockImport<Block> + ParachainBlockImportMarker + Send + Sync + 'static,
	Proposer: ProposerInterface<Block> + Send + Sync + 'static,
	CS: CollatorServiceInterface<Block> + Send + Sync + Clone + 'static,
	CHP: consensus_common::ValidationCodeHashProvider<Block::Hash> + Send + 'static,
	P: Pair + 'static,
	P::Public: AppPublic + Member + Codec,
	P::Signature: TryFrom<Vec<u8>> + Member + Codec,
	Spawner: SpawnNamed,
{
	let Params {
		create_inherent_data_providers,
		block_import,
		para_client,
		para_backend,
		relay_client,
		code_hash_provider,
		keystore,
		collator_key,
		para_id,
		proposer,
		collator_service,
		authoring_duration,
		reinitialize,
		slot_offset,
		block_import_handle,
		spawner,
		export_pov,
		relay_chain_slot_duration,
		max_pov_percentage,
	} = params;

	let (tx, rx) = tracing_unbounded("mpsc_builder_to_collator", 100);
	let collator_task_params = collation_task::Params {
		relay_client: relay_client.clone(),
		collator_key,
		para_id,
		reinitialize,
		collator_service: collator_service.clone(),
		collator_receiver: rx,
		block_import_handle,
		export_pov,
	};

	let collation_task_fut = run_collation_task::<Block, _, _>(collator_task_params);

	let block_builder_params = block_builder_task::BuilderTaskParams {
		create_inherent_data_providers,
		block_import,
		para_client,
		para_backend,
		relay_client,
		code_hash_provider,
		keystore,
		para_id,
		proposer,
		collator_service,
		authoring_duration,
		collator_sender: tx,
		relay_chain_slot_duration,
		slot_offset,
		max_pov_percentage,
	};

	let block_builder_fut =
		run_block_builder::<Block, P, _, _, _, _, _, _, _, _>(block_builder_params);

	spawner.spawn_blocking(
		"slot-based-block-builder",
		Some("slot-based-collator"),
		block_builder_fut.boxed(),
	);
	spawner.spawn_blocking(
		"slot-based-collation",
		Some("slot-based-collator"),
		collation_task_fut.boxed(),
	);
}

/// Message to be sent from the block builder to the collation task.
///
/// Contains all data necessary to submit a collation to the relay chain.
struct CollatorMessage<Block: BlockT> {
	/// The hash of the relay chain block that provides the context for the parachain block.
	pub relay_parent: RelayHash,
	/// The header of the parent block.
	pub parent_header: Block::Header,
	/// The built blocks.
	pub blocks: Vec<Block>,
	/// The storage proof that was collected while building all the blocks.
	pub proof: StorageProof,
	/// The validation code hash at the parent block.
	pub validation_code_hash: ValidationCodeHash,
	/// Core index that this block should be submitted on
	pub core_index: CoreIndex,
	/// Maximum pov size. Currently needed only for exporting PoV.
	pub max_pov_size: u32,
}<|MERGE_RESOLUTION|>--- conflicted
+++ resolved
@@ -82,11 +82,7 @@
 use sc_client_api::{backend::AuxStore, BlockBackend, BlockOf, UsageProvider};
 use sc_consensus::BlockImport;
 use sc_utils::mpsc::tracing_unbounded;
-<<<<<<< HEAD
-use sp_api::{ApiExt, ProvideRuntimeApi, StorageProof};
-=======
-use sp_api::ProvideRuntimeApi;
->>>>>>> 2a03e75b
+use sp_api::{ProvideRuntimeApi, StorageProof};
 use sp_application_crypto::AppPublic;
 use sp_block_builder::BlockBuilder;
 use sp_blockchain::HeaderBackend;
@@ -164,15 +160,10 @@
 		+ Send
 		+ Sync
 		+ 'static,
-<<<<<<< HEAD
 	Client::Api: AuraApi<Block, P::Public>
-		+ GetCoreSelectorApi<Block>
 		+ AuraUnincludedSegmentApi<Block>
+		+ RelayParentOffsetApi<Block>
 		+ BlockBuilder<Block>,
-=======
-	Client::Api:
-		AuraApi<Block, P::Public> + AuraUnincludedSegmentApi<Block> + RelayParentOffsetApi<Block>,
->>>>>>> 2a03e75b
 	Backend: sc_client_api::Backend<Block> + 'static,
 	RClient: RelayChainInterface + Clone + 'static,
 	CIDP: CreateInherentDataProviders<Block, ()> + 'static,
