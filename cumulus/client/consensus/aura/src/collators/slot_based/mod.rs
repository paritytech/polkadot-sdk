--- conflicted
+++ resolved
@@ -179,13 +179,8 @@
 	BI: BlockImport<Block> + ParachainBlockImportMarker + Send + Sync + 'static,
 	Proposer: Environment<Block> + Send + Sync + 'static,
 	CS: CollatorServiceInterface<Block> + Send + Sync + Clone + 'static,
-<<<<<<< HEAD
 	CHP: consensus_common::ValidationCodeHashProvider<Block::Hash> + Send + Sync + 'static,
-	P: Pair + 'static,
-=======
-	CHP: consensus_common::ValidationCodeHashProvider<Block::Hash> + Send + 'static,
 	P: Pair + Send + Sync + 'static,
->>>>>>> 30a570b0
 	P::Public: AppPublic + Member + Codec,
 	P::Signature: TryFrom<Vec<u8>> + Member + Codec,
 	Spawner: SpawnNamed + Clone + 'static,
