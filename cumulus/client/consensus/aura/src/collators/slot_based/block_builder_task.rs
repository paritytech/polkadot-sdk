// Copyright (C) Parity Technologies (UK) Ltd.
// This file is part of Cumulus.
// SPDX-License-Identifier: GPL-3.0-or-later WITH Classpath-exception-2.0

// Cumulus is free software: you can redistribute it and/or modify
// it under the terms of the GNU General Public License as published by
// the Free Software Foundation, either version 3 of the License, or
// (at your option) any later version.

// Cumulus is distributed in the hope that it will be useful,
// but WITHOUT ANY WARRANTY; without even the implied warranty of
// MERCHANTABILITY or FITNESS FOR A PARTICULAR PURPOSE. See the
// GNU General Public License for more details.

// You should have received a copy of the GNU General Public License
// along with Cumulus. If not, see <https://www.gnu.org/licenses/>.

<<<<<<< HEAD
use super::CollatorMessage;
use crate::{
	collator::{self as collator_util, Collator, SlotClaim},
	collators::{
		check_validation_code_or_log,
		slot_based::{
			relay_chain_data_cache::RelayChainDataCache,
=======
use codec::{Codec, Encode};

use super::CollatorMessage;
use crate::{
	collator as collator_util,
	collators::{
		check_validation_code_or_log,
		slot_based::{
			relay_chain_data_cache::{RelayChainData, RelayChainDataCache},
>>>>>>> 4331b282
			slot_timer::{SlotInfo, SlotTimer},
		},
		RelayParentData,
	},
	LOG_TARGET,
};
<<<<<<< HEAD
use codec::{Codec, Encode};
=======
>>>>>>> 4331b282
use cumulus_client_collator::service::ServiceInterface as CollatorServiceInterface;
use cumulus_client_consensus_common::{self as consensus_common, ParachainBlockImportMarker};
use cumulus_client_consensus_proposer::ProposerInterface;
use cumulus_primitives_aura::{AuraUnincludedSegmentApi, Slot};
use cumulus_primitives_core::{
<<<<<<< HEAD
	extract_relay_parent, rpsr_digest, BundleInfo, ClaimQueueOffset, CoreInfo, CoreSelector,
	CumulusDigestItem, PersistedValidationData, RelayParentOffsetApi, SlotSchedule,
=======
	extract_relay_parent, rpsr_digest, ClaimQueueOffset, CoreInfo, CoreSelector, CumulusDigestItem,
	PersistedValidationData, RelayParentOffsetApi,
>>>>>>> 4331b282
};
use cumulus_relay_chain_interface::RelayChainInterface;
use futures::prelude::*;
use polkadot_primitives::{
	Block as RelayBlock, CoreIndex, Hash as RelayHash, Header as RelayHeader, Id as ParaId,
};
use sc_client_api::{backend::AuxStore, BlockBackend, BlockOf, UsageProvider};
use sc_consensus::BlockImport;
use sc_consensus_aura::SlotDuration;
use sp_api::{ProvideRuntimeApi, StorageProof};
use sp_application_crypto::AppPublic;
use sp_block_builder::BlockBuilder;
use sp_blockchain::HeaderBackend;
use sp_consensus_aura::AuraApi;
use sp_core::crypto::Pair;
use sp_inherents::CreateInherentDataProviders;
use sp_keystore::KeystorePtr;
<<<<<<< HEAD
use sp_runtime::traits::{Block as BlockT, HashingFor, Header as HeaderT, Member, Zero};
use sp_trie::recorder::IgnoredNodes;
use std::{
	collections::VecDeque,
	sync::Arc,
	time::{Duration, Instant},
};
=======
use sp_runtime::traits::{Block as BlockT, Header as HeaderT, Member, Zero};
use std::{collections::VecDeque, sync::Arc, time::Duration};
>>>>>>> 4331b282

/// Parameters for [`run_block_builder`].
pub struct BuilderTaskParams<
	Block: BlockT,
	BI,
	CIDP,
	Client,
	Backend,
	RelayClient,
	CHP,
	Proposer,
	CS,
> {
	/// Inherent data providers. Only non-consensus inherent data should be provided, i.e.
	/// the timestamp, slot, and paras inherents should be omitted, as they are set by this
	/// collator.
	pub create_inherent_data_providers: CIDP,
	/// Used to actually import blocks.
	pub block_import: BI,
	/// The underlying para client.
	pub para_client: Arc<Client>,
	/// The para client's backend, used to access the database.
	pub para_backend: Arc<Backend>,
	/// A handle to the relay-chain client.
	pub relay_client: RelayClient,
	/// A validation code hash provider, used to get the current validation code hash.
	pub code_hash_provider: CHP,
	/// The underlying keystore, which should contain Aura consensus keys.
	pub keystore: KeystorePtr,
	/// The para's ID.
	pub para_id: ParaId,
	/// The underlying block proposer this should call into.
	pub proposer: Proposer,
	/// The generic collator service used to plug into this consensus engine.
	pub collator_service: CS,
	/// Channel to send built blocks to the collation task.
	pub collator_sender: sc_utils::mpsc::TracingUnboundedSender<CollatorMessage<Block>>,
	/// Slot duration of the relay chain.
	pub relay_chain_slot_duration: Duration,
	/// Offset all time operations by this duration.
	///
	/// This is a time quantity that is subtracted from the actual timestamp when computing
	/// the time left to enter a new slot. In practice, this *left-shifts* the clock time with the
	/// intent to keep our "clock" slightly behind the relay chain one and thus reducing the
	/// likelihood of encountering unfavorable notification arrival timings (i.e. we don't want to
	/// wait for relay chain notifications because we woke up too early).
	pub slot_offset: Duration,
	/// The maximum percentage of the maximum PoV size that the collator can use.
	/// It will be removed once https://github.com/paritytech/polkadot-sdk/issues/6020 is fixed.
	pub max_pov_percentage: Option<u32>,
}

/// Run block-builder.
pub fn run_block_builder<Block, P, BI, CIDP, Client, Backend, RelayClient, CHP, Proposer, CS>(
	params: BuilderTaskParams<Block, BI, CIDP, Client, Backend, RelayClient, CHP, Proposer, CS>,
) -> impl Future<Output = ()> + Send + 'static
where
	Block: BlockT,
	Client: ProvideRuntimeApi<Block>
		+ UsageProvider<Block>
		+ BlockOf
		+ AuxStore
		+ HeaderBackend<Block>
		+ BlockBackend<Block>
		+ Send
		+ Sync
		+ 'static,
<<<<<<< HEAD
	Client::Api: AuraApi<Block, P::Public>
		+ RelayParentOffsetApi<Block>
		+ AuraUnincludedSegmentApi<Block>
		+ SlotSchedule<Block>
		+ BlockBuilder<Block>,
=======
	Client::Api:
		AuraApi<Block, P::Public> + RelayParentOffsetApi<Block> + AuraUnincludedSegmentApi<Block>,
>>>>>>> 4331b282
	Backend: sc_client_api::Backend<Block> + 'static,
	RelayClient: RelayChainInterface + Clone + 'static,
	CIDP: CreateInherentDataProviders<Block, ()> + 'static,
	CIDP::InherentDataProviders: Send,
	BI: BlockImport<Block> + ParachainBlockImportMarker + Send + Sync + 'static,
	Proposer: ProposerInterface<Block> + Send + Sync + 'static,
	CS: CollatorServiceInterface<Block> + Send + Sync + 'static,
	CHP: consensus_common::ValidationCodeHashProvider<Block::Hash> + Send + Sync + 'static,
	P: Pair,
	P::Public: AppPublic + Member + Codec,
	P::Signature: TryFrom<Vec<u8>> + Member + Codec,
{
	async move {
		tracing::info!(target: LOG_TARGET, "Starting slot-based block-builder task.");
		let BuilderTaskParams {
			relay_client,
			create_inherent_data_providers,
			para_client,
			keystore,
			block_import,
			para_id,
			proposer,
			collator_service,
			collator_sender,
			code_hash_provider,
			relay_chain_slot_duration,
			para_backend,
			slot_offset,
			max_pov_percentage,
		} = params;

		let mut slot_timer = SlotTimer::new_with_offset(slot_offset, relay_chain_slot_duration);

		let mut collator = {
			let params = collator_util::Params {
				create_inherent_data_providers,
				block_import,
				relay_client: relay_client.clone(),
				keystore: keystore.clone(),
				para_id,
				proposer,
				collator_service,
			};

			collator_util::Collator::<Block, P, _, _, _, _, _>::new(params)
		};

		let mut relay_chain_data_cache = RelayChainDataCache::new(relay_client.clone(), para_id);

		loop {
			// We wait here until the next slot arrives.
			let Ok(slot_time) = slot_timer.wait_until_next_slot().await else {
				tracing::error!(target: LOG_TARGET, "Unable to wait for next slot.");
				return;
			};

			let Ok(relay_best_hash) = relay_client.best_block_hash().await else {
				tracing::warn!(target: crate::LOG_TARGET, "Unable to fetch latest relay chain block hash.");
				continue
			};

			let best_hash = para_client.info().best_hash;
			let relay_parent_offset =
				para_client.runtime_api().relay_parent_offset(best_hash).unwrap_or_default();

			let Ok(para_slot_duration) = crate::slot_duration(&*para_client) else {
				tracing::error!(target: LOG_TARGET, "Failed to fetch slot duration from runtime.");
				continue;
			};

			let Ok(rp_data) = offset_relay_parent_find_descendants(
				&mut relay_chain_data_cache,
				relay_best_hash,
				relay_parent_offset,
			)
			.await
			else {
				continue
			};

			let Some(para_slot) = adjust_para_to_relay_parent_slot(
				rp_data.relay_parent(),
				relay_chain_slot_duration,
				para_slot_duration,
			) else {
				continue;
			};

			// Use the slot calculated from relay parent
			let slot_info = para_slot;

			let relay_parent = rp_data.relay_parent().hash();
			let relay_parent_header = rp_data.relay_parent().clone();

			let Some((included_header, initial_parent)) =
				crate::collators::find_parent(relay_parent, para_id, &*para_backend, &relay_client)
					.await
			else {
				continue
			};

<<<<<<< HEAD
			let Ok(max_pov_size) = relay_chain_data_cache
				.get_mut_relay_chain_data(relay_parent)
				.await
				.map(|d| d.max_pov_size)
			else {
				continue;
			};

			let allowed_pov_size = if let Some(max_pov_percentage) = max_pov_percentage {
				max_pov_size * max_pov_percentage / 100
			} else {
				// Set the block limit to 85% of the maximum PoV size.
				//
				// Once https://github.com/paritytech/polkadot-sdk/issues/6020 issue is
				// fixed, this should be removed.
				max_pov_size * 85 / 100
			} as usize;

			// We mainly call this to inform users at genesis if there is a mismatch with the
			// on-chain data.
			collator
				.collator_service()
				.check_block_status(initial_parent.hash, &initial_parent.header);
=======
			let parent_hash = parent.hash;
			let parent_header = &parent.header;

			// Retrieve the core.
			let core = match determine_core(
				&mut relay_chain_data_cache,
				&relay_parent_header,
				para_id,
				parent_header,
				relay_parent_offset,
			)
			.await
			{
				Err(()) => {
					tracing::debug!(
						target: LOG_TARGET,
						?relay_parent,
						"Failed to determine core"
					);

					continue
				},
				Ok(Some(cores)) => {
					tracing::debug!(
						target: LOG_TARGET,
						?relay_parent,
						core_selector = ?cores.selector,
						claim_queue_offset = ?cores.claim_queue_offset,
						"Going to claim core",
					);

					cores
				},
				Ok(None) => {
					tracing::debug!(
						target: LOG_TARGET,
						?relay_parent,
						"No core scheduled"
					);

					continue
				},
			};

			let Ok(RelayChainData { max_pov_size, last_claimed_core_selector, .. }) =
				relay_chain_data_cache.get_mut_relay_chain_data(relay_parent).await
			else {
				continue;
			};

			slot_timer.update_scheduling(core.total_cores().into());

			// We mainly call this to inform users at genesis if there is a mismatch with the
			// on-chain data.
			collator.collator_service().check_block_status(parent_hash, parent_header);
>>>>>>> 4331b282

			let Ok(relay_slot) =
				sc_consensus_babe::find_pre_digest::<RelayBlock>(&relay_parent_header)
					.map(|babe_pre_digest| babe_pre_digest.slot())
			else {
				tracing::error!(target: crate::LOG_TARGET, "Relay chain does not contain babe slot. This should never happen.");
				continue;
			};

			let included_header_hash = included_header.hash();

			let Some(slot_claim) = crate::collators::can_build_upon::<_, _, P>(
				slot_info.slot,
				relay_slot,
				slot_info.timestamp,
				initial_parent.hash,
				included_header_hash,
				&*para_client,
				&keystore,
			)
			.await
<<<<<<< HEAD
			else {
				tracing::debug!(
					target: crate::LOG_TARGET,
					unincluded_segment_len = initial_parent.depth,
					relay_parent = ?relay_parent,
					relay_parent_num = %relay_parent_header.number(),
					included_hash = ?included_header_hash,
					included_num = %included_header.number(),
					initial_parent = ?initial_parent.hash,
					slot = ?slot_info.slot,
					"Not eligible to claim slot."
				);
				continue
=======
			{
				Some(slot) => slot,
				None => {
					tracing::debug!(
						target: crate::LOG_TARGET,
						unincluded_segment_len = parent.depth,
						relay_parent = ?relay_parent,
						relay_parent_num = %relay_parent_header.number(),
						included_hash = ?included_header_hash,
						included_num = %included_header.number(),
						parent = ?parent_hash,
						slot = ?para_slot.slot,
						"Not building block."
					);
					continue
				},
>>>>>>> 4331b282
			};

			tracing::debug!(
				target: crate::LOG_TARGET,
				unincluded_segment_len = initial_parent.depth,
				relay_parent = ?relay_parent,
				relay_parent_num = %relay_parent_header.number(),
				relay_parent_offset,
				included_hash = ?included_header_hash,
				included_num = %included_header.number(),
<<<<<<< HEAD
				initial_parent = ?initial_parent.hash,
				slot = ?slot_info.slot,
				"Claiming slot."
=======
				parent = %parent_hash,
				slot = ?para_slot.slot,
				"Building block."
>>>>>>> 4331b282
			);

			let mut cores = match determine_cores(
				&mut relay_chain_data_cache,
				&relay_parent_header,
				para_id,
				&initial_parent.header,
			)
			.await
			{
				Ok(Some(core)) => core,
				Ok(None) => {
					tracing::debug!(
						target: crate::LOG_TARGET,
						relay_parent = ?relay_parent,
						"No cores scheduled."
					);
					continue;
				},
				Err(()) => {
					tracing::error!(
						target: crate::LOG_TARGET,
						relay_parent = ?relay_parent,
						"Failed to determine cores."
					);

					break;
				},
			};

			let block_interval = match para_client
				.runtime_api()
				.next_slot_schedule(initial_parent.hash, cores.total_cores())
			{
				Ok(interval) => interval,
				Err(error) => {
					tracing::debug!(
						target: crate::LOG_TARGET,
						block = ?initial_parent.hash,
						?error,
						"Failed to fetch `slot_schedule`, assuming one block with 2s"
					);
					cumulus_primitives_core::BlockInterval {
						number_of_blocks: 1,
						block_time: Duration::from_secs(2),
					}
				},
			};

			let blocks_per_core = (block_interval.number_of_blocks / cores.total_cores()).max(1);

			tracing::debug!(
				target: crate::LOG_TARGET,
				%blocks_per_core,
				core_indices = ?cores.core_indices(),
				"Core configuration",
			);

			let mut pov_parent_header = initial_parent.header;
			let mut pov_parent_hash = initial_parent.hash;

<<<<<<< HEAD
			loop {
				let time_for_core = slot_time.time_left() / cores.cores_left();

				match build_collation_for_core(
					pov_parent_header,
					pov_parent_hash,
					&relay_parent_header,
					relay_parent,
					max_pov_size,
					para_id,
					&relay_client,
					&code_hash_provider,
					&slot_claim,
					&collator_sender,
					&mut collator,
=======
			let adjusted_authoring_duration = match slot_timer.time_until_next_slot() {
				Ok((duration, _slot)) => std::cmp::min(authoring_duration, duration),
				Err(_) => authoring_duration,
			};

			tracing::debug!(target: crate::LOG_TARGET, duration = ?adjusted_authoring_duration, "Adjusted proposal duration.");

			let Ok(Some(candidate)) = collator
				.build_block_and_import(
					&parent_header,
					&slot_claim,
					Some(vec![CumulusDigestItem::CoreInfo(core.core_info()).to_digest_item()]),
					(parachain_inherent_data, other_inherent_data),
					adjusted_authoring_duration,
>>>>>>> 4331b282
					allowed_pov_size,
					cores.core_info(),
					cores.core_index(),
					block_interval.block_time,
					blocks_per_core,
					time_for_core,
					cores.is_last_core() &&
						slot_time.is_parachain_slot_ending(para_slot_duration.as_duration()),
				)
				.await
				{
					Ok(Some(header)) => {
						pov_parent_header = header;
						pov_parent_hash = pov_parent_header.hash();
					},
					// Let's wait for the next slot
					Ok(None) => break,
					Err(()) => return,
				}

<<<<<<< HEAD
				if !cores.advance() {
					break
				}
=======
			let new_block_hash = candidate.block.header().hash();

			// Announce the newly built block to our peers.
			collator.collator_service().announce_block(new_block_hash, None);

			*last_claimed_core_selector = Some(core.core_selector());

			if let Err(err) = collator_sender.unbounded_send(CollatorMessage {
				relay_parent,
				parent_header: parent_header.clone(),
				parachain_candidate: candidate,
				validation_code_hash,
				core_index: core.core_index(),
				max_pov_size: validation_data.max_pov_size,
			}) {
				tracing::error!(target: crate::LOG_TARGET, ?err, "Unable to send block to collation task.");
				return
>>>>>>> 4331b282
			}
		}
	}
}

/// Build a collation for one core.
///
/// One collation can be composed of multiple blocks.
async fn build_collation_for_core<Block: BlockT, P, RelayClient, BI, CIDP, Proposer, CS>(
	pov_parent_header: Block::Header,
	pov_parent_hash: Block::Hash,
	relay_parent_header: &RelayHeader,
	relay_parent_hash: RelayHash,
	max_pov_size: u32,
	para_id: ParaId,
	relay_client: &impl RelayChainInterface,
	code_hash_provider: &impl consensus_common::ValidationCodeHashProvider<Block::Hash>,
	slot_claim: &SlotClaim<P::Public>,
	collator_sender: &sc_utils::mpsc::TracingUnboundedSender<CollatorMessage<Block>>,
	collator: &mut Collator<Block, P, BI, CIDP, RelayClient, Proposer, CS>,
	allowed_pov_size: usize,
	core_info: CoreInfo,
	core_index: CoreIndex,
	block_time: Duration,
	blocks_per_core: u32,
	slot_time_for_core: Duration,
	is_last_core_in_parachain_slot: bool,
) -> Result<Option<Block::Header>, ()>
where
	RelayClient: RelayChainInterface + 'static,
	P: Pair,
	P::Public: AppPublic + Member + Codec,
	P::Signature: TryFrom<Vec<u8>> + Member + Codec,
	CIDP: CreateInherentDataProviders<Block, ()> + 'static,
	CIDP::InherentDataProviders: Send,
	BI: BlockImport<Block> + ParachainBlockImportMarker + Send + Sync + 'static,
	Proposer: ProposerInterface<Block> + Send + Sync + 'static,
	CS: CollatorServiceInterface<Block> + Send + Sync + 'static,
{
	let core_start = Instant::now();

	let validation_data = PersistedValidationData {
		parent_head: pov_parent_header.encode().into(),
		relay_parent_number: *relay_parent_header.number(),
		relay_parent_storage_root: *relay_parent_header.state_root(),
		max_pov_size,
	};

	let Some(validation_code_hash) = code_hash_provider.code_hash_at(pov_parent_hash) else {
		tracing::error!(
			target: crate::LOG_TARGET,
			?pov_parent_hash,
			"Could not fetch validation code hash",
		);

		return Err(())
	};

	check_validation_code_or_log(&validation_code_hash, para_id, relay_client, relay_parent_hash)
		.await;

	let mut blocks = Vec::new();
	let mut proofs = Vec::new();
	let mut ignored_nodes = IgnoredNodes::default();

	let mut parent_hash = pov_parent_hash;
	let mut parent_header = pov_parent_header.clone();

	for block_index in 0..blocks_per_core {
		//TODO: Remove when transaction streaming is implemented
		// We require that the next node has imported our last block before it can start building
		// the next block. To ensure that the next node is able to do so, we are skipping the last
		// block in the parachain slot. In the future this can be removed again.
		let is_last = block_index + 1 == blocks_per_core ||
			(block_index + 2 == blocks_per_core &&
				blocks_per_core > 1 &&
				is_last_core_in_parachain_slot);
		if block_index + 1 == blocks_per_core &&
			blocks_per_core > 1 &&
			is_last_core_in_parachain_slot
		{
			tracing::debug!(
				target: LOG_TARGET,
				"Skipping block production so that the next node is able to import all blocks before its slot."
			);
			break;
		}

		let block_start = Instant::now();
		let slot_time_for_block = slot_time_for_core.saturating_sub(core_start.elapsed()) /
			(blocks_per_core - block_index) as u32;

		if slot_time_for_block <= Duration::from_millis(20) {
			tracing::error!(
				target: LOG_TARGET,
				slot_time_for_block_ms = %slot_time_for_block.as_millis(),
				blocks_left = %(blocks_per_core - block_index),
				?core_index,
				"Less than 20ms slot time left to produce blocks, stopping block production for core",
			);

			break
		}

		tracing::trace!(
			target: LOG_TARGET,
			slot_time_for_block_ms = %slot_time_for_block.as_millis(),
			%block_index,
			core_index = %core_index.0,
			"Going to build block"
		);

		// The authoring duration is either the block time returned by the runtime or the 90% of the
		// rest of the slot time for the block. We take here 90% because we still need to create the
		// inherents and need to import the block afterwards.
		let authoring_duration = block_time.min(slot_time_for_block);

		let (parachain_inherent_data, other_inherent_data) = match collator
			.create_inherent_data(
				relay_parent_hash,
				&validation_data,
				parent_hash,
				slot_claim.timestamp(),
			)
			.await
		{
			Err(err) => {
				tracing::error!(target: crate::LOG_TARGET, ?err, "Failed to create inherent data.");
				return Ok(None)
			},
			Ok(x) => x,
		};

		let Ok(Some(res)) = collator
			.build_block_and_import(
				&parent_header,
				slot_claim,
				Some(vec![
					CumulusDigestItem::CoreInfo(core_info.clone()).to_digest_item(),
					CumulusDigestItem::BundleInfo(BundleInfo {
						index: block_index as u8,
						maybe_last: is_last,
					})
					.to_digest_item(),
				]),
				(parachain_inherent_data, other_inherent_data),
				authoring_duration,
				allowed_pov_size,
				Some(ignored_nodes.clone()),
			)
			.await
		else {
			tracing::error!(target: crate::LOG_TARGET, "Unable to build block at slot.");
			return Ok(None);
		};

		parent_hash = res.block.header().hash();
		parent_header = res.block.header().clone();

		// Announce the newly built block to our peers.
		collator.collator_service().announce_block(parent_hash, None);

		blocks.push(res.block);
		proofs.push(res.proof);

		if CumulusDigestItem::contains_use_full_core(parent_header.digest()) {
			tracing::trace!(
				target: crate::LOG_TARGET,
				block_hash = ?parent_hash,
				time_used_by_block_in_secs = %block_start.elapsed().as_secs_f32(),
				"Found `UseFullCore` digest, stopping block production for core",
			);
			break
		}

		ignored_nodes.extend(IgnoredNodes::from_storage_proof::<HashingFor<Block>>(
			proofs.last().expect("We just pushed the proof into the vector; qed"),
		));
		ignored_nodes.extend(IgnoredNodes::from_memory_db(res.backend_transaction));

		// If there is still time left for the block in the slot, we sleep the rest of the time.
		// This ensures that we have some steady block rate.
		if let Some(sleep) = slot_time_for_block
			.checked_sub(block_start.elapsed())
			// Let's not sleep for the last block here, to send out the collation as early as
			// possible.
			.filter(|_| block_index + 1 < blocks_per_core)
		{
			tokio::time::sleep(sleep).await;
		}
	}

	let proof = StorageProof::merge(proofs);

	if let Err(err) = collator_sender.unbounded_send(CollatorMessage {
		relay_parent: relay_parent_hash,
		parent_header: pov_parent_header.clone(),
		blocks,
		proof,
		validation_code_hash,
		core_index,
		max_pov_size: validation_data.max_pov_size,
	}) {
		tracing::error!(target: crate::LOG_TARGET, ?err, "Unable to send block to collation task.");
		Err(())
	} else {
		// Now let's sleep for the rest of the core.
		if let Some(sleep) = slot_time_for_core.checked_sub(core_start.elapsed()) {
			tokio::time::sleep(sleep).await;
		}

		Ok(Some(parent_header))
	}
}

/// Translate the slot of the relay parent to the slot of the parachain.
fn adjust_para_to_relay_parent_slot(
	relay_header: &RelayHeader,
	relay_chain_slot_duration: Duration,
	para_slot_duration: SlotDuration,
) -> Option<SlotInfo> {
	let relay_slot = sc_consensus_babe::find_pre_digest::<RelayBlock>(&relay_header)
		.map(|babe_pre_digest| babe_pre_digest.slot())
		.ok()?;
	let new_slot = Slot::from_timestamp(
		relay_slot
			.timestamp(SlotDuration::from_millis(relay_chain_slot_duration.as_millis() as u64))?,
		para_slot_duration,
	);
	let para_slot = SlotInfo { slot: new_slot, timestamp: new_slot.timestamp(para_slot_duration)? };
	tracing::debug!(
		target: LOG_TARGET,
		timestamp = ?para_slot.timestamp,
		slot = ?para_slot.slot,
		"Parachain slot adjusted to relay chain.",
	);
	Some(para_slot)
}

/// Finds a relay chain parent block at a specified offset from the best block, collecting its
/// descendants.
///
/// # Returns
/// * `Ok(RelayParentData)` - Contains the target relay parent and its ordered list of descendants
/// * `Err(())` - If any relay chain block header cannot be retrieved
///
/// The function traverses backwards from the best block until it finds the block at the specified
/// offset, collecting all blocks in between to maintain the chain of ancestry.
<<<<<<< HEAD
async fn offset_relay_parent_find_descendants<RelayClient>(
=======
pub(crate) async fn offset_relay_parent_find_descendants<RelayClient>(
>>>>>>> 4331b282
	relay_chain_data_cache: &mut RelayChainDataCache<RelayClient>,
	relay_best_block: RelayHash,
	relay_parent_offset: u32,
) -> Result<RelayParentData, ()>
where
	RelayClient: RelayChainInterface + Clone + 'static,
{
	let Ok(mut relay_header) = relay_chain_data_cache
		.get_mut_relay_chain_data(relay_best_block)
		.await
		.map(|d| d.relay_parent_header.clone())
	else {
		tracing::error!(target: LOG_TARGET, ?relay_best_block, "Unable to fetch best relay chain block header.");
		return Err(())
	};

	if relay_parent_offset == 0 {
		return Ok(RelayParentData::new(relay_header));
	}

	let mut required_ancestors: VecDeque<RelayHeader> = Default::default();
	required_ancestors.push_front(relay_header.clone());
	while required_ancestors.len() < relay_parent_offset as usize {
		let next_header = relay_chain_data_cache
			.get_mut_relay_chain_data(*relay_header.parent_hash())
			.await?
			.relay_parent_header
			.clone();
		required_ancestors.push_front(next_header.clone());
		relay_header = next_header;
	}

	let relay_parent = relay_chain_data_cache
		.get_mut_relay_chain_data(*relay_header.parent_hash())
		.await?
		.relay_parent_header
		.clone();

	tracing::debug!(
		target: LOG_TARGET,
		relay_parent_hash = %relay_parent.hash(),
		relay_parent_num = relay_parent.number(),
		num_descendants = required_ancestors.len(),
		"Relay parent descendants."
	);

	Ok(RelayParentData::new_with_descendants(relay_parent, required_ancestors.into()))
}

<<<<<<< HEAD
/// Return value of [`determine_cores`].
struct Cores {
	selector: CoreSelector,
	claim_queue_offset: ClaimQueueOffset,
	core_indices: Vec<CoreIndex>,
}

impl Cores {
	/// Returns the current [`CoreInfo`].
	fn core_info(&self) -> CoreInfo {
		CoreInfo {
			selector: self.selector,
			claim_queue_offset: self.claim_queue_offset,
			number_of_cores: (self.core_indices.len() as u16).into(),
		}
	}

	/// Returns the core indices.
	fn core_indices(&self) -> &[CoreIndex] {
		&self.core_indices
	}

	/// Returns the current [`CoreIndex`].
	fn core_index(&self) -> CoreIndex {
		self.core_indices[self.selector.0 as usize]
	}

	/// Advance to the next available core.
	///
	/// Returns `false` if there is no core left.
	fn advance(&mut self) -> bool {
		if self.selector.0 as usize + 1 < self.core_indices.len() {
			self.selector.0 += 1;
			true
		} else {
			false
		}
	}

	/// Returns the total number of cores.
	fn total_cores(&self) -> u32 {
		self.core_indices.len() as u32
	}

	/// Returns the number of cores left.
	fn cores_left(&self) -> u32 {
		self.total_cores() - self.selector.0 as u32
	}

	/// Returns if the current core is the last core.
	fn is_last_core(&self) -> bool {
		self.cores_left() == 1
	}
}

/// Determine the cores for the given `para_id`.
///
/// Takes into account the `parent` core to find the next available cores.
async fn determine_cores<Header: HeaderT, RI: RelayChainInterface + 'static>(
	relay_chain_data_cache: &mut RelayChainDataCache<RI>,
	relay_parent: &RelayHeader,
	para_id: ParaId,
	parent: &Header,
) -> Result<Option<Cores>, ()> {
	let core_info = CumulusDigestItem::find_core_info(parent.digest());

	let last_relay_parent = if parent.number().is_zero() {
		0
	} else {
		match extract_relay_parent(parent.digest()) {
			Some(last_relay_parent) => *relay_chain_data_cache
				.get_mut_relay_chain_data(last_relay_parent)
				.await?
				.relay_parent_header
				.number(),
			None => rpsr_digest::extract_relay_parent_storage_root(parent.digest()).ok_or(())?.1,
		}
	};

	let relay_parent_offset = relay_parent.number().saturating_sub(last_relay_parent);
	let claim_queue = &relay_chain_data_cache
		.get_mut_relay_chain_data(relay_parent.hash())
		.await?
		.claim_queue;

	// If the offset between the last relay parent and the current one is bigger than the last
	// claim queue offset, we can start from the beginning of the claim queue. Because there was no
	// core yet claimed from this claim queue.
	let res = if relay_parent_offset >
		core_info.as_ref().map(|ci| ci.claim_queue_offset).unwrap_or_default().0 as u32
	{
		claim_queue.find_cores(para_id, 0)
	} else {
		claim_queue.find_cores(
			para_id,
			core_info
				.as_ref()
				.map_or(0, |ci| ci.claim_queue_offset.0 as u32 - relay_parent_offset),
		)
	};

	Ok(res.map(|(cores, claim_queue_offset)| Cores {
		selector: CoreSelector(0),
		claim_queue_offset,
		core_indices: cores,
	}))
}

#[cfg(test)]
mod tests {
	use super::*;
	use async_trait::async_trait;
	use cumulus_relay_chain_interface::*;
	use futures::Stream;
	use polkadot_primitives::{
		vstaging::{CandidateEvent, CommittedCandidateReceiptV2},
		BlockId,
	};
	use sp_version::RuntimeVersion;
	use std::{
		collections::{BTreeMap, HashMap, VecDeque},
		pin::Pin,
	};

	#[tokio::test]
	async fn offset_test_zero_offset() {
		sp_tracing::init_for_tests();
		let (headers, best_hash) = create_header_chain();

		let client = TestRelayClient::new(headers);

		let mut cache = RelayChainDataCache::new(client, 1.into());

		let result = offset_relay_parent_find_descendants(&mut cache, best_hash, 0).await;
		assert!(result.is_ok());
		let data = result.unwrap();
		assert_eq!(data.descendants_len(), 0);
		assert_eq!(data.relay_parent().hash(), best_hash);
		assert!(data.into_inherent_descendant_list().is_empty());
	}

	#[tokio::test]
	async fn offset_test_two_offset() {
		sp_tracing::init_for_tests();
		let (headers, best_hash) = create_header_chain();

		let client = TestRelayClient::new(headers);

		let mut cache = RelayChainDataCache::new(client, 1.into());

		let result = offset_relay_parent_find_descendants(&mut cache, best_hash, 2).await;
		assert!(result.is_ok());
		let data = result.unwrap();
		assert_eq!(data.descendants_len(), 2);
		assert_eq!(*data.relay_parent().number(), 98);
		let descendant_list = data.into_inherent_descendant_list();
		assert_eq!(descendant_list.len(), 3);
		assert_eq!(*descendant_list.first().unwrap().number(), 98);
		assert_eq!(*descendant_list.last().unwrap().number(), 100);
	}

	#[tokio::test]
	async fn offset_test_five_offset() {
		sp_tracing::init_for_tests();
		let (headers, best_hash) = create_header_chain();

		let client = TestRelayClient::new(headers);

		let mut cache = RelayChainDataCache::new(client, 1.into());

		let result = offset_relay_parent_find_descendants(&mut cache, best_hash, 5).await;
		assert!(result.is_ok());
		let data = result.unwrap();
		assert_eq!(data.descendants_len(), 5);
		assert_eq!(*data.relay_parent().number(), 95);
		let descendant_list = data.into_inherent_descendant_list();
		assert_eq!(descendant_list.len(), 6);
		assert_eq!(*descendant_list.first().unwrap().number(), 95);
		assert_eq!(*descendant_list.last().unwrap().number(), 100);
	}

	#[tokio::test]
	async fn offset_test_too_long() {
		sp_tracing::init_for_tests();
		let (headers, best_hash) = create_header_chain();

		let client = TestRelayClient::new(headers);

		let mut cache = RelayChainDataCache::new(client, 1.into());

		let result = offset_relay_parent_find_descendants(&mut cache, best_hash, 200).await;
		assert!(result.is_err());

		let result = offset_relay_parent_find_descendants(&mut cache, best_hash, 101).await;
		assert!(result.is_err());
=======
/// Return value of [`determine_core`].
pub(crate) struct Core {
	selector: CoreSelector,
	claim_queue_offset: ClaimQueueOffset,
	core_index: CoreIndex,
	number_of_cores: u16,
}

impl Core {
	/// Returns the current [`CoreInfo`].
	fn core_info(&self) -> CoreInfo {
		CoreInfo {
			selector: self.selector,
			claim_queue_offset: self.claim_queue_offset,
			number_of_cores: self.number_of_cores.into(),
		}
	}

	/// Returns the current [`CoreSelector`].
	pub(crate) fn core_selector(&self) -> CoreSelector {
		self.selector
>>>>>>> 4331b282
	}

	/// Returns the current [`CoreIndex`].
	pub(crate) fn core_index(&self) -> CoreIndex {
		self.core_index
	}

	/// Returns the total number of cores.
	pub(crate) fn total_cores(&self) -> u16 {
		self.number_of_cores
	}
}

/// Determine the core for the given `para_id`.
pub(crate) async fn determine_core<H: HeaderT, RI: RelayChainInterface + 'static>(
	relay_chain_data_cache: &mut RelayChainDataCache<RI>,
	relay_parent: &RelayHeader,
	para_id: ParaId,
	para_parent: &H,
	relay_parent_offset: u32,
) -> Result<Option<Core>, ()> {
	let cores_at_offset = &relay_chain_data_cache
		.get_mut_relay_chain_data(relay_parent.hash())
		.await?
		.claim_queue
		.iter_claims_at_depth_for_para(relay_parent_offset as usize, para_id)
		.collect::<Vec<_>>();

	let is_new_relay_parent = if para_parent.number().is_zero() {
		true
	} else {
		match extract_relay_parent(para_parent.digest()) {
			Some(last_relay_parent) => last_relay_parent != relay_parent.hash(),
			None =>
				rpsr_digest::extract_relay_parent_storage_root(para_parent.digest())
					.ok_or(())?
					.0 != *relay_parent.state_root(),
		}
	};

	let core_info = CumulusDigestItem::find_core_info(para_parent.digest());

	// If we are using a new relay parent, we can start over from the start.
	let (selector, core_index) = if is_new_relay_parent {
		let Some(core_index) = cores_at_offset.get(0) else { return Ok(None) };

		(0, *core_index)
	} else if let Some(core_info) = core_info {
		let selector = core_info.selector.0 as usize + 1;
		let Some(core_index) = cores_at_offset.get(selector) else { return Ok(None) };

		(selector, *core_index)
	} else {
		let last_claimed_core_selector = relay_chain_data_cache
			.get_mut_relay_chain_data(relay_parent.hash())
			.await?
			.last_claimed_core_selector;

		let selector = last_claimed_core_selector.map_or(0, |cs| cs.0 as usize) + 1;
		let Some(core_index) = cores_at_offset.get(selector) else { return Ok(None) };

		(selector, *core_index)
	};

	Ok(Some(Core {
		selector: CoreSelector(selector as u8),
		core_index,
		claim_queue_offset: ClaimQueueOffset(relay_parent_offset as u8),
		number_of_cores: cores_at_offset.len() as u16,
	}))
}<|MERGE_RESOLUTION|>--- conflicted
+++ resolved
@@ -15,7 +15,6 @@
 // You should have received a copy of the GNU General Public License
 // along with Cumulus. If not, see <https://www.gnu.org/licenses/>.
 
-<<<<<<< HEAD
 use super::CollatorMessage;
 use crate::{
 	collator::{self as collator_util, Collator, SlotClaim},
@@ -23,39 +22,20 @@
 		check_validation_code_or_log,
 		slot_based::{
 			relay_chain_data_cache::RelayChainDataCache,
-=======
-use codec::{Codec, Encode};
-
-use super::CollatorMessage;
-use crate::{
-	collator as collator_util,
-	collators::{
-		check_validation_code_or_log,
-		slot_based::{
-			relay_chain_data_cache::{RelayChainData, RelayChainDataCache},
->>>>>>> 4331b282
 			slot_timer::{SlotInfo, SlotTimer},
 		},
 		RelayParentData,
 	},
 	LOG_TARGET,
 };
-<<<<<<< HEAD
 use codec::{Codec, Encode};
-=======
->>>>>>> 4331b282
 use cumulus_client_collator::service::ServiceInterface as CollatorServiceInterface;
 use cumulus_client_consensus_common::{self as consensus_common, ParachainBlockImportMarker};
 use cumulus_client_consensus_proposer::ProposerInterface;
 use cumulus_primitives_aura::{AuraUnincludedSegmentApi, Slot};
 use cumulus_primitives_core::{
-<<<<<<< HEAD
 	extract_relay_parent, rpsr_digest, BundleInfo, ClaimQueueOffset, CoreInfo, CoreSelector,
 	CumulusDigestItem, PersistedValidationData, RelayParentOffsetApi, SlotSchedule,
-=======
-	extract_relay_parent, rpsr_digest, ClaimQueueOffset, CoreInfo, CoreSelector, CumulusDigestItem,
-	PersistedValidationData, RelayParentOffsetApi,
->>>>>>> 4331b282
 };
 use cumulus_relay_chain_interface::RelayChainInterface;
 use futures::prelude::*;
@@ -73,7 +53,6 @@
 use sp_core::crypto::Pair;
 use sp_inherents::CreateInherentDataProviders;
 use sp_keystore::KeystorePtr;
-<<<<<<< HEAD
 use sp_runtime::traits::{Block as BlockT, HashingFor, Header as HeaderT, Member, Zero};
 use sp_trie::recorder::IgnoredNodes;
 use std::{
@@ -81,10 +60,6 @@
 	sync::Arc,
 	time::{Duration, Instant},
 };
-=======
-use sp_runtime::traits::{Block as BlockT, Header as HeaderT, Member, Zero};
-use std::{collections::VecDeque, sync::Arc, time::Duration};
->>>>>>> 4331b282
 
 /// Parameters for [`run_block_builder`].
 pub struct BuilderTaskParams<
@@ -152,16 +127,11 @@
 		+ Send
 		+ Sync
 		+ 'static,
-<<<<<<< HEAD
 	Client::Api: AuraApi<Block, P::Public>
 		+ RelayParentOffsetApi<Block>
 		+ AuraUnincludedSegmentApi<Block>
 		+ SlotSchedule<Block>
 		+ BlockBuilder<Block>,
-=======
-	Client::Api:
-		AuraApi<Block, P::Public> + RelayParentOffsetApi<Block> + AuraUnincludedSegmentApi<Block>,
->>>>>>> 4331b282
 	Backend: sc_client_api::Backend<Block> + 'static,
 	RelayClient: RelayChainInterface + Clone + 'static,
 	CIDP: CreateInherentDataProviders<Block, ()> + 'static,
@@ -263,7 +233,6 @@
 				continue
 			};
 
-<<<<<<< HEAD
 			let Ok(max_pov_size) = relay_chain_data_cache
 				.get_mut_relay_chain_data(relay_parent)
 				.await
@@ -287,63 +256,6 @@
 			collator
 				.collator_service()
 				.check_block_status(initial_parent.hash, &initial_parent.header);
-=======
-			let parent_hash = parent.hash;
-			let parent_header = &parent.header;
-
-			// Retrieve the core.
-			let core = match determine_core(
-				&mut relay_chain_data_cache,
-				&relay_parent_header,
-				para_id,
-				parent_header,
-				relay_parent_offset,
-			)
-			.await
-			{
-				Err(()) => {
-					tracing::debug!(
-						target: LOG_TARGET,
-						?relay_parent,
-						"Failed to determine core"
-					);
-
-					continue
-				},
-				Ok(Some(cores)) => {
-					tracing::debug!(
-						target: LOG_TARGET,
-						?relay_parent,
-						core_selector = ?cores.selector,
-						claim_queue_offset = ?cores.claim_queue_offset,
-						"Going to claim core",
-					);
-
-					cores
-				},
-				Ok(None) => {
-					tracing::debug!(
-						target: LOG_TARGET,
-						?relay_parent,
-						"No core scheduled"
-					);
-
-					continue
-				},
-			};
-
-			let Ok(RelayChainData { max_pov_size, last_claimed_core_selector, .. }) =
-				relay_chain_data_cache.get_mut_relay_chain_data(relay_parent).await
-			else {
-				continue;
-			};
-
-			slot_timer.update_scheduling(core.total_cores().into());
-
-			// We mainly call this to inform users at genesis if there is a mismatch with the
-			// on-chain data.
-			collator.collator_service().check_block_status(parent_hash, parent_header);
->>>>>>> 4331b282
 
 			let Ok(relay_slot) =
 				sc_consensus_babe::find_pre_digest::<RelayBlock>(&relay_parent_header)
@@ -365,7 +277,6 @@
 				&keystore,
 			)
 			.await
-<<<<<<< HEAD
 			else {
 				tracing::debug!(
 					target: crate::LOG_TARGET,
@@ -379,24 +290,6 @@
 					"Not eligible to claim slot."
 				);
 				continue
-=======
-			{
-				Some(slot) => slot,
-				None => {
-					tracing::debug!(
-						target: crate::LOG_TARGET,
-						unincluded_segment_len = parent.depth,
-						relay_parent = ?relay_parent,
-						relay_parent_num = %relay_parent_header.number(),
-						included_hash = ?included_header_hash,
-						included_num = %included_header.number(),
-						parent = ?parent_hash,
-						slot = ?para_slot.slot,
-						"Not building block."
-					);
-					continue
-				},
->>>>>>> 4331b282
 			};
 
 			tracing::debug!(
@@ -407,15 +300,9 @@
 				relay_parent_offset,
 				included_hash = ?included_header_hash,
 				included_num = %included_header.number(),
-<<<<<<< HEAD
 				initial_parent = ?initial_parent.hash,
 				slot = ?slot_info.slot,
 				"Claiming slot."
-=======
-				parent = %parent_hash,
-				slot = ?para_slot.slot,
-				"Building block."
->>>>>>> 4331b282
 			);
 
 			let mut cores = match determine_cores(
@@ -477,7 +364,6 @@
 			let mut pov_parent_header = initial_parent.header;
 			let mut pov_parent_hash = initial_parent.hash;
 
-<<<<<<< HEAD
 			loop {
 				let time_for_core = slot_time.time_left() / cores.cores_left();
 
@@ -493,22 +379,6 @@
 					&slot_claim,
 					&collator_sender,
 					&mut collator,
-=======
-			let adjusted_authoring_duration = match slot_timer.time_until_next_slot() {
-				Ok((duration, _slot)) => std::cmp::min(authoring_duration, duration),
-				Err(_) => authoring_duration,
-			};
-
-			tracing::debug!(target: crate::LOG_TARGET, duration = ?adjusted_authoring_duration, "Adjusted proposal duration.");
-
-			let Ok(Some(candidate)) = collator
-				.build_block_and_import(
-					&parent_header,
-					&slot_claim,
-					Some(vec![CumulusDigestItem::CoreInfo(core.core_info()).to_digest_item()]),
-					(parachain_inherent_data, other_inherent_data),
-					adjusted_authoring_duration,
->>>>>>> 4331b282
 					allowed_pov_size,
 					cores.core_info(),
 					cores.core_index(),
@@ -529,29 +399,9 @@
 					Err(()) => return,
 				}
 
-<<<<<<< HEAD
 				if !cores.advance() {
 					break
 				}
-=======
-			let new_block_hash = candidate.block.header().hash();
-
-			// Announce the newly built block to our peers.
-			collator.collator_service().announce_block(new_block_hash, None);
-
-			*last_claimed_core_selector = Some(core.core_selector());
-
-			if let Err(err) = collator_sender.unbounded_send(CollatorMessage {
-				relay_parent,
-				parent_header: parent_header.clone(),
-				parachain_candidate: candidate,
-				validation_code_hash,
-				core_index: core.core_index(),
-				max_pov_size: validation_data.max_pov_size,
-			}) {
-				tracing::error!(target: crate::LOG_TARGET, ?err, "Unable to send block to collation task.");
-				return
->>>>>>> 4331b282
 			}
 		}
 	}
@@ -800,11 +650,7 @@
 ///
 /// The function traverses backwards from the best block until it finds the block at the specified
 /// offset, collecting all blocks in between to maintain the chain of ancestry.
-<<<<<<< HEAD
 async fn offset_relay_parent_find_descendants<RelayClient>(
-=======
-pub(crate) async fn offset_relay_parent_find_descendants<RelayClient>(
->>>>>>> 4331b282
 	relay_chain_data_cache: &mut RelayChainDataCache<RelayClient>,
 	relay_best_block: RelayHash,
 	relay_parent_offset: u32,
@@ -854,7 +700,6 @@
 	Ok(RelayParentData::new_with_descendants(relay_parent, required_ancestors.into()))
 }
 
-<<<<<<< HEAD
 /// Return value of [`determine_cores`].
 struct Cores {
 	selector: CoreSelector,
@@ -943,8 +788,9 @@
 	// If the offset between the last relay parent and the current one is bigger than the last
 	// claim queue offset, we can start from the beginning of the claim queue. Because there was no
 	// core yet claimed from this claim queue.
-	let res = if relay_parent_offset >
-		core_info.as_ref().map(|ci| ci.claim_queue_offset).unwrap_or_default().0 as u32
+	let res = if core_info
+		.as_ref()
+		.map_or(true, |ci| relay_parent_offset > ci.claim_queue_offset.0 as u32)
 	{
 		claim_queue.find_cores(para_id, 0)
 	} else {
@@ -961,186 +807,4 @@
 		claim_queue_offset,
 		core_indices: cores,
 	}))
-}
-
-#[cfg(test)]
-mod tests {
-	use super::*;
-	use async_trait::async_trait;
-	use cumulus_relay_chain_interface::*;
-	use futures::Stream;
-	use polkadot_primitives::{
-		vstaging::{CandidateEvent, CommittedCandidateReceiptV2},
-		BlockId,
-	};
-	use sp_version::RuntimeVersion;
-	use std::{
-		collections::{BTreeMap, HashMap, VecDeque},
-		pin::Pin,
-	};
-
-	#[tokio::test]
-	async fn offset_test_zero_offset() {
-		sp_tracing::init_for_tests();
-		let (headers, best_hash) = create_header_chain();
-
-		let client = TestRelayClient::new(headers);
-
-		let mut cache = RelayChainDataCache::new(client, 1.into());
-
-		let result = offset_relay_parent_find_descendants(&mut cache, best_hash, 0).await;
-		assert!(result.is_ok());
-		let data = result.unwrap();
-		assert_eq!(data.descendants_len(), 0);
-		assert_eq!(data.relay_parent().hash(), best_hash);
-		assert!(data.into_inherent_descendant_list().is_empty());
-	}
-
-	#[tokio::test]
-	async fn offset_test_two_offset() {
-		sp_tracing::init_for_tests();
-		let (headers, best_hash) = create_header_chain();
-
-		let client = TestRelayClient::new(headers);
-
-		let mut cache = RelayChainDataCache::new(client, 1.into());
-
-		let result = offset_relay_parent_find_descendants(&mut cache, best_hash, 2).await;
-		assert!(result.is_ok());
-		let data = result.unwrap();
-		assert_eq!(data.descendants_len(), 2);
-		assert_eq!(*data.relay_parent().number(), 98);
-		let descendant_list = data.into_inherent_descendant_list();
-		assert_eq!(descendant_list.len(), 3);
-		assert_eq!(*descendant_list.first().unwrap().number(), 98);
-		assert_eq!(*descendant_list.last().unwrap().number(), 100);
-	}
-
-	#[tokio::test]
-	async fn offset_test_five_offset() {
-		sp_tracing::init_for_tests();
-		let (headers, best_hash) = create_header_chain();
-
-		let client = TestRelayClient::new(headers);
-
-		let mut cache = RelayChainDataCache::new(client, 1.into());
-
-		let result = offset_relay_parent_find_descendants(&mut cache, best_hash, 5).await;
-		assert!(result.is_ok());
-		let data = result.unwrap();
-		assert_eq!(data.descendants_len(), 5);
-		assert_eq!(*data.relay_parent().number(), 95);
-		let descendant_list = data.into_inherent_descendant_list();
-		assert_eq!(descendant_list.len(), 6);
-		assert_eq!(*descendant_list.first().unwrap().number(), 95);
-		assert_eq!(*descendant_list.last().unwrap().number(), 100);
-	}
-
-	#[tokio::test]
-	async fn offset_test_too_long() {
-		sp_tracing::init_for_tests();
-		let (headers, best_hash) = create_header_chain();
-
-		let client = TestRelayClient::new(headers);
-
-		let mut cache = RelayChainDataCache::new(client, 1.into());
-
-		let result = offset_relay_parent_find_descendants(&mut cache, best_hash, 200).await;
-		assert!(result.is_err());
-
-		let result = offset_relay_parent_find_descendants(&mut cache, best_hash, 101).await;
-		assert!(result.is_err());
-=======
-/// Return value of [`determine_core`].
-pub(crate) struct Core {
-	selector: CoreSelector,
-	claim_queue_offset: ClaimQueueOffset,
-	core_index: CoreIndex,
-	number_of_cores: u16,
-}
-
-impl Core {
-	/// Returns the current [`CoreInfo`].
-	fn core_info(&self) -> CoreInfo {
-		CoreInfo {
-			selector: self.selector,
-			claim_queue_offset: self.claim_queue_offset,
-			number_of_cores: self.number_of_cores.into(),
-		}
-	}
-
-	/// Returns the current [`CoreSelector`].
-	pub(crate) fn core_selector(&self) -> CoreSelector {
-		self.selector
->>>>>>> 4331b282
-	}
-
-	/// Returns the current [`CoreIndex`].
-	pub(crate) fn core_index(&self) -> CoreIndex {
-		self.core_index
-	}
-
-	/// Returns the total number of cores.
-	pub(crate) fn total_cores(&self) -> u16 {
-		self.number_of_cores
-	}
-}
-
-/// Determine the core for the given `para_id`.
-pub(crate) async fn determine_core<H: HeaderT, RI: RelayChainInterface + 'static>(
-	relay_chain_data_cache: &mut RelayChainDataCache<RI>,
-	relay_parent: &RelayHeader,
-	para_id: ParaId,
-	para_parent: &H,
-	relay_parent_offset: u32,
-) -> Result<Option<Core>, ()> {
-	let cores_at_offset = &relay_chain_data_cache
-		.get_mut_relay_chain_data(relay_parent.hash())
-		.await?
-		.claim_queue
-		.iter_claims_at_depth_for_para(relay_parent_offset as usize, para_id)
-		.collect::<Vec<_>>();
-
-	let is_new_relay_parent = if para_parent.number().is_zero() {
-		true
-	} else {
-		match extract_relay_parent(para_parent.digest()) {
-			Some(last_relay_parent) => last_relay_parent != relay_parent.hash(),
-			None =>
-				rpsr_digest::extract_relay_parent_storage_root(para_parent.digest())
-					.ok_or(())?
-					.0 != *relay_parent.state_root(),
-		}
-	};
-
-	let core_info = CumulusDigestItem::find_core_info(para_parent.digest());
-
-	// If we are using a new relay parent, we can start over from the start.
-	let (selector, core_index) = if is_new_relay_parent {
-		let Some(core_index) = cores_at_offset.get(0) else { return Ok(None) };
-
-		(0, *core_index)
-	} else if let Some(core_info) = core_info {
-		let selector = core_info.selector.0 as usize + 1;
-		let Some(core_index) = cores_at_offset.get(selector) else { return Ok(None) };
-
-		(selector, *core_index)
-	} else {
-		let last_claimed_core_selector = relay_chain_data_cache
-			.get_mut_relay_chain_data(relay_parent.hash())
-			.await?
-			.last_claimed_core_selector;
-
-		let selector = last_claimed_core_selector.map_or(0, |cs| cs.0 as usize) + 1;
-		let Some(core_index) = cores_at_offset.get(selector) else { return Ok(None) };
-
-		(selector, *core_index)
-	};
-
-	Ok(Some(Core {
-		selector: CoreSelector(selector as u8),
-		core_index,
-		claim_queue_offset: ClaimQueueOffset(relay_parent_offset as u8),
-		number_of_cores: cores_at_offset.len() as u16,
-	}))
 }