--- conflicted
+++ resolved
@@ -158,26 +158,12 @@
 	}
 
 	/// Returns a future that resolves when the next block production should be attempted.
-<<<<<<< HEAD
-	pub async fn wait_until_next_slot(&mut self) -> Option<SlotInfo> {
-=======
 	pub async fn wait_until_next_slot(&mut self) -> Result<(), ()> {
->>>>>>> 2a03e75b
 		let Ok(slot_duration) = crate::slot_duration(&*self.client) else {
 			tracing::error!(target: LOG_TARGET, "Failed to fetch slot duration from runtime.");
 			return Err(())
 		};
 
-<<<<<<< HEAD
-		let (time_until_next_attempt, mut next_timestamp, mut next_aura_slot) =
-			compute_next_wake_up_time(
-				slot_duration,
-				self.relay_slot_duration,
-				self.last_reported_core_num,
-				duration_now(),
-				self.time_offset,
-			);
-=======
 		let (time_until_next_attempt, mut next_aura_slot) = compute_next_wake_up_time(
 			slot_duration,
 			self.relay_slot_duration,
@@ -185,19 +171,12 @@
 			duration_now(),
 			self.time_offset,
 		);
->>>>>>> 2a03e75b
 
 		match self.last_reported_slot {
 			// If we already reported a slot, we don't want to skip a slot. But we also don't want
 			// to go through all the slots if a node was halted for some reason.
 			Some(ls) if ls + 1 < next_aura_slot && next_aura_slot <= ls + 3 => {
 				next_aura_slot = ls + 1u64;
-<<<<<<< HEAD
-				next_timestamp = next_aura_slot
-					.timestamp(slot_duration)
-					.expect("Timestamp does not overflow; qed");
-=======
->>>>>>> 2a03e75b
 			},
 			None | Some(_) => {
 				tokio::time::sleep(time_until_next_attempt).await;
@@ -207,21 +186,12 @@
 		tracing::debug!(
 			target: LOG_TARGET,
 			?slot_duration,
-<<<<<<< HEAD
-			timestamp = ?next_timestamp,
-=======
->>>>>>> 2a03e75b
 			aura_slot = ?next_aura_slot,
 			"New block production opportunity."
 		);
 
 		self.last_reported_slot = Some(next_aura_slot);
-<<<<<<< HEAD
-
-		Some(SlotInfo { slot: next_aura_slot, timestamp: next_timestamp })
-=======
 		Ok(())
->>>>>>> 2a03e75b
 	}
 }
 
