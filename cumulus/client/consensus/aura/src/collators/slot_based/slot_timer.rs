// Copyright (C) Parity Technologies (UK) Ltd.
// This file is part of Cumulus.
// SPDX-License-Identifier: GPL-3.0-or-later WITH Classpath-exception-2.0

// Cumulus is free software: you can redistribute it and/or modify
// it under the terms of the GNU General Public License as published by
// the Free Software Foundation, either version 3 of the License, or
// (at your option) any later version.

// Cumulus is distributed in the hope that it will be useful,
// but WITHOUT ANY WARRANTY; without even the implied warranty of
// MERCHANTABILITY or FITNESS FOR A PARTICULAR PURPOSE. See the
// GNU General Public License for more details.

// You should have received a copy of the GNU General Public License
// along with Cumulus. If not, see <https://www.gnu.org/licenses/>.

use crate::LOG_TARGET;
use cumulus_primitives_aura::Slot;
use sc_consensus_aura::SlotDuration;
use sp_timestamp::Timestamp;
use std::time::Duration;

/// Theoretically, the block production is capped at `BLOCK_PRODUCTION_MINIMUM_INTERVAL_MS`.
/// In practice, there might be slight deviations due to timing inaccuracies and delays.
///
/// This constant is taken into account while adjusting the authoring duration to fit into the slot.
/// Therefore, it will only reduce the authoring duration if we are within the
/// `BLOCK_PRODUCTION_ADJUSTMENT_MS` threshold of the next slot.
///
/// ### 12 cores 500ms blocks
///
/// For example, for 12 cores 500ms blocks: the next slot is scheduled in 490ms due to delays.
/// In that case, we still want to attempt producing the block, as missing the slot would be worse
/// than producing slightly too fast.
const BLOCK_PRODUCTION_THRESHOLD_MS: Duration = Duration::from_millis(100);

/// The amount of time the authoring duration of the last block production attempt
/// should be reduced by to fit into the slot timing.
const BLOCK_PRODUCTION_ADJUSTMENT_MS: Duration = Duration::from_millis(1000);

#[derive(Debug)]
pub(crate) struct SlotInfo {
	pub timestamp: Timestamp,
	pub slot: Slot,
}

<<<<<<< HEAD
/// Information about a slot timing, including the slot duration and exact start timestamp.
#[derive(Debug, Clone)]
pub(crate) struct SlotTime {
	/// The slot duration used for this timing
	slot_duration: Duration,
	/// The exact timestamp when this slot started
	slot_start_timestamp: Timestamp,
	/// Time offset to apply when calculating time remaining
=======
/// Manages block-production timings based on chain parameters and assigned cores.
#[derive(Debug)]
pub(crate) struct SlotTimer<Block, Client, P> {
	/// Parachain client that is used for runtime calls
	client: Arc<Client>,
	/// Offset the current time by this duration.
>>>>>>> 5140cbf4
	time_offset: Duration,
}

impl SlotTime {
	/// Create a new SlotTime
	pub fn new(
		slot_duration: Duration,
		slot_start_timestamp: Timestamp,
		time_offset: Duration,
	) -> Self {
		Self { slot_duration, slot_start_timestamp, time_offset }
	}

	/// Get the time remaining in this slot
	pub fn time_left(&self) -> Duration {
		let now = duration_now().saturating_sub(self.time_offset);
		let slot_end_time_millis =
			self.slot_start_timestamp.as_millis() + self.slot_duration.as_millis() as u64;
		let slot_end_time = Duration::from_millis(slot_end_time_millis);

		slot_end_time.saturating_sub(now)
	}

	/// Check if the next relay chain slot would be in a different parachain slot.
	pub fn is_parachain_slot_ending(&self, parachain_slot_duration: Duration) -> bool {
		let now = duration_now().saturating_sub(self.time_offset);
		let next_relay_slot_start_time =
			self.slot_start_timestamp.as_duration() + self.slot_duration;

		// Calculate current parachain slot
		let current_parachain_slot = now.as_millis() / parachain_slot_duration.as_millis();

		// Calculate parachain slot for next relay slot
		let next_parachain_slot =
			next_relay_slot_start_time.as_millis() / parachain_slot_duration.as_millis() as u128;

		current_parachain_slot != next_parachain_slot
	}
}

/// Manages block-production slots based on the relay chain slot duration.
#[derive(Debug)]
pub(crate) struct SlotTimer {
	/// Offset the current time by this duration.
	time_offset: Duration,
	/// Slot duration of the relay chain. This is used to compute when to wake up for
	/// block production attempts.
	relay_slot_duration: Duration,
	/// Stores the latest slot that was reported by [`Self::wait_until_next_slot`].
	last_reported_slot: Option<Slot>,
}

/// Compute the time until the next slot changes.
///
/// Returns None if the next slot cannot be computed.
fn compute_time_until_next_slot_change(
	para_slot_duration: SlotDuration,
	time_now: Duration,
	time_offset: Duration,
	last_reported_slot: Slot,
) -> Option<(Duration, Slot)> {
	let now = time_now.saturating_sub(time_offset);
	let next_slot = last_reported_slot + Slot::from(1);

	let Some(next_slot_timestamp) = next_slot.timestamp(para_slot_duration) else {
		return None;
	};
	let remaining_time = next_slot_timestamp.as_duration().saturating_sub(now);

	Some((remaining_time, next_slot))
}

/// Returns current duration since Unix epoch.
fn duration_now() -> Duration {
	use std::time::SystemTime;
	let now = SystemTime::now();
	now.duration_since(SystemTime::UNIX_EPOCH).unwrap_or_else(|e| {
		panic!("Current time {:?} is before Unix epoch. Something is wrong: {:?}", now, e)
	})
}

<<<<<<< HEAD
/// Returns the duration until the next block production slot and the timestamp at this slot.
fn time_until_next_slot(
=======
/// Adjust the authoring duration.
fn adjust_authoring_duration(
	mut authoring_duration: Duration,
	next_block: (Duration, Slot),
	next_slot_change: (Duration, Slot),
	different_authors: bool,
) -> Option<Duration> {
	let (duration, next_block_slot) = next_block;
	let (duration_until_next_slot, next_slot) = next_slot_change;

	// The authoring of blocks must stop 1 second before the slot ends.
	let duration_until_deadline =
		duration_until_next_slot.saturating_sub(BLOCK_PRODUCTION_ADJUSTMENT_MS);
	tracing::debug!(
		target: LOG_TARGET,
		?authoring_duration,
		?duration,
		?next_block_slot,
		?duration_until_next_slot,
		?next_slot,
		?duration_until_deadline,
		?different_authors,
		"Adjusting authoring duration for slot.",
	);

	// Ensure no blocks are produced in the last second of the slot,
	// regardless of authoring duration.
	if duration_until_deadline == Duration::ZERO {
		if different_authors {
			tracing::warn!(
				target: LOG_TARGET,
				?duration_until_next_slot,
				?next_slot,
				"Not enough time left in the slot to adjust authoring duration. Skipping block production for the slot."
			);

			return None;
		}

		// If authors are the same, we can still attempt producing the block
		// considering the next block duration.
		return Some(authoring_duration.min(duration));
	}

	// Clamp the authoring duration to fit into the slot deadline only if authors are different.
	// For most cases, the deadline is farther in the future than the authoring duration.
	if different_authors && authoring_duration >= duration_until_deadline {
		authoring_duration = duration_until_deadline;

		// Ensure we are not going below the minimum interval within a reasonable threshold.
		// For 12 cores, we might have a scenario where the last 3 blocks are skipped:
		// - Block 10: next slot change in 1.493s:
		// 	 - After adjusting the deadline: 1.493s - 1s = 0.493s the block could be produced
		//     without issues.
		// - Block 11: next slot change in 0.993s - skipped by the deadline
		// - Block 12: next slot change in 0.493s - skipped by the deadline
		if authoring_duration <
			BLOCK_PRODUCTION_MINIMUM_INTERVAL_MS.saturating_sub(BLOCK_PRODUCTION_THRESHOLD_MS)
		{
			tracing::debug!(
				target: LOG_TARGET,
				?authoring_duration,
				?next_slot,
				"Authoring duration is below minimum. Skipping block production for the slot."
			);
			return None;
		}
	}

	// The `duration` intends to slightly adjust when then block production
	// attempt happens. This goes slightly below the `BLOCK_PRODUCTION_MINIMUM_INTERVAL_MS`
	// threshold.
	Some(authoring_duration.min(duration))
}

/// Returns the duration until the next block production should be attempted.
/// Returns:
/// - Duration: The duration until the next attempt.
fn time_until_next_attempt(
>>>>>>> 5140cbf4
	now: Duration,
	block_production_interval: Duration,
	offset: Duration,
) -> (Duration, Timestamp) {
	let now = now.saturating_sub(offset).as_millis();

	let next_slot_time = ((now + block_production_interval.as_millis()) /
		block_production_interval.as_millis()) *
		block_production_interval.as_millis();
	let remaining_millis = next_slot_time - now;
	(Duration::from_millis(remaining_millis as u64), Timestamp::from(next_slot_time as u64))
}

<<<<<<< HEAD
impl SlotTimer {
	/// Create a new slot timer.
	pub fn new_with_offset(time_offset: Duration, relay_slot_duration: Duration) -> Self {
		Self { time_offset, relay_slot_duration, last_reported_slot: None }
=======
impl<Block, Client, P> SlotTimer<Block, Client, P>
where
	Block: BlockT,
	Client: ProvideRuntimeApi<Block> + UsageProvider<Block> + Send + Sync + 'static,
	Client::Api: AuraApi<Block, P::Public>,
	P: Pair,
	P::Public: AppPublic + Member + Codec,
	P::Signature: TryFrom<Vec<u8>> + Member + Codec,
{
	/// Create a new slot timer.
	pub fn new_with_offset(
		client: Arc<Client>,
		time_offset: Duration,
		relay_slot_duration: Duration,
	) -> Self {
		Self {
			client,
			time_offset,
			last_reported_core_num: None,
			relay_slot_duration,
			last_reported_slot: Default::default(),
			_marker: Default::default(),
		}
	}

	/// Inform the slot timer about the last seen number of cores.
	pub fn update_scheduling(&mut self, num_cores_next_block: u32) {
		self.last_reported_core_num = Some(num_cores_next_block);
	}

	/// Returns the slot and how much time left until the next block production attempt.
	pub fn time_until_next_block(&mut self, slot_duration: SlotDuration) -> (Duration, Slot) {
		compute_next_wake_up_time(
			slot_duration,
			self.relay_slot_duration,
			self.last_reported_core_num,
			duration_now(),
			self.time_offset,
		)
	}

	/// Compute the time until the next slot changes.
	fn time_until_next_slot_change(
		&mut self,
		slot_duration: SlotDuration,
	) -> Option<(Duration, Slot)> {
		compute_time_until_next_slot_change(
			slot_duration,
			duration_now(),
			self.time_offset,
			self.last_reported_slot.unwrap_or_default(),
		)
	}

	/// Check if two slots have different authors based on AURA round-robin algorithm.
	///
	/// Returns true if the authors for the two slots are different.
	fn check_different_slot_authors(&self, slot: Slot, next_slot: Slot) -> bool {
		let best_hash = self.client.usage_info().chain.best_hash;

		let Ok(authorities) = self.client.runtime_api().authorities(best_hash) else {
			tracing::warn!(target: LOG_TARGET, "Failed to fetch authorities for slot author comparison");
			// Presume they are different, this will adjust the slot authoring duration more
			// conservatively.
			return true;
		};

		let authorities_len = authorities.len() as u64;
		if authorities_len <= 1 {
			return false;
		}

		let author1_idx = *slot % authorities_len;
		let author2_idx = *next_slot % authorities_len;

		author1_idx != author2_idx
	}

	/// Adjust the authoring duration to fit into the slot timing.
	///
	/// Returns the adjusted authoring duration and the slot that it corresponds to.
	pub fn adjust_authoring_duration(&mut self, authoring_duration: Duration) -> Option<Duration> {
		let Ok(slot_duration) = crate::slot_duration(&*self.client) else {
			tracing::error!(target: LOG_TARGET, "Failed to fetch slot duration from runtime.");
			return None;
		};

		let next_block = self.time_until_next_block(slot_duration);
		let Some(next_slot_change) = self.time_until_next_slot_change(slot_duration) else {
			tracing::error!(
				target: LOG_TARGET,
				"Failed to compute time until next slot change. Using unadjusted authoring duration."
			);
			return Some(authoring_duration);
		};

		// Check if authors at current and next slots are different
		let current_slot = self.last_reported_slot.unwrap_or(next_block.1);
		let different_authors = self.check_different_slot_authors(current_slot, next_slot_change.1);

		adjust_authoring_duration(
			authoring_duration,
			next_block,
			next_slot_change,
			different_authors,
		)
>>>>>>> 5140cbf4
	}

	/// Returns a future that resolves when the next block production should be attempted.
	pub async fn wait_until_next_slot(&mut self) -> Result<SlotTime, ()> {
		let (time_until_next_attempt, timestamp) =
			time_until_next_slot(duration_now(), self.relay_slot_duration, self.time_offset);

<<<<<<< HEAD
		// Calculate the current slot using the relay chain slot duration
		let relay_slot_duration_for_slot = SlotDuration::from(self.relay_slot_duration);
		let mut current_slot = Slot::from_timestamp(timestamp, relay_slot_duration_for_slot);

		// Calculate the actual slot start timestamp (may be different if we're catching up)
		let mut slot_start_timestamp = timestamp;
=======
		let (time_until_next_attempt, mut next_aura_slot) =
			self.time_until_next_block(slot_duration);

		tracing::trace!(
			target: LOG_TARGET,
			?time_until_next_attempt,
			aura_slot = ?next_aura_slot,
			last_reported = ?self.last_reported_slot,
			"Determined next block production opportunity."
		);
>>>>>>> 5140cbf4

		match self.last_reported_slot {
			// If we already reported a slot, we don't want to skip a slot. But we also don't want
			// to go through all the slots if a node was halted for some reason.
			Some(ls) if ls + 1 < current_slot && current_slot <= ls + 3 => {
				current_slot = ls + 1u64;
				// Calculate the timestamp for the adjusted slot
				slot_start_timestamp =
					current_slot.timestamp(relay_slot_duration_for_slot).ok_or(())?;
				// Don't sleep since we're catching up
				tracing::debug!(
					target: LOG_TARGET,
					last_slot = ?ls,
					current_slot = ?current_slot,
					"Catching up on skipped slot."
				);
			},
			None | Some(_) => {
<<<<<<< HEAD
				tracing::trace!(
					target: LOG_TARGET,
					time_to_sleep = ?time_until_next_attempt,
					"Feeling sleepy 😴"
				);

				// Sleep based on relay chain timing
=======
				tracing::trace!(target: LOG_TARGET, ?time_until_next_attempt, "Sleeping until the next slot.");
>>>>>>> 5140cbf4
				tokio::time::sleep(time_until_next_attempt).await;
			},
		}

		tracing::debug!(
			target: LOG_TARGET,
			relay_slot_duration = ?self.relay_slot_duration,
			?current_slot,
			?slot_start_timestamp,
			"New block production slot."
		);

<<<<<<< HEAD
		// Update internal slot tracking
		self.last_reported_slot = Some(current_slot);

		Ok(SlotTime::new(self.relay_slot_duration, slot_start_timestamp, self.time_offset))
=======
		self.last_reported_slot = Some(next_aura_slot);

		Ok(())
>>>>>>> 5140cbf4
	}
}

#[cfg(test)]
mod tests {
	use super::*;
	use rstest::rstest;
	const RELAY_CHAIN_SLOT_DURATION: u64 = 6000;

	#[rstest]
	// Test that different now timestamps have correct impact
	#[case(1000, 0, 5000)]
	#[case(0, 0, 6000)]
	#[case(6000, 0, 6000)]
	// Test that offset affects the current time correctly
	#[case(1000, 1000, 6000)]
	#[case(12000, 2000, 2000)]
	#[case(12000, 6000, 6000)]
	#[case(12000, 7000, 1000)]
	// Test basic timing with relay slot duration
	#[case(11999, 0, 1)]
	fn test_get_next_slot(
		#[case] time_now: u64,
		#[case] offset_millis: u64,
		#[case] expected_wait_duration: u128,
	) {
		let relay_slot_duration = Duration::from_millis(RELAY_CHAIN_SLOT_DURATION);
		let time_now = Duration::from_millis(time_now);
		let offset = Duration::from_millis(offset_millis);

		let (wait_duration, _) = time_until_next_slot(time_now, relay_slot_duration, offset);

		assert_eq!(wait_duration.as_millis(), expected_wait_duration, "Wait time mismatch.");
	}

	#[rstest]
	// Basic slot change scenarios
	#[case(6000, 0, 0, Slot::from(0), 6000, Slot::from(1))]
	#[case(6000, 1000, 0, Slot::from(0), 5000, Slot::from(1))]
	#[case(6000, 6000, 0, Slot::from(1), 6000, Slot::from(2))]
	#[case(6000, 12000, 0, Slot::from(2), 6000, Slot::from(3))]
	// Test with offset
	#[case(6000, 1000, 1000, Slot::from(0), 6000, Slot::from(1))]
	#[case(6000, 2000, 1000, Slot::from(0), 5000, Slot::from(1))]
	#[case(6000, 6000, 3000, Slot::from(0), 3000, Slot::from(1))]
	// Different slot durations
	#[case(3000, 1000, 0, Slot::from(0), 2000, Slot::from(1))]
	#[case(3000, 3000, 0, Slot::from(1), 3000, Slot::from(2))]
	#[case(12000, 6000, 0, Slot::from(0), 6000, Slot::from(1))]
	#[case(12000, 12000, 0, Slot::from(1), 12000, Slot::from(2))]
	// Edge cases - at slot boundary
	#[case(6000, 5999, 0, Slot::from(0), 1, Slot::from(1))]
	#[case(6000, 11999, 0, Slot::from(1), 1, Slot::from(2))]
	fn test_compute_time_until_next_slot_change(
		#[case] para_slot_millis: u64,
		#[case] time_now: u64,
		#[case] offset_millis: u64,
		#[case] last_reported_slot: Slot,
		#[case] expected_duration: u128,
		#[case] expected_next_slot: Slot,
	) {
		let para_slot_duration = SlotDuration::from_millis(para_slot_millis);
		let time_now = Duration::from_millis(time_now);
		let offset = Duration::from_millis(offset_millis);

		let result = compute_time_until_next_slot_change(
			para_slot_duration,
			time_now,
			offset,
			last_reported_slot,
		);

		assert!(result.is_some(), "Expected result to be Some");
		let (duration, next_slot) = result.unwrap();
		assert_eq!(duration.as_millis(), expected_duration, "Duration mismatch");
		assert_eq!(next_slot, expected_next_slot, "Next slot mismatch");
	}

	#[rstest]
	// Various scenarios for 2s block production adjustment.
	#[case::blocks_2s_fits_next_block(
		Duration::from_millis(2000), // Authoring duration
		(Duration::from_millis(2000), Slot::from(1)), // Next block
		(Duration::from_millis(4000), Slot::from(2)), // Next slot change
		true, // Different authors
		Some(Duration::from_millis(2000)), // Expected
	)]
	#[case::blocks_2s_closer_next_slot(
		Duration::from_millis(2000), // Authoring duration
		(Duration::from_millis(1950), Slot::from(1)), // Next block
		(Duration::from_millis(4000), Slot::from(2)), // Next slot change
		true, // Different authors
		Some(Duration::from_millis(1950)), // Expected
	)]
	#[case::blocks_2s_closer_next_slot_bigger(
		Duration::from_millis(2000), // Authoring duration
		(Duration::from_millis(1500), Slot::from(1)), // Next block
		(Duration::from_millis(4000), Slot::from(2)), // Next slot change
		true, // Different authors
		Some(Duration::from_millis(1500)), // Expected
	)]
	#[case::blocks_2s_reduce_by_1s(
		Duration::from_millis(2000), // Authoring duration
		(Duration::from_millis(2000), Slot::from(1)), // Next block
		(Duration::from_millis(2000), Slot::from(2)), // Next slot change
		true, // Different authors
		Some(Duration::from_millis(1000)), // Expected
	)]
	#[case::blocks_2s_reduce_by_1s_plus_offset(
		Duration::from_millis(2000), // Authoring duration
		(Duration::from_millis(1950), Slot::from(1)), // Next block
		(Duration::from_millis(1950), Slot::from(2)), // Next slot change
		true, // Different authors
		Some(Duration::from_millis(950)), // Expected
	)]
	#[case::blocks_2s_reduce_to_minimum(
		Duration::from_millis(2000), // Authoring duration
		(Duration::from_millis(1400), Slot::from(1)), // Next block
		(Duration::from_millis(1400), Slot::from(2)), // Next slot change
		true, // Different authors
		Some(Duration::from_millis(400)), // Expected
	)]
	#[case::blocks_2s_reduce_below_minimum(
		Duration::from_millis(2000), // Authoring duration
		(Duration::from_millis(1300), Slot::from(1)), // Next block
		(Duration::from_millis(1300), Slot::from(2)), // Next slot change
		true, // Different authors
		None, // Expected to reduce below minimum
	)]
	#[case::blocks_2s_same_author(
		Duration::from_millis(2000), // Authoring duration
		(Duration::from_millis(1400), Slot::from(1)), // Next block
		(Duration::from_millis(1400), Slot::from(2)), // Next slot change
		false, // Different authors
		Some(Duration::from_millis(1400)), // Expected no adjustment for last second.
	)]
	// Various scenarios for 500ms block production adjustment.
	#[case::blocks_500ms_fits_next_block(
		Duration::from_millis(500), // Authoring duration
		(Duration::from_millis(500), Slot::from(1)), // Next block
		(Duration::from_millis(2000), Slot::from(2)), // Next slot change
		true, // Different authors
		Some(Duration::from_millis(500)), // Expected
	)]
	#[case::blocks_500ms_closer_next_slot(
		Duration::from_millis(500), // Authoring duration
		(Duration::from_millis(450), Slot::from(1)), // Next block
		(Duration::from_millis(2000), Slot::from(2)), // Next slot change
		true, // Different authors
		Some(Duration::from_millis(450)), // Expected
	)]
	#[case::blocks_500ms_closer_next_slot_bigger(
		Duration::from_millis(500), // Authoring duration
		(Duration::from_millis(400), Slot::from(1)), // Next block
		(Duration::from_millis(1500), Slot::from(2)), // Next slot change
		true, // Different authors
		Some(Duration::from_millis(400)), // Expected
	)]
	#[case::blocks_500ms_reduce_by_1s(
		Duration::from_millis(500), // Authoring duration
		(Duration::from_millis(500), Slot::from(1)), // Next block
		(Duration::from_millis(1000), Slot::from(2)), // Next slot change
		true, // Different authors
		None, // Expected
	)]
	#[case::blocks_500ms_reduce_by_1s_closer(
		Duration::from_millis(500), // Authoring duration
		(Duration::from_millis(500), Slot::from(1)), // Next block
		(Duration::from_millis(500), Slot::from(2)), // Next slot change
		true, // Different authors
		None, // Expected
	)]
	// If we are producing with 1 collator for 500ms authoring duration,
	// we must produce the last two slots and ignore the 1s adjustment.
	#[case::blocks_500ms_same_author(
		Duration::from_millis(500), // Authoring duration
		(Duration::from_millis(410), Slot::from(1)), // Next block
		(Duration::from_millis(1000), Slot::from(2)), // Next slot change
		false, // Different authors
		Some(Duration::from_millis(410)), // Expected no adjustment for last second.
	)]
	#[case::blocks_500ms_same_author_closer(
		Duration::from_millis(500), // Authoring duration
		(Duration::from_millis(400), Slot::from(1)), // Next block
		(Duration::from_millis(400), Slot::from(2)), // Next slot change
		false, // Different authors
		Some(Duration::from_millis(400)), // Expected no adjustment for last second.
	)]
	fn test_adjust_authoring_duration(
		#[case] authoring_duration: Duration,
		#[case] next_block: (Duration, Slot),
		#[case] next_slot_change: (Duration, Slot),
		#[case] different_authors: bool,
		#[case] expected: Option<Duration>,
	) {
		sp_tracing::init_for_tests();

		let result = adjust_authoring_duration(
			authoring_duration,
			next_block,
			next_slot_change,
			different_authors,
		);
		tracing::debug!("Adjusted authoring duration: {:?}", result);
		assert_eq!(result, expected);
	}
}<|MERGE_RESOLUTION|>--- conflicted
+++ resolved
@@ -21,31 +21,12 @@
 use sp_timestamp::Timestamp;
 use std::time::Duration;
 
-/// Theoretically, the block production is capped at `BLOCK_PRODUCTION_MINIMUM_INTERVAL_MS`.
-/// In practice, there might be slight deviations due to timing inaccuracies and delays.
-///
-/// This constant is taken into account while adjusting the authoring duration to fit into the slot.
-/// Therefore, it will only reduce the authoring duration if we are within the
-/// `BLOCK_PRODUCTION_ADJUSTMENT_MS` threshold of the next slot.
-///
-/// ### 12 cores 500ms blocks
-///
-/// For example, for 12 cores 500ms blocks: the next slot is scheduled in 490ms due to delays.
-/// In that case, we still want to attempt producing the block, as missing the slot would be worse
-/// than producing slightly too fast.
-const BLOCK_PRODUCTION_THRESHOLD_MS: Duration = Duration::from_millis(100);
-
-/// The amount of time the authoring duration of the last block production attempt
-/// should be reduced by to fit into the slot timing.
-const BLOCK_PRODUCTION_ADJUSTMENT_MS: Duration = Duration::from_millis(1000);
-
 #[derive(Debug)]
 pub(crate) struct SlotInfo {
 	pub timestamp: Timestamp,
 	pub slot: Slot,
 }
 
-<<<<<<< HEAD
 /// Information about a slot timing, including the slot duration and exact start timestamp.
 #[derive(Debug, Clone)]
 pub(crate) struct SlotTime {
@@ -54,14 +35,6 @@
 	/// The exact timestamp when this slot started
 	slot_start_timestamp: Timestamp,
 	/// Time offset to apply when calculating time remaining
-=======
-/// Manages block-production timings based on chain parameters and assigned cores.
-#[derive(Debug)]
-pub(crate) struct SlotTimer<Block, Client, P> {
-	/// Parachain client that is used for runtime calls
-	client: Arc<Client>,
-	/// Offset the current time by this duration.
->>>>>>> 5140cbf4
 	time_offset: Duration,
 }
 
@@ -77,7 +50,12 @@
 
 	/// Get the time remaining in this slot
 	pub fn time_left(&self) -> Duration {
-		let now = duration_now().saturating_sub(self.time_offset);
+		self.time_left_internal(duration_now())
+	}
+
+	/// Internal implementation of [`Self::time_left`] that takes `now` as parameter.
+	fn time_left_internal(&self, now: Duration) -> Duration {
+		let now = now.saturating_sub(self.time_offset);
 		let slot_end_time_millis =
 			self.slot_start_timestamp.as_millis() + self.slot_duration.as_millis() as u64;
 		let slot_end_time = Duration::from_millis(slot_end_time_millis);
@@ -114,26 +92,6 @@
 	last_reported_slot: Option<Slot>,
 }
 
-/// Compute the time until the next slot changes.
-///
-/// Returns None if the next slot cannot be computed.
-fn compute_time_until_next_slot_change(
-	para_slot_duration: SlotDuration,
-	time_now: Duration,
-	time_offset: Duration,
-	last_reported_slot: Slot,
-) -> Option<(Duration, Slot)> {
-	let now = time_now.saturating_sub(time_offset);
-	let next_slot = last_reported_slot + Slot::from(1);
-
-	let Some(next_slot_timestamp) = next_slot.timestamp(para_slot_duration) else {
-		return None;
-	};
-	let remaining_time = next_slot_timestamp.as_duration().saturating_sub(now);
-
-	Some((remaining_time, next_slot))
-}
-
 /// Returns current duration since Unix epoch.
 fn duration_now() -> Duration {
 	use std::time::SystemTime;
@@ -143,90 +101,8 @@
 	})
 }
 
-<<<<<<< HEAD
 /// Returns the duration until the next block production slot and the timestamp at this slot.
 fn time_until_next_slot(
-=======
-/// Adjust the authoring duration.
-fn adjust_authoring_duration(
-	mut authoring_duration: Duration,
-	next_block: (Duration, Slot),
-	next_slot_change: (Duration, Slot),
-	different_authors: bool,
-) -> Option<Duration> {
-	let (duration, next_block_slot) = next_block;
-	let (duration_until_next_slot, next_slot) = next_slot_change;
-
-	// The authoring of blocks must stop 1 second before the slot ends.
-	let duration_until_deadline =
-		duration_until_next_slot.saturating_sub(BLOCK_PRODUCTION_ADJUSTMENT_MS);
-	tracing::debug!(
-		target: LOG_TARGET,
-		?authoring_duration,
-		?duration,
-		?next_block_slot,
-		?duration_until_next_slot,
-		?next_slot,
-		?duration_until_deadline,
-		?different_authors,
-		"Adjusting authoring duration for slot.",
-	);
-
-	// Ensure no blocks are produced in the last second of the slot,
-	// regardless of authoring duration.
-	if duration_until_deadline == Duration::ZERO {
-		if different_authors {
-			tracing::warn!(
-				target: LOG_TARGET,
-				?duration_until_next_slot,
-				?next_slot,
-				"Not enough time left in the slot to adjust authoring duration. Skipping block production for the slot."
-			);
-
-			return None;
-		}
-
-		// If authors are the same, we can still attempt producing the block
-		// considering the next block duration.
-		return Some(authoring_duration.min(duration));
-	}
-
-	// Clamp the authoring duration to fit into the slot deadline only if authors are different.
-	// For most cases, the deadline is farther in the future than the authoring duration.
-	if different_authors && authoring_duration >= duration_until_deadline {
-		authoring_duration = duration_until_deadline;
-
-		// Ensure we are not going below the minimum interval within a reasonable threshold.
-		// For 12 cores, we might have a scenario where the last 3 blocks are skipped:
-		// - Block 10: next slot change in 1.493s:
-		// 	 - After adjusting the deadline: 1.493s - 1s = 0.493s the block could be produced
-		//     without issues.
-		// - Block 11: next slot change in 0.993s - skipped by the deadline
-		// - Block 12: next slot change in 0.493s - skipped by the deadline
-		if authoring_duration <
-			BLOCK_PRODUCTION_MINIMUM_INTERVAL_MS.saturating_sub(BLOCK_PRODUCTION_THRESHOLD_MS)
-		{
-			tracing::debug!(
-				target: LOG_TARGET,
-				?authoring_duration,
-				?next_slot,
-				"Authoring duration is below minimum. Skipping block production for the slot."
-			);
-			return None;
-		}
-	}
-
-	// The `duration` intends to slightly adjust when then block production
-	// attempt happens. This goes slightly below the `BLOCK_PRODUCTION_MINIMUM_INTERVAL_MS`
-	// threshold.
-	Some(authoring_duration.min(duration))
-}
-
-/// Returns the duration until the next block production should be attempted.
-/// Returns:
-/// - Duration: The duration until the next attempt.
-fn time_until_next_attempt(
->>>>>>> 5140cbf4
 	now: Duration,
 	block_production_interval: Duration,
 	offset: Duration,
@@ -240,119 +116,10 @@
 	(Duration::from_millis(remaining_millis as u64), Timestamp::from(next_slot_time as u64))
 }
 
-<<<<<<< HEAD
 impl SlotTimer {
 	/// Create a new slot timer.
 	pub fn new_with_offset(time_offset: Duration, relay_slot_duration: Duration) -> Self {
 		Self { time_offset, relay_slot_duration, last_reported_slot: None }
-=======
-impl<Block, Client, P> SlotTimer<Block, Client, P>
-where
-	Block: BlockT,
-	Client: ProvideRuntimeApi<Block> + UsageProvider<Block> + Send + Sync + 'static,
-	Client::Api: AuraApi<Block, P::Public>,
-	P: Pair,
-	P::Public: AppPublic + Member + Codec,
-	P::Signature: TryFrom<Vec<u8>> + Member + Codec,
-{
-	/// Create a new slot timer.
-	pub fn new_with_offset(
-		client: Arc<Client>,
-		time_offset: Duration,
-		relay_slot_duration: Duration,
-	) -> Self {
-		Self {
-			client,
-			time_offset,
-			last_reported_core_num: None,
-			relay_slot_duration,
-			last_reported_slot: Default::default(),
-			_marker: Default::default(),
-		}
-	}
-
-	/// Inform the slot timer about the last seen number of cores.
-	pub fn update_scheduling(&mut self, num_cores_next_block: u32) {
-		self.last_reported_core_num = Some(num_cores_next_block);
-	}
-
-	/// Returns the slot and how much time left until the next block production attempt.
-	pub fn time_until_next_block(&mut self, slot_duration: SlotDuration) -> (Duration, Slot) {
-		compute_next_wake_up_time(
-			slot_duration,
-			self.relay_slot_duration,
-			self.last_reported_core_num,
-			duration_now(),
-			self.time_offset,
-		)
-	}
-
-	/// Compute the time until the next slot changes.
-	fn time_until_next_slot_change(
-		&mut self,
-		slot_duration: SlotDuration,
-	) -> Option<(Duration, Slot)> {
-		compute_time_until_next_slot_change(
-			slot_duration,
-			duration_now(),
-			self.time_offset,
-			self.last_reported_slot.unwrap_or_default(),
-		)
-	}
-
-	/// Check if two slots have different authors based on AURA round-robin algorithm.
-	///
-	/// Returns true if the authors for the two slots are different.
-	fn check_different_slot_authors(&self, slot: Slot, next_slot: Slot) -> bool {
-		let best_hash = self.client.usage_info().chain.best_hash;
-
-		let Ok(authorities) = self.client.runtime_api().authorities(best_hash) else {
-			tracing::warn!(target: LOG_TARGET, "Failed to fetch authorities for slot author comparison");
-			// Presume they are different, this will adjust the slot authoring duration more
-			// conservatively.
-			return true;
-		};
-
-		let authorities_len = authorities.len() as u64;
-		if authorities_len <= 1 {
-			return false;
-		}
-
-		let author1_idx = *slot % authorities_len;
-		let author2_idx = *next_slot % authorities_len;
-
-		author1_idx != author2_idx
-	}
-
-	/// Adjust the authoring duration to fit into the slot timing.
-	///
-	/// Returns the adjusted authoring duration and the slot that it corresponds to.
-	pub fn adjust_authoring_duration(&mut self, authoring_duration: Duration) -> Option<Duration> {
-		let Ok(slot_duration) = crate::slot_duration(&*self.client) else {
-			tracing::error!(target: LOG_TARGET, "Failed to fetch slot duration from runtime.");
-			return None;
-		};
-
-		let next_block = self.time_until_next_block(slot_duration);
-		let Some(next_slot_change) = self.time_until_next_slot_change(slot_duration) else {
-			tracing::error!(
-				target: LOG_TARGET,
-				"Failed to compute time until next slot change. Using unadjusted authoring duration."
-			);
-			return Some(authoring_duration);
-		};
-
-		// Check if authors at current and next slots are different
-		let current_slot = self.last_reported_slot.unwrap_or(next_block.1);
-		let different_authors = self.check_different_slot_authors(current_slot, next_slot_change.1);
-
-		adjust_authoring_duration(
-			authoring_duration,
-			next_block,
-			next_slot_change,
-			different_authors,
-		)
->>>>>>> 5140cbf4
 	}
 
 	/// Returns a future that resolves when the next block production should be attempted.
@@ -360,25 +127,12 @@
 		let (time_until_next_attempt, timestamp) =
 			time_until_next_slot(duration_now(), self.relay_slot_duration, self.time_offset);
 
-<<<<<<< HEAD
 		// Calculate the current slot using the relay chain slot duration
 		let relay_slot_duration_for_slot = SlotDuration::from(self.relay_slot_duration);
 		let mut current_slot = Slot::from_timestamp(timestamp, relay_slot_duration_for_slot);
 
 		// Calculate the actual slot start timestamp (may be different if we're catching up)
 		let mut slot_start_timestamp = timestamp;
-=======
-		let (time_until_next_attempt, mut next_aura_slot) =
-			self.time_until_next_block(slot_duration);
-
-		tracing::trace!(
-			target: LOG_TARGET,
-			?time_until_next_attempt,
-			aura_slot = ?next_aura_slot,
-			last_reported = ?self.last_reported_slot,
-			"Determined next block production opportunity."
-		);
->>>>>>> 5140cbf4
 
 		match self.last_reported_slot {
 			// If we already reported a slot, we don't want to skip a slot. But we also don't want
@@ -397,7 +151,6 @@
 				);
 			},
 			None | Some(_) => {
-<<<<<<< HEAD
 				tracing::trace!(
 					target: LOG_TARGET,
 					time_to_sleep = ?time_until_next_attempt,
@@ -405,9 +158,6 @@
 				);
 
 				// Sleep based on relay chain timing
-=======
-				tracing::trace!(target: LOG_TARGET, ?time_until_next_attempt, "Sleeping until the next slot.");
->>>>>>> 5140cbf4
 				tokio::time::sleep(time_until_next_attempt).await;
 			},
 		}
@@ -420,16 +170,10 @@
 			"New block production slot."
 		);
 
-<<<<<<< HEAD
 		// Update internal slot tracking
 		self.last_reported_slot = Some(current_slot);
 
 		Ok(SlotTime::new(self.relay_slot_duration, slot_start_timestamp, self.time_offset))
-=======
-		self.last_reported_slot = Some(next_aura_slot);
-
-		Ok(())
->>>>>>> 5140cbf4
 	}
 }
 
@@ -467,173 +211,39 @@
 
 	#[rstest]
 	// Basic slot change scenarios
-	#[case(6000, 0, 0, Slot::from(0), 6000, Slot::from(1))]
-	#[case(6000, 1000, 0, Slot::from(0), 5000, Slot::from(1))]
-	#[case(6000, 6000, 0, Slot::from(1), 6000, Slot::from(2))]
-	#[case(6000, 12000, 0, Slot::from(2), 6000, Slot::from(3))]
+	#[case(6000, 0, 0, Slot::from(0), 6000)]
+	#[case(6000, 1000, 0, Slot::from(0), 5000)]
+	#[case(6000, 6000, 0, Slot::from(1), 6000)]
+	#[case(6000, 12000, 0, Slot::from(2), 6000)]
 	// Test with offset
-	#[case(6000, 1000, 1000, Slot::from(0), 6000, Slot::from(1))]
-	#[case(6000, 2000, 1000, Slot::from(0), 5000, Slot::from(1))]
-	#[case(6000, 6000, 3000, Slot::from(0), 3000, Slot::from(1))]
+	#[case(6000, 1000, 1000, Slot::from(0), 6000)]
+	#[case(6000, 2000, 1000, Slot::from(0), 5000)]
+	#[case(6000, 6000, 3000, Slot::from(0), 3000)]
 	// Different slot durations
-	#[case(3000, 1000, 0, Slot::from(0), 2000, Slot::from(1))]
-	#[case(3000, 3000, 0, Slot::from(1), 3000, Slot::from(2))]
-	#[case(12000, 6000, 0, Slot::from(0), 6000, Slot::from(1))]
-	#[case(12000, 12000, 0, Slot::from(1), 12000, Slot::from(2))]
+	#[case(3000, 1000, 0, Slot::from(0), 2000)]
+	#[case(3000, 3000, 0, Slot::from(1), 3000)]
+	#[case(12000, 6000, 0, Slot::from(0), 6000)]
+	#[case(12000, 12000, 0, Slot::from(1), 12000)]
 	// Edge cases - at slot boundary
-	#[case(6000, 5999, 0, Slot::from(0), 1, Slot::from(1))]
-	#[case(6000, 11999, 0, Slot::from(1), 1, Slot::from(2))]
+	#[case(6000, 5999, 0, Slot::from(0), 1)]
+	#[case(6000, 11999, 0, Slot::from(1), 1)]
 	fn test_compute_time_until_next_slot_change(
 		#[case] para_slot_millis: u64,
 		#[case] time_now: u64,
 		#[case] offset_millis: u64,
 		#[case] last_reported_slot: Slot,
 		#[case] expected_duration: u128,
-		#[case] expected_next_slot: Slot,
 	) {
-		let para_slot_duration = SlotDuration::from_millis(para_slot_millis);
-		let time_now = Duration::from_millis(time_now);
-		let offset = Duration::from_millis(offset_millis);
-
-		let result = compute_time_until_next_slot_change(
-			para_slot_duration,
-			time_now,
-			offset,
-			last_reported_slot,
-		);
-
-		assert!(result.is_some(), "Expected result to be Some");
-		let (duration, next_slot) = result.unwrap();
-		assert_eq!(duration.as_millis(), expected_duration, "Duration mismatch");
-		assert_eq!(next_slot, expected_next_slot, "Next slot mismatch");
-	}
-
-	#[rstest]
-	// Various scenarios for 2s block production adjustment.
-	#[case::blocks_2s_fits_next_block(
-		Duration::from_millis(2000), // Authoring duration
-		(Duration::from_millis(2000), Slot::from(1)), // Next block
-		(Duration::from_millis(4000), Slot::from(2)), // Next slot change
-		true, // Different authors
-		Some(Duration::from_millis(2000)), // Expected
-	)]
-	#[case::blocks_2s_closer_next_slot(
-		Duration::from_millis(2000), // Authoring duration
-		(Duration::from_millis(1950), Slot::from(1)), // Next block
-		(Duration::from_millis(4000), Slot::from(2)), // Next slot change
-		true, // Different authors
-		Some(Duration::from_millis(1950)), // Expected
-	)]
-	#[case::blocks_2s_closer_next_slot_bigger(
-		Duration::from_millis(2000), // Authoring duration
-		(Duration::from_millis(1500), Slot::from(1)), // Next block
-		(Duration::from_millis(4000), Slot::from(2)), // Next slot change
-		true, // Different authors
-		Some(Duration::from_millis(1500)), // Expected
-	)]
-	#[case::blocks_2s_reduce_by_1s(
-		Duration::from_millis(2000), // Authoring duration
-		(Duration::from_millis(2000), Slot::from(1)), // Next block
-		(Duration::from_millis(2000), Slot::from(2)), // Next slot change
-		true, // Different authors
-		Some(Duration::from_millis(1000)), // Expected
-	)]
-	#[case::blocks_2s_reduce_by_1s_plus_offset(
-		Duration::from_millis(2000), // Authoring duration
-		(Duration::from_millis(1950), Slot::from(1)), // Next block
-		(Duration::from_millis(1950), Slot::from(2)), // Next slot change
-		true, // Different authors
-		Some(Duration::from_millis(950)), // Expected
-	)]
-	#[case::blocks_2s_reduce_to_minimum(
-		Duration::from_millis(2000), // Authoring duration
-		(Duration::from_millis(1400), Slot::from(1)), // Next block
-		(Duration::from_millis(1400), Slot::from(2)), // Next slot change
-		true, // Different authors
-		Some(Duration::from_millis(400)), // Expected
-	)]
-	#[case::blocks_2s_reduce_below_minimum(
-		Duration::from_millis(2000), // Authoring duration
-		(Duration::from_millis(1300), Slot::from(1)), // Next block
-		(Duration::from_millis(1300), Slot::from(2)), // Next slot change
-		true, // Different authors
-		None, // Expected to reduce below minimum
-	)]
-	#[case::blocks_2s_same_author(
-		Duration::from_millis(2000), // Authoring duration
-		(Duration::from_millis(1400), Slot::from(1)), // Next block
-		(Duration::from_millis(1400), Slot::from(2)), // Next slot change
-		false, // Different authors
-		Some(Duration::from_millis(1400)), // Expected no adjustment for last second.
-	)]
-	// Various scenarios for 500ms block production adjustment.
-	#[case::blocks_500ms_fits_next_block(
-		Duration::from_millis(500), // Authoring duration
-		(Duration::from_millis(500), Slot::from(1)), // Next block
-		(Duration::from_millis(2000), Slot::from(2)), // Next slot change
-		true, // Different authors
-		Some(Duration::from_millis(500)), // Expected
-	)]
-	#[case::blocks_500ms_closer_next_slot(
-		Duration::from_millis(500), // Authoring duration
-		(Duration::from_millis(450), Slot::from(1)), // Next block
-		(Duration::from_millis(2000), Slot::from(2)), // Next slot change
-		true, // Different authors
-		Some(Duration::from_millis(450)), // Expected
-	)]
-	#[case::blocks_500ms_closer_next_slot_bigger(
-		Duration::from_millis(500), // Authoring duration
-		(Duration::from_millis(400), Slot::from(1)), // Next block
-		(Duration::from_millis(1500), Slot::from(2)), // Next slot change
-		true, // Different authors
-		Some(Duration::from_millis(400)), // Expected
-	)]
-	#[case::blocks_500ms_reduce_by_1s(
-		Duration::from_millis(500), // Authoring duration
-		(Duration::from_millis(500), Slot::from(1)), // Next block
-		(Duration::from_millis(1000), Slot::from(2)), // Next slot change
-		true, // Different authors
-		None, // Expected
-	)]
-	#[case::blocks_500ms_reduce_by_1s_closer(
-		Duration::from_millis(500), // Authoring duration
-		(Duration::from_millis(500), Slot::from(1)), // Next block
-		(Duration::from_millis(500), Slot::from(2)), // Next slot change
-		true, // Different authors
-		None, // Expected
-	)]
-	// If we are producing with 1 collator for 500ms authoring duration,
-	// we must produce the last two slots and ignore the 1s adjustment.
-	#[case::blocks_500ms_same_author(
-		Duration::from_millis(500), // Authoring duration
-		(Duration::from_millis(410), Slot::from(1)), // Next block
-		(Duration::from_millis(1000), Slot::from(2)), // Next slot change
-		false, // Different authors
-		Some(Duration::from_millis(410)), // Expected no adjustment for last second.
-	)]
-	#[case::blocks_500ms_same_author_closer(
-		Duration::from_millis(500), // Authoring duration
-		(Duration::from_millis(400), Slot::from(1)), // Next block
-		(Duration::from_millis(400), Slot::from(2)), // Next slot change
-		false, // Different authors
-		Some(Duration::from_millis(400)), // Expected no adjustment for last second.
-	)]
-	fn test_adjust_authoring_duration(
-		#[case] authoring_duration: Duration,
-		#[case] next_block: (Duration, Slot),
-		#[case] next_slot_change: (Duration, Slot),
-		#[case] different_authors: bool,
-		#[case] expected: Option<Duration>,
-	) {
-		sp_tracing::init_for_tests();
-
-		let result = adjust_authoring_duration(
-			authoring_duration,
-			next_block,
-			next_slot_change,
-			different_authors,
-		);
-		tracing::debug!("Adjusted authoring duration: {:?}", result);
-		assert_eq!(result, expected);
+		let slot_time = SlotTime {
+			slot_duration: Duration::from_millis(para_slot_millis),
+			time_offset: Duration::from_millis(offset_millis),
+			slot_start_timestamp: Timestamp::new(
+				Duration::from_millis(para_slot_millis).as_millis() as u64 * *last_reported_slot,
+			),
+		};
+
+		let time_left = slot_time.time_left_internal(Duration::from_millis(time_now));
+
+		assert_eq!(time_left.as_millis(), expected_duration, "Duration mismatch");
 	}
 }