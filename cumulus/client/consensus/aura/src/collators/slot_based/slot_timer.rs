// Copyright (C) Parity Technologies (UK) Ltd.
// This file is part of Cumulus.
// SPDX-License-Identifier: GPL-3.0-or-later WITH Classpath-exception-2.0

// Cumulus is free software: you can redistribute it and/or modify
// it under the terms of the GNU General Public License as published by
// the Free Software Foundation, either version 3 of the License, or
// (at your option) any later version.

// Cumulus is distributed in the hope that it will be useful,
// but WITHOUT ANY WARRANTY; without even the implied warranty of
// MERCHANTABILITY or FITNESS FOR A PARTICULAR PURPOSE. See the
// GNU General Public License for more details.

// You should have received a copy of the GNU General Public License
// along with Cumulus. If not, see <https://www.gnu.org/licenses/>.

use crate::LOG_TARGET;
use cumulus_primitives_aura::Slot;
use sc_consensus_aura::SlotDuration;
use sp_timestamp::Timestamp;
use std::time::Duration;

#[derive(Debug)]
pub(crate) struct SlotInfo {
	pub timestamp: Timestamp,
	pub slot: Slot,
}

/// Information about a slot timing, including the slot duration and exact start timestamp.
#[derive(Debug, Clone)]
pub(crate) struct SlotTime {
	/// The slot duration used for this timing
	slot_duration: Duration,
	/// The exact timestamp when this slot started
	slot_start_timestamp: Timestamp,
	/// Time offset to apply when calculating time remaining
	time_offset: Duration,
}

impl SlotTime {
	/// Create a new SlotTime
	pub fn new(
		slot_duration: Duration,
		slot_start_timestamp: Timestamp,
		time_offset: Duration,
	) -> Self {
		Self { slot_duration, slot_start_timestamp, time_offset }
	}

	/// Get the time remaining in this slot
	pub fn time_left(&self) -> Duration {
		let now = duration_now().saturating_sub(self.time_offset);
		let slot_end_time_millis =
			self.slot_start_timestamp.as_millis() + self.slot_duration.as_millis() as u64;
		let slot_end_time = Duration::from_millis(slot_end_time_millis);

		slot_end_time.saturating_sub(now)
	}

	/// Check if the next relay chain slot would be in a different parachain slot.
	pub fn is_parachain_slot_ending(&self, parachain_slot_duration: Duration) -> bool {
		let now = duration_now().saturating_sub(self.time_offset);
		let next_relay_slot_start_time =
			self.slot_start_timestamp.as_duration() + self.slot_duration;

		// Calculate current parachain slot
		let current_parachain_slot = now.as_millis() / parachain_slot_duration.as_millis();

		// Calculate parachain slot for next relay slot
		let next_parachain_slot =
			next_relay_slot_start_time.as_millis() / parachain_slot_duration.as_millis() as u128;

		current_parachain_slot != next_parachain_slot
	}
}

/// Manages block-production slots based on the relay chain slot duration.
#[derive(Debug)]
pub(crate) struct SlotTimer {
	/// Offset the current time by this duration.
	time_offset: Duration,
	/// Slot duration of the relay chain. This is used to compute when to wake up for
	/// block production attempts.
	relay_slot_duration: Duration,
	/// Stores the latest slot that was reported by [`Self::wait_until_next_slot`].
	last_reported_slot: Option<Slot>,
}

/// Returns current duration since Unix epoch.
fn duration_now() -> Duration {
	use std::time::SystemTime;
	let now = SystemTime::now();
	now.duration_since(SystemTime::UNIX_EPOCH).unwrap_or_else(|e| {
		panic!("Current time {:?} is before Unix epoch. Something is wrong: {:?}", now, e)
	})
}

/// Returns the duration until the next block production slot and the timestamp at this slot.
fn time_until_next_slot(
	now: Duration,
	block_production_interval: Duration,
	offset: Duration,
) -> (Duration, Timestamp) {
	let now = now.saturating_sub(offset).as_millis();

	let next_slot_time = ((now + block_production_interval.as_millis()) /
		block_production_interval.as_millis()) *
		block_production_interval.as_millis();
	let remaining_millis = next_slot_time - now;
	(Duration::from_millis(remaining_millis as u64), Timestamp::from(next_slot_time as u64))
}

impl SlotTimer {
	/// Create a new slot timer.
	pub fn new_with_offset(time_offset: Duration, relay_slot_duration: Duration) -> Self {
		Self { time_offset, relay_slot_duration, last_reported_slot: None }
	}

	/// Returns a future that resolves when the next block production should be attempted.
<<<<<<< HEAD
	pub async fn wait_until_next_slot(&mut self) -> Result<SlotTime, ()> {
		let (time_until_next_attempt, timestamp) =
			time_until_next_slot(duration_now(), self.relay_slot_duration, self.time_offset);
=======
	pub async fn wait_until_next_slot(&mut self) -> Result<(), ()> {
		let slot_duration = match crate::slot_duration(&*self.client) {
			Ok(d) => d,
			Err(error) => {
				tracing::error!(target: LOG_TARGET, %error, "Failed to fetch slot duration from runtime.");
				return Err(())
			},
		};
>>>>>>> 94dcf6c0

		// Calculate the current slot using the relay chain slot duration
		let relay_slot_duration_for_slot = SlotDuration::from(self.relay_slot_duration);
		let mut current_slot = Slot::from_timestamp(timestamp, relay_slot_duration_for_slot);

		// Calculate the actual slot start timestamp (may be different if we're catching up)
		let mut slot_start_timestamp = timestamp;

		match self.last_reported_slot {
			// If we already reported a slot, we don't want to skip a slot. But we also don't want
			// to go through all the slots if a node was halted for some reason.
			Some(ls) if ls + 1 < current_slot && current_slot <= ls + 3 => {
				current_slot = ls + 1u64;
				// Calculate the timestamp for the adjusted slot
				slot_start_timestamp =
					current_slot.timestamp(relay_slot_duration_for_slot).ok_or(())?;
				// Don't sleep since we're catching up
				tracing::debug!(
					target: LOG_TARGET,
					last_slot = ?ls,
					current_slot = ?current_slot,
					"Catching up on skipped slot."
				);
			},
			None | Some(_) => {
				tracing::trace!(
					target: LOG_TARGET,
					time_to_sleep = ?time_until_next_attempt,
					"Feeling sleepy 😴"
				);

				// Sleep based on relay chain timing
				tokio::time::sleep(time_until_next_attempt).await;
			},
		}

		tracing::debug!(
			target: LOG_TARGET,
			relay_slot_duration = ?self.relay_slot_duration,
			?current_slot,
			?slot_start_timestamp,
			"New block production slot."
		);

		// Update internal slot tracking
		self.last_reported_slot = Some(current_slot);

		Ok(SlotTime::new(self.relay_slot_duration, slot_start_timestamp, self.time_offset))
	}
}

#[cfg(test)]
mod tests {
	use super::*;
	use rstest::rstest;
	const RELAY_CHAIN_SLOT_DURATION: u64 = 6000;

	#[rstest]
	// Test that different now timestamps have correct impact
	#[case(1000, 0, 5000)]
	#[case(0, 0, 6000)]
	#[case(6000, 0, 6000)]
	// Test that offset affects the current time correctly
	#[case(1000, 1000, 6000)]
	#[case(12000, 2000, 2000)]
	#[case(12000, 6000, 6000)]
	#[case(12000, 7000, 1000)]
	// Test basic timing with relay slot duration
	#[case(11999, 0, 1)]
	fn test_get_next_slot(
		#[case] time_now: u64,
		#[case] offset_millis: u64,
		#[case] expected_wait_duration: u128,
	) {
		let relay_slot_duration = Duration::from_millis(RELAY_CHAIN_SLOT_DURATION);
		let time_now = Duration::from_millis(time_now);
		let offset = Duration::from_millis(offset_millis);

		let (wait_duration, _) = time_until_next_slot(time_now, relay_slot_duration, offset);

		assert_eq!(wait_duration.as_millis(), expected_wait_duration, "Wait time mismatch.");
	}
}<|MERGE_RESOLUTION|>--- conflicted
+++ resolved
@@ -118,20 +118,18 @@
 	}
 
 	/// Returns a future that resolves when the next block production should be attempted.
-<<<<<<< HEAD
 	pub async fn wait_until_next_slot(&mut self) -> Result<SlotTime, ()> {
-		let (time_until_next_attempt, timestamp) =
-			time_until_next_slot(duration_now(), self.relay_slot_duration, self.time_offset);
-=======
-	pub async fn wait_until_next_slot(&mut self) -> Result<(), ()> {
-		let slot_duration = match crate::slot_duration(&*self.client) {
+		let (time_until_next_attempt, timestamp) = match time_until_next_slot(
+			duration_now(),
+			self.relay_slot_duration,
+			self.time_offset,
+		) {
 			Ok(d) => d,
 			Err(error) => {
 				tracing::error!(target: LOG_TARGET, %error, "Failed to fetch slot duration from runtime.");
 				return Err(())
 			},
 		};
->>>>>>> 94dcf6c0
 
 		// Calculate the current slot using the relay chain slot duration
 		let relay_slot_duration_for_slot = SlotDuration::from(self.relay_slot_duration);
