// Copyright (C) Parity Technologies (UK) Ltd.
// This file is part of Cumulus.
// SPDX-License-Identifier: GPL-3.0-or-later WITH Classpath-exception-2.0

// Cumulus is free software: you can redistribute it and/or modify
// it under the terms of the GNU General Public License as published by
// the Free Software Foundation, either version 3 of the License, or
// (at your option) any later version.

// Cumulus is distributed in the hope that it will be useful,
// but WITHOUT ANY WARRANTY; without even the implied warranty of
// MERCHANTABILITY or FITNESS FOR A PARTICULAR PURPOSE. See the
// GNU General Public License for more details.

// You should have received a copy of the GNU General Public License
// along with Cumulus. If not, see <https://www.gnu.org/licenses/>.

//! Stock, pure Aura collators.
//!
//! This includes the [`basic`] collator, which only builds on top of the most recently
//! included parachain block, as well as the [`lookahead`] collator, which prospectively
//! builds on parachain blocks which have not yet been included in the relay chain.

use crate::collator::SlotClaim;
use codec::Codec;
use cumulus_client_consensus_common::{self as consensus_common, ParentSearchParams};
use cumulus_primitives_aura::{AuraUnincludedSegmentApi, Slot};
use cumulus_primitives_core::{relay_chain::Header as RelayHeader, BlockT};
use cumulus_relay_chain_interface::{OverseerHandle, RelayChainInterface};
use polkadot_node_subsystem::messages::{CollatorProtocolMessage, RuntimeApiRequest};
use polkadot_node_subsystem_util::runtime::ClaimQueueSnapshot;
use polkadot_primitives::{
	Hash as RelayHash, Id as ParaId, OccupiedCoreAssumption, ValidationCodeHash,
	DEFAULT_SCHEDULING_LOOKAHEAD,
};
use sc_consensus_aura::{standalone as aura_internal, AuraApi};
use sp_api::{ApiExt, ProvideRuntimeApi, RuntimeApiInfo};
use sp_core::Pair;
use sp_keystore::KeystorePtr;
use sp_timestamp::Timestamp;

pub mod basic;
pub mod lookahead;
pub mod slot_based;

// This is an arbitrary value which is guaranteed to exceed the required depth for 500ms blocks
// built with a relay parent offset of 1. It must be larger than the unincluded segment capacity.
//
// The formula we use to compute the capacity of the unincluded segment in the parachain runtime
// is:
// UNINCLUDED_SEGMENT_CAPACITY = (2 + RELAY_PARENT_OFFSET) * BLOCK_PROCESSING_VELOCITY + 1.
//
// Since we only search for parent blocks which have already been imported,
// we can guarantee that all imported blocks respect the unincluded segment
// rules specified by the parachain's runtime and thus will never be too deep. This is just an extra
// sanity check.
const PARENT_SEARCH_DEPTH: usize = 40;

// Helper to pre-connect to the backing group we got assigned to and keep the connection
// open until backing group changes or own slot ends.
struct BackingGroupConnectionHelper {
	keystore: sp_keystore::KeystorePtr,
	overseer_handle: OverseerHandle,
	our_slot: Option<Slot>,
}

impl BackingGroupConnectionHelper {
	pub fn new(keystore: sp_keystore::KeystorePtr, overseer_handle: OverseerHandle) -> Self {
		Self { keystore, overseer_handle, our_slot: None }
	}

	async fn send_subsystem_message(&mut self, message: CollatorProtocolMessage) {
		self.overseer_handle.send_msg(message, "BackingGroupConnectionHelper").await;
	}

	/// Update the current slot and initiate connections to backing groups if needed.
	pub async fn update<P>(&mut self, current_slot: Slot, authorities: &[P::Public])
	where
		P: sp_core::Pair + Send + Sync,
		P::Public: Codec,
	{
		if Some(current_slot) <= self.our_slot {
			// Current slot or next slot is ours.
			// We already sent pre-connect message, no need to proceed further.
			return
		}

		let next_slot = current_slot + 1;
		let next_slot_is_ours =
			aura_internal::claim_slot::<P>(next_slot, authorities, &self.keystore)
				.await
				.is_some();

		if next_slot_is_ours {
			// Only send message if we were not connected. This avoids sending duplicate messages
			// when running with a single collator.
			if self.our_slot.is_none() {
				// Next slot is ours, send connect message.
				tracing::debug!(target: crate::LOG_TARGET, "Our slot {} is next, connecting to backing groups", next_slot);
				self.send_subsystem_message(CollatorProtocolMessage::ConnectToBackingGroups)
					.await;
			}
			self.our_slot = Some(next_slot);
		} else if self.our_slot.take().is_some() {
			// Next slot is not ours, send disconnect only if we had a slot before.
			tracing::debug!(target: crate::LOG_TARGET, "Current slot = {}, disconnecting from backing groups", current_slot);
			self.send_subsystem_message(CollatorProtocolMessage::DisconnectFromBackingGroups)
				.await;
		}
	}
}

/// Check the `local_validation_code_hash` against the validation code hash in the relay chain
/// state.
///
/// If the code hashes do not match, it prints a warning.
async fn check_validation_code_or_log(
	local_validation_code_hash: &ValidationCodeHash,
	para_id: ParaId,
	relay_client: &impl RelayChainInterface,
	relay_parent: RelayHash,
) {
	let state_validation_code_hash = match relay_client
		.validation_code_hash(relay_parent, para_id, OccupiedCoreAssumption::Included)
		.await
	{
		Ok(hash) => hash,
		Err(error) => {
			tracing::debug!(
				target: super::LOG_TARGET,
				%error,
				?relay_parent,
				%para_id,
				"Failed to fetch validation code hash",
			);
			return
		},
	};

	match state_validation_code_hash {
		Some(state) =>
			if state != *local_validation_code_hash {
				tracing::warn!(
					target: super::LOG_TARGET,
					%para_id,
					?relay_parent,
					?local_validation_code_hash,
					relay_validation_code_hash = ?state,
					"Parachain code doesn't match validation code stored in the relay chain state.",
				);
			},
		None => {
			tracing::warn!(
				target: super::LOG_TARGET,
				%para_id,
				?relay_parent,
				"Could not find validation code for parachain in the relay chain state.",
			);
		},
	}
}

/// Fetch scheduling lookahead at given relay parent.
async fn scheduling_lookahead(
	relay_parent: RelayHash,
	relay_client: &impl RelayChainInterface,
) -> Option<u32> {
	let runtime_api_version = relay_client
		.version(relay_parent)
		.await
		.map_err(|e| {
			tracing::error!(
				target: super::LOG_TARGET,
				error = ?e,
				"Failed to fetch relay chain runtime version.",
			)
		})
		.ok()?;

	let parachain_host_runtime_api_version = runtime_api_version
		.api_version(
			&<dyn polkadot_primitives::runtime_api::ParachainHost<polkadot_primitives::Block>>::ID,
		)
		.unwrap_or_default();

	if parachain_host_runtime_api_version <
		RuntimeApiRequest::SCHEDULING_LOOKAHEAD_RUNTIME_REQUIREMENT
	{
		return None
	}

	match relay_client.scheduling_lookahead(relay_parent).await {
		Ok(scheduling_lookahead) => Some(scheduling_lookahead),
		Err(err) => {
			tracing::error!(
				target: crate::LOG_TARGET,
				?err,
				?relay_parent,
				"Failed to fetch scheduling lookahead from relay chain",
			);
			None
		},
	}
}

// Returns the claim queue at the given relay parent.
async fn claim_queue_at(
	relay_parent: RelayHash,
	relay_client: &impl RelayChainInterface,
) -> ClaimQueueSnapshot {
	// Get `ClaimQueue` from runtime
	match relay_client.claim_queue(relay_parent).await {
		Ok(claim_queue) => claim_queue.into(),
		Err(error) => {
			tracing::error!(
				target: crate::LOG_TARGET,
				?error,
				?relay_parent,
				"Failed to query claim queue runtime API",
			);
			Default::default()
		},
	}
}

// Checks if we own the slot at the given block and whether there
// is space in the unincluded segment.
async fn can_build_upon<Block: BlockT, Client, P>(
	para_slot: Slot,
	relay_slot: Slot,
	timestamp: Timestamp,
	parent_hash: Block::Hash,
	included_block: Block::Hash,
	client: &Client,
	keystore: &KeystorePtr,
) -> Option<SlotClaim<P::Public>>
where
	Client: ProvideRuntimeApi<Block>,
	Client::Api: AuraApi<Block, P::Public> + AuraUnincludedSegmentApi<Block> + ApiExt<Block>,
	P: Pair,
	P::Public: Codec,
	P::Signature: Codec,
{
	let runtime_api = client.runtime_api();
	let authorities = runtime_api.authorities(parent_hash).ok()?;
	let author_pub = aura_internal::claim_slot::<P>(para_slot, &authorities, keystore).await?;

	// This function is typically called when we want to build block N. At that point, the
	// unincluded segment in the runtime is unaware of the hash of block N-1. If the unincluded
	// segment in the runtime is full, but block N-1 is the included block, the unincluded segment
	// should have length 0 and we can build. Since the hash is not available to the runtime
	// however, we need this extra check here.
	if parent_hash == included_block {
		return Some(SlotClaim::unchecked::<P>(author_pub, para_slot, timestamp));
	}

	let api_version = runtime_api
		.api_version::<dyn AuraUnincludedSegmentApi<Block>>(parent_hash)
		.ok()
		.flatten()?;

	let slot = if api_version > 1 { relay_slot } else { para_slot };

	runtime_api
		.can_build_upon(parent_hash, included_block, slot)
		.ok()?
		.then(|| SlotClaim::unchecked::<P>(author_pub, para_slot, timestamp))
}

/// Use [`cumulus_client_consensus_common::find_potential_parents`] to find parachain blocks that
/// we can build on. Once a list of potential parents is retrieved, return the last one of the
/// longest chain.
async fn find_parent<Block>(
	relay_parent: RelayHash,
	para_id: ParaId,
	para_backend: &impl sc_client_api::Backend<Block>,
	relay_client: &impl RelayChainInterface,
) -> Option<(<Block as BlockT>::Header, consensus_common::PotentialParent<Block>)>
where
	Block: BlockT,
{
	let parent_search_params = ParentSearchParams {
		relay_parent,
		para_id,
		ancestry_lookback: scheduling_lookahead(relay_parent, relay_client)
			.await
			.unwrap_or(DEFAULT_SCHEDULING_LOOKAHEAD)
			.saturating_sub(1) as usize,
		max_depth: PARENT_SEARCH_DEPTH,
		ignore_alternative_branches: true,
	};

	let potential_parents = cumulus_client_consensus_common::find_potential_parents::<Block>(
		parent_search_params,
		para_backend,
		relay_client,
	)
	.await;

	let potential_parents = match potential_parents {
		Err(e) => {
			tracing::error!(
				target: crate::LOG_TARGET,
				?relay_parent,
				err = ?e,
				"Could not fetch potential parents to build upon"
			);

			return None
		},
		Ok(x) => x,
	};

	let included_block = potential_parents.iter().find(|x| x.depth == 0)?.header.clone();
	potential_parents
		.into_iter()
		.max_by_key(|a| a.depth)
		.map(|parent| (included_block, parent))
}

#[cfg(test)]
mod tests {
	use super::*;
	use crate::collators::{can_build_upon, BackingGroupConnectionHelper};
	use codec::Encode;
	use cumulus_primitives_aura::Slot;
	use cumulus_primitives_core::BlockT;
	use cumulus_relay_chain_interface::PHash;
	use cumulus_test_client::{
		runtime::{Block, Hash},
		Client, DefaultTestClientBuilderExt, InitBlockBuilder, TestClientBuilder,
		TestClientBuilderExt,
	};
	use cumulus_test_relay_sproof_builder::RelayStateSproofBuilder;
	use futures::StreamExt;
	use polkadot_overseer::{Event, Handle};
	use polkadot_primitives::HeadData;
	use sc_consensus::{
		BlockImport, BlockImportParams, ForkChoiceStrategy, StateAction, StorageChanges, Verifier,
	};
	use sc_consensus_aura::{
		AuraApi, AuraBlockImport, AuraVerifier, CheckForEquivocation, InherentDataProvider,
	};
	use sp_api::ProvideRuntimeApi;
	use sp_consensus::BlockOrigin;
	use sp_consensus_aura::sr25519;
	use sp_keystore::{Keystore, KeystorePtr};
	use sp_timestamp::Timestamp;
	use std::sync::{Arc, Mutex};

	async fn import_block<I: BlockImport<Block>>(
		importer: &I,
		block: Block,
		origin: BlockOrigin,
		state_action: Option<StateAction<Block>>,
		import_as_best: bool,
	) {
		let (header, body) = block.deconstruct();

		let mut block_import_params = BlockImportParams::new(origin, header);
		block_import_params.fork_choice = Some(ForkChoiceStrategy::Custom(import_as_best));
		block_import_params.body = Some(body);
		if let Some(state_action) = state_action {
			block_import_params.state_action = state_action;
		}
		importer.import_block(block_import_params).await.unwrap();
	}

	async fn verify_block<V: Verifier<Block>>(verifier: &V, block: Block, origin: BlockOrigin) {
		let block_import_params = BlockImportParams::new(origin, block.header().clone());
		verifier.verify(block_import_params).await.expect("Verifies block");
	}

	fn sproof_with_parent_by_hash(client: &Client, hash: PHash) -> RelayStateSproofBuilder {
		let header = client.header(hash).ok().flatten().expect("No header for parent block");
		let included = HeadData(header.encode());
		let mut builder = RelayStateSproofBuilder::default();
		builder.para_id = cumulus_test_client::runtime::PARACHAIN_ID.into();
		builder.included_para_head = Some(included);

		builder
	}

	async fn build_and_import_block(
		client: &Client,
		included: Hash,
		origin: BlockOrigin,
		state_action: Option<StateAction<Block>>,
	) -> Block {
		let (block, _) = build_block(client, included);
		import_block(client, block.clone(), origin, state_action, true).await;
		block
	}

<<<<<<< HEAD
	fn build_block(client: &Client, included: Hash) -> (Block, StorageChanges<Block>) {
		let sproof = sproof_with_parent_by_hash(client, included);
		let block_builder = client.init_block_builder(None, sproof).block_builder;
		let (block, storage_changes, _) = block_builder.build().unwrap().into_inner();
		(block, StorageChanges::Changes(storage_changes))
	}

	fn set_up_components() -> (Arc<Client>, KeystorePtr) {
=======
	fn set_up_components(num_authorities: usize) -> (Arc<Client>, KeystorePtr) {
>>>>>>> 822943a1
		let keystore = Arc::new(sp_keystore::testing::MemoryKeystore::new()) as Arc<_>;
		for key in sp_keyring::Sr25519Keyring::iter().take(num_authorities) {
			Keystore::sr25519_generate_new(
				&*keystore,
				sp_application_crypto::key_types::AURA,
				Some(&key.to_seed()),
			)
			.expect("Can insert key into MemoryKeyStore");
		}
		(Arc::new(TestClientBuilder::new().build()), keystore)
	}

	/// This tests a special scenario where the unincluded segment in the runtime
	/// is full. We are calling `can_build_upon`, passing the last built block as the
	/// included one. In the runtime we will not find the hash of the included block in the
	/// unincluded segment. The `can_build_upon` runtime API would therefore return `false`, but
	/// we are ensuring on the node side that we are are always able to build on the included block.
	#[tokio::test]
	async fn test_can_build_upon() {
<<<<<<< HEAD
		sp_tracing::try_init_simple();

		let (client, keystore) = set_up_components();
=======
		let (client, keystore) = set_up_components(6);
>>>>>>> 822943a1

		let genesis_hash = client.chain_info().genesis_hash;
		let mut last_hash = genesis_hash;

		// Fill up the unincluded segment tracker in the runtime.
		while can_build_upon::<_, _, sp_consensus_aura::sr25519::AuthorityPair>(
			Slot::from(u64::MAX),
			Slot::from(u64::MAX),
			Timestamp::default(),
			last_hash,
			genesis_hash,
			&*client,
			&keystore,
		)
		.await
		.is_some()
		{
			let block = build_and_import_block(
				&client,
				genesis_hash,
				BlockOrigin::NetworkInitialSync,
				None,
			)
			.await;
			last_hash = block.header().hash();
		}

		// Blocks were built with the genesis hash set as included block.
		// We call `can_build_upon` with the last built block as the included block.
		let result = can_build_upon::<_, _, sp_consensus_aura::sr25519::AuthorityPair>(
			Slot::from(u64::MAX),
			Slot::from(u64::MAX),
			Timestamp::default(),
			last_hash,
			last_hash,
			&*client,
			&keystore,
		)
		.await;
		assert!(result.is_some());
	}

<<<<<<< HEAD
	#[tokio::test]
	async fn authorities_imported_from_runtime_when_importing_own_block() {
		let (client, _) = set_up_components();

		let genesis_hash = client.chain_info().genesis_hash;
		let slot_duration = client.runtime_api().slot_duration(genesis_hash).unwrap();
		let (block_import, authorities_tracker) =
			AuraBlockImport::new_empty(client.clone(), client.clone());
		let verifier = AuraVerifier::<_, sr25519::AuthorityPair, _, _>::new(
			client.clone(),
			Box::new(|_, _| async move {
				let slot = InherentDataProvider::from_timestamp_and_slot_duration(
					Timestamp::current(),
					slot_duration,
				);
				Ok::<_, Box<dyn std::error::Error + Send + Sync>>((slot,))
			}),
			CheckForEquivocation::No,
			None,
			authorities_tracker.clone(),
		)
		.unwrap();

		assert!(authorities_tracker.is_empty());

		// Import a block with `ApplyChanges` state action. This should cause authorities to be
		// imported from the runtime, and therefore fill in the authorities tracker.
		let (block, storage_changes) = build_block(&client, genesis_hash);
		import_block(
			&block_import,
			block,
			BlockOrigin::Own,
			Some(StateAction::ApplyChanges(storage_changes)),
			true,
		)
		.await;

		// The authorities should now be present in the tracker.
		assert!(!authorities_tracker.is_empty());

		// Ensure that the next block verifies, i.e. the authorities are configured correctly.
		let (block, _) = build_block(&client, genesis_hash);
		let block = cumulus_test_client::seal_block(block, &client);
		verify_block(&verifier, block, BlockOrigin::NetworkInitialSync).await;
=======
	/// Helper to create a mock overseer handle and message recorder
	fn create_overseer_handle() -> (OverseerHandle, Arc<Mutex<Vec<CollatorProtocolMessage>>>) {
		let messages = Arc::new(Mutex::new(Vec::new()));
		let messages_clone = messages.clone();

		let (tx, mut rx) = polkadot_node_subsystem_util::metered::channel(100);

		// Spawn a task to receive and record overseer messages
		tokio::spawn(async move {
			while let Some(event) = rx.next().await {
				if let Event::MsgToSubsystem { msg, .. } = event {
					if let polkadot_node_subsystem::AllMessages::CollatorProtocol(cp_msg) = msg {
						messages_clone.lock().unwrap().push(cp_msg);
					}
				}
			}
		});

		(Handle::new(tx), messages)
	}

	#[tokio::test]
	async fn preconnect_when_next_slot_is_ours() {
		let (client, keystore) = set_up_components(1);
		let genesis_hash = client.chain_info().genesis_hash;
		let (overseer_handle, messages_recorder) = create_overseer_handle();

		let mut helper = BackingGroupConnectionHelper::new(keystore, overseer_handle);

		// Fetch authorities for the update call
		let authorities = client.runtime_api().authorities(genesis_hash).unwrap();

		// Update with slot 5, next slot (6) should be ours
		helper
			.update::<sp_consensus_aura::sr25519::AuthorityPair>(Slot::from(5), &authorities)
			.await;

		// Give time for message to be processed
		tokio::time::sleep(tokio::time::Duration::from_millis(50)).await;

		let messages = messages_recorder.lock().unwrap();
		assert_eq!(messages.len(), 1);
		assert!(matches!(messages[0], CollatorProtocolMessage::ConnectToBackingGroups));
		assert_eq!(helper.our_slot, Some(Slot::from(6)));
	}

	#[tokio::test]
	async fn preconnect_no_duplicate_connect_message() {
		let (client, keystore) = set_up_components(1);
		let genesis_hash = client.chain_info().genesis_hash;
		let (overseer_handle, messages_recorder) = create_overseer_handle();

		let mut helper = BackingGroupConnectionHelper::new(keystore, overseer_handle);

		// Fetch authorities for the update calls
		let authorities = client.runtime_api().authorities(genesis_hash).unwrap();

		// Update with slot 5, next slot (6) is ours
		helper
			.update::<sp_consensus_aura::sr25519::AuthorityPair>(Slot::from(5), &authorities)
			.await;

		// Give time for message to be processed
		tokio::time::sleep(tokio::time::Duration::from_millis(50)).await;
		assert_eq!(messages_recorder.lock().unwrap().len(), 1);
		messages_recorder.lock().unwrap().clear();

		// Update with slot 5 again - should not send another message
		helper
			.update::<sp_consensus_aura::sr25519::AuthorityPair>(Slot::from(5), &authorities)
			.await;
		tokio::time::sleep(tokio::time::Duration::from_millis(50)).await;
		assert_eq!(messages_recorder.lock().unwrap().len(), 0);

		// Update with slot 1 (our slot) - should not send another message
		helper
			.update::<sp_consensus_aura::sr25519::AuthorityPair>(Slot::from(6), &authorities)
			.await;
		tokio::time::sleep(tokio::time::Duration::from_millis(50)).await;
		assert_eq!(messages_recorder.lock().unwrap().len(), 0);
	}

	#[tokio::test]
	async fn preconnect_disconnect_when_slot_passes() {
		let (client, keystore) = set_up_components(1);
		let genesis_hash = client.chain_info().genesis_hash;
		let (overseer_handle, messages_recorder) = create_overseer_handle();

		let mut helper = BackingGroupConnectionHelper::new(keystore, overseer_handle);

		// Fetch authorities for the update calls
		let authorities = client.runtime_api().authorities(genesis_hash).unwrap();

		// Slot 0 -> Alice, Slot 1 -> Bob, Slot 2 -> Charlie, Slot 3 -> Dave, Slot 4 -> Eve,
		// Slot 5 -> Ferdie, Slot 6 -> Alice

		// Update with slot 5, next slot (6) is ours -> should connect
		helper
			.update::<sp_consensus_aura::sr25519::AuthorityPair>(Slot::from(5), &authorities)
			.await;
		tokio::time::sleep(tokio::time::Duration::from_millis(50)).await;
		assert_eq!(helper.our_slot, Some(Slot::from(6)));
		messages_recorder.lock().unwrap().clear();

		// Update with slot 8, next slot (9) is Charlie's -> should disconnect
		helper
			.update::<sp_consensus_aura::sr25519::AuthorityPair>(Slot::from(8), &authorities)
			.await;
		tokio::time::sleep(tokio::time::Duration::from_millis(50)).await;

		{
			let messages = messages_recorder.lock().unwrap();
			assert_eq!(messages.len(), 1, "Expected exactly one disconnect message");
			assert!(matches!(messages[0], CollatorProtocolMessage::DisconnectFromBackingGroups));
			assert_eq!(helper.our_slot, None);
		}

		messages_recorder.lock().unwrap().clear();

		// Update again with slot 8, next slot (9) is Charlie's -> should not send another
		// disconnect message
		helper
			.update::<sp_consensus_aura::sr25519::AuthorityPair>(Slot::from(8), &authorities)
			.await;
		tokio::time::sleep(tokio::time::Duration::from_millis(50)).await;

		let messages = messages_recorder.lock().unwrap();
		assert_eq!(messages.len(), 0, "Expected no messages");
		assert_eq!(helper.our_slot, None);
	}

	#[tokio::test]
	async fn preconnect_no_disconnect_without_previous_connection() {
		let (client, keystore) = set_up_components(1);
		let genesis_hash = client.chain_info().genesis_hash;
		let (overseer_handle, messages_recorder) = create_overseer_handle();

		let mut helper = BackingGroupConnectionHelper::new(keystore, overseer_handle);

		// Fetch authorities for the update call
		let authorities = client.runtime_api().authorities(genesis_hash).unwrap();

		// Slot 0 -> Alice, Slot 1 -> Bob, Slot 2 -> Charlie, Slot 3 -> Dave, Slot 4 -> Eve,
		// Slot 5 -> Ferdie

		// Update with slot 1 (Bob's slot), next slot (2) is Charlie's
		// Since we never connected before (our_slot is None), we should not send disconnect
		helper
			.update::<sp_consensus_aura::sr25519::AuthorityPair>(Slot::from(1), &authorities)
			.await;

		tokio::time::sleep(tokio::time::Duration::from_millis(50)).await;
		// Should not send any message since we never connected
		assert_eq!(messages_recorder.lock().unwrap().len(), 0);
		assert_eq!(helper.our_slot, None);
	}

	#[tokio::test]
	async fn preconnect_multiple_cycles() {
		let (client, keystore) = set_up_components(1);
		let genesis_hash = client.chain_info().genesis_hash;
		let (overseer_handle, messages_recorder) = create_overseer_handle();

		let mut helper = BackingGroupConnectionHelper::new(keystore, overseer_handle);

		// Fetch authorities for the update calls
		let authorities = client.runtime_api().authorities(genesis_hash).unwrap();

		// Slot 0 -> Alice, Slot 1 -> Bob, Slot 2 -> Charlie, Slot 3 -> Dave, Slot 4 -> Eve,
		// Slot 5 -> Ferdie, Slot 6 -> Alice, Slot 7 -> Bob, ...

		// Cycle 1: Connect at slot 5, next slot (6) is ours
		helper
			.update::<sp_consensus_aura::sr25519::AuthorityPair>(Slot::from(5), &authorities)
			.await;
		tokio::time::sleep(tokio::time::Duration::from_millis(50)).await;
		{
			let messages = messages_recorder.lock().unwrap();
			assert_eq!(messages.len(), 1);
			assert!(matches!(messages[0], CollatorProtocolMessage::ConnectToBackingGroups));
		}
		assert_eq!(helper.our_slot, Some(Slot::from(6)));
		messages_recorder.lock().unwrap().clear();

		// Cycle 1: Disconnect at slot 7, next slot (8) is Charlie's
		helper
			.update::<sp_consensus_aura::sr25519::AuthorityPair>(Slot::from(7), &authorities)
			.await;
		tokio::time::sleep(tokio::time::Duration::from_millis(50)).await;
		{
			let messages = messages_recorder.lock().unwrap();
			assert_eq!(messages.len(), 1);
			assert!(matches!(messages[0], CollatorProtocolMessage::DisconnectFromBackingGroups));
		}
		assert_eq!(helper.our_slot, None);
		messages_recorder.lock().unwrap().clear();

		// Cycle 2: Connect again at slot 11, next slot (12) is ours
		helper
			.update::<sp_consensus_aura::sr25519::AuthorityPair>(Slot::from(11), &authorities)
			.await;
		tokio::time::sleep(tokio::time::Duration::from_millis(50)).await;
		{
			let messages = messages_recorder.lock().unwrap();
			assert_eq!(messages.len(), 1);
			assert!(matches!(messages[0], CollatorProtocolMessage::ConnectToBackingGroups));
		}
		assert_eq!(helper.our_slot, Some(Slot::from(12)));
	}

	#[tokio::test]
	async fn preconnect_handles_empty_authorities() {
		let keystore = Arc::new(sp_keystore::testing::MemoryKeystore::new()) as Arc<_>;
		let (overseer_handle, messages_recorder) = create_overseer_handle();

		let mut helper = BackingGroupConnectionHelper::new(keystore, overseer_handle);

		// Pass empty authorities list
		let authorities = vec![];
		helper
			.update::<sp_consensus_aura::sr25519::AuthorityPair>(Slot::from(0), &authorities)
			.await;

		tokio::time::sleep(tokio::time::Duration::from_millis(50)).await;
		// Should not send any message if authorities list is empty
		assert_eq!(messages_recorder.lock().unwrap().len(), 0);
>>>>>>> 822943a1
	}
}

/// Holds a relay parent and its descendants.
pub struct RelayParentData {
	/// The relay parent block header
	relay_parent: RelayHeader,
	/// Ordered collection of descendant block headers, from oldest to newest
	descendants: Vec<RelayHeader>,
}

impl RelayParentData {
	/// Creates a new instance with the given relay parent and no descendants.
	pub fn new(relay_parent: RelayHeader) -> Self {
		Self { relay_parent, descendants: Default::default() }
	}

	/// Creates a new instance with the given relay parent and descendants.
	pub fn new_with_descendants(relay_parent: RelayHeader, descendants: Vec<RelayHeader>) -> Self {
		Self { relay_parent, descendants }
	}

	/// Returns a reference to the relay parent header.
	pub fn relay_parent(&self) -> &RelayHeader {
		&self.relay_parent
	}

	/// Returns the number of descendants.
	#[cfg(test)]
	pub fn descendants_len(&self) -> usize {
		self.descendants.len()
	}

	/// Consumes the structure and returns a vector containing the relay parent followed by its
	/// descendants in chronological order. The resulting list should be provided to the parachain
	/// inherent data.
	pub fn into_inherent_descendant_list(self) -> Vec<RelayHeader> {
		let Self { relay_parent, mut descendants } = self;

		if descendants.is_empty() {
			return Default::default()
		}

		let mut result = vec![relay_parent];
		result.append(&mut descendants);
		result
	}
}<|MERGE_RESOLUTION|>--- conflicted
+++ resolved
@@ -392,7 +392,6 @@
 		block
 	}
 
-<<<<<<< HEAD
 	fn build_block(client: &Client, included: Hash) -> (Block, StorageChanges<Block>) {
 		let sproof = sproof_with_parent_by_hash(client, included);
 		let block_builder = client.init_block_builder(None, sproof).block_builder;
@@ -400,10 +399,7 @@
 		(block, StorageChanges::Changes(storage_changes))
 	}
 
-	fn set_up_components() -> (Arc<Client>, KeystorePtr) {
-=======
 	fn set_up_components(num_authorities: usize) -> (Arc<Client>, KeystorePtr) {
->>>>>>> 822943a1
 		let keystore = Arc::new(sp_keystore::testing::MemoryKeystore::new()) as Arc<_>;
 		for key in sp_keyring::Sr25519Keyring::iter().take(num_authorities) {
 			Keystore::sr25519_generate_new(
@@ -423,13 +419,9 @@
 	/// we are ensuring on the node side that we are are always able to build on the included block.
 	#[tokio::test]
 	async fn test_can_build_upon() {
-<<<<<<< HEAD
 		sp_tracing::try_init_simple();
 
-		let (client, keystore) = set_up_components();
-=======
 		let (client, keystore) = set_up_components(6);
->>>>>>> 822943a1
 
 		let genesis_hash = client.chain_info().genesis_hash;
 		let mut last_hash = genesis_hash;
@@ -472,10 +464,9 @@
 		assert!(result.is_some());
 	}
 
-<<<<<<< HEAD
 	#[tokio::test]
 	async fn authorities_imported_from_runtime_when_importing_own_block() {
-		let (client, _) = set_up_components();
+		let (client, _) = set_up_components(1);
 
 		let genesis_hash = client.chain_info().genesis_hash;
 		let slot_duration = client.runtime_api().slot_duration(genesis_hash).unwrap();
@@ -517,7 +508,8 @@
 		let (block, _) = build_block(&client, genesis_hash);
 		let block = cumulus_test_client::seal_block(block, &client);
 		verify_block(&verifier, block, BlockOrigin::NetworkInitialSync).await;
-=======
+	}
+
 	/// Helper to create a mock overseer handle and message recorder
 	fn create_overseer_handle() -> (OverseerHandle, Arc<Mutex<Vec<CollatorProtocolMessage>>>) {
 		let messages = Arc::new(Mutex::new(Vec::new()));
@@ -744,7 +736,6 @@
 		tokio::time::sleep(tokio::time::Duration::from_millis(50)).await;
 		// Should not send any message if authorities list is empty
 		assert_eq!(messages_recorder.lock().unwrap().len(), 0);
->>>>>>> 822943a1
 	}
 }
 
