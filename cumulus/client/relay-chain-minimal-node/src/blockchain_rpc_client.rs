// Copyright (C) Parity Technologies (UK) Ltd.
// This file is part of Cumulus.

// Cumulus is free software: you can redistribute it and/or modify
// it under the terms of the GNU General Public License as published by
// the Free Software Foundation, either version 3 of the License, or
// (at your option) any later version.

// Cumulus is distributed in the hope that it will be useful,
// but WITHOUT ANY WARRANTY; without even the implied warranty of
// MERCHANTABILITY or FITNESS FOR A PARTICULAR PURPOSE.  See the
// GNU General Public License for more details.

// You should have received a copy of the GNU General Public License
// along with Cumulus.  If not, see <http://www.gnu.org/licenses/>.

use std::pin::Pin;

use cumulus_relay_chain_interface::{RelayChainError, RelayChainResult};
use cumulus_relay_chain_rpc_interface::RelayChainRpcClient;
use futures::{Stream, StreamExt};
use polkadot_core_primitives::{Block, BlockNumber, Hash, Header};
use polkadot_overseer::RuntimeApiSubsystemClient;
use polkadot_primitives::{
	async_backing::{AsyncBackingParams, BackingState},
	slashing,
<<<<<<< HEAD
	vstaging::ApprovalVotingParams,
=======
	vstaging::NodeFeatures,
>>>>>>> 98f9e2ea
};
use sc_authority_discovery::{AuthorityDiscovery, Error as AuthorityDiscoveryError};
use sp_api::{ApiError, RuntimeApiInfo};

#[derive(Clone)]
pub struct BlockChainRpcClient {
	rpc_client: RelayChainRpcClient,
}

impl BlockChainRpcClient {
	pub fn new(rpc_client: RelayChainRpcClient) -> Self {
		Self { rpc_client }
	}

	pub async fn chain_get_header(
		&self,
		hash: Option<Hash>,
	) -> Result<Option<Header>, RelayChainError> {
		self.rpc_client.chain_get_header(hash).await
	}

	pub async fn block_get_hash(
		&self,
		number: Option<BlockNumber>,
	) -> Result<Option<Hash>, RelayChainError> {
		self.rpc_client.chain_get_block_hash(number).await
	}
}

#[async_trait::async_trait]
impl RuntimeApiSubsystemClient for BlockChainRpcClient {
	async fn validators(
		&self,
		at: Hash,
	) -> Result<Vec<polkadot_primitives::ValidatorId>, sp_api::ApiError> {
		Ok(self.rpc_client.parachain_host_validators(at).await?)
	}

	async fn validator_groups(
		&self,
		at: Hash,
	) -> Result<
		(
			Vec<Vec<polkadot_primitives::ValidatorIndex>>,
			polkadot_primitives::GroupRotationInfo<polkadot_core_primitives::BlockNumber>,
		),
		sp_api::ApiError,
	> {
		Ok(self.rpc_client.parachain_host_validator_groups(at).await?)
	}

	async fn availability_cores(
		&self,
		at: Hash,
	) -> Result<
		Vec<polkadot_primitives::CoreState<Hash, polkadot_core_primitives::BlockNumber>>,
		sp_api::ApiError,
	> {
		Ok(self.rpc_client.parachain_host_availability_cores(at).await?)
	}

	async fn persisted_validation_data(
		&self,
		at: Hash,
		para_id: cumulus_primitives_core::ParaId,
		assumption: polkadot_primitives::OccupiedCoreAssumption,
	) -> Result<
		Option<
			cumulus_primitives_core::PersistedValidationData<
				Hash,
				polkadot_core_primitives::BlockNumber,
			>,
		>,
		sp_api::ApiError,
	> {
		Ok(self
			.rpc_client
			.parachain_host_persisted_validation_data(at, para_id, assumption)
			.await?)
	}

	async fn assumed_validation_data(
		&self,
		at: Hash,
		para_id: cumulus_primitives_core::ParaId,
		expected_persisted_validation_data_hash: Hash,
	) -> Result<
		Option<(
			cumulus_primitives_core::PersistedValidationData<
				Hash,
				polkadot_core_primitives::BlockNumber,
			>,
			polkadot_primitives::ValidationCodeHash,
		)>,
		sp_api::ApiError,
	> {
		Ok(self
			.rpc_client
			.parachain_host_assumed_validation_data(
				at,
				para_id,
				expected_persisted_validation_data_hash,
			)
			.await?)
	}

	async fn check_validation_outputs(
		&self,
		at: Hash,
		para_id: cumulus_primitives_core::ParaId,
		outputs: polkadot_primitives::CandidateCommitments,
	) -> Result<bool, sp_api::ApiError> {
		Ok(self
			.rpc_client
			.parachain_host_check_validation_outputs(at, para_id, outputs)
			.await?)
	}

	async fn session_index_for_child(
		&self,
		at: Hash,
	) -> Result<polkadot_primitives::SessionIndex, sp_api::ApiError> {
		Ok(self.rpc_client.parachain_host_session_index_for_child(at).await?)
	}

	async fn validation_code(
		&self,
		at: Hash,
		para_id: cumulus_primitives_core::ParaId,
		assumption: polkadot_primitives::OccupiedCoreAssumption,
	) -> Result<Option<polkadot_primitives::ValidationCode>, sp_api::ApiError> {
		Ok(self.rpc_client.parachain_host_validation_code(at, para_id, assumption).await?)
	}

	async fn candidate_pending_availability(
		&self,
		at: Hash,
		para_id: cumulus_primitives_core::ParaId,
	) -> Result<Option<polkadot_primitives::CommittedCandidateReceipt<Hash>>, sp_api::ApiError> {
		Ok(self
			.rpc_client
			.parachain_host_candidate_pending_availability(at, para_id)
			.await?)
	}

	async fn candidate_events(
		&self,
		at: Hash,
	) -> Result<Vec<polkadot_primitives::CandidateEvent<Hash>>, sp_api::ApiError> {
		Ok(self.rpc_client.parachain_host_candidate_events(at).await?)
	}

	async fn dmq_contents(
		&self,
		at: Hash,
		recipient: cumulus_primitives_core::ParaId,
	) -> Result<
		Vec<cumulus_primitives_core::InboundDownwardMessage<polkadot_core_primitives::BlockNumber>>,
		sp_api::ApiError,
	> {
		Ok(self.rpc_client.parachain_host_dmq_contents(recipient, at).await?)
	}

	async fn inbound_hrmp_channels_contents(
		&self,
		at: Hash,
		recipient: cumulus_primitives_core::ParaId,
	) -> Result<
		std::collections::BTreeMap<
			cumulus_primitives_core::ParaId,
			Vec<
				polkadot_core_primitives::InboundHrmpMessage<polkadot_core_primitives::BlockNumber>,
			>,
		>,
		sp_api::ApiError,
	> {
		Ok(self
			.rpc_client
			.parachain_host_inbound_hrmp_channels_contents(recipient, at)
			.await?)
	}

	async fn validation_code_by_hash(
		&self,
		at: Hash,
		validation_code_hash: polkadot_primitives::ValidationCodeHash,
	) -> Result<Option<polkadot_primitives::ValidationCode>, sp_api::ApiError> {
		Ok(self
			.rpc_client
			.parachain_host_validation_code_by_hash(at, validation_code_hash)
			.await?)
	}

	async fn on_chain_votes(
		&self,
		at: Hash,
	) -> Result<Option<polkadot_primitives::ScrapedOnChainVotes<Hash>>, sp_api::ApiError> {
		Ok(self.rpc_client.parachain_host_on_chain_votes(at).await?)
	}

	async fn session_info(
		&self,
		at: Hash,
		index: polkadot_primitives::SessionIndex,
	) -> Result<Option<polkadot_primitives::SessionInfo>, sp_api::ApiError> {
		Ok(self.rpc_client.parachain_host_session_info(at, index).await?)
	}

	async fn session_executor_params(
		&self,
		at: Hash,
		session_index: polkadot_primitives::SessionIndex,
	) -> Result<Option<polkadot_primitives::ExecutorParams>, sp_api::ApiError> {
		Ok(self
			.rpc_client
			.parachain_host_session_executor_params(at, session_index)
			.await?)
	}

	async fn submit_pvf_check_statement(
		&self,
		at: Hash,
		stmt: polkadot_primitives::PvfCheckStatement,
		signature: polkadot_primitives::ValidatorSignature,
	) -> Result<(), sp_api::ApiError> {
		Ok(self
			.rpc_client
			.parachain_host_submit_pvf_check_statement(at, stmt, signature)
			.await?)
	}

	async fn pvfs_require_precheck(
		&self,
		at: Hash,
	) -> Result<Vec<polkadot_primitives::ValidationCodeHash>, sp_api::ApiError> {
		Ok(self.rpc_client.parachain_host_pvfs_require_precheck(at).await?)
	}

	async fn validation_code_hash(
		&self,
		at: Hash,
		para_id: cumulus_primitives_core::ParaId,
		assumption: polkadot_primitives::OccupiedCoreAssumption,
	) -> Result<Option<polkadot_primitives::ValidationCodeHash>, sp_api::ApiError> {
		Ok(self
			.rpc_client
			.parachain_host_validation_code_hash(at, para_id, assumption)
			.await?)
	}

	async fn current_epoch(&self, at: Hash) -> Result<sp_consensus_babe::Epoch, sp_api::ApiError> {
		Ok(self.rpc_client.babe_api_current_epoch(at).await?)
	}

	async fn authorities(
		&self,
		at: Hash,
	) -> std::result::Result<Vec<polkadot_primitives::AuthorityDiscoveryId>, sp_api::ApiError> {
		Ok(self.rpc_client.authority_discovery_authorities(at).await?)
	}

	async fn api_version_parachain_host(&self, at: Hash) -> Result<Option<u32>, sp_api::ApiError> {
		let api_id = <dyn polkadot_primitives::runtime_api::ParachainHost<Block>>::ID;
		Ok(self.rpc_client.runtime_version(at).await.map(|v| v.api_version(&api_id))?)
	}

	async fn disputes(
		&self,
		at: Hash,
	) -> Result<
		Vec<(
			polkadot_primitives::SessionIndex,
			polkadot_primitives::CandidateHash,
			polkadot_primitives::DisputeState<polkadot_primitives::BlockNumber>,
		)>,
		ApiError,
	> {
		Ok(self.rpc_client.parachain_host_disputes(at).await?)
	}

	async fn unapplied_slashes(
		&self,
		at: Hash,
	) -> Result<
		Vec<(
			polkadot_primitives::SessionIndex,
			polkadot_primitives::CandidateHash,
			slashing::PendingSlashes,
		)>,
		ApiError,
	> {
		Ok(self.rpc_client.parachain_host_unapplied_slashes(at).await?)
	}

	async fn key_ownership_proof(
		&self,
		at: Hash,
		validator_id: polkadot_primitives::ValidatorId,
	) -> Result<Option<slashing::OpaqueKeyOwnershipProof>, ApiError> {
		Ok(self.rpc_client.parachain_host_key_ownership_proof(at, validator_id).await?)
	}

	async fn submit_report_dispute_lost(
		&self,
		at: Hash,
		dispute_proof: slashing::DisputeProof,
		key_ownership_proof: slashing::OpaqueKeyOwnershipProof,
	) -> Result<Option<()>, ApiError> {
		Ok(self
			.rpc_client
			.parachain_host_submit_report_dispute_lost(at, dispute_proof, key_ownership_proof)
			.await?)
	}

	async fn minimum_backing_votes(
		&self,
		at: Hash,
		session_index: polkadot_primitives::SessionIndex,
	) -> Result<u32, ApiError> {
		Ok(self.rpc_client.parachain_host_minimum_backing_votes(at, session_index).await?)
	}

	async fn disabled_validators(
		&self,
		at: Hash,
	) -> Result<Vec<polkadot_primitives::ValidatorIndex>, ApiError> {
		Ok(self.rpc_client.parachain_host_disabled_validators(at).await?)
	}

	async fn async_backing_params(&self, at: Hash) -> Result<AsyncBackingParams, ApiError> {
		Ok(self.rpc_client.parachain_host_async_backing_params(at).await?)
	}

	async fn para_backing_state(
		&self,
		at: Hash,
		para_id: cumulus_primitives_core::ParaId,
	) -> Result<Option<BackingState>, ApiError> {
		Ok(self.rpc_client.parachain_host_para_backing_state(at, para_id).await?)
	}

<<<<<<< HEAD
	/// Approval voting configuration parameters
	async fn approval_voting_params(
		&self,
		at: Hash,
		session_index: polkadot_primitives::SessionIndex,
	) -> Result<ApprovalVotingParams, ApiError> {
		Ok(self
			.rpc_client
			.parachain_host_staging_approval_voting_params(at, session_index)
			.await?)
=======
	async fn node_features(&self, at: Hash) -> Result<NodeFeatures, ApiError> {
		Ok(self.rpc_client.parachain_host_node_features(at).await?)
>>>>>>> 98f9e2ea
	}
}

#[async_trait::async_trait]
impl AuthorityDiscovery<Block> for BlockChainRpcClient {
	async fn authorities(
		&self,
		at: Hash,
	) -> std::result::Result<Vec<polkadot_primitives::AuthorityDiscoveryId>, sp_api::ApiError> {
		let result = self.rpc_client.authority_discovery_authorities(at).await?;
		Ok(result)
	}

	async fn best_hash(&self) -> std::result::Result<Hash, AuthorityDiscoveryError> {
		self.block_get_hash(None)
			.await
			.ok()
			.flatten()
			.ok_or_else(|| AuthorityDiscoveryError::BestBlockFetchingError)
	}
}

impl BlockChainRpcClient {
	pub async fn import_notification_stream(
		&self,
	) -> RelayChainResult<Pin<Box<dyn Stream<Item = Header> + Send>>> {
		Ok(self.rpc_client.get_imported_heads_stream()?.boxed())
	}

	pub async fn finality_notification_stream(
		&self,
	) -> RelayChainResult<Pin<Box<dyn Stream<Item = Header> + Send>>> {
		Ok(self.rpc_client.get_finalized_heads_stream()?.boxed())
	}
}<|MERGE_RESOLUTION|>--- conflicted
+++ resolved
@@ -24,11 +24,7 @@
 use polkadot_primitives::{
 	async_backing::{AsyncBackingParams, BackingState},
 	slashing,
-<<<<<<< HEAD
-	vstaging::ApprovalVotingParams,
-=======
-	vstaging::NodeFeatures,
->>>>>>> 98f9e2ea
+	vstaging::{ApprovalVotingParams, NodeFeatures},
 };
 use sc_authority_discovery::{AuthorityDiscovery, Error as AuthorityDiscoveryError};
 use sp_api::{ApiError, RuntimeApiInfo};
@@ -370,7 +366,6 @@
 		Ok(self.rpc_client.parachain_host_para_backing_state(at, para_id).await?)
 	}
 
-<<<<<<< HEAD
 	/// Approval voting configuration parameters
 	async fn approval_voting_params(
 		&self,
@@ -381,10 +376,10 @@
 			.rpc_client
 			.parachain_host_staging_approval_voting_params(at, session_index)
 			.await?)
-=======
+	}
+
 	async fn node_features(&self, at: Hash) -> Result<NodeFeatures, ApiError> {
 		Ok(self.rpc_client.parachain_host_node_features(at).await?)
->>>>>>> 98f9e2ea
 	}
 }
 
