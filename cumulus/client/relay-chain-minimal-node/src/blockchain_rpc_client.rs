--- conflicted
+++ resolved
@@ -457,17 +457,16 @@
 			.await?)
 	}
 
-<<<<<<< HEAD
+	async fn backing_constraints(
+		&self,
+		at: Hash,
+		para_id: ParaId,
+	) -> Result<Option<Constraints>, ApiError> {
+		Ok(self.rpc_client.parachain_host_backing_constraints(at, para_id).await?)
+	}
+
 	async fn scheduling_lookahead(&self, at: Hash) -> Result<u32, sp_api::ApiError> {
 		Ok(self.rpc_client.parachain_host_scheduling_lookahead(at).await?)
-=======
-	async fn backing_constraints(
-		&self,
-		at: Hash,
-		para_id: ParaId,
-	) -> Result<Option<Constraints>, ApiError> {
-		Ok(self.rpc_client.parachain_host_backing_constraints(at, para_id).await?)
->>>>>>> e9393a9a
 	}
 }
 
