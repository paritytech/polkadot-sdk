[package]
authors.workspace = true
name = "cumulus-relay-chain-minimal-node"
version = "0.1.0"
edition.workspace = true
description = "Minimal node implementation to be used in tandem with RPC or light-client mode."
license = "GPL-3.0-or-later WITH Classpath-exception-2.0"

[dependencies]
# polkadot deps
polkadot-primitives = { path = "../../../polkadot/primitives" }
polkadot-core-primitives = { path = "../../../polkadot/core-primitives" }
polkadot-overseer = { path = "../../../polkadot/node/overseer" }
polkadot-node-subsystem-util = { path = "../../../polkadot/node/subsystem-util" }
polkadot-node-network-protocol = { path = "../../../polkadot/node/network/protocol" }

polkadot-availability-recovery = { path = "../../../polkadot/node/network/availability-recovery" }
polkadot-collator-protocol = { path = "../../../polkadot/node/network/collator-protocol" }
polkadot-network-bridge = { path = "../../../polkadot/node/network/bridge" }
polkadot-node-collation-generation = { path = "../../../polkadot/node/collation-generation" }
polkadot-node-core-runtime-api = { path = "../../../polkadot/node/core/runtime-api" }
polkadot-node-core-chain-api = { path = "../../../polkadot/node/core/chain-api" }
polkadot-node-core-prospective-parachains = { path = "../../../polkadot/node/core/prospective-parachains" }

# substrate deps
sc-authority-discovery = { path = "../../../substrate/client/authority-discovery" }
sc-network = { path = "../../../substrate/client/network" }
sc-network-common = { path = "../../../substrate/client/network/common" }
sc-service = { path = "../../../substrate/client/service" }
sc-client-api = { path = "../../../substrate/client/api" }
substrate-prometheus-endpoint = { path = "../../../substrate/utils/prometheus" }
sc-tracing = { path = "../../../substrate/client/tracing" }
sc-utils = { path = "../../../substrate/client/utils" }
sp-api = { path = "../../../substrate/primitives/api" }
sp-consensus-babe = { path = "../../../substrate/primitives/consensus/babe" }
sp-consensus = { path = "../../../substrate/primitives/consensus/common" }
sp-runtime = { path = "../../../substrate/primitives/runtime" }
sp-blockchain = { path = "../../../substrate/primitives/blockchain" }
tokio = { version = "1.32.0", features = ["macros"] }

# cumulus deps
cumulus-relay-chain-interface = { path = "../relay-chain-interface" }
cumulus-relay-chain-rpc-interface = { path = "../relay-chain-rpc-interface" }
cumulus-primitives-core = { path = "../../primitives/core" }

array-bytes = "6.1"
tracing = "0.1.37"
async-trait = "0.1.73"
<<<<<<< HEAD
futures = "0.3.28"
=======
futures = "0.3.28"
parking_lot = "0.12.1"
>>>>>>> 1d5d4a48
<|MERGE_RESOLUTION|>--- conflicted
+++ resolved
@@ -46,9 +46,5 @@
 array-bytes = "6.1"
 tracing = "0.1.37"
 async-trait = "0.1.73"
-<<<<<<< HEAD
-futures = "0.3.28"
-=======
 futures = "0.3.28"
 parking_lot = "0.12.1"
->>>>>>> 1d5d4a48
