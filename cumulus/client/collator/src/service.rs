--- conflicted
+++ resolved
@@ -104,74 +104,74 @@
 {
 	/// Create a new instance.
 	pub fn new(
-		block_status: Arc<BS>,
-		spawner: Arc<dyn SpawnNamed + Send + Sync>,
-		announce_block: Arc<dyn Fn(Block::Hash, Option<Vec<u8>>) + Send + Sync>,
-		runtime_api: Arc<RA>,
-	) -> Self {
-		let wait_to_announce =
-			Arc::new(Mutex::new(WaitToAnnounce::new(spawner, announce_block.clone())));
-
-		Self { block_status, wait_to_announce, announce_block, runtime_api }
-	}
+	block_status: Arc<BS>,
+	spawner: Arc<dyn SpawnNamed + Send + Sync>,
+	announce_block: Arc<dyn Fn(Block::Hash, Option<Vec<u8>>) + Send + Sync>,
+	runtime_api: Arc<RA>,
+) -> Self {
+	let wait_to_announce =
+		Arc::new(Mutex::new(WaitToAnnounce::new(spawner, announce_block.clone())));
+
+	Self { block_status, wait_to_announce, announce_block, runtime_api }
+}
 
 	/// Checks the status of the given block hash in the Parachain.
 	///
 	/// Returns `true` if the block could be found and is good to be build on.
 	pub fn check_block_status(&self, hash: Block::Hash, header: &Block::Header) -> bool {
-		match self.block_status.block_status(hash) {
-			Ok(BlockStatus::Queued) => {
+	match self.block_status.block_status(hash) {
+		Ok(BlockStatus::Queued) => {
+			tracing::debug!(
+				target: LOG_TARGET,
+				block_hash = ?hash,
+				"Skipping candidate production, because block is still queued for import.",
+			);
+			false
+		},
+		Ok(BlockStatus::InChainWithState) => true,
+		Ok(BlockStatus::InChainPruned) => {
+			tracing::error!(
+				target: LOG_TARGET,
+				"Skipping candidate production, because block `{:?}` is already pruned!",
+				hash,
+			);
+			false
+		},
+		Ok(BlockStatus::KnownBad) => {
+			tracing::error!(
+				target: LOG_TARGET,
+				block_hash = ?hash,
+				"Block is tagged as known bad and is included in the relay chain! Skipping candidate production!",
+			);
+			false
+		},
+		Ok(BlockStatus::Unknown) => {
+			if header.number().is_zero() {
+				tracing::error!(
+					target: LOG_TARGET,
+					block_hash = ?hash,
+					"Could not find the header of the genesis block in the database!",
+				);
+			} else {
 				tracing::debug!(
 					target: LOG_TARGET,
 					block_hash = ?hash,
-					"Skipping candidate production, because block is still queued for import.",
+					"Skipping candidate production, because block is unknown.",
 				);
-				false
-			},
-			Ok(BlockStatus::InChainWithState) => true,
-			Ok(BlockStatus::InChainPruned) => {
-				tracing::error!(
-					target: LOG_TARGET,
-					"Skipping candidate production, because block `{:?}` is already pruned!",
-					hash,
-				);
-				false
-			},
-			Ok(BlockStatus::KnownBad) => {
-				tracing::error!(
-					target: LOG_TARGET,
-					block_hash = ?hash,
-					"Block is tagged as known bad and is included in the relay chain! Skipping candidate production!",
-				);
-				false
-			},
-			Ok(BlockStatus::Unknown) => {
-				if header.number().is_zero() {
-					tracing::error!(
-						target: LOG_TARGET,
-						block_hash = ?hash,
-						"Could not find the header of the genesis block in the database!",
-					);
-				} else {
-					tracing::debug!(
-						target: LOG_TARGET,
-						block_hash = ?hash,
-						"Skipping candidate production, because block is unknown.",
-					);
-				}
-				false
-			},
-			Err(e) => {
-				tracing::error!(
-					target: LOG_TARGET,
-					block_hash = ?hash,
-					error = ?e,
-					"Failed to get block status.",
-				);
-				false
-			},
-		}
-	}
+			}
+			false
+		},
+		Err(e) => {
+			tracing::error!(
+				target: LOG_TARGET,
+				block_hash = ?hash,
+				error = ?e,
+				"Failed to get block status.",
+			);
+			false
+		},
+	}
+}
 
 	/// Fetch the collation info from the runtime.
 	///
@@ -179,42 +179,37 @@
 	/// if the runtime api isn't implemented by the runtime. `ApiVersion` being the version of the
 	/// [`CollectCollationInfo`] runtime api.
 	pub fn fetch_collation_info(
-		&self,
-		block_hash: Block::Hash,
-		header: &Block::Header,
-<<<<<<< HEAD
-	) -> Result<Option<CollationInfo>, sp_api::ApiError> {
-		let mut runtime_api = RuntimeInstance::builder(&*self.runtime_api, block_hash)
-			.off_chain_context()
-			.build();
-=======
-	) -> Result<Option<(CollationInfo, u32)>, sp_api::ApiError> {
-		let runtime_api = self.runtime_api.runtime_api();
->>>>>>> 6ce61101
-
-		let api_version = match runtime_api.api_version::<dyn CollectCollationInfo<Block>>()? {
-			Some(version) => version,
-			None => {
-				tracing::error!(
-					target: LOG_TARGET,
-					"Could not fetch `CollectCollationInfo` runtime api version."
-				);
-				return Ok(None)
-			},
-		};
-
-		let collation_info = if api_version < 2 {
-			#[allow(deprecated)]
-			CollectCollationInfo::<Block>::collect_collation_info_before_version_2(
-				&mut runtime_api,
-			)?
-			.into_latest(header.encode().into())
-		} else {
-			CollectCollationInfo::<Block>::collect_collation_info(&mut runtime_api, header)?
-		};
-
-		Ok(Some((collation_info, api_version)))
-	}
+	&self,
+	block_hash: Block::Hash,
+	header: &Block::Header,
+) -> Result<Option<(CollationInfo, u32)>, sp_api::ApiError> {
+	let mut runtime_api = RuntimeInstance::builder(&*self.runtime_api, block_hash)
+		.off_chain_context()
+		.build();
+
+	let api_version = match runtime_api.api_version::<dyn CollectCollationInfo<Block>>()? {
+		Some(version) => version,
+		None => {
+			tracing::error!(
+				target: LOG_TARGET,
+				"Could not fetch `CollectCollationInfo` runtime api version."
+			);
+			return Ok(None)
+		},
+	};
+
+	let collation_info = if api_version < 2 {
+		#[allow(deprecated)]
+		CollectCollationInfo::<Block>::collect_collation_info_before_version_2(
+			&mut runtime_api,
+		)?
+		.into_latest(header.encode().into())
+	} else {
+		CollectCollationInfo::<Block>::collect_collation_info(&mut runtime_api, header)?
+	};
+
+	Ok(Some((collation_info, api_version)))
+}
 
 	/// Build a full [`Collation`] from a given [`ParachainCandidate`]. This requires
 	/// that the underlying block has been fully imported into the underlying client,
@@ -222,102 +217,102 @@
 	///
 	/// This also returns the unencoded parachain block data, in case that is desired.
 	pub fn build_collation(
-		&self,
-		parent_header: &Block::Header,
-		block_hash: Block::Hash,
-		candidate: ParachainCandidate<Block>,
-	) -> Option<(Collation, ParachainBlockData<Block>)> {
-		let block = candidate.block;
-
-		let compact_proof = match candidate
-			.proof
-			.into_compact_proof::<HashingFor<Block>>(*parent_header.state_root())
-		{
-			Ok(proof) => proof,
-			Err(e) => {
-				tracing::error!(target: "cumulus-collator", "Failed to compact proof: {:?}", e);
-				return None
-			},
-		};
-
-		// Create the parachain block data for the validators.
-		let (collation_info, api_version) = self
-			.fetch_collation_info(block_hash, block.header())
-			.map_err(|e| {
+	&self,
+	parent_header: &Block::Header,
+	block_hash: Block::Hash,
+	candidate: ParachainCandidate<Block>,
+) -> Option<(Collation, ParachainBlockData<Block>)> {
+	let block = candidate.block;
+
+	let compact_proof = match candidate
+		.proof
+		.into_compact_proof::<HashingFor<Block>>(*parent_header.state_root())
+	{
+		Ok(proof) => proof,
+		Err(e) => {
+			tracing::error!(target: "cumulus-collator", "Failed to compact proof: {:?}", e);
+			return None
+		},
+	};
+
+	// Create the parachain block data for the validators.
+	let (collation_info, api_version) = self
+		.fetch_collation_info(block_hash, block.header())
+		.map_err(|e| {
+			tracing::error!(
+				target: LOG_TARGET,
+				error = ?e,
+				"Failed to collect collation info.",
+			)
+		})
+		.ok()
+		.flatten()?;
+
+	let block_data = ParachainBlockData::<Block>::new(vec![block], compact_proof);
+
+	let pov = polkadot_node_primitives::maybe_compress_pov(PoV {
+		block_data: BlockData(if api_version >= 3 {
+			block_data.encode()
+		} else {
+			let block_data = block_data.as_v0();
+
+			if block_data.is_none() {
 				tracing::error!(
 					target: LOG_TARGET,
-					error = ?e,
-					"Failed to collect collation info.",
-				)
-			})
-			.ok()
-			.flatten()?;
-
-		let block_data = ParachainBlockData::<Block>::new(vec![block], compact_proof);
-
-		let pov = polkadot_node_primitives::maybe_compress_pov(PoV {
-			block_data: BlockData(if api_version >= 3 {
-				block_data.encode()
-			} else {
-				let block_data = block_data.as_v0();
-
-				if block_data.is_none() {
-					tracing::error!(
-						target: LOG_TARGET,
-						"Trying to submit a collation with multiple blocks is not supported by the current runtime."
-					);
-				}
-
-				block_data?.encode()
-			}),
-		});
-
-		let upward_messages = collation_info
-			.upward_messages
-			.try_into()
-			.map_err(|e| {
-				tracing::error!(
-					target: LOG_TARGET,
-					error = ?e,
-					"Number of upward messages should not be greater than `MAX_UPWARD_MESSAGE_NUM`",
-				)
-			})
-			.ok()?;
-		let horizontal_messages = collation_info
-			.horizontal_messages
-			.try_into()
-			.map_err(|e| {
-				tracing::error!(
-					target: LOG_TARGET,
-					error = ?e,
-					"Number of horizontal messages should not be greater than `MAX_HORIZONTAL_MESSAGE_NUM`",
-				)
-			})
-			.ok()?;
-
-		let collation = Collation {
-			upward_messages,
-			new_validation_code: collation_info.new_validation_code,
-			processed_downward_messages: collation_info.processed_downward_messages,
-			horizontal_messages,
-			hrmp_watermark: collation_info.hrmp_watermark,
-			head_data: collation_info.head_data,
-			proof_of_validity: MaybeCompressedPoV::Compressed(pov),
-		};
-
-		Some((collation, block_data))
-	}
+					"Trying to submit a collation with multiple blocks is not supported by the current runtime."
+				);
+			}
+
+			block_data?.encode()
+		}),
+	});
+
+	let upward_messages = collation_info
+		.upward_messages
+		.try_into()
+		.map_err(|e| {
+			tracing::error!(
+				target: LOG_TARGET,
+				error = ?e,
+				"Number of upward messages should not be greater than `MAX_UPWARD_MESSAGE_NUM`",
+			)
+		})
+		.ok()?;
+	let horizontal_messages = collation_info
+		.horizontal_messages
+		.try_into()
+		.map_err(|e| {
+			tracing::error!(
+				target: LOG_TARGET,
+				error = ?e,
+				"Number of horizontal messages should not be greater than `MAX_HORIZONTAL_MESSAGE_NUM`",
+			)
+		})
+		.ok()?;
+
+	let collation = Collation {
+		upward_messages,
+		new_validation_code: collation_info.new_validation_code,
+		processed_downward_messages: collation_info.processed_downward_messages,
+		horizontal_messages,
+		hrmp_watermark: collation_info.hrmp_watermark,
+		head_data: collation_info.head_data,
+		proof_of_validity: MaybeCompressedPoV::Compressed(pov),
+	};
+
+	Some((collation, block_data))
+}
 
 	/// Inform the networking systems that the block should be announced after an appropriate
 	/// signal has been received. This returns the sending half of the signal.
 	pub fn announce_with_barrier(
-		&self,
-		block_hash: Block::Hash,
-	) -> oneshot::Sender<CollationSecondedSignal> {
-		let (result_sender, signed_stmt_recv) = oneshot::channel();
-		self.wait_to_announce.lock().wait_to_announce(block_hash, signed_stmt_recv);
-		result_sender
-	}
+	&self,
+	block_hash: Block::Hash,
+) -> oneshot::Sender<CollationSecondedSignal> {
+	let (result_sender, signed_stmt_recv) = oneshot::channel();
+	self.wait_to_announce.lock().wait_to_announce(block_hash, signed_stmt_recv);
+	result_sender
+}
 }
 
 impl<Block, BS, RA> ServiceInterface<Block> for CollatorService<Block, BS, RA>
