[package]
name = "cumulus-client-pov-recovery"
version = "0.7.0"
authors.workspace = true
description = "Parachain PoV recovery"
edition.workspace = true
license = "GPL-3.0-or-later WITH Classpath-exception-2.0"
homepage.workspace = true
repository.workspace = true

[lints]
workspace = true

[dependencies]
codec = { features = ["derive"], workspace = true, default-features = true }
futures = { workspace = true }
futures-timer = { workspace = true }
rand = { workspace = true, default-features = true }
tracing = { workspace = true, default-features = true }

# Substrate
sc-client-api = { workspace = true, default-features = true }
sc-consensus = { workspace = true, default-features = true }
<<<<<<< HEAD
=======
sc-network = { workspace = true, default-features = true }
sp-api = { workspace = true, default-features = true }
>>>>>>> fce30244
sp-consensus = { workspace = true, default-features = true }
sp-maybe-compressed-blob = { workspace = true, default-features = true }
sp-runtime = { workspace = true, default-features = true }
sp-version = { workspace = true, default-features = true }

# Polkadot
polkadot-node-primitives = { workspace = true, default-features = true }
polkadot-node-subsystem = { workspace = true, default-features = true }
polkadot-overseer = { workspace = true, default-features = true }
polkadot-primitives = { workspace = true, default-features = true }

# Cumulus
async-trait = { workspace = true }
cumulus-primitives-core = { workspace = true, default-features = true }
cumulus-relay-chain-interface = { workspace = true, default-features = true }
cumulus-relay-chain-streams = { workspace = true, default-features = true }

[dev-dependencies]
assert_matches = { workspace = true }
rstest = { workspace = true }
sc-utils = { workspace = true, default-features = true }
sp-blockchain = { workspace = true, default-features = true }
sp-tracing = { workspace = true, default-features = true }
tokio = { features = ["macros"], workspace = true, default-features = true }

# Cumulus
cumulus-test-client = { workspace = true }

# Substrate
sc-client-api = { workspace = true, default-features = true }<|MERGE_RESOLUTION|>--- conflicted
+++ resolved
@@ -21,11 +21,8 @@
 # Substrate
 sc-client-api = { workspace = true, default-features = true }
 sc-consensus = { workspace = true, default-features = true }
-<<<<<<< HEAD
-=======
 sc-network = { workspace = true, default-features = true }
 sp-api = { workspace = true, default-features = true }
->>>>>>> fce30244
 sp-consensus = { workspace = true, default-features = true }
 sp-maybe-compressed-blob = { workspace = true, default-features = true }
 sp-runtime = { workspace = true, default-features = true }
