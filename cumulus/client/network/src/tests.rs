// Copyright (C) Parity Technologies (UK) Ltd.
// This file is part of Cumulus.

// Cumulus is free software: you can redistribute it and/or modify
// it under the terms of the GNU General Public License as published by
// the Free Software Foundation, either version 3 of the License, or
// (at your option) any later version.

// Cumulus is distributed in the hope that it will be useful,
// but WITHOUT ANY WARRANTY; without even the implied warranty of
// MERCHANTABILITY or FITNESS FOR A PARTICULAR PURPOSE.  See the
// GNU General Public License for more details.

// You should have received a copy of the GNU General Public License
// along with Cumulus.  If not, see <http://www.gnu.org/licenses/>.

use super::*;
use async_trait::async_trait;
use cumulus_primitives_core::relay_chain::{BlockId, CoreIndex};
use cumulus_relay_chain_inprocess_interface::{check_block_in_chain, BlockCheckStatus};
use cumulus_relay_chain_interface::{
	OverseerHandle, PHeader, ParaId, RelayChainError, RelayChainResult,
};
use cumulus_test_service::runtime::{Block, Hash, Header};
use futures::{executor::block_on, poll, task::Poll, FutureExt, Stream, StreamExt};
use parking_lot::Mutex;
use polkadot_node_primitives::{SignedFullStatement, Statement};
use polkadot_primitives::{
	BlockNumber, CandidateCommitments, CandidateDescriptor, CollatorPair,
	CommittedCandidateReceipt, CoreState, Hash as PHash, HeadData, InboundDownwardMessage,
	InboundHrmpMessage, OccupiedCoreAssumption, PersistedValidationData, SessionIndex,
	SigningContext, ValidationCodeHash, ValidatorId,
};
use polkadot_test_client::{
	Client as PClient, ClientBlockImportExt, DefaultTestClientBuilderExt, FullBackend as PBackend,
	InitPolkadotBlockBuilder, TestClientBuilder, TestClientBuilderExt,
};
use rstest::rstest;
use sc_client_api::{Backend, BlockchainEvents};
use sp_blockchain::HeaderBackend;
use sp_consensus::BlockOrigin;
use sp_core::{Pair, H256};
use sp_keyring::Sr25519Keyring;
use sp_keystore::{testing::MemoryKeystore, Keystore, KeystorePtr};
use sp_runtime::RuntimeAppPublic;
use sp_state_machine::StorageValue;
use sp_version::RuntimeVersion;
use std::{
	borrow::Cow,
	collections::{BTreeMap, VecDeque},
	time::Duration,
};

fn check_error(error: crate::BoxedError, check_error: impl Fn(&BlockAnnounceError) -> bool) {
	let error = *error
		.downcast::<BlockAnnounceError>()
		.expect("Downcasts error to `ClientError`");
	if !check_error(&error) {
		panic!("Invalid error: {:?}", error);
	}
}

fn dummy_candidate() -> CommittedCandidateReceipt {
	CommittedCandidateReceipt {
		descriptor: CandidateDescriptor {
			para_head: polkadot_parachain_primitives::primitives::HeadData(
				default_header().encode(),
			)
			.hash(),
			para_id: 0u32.into(),
			relay_parent: PHash::random(),
			collator: CollatorPair::generate().0.public(),
			persisted_validation_data_hash: PHash::random(),
			pov_hash: PHash::random(),
			erasure_root: PHash::random(),
			signature: sp_core::sr25519::Signature::default().into(),
			validation_code_hash: ValidationCodeHash::from(PHash::random()),
		},
		commitments: CandidateCommitments {
			upward_messages: Default::default(),
			horizontal_messages: Default::default(),
			new_validation_code: None,
			head_data: HeadData(Vec::new()),
			processed_downward_messages: 0,
			hrmp_watermark: 0,
		},
	}
}

#[derive(Clone)]
struct DummyRelayChainInterface {
	data: Arc<Mutex<ApiData>>,
	relay_client: Arc<PClient>,
	relay_backend: Arc<PBackend>,
}

impl DummyRelayChainInterface {
	fn new() -> Self {
		let builder = TestClientBuilder::new();
		let relay_backend = builder.backend();

		Self {
			data: Arc::new(Mutex::new(ApiData {
				validators: vec![Sr25519Keyring::Alice.public().into()],
				has_pending_availability: false,
				runtime_version:
					RuntimeApiRequest::CANDIDATES_PENDING_AVAILABILITY_RUNTIME_REQUIREMENT,
			})),
			relay_client: Arc::new(builder.build()),
			relay_backend,
		}
	}
}

#[async_trait]
impl RelayChainInterface for DummyRelayChainInterface {
	async fn validators(&self, _: PHash) -> RelayChainResult<Vec<ValidatorId>> {
		Ok(self.data.lock().validators.clone())
	}

	async fn best_block_hash(&self) -> RelayChainResult<PHash> {
		Ok(self.relay_backend.blockchain().info().best_hash)
	}
	async fn finalized_block_hash(&self) -> RelayChainResult<PHash> {
		Ok(self.relay_backend.blockchain().info().finalized_hash)
	}

	async fn retrieve_dmq_contents(
		&self,
		_: ParaId,
		_: PHash,
	) -> RelayChainResult<Vec<InboundDownwardMessage>> {
		unimplemented!("Not needed for test")
	}

	async fn retrieve_all_inbound_hrmp_channel_contents(
		&self,
		_: ParaId,
		_: PHash,
	) -> RelayChainResult<BTreeMap<ParaId, Vec<InboundHrmpMessage>>> {
		Ok(BTreeMap::new())
	}

	async fn persisted_validation_data(
		&self,
		_: PHash,
		_: ParaId,
		_: OccupiedCoreAssumption,
	) -> RelayChainResult<Option<PersistedValidationData>> {
		Ok(Some(PersistedValidationData {
			parent_head: HeadData(default_header().encode()),
			..Default::default()
		}))
	}

	async fn validation_code_hash(
		&self,
		_: PHash,
		_: ParaId,
		_: OccupiedCoreAssumption,
	) -> RelayChainResult<Option<ValidationCodeHash>> {
		unimplemented!("Not needed for test")
	}

	async fn candidate_pending_availability(
		&self,
		_: PHash,
		_: ParaId,
	) -> RelayChainResult<Option<CommittedCandidateReceipt>> {
		if self.data.lock().runtime_version >=
			RuntimeApiRequest::CANDIDATES_PENDING_AVAILABILITY_RUNTIME_REQUIREMENT
		{
			panic!("Should have used candidates_pending_availability instead");
		}

		if self.data.lock().has_pending_availability {
			Ok(Some(dummy_candidate()))
		} else {
			Ok(None)
		}
	}

	async fn candidates_pending_availability(
		&self,
		_: PHash,
		_: ParaId,
	) -> RelayChainResult<Vec<CommittedCandidateReceipt>> {
		if self.data.lock().runtime_version <
			RuntimeApiRequest::CANDIDATES_PENDING_AVAILABILITY_RUNTIME_REQUIREMENT
		{
			panic!("Should have used candidate_pending_availability instead");
		}

		if self.data.lock().has_pending_availability {
			Ok(vec![dummy_candidate()])
		} else {
			Ok(vec![])
		}
	}

	async fn session_index_for_child(&self, _: PHash) -> RelayChainResult<SessionIndex> {
		Ok(0)
	}

	async fn import_notification_stream(
		&self,
	) -> RelayChainResult<Pin<Box<dyn Stream<Item = PHeader> + Send>>> {
		Ok(Box::pin(
			self.relay_client
				.import_notification_stream()
				.map(|notification| notification.header),
		))
	}

	async fn finality_notification_stream(
		&self,
	) -> RelayChainResult<Pin<Box<dyn Stream<Item = PHeader> + Send>>> {
		Ok(Box::pin(
			self.relay_client
				.finality_notification_stream()
				.map(|notification| notification.header),
		))
	}

	async fn is_major_syncing(&self) -> RelayChainResult<bool> {
		Ok(false)
	}

	fn overseer_handle(&self) -> RelayChainResult<OverseerHandle> {
		unimplemented!("Not needed for test")
	}

	async fn get_storage_by_key(
		&self,
		_: PHash,
		_: &[u8],
	) -> RelayChainResult<Option<StorageValue>> {
		unimplemented!("Not needed for test")
	}

	async fn prove_read(
		&self,
		_: PHash,
		_: &Vec<Vec<u8>>,
	) -> RelayChainResult<sc_client_api::StorageProof> {
		unimplemented!("Not needed for test")
	}

	async fn wait_for_block(&self, hash: PHash) -> RelayChainResult<()> {
		let mut listener = match check_block_in_chain(
			self.relay_backend.clone(),
			self.relay_client.clone(),
			hash,
		)? {
			BlockCheckStatus::InChain => return Ok(()),
			BlockCheckStatus::Unknown(listener) => listener,
		};

		let mut timeout = futures_timer::Delay::new(Duration::from_secs(10)).fuse();

		loop {
			futures::select! {
				_ = timeout => return Err(RelayChainError::WaitTimeout(hash)),
				evt = listener.next() => match evt {
					Some(evt) if evt.hash == hash => return Ok(()),
					// Not the event we waited on.
					Some(_) => continue,
					None => return Err(RelayChainError::ImportListenerClosed(hash)),
				}
			}
		}
	}

	async fn new_best_notification_stream(
		&self,
	) -> RelayChainResult<Pin<Box<dyn Stream<Item = PHeader> + Send>>> {
		let notifications_stream =
			self.relay_client
				.import_notification_stream()
				.filter_map(|notification| async move {
					if notification.is_new_best {
						Some(notification.header)
					} else {
						None
					}
				});
		Ok(Box::pin(notifications_stream))
	}

	async fn header(&self, block_id: BlockId) -> RelayChainResult<Option<PHeader>> {
		let hash = match block_id {
			BlockId::Hash(hash) => hash,
			BlockId::Number(num) =>
				if let Some(hash) = self.relay_client.hash(num)? {
					hash
				} else {
					return Ok(None)
				},
		};
		let header = self.relay_client.header(hash)?;

		Ok(header)
	}

	async fn availability_cores(
		&self,
		_relay_parent: PHash,
	) -> RelayChainResult<Vec<CoreState<PHash, BlockNumber>>> {
		unimplemented!("Not needed for test");
	}

	async fn version(&self, _: PHash) -> RelayChainResult<RuntimeVersion> {
		let version = self.data.lock().runtime_version;

		let apis = sp_version::create_apis_vec!([(
			<dyn polkadot_primitives::runtime_api::ParachainHost<polkadot_primitives::Block>>::ID,
			version
		)])
		.into_owned()
		.to_vec();

		Ok(RuntimeVersion {
			spec_name: sp_version::create_runtime_str!("test"),
			impl_name: sp_version::create_runtime_str!("test"),
			authoring_version: 1,
			spec_version: 1,
			impl_version: 0,
			apis: Cow::Owned(apis),
			transaction_version: 5,
			system_version: 1,
		})
	}

<<<<<<< HEAD
	async fn claim_queue(
		&self,
		_: PHash,
	) -> RelayChainResult<BTreeMap<CoreIndex, VecDeque<ParaId>>> {
		unimplemented!("Not needed for test");
=======
	async fn call_runtime_api(
		&self,
		_method_name: &'static str,
		_hash: PHash,
		_payload: &[u8],
	) -> RelayChainResult<Vec<u8>> {
		unimplemented!("Not needed for test")
>>>>>>> 5a431470
	}
}

fn make_validator_and_api() -> (
	RequireSecondedInBlockAnnounce<Block, Arc<DummyRelayChainInterface>>,
	Arc<DummyRelayChainInterface>,
) {
	let relay_chain_interface = Arc::new(DummyRelayChainInterface::new());
	(
		RequireSecondedInBlockAnnounce::new(relay_chain_interface.clone(), ParaId::from(56)),
		relay_chain_interface,
	)
}

fn default_header() -> Header {
	Header {
		number: 1,
		digest: Default::default(),
		extrinsics_root: Default::default(),
		parent_hash: Default::default(),
		state_root: Default::default(),
	}
}

/// Same as [`make_gossip_message_and_header`], but using the genesis header as relay parent.
async fn make_gossip_message_and_header_using_genesis(
	api: Arc<DummyRelayChainInterface>,
	validator_index: u32,
) -> (CollationSecondedSignal, Header) {
	let relay_parent = api.relay_client.hash(0).ok().flatten().expect("Genesis hash exists");

	make_gossip_message_and_header(api, relay_parent, validator_index).await
}

async fn make_gossip_message_and_header(
	relay_chain_interface: Arc<DummyRelayChainInterface>,
	relay_parent: H256,
	validator_index: u32,
) -> (CollationSecondedSignal, Header) {
	let keystore: KeystorePtr = Arc::new(MemoryKeystore::new());
	let alice_public = Keystore::sr25519_generate_new(
		&*keystore,
		ValidatorId::ID,
		Some(&Sr25519Keyring::Alice.to_seed()),
	)
	.unwrap();
	let session_index = relay_chain_interface.session_index_for_child(relay_parent).await.unwrap();
	let signing_context = SigningContext { parent_hash: relay_parent, session_index };

	let header = default_header();
	let candidate_receipt = CommittedCandidateReceipt {
		commitments: CandidateCommitments {
			head_data: header.encode().into(),
			..Default::default()
		},
		descriptor: CandidateDescriptor {
			para_id: 0u32.into(),
			relay_parent,
			collator: CollatorPair::generate().0.public(),
			persisted_validation_data_hash: PHash::random(),
			pov_hash: PHash::random(),
			erasure_root: PHash::random(),
			signature: sp_core::sr25519::Signature::default().into(),
			para_head: polkadot_parachain_primitives::primitives::HeadData(header.encode()).hash(),
			validation_code_hash: ValidationCodeHash::from(PHash::random()),
		},
	};
	let statement = Statement::Seconded(candidate_receipt);
	let signed = SignedFullStatement::sign(
		&keystore,
		statement,
		&signing_context,
		validator_index.into(),
		&alice_public.into(),
	)
	.ok()
	.flatten()
	.expect("Signing statement");

	(CollationSecondedSignal { statement: signed, relay_parent }, header)
}

#[test]
fn valid_if_no_data_and_less_than_best_known_number() {
	let mut validator = make_validator_and_api().0;
	let header = Header { number: 0, ..default_header() };
	let res = block_on(validator.validate(&header, &[]));

	assert_eq!(
		res.unwrap(),
		Validation::Success { is_new_best: false },
		"validating without data with block number < best known number is always a success",
	);
}

#[test]
fn invalid_if_no_data_exceeds_best_known_number() {
	let mut validator = make_validator_and_api().0;
	let header = Header { number: 1, state_root: Hash::random(), ..default_header() };
	let res = block_on(validator.validate(&header, &[]));

	assert_eq!(
		res.unwrap(),
		Validation::Failure { disconnect: false },
		"validation fails if no justification and block number >= best known number",
	);
}

#[test]
fn valid_if_no_data_and_block_matches_best_known_block() {
	let mut validator = make_validator_and_api().0;
	let res = block_on(validator.validate(&default_header(), &[]));

	assert_eq!(
		res.unwrap(),
		Validation::Success { is_new_best: true },
		"validation is successful when the block hash matches the best known block",
	);
}

#[test]
fn check_statement_is_encoded_correctly() {
	let mut validator = make_validator_and_api().0;
	let header = default_header();
	let res = block_on(validator.validate(&header, &[0x42]))
		.expect_err("Should fail on invalid encoded statement");

	check_error(res, |error| {
		matches!(
			error,
			BlockAnnounceError(x) if x.contains("Can not decode the `BlockAnnounceData`")
		)
	});
}

#[test]
fn block_announce_data_decoding_should_reject_extra_data() {
	let (mut validator, api) = make_validator_and_api();

	let (signal, header) = block_on(make_gossip_message_and_header_using_genesis(api, 1));
	let mut data = BlockAnnounceData::try_from(&signal).unwrap().encode();
	data.push(0x42);

	let res = block_on(validator.validate(&header, &data)).expect_err("Should return an error ");

	check_error(res, |error| {
		matches!(
			error,
			BlockAnnounceError(x) if x.contains("Input buffer has still data left after decoding!")
		)
	});
}

#[derive(Encode, Decode, Debug)]
struct LegacyBlockAnnounceData {
	receipt: CandidateReceipt,
	statement: UncheckedSigned<CompactStatement>,
}

#[test]
fn legacy_block_announce_data_handling() {
	let (_, api) = make_validator_and_api();

	let (signal, _) = block_on(make_gossip_message_and_header_using_genesis(api, 1));

	let receipt = if let Statement::Seconded(receipt) = signal.statement.payload() {
		receipt.to_plain()
	} else {
		panic!("Invalid")
	};

	let legacy = LegacyBlockAnnounceData {
		receipt: receipt.clone(),
		statement: signal.statement.convert_payload().into(),
	};

	let data = legacy.encode();

	let block_data =
		BlockAnnounceData::decode(&mut &data[..]).expect("Decoding works from legacy works");
	assert_eq!(receipt.descriptor.relay_parent, block_data.relay_parent);

	let data = block_data.encode();
	LegacyBlockAnnounceData::decode(&mut &data[..]).expect("Decoding works");
}

#[test]
fn check_signer_is_legit_validator() {
	let (mut validator, api) = make_validator_and_api();

	let (signal, header) = block_on(make_gossip_message_and_header_using_genesis(api, 1));
	let data = BlockAnnounceData::try_from(&signal).unwrap().encode();

	let res = block_on(validator.validate(&header, &data));
	assert_eq!(Validation::Failure { disconnect: true }, res.unwrap());
}

#[test]
fn check_statement_is_correctly_signed() {
	let (mut validator, api) = make_validator_and_api();

	let (signal, header) = block_on(make_gossip_message_and_header_using_genesis(api, 0));

	let mut data = BlockAnnounceData::try_from(&signal).unwrap().encode();

	// The signature comes at the end of the type, so change a bit to make the signature invalid.
	let last = data.len() - 1;
	data[last] = data[last].wrapping_add(1);

	let res = block_on(validator.validate(&header, &data));
	assert_eq!(Validation::Failure { disconnect: true }, res.unwrap());
}

#[tokio::test]
async fn check_statement_seconded() {
	let (mut validator, relay_chain_interface) = make_validator_and_api();
	let header = default_header();
	let relay_parent = H256::from_low_u64_be(1);

	let keystore: KeystorePtr = Arc::new(MemoryKeystore::new());
	let alice_public = Keystore::sr25519_generate_new(
		&*keystore,
		ValidatorId::ID,
		Some(&Sr25519Keyring::Alice.to_seed()),
	)
	.unwrap();
	let session_index = relay_chain_interface.session_index_for_child(relay_parent).await.unwrap();
	let signing_context = SigningContext { parent_hash: relay_parent, session_index };

	let statement = Statement::Valid(Default::default());

	let signed_statement = SignedFullStatement::sign(
		&keystore,
		statement,
		&signing_context,
		0.into(),
		&alice_public.into(),
	)
	.ok()
	.flatten()
	.expect("Signs statement");

	let data = BlockAnnounceData {
		receipt: CandidateReceipt {
			commitments_hash: PHash::random(),
			descriptor: CandidateDescriptor {
				para_head: HeadData(Vec::new()).hash(),
				para_id: 0u32.into(),
				relay_parent: PHash::random(),
				collator: CollatorPair::generate().0.public(),
				persisted_validation_data_hash: PHash::random(),
				pov_hash: PHash::random(),
				erasure_root: PHash::random(),
				signature: sp_core::sr25519::Signature::default().into(),
				validation_code_hash: ValidationCodeHash::from(PHash::random()),
			},
		},
		statement: signed_statement.convert_payload().into(),
		relay_parent,
	}
	.encode();

	let res = block_on(validator.validate(&header, &data));
	assert_eq!(Validation::Failure { disconnect: true }, res.unwrap());
}

#[test]
fn check_header_match_candidate_receipt_header() {
	let (mut validator, api) = make_validator_and_api();

	let (signal, mut header) = block_on(make_gossip_message_and_header_using_genesis(api, 0));
	let data = BlockAnnounceData::try_from(&signal).unwrap().encode();
	header.number = 300;

	let res = block_on(validator.validate(&header, &data));
	assert_eq!(Validation::Failure { disconnect: true }, res.unwrap());
}

/// Test that ensures that we postpone the block announce verification until
/// a relay chain block is imported. This is important for when we receive a
/// block announcement before we have imported the associated relay chain block
/// which can happen on slow nodes or nodes with a slow network connection.
#[test]
fn relay_parent_not_imported_when_block_announce_is_processed() {
	block_on(async move {
		let (mut validator, api) = make_validator_and_api();

		let client = api.relay_client.clone();
		let block = client.init_polkadot_block_builder().build().expect("Build new block").block;

		let (signal, header) = make_gossip_message_and_header(api, block.hash(), 0).await;

		let data = BlockAnnounceData::try_from(&signal).unwrap().encode();

		let mut validation = validator.validate(&header, &data);

		// The relay chain block is not available yet, so the first poll should return
		// that the future is still pending.
		assert!(poll!(&mut validation).is_pending());

		client.import(BlockOrigin::Own, block).await.expect("Imports the block");

		assert!(matches!(
			poll!(validation),
			Poll::Ready(Ok(Validation::Success { is_new_best: true }))
		));
	});
}

/// Ensures that when we receive a block announcement without a statement included, while the block
/// is not yet included by the node checking the announcement, but the node is already backed.
#[rstest]
#[case(RuntimeApiRequest::CANDIDATES_PENDING_AVAILABILITY_RUNTIME_REQUIREMENT)]
#[case(10)]
fn block_announced_without_statement_and_block_only_backed(#[case] runtime_version: u32) {
	block_on(async move {
		let (mut validator, api) = make_validator_and_api();
		api.data.lock().has_pending_availability = true;
		api.data.lock().runtime_version = runtime_version;

		let header = default_header();

		let validation = validator.validate(&header, &[]);

		assert!(matches!(validation.await, Ok(Validation::Success { is_new_best: true })));
	});
}

#[derive(Default)]
struct ApiData {
	validators: Vec<ValidatorId>,
	has_pending_availability: bool,
	runtime_version: u32,
}<|MERGE_RESOLUTION|>--- conflicted
+++ resolved
@@ -331,13 +331,13 @@
 		})
 	}
 
-<<<<<<< HEAD
 	async fn claim_queue(
 		&self,
 		_: PHash,
 	) -> RelayChainResult<BTreeMap<CoreIndex, VecDeque<ParaId>>> {
 		unimplemented!("Not needed for test");
-=======
+	}
+
 	async fn call_runtime_api(
 		&self,
 		_method_name: &'static str,
@@ -345,7 +345,6 @@
 		_payload: &[u8],
 	) -> RelayChainResult<Vec<u8>> {
 		unimplemented!("Not needed for test")
->>>>>>> 5a431470
 	}
 }
 
