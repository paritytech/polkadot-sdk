// Copyright (C) Parity Technologies (UK) Ltd.
// This file is part of Polkadot.

// Polkadot is free software: you can redistribute it and/or modify
// it under the terms of the GNU General Public License as published by
// the Free Software Foundation, either version 3 of the License, or
// (at your option) any later version.

// Polkadot is distributed in the hope that it will be useful,
// but WITHOUT ANY WARRANTY; without even the implied warranty of
// MERCHANTABILITY or FITNESS FOR A PARTICULAR PURPOSE.  See the
// GNU General Public License for more details.

// You should have received a copy of the GNU General Public License
// along with Polkadot.  If not, see <http://www.gnu.org/licenses/>.

use super::*;
use async_trait::async_trait;
use cumulus_primitives_core::relay_chain::BlockId;
use cumulus_relay_chain_inprocess_interface::{check_block_in_chain, BlockCheckStatus};
use cumulus_relay_chain_interface::{
	OverseerHandle, PHeader, ParaId, RelayChainError, RelayChainResult,
};
use cumulus_test_service::runtime::{Block, Hash, Header};
use futures::{executor::block_on, poll, task::Poll, FutureExt, Stream, StreamExt};
use parking_lot::Mutex;
use polkadot_node_primitives::{SignedFullStatement, Statement};
use polkadot_primitives::{
	BlockNumber, CandidateCommitments, CandidateDescriptor, CollatorPair,
	CommittedCandidateReceipt, CoreState, Hash as PHash, HeadData, InboundDownwardMessage,
	InboundHrmpMessage, OccupiedCoreAssumption, PersistedValidationData, SessionIndex,
	SigningContext, ValidationCodeHash, ValidatorId,
};
use polkadot_test_client::{
	Client as PClient, ClientBlockImportExt, DefaultTestClientBuilderExt, FullBackend as PBackend,
	InitPolkadotBlockBuilder, TestClientBuilder, TestClientBuilderExt,
};
use rstest::rstest;
use sc_client_api::{Backend, BlockchainEvents};
use sp_blockchain::HeaderBackend;
use sp_consensus::BlockOrigin;
use sp_core::{Pair, H256};
use sp_keyring::Sr25519Keyring;
use sp_keystore::{testing::MemoryKeystore, Keystore, KeystorePtr};
use sp_runtime::RuntimeAppPublic;
use sp_state_machine::StorageValue;
use sp_version::RuntimeVersion;
use std::{borrow::Cow, collections::BTreeMap, time::Duration};

fn check_error(error: crate::BoxedError, check_error: impl Fn(&BlockAnnounceError) -> bool) {
	let error = *error
		.downcast::<BlockAnnounceError>()
		.expect("Downcasts error to `ClientError`");
	if !check_error(&error) {
		panic!("Invalid error: {:?}", error);
	}
}

fn dummy_candidate() -> CommittedCandidateReceipt {
	CommittedCandidateReceipt {
		descriptor: CandidateDescriptor {
			para_head: polkadot_parachain_primitives::primitives::HeadData(
				default_header().encode(),
			)
			.hash(),
			para_id: 0u32.into(),
			relay_parent: PHash::random(),
			collator: CollatorPair::generate().0.public(),
			persisted_validation_data_hash: PHash::random(),
			pov_hash: PHash::random(),
			erasure_root: PHash::random(),
			signature: sp_core::sr25519::Signature::default().into(),
			validation_code_hash: ValidationCodeHash::from(PHash::random()),
		},
		commitments: CandidateCommitments {
			upward_messages: Default::default(),
			horizontal_messages: Default::default(),
			new_validation_code: None,
			head_data: HeadData(Vec::new()),
			processed_downward_messages: 0,
			hrmp_watermark: 0,
		},
	}
}

#[derive(Clone)]
struct DummyRelayChainInterface {
	data: Arc<Mutex<ApiData>>,
	relay_client: Arc<PClient>,
	relay_backend: Arc<PBackend>,
}

impl DummyRelayChainInterface {
	fn new() -> Self {
		let builder = TestClientBuilder::new();
		let relay_backend = builder.backend();

		Self {
			data: Arc::new(Mutex::new(ApiData {
				validators: vec![Sr25519Keyring::Alice.public().into()],
				has_pending_availability: false,
				runtime_version:
					RuntimeApiRequest::CANDIDATES_PENDING_AVAILABILITY_RUNTIME_REQUIREMENT,
			})),
			relay_client: Arc::new(builder.build()),
			relay_backend,
		}
	}
}

#[async_trait]
impl RelayChainInterface for DummyRelayChainInterface {
	async fn validators(&self, _: PHash) -> RelayChainResult<Vec<ValidatorId>> {
		Ok(self.data.lock().validators.clone())
	}

	async fn best_block_hash(&self) -> RelayChainResult<PHash> {
		Ok(self.relay_backend.blockchain().info().best_hash)
	}
	async fn finalized_block_hash(&self) -> RelayChainResult<PHash> {
		Ok(self.relay_backend.blockchain().info().finalized_hash)
	}

	async fn retrieve_dmq_contents(
		&self,
		_: ParaId,
		_: PHash,
	) -> RelayChainResult<Vec<InboundDownwardMessage>> {
		unimplemented!("Not needed for test")
	}

	async fn retrieve_all_inbound_hrmp_channel_contents(
		&self,
		_: ParaId,
		_: PHash,
	) -> RelayChainResult<BTreeMap<ParaId, Vec<InboundHrmpMessage>>> {
		Ok(BTreeMap::new())
	}

	async fn persisted_validation_data(
		&self,
		_: PHash,
		_: ParaId,
		_: OccupiedCoreAssumption,
	) -> RelayChainResult<Option<PersistedValidationData>> {
		Ok(Some(PersistedValidationData {
			parent_head: HeadData(default_header().encode()),
			..Default::default()
		}))
	}

	async fn validation_code_hash(
		&self,
		_: PHash,
		_: ParaId,
		_: OccupiedCoreAssumption,
	) -> RelayChainResult<Option<ValidationCodeHash>> {
		unimplemented!("Not needed for test")
	}

	async fn candidate_pending_availability(
		&self,
		_: PHash,
		_: ParaId,
	) -> RelayChainResult<Option<CommittedCandidateReceipt>> {
		if self.data.lock().runtime_version >=
			RuntimeApiRequest::CANDIDATES_PENDING_AVAILABILITY_RUNTIME_REQUIREMENT
		{
			panic!("Should have used candidates_pending_availability instead");
		}

		if self.data.lock().has_pending_availability {
			Ok(Some(dummy_candidate()))
		} else {
			Ok(None)
		}
	}

	async fn candidates_pending_availability(
		&self,
		_: PHash,
		_: ParaId,
	) -> RelayChainResult<Vec<CommittedCandidateReceipt>> {
		if self.data.lock().runtime_version <
			RuntimeApiRequest::CANDIDATES_PENDING_AVAILABILITY_RUNTIME_REQUIREMENT
		{
			panic!("Should have used candidate_pending_availability instead");
		}

		if self.data.lock().has_pending_availability {
			Ok(vec![dummy_candidate()])
		} else {
			Ok(vec![])
		}
	}

	async fn session_index_for_child(&self, _: PHash) -> RelayChainResult<SessionIndex> {
		Ok(0)
	}

	async fn import_notification_stream(
		&self,
	) -> RelayChainResult<Pin<Box<dyn Stream<Item = PHeader> + Send>>> {
		Ok(Box::pin(
			self.relay_client
				.import_notification_stream()
				.map(|notification| notification.header),
		))
	}

	async fn finality_notification_stream(
		&self,
	) -> RelayChainResult<Pin<Box<dyn Stream<Item = PHeader> + Send>>> {
		Ok(Box::pin(
			self.relay_client
				.finality_notification_stream()
				.map(|notification| notification.header),
		))
	}

	async fn is_major_syncing(&self) -> RelayChainResult<bool> {
		Ok(false)
	}

	fn overseer_handle(&self) -> RelayChainResult<OverseerHandle> {
		unimplemented!("Not needed for test")
	}

	async fn get_storage_by_key(
		&self,
		_: PHash,
		_: &[u8],
	) -> RelayChainResult<Option<StorageValue>> {
		unimplemented!("Not needed for test")
	}

	async fn prove_read(
		&self,
		_: PHash,
		_: &Vec<Vec<u8>>,
	) -> RelayChainResult<sc_client_api::StorageProof> {
		unimplemented!("Not needed for test")
	}

	async fn wait_for_block(&self, hash: PHash) -> RelayChainResult<()> {
		let mut listener = match check_block_in_chain(
			self.relay_backend.clone(),
			self.relay_client.clone(),
			hash,
		)? {
			BlockCheckStatus::InChain => return Ok(()),
			BlockCheckStatus::Unknown(listener) => listener,
		};

		let mut timeout = futures_timer::Delay::new(Duration::from_secs(10)).fuse();

		loop {
			futures::select! {
				_ = timeout => return Err(RelayChainError::WaitTimeout(hash)),
				evt = listener.next() => match evt {
					Some(evt) if evt.hash == hash => return Ok(()),
					// Not the event we waited on.
					Some(_) => continue,
					None => return Err(RelayChainError::ImportListenerClosed(hash)),
				}
			}
		}
	}

	async fn new_best_notification_stream(
		&self,
	) -> RelayChainResult<Pin<Box<dyn Stream<Item = PHeader> + Send>>> {
		let notifications_stream =
			self.relay_client
				.import_notification_stream()
				.filter_map(|notification| async move {
					if notification.is_new_best {
						Some(notification.header)
					} else {
						None
					}
				});
		Ok(Box::pin(notifications_stream))
	}

	async fn header(&self, block_id: BlockId) -> RelayChainResult<Option<PHeader>> {
		let hash = match block_id {
			BlockId::Hash(hash) => hash,
			BlockId::Number(num) =>
				if let Some(hash) = self.relay_client.hash(num)? {
					hash
				} else {
					return Ok(None)
				},
		};
		let header = self.relay_client.header(hash)?;

		Ok(header)
	}

<<<<<<< HEAD
	async fn availability_cores(
		&self,
		_relay_parent: PHash,
	) -> RelayChainResult<Vec<CoreState<PHash, BlockNumber>>> {
		unimplemented!("Not needed for test");
=======
	async fn version(&self, _: PHash) -> RelayChainResult<RuntimeVersion> {
		let version = self.data.lock().runtime_version;

		let apis = sp_version::create_apis_vec!([(
			<dyn polkadot_primitives::runtime_api::ParachainHost<polkadot_primitives::Block>>::ID,
			version
		)])
		.into_owned()
		.to_vec();

		Ok(RuntimeVersion {
			spec_name: sp_version::create_runtime_str!("test"),
			impl_name: sp_version::create_runtime_str!("test"),
			authoring_version: 1,
			spec_version: 1,
			impl_version: 0,
			apis: Cow::Owned(apis),
			transaction_version: 5,
			state_version: 1,
		})
>>>>>>> 1dc68de8
	}
}

fn make_validator_and_api() -> (
	RequireSecondedInBlockAnnounce<Block, Arc<DummyRelayChainInterface>>,
	Arc<DummyRelayChainInterface>,
) {
	let relay_chain_interface = Arc::new(DummyRelayChainInterface::new());
	(
		RequireSecondedInBlockAnnounce::new(relay_chain_interface.clone(), ParaId::from(56)),
		relay_chain_interface,
	)
}

fn default_header() -> Header {
	Header {
		number: 1,
		digest: Default::default(),
		extrinsics_root: Default::default(),
		parent_hash: Default::default(),
		state_root: Default::default(),
	}
}

/// Same as [`make_gossip_message_and_header`], but using the genesis header as relay parent.
async fn make_gossip_message_and_header_using_genesis(
	api: Arc<DummyRelayChainInterface>,
	validator_index: u32,
) -> (CollationSecondedSignal, Header) {
	let relay_parent = api.relay_client.hash(0).ok().flatten().expect("Genesis hash exists");

	make_gossip_message_and_header(api, relay_parent, validator_index).await
}

async fn make_gossip_message_and_header(
	relay_chain_interface: Arc<DummyRelayChainInterface>,
	relay_parent: H256,
	validator_index: u32,
) -> (CollationSecondedSignal, Header) {
	let keystore: KeystorePtr = Arc::new(MemoryKeystore::new());
	let alice_public = Keystore::sr25519_generate_new(
		&*keystore,
		ValidatorId::ID,
		Some(&Sr25519Keyring::Alice.to_seed()),
	)
	.unwrap();
	let session_index = relay_chain_interface.session_index_for_child(relay_parent).await.unwrap();
	let signing_context = SigningContext { parent_hash: relay_parent, session_index };

	let header = default_header();
	let candidate_receipt = CommittedCandidateReceipt {
		commitments: CandidateCommitments {
			head_data: header.encode().into(),
			..Default::default()
		},
		descriptor: CandidateDescriptor {
			para_id: 0u32.into(),
			relay_parent,
			collator: CollatorPair::generate().0.public(),
			persisted_validation_data_hash: PHash::random(),
			pov_hash: PHash::random(),
			erasure_root: PHash::random(),
			signature: sp_core::sr25519::Signature::default().into(),
			para_head: polkadot_parachain_primitives::primitives::HeadData(header.encode()).hash(),
			validation_code_hash: ValidationCodeHash::from(PHash::random()),
		},
	};
	let statement = Statement::Seconded(candidate_receipt);
	let signed = SignedFullStatement::sign(
		&keystore,
		statement,
		&signing_context,
		validator_index.into(),
		&alice_public.into(),
	)
	.ok()
	.flatten()
	.expect("Signing statement");

	(CollationSecondedSignal { statement: signed, relay_parent }, header)
}

#[test]
fn valid_if_no_data_and_less_than_best_known_number() {
	let mut validator = make_validator_and_api().0;
	let header = Header { number: 0, ..default_header() };
	let res = block_on(validator.validate(&header, &[]));

	assert_eq!(
		res.unwrap(),
		Validation::Success { is_new_best: false },
		"validating without data with block number < best known number is always a success",
	);
}

#[test]
fn invalid_if_no_data_exceeds_best_known_number() {
	let mut validator = make_validator_and_api().0;
	let header = Header { number: 1, state_root: Hash::random(), ..default_header() };
	let res = block_on(validator.validate(&header, &[]));

	assert_eq!(
		res.unwrap(),
		Validation::Failure { disconnect: false },
		"validation fails if no justification and block number >= best known number",
	);
}

#[test]
fn valid_if_no_data_and_block_matches_best_known_block() {
	let mut validator = make_validator_and_api().0;
	let res = block_on(validator.validate(&default_header(), &[]));

	assert_eq!(
		res.unwrap(),
		Validation::Success { is_new_best: true },
		"validation is successful when the block hash matches the best known block",
	);
}

#[test]
fn check_statement_is_encoded_correctly() {
	let mut validator = make_validator_and_api().0;
	let header = default_header();
	let res = block_on(validator.validate(&header, &[0x42]))
		.expect_err("Should fail on invalid encoded statement");

	check_error(res, |error| {
		matches!(
			error,
			BlockAnnounceError(x) if x.contains("Can not decode the `BlockAnnounceData`")
		)
	});
}

#[test]
fn block_announce_data_decoding_should_reject_extra_data() {
	let (mut validator, api) = make_validator_and_api();

	let (signal, header) = block_on(make_gossip_message_and_header_using_genesis(api, 1));
	let mut data = BlockAnnounceData::try_from(&signal).unwrap().encode();
	data.push(0x42);

	let res = block_on(validator.validate(&header, &data)).expect_err("Should return an error ");

	check_error(res, |error| {
		matches!(
			error,
			BlockAnnounceError(x) if x.contains("Input buffer has still data left after decoding!")
		)
	});
}

#[derive(Encode, Decode, Debug)]
struct LegacyBlockAnnounceData {
	receipt: CandidateReceipt,
	statement: UncheckedSigned<CompactStatement>,
}

#[test]
fn legacy_block_announce_data_handling() {
	let (_, api) = make_validator_and_api();

	let (signal, _) = block_on(make_gossip_message_and_header_using_genesis(api, 1));

	let receipt = if let Statement::Seconded(receipt) = signal.statement.payload() {
		receipt.to_plain()
	} else {
		panic!("Invalid")
	};

	let legacy = LegacyBlockAnnounceData {
		receipt: receipt.clone(),
		statement: signal.statement.convert_payload().into(),
	};

	let data = legacy.encode();

	let block_data =
		BlockAnnounceData::decode(&mut &data[..]).expect("Decoding works from legacy works");
	assert_eq!(receipt.descriptor.relay_parent, block_data.relay_parent);

	let data = block_data.encode();
	LegacyBlockAnnounceData::decode(&mut &data[..]).expect("Decoding works");
}

#[test]
fn check_signer_is_legit_validator() {
	let (mut validator, api) = make_validator_and_api();

	let (signal, header) = block_on(make_gossip_message_and_header_using_genesis(api, 1));
	let data = BlockAnnounceData::try_from(&signal).unwrap().encode();

	let res = block_on(validator.validate(&header, &data));
	assert_eq!(Validation::Failure { disconnect: true }, res.unwrap());
}

#[test]
fn check_statement_is_correctly_signed() {
	let (mut validator, api) = make_validator_and_api();

	let (signal, header) = block_on(make_gossip_message_and_header_using_genesis(api, 0));

	let mut data = BlockAnnounceData::try_from(&signal).unwrap().encode();

	// The signature comes at the end of the type, so change a bit to make the signature invalid.
	let last = data.len() - 1;
	data[last] = data[last].wrapping_add(1);

	let res = block_on(validator.validate(&header, &data));
	assert_eq!(Validation::Failure { disconnect: true }, res.unwrap());
}

#[tokio::test]
async fn check_statement_seconded() {
	let (mut validator, relay_chain_interface) = make_validator_and_api();
	let header = default_header();
	let relay_parent = H256::from_low_u64_be(1);

	let keystore: KeystorePtr = Arc::new(MemoryKeystore::new());
	let alice_public = Keystore::sr25519_generate_new(
		&*keystore,
		ValidatorId::ID,
		Some(&Sr25519Keyring::Alice.to_seed()),
	)
	.unwrap();
	let session_index = relay_chain_interface.session_index_for_child(relay_parent).await.unwrap();
	let signing_context = SigningContext { parent_hash: relay_parent, session_index };

	let statement = Statement::Valid(Default::default());

	let signed_statement = SignedFullStatement::sign(
		&keystore,
		statement,
		&signing_context,
		0.into(),
		&alice_public.into(),
	)
	.ok()
	.flatten()
	.expect("Signs statement");

	let data = BlockAnnounceData {
		receipt: CandidateReceipt {
			commitments_hash: PHash::random(),
			descriptor: CandidateDescriptor {
				para_head: HeadData(Vec::new()).hash(),
				para_id: 0u32.into(),
				relay_parent: PHash::random(),
				collator: CollatorPair::generate().0.public(),
				persisted_validation_data_hash: PHash::random(),
				pov_hash: PHash::random(),
				erasure_root: PHash::random(),
				signature: sp_core::sr25519::Signature::default().into(),
				validation_code_hash: ValidationCodeHash::from(PHash::random()),
			},
		},
		statement: signed_statement.convert_payload().into(),
		relay_parent,
	}
	.encode();

	let res = block_on(validator.validate(&header, &data));
	assert_eq!(Validation::Failure { disconnect: true }, res.unwrap());
}

#[test]
fn check_header_match_candidate_receipt_header() {
	let (mut validator, api) = make_validator_and_api();

	let (signal, mut header) = block_on(make_gossip_message_and_header_using_genesis(api, 0));
	let data = BlockAnnounceData::try_from(&signal).unwrap().encode();
	header.number = 300;

	let res = block_on(validator.validate(&header, &data));
	assert_eq!(Validation::Failure { disconnect: true }, res.unwrap());
}

/// Test that ensures that we postpone the block announce verification until
/// a relay chain block is imported. This is important for when we receive a
/// block announcement before we have imported the associated relay chain block
/// which can happen on slow nodes or nodes with a slow network connection.
#[test]
fn relay_parent_not_imported_when_block_announce_is_processed() {
	block_on(async move {
		let (mut validator, api) = make_validator_and_api();

		let mut client = api.relay_client.clone();
		let block = client.init_polkadot_block_builder().build().expect("Build new block").block;

		let (signal, header) = make_gossip_message_and_header(api, block.hash(), 0).await;

		let data = BlockAnnounceData::try_from(&signal).unwrap().encode();

		let mut validation = validator.validate(&header, &data);

		// The relay chain block is not available yet, so the first poll should return
		// that the future is still pending.
		assert!(poll!(&mut validation).is_pending());

		client.import(BlockOrigin::Own, block).await.expect("Imports the block");

		assert!(matches!(
			poll!(validation),
			Poll::Ready(Ok(Validation::Success { is_new_best: true }))
		));
	});
}

/// Ensures that when we receive a block announcement without a statement included, while the block
/// is not yet included by the node checking the announcement, but the node is already backed.
#[rstest]
#[case(RuntimeApiRequest::CANDIDATES_PENDING_AVAILABILITY_RUNTIME_REQUIREMENT)]
#[case(10)]
fn block_announced_without_statement_and_block_only_backed(#[case] runtime_version: u32) {
	block_on(async move {
		let (mut validator, api) = make_validator_and_api();
		api.data.lock().has_pending_availability = true;
		api.data.lock().runtime_version = runtime_version;

		let header = default_header();

		let validation = validator.validate(&header, &[]);

		assert!(matches!(validation.await, Ok(Validation::Success { is_new_best: true })));
	});
}

#[derive(Default)]
struct ApiData {
	validators: Vec<ValidatorId>,
	has_pending_availability: bool,
	runtime_version: u32,
}<|MERGE_RESOLUTION|>--- conflicted
+++ resolved
@@ -298,13 +298,13 @@
 		Ok(header)
 	}
 
-<<<<<<< HEAD
 	async fn availability_cores(
 		&self,
 		_relay_parent: PHash,
 	) -> RelayChainResult<Vec<CoreState<PHash, BlockNumber>>> {
 		unimplemented!("Not needed for test");
-=======
+	}
+
 	async fn version(&self, _: PHash) -> RelayChainResult<RuntimeVersion> {
 		let version = self.data.lock().runtime_version;
 
@@ -325,7 +325,6 @@
 			transaction_version: 5,
 			state_version: 1,
 		})
->>>>>>> 1dc68de8
 	}
 }
 
