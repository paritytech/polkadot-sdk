--- conflicted
+++ resolved
@@ -1201,15 +1201,7 @@
 					parent_head_data: $crate::HeadData,
 					relay_parent_offset: u64,
 				) -> $crate::ParachainInherentData {
-					const NUM_DESCENDANTS: u64 = 2;
-					let authorities = $crate::helpers::generate_authority_pairs(NUM_DESCENDANTS);
-					let auth_pair = $crate::helpers::convert_to_authority_weight_pair(&authorities);
-
-					let mut sproof = $crate::helpers::build_relay_chain_storage_proof(
-						Some(auth_pair.clone()),
-						Some(auth_pair),
-					);
-
+					let mut sproof = $crate::RelayStateSproofBuilder::default();
 					sproof.para_id = para_id.into();
 					sproof.current_slot = $crate::polkadot_primitives::Slot::from(relay_parent_number as u64);
 					sproof.host_config.max_upward_message_size = 1024 * 1024;
@@ -1241,25 +1233,14 @@
 							});
 					}
 
-<<<<<<< HEAD
-					let (relay_parent_storage_root, proof) = sproof.into_state_root_and_proof();
-					// Ensure appropriate descendants are built to pass the check
-					// `verify_relay_parent_descendants` in cumulus_pallet_parachain_system.
-					let relay_parent_descendants = $crate::helpers::build_relay_parent_descendants(
-						NUM_DESCENDANTS,
-						relay_parent_storage_root,
-						authorities,
-					);
-=======
 					let (relay_storage_root, proof, relay_parent_descendants) =
 						sproof.into_state_root_proof_and_descendants(relay_parent_offset);
->>>>>>> 974c690a
 
 					$crate::ParachainInherentData {
 						validation_data: $crate::PersistedValidationData {
 							parent_head: parent_head_data.clone(),
 							relay_parent_number,
-							relay_parent_storage_root,
+							relay_parent_storage_root: relay_storage_root,
 							max_pov_size: Default::default(),
 						},
 						relay_chain_state: proof,
@@ -1737,18 +1718,6 @@
 
 pub mod helpers {
 	use super::*;
-	use crate::{Decode, Encode, HeaderT, RelayStateSproofBuilder};
-
-	use cumulus_primitives_core::relay_chain::well_known_keys;
-	use sp_consensus_babe::{
-		digests::{CompatibleDigestItem, PreDigest, PrimaryPreDigest},
-		AuthorityId, AuthorityPair, BabeAuthorityWeight,
-	};
-	use sp_core::{
-		sr25519::vrf::{VrfPreOutput, VrfProof, VrfSignature},
-		Pair, H256,
-	};
-	use sp_runtime::{generic, traits::BlakeTwo256, DigestItem};
 
 	pub fn within_threshold(threshold: u64, expected_value: u64, current_value: u64) -> bool {
 		let margin = (current_value * threshold) / 100;
@@ -1770,100 +1739,4 @@
 
 		ref_time_within && proof_size_within
 	}
-
-	/// Block Header
-	pub type TestHeader = generic::Header<u32, BlakeTwo256>;
-
-	/// Generate a vector of AuthorityPairs.
-	pub fn generate_authority_pairs(num_authorities: u64) -> Vec<AuthorityPair> {
-		(0..num_authorities).map(|i| AuthorityPair::from_seed(&[i as u8; 32])).collect()
-	}
-
-	/// Convert AuthorityPair to (AuthorityId, BabeAuthorityWeight)
-	pub fn convert_to_authority_weight_pair(
-		authorities: &[AuthorityPair],
-	) -> Vec<(AuthorityId, BabeAuthorityWeight)> {
-		authorities
-			.iter()
-			.map(|auth| (auth.public().into(), Default::default()))
-			.collect()
-	}
-
-	/// Add a BABE pre-digest to the header.
-	fn add_pre_digest(header: &mut TestHeader, authority_index: u32, block_number: u64) {
-		/// This method generates some vrf data, but only to make the compiler happy.
-		fn generate_testing_vrf() -> VrfSignature {
-			let vrf_proof_bytes = [0u8; 64];
-			let proof: VrfProof = VrfProof::decode(&mut vrf_proof_bytes.as_slice()).unwrap();
-			let vrf_pre_out_bytes = [0u8; 32];
-			let pre_output: VrfPreOutput =
-				VrfPreOutput::decode(&mut vrf_pre_out_bytes.as_slice()).unwrap();
-			VrfSignature { pre_output, proof }
-		}
-
-		let pre_digest = PrimaryPreDigest {
-			authority_index,
-			slot: block_number.into(),
-			vrf_signature: generate_testing_vrf(),
-		};
-
-		header
-			.digest_mut()
-			.push(DigestItem::babe_pre_digest(PreDigest::Primary(pre_digest)));
-	}
-
-	/// Create a mock chain of relay headers as descendants of the relay parent.
-	pub fn build_relay_parent_descendants(
-		num_headers: u64,
-		state_root: H256,
-		authorities: Vec<AuthorityPair>,
-	) -> Vec<TestHeader> {
-		let mut headers = Vec::with_capacity(num_headers as usize);
-
-		let mut previous_hash = None;
-
-		for block_number in 0..=num_headers as u32 - 1 {
-			let mut header = TestHeader {
-				number: block_number,
-				parent_hash: previous_hash.unwrap_or_default(),
-				state_root,
-				extrinsics_root: H256::default(),
-				digest: Digest::default(),
-			};
-			let authority_index = block_number % (authorities.len() as u32);
-
-			// Add pre-digest
-			add_pre_digest(&mut header, authority_index, block_number as u64);
-
-			// Sign and seal the header.
-			let signature = authorities[authority_index as usize].sign(header.hash().as_bytes());
-			header.digest_mut().push(DigestItem::babe_seal(signature.into()));
-
-			previous_hash = Some(header.hash());
-			headers.push(header);
-		}
-
-		headers
-	}
-
-	/// Helper function to create a mock `RelayStateSproofBuilder`.
-	pub fn build_relay_chain_storage_proof(
-		authorities: Option<Vec<(AuthorityId, BabeAuthorityWeight)>>,
-		next_authorities: Option<Vec<(AuthorityId, BabeAuthorityWeight)>>,
-	) -> RelayStateSproofBuilder {
-		// Create a mock implementation or structure, adjust this to match the proof's definition
-		let mut proof_builder = RelayStateSproofBuilder::default();
-		if let Some(authorities) = authorities {
-			proof_builder
-				.additional_key_values
-				.push((well_known_keys::AUTHORITIES.to_vec(), authorities.encode()));
-		}
-
-		if let Some(next_authorities) = next_authorities {
-			proof_builder
-				.additional_key_values
-				.push((well_known_keys::NEXT_AUTHORITIES.to_vec(), next_authorities.encode()));
-		}
-		proof_builder
-	}
 }