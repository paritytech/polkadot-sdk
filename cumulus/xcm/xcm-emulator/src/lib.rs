// Copyright (C) Parity Technologies (UK) Ltd.
// This file is part of Polkadot.

// Polkadot is free software: you can redistribute it and/or modify
// it under the terms of the GNU General Public License as published by
// the Free Software Foundation, either version 3 of the License, or
// (at your option) any later version.

// Polkadot is distributed in the hope that it will be useful,
// but WITHOUT ANY WARRANTY; without even the implied warranty of
// MERCHANTABILITY or FITNESS FOR A PARTICULAR PURPOSE.  See the
// GNU General Public License for more details.

// You should have received a copy of the GNU General Public License
// along with Polkadot.  If not, see <http://www.gnu.org/licenses/>.

pub use codec::{Decode, Encode, EncodeLike};
pub use lazy_static::lazy_static;
pub use log;
pub use paste;
pub use std::{
	any::type_name, collections::HashMap, error::Error, fmt, marker::PhantomData, ops::Deref,
	sync::Mutex,
};

// Substrate
pub use frame_support::{
	assert_ok,
<<<<<<< HEAD
	sp_runtime::{traits::Header as HeaderT, AccountId32, DispatchResult},
=======
	sp_runtime::{AccountId32, DispatchResult},
>>>>>>> aedd2808
	traits::{
		EnqueueMessage, Get, Hooks, OriginTrait, ProcessMessage, ProcessMessageError, ServiceQueues,
	},
	weights::{Weight, WeightMeter},
};
pub use frame_system::{Config as SystemConfig, Pallet as SystemPallet};
pub use pallet_balances::AccountData;
pub use sp_arithmetic::traits::Bounded;
pub use sp_core::{blake2_256, parameter_types, sr25519, storage::Storage, Pair};
pub use sp_io::TestExternalities;
pub use sp_std::{cell::RefCell, collections::vec_deque::VecDeque, fmt::Debug};
pub use sp_tracing;

// Cumulus
pub use cumulus_pallet_parachain_system::Pallet as ParachainSystemPallet;
pub use cumulus_primitives_core::{
	relay_chain::{BlockNumber as RelayBlockNumber, HeadData, HrmpChannelId},
	AbridgedHrmpChannel, DmpMessageHandler, ParaId, PersistedValidationData, XcmpMessageHandler,
};
pub use cumulus_primitives_parachain_inherent::ParachainInherentData;
pub use cumulus_test_relay_sproof_builder::RelayStateSproofBuilder;
pub use pallet_message_queue::{Config as MessageQueueConfig, Pallet as MessageQueuePallet};
pub use parachains_common::{AccountId, Balance, BlockNumber};
pub use polkadot_primitives;
pub use polkadot_runtime_parachains::inclusion::{AggregateMessageOrigin, UmpQueueId};

// Polkadot
pub use polkadot_parachain::primitives::RelayChainBlockNumber;
pub use xcm::v3::prelude::{
	Ancestor, MultiAssets, MultiLocation, Parachain as ParachainJunction, Parent, WeightLimit,
	XcmHash, X1,
};
pub use xcm_executor::traits::ConvertLocation;

thread_local! {
	/// Downward messages, each message is: `(to_para_id, [(relay_block_number, msg)])`
	#[allow(clippy::type_complexity)]
	pub static DOWNWARD_MESSAGES: RefCell<HashMap<String, VecDeque<(u32, Vec<(RelayBlockNumber, Vec<u8>)>)>>>
		= RefCell::new(HashMap::new());
	/// Downward messages that already processed by parachains, each message is: `(to_para_id, relay_block_number, Vec<u8>)`
	#[allow(clippy::type_complexity)]
	pub static DMP_DONE: RefCell<HashMap<String, VecDeque<(u32, RelayBlockNumber, Vec<u8>)>>>
		= RefCell::new(HashMap::new());
	/// Horizontal messages, each message is: `(to_para_id, [(from_para_id, relay_block_number, msg)])`
	#[allow(clippy::type_complexity)]
	pub static HORIZONTAL_MESSAGES: RefCell<HashMap<String, VecDeque<(u32, Vec<(ParaId, RelayBlockNumber, Vec<u8>)>)>>>
		= RefCell::new(HashMap::new());
	/// Upward messages, each message is: `(from_para_id, msg)`
	pub static UPWARD_MESSAGES: RefCell<HashMap<String, VecDeque<(u32, Vec<u8>)>>> = RefCell::new(HashMap::new());
	/// Bridged messages, each message is: `BridgeMessage`
	pub static BRIDGED_MESSAGES: RefCell<HashMap<String, VecDeque<BridgeMessage>>> = RefCell::new(HashMap::new());
	/// Parachains Ids a the Network
	pub static PARA_IDS: RefCell<HashMap<String, Vec<u32>>> = RefCell::new(HashMap::new());
	/// Flag indicating if global variables have been initialized for a certain Network
	pub static INITIALIZED: RefCell<HashMap<String, bool>> = RefCell::new(HashMap::new());
	/// Most recent `HeadData` of each parachain, encoded.
	pub static LAST_HEAD: RefCell<HashMap<String, HashMap<u32, HeadData>>> = RefCell::new(HashMap::new());
}

pub trait CheckAssertion<Origin, Destination, Hops, Args>
where
	Origin: Chain + Clone,
	Destination: Chain + Clone,
	Origin::RuntimeOrigin: OriginTrait<AccountId = AccountId32> + Clone,
	Destination::RuntimeOrigin: OriginTrait<AccountId = AccountId32> + Clone,
	Hops: Clone,
	Args: Clone,
{
	fn check_assertion(test: Test<Origin, Destination, Hops, Args>);
}

#[impl_trait_for_tuples::impl_for_tuples(5)]
impl<Origin, Destination, Hops, Args> CheckAssertion<Origin, Destination, Hops, Args> for Tuple
where
	Origin: Chain + Clone,
	Destination: Chain + Clone,
	Origin::RuntimeOrigin: OriginTrait<AccountId = AccountId32> + Clone,
	Destination::RuntimeOrigin: OriginTrait<AccountId = AccountId32> + Clone,
	Hops: Clone,
	Args: Clone,
{
	fn check_assertion(test: Test<Origin, Destination, Hops, Args>) {
		for_tuples!( #(
			Tuple::check_assertion(test.clone());
		)* );
	}
}

pub trait TestExt {
	fn build_new_ext(storage: Storage) -> TestExternalities;
	fn new_ext() -> TestExternalities;
	fn move_ext_out(id: &'static str);
	fn move_ext_in(id: &'static str);
	fn reset_ext();
	fn execute_with<R>(execute: impl FnOnce() -> R) -> R;
	fn ext_wrapper<R>(func: impl FnOnce() -> R) -> R;
}

impl TestExt for () {
	fn build_new_ext(_storage: Storage) -> TestExternalities {
		TestExternalities::default()
	}
	fn new_ext() -> TestExternalities {
		TestExternalities::default()
	}
	fn move_ext_out(_id: &'static str) {}
	fn move_ext_in(_id: &'static str) {}
	fn reset_ext() {}
	fn execute_with<R>(execute: impl FnOnce() -> R) -> R {
		execute()
	}
	fn ext_wrapper<R>(func: impl FnOnce() -> R) -> R {
		func()
	}
}

pub trait Network {
	type Relay: RelayChain;
	type Bridge: Bridge;

	fn name() -> &'static str;
	fn init();
	fn reset();
	fn para_ids() -> Vec<u32>;
	fn relay_block_number() -> u32;
	fn set_relay_block_number(number: u32);
	fn process_messages();
	fn has_unprocessed_messages() -> bool;
	fn process_downward_messages();
	fn process_horizontal_messages();
	fn process_upward_messages();
	fn process_bridged_messages();
	fn hrmp_channel_parachain_inherent_data(
		para_id: u32,
		relay_parent_number: u32,
		parent_head_data: HeadData,
	) -> ParachainInherentData;
}

pub trait NetworkComponent {
	type Network: Network;

	fn send_horizontal_messages<I: Iterator<Item = (ParaId, RelayBlockNumber, Vec<u8>)>>(
		to_para_id: u32,
		iter: I,
	) {
		HORIZONTAL_MESSAGES.with(|b| {
			b.borrow_mut()
				.get_mut(Self::Network::name())
				.unwrap()
				.push_back((to_para_id, iter.collect()))
		});
	}

	fn send_upward_message(from_para_id: u32, msg: Vec<u8>) {
		UPWARD_MESSAGES.with(|b| {
			b.borrow_mut()
				.get_mut(Self::Network::name())
				.unwrap()
				.push_back((from_para_id, msg))
		});
	}

	fn send_downward_messages(
		to_para_id: u32,
		iter: impl Iterator<Item = (RelayBlockNumber, Vec<u8>)>,
	) {
		DOWNWARD_MESSAGES.with(|b| {
			b.borrow_mut()
				.get_mut(Self::Network::name())
				.unwrap()
				.push_back((to_para_id, iter.collect()))
		});
	}

	fn send_bridged_messages(msg: BridgeMessage) {
		BRIDGED_MESSAGES
			.with(|b| b.borrow_mut().get_mut(Self::Network::name()).unwrap().push_back(msg));
	}
}

pub trait Chain: TestExt + NetworkComponent {
	type Runtime: SystemConfig;
	type RuntimeCall;
	type RuntimeOrigin;
	type RuntimeEvent;
	type System;

	fn account_id_of(seed: &str) -> AccountId {
		helpers::get_account_id_from_seed::<sr25519::Public>(seed)
	}

	fn account_data_of(account: AccountId) -> AccountData<Balance>;

	fn events() -> Vec<<Self as Chain>::RuntimeEvent>;
}

pub trait RelayChain: Chain {
	type MessageProcessor: ProcessMessage;
	type SovereignAccountOf: ConvertLocation<AccountId>;

	fn child_location_of(id: ParaId) -> MultiLocation {
		(Ancestor(0), ParachainJunction(id.into())).into()
	}

	fn sovereign_account_id_of(location: MultiLocation) -> AccountId {
		Self::SovereignAccountOf::convert_location(&location).unwrap()
	}

	fn sovereign_account_id_of_child_para(id: ParaId) -> AccountId {
		Self::sovereign_account_id_of(Self::child_location_of(id))
	}
}

pub trait Parachain: Chain {
	type XcmpMessageHandler: XcmpMessageHandler;
	type DmpMessageHandler: DmpMessageHandler;
	type LocationToAccountId: ConvertLocation<AccountId>;
	type ParachainInfo: Get<ParaId>;
	type ParachainSystem;

	fn para_id() -> ParaId {
		Self::ext_wrapper(|| Self::ParachainInfo::get())
	}

	fn parent_location() -> MultiLocation {
		(Parent).into()
	}

	fn sibling_location_of(para_id: ParaId) -> MultiLocation {
		(Parent, X1(ParachainJunction(para_id.into()))).into()
	}

	fn sovereign_account_id_of(location: MultiLocation) -> AccountId {
		Self::LocationToAccountId::convert_location(&location).unwrap()
	}

	fn init();
}

pub trait Bridge {
	type Source: TestExt;
	type Target: TestExt;
	type Handler: BridgeMessageHandler;

	fn init();
}

impl Bridge for () {
	type Source = ();
	type Target = ();
	type Handler = ();

	fn init() {}
}

#[derive(Clone, Default, Debug)]
pub struct BridgeMessage {
	pub id: u32,
	pub nonce: u64,
	pub payload: Vec<u8>,
}

pub trait BridgeMessageHandler {
	fn get_source_outbound_messages() -> Vec<BridgeMessage>;

	fn dispatch_target_inbound_message(
		message: BridgeMessage,
	) -> Result<(), BridgeMessageDispatchError>;

	fn notify_source_message_delivery(lane_id: u32);
}

impl BridgeMessageHandler for () {
	fn get_source_outbound_messages() -> Vec<BridgeMessage> {
		Default::default()
	}

	fn dispatch_target_inbound_message(
		_message: BridgeMessage,
	) -> Result<(), BridgeMessageDispatchError> {
		Err(BridgeMessageDispatchError(Box::new("Not a bridge")))
	}

	fn notify_source_message_delivery(_lane_id: u32) {}
}

#[derive(Debug)]
pub struct BridgeMessageDispatchError(pub Box<dyn Debug>);

impl Error for BridgeMessageDispatchError {}

impl fmt::Display for BridgeMessageDispatchError {
	fn fmt(&self, f: &mut fmt::Formatter<'_>) -> fmt::Result {
		write!(f, "{:?}", self.0)
	}
}

// Relay Chain Implementation
#[macro_export]
macro_rules! decl_test_relay_chains {
	(
		$(
			#[api_version($api_version:tt)]
			pub struct $name:ident {
				genesis = $genesis:expr,
				on_init = $on_init:expr,
				runtime = $runtime:ident,
				core = {
					MessageProcessor: $mp:path,
					SovereignAccountOf: $sovereign_acc_of:path,

				},
				pallets = {
					$($pallet_name:ident: $pallet_path:path,)*
				}
			}
		),
		+
		$(,)?
	) => {
		$(
			#[derive(Clone)]
			pub struct $name;

			impl $crate::Chain for $name {
				type Runtime = $runtime::Runtime;
				type RuntimeCall = $runtime::RuntimeCall;
				type RuntimeOrigin = $runtime::RuntimeOrigin;
				type RuntimeEvent = $runtime::RuntimeEvent;
				type System = $crate::SystemPallet::<Self::Runtime>;

				fn account_data_of(account: $crate::AccountId) -> $crate::AccountData<$crate::Balance> {
					<Self as $crate::TestExt>::ext_wrapper(|| $crate::SystemPallet::<Self::Runtime>::account(account).data.into())
				}

				fn events() -> Vec<<Self as $crate::Chain>::RuntimeEvent> {
					Self::System::events()
						.iter()
						.map(|record| record.event.clone())
						.collect()
				}
			}

			impl $crate::RelayChain for $name {
				type SovereignAccountOf = $sovereign_acc_of;
				type MessageProcessor = $mp;
			}

			$crate::paste::paste! {
				pub trait [<$name Pallet>] {
					$(
						type $pallet_name;
					)?
				}

				impl [<$name Pallet>] for $name {
					$(
						type $pallet_name = $pallet_path;
					)?
				}
			}

			$crate::__impl_test_ext_for_relay_chain!($name, $genesis, $on_init, $api_version);
			$crate::__impl_check_assertion!($name);
		)+
	};
}

#[macro_export]
macro_rules! __impl_test_ext_for_relay_chain {
	// entry point: generate ext name
	($name:ident, $genesis:expr, $on_init:expr, $api_version:tt) => {
		$crate::paste::paste! {
			$crate::__impl_test_ext_for_relay_chain!(
				@impl $name,
				$genesis,
				$on_init,
				[<ParachainHostV $api_version>],
				[<LOCAL_EXT_ $name:upper>],
				[<GLOBAL_EXT_ $name:upper>]
			);
		}
	};
	// impl
	(@impl $name:ident, $genesis:expr, $on_init:expr, $api_version:ident, $local_ext:ident, $global_ext:ident) => {
		thread_local! {
			pub static $local_ext: $crate::RefCell<$crate::TestExternalities>
				= $crate::RefCell::new(<$name as $crate::TestExt>::build_new_ext($genesis));
		}

		$crate::lazy_static! {
			pub static ref $global_ext: $crate::Mutex<$crate::RefCell<$crate::HashMap<String, $crate::TestExternalities>>>
				= $crate::Mutex::new($crate::RefCell::new($crate::HashMap::new()));
		}

		impl $crate::TestExt for $name {
			fn build_new_ext(storage: $crate::Storage) -> $crate::TestExternalities {
				use $crate::{sp_tracing, NetworkComponent, Network, Chain, TestExternalities};

				let mut ext = TestExternalities::new(storage);

				ext.execute_with(|| {
					#[allow(clippy::no_effect)]
					$on_init;
					sp_tracing::try_init_simple();

					let mut block_number = <Self as Chain>::System::block_number();
					block_number = std::cmp::max(1, block_number);
					<Self as Chain>::System::set_block_number(block_number);
				});
				ext
			}

			fn new_ext() -> $crate::TestExternalities {
				<$name>::build_new_ext($genesis)
			}

			fn move_ext_out(id: &'static str) {
				use $crate::Deref;

				// Take TestExternality from thread_local
				let local_ext = $local_ext.with(|v| {
					v.take()
				});

				// Get TestExternality from lazy_static
				let global_ext_guard = $global_ext.lock().unwrap();

				// Replace TestExternality in lazy_static by TestExternality from thread_local
				global_ext_guard.deref().borrow_mut().insert(id.to_string(), local_ext);
			}

			fn move_ext_in(id: &'static str) {
				use $crate::Deref;

				let mut global_ext_unlocked = false;

				// Keep the mutex unlocked until TesExternality from lazy_static
				// has been updated
				while !global_ext_unlocked {
					// Get TesExternality from lazy_static
					let global_ext_result = $global_ext.try_lock();

					if let Ok(global_ext_guard) = global_ext_result {
						// Unlock the mutex as long as the condition is not met
						if !global_ext_guard.deref().borrow().contains_key(id) {
							drop(global_ext_guard);
						} else {
							global_ext_unlocked = true;
						}
					}
				}

				// Now that we know that lazy_static TestExt has been updated, we lock its mutex
				let mut global_ext_guard = $global_ext.lock().unwrap();

				// and set TesExternality from lazy_static into TesExternality for local_thread
				let global_ext = global_ext_guard.deref();

				$local_ext.with(|v| {
					v.replace(global_ext.take().remove(id).unwrap());
				});
			}

			fn reset_ext() {
				$local_ext.with(|v| *v.borrow_mut() = <$name>::build_new_ext($genesis));
			}

			fn execute_with<R>(execute: impl FnOnce() -> R) -> R {
				use $crate::{Chain, NetworkComponent, Network};
				// Make sure the Network is initialized
				<$name as NetworkComponent>::Network::init();

				// Execute
				let r = $local_ext.with(|v| v.borrow_mut().execute_with(execute));

				// Send messages if needed
				$local_ext.with(|v| {
					v.borrow_mut().execute_with(|| {
						use $crate::polkadot_primitives::runtime_api::runtime_decl_for_parachain_host::$api_version;

						//TODO: mark sent count & filter out sent msg
						for para_id in<$name as NetworkComponent>::Network::para_ids() {
							// downward messages
							let downward_messages = <Self as $crate::Chain>::Runtime::dmq_contents(para_id.into())
								.into_iter()
								.map(|inbound| (inbound.sent_at, inbound.msg));
							if downward_messages.len() == 0 {
								continue;
							}
							<$name>::send_downward_messages(para_id, downward_messages.into_iter());

							// Note: no need to handle horizontal messages, as the
							// simulator directly sends them to dest (not relayed).
						}

						// log events
						Self::events().iter().for_each(|event| {
							$crate::log::debug!(target: concat!("events::", stringify!($name)), "{:?}", event);
						});

						// clean events
						<Self as Chain>::System::reset_events();
					})
				});

				<$name as NetworkComponent>::Network::process_messages();

				r
			}

			fn ext_wrapper<R>(func: impl FnOnce() -> R) -> R {
				$local_ext.with(|v| {
					v.borrow_mut().execute_with(|| {
						func()
					})
				})
			}
		}
	};
}

// Parachain Implementation
#[macro_export]
macro_rules! decl_test_parachains {
	(
		$(
			pub struct $name:ident {
				genesis = $genesis:expr,
				on_init = $on_init:expr,
				runtime = $runtime:ident,
				core = {
					XcmpMessageHandler: $xcmp_message_handler:path,
					DmpMessageHandler: $dmp_message_handler:path,
					LocationToAccountId: $location_to_account:path,
					ParachainInfo: $parachain_info:path,
				},
				pallets = {
					$($pallet_name:ident: $pallet_path:path,)*
				}
			}
		),
		+
		$(,)?
	) => {
		$(
			#[derive(Clone)]
			pub struct $name;

			impl $crate::Chain for $name {
				type Runtime = $runtime::Runtime;
				type RuntimeCall = $runtime::RuntimeCall;
				type RuntimeOrigin = $runtime::RuntimeOrigin;
				type RuntimeEvent = $runtime::RuntimeEvent;
				type System = $crate::SystemPallet::<Self::Runtime>;

				fn account_data_of(account: $crate::AccountId) -> $crate::AccountData<$crate::Balance> {
					<Self as $crate::TestExt>::ext_wrapper(|| $crate::SystemPallet::<Self::Runtime>::account(account).data.into())
				}

				fn events() -> Vec<<Self as $crate::Chain>::RuntimeEvent> {
					Self::System::events()
						.iter()
						.map(|record| record.event.clone())
						.collect()
				}
			}

			impl $crate::Parachain for $name {
				type XcmpMessageHandler = $xcmp_message_handler;
				type DmpMessageHandler = $dmp_message_handler;
				type LocationToAccountId = $location_to_account;
				type ParachainSystem = $crate::ParachainSystemPallet<<Self as $crate::Chain>::Runtime>;
				type ParachainInfo = $parachain_info;

				fn init() {
					use $crate::{Chain, HeadData, Network, NetworkComponent, Hooks, Encode, Parachain, TestExt};

					let para_id = Self::para_id();

					Self::ext_wrapper(|| {
						let block_number = <Self as Chain>::System::block_number();
						let mut relay_block_number = <Self as NetworkComponent>::Network::relay_block_number();

						// Get parent head data
						let header = <Self as Chain>::System::finalize();
						let parent_head_data = HeadData(header.encode());

						$crate::LAST_HEAD.with(|b| b.borrow_mut()
							.get_mut(<Self as NetworkComponent>::Network::name())
							.expect("network not initialized?")
							.insert(para_id.into(), parent_head_data.clone())
						);

						let next_block_number = block_number + 1;
						<Self as Chain>::System::initialize(&next_block_number, &header.hash(), &Default::default());
						<<Self as Parachain>::ParachainSystem as Hooks<$crate::BlockNumber>>::on_initialize(next_block_number);
					});
				}
			}

			$crate::paste::paste! {
				pub trait [<$name Pallet>] {
					$(
						type $pallet_name;
					)*
				}

				impl [<$name Pallet>] for $name {
					$(
						type $pallet_name = $pallet_path;
					)*
				}
			}

			$crate::__impl_test_ext_for_parachain!($name, $genesis, $on_init);
			$crate::__impl_check_assertion!($name);
		)+
	};
}

#[macro_export]
macro_rules! __impl_test_ext_for_parachain {
	// entry point: generate ext name
	($name:ident, $genesis:expr, $on_init:expr) => {
		$crate::paste::paste! {
			$crate::__impl_test_ext_for_parachain!(@impl $name, $genesis, $on_init, [<LOCAL_EXT_ $name:upper>], [<GLOBAL_EXT_ $name:upper>]);
		}
	};
	// impl
	(@impl $name:ident, $genesis:expr, $on_init:expr, $local_ext:ident, $global_ext:ident) => {
		thread_local! {
			pub static $local_ext: $crate::RefCell<$crate::TestExternalities>
				= $crate::RefCell::new(<$name as $crate::TestExt>::build_new_ext($genesis));
		}

		$crate::lazy_static! {
			pub static ref $global_ext: $crate::Mutex<$crate::RefCell<$crate::HashMap<String, $crate::TestExternalities>>>
				= $crate::Mutex::new($crate::RefCell::new($crate::HashMap::new()));
		}

		impl $crate::TestExt for $name {
			fn build_new_ext(storage: $crate::Storage) -> $crate::TestExternalities {
				let mut ext = $crate::TestExternalities::new(storage);

				ext.execute_with(|| {
					#[allow(clippy::no_effect)]
					$on_init;
					$crate::sp_tracing::try_init_simple();

					let mut block_number = <Self as $crate::Chain>::System::block_number();
					block_number = std::cmp::max(1, block_number);
					<Self as $crate::Chain>::System::set_block_number(block_number);
				});
				ext
			}

			fn new_ext() -> $crate::TestExternalities {
				<$name>::build_new_ext($genesis)
			}

			fn move_ext_out(id: &'static str) {
				use $crate::Deref;

				// Take TestExternality from thread_local
				let local_ext = $local_ext.with(|v| {
					v.take()
				});

				// Get TestExternality from lazy_static
				let global_ext_guard = $global_ext.lock().unwrap();

				// Replace TestExternality in lazy_static by TestExternality from thread_local
				global_ext_guard.deref().borrow_mut().insert(id.to_string(), local_ext);
			}

			fn move_ext_in(id: &'static str) {
				use $crate::Deref;

				let mut global_ext_unlocked = false;

				// Keep the mutex unlocked until TesExternality from lazy_static
				// has been updated
				while !global_ext_unlocked {
					// Get TesExternality from lazy_static
					let global_ext_result = $global_ext.try_lock();

					if let Ok(global_ext_guard) = global_ext_result {
						// Unlock the mutex as long as the condition is not met
						if !global_ext_guard.deref().borrow().contains_key(id) {
							drop(global_ext_guard);
						} else {
							global_ext_unlocked = true;
						}
					}
				}

				// Now that we know that lazy_static TestExt has been updated, we lock its mutex
				let mut global_ext_guard = $global_ext.lock().unwrap();

				// and set TesExternality from lazy_static into TesExternality for local_thread
				let global_ext = global_ext_guard.deref();

				$local_ext.with(|v| {
					v.replace(global_ext.take().remove(id).unwrap());
				});
			}

			fn reset_ext() {
				$local_ext.with(|v| *v.borrow_mut() = <$name>::build_new_ext($genesis));
			}

			fn execute_with<R>(execute: impl FnOnce() -> R) -> R {
				use $crate::{Chain, Get, Hooks, NetworkComponent, Network, Parachain, Encode};

				// Make sure the Network is initialized
				<$name as NetworkComponent>::Network::init();

				let para_id = <$name>::para_id().into();

				// Initialize block
				$local_ext.with(|v| {
					v.borrow_mut().execute_with(|| {
						let parent_head_data = $crate::LAST_HEAD.with(|b| b.borrow_mut()
							.get_mut(<Self as NetworkComponent>::Network::name())
							.expect("network not initialized?")
							.get(&para_id)
							.expect("network not initialized?")
							.clone()
						);

						// Increase block number
						let mut relay_block_number = <$name as NetworkComponent>::Network::relay_block_number();
						relay_block_number += 1;
						<$name as NetworkComponent>::Network::set_relay_block_number(relay_block_number);

						let _ = <Self as Parachain>::ParachainSystem::set_validation_data(
							<Self as Chain>::RuntimeOrigin::none(),
							<$name as NetworkComponent>::Network::hrmp_channel_parachain_inherent_data(para_id, relay_block_number, parent_head_data),
						);
					})
				});

				// Execute
				let r = $local_ext.with(|v| v.borrow_mut().execute_with(execute));

				// provide inbound DMP/HRMP messages through a side-channel.
				// normally this would come through the `set_validation_data`,
				// but we go around that.
				<$name as NetworkComponent>::Network::process_messages();

				// Finalize block and send messages if needed
				$local_ext.with(|v| {
					v.borrow_mut().execute_with(|| {
						let block_number = <Self as Chain>::System::block_number();
						let mock_header = $crate::HeaderT::new(
							0,
							Default::default(),
							Default::default(),
							Default::default(),
							Default::default(),
						);

						// Finalize to get xcmp messages.
						<Self as Parachain>::ParachainSystem::on_finalize(block_number);
						// Store parent head data for use later.
						let created_header = <Self as Chain>::System::finalize();
						$crate::LAST_HEAD.with(|b| b.borrow_mut()
							.get_mut(<Self as NetworkComponent>::Network::name())
							.expect("network not initialized?")
							.insert(para_id.into(), $crate::HeadData(created_header.encode()))
						);

						let collation_info = <Self as Parachain>::ParachainSystem::collect_collation_info(&mock_header);

						// send upward messages
						let relay_block_number = <$name as NetworkComponent>::Network::relay_block_number();
						for msg in collation_info.upward_messages.clone() {
							<$name>::send_upward_message(para_id, msg);
						}

						// send horizontal messages
						for msg in collation_info.horizontal_messages {
							<$name>::send_horizontal_messages(
								msg.recipient.into(),
								vec![(para_id.into(), relay_block_number, msg.data)].into_iter(),
							);
						}

						// get bridge messages
						type NetworkBridge = <<$name as NetworkComponent>::Network as $crate::Network>::Bridge;

						let bridge_messages = <<NetworkBridge as $crate::Bridge>::Handler as $crate::BridgeMessageHandler>::get_source_outbound_messages();

						// send bridged messages
						for msg in bridge_messages {
							<$name>::send_bridged_messages(msg);
						}

						// log events
						<Self as $crate::Chain>::events().iter().for_each(|event| {
							$crate::log::debug!(target: concat!("events::", stringify!($name)), "{:?}", event);
						});

						// clean events
						<Self as $crate::Chain>::System::reset_events();

						// reinitialize before next call.
						let next_block_number = block_number + 1;
						<Self as $crate::Chain>::System::initialize(&next_block_number, &created_header.hash(), &Default::default());
						<<Self as $crate::Parachain>::ParachainSystem as Hooks<$crate::BlockNumber>>::on_initialize(next_block_number);
					})
				});

				// provide inbound DMP/HRMP messages through a side-channel.
				// normally this would come through the `set_validation_data`,
				// but we go around that.
				<$name as NetworkComponent>::Network::process_messages();

				r
			}

			fn ext_wrapper<R>(func: impl FnOnce() -> R) -> R {
				$local_ext.with(|v| {
					v.borrow_mut().execute_with(|| {
						func()
					})
				})
			}
		}
	};
}

// Network Implementation
#[macro_export]
macro_rules! decl_test_networks {
	(
		$(
			pub struct $name:ident {
				relay_chain = $relay_chain:ty,
				parachains = vec![ $( $parachain:ty, )* ],
				bridge = $bridge:ty
			}
		),
		+
		$(,)?
	) => {
		$(
			pub struct $name;

			impl $crate::Network for $name {
				type Relay = $relay_chain;
				type Bridge = $bridge;

				fn name() -> &'static str {
					$crate::type_name::<Self>()
				}

				fn reset() {
					use $crate::{TestExt};

					$crate::INITIALIZED.with(|b| b.borrow_mut().remove(Self::name()));
					$crate::DOWNWARD_MESSAGES.with(|b| b.borrow_mut().remove(Self::name()));
					$crate::DMP_DONE.with(|b| b.borrow_mut().remove(Self::name()));
					$crate::UPWARD_MESSAGES.with(|b| b.borrow_mut().remove(Self::name()));
					$crate::HORIZONTAL_MESSAGES.with(|b| b.borrow_mut().remove(Self::name()));
					$crate::BRIDGED_MESSAGES.with(|b| b.borrow_mut().remove(Self::name()));
					$crate::LAST_HEAD.with(|b| b.borrow_mut().remove(Self::name()));

					<$relay_chain>::reset_ext();
					$( <$parachain>::reset_ext(); )*
				}

				fn init() {
					// If Network has not been initialized yet, it gets initialized
					if $crate::INITIALIZED.with(|b| b.borrow_mut().get(Self::name()).is_none()) {
						$crate::INITIALIZED.with(|b| b.borrow_mut().insert(Self::name().to_string(), true));
						$crate::DOWNWARD_MESSAGES.with(|b| b.borrow_mut().insert(Self::name().to_string(), $crate::VecDeque::new()));
						$crate::DMP_DONE.with(|b| b.borrow_mut().insert(Self::name().to_string(), $crate::VecDeque::new()));
						$crate::UPWARD_MESSAGES.with(|b| b.borrow_mut().insert(Self::name().to_string(), $crate::VecDeque::new()));
						$crate::HORIZONTAL_MESSAGES.with(|b| b.borrow_mut().insert(Self::name().to_string(), $crate::VecDeque::new()));
						$crate::BRIDGED_MESSAGES.with(|b| b.borrow_mut().insert(Self::name().to_string(), $crate::VecDeque::new()));
						$crate::PARA_IDS.with(|b| b.borrow_mut().insert(Self::name().to_string(), Self::para_ids()));
						$crate::LAST_HEAD.with(|b| b.borrow_mut().insert(Self::name().to_string(), $crate::HashMap::new()));

						$( <$parachain as $crate::Parachain>::init(); )*
					}
				}

				fn para_ids() -> Vec<u32> {
					vec![$(
						<$parachain as $crate::Parachain>::para_id().into(),
					)*]
				}

				fn relay_block_number() -> u32 {
					<Self::Relay as $crate::TestExt>::ext_wrapper(|| {
						<Self::Relay as $crate::Chain>::System::block_number()
					})
				}

				fn set_relay_block_number(number: u32) {
					<Self::Relay as $crate::TestExt>::ext_wrapper(|| {
						<Self::Relay as $crate::Chain>::System::set_block_number(number);
					})
				}

				fn process_messages() {
					while Self::has_unprocessed_messages() {
						Self::process_upward_messages();
						Self::process_horizontal_messages();
						Self::process_downward_messages();
						Self::process_bridged_messages();
					}
				}

				fn has_unprocessed_messages() -> bool {
					$crate::DOWNWARD_MESSAGES.with(|b| !b.borrow_mut().get_mut(Self::name()).unwrap().is_empty())
					|| $crate::HORIZONTAL_MESSAGES.with(|b| !b.borrow_mut().get_mut(Self::name()).unwrap().is_empty())
					|| $crate::UPWARD_MESSAGES.with(|b| !b.borrow_mut().get_mut(Self::name()).unwrap().is_empty())
					|| $crate::BRIDGED_MESSAGES.with(|b| !b.borrow_mut().get_mut(Self::name()).unwrap().is_empty())
				}

				fn process_downward_messages() {
					use $crate::{DmpMessageHandler, Bounded, Parachain, RelayChainBlockNumber, TestExt};

					while let Some((to_para_id, messages))
						= $crate::DOWNWARD_MESSAGES.with(|b| b.borrow_mut().get_mut(Self::name()).unwrap().pop_front()) {
						$(
							let para_id: u32 = <$parachain>::para_id().into();

							if $crate::PARA_IDS.with(|b| b.borrow_mut().get_mut(Self::name()).unwrap().contains(&to_para_id)) && para_id == to_para_id {
								let mut msg_dedup: Vec<(RelayChainBlockNumber, Vec<u8>)> = Vec::new();
								for m in &messages {
									msg_dedup.push((m.0, m.1.clone()));
								}
								msg_dedup.dedup();

								let msgs = msg_dedup.clone().into_iter().filter(|m| {
									!$crate::DMP_DONE.with(|b| b.borrow_mut().get_mut(Self::name()).unwrap_or(&mut $crate::VecDeque::new()).contains(&(to_para_id, m.0, m.1.clone())))
								}).collect::<Vec<(RelayChainBlockNumber, Vec<u8>)>>();
								if msgs.len() != 0 {
									<$parachain>::ext_wrapper(|| {
										<$parachain as Parachain>::DmpMessageHandler::handle_dmp_messages(msgs.clone().into_iter(), $crate::Weight::max_value());
									});
									$crate::log::debug!(target: concat!("dmp::", stringify!($name)) , "DMP messages processed {:?} to para_id {:?}", msgs.clone(), &to_para_id);
									for m in msgs {
										$crate::DMP_DONE.with(|b| b.borrow_mut().get_mut(Self::name()).unwrap().push_back((to_para_id, m.0, m.1)));
									}
								}
							}
						)*
					}
				}

				fn process_horizontal_messages() {
					use $crate::{XcmpMessageHandler, Bounded, Parachain, TestExt};

					while let Some((to_para_id, messages))
						= $crate::HORIZONTAL_MESSAGES.with(|b| b.borrow_mut().get_mut(Self::name()).unwrap().pop_front()) {
						let iter = messages.iter().map(|(p, b, m)| (*p, *b, &m[..])).collect::<Vec<_>>().into_iter();
						$(
							let para_id: u32 = <$parachain>::para_id().into();

							if $crate::PARA_IDS.with(|b| b.borrow_mut().get_mut(Self::name()).unwrap().contains(&to_para_id)) && para_id == to_para_id {
								<$parachain>::ext_wrapper(|| {
									<$parachain as Parachain>::XcmpMessageHandler::handle_xcmp_messages(iter.clone(), $crate::Weight::max_value());
								});
								$crate::log::debug!(target: concat!("hrmp::", stringify!($name)) , "HRMP messages processed {:?} to para_id {:?}", &messages, &to_para_id);
							}
						)*
					}
				}

				fn process_upward_messages() {
					use $crate::{Encode, ProcessMessage, TestExt};

					while let Some((from_para_id, msg)) = $crate::UPWARD_MESSAGES.with(|b| b.borrow_mut().get_mut(Self::name()).unwrap().pop_front()) {
						let mut weight_meter = $crate::WeightMeter::max_limit();
						<$relay_chain>::ext_wrapper(|| {
							let _ =  <$relay_chain as $crate::RelayChain>::MessageProcessor::process_message(
								&msg[..],
								from_para_id.into(),
								&mut weight_meter,
								&mut msg.using_encoded($crate::blake2_256),
							);
						});
						$crate::log::debug!(target: concat!("ump::", stringify!($name)) , "Upward message processed {:?} from para_id {:?}", &msg, &from_para_id);
					}
				}

				fn process_bridged_messages() {
					use $crate::{Bridge, BridgeMessageHandler, TestExt};
					// Make sure both, including the target `Network` are initialized
					<Self::Bridge as Bridge>::init();

					while let Some(msg) = $crate::BRIDGED_MESSAGES.with(|b| b.borrow_mut().get_mut(Self::name()).unwrap().pop_front()) {
						let dispatch_result = <<Self::Bridge as Bridge>::Target as TestExt>::ext_wrapper(|| {
							<<Self::Bridge as Bridge>::Handler as BridgeMessageHandler>::dispatch_target_inbound_message(msg.clone())
						});

						match dispatch_result {
							Err(e) => panic!("Error {:?} processing bridged message: {:?}", e, msg.clone()),
							Ok(()) => {
								<<Self::Bridge as Bridge>::Source as TestExt>::ext_wrapper(|| {
									<<Self::Bridge as Bridge>::Handler as BridgeMessageHandler>::notify_source_message_delivery(msg.id);
								});
								$crate::log::debug!(target: concat!("bridge::", stringify!($name)) , "Bridged message processed {:?}", msg.clone());
							}
						}
					}
				}

				fn hrmp_channel_parachain_inherent_data(
					para_id: u32,
					relay_parent_number: u32,
					parent_head_data: $crate::HeadData,
				) -> $crate::ParachainInherentData {
					let mut sproof = $crate::RelayStateSproofBuilder::default();
					sproof.para_id = para_id.into();

					// egress channel
					let e_index = sproof.hrmp_egress_channel_index.get_or_insert_with(Vec::new);
					for recipient_para_id in $crate::PARA_IDS.with(|b| b.borrow_mut().get_mut(Self::name()).unwrap().clone()) {
						let recipient_para_id = $crate::ParaId::from(recipient_para_id);
						if let Err(idx) = e_index.binary_search(&recipient_para_id) {
							e_index.insert(idx, recipient_para_id);
						}

						sproof.included_para_head = parent_head_data.clone().into();

						sproof
							.hrmp_channels
							.entry($crate::HrmpChannelId {
								sender: sproof.para_id,
								recipient: recipient_para_id,
							})
							.or_insert_with(|| $crate::AbridgedHrmpChannel {
								max_capacity: 1024,
								max_total_size: 1024 * 1024,
								max_message_size: 1024 * 1024,
								msg_count: 0,
								total_size: 0,
								mqc_head: Option::None,
							});
					}

					let (relay_storage_root, proof) = sproof.into_state_root_and_proof();

					$crate::ParachainInherentData {
						validation_data: $crate::PersistedValidationData {
							parent_head: Default::default(),
							relay_parent_number,
							relay_parent_storage_root: relay_storage_root,
							max_pov_size: Default::default(),
						},
						relay_chain_state: proof,
						downward_messages: Default::default(),
						horizontal_messages: Default::default(),
					}
				}
			}

			impl $crate::NetworkComponent for $relay_chain {
				type Network = $name;
			}

			$(
				impl $crate::NetworkComponent for $parachain {
					type Network = $name;
				}
			)*
		)+
	};
}

#[macro_export]
macro_rules! decl_test_bridges {
	(
		$(
			pub struct $name:ident {
				source = $source:ty,
				target = $target:ty,
				handler = $handler:ty
			}
		),
		+
		$(,)?
	) => {
		$(
			#[derive(Debug)]
			pub struct $name;

			impl $crate::Bridge for $name {
				type Source = $source;
				type Target = $target;
				type Handler = $handler;

				fn init() {
					use $crate::{NetworkComponent, Network};
					// Make sure source and target `Network` have been initialized
					<$source as NetworkComponent>::Network::init();
					<$target as NetworkComponent>::Network::init();
				}
			}
		)+
	};
}

#[macro_export]
macro_rules! __impl_check_assertion {
	($chain:ident) => {
		impl<Origin, Destination, Hops, Args>
			$crate::CheckAssertion<Origin, Destination, Hops, Args> for $chain
		where
			Origin: $crate::Chain + Clone,
			Destination: $crate::Chain + Clone,
			Origin::RuntimeOrigin: $crate::OriginTrait<AccountId = $crate::AccountId32> + Clone,
			Destination::RuntimeOrigin:
				$crate::OriginTrait<AccountId = $crate::AccountId32> + Clone,
			Hops: Clone,
			Args: Clone,
		{
			fn check_assertion(test: $crate::Test<Origin, Destination, Hops, Args>) {
				use $crate::TestExt;

				let chain_name = std::any::type_name::<$chain>();

				<$chain>::execute_with(|| {
					if let Some(dispatchable) = test.hops_dispatchable.get(chain_name) {
						$crate::assert_ok!(dispatchable(test.clone()));
					}
					if let Some(assertion) = test.hops_assertion.get(chain_name) {
						assertion(test);
					}
				});
			}
		}
	};
}

#[macro_export]
macro_rules! assert_expected_events {
	( $chain:ident, vec![$( $event_pat:pat => { $($attr:ident : $condition:expr, )* }, )*] ) => {
		let mut message: Vec<String> = Vec::new();
		let mut events = <$chain as $crate::Chain>::events();

		$(
			let mut event_received = false;
			let mut meet_conditions = true;
			let mut index_match = 0;
			let mut event_message: Vec<String> = Vec::new();

			for (index, event) in events.iter().enumerate() {
				// Have to reset the variable to override a previous partial match
				meet_conditions = true;
				match event {
					$event_pat => {
						event_received = true;
						let mut conditions_message: Vec<String> = Vec::new();

						$(
							// We only want to record condition error messages in case it did not happened before
							// Only the first partial match is recorded
							if !$condition && event_message.is_empty() {
								conditions_message.push(
									format!(
										" - The attribute {:?} = {:?} did not met the condition {:?}\n",
										stringify!($attr),
										$attr,
										stringify!($condition)
									)
								);
							}
							meet_conditions &= $condition;
						)*

						// Set the index where we found a perfect match
						if event_received && meet_conditions {
							index_match = index;
							break;
						} else {
							event_message.extend(conditions_message);
						}
					},
					_ => {}
				}
			}

			if event_received && !meet_conditions  {
				message.push(
					format!(
						"\n\n{}::\x1b[31m{}\x1b[0m was received but some of its attributes did not meet the conditions:\n{}",
						stringify!($chain),
						stringify!($event_pat),
						event_message.concat()
					)
				);
			} else if !event_received {
				message.push(format!("\n\n{}::\x1b[31m{}\x1b[0m was never received", stringify!($chain), stringify!($event_pat)));
			} else {
				// If we find a perfect match we remove the event to avoid being potentially assessed multiple times
				events.remove(index_match);
			}
		)*

		if !message.is_empty() {
			// Log events as they will not be logged after the panic
			<$chain as $crate::Chain>::events().iter().for_each(|event| {
				$crate::log::debug!(target: concat!("events::", stringify!($chain)), "{:?}", event);
			});
			panic!("{}", message.concat())
		}
	}
}

#[macro_export]
macro_rules! bx {
	($e:expr) => {
		Box::new($e)
	};
}

#[macro_export]
macro_rules! decl_test_sender_receiver_accounts_parameter_types {
	( $( $chain:ident { sender: $sender:expr, receiver: $receiver:expr }),+ ) => {
		$crate::paste::paste! {
			$crate::parameter_types! {
				$(
					pub [<$chain Sender>]: $crate::AccountId = <$chain as $crate::Chain>::account_id_of($sender);
					pub [<$chain Receiver>]: $crate::AccountId = <$chain as $crate::Chain>::account_id_of($receiver);
				)+
			}
		}
	};
}

pub struct DefaultMessageProcessor<T>(PhantomData<T>);
impl<T> ProcessMessage for DefaultMessageProcessor<T>
where
	T: Chain + RelayChain,
	T::Runtime: MessageQueueConfig,
	<<T::Runtime as MessageQueueConfig>::MessageProcessor as ProcessMessage>::Origin:
		PartialEq<AggregateMessageOrigin>,
	MessageQueuePallet<T::Runtime>: EnqueueMessage<AggregateMessageOrigin> + ServiceQueues,
{
	type Origin = ParaId;

	fn process_message(
		msg: &[u8],
		para: Self::Origin,
		_meter: &mut WeightMeter,
		_id: &mut XcmHash,
	) -> Result<bool, ProcessMessageError> {
		MessageQueuePallet::<T::Runtime>::enqueue_message(
			msg.try_into().expect("Message too long"),
			AggregateMessageOrigin::Ump(UmpQueueId::Para(para)),
		);
		MessageQueuePallet::<T::Runtime>::service_queues(Weight::MAX);

		Ok(true)
	}
}

/// Struct that keeps account's id and balance
#[derive(Clone)]
pub struct TestAccount {
	pub account_id: AccountId,
	pub balance: Balance,
}

/// Default `Args` provided by xcm-emulator to be stored in a `Test` instance
#[derive(Clone)]
pub struct TestArgs {
	pub dest: MultiLocation,
	pub beneficiary: MultiLocation,
	pub amount: Balance,
	pub assets: MultiAssets,
	pub asset_id: Option<u32>,
	pub fee_asset_item: u32,
	pub weight_limit: WeightLimit,
}

/// Auxiliar struct to help creating a new `Test` instance
pub struct TestContext<T> {
	pub sender: AccountId,
	pub receiver: AccountId,
	pub args: T,
}

/// Struct that help with tests where either dispatchables or assertions need
/// to be reused. The struct keeps the test's arguments of your choice in the generic `Args`.
/// These arguments can be easily reused and shared between the assertions functions
/// and dispatchables functions, which are also stored in `Test`.
/// `Origin` corresponds to the chain where the XCM interaction starts with an initial execution.
/// `Destination` corresponds to the last chain where an effect of the intial execution is expected
/// happen. `Hops` refer all the ordered intermediary chains an initial XCM execution can provoke
/// some effect.
#[derive(Clone)]
pub struct Test<Origin, Destination, Hops = (), Args = TestArgs>
where
	Origin: Chain + Clone,
	Destination: Chain + Clone,
	Origin::RuntimeOrigin: OriginTrait<AccountId = AccountId32> + Clone,
	Destination::RuntimeOrigin: OriginTrait<AccountId = AccountId32> + Clone,
	Hops: Clone,
{
	pub sender: TestAccount,
	pub receiver: TestAccount,
	pub signed_origin: Origin::RuntimeOrigin,
	pub root_origin: Origin::RuntimeOrigin,
	pub hops_assertion: HashMap<String, fn(Self)>,
	pub hops_dispatchable: HashMap<String, fn(Self) -> DispatchResult>,
	pub args: Args,
	_marker: PhantomData<(Destination, Hops)>,
}

/// `Test` implementation
impl<Origin, Destination, Hops, Args> Test<Origin, Destination, Hops, Args>
where
	Args: Clone,
	Origin: Chain + Clone + CheckAssertion<Origin, Destination, Hops, Args>,
	Destination: Chain + Clone + CheckAssertion<Origin, Destination, Hops, Args>,
	Origin::RuntimeOrigin: OriginTrait<AccountId = AccountId32> + Clone,
	Destination::RuntimeOrigin: OriginTrait<AccountId = AccountId32> + Clone,
	Hops: Clone + CheckAssertion<Origin, Destination, Hops, Args>,
{
	/// Creates a new `Test` instance
	pub fn new(test_args: TestContext<Args>) -> Self {
		Test {
			sender: TestAccount {
				account_id: test_args.sender.clone(),
				balance: Origin::account_data_of(test_args.sender.clone()).free,
			},
			receiver: TestAccount {
				account_id: test_args.receiver.clone(),
				balance: Destination::account_data_of(test_args.receiver.clone()).free,
			},
			signed_origin: <Origin as Chain>::RuntimeOrigin::signed(test_args.sender),
			root_origin: <Origin as Chain>::RuntimeOrigin::root(),
			hops_assertion: Default::default(),
			hops_dispatchable: Default::default(),
			args: test_args.args,
			_marker: Default::default(),
		}
	}
	/// Stores an assertion in a particular Chain
	pub fn set_assertion<Hop>(&mut self, assertion: fn(Self)) {
		let chain_name = std::any::type_name::<Hop>();
		self.hops_assertion.insert(chain_name.to_string(), assertion);
	}
	/// Stores an assertion in a particular Chain
	pub fn set_dispatchable<Hop>(&mut self, dispatchable: fn(Self) -> DispatchResult) {
		let chain_name = std::any::type_name::<Hop>();
		self.hops_dispatchable.insert(chain_name.to_string(), dispatchable);
	}
	/// Executes all dispatchables and assertions in order from `Origin` to `Destination`
	pub fn assert(&mut self) {
		Origin::check_assertion(self.clone());
		Hops::check_assertion(self.clone());
		Destination::check_assertion(self.clone());
		Self::update_balances(self);
	}
	/// Updates sender and receiver balances
	fn update_balances(&mut self) {
		self.sender.balance = Origin::account_data_of(self.sender.account_id.clone()).free;
		self.receiver.balance = Destination::account_data_of(self.receiver.account_id.clone()).free;
	}
}

pub mod helpers {
	use super::*;

	pub fn within_threshold(threshold: u64, expected_value: u64, current_value: u64) -> bool {
		let margin = (current_value * threshold) / 100;
		let lower_limit = expected_value.checked_sub(margin).unwrap_or(u64::MIN);
		let upper_limit = expected_value.checked_add(margin).unwrap_or(u64::MAX);

		current_value >= lower_limit && current_value <= upper_limit
	}

	pub fn weight_within_threshold(
		(threshold_time, threshold_size): (u64, u64),
		expected_weight: Weight,
		weight: Weight,
	) -> bool {
		let ref_time_within =
			within_threshold(threshold_time, expected_weight.ref_time(), weight.ref_time());
		let proof_size_within =
			within_threshold(threshold_size, expected_weight.proof_size(), weight.proof_size());

		ref_time_within && proof_size_within
	}

	/// Helper function to generate an account ID from seed.
	pub fn get_account_id_from_seed<TPublic: sp_core::Public>(seed: &str) -> AccountId
	where
		sp_runtime::MultiSigner:
			From<<<TPublic as sp_runtime::CryptoType>::Pair as sp_core::Pair>::Public>,
	{
		use sp_runtime::traits::IdentifyAccount;
		let pubkey = TPublic::Pair::from_string(&format!("//{}", seed), None)
			.expect("static values are valid; qed")
			.public();
		sp_runtime::MultiSigner::from(pubkey).into_account()
	}
}<|MERGE_RESOLUTION|>--- conflicted
+++ resolved
@@ -26,11 +26,7 @@
 // Substrate
 pub use frame_support::{
 	assert_ok,
-<<<<<<< HEAD
 	sp_runtime::{traits::Header as HeaderT, AccountId32, DispatchResult},
-=======
-	sp_runtime::{AccountId32, DispatchResult},
->>>>>>> aedd2808
 	traits::{
 		EnqueueMessage, Get, Hooks, OriginTrait, ProcessMessage, ProcessMessageError, ServiceQueues,
 	},
