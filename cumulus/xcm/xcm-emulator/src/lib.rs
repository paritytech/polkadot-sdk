// Copyright (C) Parity Technologies (UK) Ltd.
// This file is part of Polkadot.

// Polkadot is free software: you can redistribute it and/or modify
// it under the terms of the GNU General Public License as published by
// the Free Software Foundation, either version 3 of the License, or
// (at your option) any later version.

// Polkadot is distributed in the hope that it will be useful,
// but WITHOUT ANY WARRANTY; without even the implied warranty of
// MERCHANTABILITY or FITNESS FOR A PARTICULAR PURPOSE.  See the
// GNU General Public License for more details.

// You should have received a copy of the GNU General Public License
// along with Polkadot.  If not, see <http://www.gnu.org/licenses/>.

pub use codec::{Decode, Encode, EncodeLike};
pub use lazy_static::lazy_static;
pub use log;
pub use paste;
pub use std::{
	any::type_name, collections::HashMap, error::Error, fmt, marker::PhantomData, ops::Deref,
	sync::Mutex,
};

// Substrate
pub use cumulus_primitives_core::AggregateMessageOrigin as CumulusAggregateMessageOrigin;
pub use frame_support::{
	assert_ok,
	sp_runtime::{traits::Header as HeaderT, DispatchResult},
	traits::{
		EnqueueMessage, ExecuteOverweightError, Get, Hooks, OnInitialize, OriginTrait,
		ProcessMessage, ProcessMessageError, ServiceQueues,
	},
	weights::{Weight, WeightMeter},
};
pub use frame_system::{Config as SystemConfig, Pallet as SystemPallet};
pub use pallet_balances::AccountData;
pub use pallet_message_queue;
pub use sp_arithmetic::traits::Bounded;
pub use sp_core::{blake2_256, parameter_types, sr25519, storage::Storage, Pair};
pub use sp_io::TestExternalities;
pub use sp_runtime::BoundedSlice;
pub use sp_std::{cell::RefCell, collections::vec_deque::VecDeque, fmt::Debug};
pub use sp_tracing;

// Cumulus
pub use cumulus_pallet_parachain_system::Pallet as ParachainSystemPallet;
pub use cumulus_primitives_core::{
	relay_chain::{BlockNumber as RelayBlockNumber, HeadData, HrmpChannelId},
	AbridgedHrmpChannel, DmpMessageHandler, ParaId, PersistedValidationData, XcmpMessageHandler,
};
pub use cumulus_primitives_parachain_inherent::ParachainInherentData;
pub use cumulus_test_relay_sproof_builder::RelayStateSproofBuilder;
pub use pallet_message_queue::{Config as MessageQueueConfig, Pallet as MessageQueuePallet};
pub use parachains_common::{AccountId, Balance, BlockNumber};
pub use polkadot_primitives;
pub use polkadot_runtime_parachains::inclusion::{AggregateMessageOrigin, UmpQueueId};

// Polkadot
pub use polkadot_parachain_primitives::primitives::RelayChainBlockNumber;
pub use xcm::v3::prelude::{
	Ancestor, MultiAssets, MultiLocation, Parachain as ParachainJunction, Parent, WeightLimit,
	XcmHash, X1,
};
pub use xcm_executor::traits::ConvertLocation;

pub type AccountIdOf<T> = <T as frame_system::Config>::AccountId;

thread_local! {
	/// Downward messages, each message is: `(to_para_id, [(relay_block_number, msg)])`
	#[allow(clippy::type_complexity)]
	pub static DOWNWARD_MESSAGES: RefCell<HashMap<String, VecDeque<(u32, Vec<(RelayBlockNumber, Vec<u8>)>)>>>
		= RefCell::new(HashMap::new());
	/// Downward messages that already processed by parachains, each message is: `(to_para_id, relay_block_number, Vec<u8>)`
	#[allow(clippy::type_complexity)]
	pub static DMP_DONE: RefCell<HashMap<String, VecDeque<(u32, RelayBlockNumber, Vec<u8>)>>>
		= RefCell::new(HashMap::new());
	/// Horizontal messages, each message is: `(to_para_id, [(from_para_id, relay_block_number, msg)])`
	#[allow(clippy::type_complexity)]
	pub static HORIZONTAL_MESSAGES: RefCell<HashMap<String, VecDeque<(u32, Vec<(ParaId, RelayBlockNumber, Vec<u8>)>)>>>
		= RefCell::new(HashMap::new());
	/// Upward messages, each message is: `(from_para_id, msg)`
	pub static UPWARD_MESSAGES: RefCell<HashMap<String, VecDeque<(u32, Vec<u8>)>>> = RefCell::new(HashMap::new());
	/// Bridged messages, each message is: `BridgeMessage`
	pub static BRIDGED_MESSAGES: RefCell<HashMap<String, VecDeque<BridgeMessage>>> = RefCell::new(HashMap::new());
	/// Parachains Ids a the Network
	pub static PARA_IDS: RefCell<HashMap<String, Vec<u32>>> = RefCell::new(HashMap::new());
	/// Flag indicating if global variables have been initialized for a certain Network
	pub static INITIALIZED: RefCell<HashMap<String, bool>> = RefCell::new(HashMap::new());
	/// Most recent `HeadData` of each parachain, encoded.
	pub static LAST_HEAD: RefCell<HashMap<String, HashMap<u32, HeadData>>> = RefCell::new(HashMap::new());
}

pub trait CheckAssertion<Origin, Destination, Hops, Args>
where
	Origin: Chain + Clone,
	Destination: Chain + Clone,
	Origin::RuntimeOrigin: OriginTrait<AccountId = AccountIdOf<Origin::Runtime>> + Clone,
	Destination::RuntimeOrigin: OriginTrait<AccountId = AccountIdOf<Destination::Runtime>> + Clone,
	Hops: Clone,
	Args: Clone,
{
	fn check_assertion(test: Test<Origin, Destination, Hops, Args>);
}

#[impl_trait_for_tuples::impl_for_tuples(5)]
impl<Origin, Destination, Hops, Args> CheckAssertion<Origin, Destination, Hops, Args> for Tuple
where
	Origin: Chain + Clone,
	Destination: Chain + Clone,
	Origin::RuntimeOrigin: OriginTrait<AccountId = AccountIdOf<Origin::Runtime>> + Clone,
	Destination::RuntimeOrigin: OriginTrait<AccountId = AccountIdOf<Destination::Runtime>> + Clone,
	Hops: Clone,
	Args: Clone,
{
	fn check_assertion(test: Test<Origin, Destination, Hops, Args>) {
		for_tuples!( #(
			Tuple::check_assertion(test.clone());
		)* );
	}
}

pub trait TestExt {
	fn build_new_ext(storage: Storage) -> TestExternalities;
	fn new_ext() -> TestExternalities;
	fn move_ext_out(id: &'static str);
	fn move_ext_in(id: &'static str);
	fn reset_ext();
	fn execute_with<R>(execute: impl FnOnce() -> R) -> R;
	fn ext_wrapper<R>(func: impl FnOnce() -> R) -> R;
}

impl TestExt for () {
	fn build_new_ext(_storage: Storage) -> TestExternalities {
		TestExternalities::default()
	}
	fn new_ext() -> TestExternalities {
		TestExternalities::default()
	}
	fn move_ext_out(_id: &'static str) {}
	fn move_ext_in(_id: &'static str) {}
	fn reset_ext() {}
	fn execute_with<R>(execute: impl FnOnce() -> R) -> R {
		execute()
	}
	fn ext_wrapper<R>(func: impl FnOnce() -> R) -> R {
		func()
	}
}

pub trait Network {
	type Relay: RelayChain;
	type Bridge: Bridge;

	fn name() -> &'static str;
	fn init();
	fn reset();
	fn para_ids() -> Vec<u32>;
	fn relay_block_number() -> u32;
	fn set_relay_block_number(number: u32);
	fn process_messages();
	fn has_unprocessed_messages() -> bool;
	fn process_downward_messages();
	fn process_horizontal_messages();
	fn process_upward_messages();
	fn process_bridged_messages();
	fn hrmp_channel_parachain_inherent_data(
		para_id: u32,
		relay_parent_number: u32,
		parent_head_data: HeadData,
	) -> ParachainInherentData;
	fn send_horizontal_messages<I: Iterator<Item = (ParaId, RelayBlockNumber, Vec<u8>)>>(
		to_para_id: u32,
		iter: I,
	) {
		HORIZONTAL_MESSAGES.with(|b| {
			b.borrow_mut()
				.get_mut(Self::name())
				.unwrap()
				.push_back((to_para_id, iter.collect()))
		});
	}

	fn send_upward_message(from_para_id: u32, msg: Vec<u8>) {
		UPWARD_MESSAGES
			.with(|b| b.borrow_mut().get_mut(Self::name()).unwrap().push_back((from_para_id, msg)));
	}

	fn send_downward_messages(
		to_para_id: u32,
		iter: impl Iterator<Item = (RelayBlockNumber, Vec<u8>)>,
	) {
		DOWNWARD_MESSAGES.with(|b| {
			b.borrow_mut()
				.get_mut(Self::name())
				.unwrap()
				.push_back((to_para_id, iter.collect()))
		});
	}

	fn send_bridged_messages(msg: BridgeMessage) {
		BRIDGED_MESSAGES.with(|b| b.borrow_mut().get_mut(Self::name()).unwrap().push_back(msg));
	}
}

pub trait Chain: TestExt {
	type Network: Network;
	type Runtime: SystemConfig;
	type RuntimeCall;
	type RuntimeOrigin;
	type RuntimeEvent;
	type System;

	fn account_id_of(seed: &str) -> AccountId {
		helpers::get_account_id_from_seed::<sr25519::Public>(seed)
	}

	fn account_data_of(account: AccountIdOf<Self::Runtime>) -> AccountData<Balance>;

	fn events() -> Vec<<Self as Chain>::RuntimeEvent>;
}

pub trait RelayChain: Chain {
	type SovereignAccountOf: ConvertLocation<AccountIdOf<Self::Runtime>>;
	type MessageProcessor: ProcessMessage<Origin = ParaId> + ServiceQueues;

	fn init();

	fn child_location_of(id: ParaId) -> MultiLocation {
		(Ancestor(0), ParachainJunction(id.into())).into()
	}

	fn sovereign_account_id_of(location: MultiLocation) -> AccountIdOf<Self::Runtime> {
		Self::SovereignAccountOf::convert_location(&location).unwrap()
	}

	fn sovereign_account_id_of_child_para(id: ParaId) -> AccountIdOf<Self::Runtime> {
		Self::sovereign_account_id_of(Self::child_location_of(id))
	}
}

pub trait Parachain: Chain {
	type XcmpMessageHandler: XcmpMessageHandler;
	type LocationToAccountId: ConvertLocation<AccountIdOf<Self::Runtime>>;
	type ParachainInfo: Get<ParaId>;
	type ParachainSystem;
	type MessageProcessor: ProcessMessage<Origin = CumulusAggregateMessageOrigin> + ServiceQueues;

	fn init();

	fn new_block();

	fn finalize_block();

	fn set_last_head();

	fn para_id() -> ParaId {
		Self::ext_wrapper(|| Self::ParachainInfo::get())
	}

	fn parent_location() -> MultiLocation {
		(Parent).into()
	}

	fn sibling_location_of(para_id: ParaId) -> MultiLocation {
		(Parent, X1(ParachainJunction(para_id.into()))).into()
	}

	fn sovereign_account_id_of(location: MultiLocation) -> AccountIdOf<Self::Runtime> {
		Self::LocationToAccountId::convert_location(&location).unwrap()
	}
}

pub trait Bridge {
	type Source: TestExt;
	type Target: TestExt;
	type Handler: BridgeMessageHandler;

	fn init();
}

impl Bridge for () {
	type Source = ();
	type Target = ();
	type Handler = ();

	fn init() {}
}

#[derive(Clone, Default, Debug)]
pub struct BridgeMessage {
	pub id: u32,
	pub nonce: u64,
	pub payload: Vec<u8>,
}

pub trait BridgeMessageHandler {
	fn get_source_outbound_messages() -> Vec<BridgeMessage>;

	fn dispatch_target_inbound_message(
		message: BridgeMessage,
	) -> Result<(), BridgeMessageDispatchError>;

	fn notify_source_message_delivery(lane_id: u32);
}

impl BridgeMessageHandler for () {
	fn get_source_outbound_messages() -> Vec<BridgeMessage> {
		Default::default()
	}

	fn dispatch_target_inbound_message(
		_message: BridgeMessage,
	) -> Result<(), BridgeMessageDispatchError> {
		Err(BridgeMessageDispatchError(Box::new("Not a bridge")))
	}

	fn notify_source_message_delivery(_lane_id: u32) {}
}

#[derive(Debug)]
pub struct BridgeMessageDispatchError(pub Box<dyn Debug>);

impl Error for BridgeMessageDispatchError {}

impl fmt::Display for BridgeMessageDispatchError {
	fn fmt(&self, f: &mut fmt::Formatter<'_>) -> fmt::Result {
		write!(f, "{:?}", self.0)
	}
}

// Relay Chain Implementation
#[macro_export]
macro_rules! decl_test_relay_chains {
	(
		$(
			#[api_version($api_version:tt)]
			pub struct $name:ident {
				genesis = $genesis:expr,
				on_init = $on_init:expr,
				runtime = $runtime:ident,
				core = {
					SovereignAccountOf: $sovereign_acc_of:path,
				},
				pallets = {
					$($pallet_name:ident: $pallet_path:path,)*
				}
			}
		),
		+
		$(,)?
	) => {
		$(
			#[derive(Clone)]
			pub struct $name<N>($crate::PhantomData<N>);

			impl<N: $crate::Network> $crate::Chain for $name<N> {
				type Network = N;
				type Runtime = $runtime::Runtime;
				type RuntimeCall = $runtime::RuntimeCall;
				type RuntimeOrigin = $runtime::RuntimeOrigin;
				type RuntimeEvent = $runtime::RuntimeEvent;
				type System = $crate::SystemPallet::<Self::Runtime>;

				fn account_data_of(account: $crate::AccountIdOf<Self::Runtime>) -> $crate::AccountData<$crate::Balance> {
					<Self as $crate::TestExt>::ext_wrapper(|| $crate::SystemPallet::<Self::Runtime>::account(account).data.into())
				}

				fn events() -> Vec<<Self as $crate::Chain>::RuntimeEvent> {
					Self::System::events()
						.iter()
						.map(|record| record.event.clone())
						.collect()
				}
			}

			impl<N: $crate::Network> $crate::RelayChain for $name<N> {
				type SovereignAccountOf = $sovereign_acc_of;
				type MessageProcessor = $crate::DefaultMessageProcessor<$name<N>>;

				fn init() {
					use $crate::TestExt;
					// Initialize the thread local variable
					$crate::paste::paste! {
						[<LOCAL_EXT_ $name:upper>].with(|v| *v.borrow_mut() = Self::build_new_ext($genesis));
					}
				}
			}

			$crate::paste::paste! {
				pub trait [<$name RelayPallet>] {
					$(
						type $pallet_name;
					)?
				}

				impl<N: $crate::Network> [<$name RelayPallet>] for $name<N> {
					$(
						type $pallet_name = $pallet_path;
					)?
				}
			}

			$crate::__impl_test_ext_for_relay_chain!($name, N, $genesis, $on_init, $api_version);
			$crate::__impl_check_assertion!($name, N);
		)+
	};
}

#[macro_export]
macro_rules! __impl_test_ext_for_relay_chain {
	// entry point: generate ext name
	($name:ident, $network:ident, $genesis:expr, $on_init:expr, $api_version:tt) => {
		$crate::paste::paste! {
			$crate::__impl_test_ext_for_relay_chain!(
				@impl $name,
				$network,
				$genesis,
				$on_init,
				[<ParachainHostV $api_version>],
				[<LOCAL_EXT_ $name:upper>],
				[<GLOBAL_EXT_ $name:upper>]
			);
		}
	};
	// impl
	(@impl $name:ident, $network:ident, $genesis:expr, $on_init:expr, $api_version:ident, $local_ext:ident, $global_ext:ident) => {
		thread_local! {
			pub static $local_ext: $crate::RefCell<$crate::TestExternalities>
				= $crate::RefCell::new($crate::TestExternalities::new($genesis));
		}

		$crate::lazy_static! {
			pub static ref $global_ext: $crate::Mutex<$crate::RefCell<$crate::HashMap<String, $crate::TestExternalities>>>
				= $crate::Mutex::new($crate::RefCell::new($crate::HashMap::new()));
		}

		impl<$network: $crate::Network> $crate::TestExt for $name<$network> {
			fn build_new_ext(storage: $crate::Storage) -> $crate::TestExternalities {
				use $crate::{sp_tracing, Network, Chain, TestExternalities};

				let mut ext = TestExternalities::new(storage);

				ext.execute_with(|| {
					#[allow(clippy::no_effect)]
					$on_init;
					sp_tracing::try_init_simple();

					let mut block_number = <Self as Chain>::System::block_number();
					block_number = std::cmp::max(1, block_number);
					<Self as Chain>::System::set_block_number(block_number);
				});
				ext
			}

			fn new_ext() -> $crate::TestExternalities {
				Self::build_new_ext($genesis)
			}

			fn move_ext_out(id: &'static str) {
				use $crate::Deref;

				// Take TestExternality from thread_local
				let local_ext = $local_ext.with(|v| {
					v.take()
				});

				// Get TestExternality from lazy_static
				let global_ext_guard = $global_ext.lock().unwrap();

				// Replace TestExternality in lazy_static by TestExternality from thread_local
				global_ext_guard.deref().borrow_mut().insert(id.to_string(), local_ext);
			}

			fn move_ext_in(id: &'static str) {
				use $crate::Deref;

				let mut global_ext_unlocked = false;

				// Keep the mutex unlocked until TesExternality from lazy_static
				// has been updated
				while !global_ext_unlocked {
					// Get TesExternality from lazy_static
					let global_ext_result = $global_ext.try_lock();

					if let Ok(global_ext_guard) = global_ext_result {
						// Unlock the mutex as long as the condition is not met
						if !global_ext_guard.deref().borrow().contains_key(id) {
							drop(global_ext_guard);
						} else {
							global_ext_unlocked = true;
						}
					}
				}

				// Now that we know that lazy_static TestExt has been updated, we lock its mutex
				let mut global_ext_guard = $global_ext.lock().unwrap();

				// and set TesExternality from lazy_static into TesExternality for local_thread
				let global_ext = global_ext_guard.deref();

				$local_ext.with(|v| {
					v.replace(global_ext.take().remove(id).unwrap());
				});
			}

			fn reset_ext() {
				$local_ext.with(|v| *v.borrow_mut() = Self::build_new_ext($genesis));
			}

			fn execute_with<R>(execute: impl FnOnce() -> R) -> R {
				use $crate::{Chain, Network};
				// Make sure the Network is initialized
				<$network>::init();

				// Execute
				let r = $local_ext.with(|v| v.borrow_mut().execute_with(execute));

				// Send messages if needed
				$local_ext.with(|v| {
					v.borrow_mut().execute_with(|| {
						use $crate::polkadot_primitives::runtime_api::runtime_decl_for_parachain_host::$api_version;

						//TODO: mark sent count & filter out sent msg
						for para_id in <$network>::para_ids() {
							// downward messages
							let downward_messages = <Self as $crate::Chain>::Runtime::dmq_contents(para_id.into())
								.into_iter()
								.map(|inbound| (inbound.sent_at, inbound.msg));
							if downward_messages.len() == 0 {
								continue;
							}
							<$network>::send_downward_messages(para_id, downward_messages.into_iter());

							// Note: no need to handle horizontal messages, as the
							// simulator directly sends them to dest (not relayed).
						}

						// log events
						Self::events().iter().for_each(|event| {
							$crate::log::debug!(target: concat!("events::", stringify!($name)), "{:?}", event);
						});

						// clean events
						<Self as Chain>::System::reset_events();
					})
				});

				<$network>::process_messages();

				r
			}

			fn ext_wrapper<R>(func: impl FnOnce() -> R) -> R {
				$local_ext.with(|v| {
					v.borrow_mut().execute_with(|| {
						func()
					})
				})
			}
		}
	};
}

// Parachain Implementation
#[macro_export]
macro_rules! decl_test_parachains {
	(
		$(
			pub struct $name:ident {
				genesis = $genesis:expr,
				on_init = $on_init:expr,
				runtime = $runtime:ident,
				core = {
					XcmpMessageHandler: $xcmp_message_handler:path,
					LocationToAccountId: $location_to_account:path,
					ParachainInfo: $parachain_info:path,
					MessageProcessor: $message_processor:path,
				},
				pallets = {
					$($pallet_name:ident: $pallet_path:path,)*
				}
			}
		),
		+
		$(,)?
	) => {
		$(
			#[derive(Clone)]
			pub struct $name<N>($crate::PhantomData<N>);

			impl<N: $crate::Network> $crate::Chain for $name<N> {
				type Runtime = $runtime::Runtime;
				type RuntimeCall = $runtime::RuntimeCall;
				type RuntimeOrigin = $runtime::RuntimeOrigin;
				type RuntimeEvent = $runtime::RuntimeEvent;
				type System = $crate::SystemPallet::<Self::Runtime>;
				type Network = N;

				fn account_data_of(account: $crate::AccountIdOf<Self::Runtime>) -> $crate::AccountData<$crate::Balance> {
					<Self as $crate::TestExt>::ext_wrapper(|| $crate::SystemPallet::<Self::Runtime>::account(account).data.into())
				}

				fn events() -> Vec<<Self as $crate::Chain>::RuntimeEvent> {
					Self::System::events()
						.iter()
						.map(|record| record.event.clone())
						.collect()
				}
			}

			impl<N: $crate::Network> $crate::Parachain for $name<N> {
				type XcmpMessageHandler = $xcmp_message_handler;
				type LocationToAccountId = $location_to_account;
				type ParachainSystem = $crate::ParachainSystemPallet<<Self as $crate::Chain>::Runtime>;
				type ParachainInfo = $parachain_info;
				type MessageProcessor = $message_processor;

				// We run an empty block during initialisation to open HRMP channels
				// and have them ready for the next block
				fn init() {
					use $crate::{Chain, HeadData, Network, Hooks, Encode, Parachain, TestExt};
					// Initialize the thread local variable
					$crate::paste::paste! {
						[<LOCAL_EXT_ $name:upper>].with(|v| *v.borrow_mut() = Self::build_new_ext($genesis));
					}
					// Set the last block head for later use in the next block
					Self::set_last_head();
					// Initialize a new block
					Self::new_block();
					// Finalize the new block
					Self::finalize_block();
				}

				fn new_block() {
					use $crate::{Chain, HeadData, Network, Hooks, Encode, Parachain, TestExt};

					let para_id = Self::para_id().into();

					Self::ext_wrapper(|| {
						// Increase Relay Chain block number
						let mut relay_block_number = N::relay_block_number();
						relay_block_number += 1;
						N::set_relay_block_number(relay_block_number);

						// Initialize a new Parachain block
						let mut block_number = <Self as Chain>::System::block_number();
						block_number += 1;
						let parent_head_data = $crate::LAST_HEAD.with(|b| b.borrow_mut()
							.get_mut(N::name())
							.expect("network not initialized?")
							.get(&para_id)
							.expect("network not initialized?")
							.clone()
						);
						<Self as Chain>::System::initialize(&block_number, &parent_head_data.hash(), &Default::default());
						<<Self as Parachain>::ParachainSystem as Hooks<$crate::BlockNumber>>::on_initialize(block_number);

						let _ = <Self as Parachain>::ParachainSystem::set_validation_data(
							<Self as Chain>::RuntimeOrigin::none(),
							N::hrmp_channel_parachain_inherent_data(para_id, relay_block_number, parent_head_data),
						);
					});
				}

				fn finalize_block() {
					use $crate::{Chain, Encode, Hooks, Network, Parachain, TestExt};

					Self::ext_wrapper(|| {
						let block_number = <Self as Chain>::System::block_number();
						<Self as Parachain>::ParachainSystem::on_finalize(block_number);
					});

					Self::set_last_head();
				}


				fn set_last_head() {
					use $crate::{Chain, Encode, HeadData, Network, Parachain, TestExt};

					let para_id = Self::para_id().into();

					Self::ext_wrapper(|| {
						// Store parent head data for use later.
						let created_header = <Self as Chain>::System::finalize();
						$crate::LAST_HEAD.with(|b| b.borrow_mut()
							.get_mut(N::name())
							.expect("network not initialized?")
							.insert(para_id, HeadData(created_header.encode()))
						);
					});
				}
			}

			$crate::paste::paste! {
				pub trait [<$name ParaPallet>] {
					$(
						type $pallet_name;
					)*
				}

				impl<N: $crate::Network> [<$name ParaPallet>] for $name<N> {
					$(
						type $pallet_name = $pallet_path;
					)*
				}
			}

			$crate::__impl_test_ext_for_parachain!($name, N, $genesis, $on_init);
			$crate::__impl_check_assertion!($name, N);
		)+
	};
}

#[macro_export]
macro_rules! __impl_test_ext_for_parachain {
	// entry point: generate ext name
	($name:ident, $network:ident, $genesis:expr, $on_init:expr) => {
		$crate::paste::paste! {
			$crate::__impl_test_ext_for_parachain!(@impl $name, $network, $genesis, $on_init, [<LOCAL_EXT_ $name:upper>], [<GLOBAL_EXT_ $name:upper>]);
		}
	};
	// impl
	(@impl $name:ident, $network:ident, $genesis:expr, $on_init:expr, $local_ext:ident, $global_ext:ident) => {
		thread_local! {
			pub static $local_ext: $crate::RefCell<$crate::TestExternalities>
				= $crate::RefCell::new($crate::TestExternalities::new($genesis));
		}

		$crate::lazy_static! {
			pub static ref $global_ext: $crate::Mutex<$crate::RefCell<$crate::HashMap<String, $crate::TestExternalities>>>
				= $crate::Mutex::new($crate::RefCell::new($crate::HashMap::new()));
		}

		impl<$network: $crate::Network> $crate::TestExt for $name<$network> {
			fn build_new_ext(storage: $crate::Storage) -> $crate::TestExternalities {
				let mut ext = $crate::TestExternalities::new(storage);

				ext.execute_with(|| {
					#[allow(clippy::no_effect)]
					$on_init;
					$crate::sp_tracing::try_init_simple();

					let mut block_number = <Self as $crate::Chain>::System::block_number();
					block_number = std::cmp::max(1, block_number);
					<Self as $crate::Chain>::System::set_block_number(block_number);
				});
				ext
			}

			fn new_ext() -> $crate::TestExternalities {
				Self::build_new_ext($genesis)
			}

			fn move_ext_out(id: &'static str) {
				use $crate::Deref;

				// Take TestExternality from thread_local
				let local_ext = $local_ext.with(|v| {
					v.take()
				});

				// Get TestExternality from lazy_static
				let global_ext_guard = $global_ext.lock().unwrap();

				// Replace TestExternality in lazy_static by TestExternality from thread_local
				global_ext_guard.deref().borrow_mut().insert(id.to_string(), local_ext);
			}

			fn move_ext_in(id: &'static str) {
				use $crate::Deref;

				let mut global_ext_unlocked = false;

				// Keep the mutex unlocked until TesExternality from lazy_static
				// has been updated
				while !global_ext_unlocked {
					// Get TesExternality from lazy_static
					let global_ext_result = $global_ext.try_lock();

					if let Ok(global_ext_guard) = global_ext_result {
						// Unlock the mutex as long as the condition is not met
						if !global_ext_guard.deref().borrow().contains_key(id) {
							drop(global_ext_guard);
						} else {
							global_ext_unlocked = true;
						}
					}
				}

				// Now that we know that lazy_static TestExt has been updated, we lock its mutex
				let mut global_ext_guard = $global_ext.lock().unwrap();

				// and set TesExternality from lazy_static into TesExternality for local_thread
				let global_ext = global_ext_guard.deref();

				$local_ext.with(|v| {
					v.replace(global_ext.take().remove(id).unwrap());
				});
			}

			fn reset_ext() {
				$local_ext.with(|v| *v.borrow_mut() = Self::build_new_ext($genesis));
			}

			fn execute_with<R>(execute: impl FnOnce() -> R) -> R {
				use $crate::{Chain, Get, Hooks, Network, Parachain, Encode};

				// Make sure the Network is initialized
				<$network>::init();

				// Initialize a new block
				Self::new_block();

				// Execute
				let r = $local_ext.with(|v| v.borrow_mut().execute_with(execute));

				// Finalize the block
				Self::finalize_block();

				let para_id = Self::para_id().into();

				// Send messages if needed
				$local_ext.with(|v| {
					v.borrow_mut().execute_with(|| {
						let mock_header = $crate::HeaderT::new(
							0,
							Default::default(),
							Default::default(),
							Default::default(),
							Default::default(),
						);

						let collation_info = <Self as Parachain>::ParachainSystem::collect_collation_info(&mock_header);

						// send upward messages
						let relay_block_number = <$network>::relay_block_number();
						for msg in collation_info.upward_messages.clone() {
							<$network>::send_upward_message(para_id, msg);
						}

						// send horizontal messages
						for msg in collation_info.horizontal_messages {
							<$network>::send_horizontal_messages(
								msg.recipient.into(),
								vec![(para_id.into(), relay_block_number, msg.data)].into_iter(),
							);
						}

						// get bridge messages
						type NetworkBridge<$network> = <$network as $crate::Network>::Bridge;

						let bridge_messages = <<NetworkBridge<$network> as $crate::Bridge>::Handler as $crate::BridgeMessageHandler>::get_source_outbound_messages();

						// send bridged messages
						for msg in bridge_messages {
							<$network>::send_bridged_messages(msg);
						}

						// log events
						<Self as $crate::Chain>::events().iter().for_each(|event| {
							$crate::log::debug!(target: concat!("events::", stringify!($name)), "{:?}", event);
						});

						// clean events
						<Self as $crate::Chain>::System::reset_events();
					})
				});

				// provide inbound DMP/HRMP messages through a side-channel.
				// normally this would come through the `set_validation_data`,
				// but we go around that.
				<$network>::process_messages();

				r
			}

			fn ext_wrapper<R>(func: impl FnOnce() -> R) -> R {
				$local_ext.with(|v| {
					v.borrow_mut().execute_with(|| {
						func()
					})
				})
			}
		}
	};
}

// Network Implementation
#[macro_export]
macro_rules! decl_test_networks {
	(
		$(
			pub struct $name:ident {
				relay_chain = $relay_chain:ident,
				parachains = vec![ $( $parachain:ident, )* ],
				bridge = $bridge:ty
			}
		),
		+
		$(,)?
	) => {
		$(
			#[derive(Clone)]
			pub struct $name;

			impl $crate::Network for $name {
				type Relay = $relay_chain<Self>;
				type Bridge = $bridge;

				fn name() -> &'static str {
					$crate::type_name::<Self>()
				}

				fn reset() {
					use $crate::{TestExt};

					$crate::INITIALIZED.with(|b| b.borrow_mut().remove(Self::name()));
					$crate::DOWNWARD_MESSAGES.with(|b| b.borrow_mut().remove(Self::name()));
					$crate::DMP_DONE.with(|b| b.borrow_mut().remove(Self::name()));
					$crate::UPWARD_MESSAGES.with(|b| b.borrow_mut().remove(Self::name()));
					$crate::HORIZONTAL_MESSAGES.with(|b| b.borrow_mut().remove(Self::name()));
					$crate::BRIDGED_MESSAGES.with(|b| b.borrow_mut().remove(Self::name()));
					$crate::LAST_HEAD.with(|b| b.borrow_mut().remove(Self::name()));

					<$relay_chain<Self>>::reset_ext();
					$( <$parachain<Self>>::reset_ext(); )*
				}

				fn init() {
					// If Network has not been initialized yet, it gets initialized
					if $crate::INITIALIZED.with(|b| b.borrow_mut().get(Self::name()).is_none()) {
						$crate::INITIALIZED.with(|b| b.borrow_mut().insert(Self::name().to_string(), true));
						$crate::DOWNWARD_MESSAGES.with(|b| b.borrow_mut().insert(Self::name().to_string(), $crate::VecDeque::new()));
						$crate::DMP_DONE.with(|b| b.borrow_mut().insert(Self::name().to_string(), $crate::VecDeque::new()));
						$crate::UPWARD_MESSAGES.with(|b| b.borrow_mut().insert(Self::name().to_string(), $crate::VecDeque::new()));
						$crate::HORIZONTAL_MESSAGES.with(|b| b.borrow_mut().insert(Self::name().to_string(), $crate::VecDeque::new()));
						$crate::BRIDGED_MESSAGES.with(|b| b.borrow_mut().insert(Self::name().to_string(), $crate::VecDeque::new()));
						$crate::PARA_IDS.with(|b| b.borrow_mut().insert(Self::name().to_string(), Self::para_ids()));
						$crate::LAST_HEAD.with(|b| b.borrow_mut().insert(Self::name().to_string(), $crate::HashMap::new()));

						<$relay_chain<Self> as $crate::RelayChain>::init();
						$( <$parachain<Self> as $crate::Parachain>::init(); )*
					}
				}

				fn para_ids() -> Vec<u32> {
					vec![$(
						<$parachain<Self> as $crate::Parachain>::para_id().into(),
					)*]
				}

				fn relay_block_number() -> u32 {
					<Self::Relay as $crate::TestExt>::ext_wrapper(|| {
						<Self::Relay as $crate::Chain>::System::block_number()
					})
				}

				fn set_relay_block_number(number: u32) {
					<Self::Relay as $crate::TestExt>::ext_wrapper(|| {
						<Self::Relay as $crate::Chain>::System::set_block_number(number);
					})
				}

				fn process_messages() {
					while Self::has_unprocessed_messages() {
						Self::process_upward_messages();
						Self::process_horizontal_messages();
						Self::process_downward_messages();
						Self::process_bridged_messages();
					}
				}

				fn has_unprocessed_messages() -> bool {
					$crate::DOWNWARD_MESSAGES.with(|b| !b.borrow_mut().get_mut(Self::name()).unwrap().is_empty())
					|| $crate::HORIZONTAL_MESSAGES.with(|b| !b.borrow_mut().get_mut(Self::name()).unwrap().is_empty())
					|| $crate::UPWARD_MESSAGES.with(|b| !b.borrow_mut().get_mut(Self::name()).unwrap().is_empty())
					|| $crate::BRIDGED_MESSAGES.with(|b| !b.borrow_mut().get_mut(Self::name()).unwrap().is_empty())
				}

				fn process_downward_messages() {
					use $crate::{DmpMessageHandler, Bounded, Parachain, RelayChainBlockNumber, TestExt, Encode};

					while let Some((to_para_id, messages))
						= $crate::DOWNWARD_MESSAGES.with(|b| b.borrow_mut().get_mut(Self::name()).unwrap().pop_front()) {
						$(
							let para_id: u32 = <$parachain<Self>>::para_id().into();

							if $crate::PARA_IDS.with(|b| b.borrow_mut().get_mut(Self::name()).unwrap().contains(&to_para_id)) && para_id == to_para_id {
								let mut msg_dedup: Vec<(RelayChainBlockNumber, Vec<u8>)> = Vec::new();
								for m in &messages {
									msg_dedup.push((m.0, m.1.clone()));
								}
								msg_dedup.dedup();

								let msgs = msg_dedup.clone().into_iter().filter(|m| {
									!$crate::DMP_DONE.with(|b| b.borrow().get(stringify!($name))
										.unwrap_or(&mut $crate::VecDeque::new())
										.contains(&(to_para_id, m.0, m.1.clone()))
									)
								}).collect::<Vec<(RelayChainBlockNumber, Vec<u8>)>>();
<<<<<<< HEAD
								if msgs.len() != 0 {
									<$parachain<Self>>::ext_wrapper(|| {
										<$parachain<Self> as Parachain>::DmpMessageHandler::handle_dmp_messages(msgs.clone().into_iter(), $crate::Weight::max_value());
=======

								use $crate::{ProcessMessage, CumulusAggregateMessageOrigin, BoundedSlice, WeightMeter, TestExt};
								for (block, msg) in msgs.clone().into_iter() {
									let mut weight_meter = WeightMeter::new();
									<$parachain>::ext_wrapper(|| {
										let _ =  <$parachain as Parachain>::MessageProcessor::process_message(
											&msg[..],
											$crate::CumulusAggregateMessageOrigin::Parent,
											&mut weight_meter,
											&mut msg.using_encoded(sp_core::blake2_256),
										);
>>>>>>> f6ee4781
									});
									$crate::log::debug!(target: concat!("dmp::", stringify!($name)) , "DMP messages processed {:?} to para_id {:?}", msgs.clone(), &to_para_id);
									$crate::DMP_DONE.with(|b| b.borrow_mut().get_mut(Self::name()).unwrap().push_back((to_para_id, block, msg)));
								}
							}
						)*
					}
				}

				fn process_horizontal_messages() {
					use $crate::{XcmpMessageHandler, ServiceQueues, Bounded};

					while let Some((to_para_id, messages))
						= $crate::HORIZONTAL_MESSAGES.with(|b| b.borrow_mut().get_mut(Self::name()).unwrap().pop_front()) {
						let iter = messages.iter().map(|(p, b, m)| (*p, *b, &m[..])).collect::<Vec<_>>().into_iter();
						$(
							let para_id: u32 = <$parachain<Self>>::para_id().into();

							if $crate::PARA_IDS.with(|b| b.borrow_mut().get_mut(Self::name()).unwrap().contains(&to_para_id)) && para_id == to_para_id {
<<<<<<< HEAD
								<$parachain<Self>>::ext_wrapper(|| {
									<$parachain<Self> as Parachain>::XcmpMessageHandler::handle_xcmp_messages(iter.clone(), $crate::Weight::max_value());
=======
								<$parachain>::ext_wrapper(|| {
									<$parachain as Parachain>::XcmpMessageHandler::handle_xcmp_messages(iter.clone(), $crate::Weight::MAX);
									// Nudge the MQ pallet to process immediately instead of in the next block.
									let _ =  <$parachain as Parachain>::MessageProcessor::service_queues($crate::Weight::MAX);
>>>>>>> f6ee4781
								});
								$crate::log::debug!(target: concat!("hrmp::", stringify!($name)) , "HRMP messages processed {:?} to para_id {:?}", &messages, &to_para_id);
							}
						)*
					}
				}

				fn process_upward_messages() {
					use $crate::{Encode, ProcessMessage, TestExt, WeightMeter};

					while let Some((from_para_id, msg)) = $crate::UPWARD_MESSAGES.with(|b| b.borrow_mut().get_mut(Self::name()).unwrap().pop_front()) {
<<<<<<< HEAD
						let mut weight_meter = $crate::WeightMeter::new();
						<$relay_chain<Self>>::ext_wrapper(|| {
							let _ =  <$relay_chain<Self> as $crate::RelayChain>::MessageProcessor::process_message(
=======
						let mut weight_meter = WeightMeter::new();
						<$relay_chain>::ext_wrapper(|| {
							let _ =  <$relay_chain as $crate::RelayChain>::MessageProcessor::process_message(
>>>>>>> f6ee4781
								&msg[..],
								from_para_id.into(),
								&mut weight_meter,
								&mut msg.using_encoded($crate::blake2_256),
							);
						});
						$crate::log::debug!(target: concat!("ump::", stringify!($name)) , "Upward message processed {:?} from para_id {:?}", &msg, &from_para_id);
					}
				}

				fn process_bridged_messages() {
					use $crate::{Bridge, BridgeMessageHandler, TestExt};
					// Make sure both, including the target `Network` are initialized
					<Self::Bridge as Bridge>::init();

					while let Some(msg) = $crate::BRIDGED_MESSAGES.with(|b| b.borrow_mut().get_mut(Self::name()).unwrap().pop_front()) {
						let dispatch_result = <<Self::Bridge as Bridge>::Target as TestExt>::ext_wrapper(|| {
							<<Self::Bridge as Bridge>::Handler as BridgeMessageHandler>::dispatch_target_inbound_message(msg.clone())
						});

						match dispatch_result {
							Err(e) => panic!("Error {:?} processing bridged message: {:?}", e, msg.clone()),
							Ok(()) => {
								<<Self::Bridge as Bridge>::Source as TestExt>::ext_wrapper(|| {
									<<Self::Bridge as Bridge>::Handler as BridgeMessageHandler>::notify_source_message_delivery(msg.id);
								});
								$crate::log::debug!(target: concat!("bridge::", stringify!($name)) , "Bridged message processed {:?}", msg.clone());
							}
						}
					}
				}

				fn hrmp_channel_parachain_inherent_data(
					para_id: u32,
					relay_parent_number: u32,
					parent_head_data: $crate::HeadData,
				) -> $crate::ParachainInherentData {
					let mut sproof = $crate::RelayStateSproofBuilder::default();
					sproof.para_id = para_id.into();

					// egress channel
					let e_index = sproof.hrmp_egress_channel_index.get_or_insert_with(Vec::new);
					for recipient_para_id in $crate::PARA_IDS.with(|b| b.borrow_mut().get_mut(Self::name()).unwrap().clone()) {
						let recipient_para_id = $crate::ParaId::from(recipient_para_id);
						if let Err(idx) = e_index.binary_search(&recipient_para_id) {
							e_index.insert(idx, recipient_para_id);
						}

						sproof.included_para_head = parent_head_data.clone().into();

						sproof
							.hrmp_channels
							.entry($crate::HrmpChannelId {
								sender: sproof.para_id,
								recipient: recipient_para_id,
							})
							.or_insert_with(|| $crate::AbridgedHrmpChannel {
								max_capacity: 1024,
								max_total_size: 1024 * 1024,
								max_message_size: 1024 * 1024,
								msg_count: 0,
								total_size: 0,
								mqc_head: Option::None,
							});
					}

					let (relay_storage_root, proof) = sproof.into_state_root_and_proof();

					$crate::ParachainInherentData {
						validation_data: $crate::PersistedValidationData {
							parent_head: Default::default(),
							relay_parent_number,
							relay_parent_storage_root: relay_storage_root,
							max_pov_size: Default::default(),
						},
						relay_chain_state: proof,
						downward_messages: Default::default(),
						horizontal_messages: Default::default(),
					}
				}
			}

			$crate::paste::paste! {
				pub type [<$relay_chain Relay>] = $relay_chain<$name>;
			}

			$(
				$crate::paste::paste! {
					pub type [<$parachain Para>] = $parachain<$name>;
				}
			)*
		)+
	};
}

#[macro_export]
macro_rules! decl_test_bridges {
	(
		$(
			pub struct $name:ident {
				source = $source:ident,
				target = $target:ident,
				handler = $handler:ident
			}
		),
		+
		$(,)?
	) => {
		$(
			#[derive(Debug)]
			pub struct $name;

			impl $crate::Bridge for $name {
				type Source = $source;
				type Target = $target;
				type Handler = $handler;

				fn init() {
					use $crate::{Network, Parachain};
					// Make sure source and target `Network` have been initialized
					<$source as Chain>::Network::init();
					<$target as Chain>::Network::init();
				}
			}
		)+
	};
}

#[macro_export]
macro_rules! __impl_check_assertion {
	($chain:ident, $network:ident) => {
		impl<$network, Origin, Destination, Hops, Args>
			$crate::CheckAssertion<Origin, Destination, Hops, Args> for $chain<$network>
		where
			$network: $crate::Network,
			Origin: $crate::Chain + Clone,
			Destination: $crate::Chain + Clone,
			Origin::RuntimeOrigin:
				$crate::OriginTrait<AccountId = $crate::AccountIdOf<Origin::Runtime>> + Clone,
			Destination::RuntimeOrigin:
				$crate::OriginTrait<AccountId = $crate::AccountIdOf<Destination::Runtime>> + Clone,
			Hops: Clone,
			Args: Clone,
		{
			fn check_assertion(test: $crate::Test<Origin, Destination, Hops, Args>) {
				use $crate::TestExt;

				let chain_name = std::any::type_name::<$chain<$network>>();

				<$chain<$network>>::execute_with(|| {
					if let Some(dispatchable) = test.hops_dispatchable.get(chain_name) {
						$crate::assert_ok!(dispatchable(test.clone()));
					}
					if let Some(assertion) = test.hops_assertion.get(chain_name) {
						assertion(test);
					}
				});
			}
		}
	};
}

#[macro_export]
macro_rules! assert_expected_events {
	( $chain:ident, vec![$( $event_pat:pat => { $($attr:ident : $condition:expr, )* }, )*] ) => {
		let mut message: Vec<String> = Vec::new();
		let mut events = <$chain as $crate::Chain>::events();

		$(
			let mut event_received = false;
			let mut meet_conditions = true;
			let mut index_match = 0;
			let mut event_message: Vec<String> = Vec::new();

			for (index, event) in events.iter().enumerate() {
				$crate::log::debug!(target: concat!("events::", stringify!($chain)), "{:?}", event);
				// Have to reset the variable to override a previous partial match
				meet_conditions = true;
				match event {
					$event_pat => {
						event_received = true;
						let mut conditions_message: Vec<String> = Vec::new();

						$(
							// We only want to record condition error messages in case it did not happened before
							// Only the first partial match is recorded
							if !$condition && event_message.is_empty() {
								conditions_message.push(
									format!(
										" - The attribute {:?} = {:?} did not met the condition {:?}\n",
										stringify!($attr),
										$attr,
										stringify!($condition)
									)
								);
							}
							meet_conditions &= $condition;
						)*

						// Set the index where we found a perfect match
						if event_received && meet_conditions {
							index_match = index;
							break;
						} else {
							event_message.extend(conditions_message);
						}
					},
					_ => {}
				}
			}

			if event_received && !meet_conditions  {
				message.push(
					format!(
						"\n\n{}::\x1b[31m{}\x1b[0m was received but some of its attributes did not meet the conditions:\n{}",
						stringify!($chain),
						stringify!($event_pat),
						event_message.concat()
					)
				);
			} else if !event_received {
				message.push(format!("\n\n{}::\x1b[31m{}\x1b[0m was never received. All events:\n{:#?}", stringify!($chain), stringify!($event_pat), <$chain>::events()));
			} else {
				// If we find a perfect match we remove the event to avoid being potentially assessed multiple times
				events.remove(index_match);
			}
		)*

		if !message.is_empty() {
			// Log events as they will not be logged after the panic
			<$chain as $crate::Chain>::events().iter().for_each(|event| {
				$crate::log::debug!(target: concat!("events::", stringify!($chain)), "{:?}", event);
			});
			panic!("{}", message.concat())
		}
	}
}

#[macro_export]
macro_rules! bx {
	($e:expr) => {
		Box::new($e)
	};
}

#[macro_export]
macro_rules! decl_test_sender_receiver_accounts_parameter_types {
	( $( $chain:ident { sender: $sender:expr, receiver: $receiver:expr }),+ ) => {
		$crate::paste::paste! {
			$crate::parameter_types! {
				$(
					pub [<$chain Sender>]: $crate::AccountId = <$chain as $crate::Chain>::account_id_of($sender);
					pub [<$chain Receiver>]: $crate::AccountId = <$chain as $crate::Chain>::account_id_of($receiver);
				)+
			}
		}
	};
}

pub struct DefaultParaMessageProcessor<T>(PhantomData<T>);
// Process HRMP messages from sibling paraids
impl<T> ProcessMessage for DefaultParaMessageProcessor<T>
where
	T: Parachain,
	T::Runtime: MessageQueueConfig,
	<<T::Runtime as MessageQueueConfig>::MessageProcessor as ProcessMessage>::Origin:
		PartialEq<CumulusAggregateMessageOrigin>,
	MessageQueuePallet<T::Runtime>: EnqueueMessage<CumulusAggregateMessageOrigin> + ServiceQueues,
{
	type Origin = CumulusAggregateMessageOrigin;

	fn process_message(
		msg: &[u8],
		orig: Self::Origin,
		_meter: &mut WeightMeter,
		_id: &mut XcmHash,
	) -> Result<bool, ProcessMessageError> {
		MessageQueuePallet::<T::Runtime>::enqueue_message(
			msg.try_into().expect("Message too long"),
			orig.clone(),
		);
		MessageQueuePallet::<T::Runtime>::service_queues(Weight::MAX);

		Ok(true)
	}
}
impl<T> ServiceQueues for DefaultParaMessageProcessor<T>
where
	T: Parachain,
	T::Runtime: MessageQueueConfig,
	<<T::Runtime as MessageQueueConfig>::MessageProcessor as ProcessMessage>::Origin:
		PartialEq<CumulusAggregateMessageOrigin>,
	MessageQueuePallet<T::Runtime>: EnqueueMessage<CumulusAggregateMessageOrigin> + ServiceQueues,
{
	type OverweightMessageAddress = ();

	fn service_queues(weight_limit: Weight) -> Weight {
		MessageQueuePallet::<T::Runtime>::service_queues(weight_limit)
	}

	fn execute_overweight(
		_weight_limit: Weight,
		_address: Self::OverweightMessageAddress,
	) -> Result<Weight, ExecuteOverweightError> {
		unimplemented!()
	}
}

pub struct DefaultRelayMessageProcessor<T>(PhantomData<T>);
// Process UMP messages on the relay
impl<T> ProcessMessage for DefaultRelayMessageProcessor<T>
where
	T: RelayChain,
	T::Runtime: MessageQueueConfig,
	<<T::Runtime as MessageQueueConfig>::MessageProcessor as ProcessMessage>::Origin:
		PartialEq<AggregateMessageOrigin>,
	MessageQueuePallet<T::Runtime>: EnqueueMessage<AggregateMessageOrigin> + ServiceQueues,
{
	type Origin = ParaId;

	fn process_message(
		msg: &[u8],
		para: Self::Origin,
		_meter: &mut WeightMeter,
		_id: &mut XcmHash,
	) -> Result<bool, ProcessMessageError> {
		MessageQueuePallet::<T::Runtime>::enqueue_message(
			msg.try_into().expect("Message too long"),
			AggregateMessageOrigin::Ump(UmpQueueId::Para(para)),
		);
		MessageQueuePallet::<T::Runtime>::service_queues(Weight::MAX);

		Ok(true)
	}
}

impl<T> ServiceQueues for DefaultRelayMessageProcessor<T>
where
	T: RelayChain,
	T::Runtime: MessageQueueConfig,
	<<T::Runtime as MessageQueueConfig>::MessageProcessor as ProcessMessage>::Origin:
		PartialEq<AggregateMessageOrigin>,
	MessageQueuePallet<T::Runtime>: EnqueueMessage<AggregateMessageOrigin> + ServiceQueues,
{
	type OverweightMessageAddress = ();

	fn service_queues(weight_limit: Weight) -> Weight {
		MessageQueuePallet::<T::Runtime>::service_queues(weight_limit)
	}

	fn execute_overweight(
		_weight_limit: Weight,
		_address: Self::OverweightMessageAddress,
	) -> Result<Weight, ExecuteOverweightError> {
		unimplemented!()
	}
}

/// Struct that keeps account's id and balance
#[derive(Clone)]
pub struct TestAccount<R: Chain> {
	pub account_id: AccountIdOf<R::Runtime>,
	pub balance: Balance,
}

/// Default `Args` provided by xcm-emulator to be stored in a `Test` instance
#[derive(Clone)]
pub struct TestArgs {
	pub dest: MultiLocation,
	pub beneficiary: MultiLocation,
	pub amount: Balance,
	pub assets: MultiAssets,
	pub asset_id: Option<u32>,
	pub fee_asset_item: u32,
	pub weight_limit: WeightLimit,
}

/// Auxiliar struct to help creating a new `Test` instance
pub struct TestContext<T, Origin: Chain, Destination: Chain> {
	pub sender: AccountIdOf<Origin::Runtime>,
	pub receiver: AccountIdOf<Destination::Runtime>,
	pub args: T,
}

/// Struct that helps with tests where either dispatchables or assertions need
/// to be reused. The struct keeps the test's arguments of your choice in the generic `Args`.
/// These arguments can be easily reused and shared between the assertion functions
/// and dispatchable functions, which are also stored in `Test`.
/// `Origin` corresponds to the chain where the XCM interaction starts with an initial execution.
/// `Destination` corresponds to the last chain where an effect of the intial execution is expected
/// happen. `Hops` refer all the ordered intermediary chains an initial XCM execution can provoke
/// some effect.
#[derive(Clone)]
pub struct Test<Origin, Destination, Hops = (), Args = TestArgs>
where
	Origin: Chain + Clone,
	Destination: Chain + Clone,
	Origin::RuntimeOrigin: OriginTrait<AccountId = AccountIdOf<Origin::Runtime>> + Clone,
	Destination::RuntimeOrigin: OriginTrait<AccountId = AccountIdOf<Destination::Runtime>> + Clone,
	Hops: Clone,
{
	pub sender: TestAccount<Origin>,
	pub receiver: TestAccount<Destination>,
	pub signed_origin: Origin::RuntimeOrigin,
	pub root_origin: Origin::RuntimeOrigin,
	pub hops_assertion: HashMap<String, fn(Self)>,
	pub hops_dispatchable: HashMap<String, fn(Self) -> DispatchResult>,
	pub args: Args,
	_marker: PhantomData<(Destination, Hops)>,
}

/// `Test` implementation
impl<Origin, Destination, Hops, Args> Test<Origin, Destination, Hops, Args>
where
	Args: Clone,
	Origin: Chain + Clone + CheckAssertion<Origin, Destination, Hops, Args>,
	Destination: Chain + Clone + CheckAssertion<Origin, Destination, Hops, Args>,
	Origin::RuntimeOrigin: OriginTrait<AccountId = AccountIdOf<Origin::Runtime>> + Clone,
	Destination::RuntimeOrigin: OriginTrait<AccountId = AccountIdOf<Destination::Runtime>> + Clone,
	Hops: Clone + CheckAssertion<Origin, Destination, Hops, Args>,
{
	/// Creates a new `Test` instance
	pub fn new(test_args: TestContext<Args, Origin, Destination>) -> Self {
		Test {
			sender: TestAccount {
				account_id: test_args.sender.clone(),
				balance: Origin::account_data_of(test_args.sender.clone()).free,
			},
			receiver: TestAccount {
				account_id: test_args.receiver.clone(),
				balance: Destination::account_data_of(test_args.receiver.clone()).free,
			},
			signed_origin: <Origin as Chain>::RuntimeOrigin::signed(test_args.sender),
			root_origin: <Origin as Chain>::RuntimeOrigin::root(),
			hops_assertion: Default::default(),
			hops_dispatchable: Default::default(),
			args: test_args.args,
			_marker: Default::default(),
		}
	}
	/// Stores an assertion in a particular Chain
	pub fn set_assertion<Hop>(&mut self, assertion: fn(Self)) {
		let chain_name = std::any::type_name::<Hop>();
		self.hops_assertion.insert(chain_name.to_string(), assertion);
	}
	/// Stores an assertion in a particular Chain
	pub fn set_dispatchable<Hop>(&mut self, dispatchable: fn(Self) -> DispatchResult) {
		let chain_name = std::any::type_name::<Hop>();
		self.hops_dispatchable.insert(chain_name.to_string(), dispatchable);
	}
	/// Executes all dispatchables and assertions in order from `Origin` to `Destination`
	pub fn assert(&mut self) {
		Origin::check_assertion(self.clone());
		Hops::check_assertion(self.clone());
		Destination::check_assertion(self.clone());
		Self::update_balances(self);
	}
	/// Updates sender and receiver balances
	fn update_balances(&mut self) {
		self.sender.balance = Origin::account_data_of(self.sender.account_id.clone()).free;
		self.receiver.balance = Destination::account_data_of(self.receiver.account_id.clone()).free;
	}
}

pub mod helpers {
	use super::*;

	pub fn within_threshold(threshold: u64, expected_value: u64, current_value: u64) -> bool {
		let margin = (current_value * threshold) / 100;
		let lower_limit = expected_value.checked_sub(margin).unwrap_or(u64::MIN);
		let upper_limit = expected_value.checked_add(margin).unwrap_or(u64::MAX);

		current_value >= lower_limit && current_value <= upper_limit
	}

	pub fn weight_within_threshold(
		(threshold_time, threshold_size): (u64, u64),
		expected_weight: Weight,
		weight: Weight,
	) -> bool {
		let ref_time_within =
			within_threshold(threshold_time, expected_weight.ref_time(), weight.ref_time());
		let proof_size_within =
			within_threshold(threshold_size, expected_weight.proof_size(), weight.proof_size());

		ref_time_within && proof_size_within
	}

	/// Helper function to generate an account ID from seed.
	pub fn get_account_id_from_seed<TPublic: sp_core::Public>(seed: &str) -> AccountId
	where
		sp_runtime::MultiSigner:
			From<<<TPublic as sp_runtime::CryptoType>::Pair as sp_core::Pair>::Public>,
	{
		use sp_runtime::traits::IdentifyAccount;
		let pubkey = TPublic::Pair::from_string(&format!("//{}", seed), None)
			.expect("static values are valid; qed")
			.public();
		sp_runtime::MultiSigner::from(pubkey).into_account()
	}
}<|MERGE_RESOLUTION|>--- conflicted
+++ resolved
@@ -377,7 +377,7 @@
 
 			impl<N: $crate::Network> $crate::RelayChain for $name<N> {
 				type SovereignAccountOf = $sovereign_acc_of;
-				type MessageProcessor = $crate::DefaultMessageProcessor<$name<N>>;
+				type MessageProcessor = $crate::DefaultRelayMessageProcessor<$name<N>>;
 
 				fn init() {
 					use $crate::TestExt;
@@ -576,7 +576,7 @@
 					XcmpMessageHandler: $xcmp_message_handler:path,
 					LocationToAccountId: $location_to_account:path,
 					ParachainInfo: $parachain_info:path,
-					MessageProcessor: $message_processor:path,
+					// MessageProcessor: $message_processor:path,
 				},
 				pallets = {
 					$($pallet_name:ident: $pallet_path:path,)*
@@ -615,7 +615,7 @@
 				type LocationToAccountId = $location_to_account;
 				type ParachainSystem = $crate::ParachainSystemPallet<<Self as $crate::Chain>::Runtime>;
 				type ParachainInfo = $parachain_info;
-				type MessageProcessor = $message_processor;
+				type MessageProcessor = $crate::DefaultParaMessageProcessor<$name<N>>;
 
 				// We run an empty block during initialisation to open HRMP channels
 				// and have them ready for the next block
@@ -995,28 +995,22 @@
 								msg_dedup.dedup();
 
 								let msgs = msg_dedup.clone().into_iter().filter(|m| {
-									!$crate::DMP_DONE.with(|b| b.borrow().get(stringify!($name))
+									!$crate::DMP_DONE.with(|b| b.borrow().get(Self::name())
 										.unwrap_or(&mut $crate::VecDeque::new())
 										.contains(&(to_para_id, m.0, m.1.clone()))
 									)
 								}).collect::<Vec<(RelayChainBlockNumber, Vec<u8>)>>();
-<<<<<<< HEAD
-								if msgs.len() != 0 {
-									<$parachain<Self>>::ext_wrapper(|| {
-										<$parachain<Self> as Parachain>::DmpMessageHandler::handle_dmp_messages(msgs.clone().into_iter(), $crate::Weight::max_value());
-=======
-
-								use $crate::{ProcessMessage, CumulusAggregateMessageOrigin, BoundedSlice, WeightMeter, TestExt};
+
+								use $crate::{ProcessMessage, CumulusAggregateMessageOrigin, BoundedSlice, WeightMeter};
 								for (block, msg) in msgs.clone().into_iter() {
 									let mut weight_meter = WeightMeter::new();
-									<$parachain>::ext_wrapper(|| {
-										let _ =  <$parachain as Parachain>::MessageProcessor::process_message(
+									<$parachain<Self>>::ext_wrapper(|| {
+										let _ =  <$parachain<Self> as Parachain>::MessageProcessor::process_message(
 											&msg[..],
 											$crate::CumulusAggregateMessageOrigin::Parent,
 											&mut weight_meter,
-											&mut msg.using_encoded(sp_core::blake2_256),
+											&mut msg.using_encoded($crate::blake2_256),
 										);
->>>>>>> f6ee4781
 									});
 									$crate::log::debug!(target: concat!("dmp::", stringify!($name)) , "DMP messages processed {:?} to para_id {:?}", msgs.clone(), &to_para_id);
 									$crate::DMP_DONE.with(|b| b.borrow_mut().get_mut(Self::name()).unwrap().push_back((to_para_id, block, msg)));
@@ -1027,7 +1021,7 @@
 				}
 
 				fn process_horizontal_messages() {
-					use $crate::{XcmpMessageHandler, ServiceQueues, Bounded};
+					use $crate::{XcmpMessageHandler, ServiceQueues, Bounded, Parachain, TestExt};
 
 					while let Some((to_para_id, messages))
 						= $crate::HORIZONTAL_MESSAGES.with(|b| b.borrow_mut().get_mut(Self::name()).unwrap().pop_front()) {
@@ -1036,15 +1030,10 @@
 							let para_id: u32 = <$parachain<Self>>::para_id().into();
 
 							if $crate::PARA_IDS.with(|b| b.borrow_mut().get_mut(Self::name()).unwrap().contains(&to_para_id)) && para_id == to_para_id {
-<<<<<<< HEAD
 								<$parachain<Self>>::ext_wrapper(|| {
-									<$parachain<Self> as Parachain>::XcmpMessageHandler::handle_xcmp_messages(iter.clone(), $crate::Weight::max_value());
-=======
-								<$parachain>::ext_wrapper(|| {
-									<$parachain as Parachain>::XcmpMessageHandler::handle_xcmp_messages(iter.clone(), $crate::Weight::MAX);
+									<$parachain<Self> as Parachain>::XcmpMessageHandler::handle_xcmp_messages(iter.clone(), $crate::Weight::MAX);
 									// Nudge the MQ pallet to process immediately instead of in the next block.
-									let _ =  <$parachain as Parachain>::MessageProcessor::service_queues($crate::Weight::MAX);
->>>>>>> f6ee4781
+									let _ =  <$parachain<Self> as Parachain>::MessageProcessor::service_queues($crate::Weight::MAX);
 								});
 								$crate::log::debug!(target: concat!("hrmp::", stringify!($name)) , "HRMP messages processed {:?} to para_id {:?}", &messages, &to_para_id);
 							}
@@ -1056,15 +1045,9 @@
 					use $crate::{Encode, ProcessMessage, TestExt, WeightMeter};
 
 					while let Some((from_para_id, msg)) = $crate::UPWARD_MESSAGES.with(|b| b.borrow_mut().get_mut(Self::name()).unwrap().pop_front()) {
-<<<<<<< HEAD
-						let mut weight_meter = $crate::WeightMeter::new();
+						let mut weight_meter = WeightMeter::new();
 						<$relay_chain<Self>>::ext_wrapper(|| {
 							let _ =  <$relay_chain<Self> as $crate::RelayChain>::MessageProcessor::process_message(
-=======
-						let mut weight_meter = WeightMeter::new();
-						<$relay_chain>::ext_wrapper(|| {
-							let _ =  <$relay_chain as $crate::RelayChain>::MessageProcessor::process_message(
->>>>>>> f6ee4781
 								&msg[..],
 								from_para_id.into(),
 								&mut weight_meter,
@@ -1240,7 +1223,6 @@
 			let mut event_message: Vec<String> = Vec::new();
 
 			for (index, event) in events.iter().enumerate() {
-				$crate::log::debug!(target: concat!("events::", stringify!($chain)), "{:?}", event);
 				// Have to reset the variable to override a previous partial match
 				meet_conditions = true;
 				match event {
@@ -1286,7 +1268,12 @@
 					)
 				);
 			} else if !event_received {
-				message.push(format!("\n\n{}::\x1b[31m{}\x1b[0m was never received. All events:\n{:#?}", stringify!($chain), stringify!($event_pat), <$chain>::events()));
+				message.push(
+					format!("\n\n{}::\x1b[31m{}\x1b[0m was never received. All events:\n{:#?}",
+					stringify!($chain),
+					stringify!($event_pat),
+					<$chain>::events())
+				);
 			} else {
 				// If we find a perfect match we remove the event to avoid being potentially assessed multiple times
 				events.remove(index_match);
