[package]
name = "cumulus-pov-validator"
version = "0.1.0"
authors.workspace = true
edition.workspace = true
repository.workspace = true
license.workspace = true
homepage.workspace = true
description = "A tool for validating PoVs locally"

[lints]
workspace = true

[dependencies]
anyhow = { workspace = true }
clap = { workspace = true, features = ["derive"] }
<<<<<<< HEAD
codec.workspace = true
polkadot-node-primitives.workspace = true
polkadot-parachain-primitives.workspace = true
polkadot-primitives.workspace = true
sc-executor.workspace = true
sp-core.workspace = true
sp-io.workspace = true
sp-maybe-compressed-blob.workspace = true
tracing.workspace = true
tracing-subscriber.workspace = true

[lints]
workspace = true
=======
codec = { workspace = true }
polkadot-node-primitives = { workspace = true }
polkadot-parachain-primitives = { workspace = true }
polkadot-primitives = { workspace = true }
sc-executor = { workspace = true }
sp-core = { workspace = true }
sp-io = { workspace = true }
sp-maybe-compressed-blob = { workspace = true }
tracing = { workspace = true }
tracing-subscriber = { workspace = true }
>>>>>>> 64910adf
<|MERGE_RESOLUTION|>--- conflicted
+++ resolved
@@ -14,21 +14,6 @@
 [dependencies]
 anyhow = { workspace = true }
 clap = { workspace = true, features = ["derive"] }
-<<<<<<< HEAD
-codec.workspace = true
-polkadot-node-primitives.workspace = true
-polkadot-parachain-primitives.workspace = true
-polkadot-primitives.workspace = true
-sc-executor.workspace = true
-sp-core.workspace = true
-sp-io.workspace = true
-sp-maybe-compressed-blob.workspace = true
-tracing.workspace = true
-tracing-subscriber.workspace = true
-
-[lints]
-workspace = true
-=======
 codec = { workspace = true }
 polkadot-node-primitives = { workspace = true }
 polkadot-parachain-primitives = { workspace = true }
@@ -38,5 +23,4 @@
 sp-io = { workspace = true }
 sp-maybe-compressed-blob = { workspace = true }
 tracing = { workspace = true }
-tracing-subscriber = { workspace = true }
->>>>>>> 64910adf
+tracing-subscriber = { workspace = true }