--- conflicted
+++ resolved
@@ -44,12 +44,7 @@
 	weights::Weight,
 };
 use frame_system::{EventRecord, Pallet as System, Phase};
-<<<<<<< HEAD
-use sp_runtime::DispatchError;
-=======
-use sp_core::Get;
 use sp_runtime::{BoundedVec, DispatchError};
->>>>>>> 5291412e
 
 fn get_ready_for_events() {
 	System::<TestRuntime>::set_block_number(1);
@@ -495,7 +490,6 @@
 #[test]
 fn receive_messages_delivery_proof_works() {
 	run_test(|| {
-<<<<<<< HEAD
 		assert_eq!(
 			OutboundLanes::<TestRuntime, ()>::get(test_lane_id())
 				.unwrap()
@@ -542,16 +536,6 @@
 				.latest_received_nonce,
 			1,
 		);
-=======
-		assert_eq!(OutboundLanes::<TestRuntime, ()>::get(TEST_LANE_ID).latest_received_nonce, 0);
-		assert_eq!(OutboundLanes::<TestRuntime, ()>::get(TEST_LANE_ID).oldest_unpruned_nonce, 1);
-
-		send_regular_message(TEST_LANE_ID);
-		receive_messages_delivery_proof();
-
-		assert_eq!(OutboundLanes::<TestRuntime, ()>::get(TEST_LANE_ID).latest_received_nonce, 1);
-		assert_eq!(OutboundLanes::<TestRuntime, ()>::get(TEST_LANE_ID).oldest_unpruned_nonce, 2);
->>>>>>> 5291412e
 	});
 }
 
@@ -1023,19 +1007,6 @@
 }
 
 #[test]
-<<<<<<< HEAD
-=======
-fn outbound_message_from_unconfigured_lane_is_rejected() {
-	run_test(|| {
-		assert_noop!(
-			Pallet::<TestRuntime, ()>::validate_message(TEST_LANE_ID_3, &REGULAR_PAYLOAD,),
-			Error::<TestRuntime, ()>::InactiveOutboundLane,
-		);
-	});
-}
-
-#[test]
->>>>>>> 5291412e
 fn test_bridge_messages_call_is_correctly_defined() {
 	run_test(|| {
 		let account_id = 1;
@@ -1143,7 +1114,6 @@
 }
 
 #[test]
-<<<<<<< HEAD
 fn send_messages_fails_if_outbound_lane_is_not_opened() {
 	run_test(|| {
 		assert_noop!(
@@ -1225,23 +1195,18 @@
 			Error::<TestRuntime, ()>::LanesManager(LanesManagerError::UnknownOutboundLane),
 		);
 	});
-=======
-fn maybe_outbound_lanes_count_returns_correct_value() {
-	assert_eq!(
-		MaybeOutboundLanesCount::<TestRuntime, ()>::get(),
-		Some(mock::ActiveOutboundLanes::get().len() as u32)
-	);
 }
 
 #[test]
 fn do_try_state_for_outbound_lanes_works() {
 	run_test(|| {
-		let lane_id = TEST_LANE_ID;
+		let lane_id = test_lane_id();
 
 		// setup delivered nonce 1
 		OutboundLanes::<TestRuntime>::insert(
 			lane_id,
 			OutboundLaneData {
+				state: LaneState::Opened,
 				oldest_unpruned_nonce: 2,
 				latest_received_nonce: 1,
 				latest_generated_nonce: 0,
@@ -1261,5 +1226,4 @@
 		OutboundMessages::<TestRuntime>::remove(MessageKey { lane_id, nonce: 1 });
 		assert_ok!(Pallet::<TestRuntime>::do_try_state());
 	})
->>>>>>> 5291412e
 }