--- conflicted
+++ resolved
@@ -563,14 +563,6 @@
 		}
 	}
 
-	#[pallet::hooks]
-	impl<T: Config<I>, I: 'static> Hooks<BlockNumberFor<T>> for Pallet<T, I> {
-		#[cfg(feature = "try-runtime")]
-		fn try_state(_n: BlockNumberFor<T>) -> Result<(), sp_runtime::TryRuntimeError> {
-			Self::do_try_state()
-		}
-	}
-
 	impl<T: Config<I>, I: 'static> Pallet<T, I> {
 		/// Get stored data of the outbound message with given nonce.
 		pub fn outbound_message_data(lane: LaneId, nonce: MessageNonce) -> Option<MessagePayload> {
@@ -611,8 +603,6 @@
 		pub fn do_try_state() -> Result<(), sp_runtime::TryRuntimeError> {
 			Self::do_try_state_for_outbound_lanes()
 		}
-<<<<<<< HEAD
-=======
 
 		/// Ensure the correctness of the state of outbound lanes.
 		pub fn do_try_state_for_outbound_lanes() -> Result<(), sp_runtime::TryRuntimeError> {
@@ -640,57 +630,6 @@
 						nonce: current_nonce,
 					}) {
 						unpruned_message_nonces.push(current_nonce);
-					}
-				}
-
-				if !unpruned_message_nonces.is_empty() {
-					log::warn!(
-						target: LOG_TARGET,
-						"do_try_state_for_outbound_lanes for lane_id: {lane_id:?} with lane_data: {lane_data:?} found unpruned_message_nonces: {unpruned_message_nonces:?}",
-					);
-					unpruned_lanes.push((lane_id, lane_data, unpruned_message_nonces));
-				}
-			}
-
-			// ensure messages before `oldest_unpruned_nonce` are really pruned.
-			ensure!(unpruned_lanes.is_empty(), "Found unpruned lanes!");
-
-			Ok(())
-		}
-	}
-
-	/// Get-parameter that returns number of active outbound lanes that the pallet maintains.
-	pub struct MaybeOutboundLanesCount<T, I>(PhantomData<(T, I)>);
->>>>>>> 5291412e
-
-		/// Ensure the correctness of the state of outbound lanes.
-		pub fn do_try_state_for_outbound_lanes() -> Result<(), sp_runtime::TryRuntimeError> {
-			use sp_runtime::traits::One;
-			use sp_std::vec::Vec;
-
-			// collect unpruned lanes
-			let mut unpruned_lanes = Vec::new();
-			for (lane_id, lane_data) in OutboundLanes::<T, I>::iter() {
-				let Some(expected_last_prunned_nonce) =
-					lane_data.oldest_unpruned_nonce.checked_sub(One::one())
-				else {
-					continue;
-				};
-
-				// collect message_nonces that were supposed to be pruned
-				let mut unpruned_message_nonces = Vec::new();
-				let mut nonce_to_check = expected_last_prunned_nonce;
-				loop {
-					if OutboundMessages::<T, I>::contains_key(MessageKey {
-						lane_id,
-						nonce: nonce_to_check,
-					}) {
-						unpruned_message_nonces.push(nonce_to_check);
-					}
-					if let Some(new_nonce_to_check) = nonce_to_check.checked_sub(One::one()) {
-						nonce_to_check = new_nonce_to_check;
-					} else {
-						break;
 					}
 				}
 
