--- conflicted
+++ resolved
@@ -158,17 +158,10 @@
 		// we only refund relayer if all calls have updated chain state
 		tracing::trace!(
 			target: LOG_TARGET,
-<<<<<<< HEAD
-			?relayer,
-			"{}.{:?}: relayer has submitted invalid GRANDPA chain finality proof",
-			C::IdProvider::STR,
-			call_info.messages_call_info().lane_id(),
-=======
 			id_provider=%C::IdProvider::STR,
 			lane_id=?call_info.messages_call_info().lane_id(),
 			?relayer,
 			"Relayer has submitted invalid GRANDPA chain finality proof"
->>>>>>> 56631702
 		);
 		return false
 	}
