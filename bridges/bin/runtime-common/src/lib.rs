--- conflicted
+++ resolved
@@ -104,50 +104,7 @@
 	($call:ty, $account_id:ty, $($filter_call:ty),*) => {
 		#[derive(Clone, codec::Decode, Default, codec::Encode, Eq, PartialEq, sp_runtime::RuntimeDebug, scale_info::TypeInfo)]
 		pub struct BridgeRejectObsoleteHeadersAndMessages;
-<<<<<<< HEAD
-		impl sp_runtime::traits::TransactionExtension<$call> for BridgeRejectObsoleteHeadersAndMessages {
-=======
-		impl sp_runtime::traits::SignedExtension for BridgeRejectObsoleteHeadersAndMessages {
-			const IDENTIFIER: &'static str = "BridgeRejectObsoleteHeadersAndMessages";
-			type AccountId = $account_id;
-			type Call = $call;
-			type AdditionalSigned = ();
-			type Pre = ();
-
-			fn additional_signed(&self) -> sp_std::result::Result<
-				(),
-				sp_runtime::transaction_validity::TransactionValidityError,
-			> {
-				Ok(())
-			}
-
-			fn validate(
-				&self,
-				_who: &Self::AccountId,
-				call: &Self::Call,
-				_info: &sp_runtime::traits::DispatchInfoOf<Self::Call>,
-				_len: usize,
-			) -> sp_runtime::transaction_validity::TransactionValidity {
-				let valid = sp_runtime::transaction_validity::ValidTransaction::default();
-				$(
-					let valid = valid
-						.combine_with(<$filter_call as $crate::BridgeRuntimeFilterCall<$call>>::validate(call)?);
-				)*
-				Ok(valid)
-			}
-
-			fn pre_dispatch(
-				self,
-				who: &Self::AccountId,
-				call: &Self::Call,
-				info: &sp_runtime::traits::DispatchInfoOf<Self::Call>,
-				len: usize,
-			) -> Result<Self::Pre, sp_runtime::transaction_validity::TransactionValidityError> {
-				self.validate(who, call, info, len).map(drop)
-			}
-		}
 		impl sp_runtime::traits::TransactionExtensionBase for BridgeRejectObsoleteHeadersAndMessages {
->>>>>>> b077f9e9
 			const IDENTIFIER: &'static str = "BridgeRejectObsoleteHeadersAndMessages";
 			type Implicit = ();
 		}
