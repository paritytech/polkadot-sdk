--- conflicted
+++ resolved
@@ -614,11 +614,8 @@
 					&MockCall { data: 1 },
 					&(),
 					0,
-<<<<<<< HEAD
+					External,
 					0,
-=======
-					External,
->>>>>>> ac2546b5
 				),
 				InvalidTransaction::Custom(1)
 			);
@@ -639,11 +636,8 @@
 					&MockCall { data: 2 },
 					&(),
 					0,
-<<<<<<< HEAD
+					External,
 					0,
-=======
-					External,
->>>>>>> ac2546b5
 				),
 				InvalidTransaction::Custom(2)
 			);
@@ -660,11 +654,7 @@
 
 			assert_eq!(
 				BridgeRejectObsoleteHeadersAndMessages
-<<<<<<< HEAD
-					.validate_only(42u64.into(), &MockCall { data: 3 }, &(), 0, 0)
-=======
-					.validate_only(42u64.into(), &MockCall { data: 3 }, &(), 0, External)
->>>>>>> ac2546b5
+					.validate_only(42u64.into(), &MockCall { data: 3 }, &(), 0, External, 0)
 					.unwrap()
 					.0,
 				ValidTransaction { priority: 3, ..Default::default() },
