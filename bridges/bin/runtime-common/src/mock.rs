--- conflicted
+++ resolved
@@ -148,25 +148,7 @@
 	type AccountId = ThisChainAccountId;
 	type Block = ThisChainBlock;
 	type AccountData = pallet_balances::AccountData<ThisChainBalance>;
-<<<<<<< HEAD
-	type OnNewAccount = ();
-	type OnKilledAccount = ();
-	type BaseCallFilter = frame_support::traits::Everything;
-	type SystemWeightInfo = ();
-	type BlockWeights = ();
-	type BlockLength = ();
-	type DbWeight = DbWeight;
-	type SS58Prefix = ();
-	type OnSetCode = ();
-	type MaxConsumers = frame_support::traits::ConstU32<16>;
-	type SingleBlockMigrations = ();
-	type MultiBlockMigrator = ();
-	type PreInherents = ();
-	type PostInherents = ();
-	type PostTransactions = ();
-=======
 	type BlockHashCount = ConstU32<250>;
->>>>>>> 2fd8c51e
 }
 
 impl pallet_utility::Config for TestRuntime {
