--- conflicted
+++ resolved
@@ -368,15 +368,7 @@
 				RuntimeHelper::<Runtime>::xcm_max_weight(XcmReceivedFrom::Sibling),
 				Weight::zero(),
 			);
-<<<<<<< HEAD
-			// check error is barrier
-			assert_err!(
-				outcome.ensure_complete(),
-				OutcomeError { index: 0, error: XcmError::Barrier }
-			);
-=======
 			assert_ok!(outcome.ensure_complete());
->>>>>>> 40e3fcb0
 		});
 }
 
