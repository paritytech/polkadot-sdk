--- conflicted
+++ resolved
@@ -1,11 +1,7 @@
 [package]
 name = "snowbridge-runtime-test-common"
 description = "Snowbridge Runtime Tests"
-<<<<<<< HEAD
-version = "0.9.0"
-=======
 version = "0.2.0"
->>>>>>> bb973aa0
 authors = ["Snowfork <contact@snowfork.com>"]
 edition = "2021"
 license = "Apache-2.0"
