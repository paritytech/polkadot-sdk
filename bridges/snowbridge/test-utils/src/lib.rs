--- conflicted
+++ resolved
@@ -3,11 +3,7 @@
 pub mod mock_inbound_queue;
 pub mod mock_origin;
 pub mod mock_outbound_queue;
-<<<<<<< HEAD
 pub mod mock_rewards;
 pub mod mock_swap_executor;
-=======
-
 pub mod mock_converter;
->>>>>>> 2567a5ac
 pub mod mock_xcm;