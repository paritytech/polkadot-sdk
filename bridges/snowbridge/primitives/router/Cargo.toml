--- conflicted
+++ resolved
@@ -30,10 +30,6 @@
 hex-literal = { workspace = true, default-features = true }
 
 [dev-dependencies]
-<<<<<<< HEAD
-=======
-rustc-hex = { workspace = true, default-features = true }
->>>>>>> 63e26444
 
 [features]
 default = ["std"]
