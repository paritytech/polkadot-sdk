--- conflicted
+++ resolved
@@ -5,14 +5,10 @@
 	AgentIdOf,
 };
 use sp_std::default::Default;
-<<<<<<< HEAD
-use xcm::prelude::SendError as XcmSendError;
-=======
 use xcm::{
 	latest::{ROCOCO_GENESIS_HASH, WESTEND_GENESIS_HASH},
 	prelude::SendError as XcmSendError,
 };
->>>>>>> ffa90d0f
 
 use super::*;
 
@@ -68,11 +64,7 @@
 pub struct MockTokenIdConvert;
 impl MaybeEquivalence<TokenId, Location> for MockTokenIdConvert {
 	fn convert(_id: &TokenId) -> Option<Location> {
-<<<<<<< HEAD
-		Some(Location::new(1, [GlobalConsensus(Westend)]))
-=======
 		Some(Location::new(1, [GlobalConsensus(ByGenesis(WESTEND_GENESIS_HASH))]))
->>>>>>> ffa90d0f
 	}
 	fn convert_back(_loc: &Location) -> Option<TokenId> {
 		None
@@ -174,11 +166,7 @@
 			AgentIdOf,
 			MockTokenIdConvert,
 		>::validate(network, channel, &mut universal_source, &mut destination, &mut message);
-<<<<<<< HEAD
-	assert_eq!(result, Err(XcmSendError::Unroutable));
-=======
 	assert_eq!(result, Err(XcmSendError::NotApplicable));
->>>>>>> ffa90d0f
 }
 
 #[test]
@@ -236,11 +224,7 @@
 			AgentIdOf,
 			MockTokenIdConvert,
 		>::validate(network, channel, &mut universal_source, &mut destination, &mut message);
-<<<<<<< HEAD
-	assert_eq!(result, Err(XcmSendError::MissingArgument));
-=======
 	assert_eq!(result, Err(XcmSendError::NotApplicable));
->>>>>>> ffa90d0f
 }
 
 #[test]
@@ -260,11 +244,7 @@
 			AgentIdOf,
 			MockTokenIdConvert,
 		>::validate(network, channel, &mut universal_source, &mut destination, &mut message);
-<<<<<<< HEAD
-	assert_eq!(result, Err(XcmSendError::MissingArgument));
-=======
 	assert_eq!(result, Err(XcmSendError::NotApplicable));
->>>>>>> ffa90d0f
 }
 
 #[test]
@@ -447,13 +427,6 @@
 	.into();
 	let mut converter =
 		XcmConverter::<MockTokenIdConvert, ()>::new(&message, network, Default::default());
-<<<<<<< HEAD
-	let expected_payload = Command::TransferNativeToken {
-		agent_id: Default::default(),
-		token: token_address.into(),
-		recipient: beneficiary_address.into(),
-		amount: 1000,
-=======
 	let expected_payload = Command::AgentExecute {
 		agent_id: Default::default(),
 		command: AgentExecuteCommand::TransferToken {
@@ -461,7 +434,6 @@
 			recipient: beneficiary_address.into(),
 			amount: 1000,
 		},
->>>>>>> ffa90d0f
 	};
 	let result = converter.convert();
 	assert_eq!(result, Ok((expected_payload, [0; 32])));
@@ -492,13 +464,6 @@
 	.into();
 	let mut converter =
 		XcmConverter::<MockTokenIdConvert, ()>::new(&message, network, Default::default());
-<<<<<<< HEAD
-	let expected_payload = Command::TransferNativeToken {
-		agent_id: Default::default(),
-		token: token_address.into(),
-		recipient: beneficiary_address.into(),
-		amount: 1000,
-=======
 	let expected_payload = Command::AgentExecute {
 		agent_id: Default::default(),
 		command: AgentExecuteCommand::TransferToken {
@@ -506,7 +471,6 @@
 			recipient: beneficiary_address.into(),
 			amount: 1000,
 		},
->>>>>>> ffa90d0f
 	};
 	let result = converter.convert();
 	assert_eq!(result, Ok((expected_payload, [0; 32])));
@@ -539,13 +503,6 @@
 	.into();
 	let mut converter =
 		XcmConverter::<MockTokenIdConvert, ()>::new(&message, network, Default::default());
-<<<<<<< HEAD
-	let expected_payload = Command::TransferNativeToken {
-		agent_id: Default::default(),
-		token: token_address.into(),
-		recipient: beneficiary_address.into(),
-		amount: 1000,
-=======
 	let expected_payload = Command::AgentExecute {
 		agent_id: Default::default(),
 		command: AgentExecuteCommand::TransferToken {
@@ -553,7 +510,6 @@
 			recipient: beneficiary_address.into(),
 			amount: 1000,
 		},
->>>>>>> ffa90d0f
 	};
 	let result = converter.convert();
 	assert_eq!(result, Ok((expected_payload, [0; 32])));
@@ -586,13 +542,6 @@
 	.into();
 	let mut converter =
 		XcmConverter::<MockTokenIdConvert, ()>::new(&message, network, Default::default());
-<<<<<<< HEAD
-	let expected_payload = Command::TransferNativeToken {
-		agent_id: Default::default(),
-		token: token_address.into(),
-		recipient: beneficiary_address.into(),
-		amount: 1000,
-=======
 	let expected_payload = Command::AgentExecute {
 		agent_id: Default::default(),
 		command: AgentExecuteCommand::TransferToken {
@@ -600,7 +549,6 @@
 			recipient: beneficiary_address.into(),
 			amount: 1000,
 		},
->>>>>>> ffa90d0f
 	};
 	let result = converter.convert();
 	assert_eq!(result, Ok((expected_payload, [0; 32])));
@@ -1164,11 +1112,7 @@
 	let beneficiary_address: [u8; 20] = hex!("2000000000000000000000000000000000000000");
 
 	let amount = 1000000;
-<<<<<<< HEAD
-	let asset_location = Location::new(1, [GlobalConsensus(Westend)]);
-=======
 	let asset_location = Location::new(1, [GlobalConsensus(ByGenesis(WESTEND_GENESIS_HASH))]);
->>>>>>> ffa90d0f
 	let token_id = TokenIdOf::convert_location(&asset_location).unwrap();
 
 	let assets: Assets = vec![Asset { id: AssetId(asset_location), fun: Fungible(amount) }].into();
@@ -1201,12 +1145,8 @@
 
 	let amount = 1000000;
 	// Invalid asset location from a different consensus
-<<<<<<< HEAD
-	let asset_location = Location { parents: 2, interior: [GlobalConsensus(Rococo)].into() };
-=======
 	let asset_location =
 		Location { parents: 2, interior: [GlobalConsensus(ByGenesis(ROCOCO_GENESIS_HASH))].into() };
->>>>>>> ffa90d0f
 
 	let assets: Assets = vec![Asset { id: AssetId(asset_location), fun: Fungible(amount) }].into();
 	let filter: AssetFilter = assets.clone().into();
@@ -1226,8 +1166,6 @@
 		XcmConverter::<MockTokenIdConvert, ()>::new(&message, network, Default::default());
 	let result = converter.convert();
 	assert_eq!(result.err(), Some(XcmConverterError::InvalidAsset));
-<<<<<<< HEAD
-=======
 }
 
 #[test]
@@ -1333,5 +1271,4 @@
 	assert_eq!(Some(destination), dest_wrapper);
 	assert_eq!(Some(msg), msg_wrapper);
 	assert_eq!(Some(universal_source), universal_source_wrapper);
->>>>>>> ffa90d0f
 }