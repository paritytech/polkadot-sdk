// SPDX-License-Identifier: Apache-2.0
// SPDX-FileCopyrightText: 2023 Snowfork <hello@snowfork.com>
//! Converts XCM messages into simpler commands that can be processed by the Gateway contract

#[cfg(test)]
mod tests;

use core::slice::Iter;

use codec::{Decode, Encode};

use frame_support::{ensure, traits::Get};
use snowbridge_core::{
<<<<<<< HEAD
	outbound::{Command, Message, SendMessage},
=======
	outbound::{AgentExecuteCommand, Command, Message, SendMessage},
>>>>>>> ffa90d0f
	AgentId, ChannelId, ParaId, TokenId, TokenIdOf,
};
use sp_core::{H160, H256};
use sp_runtime::traits::MaybeEquivalence;
use sp_std::{iter::Peekable, marker::PhantomData, prelude::*};
use xcm::prelude::*;
use xcm_executor::traits::{ConvertLocation, ExportXcm};

pub struct EthereumBlobExporter<
	UniversalLocation,
	EthereumNetwork,
	OutboundQueue,
	AgentHashedDescription,
	ConvertAssetId,
>(
	PhantomData<(
		UniversalLocation,
		EthereumNetwork,
		OutboundQueue,
		AgentHashedDescription,
		ConvertAssetId,
	)>,
);

impl<UniversalLocation, EthereumNetwork, OutboundQueue, AgentHashedDescription, ConvertAssetId>
	ExportXcm
	for EthereumBlobExporter<
		UniversalLocation,
		EthereumNetwork,
		OutboundQueue,
		AgentHashedDescription,
		ConvertAssetId,
	>
where
	UniversalLocation: Get<InteriorLocation>,
	EthereumNetwork: Get<NetworkId>,
	OutboundQueue: SendMessage<Balance = u128>,
	AgentHashedDescription: ConvertLocation<H256>,
	ConvertAssetId: MaybeEquivalence<TokenId, Location>,
{
	type Ticket = (Vec<u8>, XcmHash);

	fn validate(
		network: NetworkId,
		_channel: u32,
		universal_source: &mut Option<InteriorLocation>,
		destination: &mut Option<InteriorLocation>,
		message: &mut Option<Xcm<()>>,
	) -> SendResult<Self::Ticket> {
		let expected_network = EthereumNetwork::get();
		let universal_location = UniversalLocation::get();

		if network != expected_network {
			log::trace!(target: "xcm::ethereum_blob_exporter", "skipped due to unmatched bridge network {network:?}.");
			return Err(SendError::NotApplicable)
		}

		// Cloning destination to avoid modifying the value so subsequent exporters can use it.
		let dest = destination.clone().take().ok_or(SendError::MissingArgument)?;
		if dest != Here {
			log::trace!(target: "xcm::ethereum_blob_exporter", "skipped due to unmatched remote destination {dest:?}.");
			return Err(SendError::NotApplicable)
		}

		// Cloning universal_source to avoid modifying the value so subsequent exporters can use it.
		let (local_net, local_sub) = universal_source.clone()
			.take()
			.ok_or_else(|| {
				log::error!(target: "xcm::ethereum_blob_exporter", "universal source not provided.");
				SendError::MissingArgument
			})?
			.split_global()
			.map_err(|()| {
				log::error!(target: "xcm::ethereum_blob_exporter", "could not get global consensus from universal source '{universal_source:?}'.");
				SendError::NotApplicable
			})?;

		if Ok(local_net) != universal_location.global_consensus() {
			log::trace!(target: "xcm::ethereum_blob_exporter", "skipped due to unmatched relay network {local_net:?}.");
			return Err(SendError::NotApplicable)
		}

		let para_id = match local_sub.as_slice() {
			[Parachain(para_id)] => *para_id,
			_ => {
				log::error!(target: "xcm::ethereum_blob_exporter", "could not get parachain id from universal source '{local_sub:?}'.");
				return Err(SendError::NotApplicable)
			},
		};

		let source_location = Location::new(1, local_sub.clone());

		let agent_id = match AgentHashedDescription::convert_location(&source_location) {
			Some(id) => id,
			None => {
				log::error!(target: "xcm::ethereum_blob_exporter", "unroutable due to not being able to create agent id. '{source_location:?}'");
				return Err(SendError::NotApplicable)
			},
		};

		let message = message.take().ok_or_else(|| {
			log::error!(target: "xcm::ethereum_blob_exporter", "xcm message not provided.");
			SendError::MissingArgument
		})?;

<<<<<<< HEAD
		let source_location = Location::new(1, local_sub.clone());

		let agent_id = match AgentHashedDescription::convert_location(&source_location) {
			Some(id) => id,
			None => {
				log::error!(target: "xcm::ethereum_blob_exporter", "unroutable due to not being able to create agent id. '{source_location:?}'");
				return Err(SendError::Unroutable)
			},
		};

=======
>>>>>>> ffa90d0f
		let mut converter =
			XcmConverter::<ConvertAssetId, ()>::new(&message, expected_network, agent_id);
		let (command, message_id) = converter.convert().map_err(|err|{
			log::error!(target: "xcm::ethereum_blob_exporter", "unroutable due to pattern matching error '{err:?}'.");
			SendError::Unroutable
		})?;

		let channel_id: ChannelId = ParaId::from(para_id).into();

		let outbound_message = Message { id: Some(message_id.into()), channel_id, command };

		// validate the message
		let (ticket, fee) = OutboundQueue::validate(&outbound_message).map_err(|err| {
			log::error!(target: "xcm::ethereum_blob_exporter", "OutboundQueue validation of message failed. {err:?}");
			SendError::Unroutable
		})?;

		// convert fee to Asset
		let fee = Asset::from((Location::parent(), fee.total())).into();

		Ok(((ticket.encode(), message_id), fee))
	}

	fn deliver(blob: (Vec<u8>, XcmHash)) -> Result<XcmHash, SendError> {
		let ticket: OutboundQueue::Ticket = OutboundQueue::Ticket::decode(&mut blob.0.as_ref())
			.map_err(|_| {
				log::trace!(target: "xcm::ethereum_blob_exporter", "undeliverable due to decoding error");
				SendError::NotApplicable
			})?;

		let message_id = OutboundQueue::deliver(ticket).map_err(|_| {
			log::error!(target: "xcm::ethereum_blob_exporter", "OutboundQueue submit of message failed");
			SendError::Transport("other transport error")
		})?;

		log::info!(target: "xcm::ethereum_blob_exporter", "message delivered {message_id:#?}.");
		Ok(message_id.into())
	}
}

/// Errors that can be thrown to the pattern matching step.
#[derive(PartialEq, Debug)]
enum XcmConverterError {
	UnexpectedEndOfXcm,
	EndOfXcmMessageExpected,
	WithdrawAssetExpected,
	DepositAssetExpected,
	NoReserveAssets,
	FilterDoesNotConsumeAllAssets,
	TooManyAssets,
	ZeroAssetTransfer,
	BeneficiaryResolutionFailed,
	AssetResolutionFailed,
	InvalidFeeAsset,
	SetTopicExpected,
	ReserveAssetDepositedExpected,
	InvalidAsset,
	UnexpectedInstruction,
}

macro_rules! match_expression {
	($expression:expr, $(|)? $( $pattern:pat_param )|+ $( if $guard: expr )?, $value:expr $(,)?) => {
		match $expression {
			$( $pattern )|+ $( if $guard )? => Some($value),
			_ => None,
		}
	};
}

struct XcmConverter<'a, ConvertAssetId, Call> {
	iter: Peekable<Iter<'a, Instruction<Call>>>,
	ethereum_network: NetworkId,
	agent_id: AgentId,
	_marker: PhantomData<ConvertAssetId>,
}
impl<'a, ConvertAssetId, Call> XcmConverter<'a, ConvertAssetId, Call>
where
	ConvertAssetId: MaybeEquivalence<TokenId, Location>,
{
	fn new(message: &'a Xcm<Call>, ethereum_network: NetworkId, agent_id: AgentId) -> Self {
		Self {
			iter: message.inner().iter().peekable(),
			ethereum_network,
			agent_id,
			_marker: Default::default(),
		}
	}

	fn convert(&mut self) -> Result<(Command, [u8; 32]), XcmConverterError> {
		let result = match self.peek() {
<<<<<<< HEAD
			Ok(ReserveAssetDeposited { .. }) => self.send_native_tokens_message(),
			// Get withdraw/deposit and make native tokens create message.
			Ok(WithdrawAsset { .. }) => self.send_tokens_message(),
=======
			Ok(ReserveAssetDeposited { .. }) => self.make_mint_foreign_token_command(),
			// Get withdraw/deposit and make native tokens create message.
			Ok(WithdrawAsset { .. }) => self.make_unlock_native_token_command(),
>>>>>>> ffa90d0f
			Err(e) => Err(e),
			_ => return Err(XcmConverterError::UnexpectedInstruction),
		}?;

		// All xcm instructions must be consumed before exit.
		if self.next().is_ok() {
			return Err(XcmConverterError::EndOfXcmMessageExpected)
		}

		Ok(result)
	}

<<<<<<< HEAD
	fn send_tokens_message(&mut self) -> Result<(Command, [u8; 32]), XcmConverterError> {
=======
	fn make_unlock_native_token_command(
		&mut self,
	) -> Result<(Command, [u8; 32]), XcmConverterError> {
>>>>>>> ffa90d0f
		use XcmConverterError::*;

		// Get the reserve assets from WithdrawAsset.
		let reserve_assets =
			match_expression!(self.next()?, WithdrawAsset(reserve_assets), reserve_assets)
				.ok_or(WithdrawAssetExpected)?;

		// Check if clear origin exists and skip over it.
		if match_expression!(self.peek(), Ok(ClearOrigin), ()).is_some() {
			let _ = self.next();
		}

		// Get the fee asset item from BuyExecution or continue parsing.
		let fee_asset = match_expression!(self.peek(), Ok(BuyExecution { fees, .. }), fees);
		if fee_asset.is_some() {
			let _ = self.next();
		}

		let (deposit_assets, beneficiary) = match_expression!(
			self.next()?,
			DepositAsset { assets, beneficiary },
			(assets, beneficiary)
		)
		.ok_or(DepositAssetExpected)?;

		// assert that the beneficiary is AccountKey20.
		let recipient = match_expression!(
			beneficiary.unpack(),
			(0, [AccountKey20 { network, key }])
				if self.network_matches(network),
			H160(*key)
		)
		.ok_or(BeneficiaryResolutionFailed)?;

		// Make sure there are reserved assets.
		if reserve_assets.len() == 0 {
			return Err(NoReserveAssets)
		}

		// Check the the deposit asset filter matches what was reserved.
		if reserve_assets.inner().iter().any(|asset| !deposit_assets.matches(asset)) {
			return Err(FilterDoesNotConsumeAllAssets)
		}

		// We only support a single asset at a time.
		ensure!(reserve_assets.len() == 1, TooManyAssets);
		let reserve_asset = reserve_assets.get(0).ok_or(AssetResolutionFailed)?;

		// Fees are collected on AH, up front and directly from the user, to cover the
		// complete cost of the transfer. Any additional fees provided in the XCM program are
		// refunded to the beneficiary. We only validate the fee here if its provided to make sure
		// the XCM program is well formed. Another way to think about this from an XCM perspective
		// would be that the user offered to pay X amount in fees, but we charge 0 of that X amount
		// (no fee) and refund X to the user.
		if let Some(fee_asset) = fee_asset {
			// The fee asset must be the same as the reserve asset.
			if fee_asset.id != reserve_asset.id || fee_asset.fun > reserve_asset.fun {
				return Err(InvalidFeeAsset)
			}
		}

		let (token, amount) = match reserve_asset {
			Asset { id: AssetId(inner_location), fun: Fungible(amount) } =>
				match inner_location.unpack() {
					(0, [AccountKey20 { network, key }]) if self.network_matches(network) =>
						Some((H160(*key), *amount)),
					_ => None,
				},
			_ => None,
		}
		.ok_or(AssetResolutionFailed)?;

		// transfer amount must be greater than 0.
		ensure!(amount > 0, ZeroAssetTransfer);

		// Check if there is a SetTopic and skip over it if found.
		let topic_id = match_expression!(self.next()?, SetTopic(id), id).ok_or(SetTopicExpected)?;

		Ok((
<<<<<<< HEAD
			Command::TransferNativeToken { agent_id: self.agent_id, token, recipient, amount },
=======
			Command::AgentExecute {
				agent_id: self.agent_id,
				command: AgentExecuteCommand::TransferToken { token, recipient, amount },
			},
>>>>>>> ffa90d0f
			*topic_id,
		))
	}

	fn next(&mut self) -> Result<&'a Instruction<Call>, XcmConverterError> {
		self.iter.next().ok_or(XcmConverterError::UnexpectedEndOfXcm)
	}

	fn peek(&mut self) -> Result<&&'a Instruction<Call>, XcmConverterError> {
		self.iter.peek().ok_or(XcmConverterError::UnexpectedEndOfXcm)
	}

	fn network_matches(&self, network: &Option<NetworkId>) -> bool {
		if let Some(network) = network {
			*network == self.ethereum_network
		} else {
			true
		}
	}

<<<<<<< HEAD
	fn send_native_tokens_message(&mut self) -> Result<(Command, [u8; 32]), XcmConverterError> {
=======
	/// Convert the xcm for Polkadot-native token from AH into the Command
	/// To match transfers of Polkadot-native tokens, we expect an input of the form:
	/// # ReserveAssetDeposited
	/// # ClearOrigin
	/// # BuyExecution
	/// # DepositAsset
	/// # SetTopic
	fn make_mint_foreign_token_command(
		&mut self,
	) -> Result<(Command, [u8; 32]), XcmConverterError> {
>>>>>>> ffa90d0f
		use XcmConverterError::*;

		// Get the reserve assets.
		let reserve_assets =
			match_expression!(self.next()?, ReserveAssetDeposited(reserve_assets), reserve_assets)
				.ok_or(ReserveAssetDepositedExpected)?;

		// Check if clear origin exists and skip over it.
		if match_expression!(self.peek(), Ok(ClearOrigin), ()).is_some() {
			let _ = self.next();
		}

		// Get the fee asset item from BuyExecution or continue parsing.
		let fee_asset = match_expression!(self.peek(), Ok(BuyExecution { fees, .. }), fees);
		if fee_asset.is_some() {
			let _ = self.next();
		}

		let (deposit_assets, beneficiary) = match_expression!(
			self.next()?,
			DepositAsset { assets, beneficiary },
			(assets, beneficiary)
		)
		.ok_or(DepositAssetExpected)?;

		// assert that the beneficiary is AccountKey20.
		let recipient = match_expression!(
			beneficiary.unpack(),
			(0, [AccountKey20 { network, key }])
				if self.network_matches(network),
			H160(*key)
		)
		.ok_or(BeneficiaryResolutionFailed)?;

		// Make sure there are reserved assets.
		if reserve_assets.len() == 0 {
			return Err(NoReserveAssets)
		}

		// Check the the deposit asset filter matches what was reserved.
		if reserve_assets.inner().iter().any(|asset| !deposit_assets.matches(asset)) {
			return Err(FilterDoesNotConsumeAllAssets)
		}

		// We only support a single asset at a time.
		ensure!(reserve_assets.len() == 1, TooManyAssets);
		let reserve_asset = reserve_assets.get(0).ok_or(AssetResolutionFailed)?;

<<<<<<< HEAD
		// If there was a fee specified verify it.
=======
		// Fees are collected on AH, up front and directly from the user, to cover the
		// complete cost of the transfer. Any additional fees provided in the XCM program are
		// refunded to the beneficiary. We only validate the fee here if its provided to make sure
		// the XCM program is well formed. Another way to think about this from an XCM perspective
		// would be that the user offered to pay X amount in fees, but we charge 0 of that X amount
		// (no fee) and refund X to the user.
>>>>>>> ffa90d0f
		if let Some(fee_asset) = fee_asset {
			// The fee asset must be the same as the reserve asset.
			if fee_asset.id != reserve_asset.id || fee_asset.fun > reserve_asset.fun {
				return Err(InvalidFeeAsset)
			}
		}

		let (asset_id, amount) = match reserve_asset {
			Asset { id: AssetId(inner_location), fun: Fungible(amount) } =>
				Some((inner_location.clone(), *amount)),
			_ => None,
		}
		.ok_or(AssetResolutionFailed)?;

		// transfer amount must be greater than 0.
		ensure!(amount > 0, ZeroAssetTransfer);

		let token_id = TokenIdOf::convert_location(&asset_id).ok_or(InvalidAsset)?;

		let expected_asset_id = ConvertAssetId::convert(&token_id).ok_or(InvalidAsset)?;

		ensure!(asset_id == expected_asset_id, InvalidAsset);

		// Check if there is a SetTopic and skip over it if found.
		let topic_id = match_expression!(self.next()?, SetTopic(id), id).ok_or(SetTopicExpected)?;

		Ok((Command::MintForeignToken { token_id, recipient, amount }, *topic_id))
	}
}<|MERGE_RESOLUTION|>--- conflicted
+++ resolved
@@ -11,11 +11,7 @@
 
 use frame_support::{ensure, traits::Get};
 use snowbridge_core::{
-<<<<<<< HEAD
-	outbound::{Command, Message, SendMessage},
-=======
 	outbound::{AgentExecuteCommand, Command, Message, SendMessage},
->>>>>>> ffa90d0f
 	AgentId, ChannelId, ParaId, TokenId, TokenIdOf,
 };
 use sp_core::{H160, H256};
@@ -121,19 +117,6 @@
 			SendError::MissingArgument
 		})?;
 
-<<<<<<< HEAD
-		let source_location = Location::new(1, local_sub.clone());
-
-		let agent_id = match AgentHashedDescription::convert_location(&source_location) {
-			Some(id) => id,
-			None => {
-				log::error!(target: "xcm::ethereum_blob_exporter", "unroutable due to not being able to create agent id. '{source_location:?}'");
-				return Err(SendError::Unroutable)
-			},
-		};
-
-=======
->>>>>>> ffa90d0f
 		let mut converter =
 			XcmConverter::<ConvertAssetId, ()>::new(&message, expected_network, agent_id);
 		let (command, message_id) = converter.convert().map_err(|err|{
@@ -224,15 +207,9 @@
 
 	fn convert(&mut self) -> Result<(Command, [u8; 32]), XcmConverterError> {
 		let result = match self.peek() {
-<<<<<<< HEAD
-			Ok(ReserveAssetDeposited { .. }) => self.send_native_tokens_message(),
-			// Get withdraw/deposit and make native tokens create message.
-			Ok(WithdrawAsset { .. }) => self.send_tokens_message(),
-=======
 			Ok(ReserveAssetDeposited { .. }) => self.make_mint_foreign_token_command(),
 			// Get withdraw/deposit and make native tokens create message.
 			Ok(WithdrawAsset { .. }) => self.make_unlock_native_token_command(),
->>>>>>> ffa90d0f
 			Err(e) => Err(e),
 			_ => return Err(XcmConverterError::UnexpectedInstruction),
 		}?;
@@ -245,13 +222,9 @@
 		Ok(result)
 	}
 
-<<<<<<< HEAD
-	fn send_tokens_message(&mut self) -> Result<(Command, [u8; 32]), XcmConverterError> {
-=======
 	fn make_unlock_native_token_command(
 		&mut self,
 	) -> Result<(Command, [u8; 32]), XcmConverterError> {
->>>>>>> ffa90d0f
 		use XcmConverterError::*;
 
 		// Get the reserve assets from WithdrawAsset.
@@ -331,14 +304,10 @@
 		let topic_id = match_expression!(self.next()?, SetTopic(id), id).ok_or(SetTopicExpected)?;
 
 		Ok((
-<<<<<<< HEAD
-			Command::TransferNativeToken { agent_id: self.agent_id, token, recipient, amount },
-=======
 			Command::AgentExecute {
 				agent_id: self.agent_id,
 				command: AgentExecuteCommand::TransferToken { token, recipient, amount },
 			},
->>>>>>> ffa90d0f
 			*topic_id,
 		))
 	}
@@ -359,9 +328,6 @@
 		}
 	}
 
-<<<<<<< HEAD
-	fn send_native_tokens_message(&mut self) -> Result<(Command, [u8; 32]), XcmConverterError> {
-=======
 	/// Convert the xcm for Polkadot-native token from AH into the Command
 	/// To match transfers of Polkadot-native tokens, we expect an input of the form:
 	/// # ReserveAssetDeposited
@@ -372,7 +338,6 @@
 	fn make_mint_foreign_token_command(
 		&mut self,
 	) -> Result<(Command, [u8; 32]), XcmConverterError> {
->>>>>>> ffa90d0f
 		use XcmConverterError::*;
 
 		// Get the reserve assets.
@@ -421,16 +386,12 @@
 		ensure!(reserve_assets.len() == 1, TooManyAssets);
 		let reserve_asset = reserve_assets.get(0).ok_or(AssetResolutionFailed)?;
 
-<<<<<<< HEAD
-		// If there was a fee specified verify it.
-=======
 		// Fees are collected on AH, up front and directly from the user, to cover the
 		// complete cost of the transfer. Any additional fees provided in the XCM program are
 		// refunded to the beneficiary. We only validate the fee here if its provided to make sure
 		// the XCM program is well formed. Another way to think about this from an XCM perspective
 		// would be that the user offered to pay X amount in fees, but we charge 0 of that X amount
 		// (no fee) and refund X to the user.
->>>>>>> ffa90d0f
 		if let Some(fee_asset) = fee_asset {
 			// The fee asset must be the same as the reserve asset.
 			if fee_asset.id != reserve_asset.id || fee_asset.fun > reserve_asset.fun {
