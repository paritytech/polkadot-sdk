--- conflicted
+++ resolved
@@ -54,69 +54,6 @@
 }
 
 #[test]
-<<<<<<< HEAD
-fn test_reanchor_relay_token() {
-	let asset_id: Location = Location::parent();
-	let ah_context: InteriorLocation = [GlobalConsensus(Westend), Parachain(1000)].into();
-	let ethereum = Location::new(2, [GlobalConsensus(Ethereum { chain_id: 1 })]);
-	let mut reanchored_asset = asset_id.clone();
-	assert_ok!(reanchored_asset.reanchor(&ethereum, &ah_context));
-	assert_eq!(
-		reanchored_asset,
-		Location { parents: 1, interior: [GlobalConsensus(Westend)].into() }
-	);
-	let bh_context: InteriorLocation = [GlobalConsensus(Westend), Parachain(1013)].into();
-	let ah = Location::new(1, [GlobalConsensus(Westend), Parachain(1000)]);
-	let mut reanchored_asset = reanchored_asset.clone();
-	assert_ok!(reanchored_asset.reanchor(&ah, &bh_context));
-	assert_eq!(reanchored_asset, asset_id);
-}
-
-#[test]
-fn test_reanchor_pna_from_ah() {
-	let asset_id: Location =
-		Location { parents: 0, interior: [PalletInstance(50), GeneralIndex(2)].into() };
-	let ah_context: InteriorLocation = [GlobalConsensus(Westend), Parachain(1000)].into();
-	let ethereum = Location::new(2, [GlobalConsensus(Ethereum { chain_id: 1 })]);
-	let mut reanchored_asset = asset_id.clone();
-	assert_ok!(reanchored_asset.reanchor(&ethereum, &ah_context));
-	assert_eq!(
-		reanchored_asset,
-		Location {
-			parents: 1,
-			interior: [
-				GlobalConsensus(Westend),
-				Parachain(1000),
-				PalletInstance(50),
-				GeneralIndex(2)
-			]
-			.into()
-		}
-	);
-	let bh_context: InteriorLocation = [GlobalConsensus(Westend), Parachain(1013)].into();
-	let ah = Location::new(1, [GlobalConsensus(Westend), Parachain(1000)]);
-	let mut reanchored_asset = reanchored_asset.clone();
-	assert_ok!(reanchored_asset.reanchor(&ah, &bh_context));
-	assert_eq!(reanchored_asset, asset_id);
-}
-
-#[test]
-fn test_reanchor_pna_from_para() {
-	let asset_id: Location = Location { parents: 1, interior: [Parachain(2000)].into() };
-	let ah_context: InteriorLocation = [GlobalConsensus(Westend), Parachain(1000)].into();
-	let ethereum = Location::new(2, [GlobalConsensus(Ethereum { chain_id: 1 })]);
-	let mut reanchored_asset = asset_id.clone();
-	assert_ok!(reanchored_asset.reanchor(&ethereum, &ah_context));
-	assert_eq!(
-		reanchored_asset,
-		Location { parents: 1, interior: [GlobalConsensus(Westend), Parachain(2000)].into() }
-	);
-	let bh_context: InteriorLocation = [GlobalConsensus(Westend), Parachain(1013)].into();
-	let ah = Location::new(1, [GlobalConsensus(Westend), Parachain(1000)]);
-	let mut reanchored_asset = reanchored_asset.clone();
-	assert_ok!(reanchored_asset.reanchor(&ah, &bh_context));
-	assert_eq!(reanchored_asset, asset_id);
-=======
 fn test_reanchor_all_assets() {
 	let ethereum_context: InteriorLocation = [GlobalConsensus(Ethereum { chain_id: 1 })].into();
 	let ethereum = Location::new(2, ethereum_context.clone());
@@ -143,5 +80,4 @@
 		assert_ok!(reanchored_asset_with_ethereum_context.reanchor(&global_ah, &ethereum_context));
 		assert_eq!(reanchored_asset_with_ethereum_context, asset.clone());
 	}
->>>>>>> ffa90d0f
 }