// SPDX-License-Identifier: Apache-2.0
// SPDX-FileCopyrightText: 2023 Snowfork <hello@snowfork.com>
//! Converts messages from Ethereum to XCM messages

#[cfg(test)]
mod tests;

use codec::{Decode, Encode};
use core::marker::PhantomData;
use frame_support::{traits::tokens::Balance as BalanceT, weights::Weight, PalletError};
use scale_info::TypeInfo;
use snowbridge_core::TokenId;
use sp_core::{Get, RuntimeDebug, H160, H256};
use sp_io::hashing::blake2_256;
use sp_runtime::{traits::MaybeEquivalence, MultiAddress};
use sp_std::prelude::*;
use xcm::prelude::{Junction::AccountKey20, *};
use xcm_executor::traits::ConvertLocation;

const MINIMUM_DEPOSIT: u128 = 1;

/// Messages from Ethereum are versioned. This is because in future,
/// we may want to evolve the protocol so that the ethereum side sends XCM messages directly.
/// Instead having BridgeHub transcode the messages into XCM.
#[derive(Clone, Encode, Decode, RuntimeDebug)]
pub enum VersionedMessage {
	V1(MessageV1),
}

/// For V1, the ethereum side sends messages which are transcoded into XCM. These messages are
/// self-contained, in that they can be transcoded using only information in the message.
#[derive(Clone, Encode, Decode, RuntimeDebug)]
pub struct MessageV1 {
	/// EIP-155 chain id of the origin Ethereum network
	pub chain_id: u64,
	/// The command originating from the Gateway contract
	pub command: Command,
}

#[derive(Clone, Encode, Decode, RuntimeDebug)]
pub enum Command {
	/// Register a wrapped token on the AssetHub `ForeignAssets` pallet
	RegisterToken {
		/// The address of the ERC20 token to be bridged over to AssetHub
		token: H160,
		/// XCM execution fee on AssetHub
		fee: u128,
	},
	/// Send Ethereum token to AssetHub or another parachain
	SendToken {
		/// The address of the ERC20 token to be bridged over to AssetHub
		token: H160,
		/// The destination for the transfer
		destination: Destination,
		/// Amount to transfer
		amount: u128,
		/// XCM execution fee on AssetHub
		fee: u128,
	},
	/// Send Polkadot token back to the original parachain
	SendNativeToken {
		/// The Id of the token
		token_id: TokenId,
		/// The destination for the transfer
		destination: Destination,
		/// Amount to transfer
		amount: u128,
		/// XCM execution fee on AssetHub
		fee: u128,
	},
}

/// Destination for bridged tokens
#[derive(Clone, Encode, Decode, RuntimeDebug)]
pub enum Destination {
	/// The funds will be deposited into account `id` on AssetHub
	AccountId32 { id: [u8; 32] },
	/// The funds will deposited into the sovereign account of destination parachain `para_id` on
	/// AssetHub, Account `id` on the destination parachain will receive the funds via a
	/// reserve-backed transfer. See <https://github.com/paritytech/xcm-format#depositreserveasset>
	ForeignAccountId32 {
		para_id: u32,
		id: [u8; 32],
		/// XCM execution fee on final destination
		fee: u128,
	},
	/// The funds will deposited into the sovereign account of destination parachain `para_id` on
	/// AssetHub, Account `id` on the destination parachain will receive the funds via a
	/// reserve-backed transfer. See <https://github.com/paritytech/xcm-format#depositreserveasset>
	ForeignAccountId20 {
		para_id: u32,
		id: [u8; 20],
		/// XCM execution fee on final destination
		fee: u128,
	},
}

pub struct MessageToXcm<
	CreateAssetCall,
	CreateAssetDeposit,
	InboundQueuePalletInstance,
	AccountId,
	Balance,
	ConvertAssetId,
	EthereumUniversalLocation,
	GlobalAssetHubLocation,
> where
	CreateAssetCall: Get<CallIndex>,
	CreateAssetDeposit: Get<u128>,
	Balance: BalanceT,
	ConvertAssetId: MaybeEquivalence<TokenId, Location>,
	EthereumUniversalLocation: Get<InteriorLocation>,
	GlobalAssetHubLocation: Get<Location>,
{
	_phantom: PhantomData<(
		CreateAssetCall,
		CreateAssetDeposit,
		InboundQueuePalletInstance,
		AccountId,
		Balance,
		ConvertAssetId,
		EthereumUniversalLocation,
		GlobalAssetHubLocation,
	)>,
}

/// Reason why a message conversion failed.
#[derive(Copy, Clone, TypeInfo, PalletError, Encode, Decode, RuntimeDebug)]
pub enum ConvertMessageError {
	/// The message version is not supported for conversion.
	UnsupportedVersion,
	InvalidDestination,
	InvalidToken,
	/// The fee asset is not supported for conversion.
	UnsupportedFeeAsset,
	CannotReanchor,
}

/// convert the inbound message to xcm which will be forwarded to the destination chain
pub trait ConvertMessage {
	type Balance: BalanceT + From<u128>;
	type AccountId;
	/// Converts a versioned message into an XCM message and an optional topicID
	fn convert(
		message_id: H256,
		message: VersionedMessage,
	) -> Result<(Xcm<()>, Self::Balance), ConvertMessageError>;
}

pub type CallIndex = [u8; 2];

impl<
		CreateAssetCall,
		CreateAssetDeposit,
		InboundQueuePalletInstance,
		AccountId,
		Balance,
		ConvertAssetId,
		EthereumUniversalLocation,
		GlobalAssetHubLocation,
	> ConvertMessage
	for MessageToXcm<
		CreateAssetCall,
		CreateAssetDeposit,
		InboundQueuePalletInstance,
		AccountId,
		Balance,
<<<<<<< HEAD
	>
where
=======
		ConvertAssetId,
		EthereumUniversalLocation,
		GlobalAssetHubLocation,
	> where
>>>>>>> fb7300ce
	CreateAssetCall: Get<CallIndex>,
	CreateAssetDeposit: Get<u128>,
	InboundQueuePalletInstance: Get<u8>,
	Balance: BalanceT + From<u128>,
	AccountId: Into<[u8; 32]>,
	ConvertAssetId: MaybeEquivalence<TokenId, Location>,
	EthereumUniversalLocation: Get<InteriorLocation>,
	GlobalAssetHubLocation: Get<Location>,
{
	type Balance = Balance;
	type AccountId = AccountId;

	fn convert(
		message_id: H256,
		message: VersionedMessage,
	) -> Result<(Xcm<()>, Self::Balance), ConvertMessageError> {
		use Command::*;
		use VersionedMessage::*;
		match message {
			V1(MessageV1 { chain_id, command: RegisterToken { token, fee } }) =>
				Ok(Self::convert_register_token(message_id, chain_id, token, fee)),
			V1(MessageV1 { chain_id, command: SendToken { token, destination, amount, fee } }) =>
				Ok(Self::convert_send_token(message_id, chain_id, token, destination, amount, fee)),
			V1(MessageV1 {
				chain_id,
				command: SendNativeToken { token_id, destination, amount, fee },
			}) => Self::convert_send_native_token(
				message_id,
				chain_id,
				token_id,
				destination,
				amount,
				fee,
			),
		}
	}
}

impl<
		CreateAssetCall,
		CreateAssetDeposit,
		InboundQueuePalletInstance,
		AccountId,
		Balance,
		ConvertAssetId,
		EthereumUniversalLocation,
		GlobalAssetHubLocation,
	>
	MessageToXcm<
		CreateAssetCall,
		CreateAssetDeposit,
		InboundQueuePalletInstance,
		AccountId,
		Balance,
		ConvertAssetId,
		EthereumUniversalLocation,
		GlobalAssetHubLocation,
	> where
	CreateAssetCall: Get<CallIndex>,
	CreateAssetDeposit: Get<u128>,
	InboundQueuePalletInstance: Get<u8>,
	Balance: BalanceT + From<u128>,
	AccountId: Into<[u8; 32]>,
	ConvertAssetId: MaybeEquivalence<TokenId, Location>,
	EthereumUniversalLocation: Get<InteriorLocation>,
	GlobalAssetHubLocation: Get<Location>,
{
	fn convert_register_token(
		message_id: H256,
		chain_id: u64,
		token: H160,
		fee: u128,
	) -> (Xcm<()>, Balance) {
		let network = Ethereum { chain_id };
		let xcm_fee: Asset = (Location::parent(), fee).into();
		let deposit: Asset = (Location::parent(), CreateAssetDeposit::get()).into();

		let total_amount = fee + CreateAssetDeposit::get();
		let total: Asset = (Location::parent(), total_amount).into();

		let bridge_location: Location = (Parent, Parent, GlobalConsensus(network)).into();

		let owner = GlobalConsensusEthereumConvertsFor::<[u8; 32]>::from_chain_id(&chain_id);
		let asset_id = Self::convert_token_address(network, token);
		let create_call_index: [u8; 2] = CreateAssetCall::get();
		let inbound_queue_pallet_index = InboundQueuePalletInstance::get();

		let xcm: Xcm<()> = vec![
			// Teleport required fees.
			ReceiveTeleportedAsset(total.into()),
			// Pay for execution.
			BuyExecution { fees: xcm_fee, weight_limit: Unlimited },
			// Fund the snowbridge sovereign with the required deposit for creation.
			DepositAsset { assets: Definite(deposit.into()), beneficiary: bridge_location },
			// Only our inbound-queue pallet is allowed to invoke `UniversalOrigin`
			DescendOrigin(PalletInstance(inbound_queue_pallet_index).into()),
			// Change origin to the bridge.
			UniversalOrigin(GlobalConsensus(network)),
			// Call create_asset on foreign assets pallet.
			Transact {
				origin_kind: OriginKind::Xcm,
				require_weight_at_most: Weight::from_parts(400_000_000, 8_000),
				call: (
					create_call_index,
					asset_id,
					MultiAddress::<[u8; 32], ()>::Id(owner),
					MINIMUM_DEPOSIT,
				)
					.encode()
					.into(),
			},
			RefundSurplus,
			// Clear the origin so that remaining assets in holding
			// are claimable by the physical origin (BridgeHub)
			ClearOrigin,
			// Forward message id to Asset Hub
			SetTopic(message_id.into()),
		]
		.into();

		(xcm, total_amount.into())
	}

	fn convert_send_token(
		message_id: H256,
		chain_id: u64,
		token: H160,
		destination: Destination,
		amount: u128,
		asset_hub_fee: u128,
	) -> (Xcm<()>, Balance) {
		let network = Ethereum { chain_id };
		let asset_hub_fee_asset: Asset = (Location::parent(), asset_hub_fee).into();
		let asset: Asset = (Self::convert_token_address(network, token), amount).into();

		let (dest_para_id, beneficiary, dest_para_fee) = match destination {
			// Final destination is a 32-byte account on AssetHub
			Destination::AccountId32 { id } =>
				(None, Location::new(0, [AccountId32 { network: None, id }]), 0),
			// Final destination is a 32-byte account on a sibling of AssetHub
			Destination::ForeignAccountId32 { para_id, id, fee } => (
				Some(para_id),
				Location::new(0, [AccountId32 { network: None, id }]),
				// Total fee needs to cover execution on AssetHub and Sibling
				fee,
			),
			// Final destination is a 20-byte account on a sibling of AssetHub
			Destination::ForeignAccountId20 { para_id, id, fee } => (
				Some(para_id),
				Location::new(0, [AccountKey20 { network: None, key: id }]),
				// Total fee needs to cover execution on AssetHub and Sibling
				fee,
			),
		};

		let total_fees = asset_hub_fee.saturating_add(dest_para_fee);
		let total_fee_asset: Asset = (Location::parent(), total_fees).into();
		let inbound_queue_pallet_index = InboundQueuePalletInstance::get();

		let mut instructions = vec![
			ReceiveTeleportedAsset(total_fee_asset.into()),
			BuyExecution { fees: asset_hub_fee_asset, weight_limit: Unlimited },
			DescendOrigin(PalletInstance(inbound_queue_pallet_index).into()),
			UniversalOrigin(GlobalConsensus(network)),
			ReserveAssetDeposited(asset.clone().into()),
			ClearOrigin,
		];

		match dest_para_id {
			Some(dest_para_id) => {
				let dest_para_fee_asset: Asset = (Location::parent(), dest_para_fee).into();

				instructions.extend(vec![
					// Perform a deposit reserve to send to destination chain.
					DepositReserveAsset {
						assets: Definite(vec![dest_para_fee_asset.clone(), asset.clone()].into()),
						dest: Location::new(1, [Parachain(dest_para_id)]),
						xcm: vec![
							// Buy execution on target.
							BuyExecution { fees: dest_para_fee_asset, weight_limit: Unlimited },
							// Deposit asset to beneficiary.
							DepositAsset { assets: Definite(asset.into()), beneficiary },
							// Forward message id to destination parachain.
							SetTopic(message_id.into()),
						]
						.into(),
					},
				]);
			},
			None => {
				instructions.extend(vec![
					// Deposit both asset and fees to beneficiary so the fees will not get
					// trapped. Another benefit is when fees left more than ED on AssetHub could be
					// used to create the beneficiary account in case it does not exist.
					DepositAsset { assets: Wild(AllCounted(2)), beneficiary },
				]);
			},
		}

		// Forward message id to Asset Hub.
		instructions.push(SetTopic(message_id.into()));

		(instructions.into(), total_fees.into())
	}

	// Convert ERC20 token address to a location that can be understood by Assets Hub.
	fn convert_token_address(network: NetworkId, token: H160) -> Location {
		Location::new(
			2,
			[GlobalConsensus(network), AccountKey20 { network: None, key: token.into() }],
		)
	}

	/// Constructs an XCM message destined for AssetHub that withdraws assets from the sovereign
	/// account of the Gateway contract and either deposits those assets into a recipient account or
	/// forwards the assets to another parachain.
	fn convert_send_native_token(
		message_id: H256,
		chain_id: u64,
		token_id: TokenId,
		destination: Destination,
		amount: u128,
		asset_hub_fee: u128,
	) -> Result<(Xcm<()>, Balance), ConvertMessageError> {
		let network = Ethereum { chain_id };
		let asset_hub_fee_asset: Asset = (Location::parent(), asset_hub_fee).into();

		let beneficiary = match destination {
			// Final destination is a 32-byte account on AssetHub
			Destination::AccountId32 { id } =>
				Ok(Location::new(0, [AccountId32 { network: None, id }])),
			_ => Err(ConvertMessageError::InvalidDestination),
		}?;

		let total_fee_asset: Asset = (Location::parent(), asset_hub_fee).into();

		let asset_loc =
			ConvertAssetId::convert(&token_id).ok_or(ConvertMessageError::InvalidToken)?;

		let mut reanchored_asset_loc = asset_loc.clone();
		reanchored_asset_loc
			.reanchor(&GlobalAssetHubLocation::get(), &EthereumUniversalLocation::get())
			.map_err(|_| ConvertMessageError::CannotReanchor)?;

		let asset: Asset = (reanchored_asset_loc, amount).into();

		let inbound_queue_pallet_index = InboundQueuePalletInstance::get();

		let instructions = vec![
			ReceiveTeleportedAsset(total_fee_asset.clone().into()),
			BuyExecution { fees: asset_hub_fee_asset, weight_limit: Unlimited },
			DescendOrigin(PalletInstance(inbound_queue_pallet_index).into()),
			UniversalOrigin(GlobalConsensus(network)),
			WithdrawAsset(asset.clone().into()),
			// Deposit both asset and fees to beneficiary so the fees will not get
			// trapped. Another benefit is when fees left more than ED on AssetHub could be
			// used to create the beneficiary account in case it does not exist.
			DepositAsset { assets: Wild(AllCounted(2)), beneficiary },
			SetTopic(message_id.into()),
		];

		// `total_fees` to burn on this chain when sending `instructions` to run on AH (which also
		// teleport fees)
		Ok((instructions.into(), asset_hub_fee.into()))
	}
}

pub struct GlobalConsensusEthereumConvertsFor<AccountId>(PhantomData<AccountId>);
impl<AccountId> ConvertLocation<AccountId> for GlobalConsensusEthereumConvertsFor<AccountId>
where
	AccountId: From<[u8; 32]> + Clone,
{
	fn convert_location(location: &Location) -> Option<AccountId> {
		match location.unpack() {
			(_, [GlobalConsensus(Ethereum { chain_id })]) =>
				Some(Self::from_chain_id(chain_id).into()),
			_ => None,
		}
	}
}

impl<AccountId> GlobalConsensusEthereumConvertsFor<AccountId> {
	pub fn from_chain_id(chain_id: &u64) -> [u8; 32] {
		(b"ethereum-chain", chain_id).using_encoded(blake2_256)
	}
}<|MERGE_RESOLUTION|>--- conflicted
+++ resolved
@@ -165,15 +165,10 @@
 		InboundQueuePalletInstance,
 		AccountId,
 		Balance,
-<<<<<<< HEAD
-	>
-where
-=======
 		ConvertAssetId,
 		EthereumUniversalLocation,
 		GlobalAssetHubLocation,
 	> where
->>>>>>> fb7300ce
 	CreateAssetCall: Get<CallIndex>,
 	CreateAssetDeposit: Get<u128>,
 	InboundQueuePalletInstance: Get<u8>,
