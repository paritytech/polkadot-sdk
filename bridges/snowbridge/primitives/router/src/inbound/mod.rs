// SPDX-License-Identifier: Apache-2.0
// SPDX-FileCopyrightText: 2023 Snowfork <hello@snowfork.com>
//! Converts messages from Ethereum to XCM messages

#[cfg(test)]
mod tests;

use codec::{Decode, Encode};
use core::marker::PhantomData;
use frame_support::{traits::tokens::Balance as BalanceT, weights::Weight, PalletError};
use scale_info::TypeInfo;
use snowbridge_core::TokenId;
use sp_core::{Get, RuntimeDebug, H160, H256};
use sp_io::hashing::blake2_256;
use sp_runtime::{traits::MaybeEquivalence, MultiAddress};
use sp_std::prelude::*;
use xcm::prelude::{Junction::AccountKey20, *};
use xcm_executor::traits::ConvertLocation;

const MINIMUM_DEPOSIT: u128 = 1;

/// Messages from Ethereum are versioned. This is because in future,
/// we may want to evolve the protocol so that the ethereum side sends XCM messages directly.
/// Instead having BridgeHub transcode the messages into XCM.
#[derive(Clone, Encode, Decode, RuntimeDebug)]
pub enum VersionedMessage {
	V1(MessageV1),
}

/// For V1, the ethereum side sends messages which are transcoded into XCM. These messages are
/// self-contained, in that they can be transcoded using only information in the message.
#[derive(Clone, Encode, Decode, RuntimeDebug)]
pub struct MessageV1 {
	/// EIP-155 chain id of the origin Ethereum network
	pub chain_id: u64,
	/// The command originating from the Gateway contract
	pub command: Command,
}

#[derive(Clone, Encode, Decode, RuntimeDebug)]
pub enum Command {
	/// Register a wrapped token on the AssetHub `ForeignAssets` pallet
	RegisterToken {
		/// The address of the ERC20 token to be bridged over to AssetHub
		token: H160,
		/// XCM execution fee on AssetHub
		fee: u128,
	},
	/// Send Ethereum token to AssetHub or another parachain
	SendToken {
		/// The address of the ERC20 token to be bridged over to AssetHub
		token: H160,
		/// The destination for the transfer
		destination: Destination,
		/// Amount to transfer
		amount: u128,
		/// XCM execution fee on AssetHub
		fee: u128,
	},
	/// Send Polkadot token back to the original parachain
	SendNativeToken {
		/// The Id of the token
		token_id: TokenId,
		/// The destination for the transfer
		destination: Destination,
		/// Amount to transfer
		amount: u128,
		/// XCM execution fee on AssetHub
		fee: u128,
	},
}

/// Destination for bridged tokens
#[derive(Clone, Encode, Decode, RuntimeDebug)]
pub enum Destination {
	/// The funds will be deposited into account `id` on AssetHub
	AccountId32 { id: [u8; 32] },
	/// The funds will deposited into the sovereign account of destination parachain `para_id` on
	/// AssetHub, Account `id` on the destination parachain will receive the funds via a
	/// reserve-backed transfer. See <https://github.com/paritytech/xcm-format#depositreserveasset>
	ForeignAccountId32 {
		para_id: u32,
		id: [u8; 32],
		/// XCM execution fee on final destination
		fee: u128,
	},
	/// The funds will deposited into the sovereign account of destination parachain `para_id` on
	/// AssetHub, Account `id` on the destination parachain will receive the funds via a
	/// reserve-backed transfer. See <https://github.com/paritytech/xcm-format#depositreserveasset>
	ForeignAccountId20 {
		para_id: u32,
		id: [u8; 20],
		/// XCM execution fee on final destination
		fee: u128,
	},
}

pub struct MessageToXcm<
	CreateAssetCall,
	CreateAssetDeposit,
	InboundQueuePalletInstance,
	AccountId,
	Balance,
	ConvertAssetId,
	EthereumUniversalLocation,
	GlobalAssetHubLocation,
> where
	CreateAssetCall: Get<CallIndex>,
	CreateAssetDeposit: Get<u128>,
	Balance: BalanceT,
	ConvertAssetId: MaybeEquivalence<TokenId, Location>,
	EthereumUniversalLocation: Get<InteriorLocation>,
	GlobalAssetHubLocation: Get<Location>,
{
	_phantom: PhantomData<(
		CreateAssetCall,
		CreateAssetDeposit,
		InboundQueuePalletInstance,
		AccountId,
		Balance,
		ConvertAssetId,
		EthereumUniversalLocation,
		GlobalAssetHubLocation,
	)>,
}

/// Reason why a message conversion failed.
#[derive(Copy, Clone, TypeInfo, PalletError, Encode, Decode, RuntimeDebug)]
pub enum ConvertMessageError {
	/// The message version is not supported for conversion.
	UnsupportedVersion,
	InvalidDestination,
	InvalidToken,
	/// The fee asset is not supported for conversion.
	UnsupportedFeeAsset,
	CannotReanchor,
}

/// convert the inbound message to xcm which will be forwarded to the destination chain
pub trait ConvertMessage {
	type Balance: BalanceT + From<u128>;
	type AccountId;
	/// Converts a versioned message into an XCM message and an optional topicID
	fn convert(
		message_id: H256,
		message: VersionedMessage,
	) -> Result<(Xcm<()>, Self::Balance), ConvertMessageError>;
}

pub type CallIndex = [u8; 2];

impl<
		CreateAssetCall,
		CreateAssetDeposit,
		InboundQueuePalletInstance,
		AccountId,
		Balance,
		ConvertAssetId,
		EthereumUniversalLocation,
		GlobalAssetHubLocation,
	> ConvertMessage
	for MessageToXcm<
		CreateAssetCall,
		CreateAssetDeposit,
		InboundQueuePalletInstance,
		AccountId,
		Balance,
<<<<<<< HEAD
	>
where
=======
		ConvertAssetId,
		EthereumUniversalLocation,
		GlobalAssetHubLocation,
	> where
>>>>>>> fb7300ce
	CreateAssetCall: Get<CallIndex>,
	CreateAssetDeposit: Get<u128>,
	InboundQueuePalletInstance: Get<u8>,
	Balance: BalanceT + From<u128>,
	AccountId: Into<[u8; 32]>,
	ConvertAssetId: MaybeEquivalence<TokenId, Location>,
	EthereumUniversalLocation: Get<InteriorLocation>,
	GlobalAssetHubLocation: Get<Location>,
{
	type Balance = Balance;
	type AccountId = AccountId;

	fn convert(
		message_id: H256,
		message: VersionedMessage,
	) -> Result<(Xcm<()>, Self::Balance), ConvertMessageError> {
		use Command::*;
		use VersionedMessage::*;
		match message {
			V1(MessageV1 { chain_id, command: RegisterToken { token, fee } }) =>
				Ok(Self::convert_register_token(message_id, chain_id, token, fee)),
			V1(MessageV1 { chain_id, command: SendToken { token, destination, amount, fee } }) =>
				Ok(Self::convert_send_token(message_id, chain_id, token, destination, amount, fee)),
			V1(MessageV1 {
				chain_id,
				command: SendNativeToken { token_id, destination, amount, fee },
			}) => Self::convert_send_native_token(
				message_id,
				chain_id,
				token_id,
				destination,
				amount,
				fee,
			),
		}
	}
}

impl<
		CreateAssetCall,
		CreateAssetDeposit,
		InboundQueuePalletInstance,
		AccountId,
		Balance,
		ConvertAssetId,
		EthereumUniversalLocation,
		GlobalAssetHubLocation,
	>
	MessageToXcm<
		CreateAssetCall,
		CreateAssetDeposit,
		InboundQueuePalletInstance,
		AccountId,
		Balance,
		ConvertAssetId,
		EthereumUniversalLocation,
		GlobalAssetHubLocation,
	> where
	CreateAssetCall: Get<CallIndex>,
	CreateAssetDeposit: Get<u128>,
	InboundQueuePalletInstance: Get<u8>,
	Balance: BalanceT + From<u128>,
	AccountId: Into<[u8; 32]>,
	ConvertAssetId: MaybeEquivalence<TokenId, Location>,
	EthereumUniversalLocation: Get<InteriorLocation>,
	GlobalAssetHubLocation: Get<Location>,
{
	fn convert_register_token(
		message_id: H256,
		chain_id: u64,
		token: H160,
		fee: u128,
	) -> (Xcm<()>, Balance) {
		let network = Ethereum { chain_id };
		let xcm_fee: Asset = (Location::parent(), fee).into();
		let deposit: Asset = (Location::parent(), CreateAssetDeposit::get()).into();

		let total_amount = fee + CreateAssetDeposit::get();
		let total: Asset = (Location::parent(), total_amount).into();

		let bridge_location = Location::new(2, GlobalConsensus(network));

		let owner = GlobalConsensusEthereumConvertsFor::<[u8; 32]>::from_chain_id(&chain_id);
		let asset_id = Self::convert_token_address(network, token);
		let create_call_index: [u8; 2] = CreateAssetCall::get();
		let inbound_queue_pallet_index = InboundQueuePalletInstance::get();

		let xcm: Xcm<()> = vec![
			// Teleport required fees.
			ReceiveTeleportedAsset(total.into()),
			// Pay for execution.
			BuyExecution { fees: xcm_fee, weight_limit: Unlimited },
			// Fund the snowbridge sovereign with the required deposit for creation.
			DepositAsset { assets: Definite(deposit.into()), beneficiary: bridge_location.clone() },
			// This `SetAppendix` ensures that `xcm_fee` not spent by `Transact` will be
			// deposited to snowbridge sovereign, instead of being trapped, regardless of
			// `Transact` success or not.
			SetAppendix(Xcm(vec![DepositAsset {
				assets: AllCounted(1).into(),
				beneficiary: bridge_location,
			}])),
			// Only our inbound-queue pallet is allowed to invoke `UniversalOrigin`.
			DescendOrigin(PalletInstance(inbound_queue_pallet_index).into()),
			// Change origin to the bridge.
			UniversalOrigin(GlobalConsensus(network)),
			// Call create_asset on foreign assets pallet.
			Transact {
				origin_kind: OriginKind::Xcm,
				require_weight_at_most: Weight::from_parts(400_000_000, 8_000),
				call: (
					create_call_index,
					asset_id,
					MultiAddress::<[u8; 32], ()>::Id(owner),
					MINIMUM_DEPOSIT,
				)
					.encode()
					.into(),
			},
			RefundSurplus,
<<<<<<< HEAD
			// Once the program ends here, appendix program will run, which will deposit any
			// leftover fee to snowbridge sovereign.
=======
			// Clear the origin so that remaining assets in holding
			// are claimable by the physical origin (BridgeHub)
			ClearOrigin,
			// Forward message id to Asset Hub
			SetTopic(message_id.into()),
>>>>>>> fb7300ce
		]
		.into();

		(xcm, total_amount.into())
	}

	fn convert_send_token(
		message_id: H256,
		chain_id: u64,
		token: H160,
		destination: Destination,
		amount: u128,
		asset_hub_fee: u128,
	) -> (Xcm<()>, Balance) {
		let network = Ethereum { chain_id };
		let asset_hub_fee_asset: Asset = (Location::parent(), asset_hub_fee).into();
		let asset: Asset = (Self::convert_token_address(network, token), amount).into();

		let (dest_para_id, beneficiary, dest_para_fee) = match destination {
			// Final destination is a 32-byte account on AssetHub
			Destination::AccountId32 { id } =>
				(None, Location::new(0, [AccountId32 { network: None, id }]), 0),
			// Final destination is a 32-byte account on a sibling of AssetHub
			Destination::ForeignAccountId32 { para_id, id, fee } => (
				Some(para_id),
				Location::new(0, [AccountId32 { network: None, id }]),
				// Total fee needs to cover execution on AssetHub and Sibling
				fee,
			),
			// Final destination is a 20-byte account on a sibling of AssetHub
			Destination::ForeignAccountId20 { para_id, id, fee } => (
				Some(para_id),
				Location::new(0, [AccountKey20 { network: None, key: id }]),
				// Total fee needs to cover execution on AssetHub and Sibling
				fee,
			),
		};

		let total_fees = asset_hub_fee.saturating_add(dest_para_fee);
		let total_fee_asset: Asset = (Location::parent(), total_fees).into();
		let inbound_queue_pallet_index = InboundQueuePalletInstance::get();

		let mut instructions = vec![
			ReceiveTeleportedAsset(total_fee_asset.into()),
			BuyExecution { fees: asset_hub_fee_asset, weight_limit: Unlimited },
			DescendOrigin(PalletInstance(inbound_queue_pallet_index).into()),
			UniversalOrigin(GlobalConsensus(network)),
			ReserveAssetDeposited(asset.clone().into()),
			ClearOrigin,
		];

		match dest_para_id {
			Some(dest_para_id) => {
				let dest_para_fee_asset: Asset = (Location::parent(), dest_para_fee).into();
				let bridge_location = Location::new(2, GlobalConsensus(network));

				instructions.extend(vec![
					// After program finishes deposit any leftover assets to the snowbridge
					// sovereign.
					SetAppendix(Xcm(vec![DepositAsset {
						assets: Wild(AllCounted(2)),
						beneficiary: bridge_location,
					}])),
					// Perform a deposit reserve to send to destination chain.
					DepositReserveAsset {
						assets: Definite(vec![dest_para_fee_asset.clone(), asset].into()),
						dest: Location::new(1, [Parachain(dest_para_id)]),
						xcm: vec![
							// Buy execution on target.
							BuyExecution { fees: dest_para_fee_asset, weight_limit: Unlimited },
<<<<<<< HEAD
							// Deposit assets to beneficiary.
							DepositAsset { assets: Wild(AllCounted(2)), beneficiary },
=======
							// Deposit asset to beneficiary.
							DepositAsset { assets: Definite(asset.into()), beneficiary },
							// Forward message id to destination parachain.
							SetTopic(message_id.into()),
>>>>>>> fb7300ce
						]
						.into(),
					},
				]);
			},
			None => {
				instructions.extend(vec![
					// Deposit both asset and fees to beneficiary so the fees will not get
					// trapped. Another benefit is when fees left more than ED on AssetHub could be
					// used to create the beneficiary account in case it does not exist.
					DepositAsset { assets: Wild(AllCounted(2)), beneficiary },
				]);
			},
		}

<<<<<<< HEAD
		// The `instructions` to forward to AssetHub, and the `total_fees` to locally burn (since
		// they are teleported within `instructions`).
=======
		// Forward message id to Asset Hub.
		instructions.push(SetTopic(message_id.into()));

>>>>>>> fb7300ce
		(instructions.into(), total_fees.into())
	}

	// Convert ERC20 token address to a location that can be understood by Assets Hub.
	fn convert_token_address(network: NetworkId, token: H160) -> Location {
		Location::new(
			2,
			[GlobalConsensus(network), AccountKey20 { network: None, key: token.into() }],
		)
	}

	/// Constructs an XCM message destined for AssetHub that withdraws assets from the sovereign
	/// account of the Gateway contract and either deposits those assets into a recipient account or
	/// forwards the assets to another parachain.
	fn convert_send_native_token(
		message_id: H256,
		chain_id: u64,
		token_id: TokenId,
		destination: Destination,
		amount: u128,
		asset_hub_fee: u128,
	) -> Result<(Xcm<()>, Balance), ConvertMessageError> {
		let network = Ethereum { chain_id };
		let asset_hub_fee_asset: Asset = (Location::parent(), asset_hub_fee).into();

		let beneficiary = match destination {
			// Final destination is a 32-byte account on AssetHub
			Destination::AccountId32 { id } =>
				Ok(Location::new(0, [AccountId32 { network: None, id }])),
			_ => Err(ConvertMessageError::InvalidDestination),
		}?;

		let total_fee_asset: Asset = (Location::parent(), asset_hub_fee).into();

		let asset_loc =
			ConvertAssetId::convert(&token_id).ok_or(ConvertMessageError::InvalidToken)?;

		let mut reanchored_asset_loc = asset_loc.clone();
		reanchored_asset_loc
			.reanchor(&GlobalAssetHubLocation::get(), &EthereumUniversalLocation::get())
			.map_err(|_| ConvertMessageError::CannotReanchor)?;

		let asset: Asset = (reanchored_asset_loc, amount).into();

		let inbound_queue_pallet_index = InboundQueuePalletInstance::get();

		let instructions = vec![
			ReceiveTeleportedAsset(total_fee_asset.clone().into()),
			BuyExecution { fees: asset_hub_fee_asset, weight_limit: Unlimited },
			DescendOrigin(PalletInstance(inbound_queue_pallet_index).into()),
			UniversalOrigin(GlobalConsensus(network)),
			WithdrawAsset(asset.clone().into()),
			// Deposit both asset and fees to beneficiary so the fees will not get
			// trapped. Another benefit is when fees left more than ED on AssetHub could be
			// used to create the beneficiary account in case it does not exist.
			DepositAsset { assets: Wild(AllCounted(2)), beneficiary },
			SetTopic(message_id.into()),
		];

		// `total_fees` to burn on this chain when sending `instructions` to run on AH (which also
		// teleport fees)
		Ok((instructions.into(), asset_hub_fee.into()))
	}
}

pub struct GlobalConsensusEthereumConvertsFor<AccountId>(PhantomData<AccountId>);
impl<AccountId> ConvertLocation<AccountId> for GlobalConsensusEthereumConvertsFor<AccountId>
where
	AccountId: From<[u8; 32]> + Clone,
{
	fn convert_location(location: &Location) -> Option<AccountId> {
		match location.unpack() {
			(_, [GlobalConsensus(Ethereum { chain_id })]) =>
				Some(Self::from_chain_id(chain_id).into()),
			_ => None,
		}
	}
}

impl<AccountId> GlobalConsensusEthereumConvertsFor<AccountId> {
	pub fn from_chain_id(chain_id: &u64) -> [u8; 32] {
		(b"ethereum-chain", chain_id).using_encoded(blake2_256)
	}
}<|MERGE_RESOLUTION|>--- conflicted
+++ resolved
@@ -165,15 +165,11 @@
 		InboundQueuePalletInstance,
 		AccountId,
 		Balance,
-<<<<<<< HEAD
-	>
-where
-=======
 		ConvertAssetId,
 		EthereumUniversalLocation,
 		GlobalAssetHubLocation,
-	> where
->>>>>>> fb7300ce
+	>
+where
 	CreateAssetCall: Get<CallIndex>,
 	CreateAssetDeposit: Get<u128>,
 	InboundQueuePalletInstance: Get<u8>,
@@ -231,7 +227,8 @@
 		ConvertAssetId,
 		EthereumUniversalLocation,
 		GlobalAssetHubLocation,
-	> where
+	>
+where
 	CreateAssetCall: Get<CallIndex>,
 	CreateAssetDeposit: Get<u128>,
 	InboundQueuePalletInstance: Get<u8>,
@@ -293,16 +290,10 @@
 					.into(),
 			},
 			RefundSurplus,
-<<<<<<< HEAD
+			// Forward message id to Asset Hub
+			SetTopic(message_id.into()),
 			// Once the program ends here, appendix program will run, which will deposit any
 			// leftover fee to snowbridge sovereign.
-=======
-			// Clear the origin so that remaining assets in holding
-			// are claimable by the physical origin (BridgeHub)
-			ClearOrigin,
-			// Forward message id to Asset Hub
-			SetTopic(message_id.into()),
->>>>>>> fb7300ce
 		]
 		.into();
 
@@ -373,15 +364,10 @@
 						xcm: vec![
 							// Buy execution on target.
 							BuyExecution { fees: dest_para_fee_asset, weight_limit: Unlimited },
-<<<<<<< HEAD
 							// Deposit assets to beneficiary.
 							DepositAsset { assets: Wild(AllCounted(2)), beneficiary },
-=======
-							// Deposit asset to beneficiary.
-							DepositAsset { assets: Definite(asset.into()), beneficiary },
 							// Forward message id to destination parachain.
 							SetTopic(message_id.into()),
->>>>>>> fb7300ce
 						]
 						.into(),
 					},
@@ -397,14 +383,11 @@
 			},
 		}
 
-<<<<<<< HEAD
+		// Forward message id to Asset Hub.
+		instructions.push(SetTopic(message_id.into()));
+
 		// The `instructions` to forward to AssetHub, and the `total_fees` to locally burn (since
 		// they are teleported within `instructions`).
-=======
-		// Forward message id to Asset Hub.
-		instructions.push(SetTopic(message_id.into()));
-
->>>>>>> fb7300ce
 		(instructions.into(), total_fees.into())
 	}
 
