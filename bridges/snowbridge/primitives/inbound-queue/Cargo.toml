--- conflicted
+++ resolved
@@ -17,12 +17,7 @@
 [dependencies]
 alloy-core = { workspace = true, features = ["sol-types"] }
 codec = { workspace = true }
-<<<<<<< HEAD
 impl-trait-for-tuples = { workspace = true }
-log = { workspace = true }
-=======
->>>>>>> 14f0e2e3
-scale-info = { features = ["derive"], workspace = true }
 tracing = { workspace = true }
 
 frame-support = { workspace = true }
