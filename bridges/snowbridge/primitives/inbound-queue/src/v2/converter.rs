--- conflicted
+++ resolved
@@ -57,11 +57,8 @@
 	GatewayProxyAddress,
 	EthereumUniversalLocation,
 	AssetHubFromEthereum,
-<<<<<<< HEAD
-=======
 	AssetHubUniversalLocation,
 	AccountId,
->>>>>>> 2567a5ac
 > {
 	_phantom: PhantomData<(
 		CreateAssetCall,
@@ -72,11 +69,8 @@
 		GatewayProxyAddress,
 		EthereumUniversalLocation,
 		AssetHubFromEthereum,
-<<<<<<< HEAD
-=======
 		AssetHubUniversalLocation,
 		AccountId,
->>>>>>> 2567a5ac
 	)>,
 }
 
@@ -89,11 +83,8 @@
 		GatewayProxyAddress,
 		EthereumUniversalLocation,
 		AssetHubFromEthereum,
-<<<<<<< HEAD
-=======
 		AssetHubUniversalLocation,
 		AccountId,
->>>>>>> 2567a5ac
 	>
 	MessageToXcm<
 		CreateAssetCall,
@@ -104,11 +95,8 @@
 		GatewayProxyAddress,
 		EthereumUniversalLocation,
 		AssetHubFromEthereum,
-<<<<<<< HEAD
-=======
 		AssetHubUniversalLocation,
 		AccountId,
->>>>>>> 2567a5ac
 	>
 where
 	CreateAssetCall: Get<CallIndex>,
@@ -119,11 +107,8 @@
 	GatewayProxyAddress: Get<H160>,
 	EthereumUniversalLocation: Get<InteriorLocation>,
 	AssetHubFromEthereum: Get<Location>,
-<<<<<<< HEAD
-=======
 	AssetHubUniversalLocation: Get<InteriorLocation>,
 	AccountId: Into<[u8; 32]> + From<[u8; 32]> + Clone,
->>>>>>> 2567a5ac
 {
 	/// Parse the message into an intermediate form, with all fields decoded
 	/// and prepared.
@@ -181,14 +166,7 @@
 					let asset_loc = ConvertAssetId::convert(&token_id)
 						.ok_or(ConvertMessageError::InvalidAsset)?;
 					let reanchored_asset_loc = asset_loc
-<<<<<<< HEAD
-						.reanchored(
-							&AssetHubFromEthereum::get(),
-							&EthereumUniversalLocation::get(),
-						)
-=======
 						.reanchored(&AssetHubFromEthereum::get(), &EthereumUniversalLocation::get())
->>>>>>> 2567a5ac
 						.map_err(|_| ConvertMessageError::CannotReanchor)?;
 					let asset: Asset = (reanchored_asset_loc, *value).into();
 					assets.push(AssetTransfer::ReserveWithdraw(asset));
@@ -331,11 +309,8 @@
 		GatewayProxyAddress,
 		EthereumUniversalLocation,
 		AssetHubFromEthereum,
-<<<<<<< HEAD
-=======
 		AssetHubUniversalLocation,
 		AccountId,
->>>>>>> 2567a5ac
 	> ConvertMessage
 	for MessageToXcm<
 		CreateAssetCall,
@@ -346,11 +321,8 @@
 		GatewayProxyAddress,
 		EthereumUniversalLocation,
 		AssetHubFromEthereum,
-<<<<<<< HEAD
-=======
 		AssetHubUniversalLocation,
 		AccountId,
->>>>>>> 2567a5ac
 	>
 where
 	CreateAssetCall: Get<CallIndex>,
@@ -361,11 +333,8 @@
 	GatewayProxyAddress: Get<H160>,
 	EthereumUniversalLocation: Get<InteriorLocation>,
 	AssetHubFromEthereum: Get<Location>,
-<<<<<<< HEAD
-=======
 	AssetHubUniversalLocation: Get<InteriorLocation>,
 	AccountId: Into<[u8; 32]> + From<[u8; 32]> + Clone,
->>>>>>> 2567a5ac
 {
 	fn convert(message: Message) -> Result<Xcm<()>, ConvertMessageError> {
 		let message = Self::prepare(message)?;
