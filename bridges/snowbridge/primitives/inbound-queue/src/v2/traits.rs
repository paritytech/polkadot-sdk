--- conflicted
+++ resolved
@@ -2,14 +2,11 @@
 // SPDX-FileCopyrightText: 2025 Snowfork <hello@snowfork.com>
 // SPDX-FileCopyrightText: 2021-2025 Parity Technologies (UK) Ltd.
 use super::Message;
-<<<<<<< HEAD
+
 use sp_core::RuntimeDebug;
 use sp_runtime::DispatchError;
 use xcm::latest::{SendError, Xcm};
-=======
-use xcm::latest::Xcm;
 use Debug;
->>>>>>> f7d0dfe2
 
 /// Converts an inbound message from Ethereum to an XCM message that can be
 /// executed on a parachain.
