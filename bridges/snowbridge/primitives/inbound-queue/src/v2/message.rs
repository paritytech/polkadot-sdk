// SPDX-License-Identifier: Apache-2.0
// SPDX-FileCopyrightText: 2023 Snowfork <hello@snowfork.com>
//! Converts messages from Ethereum to XCM messages

use crate::{v2::IGatewayV2::Payload as GatewayV2Payload, Log};
use alloy_core::{
	primitives::B256,
	sol,
	sol_types::{SolEvent, SolType},
};
use codec::{Decode, Encode};
use scale_info::TypeInfo;
use sp_core::{H160, H256};
use sp_std::prelude::*;

sol! {
	interface IGatewayV2 {
		struct AsNativeTokenERC20 {
			address token_id;
			uint128 value;
		}
		struct AsForeignTokenERC20 {
			bytes32 token_id;
			uint128 value;
		}
		struct EthereumAsset {
			uint8 kind;
			bytes data;
		}
		struct Xcm {
			uint8 kind;
			bytes data;
		}
		struct XcmCreateAsset {
			address token;
			uint8 network;
		}
		struct Payload {
			address origin;
			EthereumAsset[] assets;
			Xcm xcm;
			bytes claimer;
			uint128 value;
			uint128 executionFee;
			uint128 relayerFee;
		}
		event OutboundMessageAccepted(uint64 nonce, Payload payload);
	}
}

impl core::fmt::Debug for IGatewayV2::Payload {
	fn fmt(&self, f: &mut core::fmt::Formatter<'_>) -> core::fmt::Result {
		f.debug_struct("Payload")
			.field("origin", &self.origin)
			.field("assets", &self.assets)
			.field("xcm", &self.xcm)
			.field("claimer", &self.claimer)
			.field("value", &self.value)
			.field("executionFee", &self.executionFee)
			.field("relayerFee", &self.relayerFee)
			.finish()
	}
}

impl core::fmt::Debug for IGatewayV2::EthereumAsset {
	fn fmt(&self, f: &mut core::fmt::Formatter<'_>) -> core::fmt::Result {
		f.debug_struct("EthereumAsset")
			.field("kind", &self.kind)
			.field("data", &self.data)
			.finish()
	}
}

impl core::fmt::Debug for IGatewayV2::Xcm {
	fn fmt(&self, f: &mut core::fmt::Formatter<'_>) -> core::fmt::Result {
		f.debug_struct("Xcm")
			.field("kind", &self.kind)
			.field("data", &self.data)
			.finish()
	}
}

<<<<<<< HEAD
#[derive(Clone, Encode, Decode, RuntimeDebug, TypeInfo)]
pub enum Payload {
	/// Raw bytes payload. Commonly used to represent raw XCM bytes
=======
#[derive(Clone, Encode, Decode, Debug, TypeInfo)]
pub enum XcmPayload {
	/// Represents raw XCM bytes
>>>>>>> f7d0dfe2
	Raw(Vec<u8>),
	/// A token registration template
	CreateAsset { token: H160, network: Network },
}

/// Network enum for cross-chain message destination
#[derive(Clone, Copy, Debug, Eq, PartialEq, Encode, Decode, TypeInfo)]
pub enum Network {
	/// Polkadot network
	Polkadot,
}

/// The ethereum side sends messages which are transcoded into XCM on BH. These messages are
/// self-contained, in that they can be transcoded using only information in the message.
#[derive(Clone, Encode, Decode, Debug, TypeInfo)]
pub struct Message {
	/// The address of the outbound queue on Ethereum that emitted this message as an event log
	pub gateway: H160,
	/// A nonce for enforcing replay protection and ordering.
	pub nonce: u64,
	/// The address on Ethereum that initiated the message.
	pub origin: H160,
	/// The assets sent from Ethereum (ERC-20s).
	pub assets: Vec<EthereumAsset>,
	/// The command originating from the Gateway contract.
	pub payload: Payload,
	/// The claimer in the case that funds get trapped. Expected to be an XCM::v5::Location.
	pub claimer: Option<Vec<u8>>,
	/// Native ether bridged over from Ethereum
	pub value: u128,
	/// Fee in eth to cover the xcm execution on AH.
	pub execution_fee: u128,
	/// Relayer reward in eth. Needs to cover all costs of sending a message.
	pub relayer_fee: u128,
}

/// An asset that will be transacted on AH. The asset will be reserved/withdrawn and placed into
/// the holding register. The user needs to provide additional xcm to deposit the asset
/// in a beneficiary account.
#[derive(Clone, Encode, Decode, Debug, TypeInfo)]
pub enum EthereumAsset {
	NativeTokenERC20 {
		/// The native token ID
		token_id: H160,
		/// The monetary value of the asset
		value: u128,
	},
	ForeignTokenERC20 {
		/// The foreign token ID
		token_id: H256,
		/// The monetary value of the asset
		value: u128,
	},
}

#[derive(Copy, Clone, Debug)]
pub struct MessageDecodeError;

impl TryFrom<&Log> for Message {
	type Error = MessageDecodeError;

	fn try_from(log: &Log) -> Result<Self, Self::Error> {
		// Convert to B256 for Alloy decoding
		let topics: Vec<B256> = log.topics.iter().map(|x| B256::from_slice(x.as_ref())).collect();

		// Decode the Solidity event from raw logs
		let event = IGatewayV2::OutboundMessageAccepted::decode_raw_log_validate(topics, &log.data)
			.map_err(|_| MessageDecodeError)?;

		let event_payload = event.payload;

		let substrate_assets = Self::extract_assets(&event_payload)?;

		let message_payload = Payload::try_from(&event_payload)?;

		let mut claimer = None;
		if event_payload.claimer.len() > 0 {
			claimer = Some(event_payload.claimer.to_vec());
		}

		let message = Message {
			gateway: log.address,
			nonce: event.nonce,
			origin: H160::from(event_payload.origin.as_ref()),
			assets: substrate_assets,
			payload: message_payload,
			claimer,
			value: event_payload.value,
			execution_fee: event_payload.executionFee,
			relayer_fee: event_payload.relayerFee,
		};

		Ok(message)
	}
}

impl Message {
	fn extract_assets(
		payload: &IGatewayV2::Payload,
	) -> Result<Vec<EthereumAsset>, MessageDecodeError> {
		let mut substrate_assets = vec![];
		for asset in &payload.assets {
			substrate_assets.push(EthereumAsset::try_from(asset)?);
		}
		Ok(substrate_assets)
	}
}

impl TryFrom<&IGatewayV2::Payload> for Payload {
	type Error = MessageDecodeError;

	fn try_from(payload: &GatewayV2Payload) -> Result<Self, Self::Error> {
		let xcm = match payload.xcm.kind {
			0 => Payload::Raw(payload.xcm.data.to_vec()),
			1 => {
				let create_asset =
					IGatewayV2::XcmCreateAsset::abi_decode_validate(&payload.xcm.data)
						.map_err(|_| MessageDecodeError)?;
				// Convert u8 network to Network enum
				let network = match create_asset.network {
					0 => Network::Polkadot,
					_ => return Err(MessageDecodeError),
				};
				Payload::CreateAsset { token: H160::from(create_asset.token.as_ref()), network }
			},
			_ => return Err(MessageDecodeError),
		};
		Ok(xcm)
	}
}

impl TryFrom<&IGatewayV2::EthereumAsset> for EthereumAsset {
	type Error = MessageDecodeError;

	fn try_from(asset: &IGatewayV2::EthereumAsset) -> Result<EthereumAsset, Self::Error> {
		let asset = match asset.kind {
			0 => {
				let native_data = IGatewayV2::AsNativeTokenERC20::abi_decode_validate(&asset.data)
					.map_err(|_| MessageDecodeError)?;
				EthereumAsset::NativeTokenERC20 {
					token_id: H160::from(native_data.token_id.as_ref()),
					value: native_data.value,
				}
			},
			1 => {
				let foreign_data =
					IGatewayV2::AsForeignTokenERC20::abi_decode_validate(&asset.data)
						.map_err(|_| MessageDecodeError)?;
				EthereumAsset::ForeignTokenERC20 {
					token_id: H256::from(foreign_data.token_id.as_ref()),
					value: foreign_data.value,
				}
			},
			_ => return Err(MessageDecodeError),
		};
		Ok(asset)
	}
}

#[cfg(test)]
mod tests {
	use super::*;
	use frame_support::assert_ok;
	use hex_literal::hex;
	use sp_core::H160;

	#[test]
	fn test_decode() {
		let log = Log{
			address: hex!("b1185ede04202fe62d38f5db72f71e38ff3e8305").into(),
			topics: vec![hex!("550e2067494b1736ea5573f2d19cdc0ac95b410fff161bf16f11c6229655ec9c").into()],
			data: hex!("00000000000000000000000000000000000000000000000000000000000000010000000000000000000000000000000000000000000000000000000000000040000000000000000000000000b1185ede04202fe62d38f5db72f71e38ff3e830500000000000000000000000000000000000000000000000000000000000000e0000000000000000000000000000000000000000000000000000000000000010000000000000000000000000000000000000000000000000000000000000001a0000000000000000000000000000000000000000000000000000009184e72a0000000000000000000000000000000000000000000000000000000015d3ef798000000000000000000000000000000000000000000000000000000015d3ef798000000000000000000000000000000000000000000000000000000000000000000000000000000000000000000000000000000000000000000000000000000000100000000000000000000000000000000000000000000000000000000000000400000000000000000000000000000000000000000000000000000000000000040000000000000000000000000b8ea8cb425d85536b158d661da1ef0895bb92f1d00000000000000000000000000000000000000000000000000000000000000000000000000000000000000000000000000000000000000000000000000000000").to_vec(),
		};

		let result = Message::try_from(&log);
		assert_ok!(result.clone());
		let message = result.unwrap();

		assert_eq!(H160::from(hex!("b1185ede04202fe62d38f5db72f71e38ff3e8305")), message.gateway);
		assert_eq!(H160::from(hex!("b1185ede04202fe62d38f5db72f71e38ff3e8305")), message.origin);
	}
}<|MERGE_RESOLUTION|>--- conflicted
+++ resolved
@@ -80,15 +80,9 @@
 	}
 }
 
-<<<<<<< HEAD
 #[derive(Clone, Encode, Decode, RuntimeDebug, TypeInfo)]
 pub enum Payload {
 	/// Raw bytes payload. Commonly used to represent raw XCM bytes
-=======
-#[derive(Clone, Encode, Decode, Debug, TypeInfo)]
-pub enum XcmPayload {
-	/// Represents raw XCM bytes
->>>>>>> f7d0dfe2
 	Raw(Vec<u8>),
 	/// A token registration template
 	CreateAsset { token: H160, network: Network },
