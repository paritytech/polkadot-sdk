[package]
name = "snowbridge-pallet-ethereum-client"
description = "Snowbridge Ethereum Client Pallet"
version = "0.2.0"
authors = ["Snowfork <contact@snowfork.com>"]
edition.workspace = true
repository.workspace = true
license = "Apache-2.0"
categories = ["cryptography::cryptocurrencies"]

[lints]
workspace = true

[package.metadata.docs.rs]
targets = ["x86_64-unknown-linux-gnu"]

[dependencies]
codec = { features = ["derive"], workspace = true }
hex-literal = { optional = true, workspace = true, default-features = true }
log = { workspace = true }
scale-info = { features = ["derive"], workspace = true }
serde = { optional = true, workspace = true, default-features = true }
serde_json = { optional = true, workspace = true, default-features = true }

frame-benchmarking = { optional = true, workspace = true }
frame-support = { workspace = true }
frame-system = { workspace = true }
sp-core = { workspace = true }
sp-io = { optional = true, workspace = true }
sp-runtime = { workspace = true }
sp-std = { workspace = true }

pallet-timestamp = { optional = true, workspace = true }
snowbridge-beacon-primitives = { workspace = true }
snowbridge-core = { workspace = true }
snowbridge-ethereum = { workspace = true }
snowbridge-pallet-ethereum-client-fixtures = { optional = true, workspace = true }
static_assertions = { workspace = true }
<<<<<<< HEAD
pallet-migrations = { workspace = true }
=======
>>>>>>> ffa90d0f

[dev-dependencies]
hex-literal = { workspace = true, default-features = true }
<<<<<<< HEAD
=======
pallet-timestamp = { workspace = true, default-features = true }
rand = { workspace = true, default-features = true }
serde = { workspace = true, default-features = true }
serde_json = { workspace = true, default-features = true }
>>>>>>> ffa90d0f
snowbridge-pallet-ethereum-client-fixtures = { workspace = true, default-features = true }
sp-io = { workspace = true, default-features = true }
sp-keyring = { workspace = true, default-features = true }

[features]
default = ["std"]
<<<<<<< HEAD
fuzzing = [
	"hex-literal",
	"serde",
	"serde_json",
	"sp-io",
]
=======
fuzzing = ["hex-literal", "pallet-timestamp", "serde", "serde_json", "sp-io"]
>>>>>>> ffa90d0f
std = [
	"codec/std",
	"frame-support/std",
	"frame-system/std",
	"log/std",
	"pallet-migrations/std",
	"scale-info/std",
	"serde",
	"snowbridge-beacon-primitives/std",
	"snowbridge-beacon-primitives/std",
	"snowbridge-core/std",
	"snowbridge-ethereum/std",
	"snowbridge-pallet-ethereum-client-fixtures/std",
	"sp-core/std",
	"sp-io/std",
	"sp-runtime/std",
	"sp-std/std",
	'frame-benchmarking/std',
]
runtime-benchmarks = [
	"frame-benchmarking/runtime-benchmarks",
	"frame-support/runtime-benchmarks",
	"frame-system/runtime-benchmarks",
	"hex-literal",
	"pallet-migrations/runtime-benchmarks",
	"snowbridge-core/runtime-benchmarks",
	"snowbridge-pallet-ethereum-client-fixtures/runtime-benchmarks",
	"sp-runtime/runtime-benchmarks",
]
try-runtime = [
	"frame-support/try-runtime",
	"frame-system/try-runtime",
	"pallet-migrations/try-runtime",
	"sp-runtime/try-runtime",
]<|MERGE_RESOLUTION|>--- conflicted
+++ resolved
@@ -36,45 +36,28 @@
 snowbridge-ethereum = { workspace = true }
 snowbridge-pallet-ethereum-client-fixtures = { optional = true, workspace = true }
 static_assertions = { workspace = true }
-<<<<<<< HEAD
-pallet-migrations = { workspace = true }
-=======
->>>>>>> ffa90d0f
 
 [dev-dependencies]
 hex-literal = { workspace = true, default-features = true }
-<<<<<<< HEAD
-=======
 pallet-timestamp = { workspace = true, default-features = true }
 rand = { workspace = true, default-features = true }
 serde = { workspace = true, default-features = true }
 serde_json = { workspace = true, default-features = true }
->>>>>>> ffa90d0f
 snowbridge-pallet-ethereum-client-fixtures = { workspace = true, default-features = true }
 sp-io = { workspace = true, default-features = true }
 sp-keyring = { workspace = true, default-features = true }
 
 [features]
 default = ["std"]
-<<<<<<< HEAD
-fuzzing = [
-	"hex-literal",
-	"serde",
-	"serde_json",
-	"sp-io",
-]
-=======
 fuzzing = ["hex-literal", "pallet-timestamp", "serde", "serde_json", "sp-io"]
->>>>>>> ffa90d0f
 std = [
 	"codec/std",
 	"frame-support/std",
 	"frame-system/std",
 	"log/std",
-	"pallet-migrations/std",
+	"pallet-timestamp/std",
 	"scale-info/std",
 	"serde",
-	"snowbridge-beacon-primitives/std",
 	"snowbridge-beacon-primitives/std",
 	"snowbridge-core/std",
 	"snowbridge-ethereum/std",
@@ -90,7 +73,7 @@
 	"frame-support/runtime-benchmarks",
 	"frame-system/runtime-benchmarks",
 	"hex-literal",
-	"pallet-migrations/runtime-benchmarks",
+	"pallet-timestamp?/runtime-benchmarks",
 	"snowbridge-core/runtime-benchmarks",
 	"snowbridge-pallet-ethereum-client-fixtures/runtime-benchmarks",
 	"sp-runtime/runtime-benchmarks",
@@ -98,6 +81,6 @@
 try-runtime = [
 	"frame-support/try-runtime",
 	"frame-system/try-runtime",
-	"pallet-migrations/try-runtime",
+	"pallet-timestamp?/try-runtime",
 	"sp-runtime/try-runtime",
 ]