--- conflicted
+++ resolved
@@ -30,36 +30,20 @@
 sp-runtime = { workspace = true }
 sp-io = { optional = true, workspace = true }
 
-<<<<<<< HEAD
-snowbridge-core = { path = "../../primitives/core", default-features = false }
-snowbridge-ethereum = { path = "../../primitives/ethereum", default-features = false }
-snowbridge-pallet-ethereum-client-fixtures = { path = "fixtures", default-features = false, optional = true }
-snowbridge-beacon-primitives = { path = "../../primitives/beacon", default-features = false }
-static_assertions = { version = "1.1.0", default-features = false }
-pallet-migrations = { path = "../../../../substrate/frame/migrations", default-features = false }
-=======
 snowbridge-core = { workspace = true }
 snowbridge-ethereum = { workspace = true }
 snowbridge-pallet-ethereum-client-fixtures = { optional = true, workspace = true }
 snowbridge-beacon-primitives = { workspace = true }
 static_assertions = { workspace = true }
-pallet-timestamp = { optional = true, workspace = true }
->>>>>>> 035211d7
+pallet-migrations = { optional = true, workspace = true }
 
 [dev-dependencies]
 rand = { workspace = true, default-features = true }
 sp-keyring = { workspace = true, default-features = true }
 serde_json = { workspace = true, default-features = true }
-<<<<<<< HEAD
-hex-literal = "0.4.1"
-snowbridge-pallet-ethereum-client-fixtures = { path = "fixtures" }
-sp-io = { path = "../../../../substrate/primitives/io" }
-=======
 hex-literal = { workspace = true, default-features = true }
-pallet-timestamp = { workspace = true, default-features = true }
 snowbridge-pallet-ethereum-client-fixtures = { workspace = true, default-features = true }
 sp-io = { workspace = true, default-features = true }
->>>>>>> 035211d7
 serde = { workspace = true, default-features = true }
 
 [features]
