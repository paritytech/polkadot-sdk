--- conflicted
+++ resolved
@@ -30,36 +30,20 @@
 sp-runtime = { workspace = true }
 sp-io = { optional = true, workspace = true }
 
-<<<<<<< HEAD
-snowbridge-core = { path = "../../primitives/core", default-features = false }
-snowbridge-ethereum = { path = "../../primitives/ethereum", default-features = false }
-snowbridge-pallet-ethereum-client-fixtures = { path = "fixtures", default-features = false, optional = true }
-primitives = { package = "snowbridge-beacon-primitives", path = "../../primitives/beacon", default-features = false }
-static_assertions = { version = "1.1.0", default-features = false }
-pallet-migrations = { path = "../../../../substrate/frame/migrations", default-features = false }
-=======
 snowbridge-core = { workspace = true }
 snowbridge-ethereum = { workspace = true }
 snowbridge-pallet-ethereum-client-fixtures = { optional = true, workspace = true }
 snowbridge-beacon-primitives = { workspace = true }
 static_assertions = { workspace = true }
-pallet-timestamp = { optional = true, workspace = true }
->>>>>>> 8a96d07e
+pallet-migrations = { workspace = true }
 
 [dev-dependencies]
 rand = { workspace = true, default-features = true }
 sp-keyring = { workspace = true, default-features = true }
 serde_json = { workspace = true, default-features = true }
-<<<<<<< HEAD
-hex-literal = "0.4.1"
-snowbridge-pallet-ethereum-client-fixtures = { path = "fixtures" }
-sp-io = { path = "../../../../substrate/primitives/io" }
-=======
 hex-literal = { workspace = true, default-features = true }
-pallet-timestamp = { workspace = true, default-features = true }
 snowbridge-pallet-ethereum-client-fixtures = { workspace = true, default-features = true }
 sp-io = { workspace = true, default-features = true }
->>>>>>> 8a96d07e
 serde = { workspace = true, default-features = true }
 
 [features]
@@ -75,12 +59,8 @@
 	"frame-support/std",
 	"frame-system/std",
 	"log/std",
-<<<<<<< HEAD
 	"pallet-migrations/std",
-	"primitives/std",
-=======
-	"pallet-timestamp/std",
->>>>>>> 8a96d07e
+	"snowbridge-beacon-primitives/std",
 	"scale-info/std",
 	"serde",
 	"snowbridge-beacon-primitives/std",
