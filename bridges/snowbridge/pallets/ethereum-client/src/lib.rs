--- conflicted
+++ resolved
@@ -464,11 +464,7 @@
 		/// Applies a finalized beacon header update to the beacon client. If a next sync committee
 		/// is present in the update, verify the sync committee by converting it to a
 		/// SyncCommitteePrepared type. Stores the provided finalized header. Updates are free
-<<<<<<< HEAD
-		/// if the certain conditions are met, least of which being a successful update.
-=======
 		/// if the certain conditions specified in `check_refundable` are met.
->>>>>>> ffa90d0f
 		fn apply_update(update: &Update) -> DispatchResultWithPostInfo {
 			let latest_finalized_state =
 				FinalizedBeaconState::<T>::get(LatestFinalizedBlockRoot::<T>::get())
@@ -699,15 +695,6 @@
 		/// successful sync committee updates are free.
 		pub(super) fn check_refundable(update: &Update, latest_slot: u64) -> Pays {
 			// If the sync committee was successfully updated, the update may be free.
-<<<<<<< HEAD
-			if update.next_sync_committee_update.is_some() {
-				return Pays::No;
-			}
-
-			// If free headers are allowed and the latest finalized header is larger than the
-			// minimum slot interval, the header import transaction is free.
-			if update.finalized_header.slot >= latest_slot + T::FreeHeadersInterval::get() as u64 {
-=======
 			let update_period = compute_period(update.finalized_header.slot);
 			let latest_free_update_period = LatestSyncCommitteeUpdatePeriod::<T>::get();
 			// If the next sync committee is not known and this update sets it, the update is free.
@@ -724,67 +711,64 @@
 			if update.finalized_header.slot >=
 				latest_slot.saturating_add(T::FreeHeadersInterval::get() as u64)
 			{
->>>>>>> ffa90d0f
 				return Pays::No;
 			}
 
 			Pays::Yes
 		}
-<<<<<<< HEAD
-
-		pub fn finalized_root_gindex_at_slot(slot: u64, fork_versions: ForkVersions) -> usize {
-			let epoch = compute_epoch(slot, config::SLOTS_PER_EPOCH as u64);
-
-			if epoch >= fork_versions.electra.epoch {
-				return config::electra::FINALIZED_ROOT_INDEX;
-			}
-
-			config::altair::FINALIZED_ROOT_INDEX
-		}
-
-		pub fn current_sync_committee_gindex_at_slot(
-			slot: u64,
-			fork_versions: ForkVersions,
-		) -> usize {
-			let epoch = compute_epoch(slot, config::SLOTS_PER_EPOCH as u64);
-
-			if epoch >= fork_versions.electra.epoch {
-				return config::electra::CURRENT_SYNC_COMMITTEE_INDEX;
-			}
-
-			config::altair::CURRENT_SYNC_COMMITTEE_INDEX
-		}
-
-		pub fn next_sync_committee_gindex_at_slot(slot: u64, fork_versions: ForkVersions) -> usize {
-			let epoch = compute_epoch(slot, config::SLOTS_PER_EPOCH as u64);
-
-			if epoch >= fork_versions.electra.epoch {
-				return config::electra::NEXT_SYNC_COMMITTEE_INDEX;
-			}
-
-			config::altair::NEXT_SYNC_COMMITTEE_INDEX
-		}
-
-		pub fn block_roots_gindex_at_slot(slot: u64, fork_versions: ForkVersions) -> usize {
-			let epoch = compute_epoch(slot, config::SLOTS_PER_EPOCH as u64);
-
-			if epoch >= fork_versions.electra.epoch {
-				return config::electra::BLOCK_ROOTS_INDEX;
-			}
-
-			config::altair::BLOCK_ROOTS_INDEX
-		}
-
-		pub fn execution_header_gindex_at_slot(slot: u64, fork_versions: ForkVersions) -> usize {
-			let epoch = compute_epoch(slot, config::SLOTS_PER_EPOCH as u64);
-
-			if epoch >= fork_versions.electra.epoch {
-				return config::electra::EXECUTION_HEADER_INDEX;
-			}
-
-			config::altair::EXECUTION_HEADER_INDEX
-		}
-=======
->>>>>>> ffa90d0f
+
+
+        pub fn finalized_root_gindex_at_slot(slot: u64, fork_versions: ForkVersions) -> usize {
+            let epoch = compute_epoch(slot, config::SLOTS_PER_EPOCH as u64);
+
+            if epoch >= fork_versions.electra.epoch {
+                return config::electra::FINALIZED_ROOT_INDEX;
+            }
+
+            config::altair::FINALIZED_ROOT_INDEX
+        }
+
+        pub fn current_sync_committee_gindex_at_slot(
+            slot: u64,
+            fork_versions: ForkVersions,
+        ) -> usize {
+            let epoch = compute_epoch(slot, config::SLOTS_PER_EPOCH as u64);
+
+            if epoch >= fork_versions.electra.epoch {
+                return config::electra::CURRENT_SYNC_COMMITTEE_INDEX;
+            }
+
+            config::altair::CURRENT_SYNC_COMMITTEE_INDEX
+        }
+
+        pub fn next_sync_committee_gindex_at_slot(slot: u64, fork_versions: ForkVersions) -> usize {
+            let epoch = compute_epoch(slot, config::SLOTS_PER_EPOCH as u64);
+
+            if epoch >= fork_versions.electra.epoch {
+                return config::electra::NEXT_SYNC_COMMITTEE_INDEX;
+            }
+
+            config::altair::NEXT_SYNC_COMMITTEE_INDEX
+        }
+
+        pub fn block_roots_gindex_at_slot(slot: u64, fork_versions: ForkVersions) -> usize {
+            let epoch = compute_epoch(slot, config::SLOTS_PER_EPOCH as u64);
+
+            if epoch >= fork_versions.electra.epoch {
+                return config::electra::BLOCK_ROOTS_INDEX;
+            }
+
+            config::altair::BLOCK_ROOTS_INDEX
+        }
+
+        pub fn execution_header_gindex_at_slot(slot: u64, fork_versions: ForkVersions) -> usize {
+            let epoch = compute_epoch(slot, config::SLOTS_PER_EPOCH as u64);
+
+            if epoch >= fork_versions.electra.epoch {
+                return config::electra::EXECUTION_HEADER_INDEX;
+            }
+
+            config::altair::EXECUTION_HEADER_INDEX
+        }
 	}
 }