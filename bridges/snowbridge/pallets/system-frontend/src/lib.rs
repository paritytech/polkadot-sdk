// SPDX-License-Identifier: Apache-2.0
// SPDX-FileCopyrightText: 2023 Snowfork <hello@snowfork.com>
//!
//! System frontend pallet that acts as the user-facing control-plane for Snowbridge.
//!
//! Some operations are delegated to a backend pallet installed on a remote parachain.
//!
//! # Extrinsics
//!
//! * [`Call::register_token`]: Register Polkadot native asset as a wrapped ERC20 token on Ethereum.
#![cfg_attr(not(feature = "std"), no_std)]
#[cfg(test)]
mod mock;

#[cfg(test)]
mod tests;

#[cfg(feature = "runtime-benchmarks")]
mod benchmarking;

pub mod weights;
pub use weights::*;

pub mod backend_weights;
pub use backend_weights::*;

use frame_support::{pallet_prelude::*, traits::EnsureOriginWithArg};
use frame_system::pallet_prelude::*;
use pallet_asset_conversion::Swap;
use snowbridge_core::{
	burn_for_teleport, operating_mode::ExportPausedQuery, reward::MessageId, AssetMetadata,
	BasicOperatingMode as OperatingMode,
};
use sp_std::prelude::*;
use xcm::{
	latest::{validate_send, XcmHash},
	prelude::*,
};
use xcm_executor::traits::{FeeManager, FeeReason, TransactAsset};

#[cfg(feature = "runtime-benchmarks")]
use frame_support::traits::OriginTrait;

pub use pallet::*;
pub type AccountIdOf<T> = <T as frame_system::Config>::AccountId;

pub const LOG_TARGET: &str = "snowbridge-system-frontend";

/// Call indices within BridgeHub runtime for dispatchables within `snowbridge-pallet-system-v2`
#[allow(clippy::large_enum_variant)]
#[derive(Encode, Decode, Debug, PartialEq, Clone, TypeInfo)]
pub enum BridgeHubRuntime<T: frame_system::Config> {
	#[codec(index = 90)]
	EthereumSystem(EthereumSystemCall<T>),
}

/// Call indices for dispatchables within `snowbridge-pallet-system-v2`
#[derive(Encode, Decode, Debug, PartialEq, Clone, TypeInfo)]
<<<<<<< HEAD
pub enum EthereumSystemCall<T: frame_system::Config> {
	#[codec(index = 0)]
=======
pub enum EthereumSystemCall {
	#[codec(index = 2)]
>>>>>>> 2567a5ac
	RegisterToken {
		sender: Box<VersionedLocation>,
		asset_id: Box<VersionedLocation>,
		metadata: AssetMetadata,
	},
	#[codec(index = 5)]
	AddTip { sender: AccountIdOf<T>, message_id: MessageId, amount: u128 },
}

#[cfg(feature = "runtime-benchmarks")]
pub trait BenchmarkHelper<O>
where
	O: OriginTrait,
{
	fn make_xcm_origin(location: Location) -> O;
	fn initialize_storage(asset_location: Location, asset_owner: Location);
}

#[frame_support::pallet]
pub mod pallet {
	use super::*;
	#[pallet::pallet]
	pub struct Pallet<T>(_);

	#[pallet::config]
	pub trait Config: frame_system::Config {
		#[allow(deprecated)]
		type RuntimeEvent: From<Event<Self>> + IsType<<Self as frame_system::Config>::RuntimeEvent>;

		/// Origin check for XCM locations that can register token
		type RegisterTokenOrigin: EnsureOriginWithArg<
			Self::RuntimeOrigin,
			Location,
			Success = Location,
		>;

		/// XCM message sender
		type XcmSender: SendXcm;

		/// To withdraw and deposit an asset.
		type AssetTransactor: TransactAsset;

		/// To charge XCM delivery fees
		type XcmExecutor: ExecuteXcm<Self::RuntimeCall> + FeeManager;

		/// Fee asset for the execution cost on ethereum
		type EthereumLocation: Get<Location>;
		/// To swap the provided tip asset for
		type Swap: Swap<Self::AccountId, AssetKind = Location, Balance = u128>;

		/// Location of bridge hub
		type BridgeHubLocation: Get<Location>;

		/// Universal location of this runtime.
		type UniversalLocation: Get<InteriorLocation>;

		/// InteriorLocation of this pallet.
		type PalletLocation: Get<InteriorLocation>;

		/// Weights for dispatching XCM to backend implementation of `register_token`
		type BackendWeightInfo: BackendWeightInfo;

		/// Weights for pallet dispatchables
		type WeightInfo: WeightInfo;

		/// A set of helper functions for benchmarking.
		#[cfg(feature = "runtime-benchmarks")]
		type Helper: BenchmarkHelper<Self::RuntimeOrigin>;
	}

	#[pallet::event]
	#[pallet::generate_deposit(pub(super) fn deposit_event)]
	pub enum Event<T: Config> {
		/// An XCM was sent
		MessageSent {
			origin: Location,
			destination: Location,
			message: Xcm<()>,
			message_id: XcmHash,
		},
		/// Set OperatingMode
		ExportOperatingModeChanged { mode: OperatingMode },
	}

	#[pallet::error]
	pub enum Error<T> {
		/// Convert versioned location failure
		UnsupportedLocationVersion,
		/// Check location failure, should start from the dispatch origin as owner
		InvalidAssetOwner,
		/// Send xcm message failure
		SendFailure,
		/// Withdraw fee asset failure
		FeesNotMet,
		/// Convert to reanchored location failure
		LocationConversionFailed,
		/// Message export is halted
		Halted,
		/// The desired destination was unreachable, generally because there is a no way of routing
		/// to it.
		Unreachable,
		/// The asset provided for the tip is unsupported.
		UnsupportedAsset,
		/// Unable to withdraw asset.
		WithdrawError,
		/// Account could not be converted to a location.
		InvalidAccount,
		/// Provided tip asset could not be swapped for ether.
		SwapError,
		/// Ether could not be burned.
		BurnError,
	}

	impl<T: Config> From<SendError> for Error<T> {
		fn from(e: SendError) -> Self {
			match e {
				SendError::Fees => Error::<T>::FeesNotMet,
				SendError::NotApplicable => Error::<T>::Unreachable,
				_ => Error::<T>::SendFailure,
			}
		}
	}

	/// The current operating mode for exporting to Ethereum.
	#[pallet::storage]
	#[pallet::getter(fn export_operating_mode)]
	pub type ExportOperatingMode<T: Config> = StorageValue<_, OperatingMode, ValueQuery>;

	#[pallet::call]
	impl<T: Config> Pallet<T>
	where
		<T as frame_system::Config>::AccountId: Into<Location>,
	{
		/// Set the operating mode for exporting messages to Ethereum.
		#[pallet::call_index(0)]
		#[pallet::weight((T::DbWeight::get().reads_writes(1, 1), DispatchClass::Operational))]
		pub fn set_operating_mode(origin: OriginFor<T>, mode: OperatingMode) -> DispatchResult {
			ensure_root(origin)?;
			ExportOperatingMode::<T>::put(mode);
			Self::deposit_event(Event::ExportOperatingModeChanged { mode });
			Ok(())
		}

		/// Initiates the registration for a Polkadot-native token as a wrapped ERC20 token on
		/// Ethereum.
		/// - `asset_id`: Location of the asset
		/// - `metadata`: Metadata to include in the instantiated ERC20 contract on Ethereum
		///
		/// All origins are allowed, however `asset_id` must be a location nested within the origin
		/// consensus system.
		#[pallet::call_index(1)]
		#[pallet::weight(
			T::WeightInfo::register_token()
				.saturating_add(T::BackendWeightInfo::transact_register_token())
		)]
		pub fn register_token(
			origin: OriginFor<T>,
			asset_id: Box<VersionedLocation>,
			metadata: AssetMetadata,
		) -> DispatchResult {
			ensure!(!Self::export_operating_mode().is_halted(), Error::<T>::Halted);

			let asset_location: Location =
				(*asset_id).try_into().map_err(|_| Error::<T>::UnsupportedLocationVersion)?;
			let origin_location = T::RegisterTokenOrigin::ensure_origin(origin, &asset_location)?;

			let dest = T::BridgeHubLocation::get();
			let call =
				Self::build_register_token_call(origin_location.clone(), asset_location, metadata)?;
			let remote_xcm = Self::build_remote_xcm(&call);
			let message_id = Self::send_xcm(origin_location, dest.clone(), remote_xcm.clone())
				.map_err(|error| Error::<T>::from(error))?;

			Self::deposit_event(Event::<T>::MessageSent {
				origin: T::PalletLocation::get().into(),
				destination: dest,
				message: remote_xcm,
				message_id,
			});

			Ok(())
		}

		/// Add an additional relayer tip for a committed message identified by `message_id`.
		/// The tip asset will be swapped for ether.
		#[pallet::call_index(2)]
		#[pallet::weight(
			T::WeightInfo::add_tip()
				.saturating_add(T::BackendWeightInfo::transact_add_tip())
		)]
		pub fn add_tip(origin: OriginFor<T>, message_id: MessageId, asset: Asset) -> DispatchResult
		where
			<T as frame_system::Config>::AccountId: Into<Location>,
		{
			let who = ensure_signed(origin)?;

			let ether_location = T::EthereumLocation::get();
			let (tip_asset_location, tip_amount) = match asset {
				Asset { id: AssetId(ref loc), fun: Fungibility::Fungible(amount) } => (loc, amount),
				_ => return Err(Error::<T>::UnsupportedAsset.into()),
			};

			let ether_gained = if *tip_asset_location != ether_location {
				Self::swap_and_burn(
					who.clone(),
					tip_asset_location.clone(),
					ether_location,
					tip_amount,
				)
				.map_err(|_| Error::<T>::SwapError)?
			} else {
				tip_amount
			};

			// Send the tip details to BH to be allocated to the reward in the Inbound/Outbound
			// pallet
			let dest = T::BridgeHubLocation::get();
			let call = Self::build_add_tip_call(who.clone(), message_id.clone(), ether_gained);
			let remote_xcm = Self::build_remote_xcm(&call);
			let who_location: Location = who.into();

			let xcm_message_id = Self::send_xcm(who_location, dest.clone(), remote_xcm.clone())
				.map_err(|error| Error::<T>::from(error))?;

			Self::deposit_event(Event::<T>::MessageSent {
				origin: T::PalletLocation::get().into(),
				destination: dest,
				message: remote_xcm,
				message_id: xcm_message_id,
			});

			Ok(())
		}
	}

	impl<T: Config> Pallet<T> {
		fn send_xcm(origin: Location, dest: Location, xcm: Xcm<()>) -> Result<XcmHash, SendError> {
			let is_waived =
				<T::XcmExecutor as FeeManager>::is_waived(Some(&origin), FeeReason::ChargeFees);
			let (ticket, price) = validate_send::<T::XcmSender>(dest, xcm.clone())?;
			if !is_waived {
				T::XcmExecutor::charge_fees(origin, price).map_err(|_| SendError::Fees)?;
			}
			T::XcmSender::deliver(ticket)
		}

		/// Swaps a specified tip asset to Ether and then burns the resulting ether for
		/// teleportation. Returns the amount of Ether gained if successful, or a DispatchError if
		/// any step fails.
		fn swap_and_burn(
			who: AccountIdOf<T>,
			tip_asset_location: Location,
			ether_location: Location,
			tip_amount: u128,
		) -> Result<u128, DispatchError>
		where
			<T as frame_system::Config>::AccountId: Into<Location>,
		{
			tracing::error!(target: LOG_TARGET, "in swap and burn");
			// Swap tip asset to ether
			let swap_path = vec![tip_asset_location.clone(), ether_location.clone()];
			let who_location: Location = who.clone().into();

			let ether_gained = T::Swap::swap_exact_tokens_for_tokens(
				who.clone(),
				swap_path,
				tip_amount,
				None,
				who.clone(),
				true,
			)
			.map_err(|_| Error::<T>::SwapError)?;

			// Burn the ether
			let ether_asset = Asset::from((ether_location.clone(), ether_gained));

			burn_for_teleport::<T::AssetTransactor>(&who_location, &ether_asset)
				.map_err(|_| Error::<T>::BurnError)?;

			Ok(ether_gained)
		}

		// Build the call to dispatch the `EthereumSystem::register_token` extrinsic on BH
		fn build_register_token_call(
			sender: Location,
			asset: Location,
			metadata: AssetMetadata,
		) -> Result<BridgeHubRuntime<T>, Error<T>> {
			// reanchor locations relative to BH
			let sender = Self::reanchored(sender)?;
			let asset = Self::reanchored(asset)?;

			let call = BridgeHubRuntime::EthereumSystem(EthereumSystemCall::RegisterToken {
				sender: Box::new(VersionedLocation::from(sender)),
				asset_id: Box::new(VersionedLocation::from(asset)),
				metadata,
			});

			Ok(call)
		}

		// Build the call to dispatch the `EthereumSystem::add_tip` extrinsic on BH
		fn build_add_tip_call(
			sender: AccountIdOf<T>,
			message_id: MessageId,
			amount: u128,
		) -> BridgeHubRuntime<T> {
			BridgeHubRuntime::EthereumSystem(EthereumSystemCall::AddTip {
				sender,
				message_id,
				amount,
			})
		}

		fn build_remote_xcm(call: &impl Encode) -> Xcm<()> {
			Xcm(vec![
				DescendOrigin(T::PalletLocation::get()),
				UnpaidExecution { weight_limit: Unlimited, check_origin: None },
				Transact {
					origin_kind: OriginKind::Xcm,
					call: call.encode().into(),
					fallback_max_weight: None,
				},
			])
		}

		/// Reanchors `location` relative to BridgeHub.
		fn reanchored(location: Location) -> Result<Location, Error<T>> {
			location
				.reanchored(&T::BridgeHubLocation::get(), &T::UniversalLocation::get())
				.map_err(|_| Error::<T>::LocationConversionFailed)
		}
	}

	impl<T: Config> ExportPausedQuery for Pallet<T> {
		fn is_paused() -> bool {
			Self::export_operating_mode().is_halted()
		}
	}
}<|MERGE_RESOLUTION|>--- conflicted
+++ resolved
@@ -56,13 +56,8 @@
 
 /// Call indices for dispatchables within `snowbridge-pallet-system-v2`
 #[derive(Encode, Decode, Debug, PartialEq, Clone, TypeInfo)]
-<<<<<<< HEAD
-pub enum EthereumSystemCall<T: frame_system::Config> {
-	#[codec(index = 0)]
-=======
 pub enum EthereumSystemCall {
 	#[codec(index = 2)]
->>>>>>> 2567a5ac
 	RegisterToken {
 		sender: Box<VersionedLocation>,
 		asset_id: Box<VersionedLocation>,
