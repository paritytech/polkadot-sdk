--- conflicted
+++ resolved
@@ -144,12 +144,9 @@
 	type EthereumNetwork = EthereumNetwork;
 	type RewardKind = BridgeReward;
 	type DefaultRewardKind = DefaultMyRewardKind;
-<<<<<<< HEAD
 	type OnNewCommitment = ();
-=======
 	#[cfg(feature = "runtime-benchmarks")]
 	type Helper = Test;
->>>>>>> 9a901f3f
 }
 
 fn setup() {
