// SPDX-License-Identifier: Apache-2.0
// SPDX-FileCopyrightText: 2023 Snowfork <hello@snowfork.com>
use crate as snowbridge_system;
use frame_support::{
	derive_impl, parameter_types,
	traits::{tokens::fungible::Mutate, ConstU128, ConstU8},
	weights::IdentityFee,
	PalletId,
};
use sp_core::H256;
use xcm_executor::traits::ConvertLocation;

use snowbridge_core::{
	gwei, meth, outbound::ConstantGasMeter, sibling_sovereign_account, AgentId, AllowSiblingsOnly,
	ParaId, PricingParameters, Rewards,
};
use sp_runtime::{
	traits::{AccountIdConversion, BlakeTwo256, IdentityLookup, Keccak256},
	AccountId32, BuildStorage, FixedU128,
};
use xcm::{latest::ROCOCO_GENESIS_HASH, prelude::*};

#[cfg(feature = "runtime-benchmarks")]
use crate::BenchmarkHelper;

type Block = frame_system::mocking::MockBlock<Test>;
type Balance = u128;

pub type AccountId = AccountId32;

// A stripped-down version of pallet-xcm that only inserts an XCM origin into the runtime
#[allow(dead_code)]
#[frame_support::pallet]
mod pallet_xcm_origin {
	use frame_support::{
		pallet_prelude::*,
		traits::{Contains, OriginTrait},
	};
	use xcm::latest::prelude::*;

	#[pallet::pallet]
	pub struct Pallet<T>(_);

	#[pallet::config]
	pub trait Config: frame_system::Config {
		type RuntimeOrigin: From<Origin> + From<<Self as frame_system::Config>::RuntimeOrigin>;
	}

	// Insert this custom Origin into the aggregate RuntimeOrigin
	#[pallet::origin]
	#[derive(PartialEq, Eq, Clone, Encode, Decode, RuntimeDebug, TypeInfo, MaxEncodedLen)]
	pub struct Origin(pub Location);

	impl From<Location> for Origin {
		fn from(location: Location) -> Origin {
			Origin(location)
		}
	}

	/// `EnsureOrigin` implementation succeeding with a `Location` value to recognize and
	/// filter the contained location
	pub struct EnsureXcm<F>(PhantomData<F>);
	impl<O: OriginTrait + From<Origin>, F: Contains<Location>> EnsureOrigin<O> for EnsureXcm<F>
	where
		O::PalletsOrigin: From<Origin> + TryInto<Origin, Error = O::PalletsOrigin>,
	{
		type Success = Location;

		fn try_origin(outer: O) -> Result<Self::Success, O> {
			outer.try_with_caller(|caller| {
				caller.try_into().and_then(|o| match o {
					Origin(location) if F::contains(&location) => Ok(location),
					o => Err(o.into()),
				})
			})
		}

		#[cfg(feature = "runtime-benchmarks")]
		fn try_successful_origin() -> Result<O, ()> {
			Ok(O::from(Origin(Location::new(1, [Parachain(2000)]))))
		}
	}
}

// Configure a mock runtime to test the pallet.
frame_support::construct_runtime!(
	pub enum Test
	{
		System: frame_system,
		Balances: pallet_balances::{Pallet, Call, Storage, Config<T>, Event<T>},
		XcmOrigin: pallet_xcm_origin::{Pallet, Origin},
		OutboundQueue: snowbridge_pallet_outbound_queue::{Pallet, Call, Storage, Event<T>},
		EthereumSystem: snowbridge_system,
		MessageQueue: pallet_message_queue::{Pallet, Call, Storage, Event<T>}
	}
);

#[derive_impl(frame_system::config_preludes::TestDefaultConfig)]
impl frame_system::Config for Test {
	type BaseCallFilter = frame_support::traits::Everything;
	type RuntimeOrigin = RuntimeOrigin;
	type RuntimeCall = RuntimeCall;
	type RuntimeTask = RuntimeTask;
	type Hash = H256;
	type Hashing = BlakeTwo256;
	type AccountId = AccountId;
	type Lookup = IdentityLookup<Self::AccountId>;
	type RuntimeEvent = RuntimeEvent;
	type PalletInfo = PalletInfo;
	type AccountData = pallet_balances::AccountData<u128>;
	type Nonce = u64;
	type Block = Block;
}

#[derive_impl(pallet_balances::config_preludes::TestDefaultConfig)]
impl pallet_balances::Config for Test {
	type Balance = Balance;
	type ExistentialDeposit = ConstU128<1>;
	type AccountStore = System;
}

impl pallet_xcm_origin::Config for Test {
	type RuntimeOrigin = RuntimeOrigin;
}

parameter_types! {
	pub const HeapSize: u32 = 32 * 1024;
	pub const MaxStale: u32 = 32;
	pub static ServiceWeight: Option<Weight> = Some(Weight::from_parts(100, 100));
}

impl pallet_message_queue::Config for Test {
	type RuntimeEvent = RuntimeEvent;
	type WeightInfo = ();
	type MessageProcessor = OutboundQueue;
	type Size = u32;
	type QueueChangeHandler = ();
	type HeapSize = HeapSize;
	type MaxStale = MaxStale;
	type ServiceWeight = ServiceWeight;
	type IdleMaxServiceWeight = ();
	type QueuePausedQuery = ();
}

parameter_types! {
	pub const MaxMessagePayloadSize: u32 = 1024;
	pub const MaxMessagesPerBlock: u32 = 20;
	pub const OwnParaId: ParaId = ParaId::new(1013);
}

impl snowbridge_pallet_outbound_queue::Config for Test {
	type RuntimeEvent = RuntimeEvent;
	type Hashing = Keccak256;
	type MessageQueue = MessageQueue;
	type Decimals = ConstU8<10>;
	type MaxMessagePayloadSize = MaxMessagePayloadSize;
	type MaxMessagesPerBlock = MaxMessagesPerBlock;
	type GasMeter = ConstantGasMeter;
	type Balance = u128;
	type PricingParameters = EthereumSystem;
	type Channels = EthereumSystem;
	type WeightToFee = IdentityFee<u128>;
	type WeightInfo = ();
}

parameter_types! {
	pub const SS58Prefix: u8 = 42;
	pub const AnyNetwork: Option<NetworkId> = None;
	pub const RelayNetwork: Option<NetworkId> = Some(NetworkId::Polkadot);
	pub const RelayLocation: Location = Location::parent();
	pub UniversalLocation: InteriorLocation =
		[GlobalConsensus(RelayNetwork::get().unwrap()), Parachain(1013)].into();
	pub EthereumNetwork: NetworkId = NetworkId::Ethereum { chain_id: 11155111 };
	pub EthereumDestination: Location = Location::new(2,[GlobalConsensus(EthereumNetwork::get())]);
}

pub const DOT: u128 = 10_000_000_000;

parameter_types! {
	pub TreasuryAccount: AccountId = PalletId(*b"py/trsry").into_account_truncating();
	pub Fee: u64 = 1000;
<<<<<<< HEAD
	pub const RococoNetwork: NetworkId = NetworkId::ByGenesis(ROCOCO_GENESIS_HASH);
=======
>>>>>>> cdfecb72
	pub const InitialFunding: u128 = 1_000_000_000_000;
	pub BridgeHubParaId: ParaId = ParaId::new(1002);
	pub AssetHubParaId: ParaId = ParaId::new(1000);
	pub TestParaId: u32 = 2000;
	pub Parameters: PricingParameters<u128> = PricingParameters {
		exchange_rate: FixedU128::from_rational(1, 400),
		fee_per_gas: gwei(20),
		rewards: Rewards { local: DOT, remote: meth(1) },
		multiplier: FixedU128::from_rational(4, 3)
	};
	pub const InboundDeliveryCost: u128 = 1_000_000_000;
}

#[cfg(feature = "runtime-benchmarks")]
impl BenchmarkHelper<RuntimeOrigin> for () {
	fn make_xcm_origin(location: Location) -> RuntimeOrigin {
		RuntimeOrigin::from(pallet_xcm_origin::Origin(location))
	}
}

impl crate::Config for Test {
	type RuntimeEvent = RuntimeEvent;
	type OutboundQueue = OutboundQueue;
	type SiblingOrigin = pallet_xcm_origin::EnsureXcm<AllowSiblingsOnly>;
	type AgentIdOf = snowbridge_core::AgentIdOf;
	type TreasuryAccount = TreasuryAccount;
	type Token = Balances;
	type DefaultPricingParameters = Parameters;
	type WeightInfo = ();
	type InboundDeliveryCost = InboundDeliveryCost;
	type UniversalLocation = UniversalLocation;
	type EthereumLocation = EthereumDestination;
	#[cfg(feature = "runtime-benchmarks")]
	type Helper = ();
}

// Build genesis storage according to the mock runtime.
pub fn new_test_ext(genesis_build: bool) -> sp_io::TestExternalities {
	let mut storage = frame_system::GenesisConfig::<Test>::default().build_storage().unwrap();

	if genesis_build {
		crate::GenesisConfig::<Test> {
			para_id: OwnParaId::get(),
			asset_hub_para_id: AssetHubParaId::get(),
			_config: Default::default(),
		}
		.assimilate_storage(&mut storage)
		.unwrap();
	}

	let mut ext: sp_io::TestExternalities = storage.into();
	let initial_amount = InitialFunding::get();
	let test_para_id = TestParaId::get();
	let sovereign_account = sibling_sovereign_account::<Test>(test_para_id.into());
	let treasury_account = TreasuryAccount::get();
	ext.execute_with(|| {
		System::set_block_number(1);
		Balances::mint_into(&AccountId32::from([0; 32]), initial_amount).unwrap();
		Balances::mint_into(&sovereign_account, initial_amount).unwrap();
		Balances::mint_into(&treasury_account, initial_amount).unwrap();
	});
	ext
}

// Test helpers

pub fn make_xcm_origin(location: Location) -> RuntimeOrigin {
	pallet_xcm_origin::Origin(location).into()
}

pub fn make_agent_id(location: Location) -> AgentId {
	<Test as snowbridge_system::Config>::AgentIdOf::convert_location(&location)
		.expect("convert location")
}<|MERGE_RESOLUTION|>--- conflicted
+++ resolved
@@ -179,10 +179,6 @@
 parameter_types! {
 	pub TreasuryAccount: AccountId = PalletId(*b"py/trsry").into_account_truncating();
 	pub Fee: u64 = 1000;
-<<<<<<< HEAD
-	pub const RococoNetwork: NetworkId = NetworkId::ByGenesis(ROCOCO_GENESIS_HASH);
-=======
->>>>>>> cdfecb72
 	pub const InitialFunding: u128 = 1_000_000_000_000;
 	pub BridgeHubParaId: ParaId = ParaId::new(1002);
 	pub AssetHubParaId: ParaId = ParaId::new(1000);
