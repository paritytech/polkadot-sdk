--- conflicted
+++ resolved
@@ -168,13 +168,8 @@
 
 		T::Token::mint_into(&caller, amount)?;
 
-<<<<<<< HEAD
-		let relay_token_asset_id: Location = Location::new(1, [GlobalConsensus(Westend)]);
-		let asset = Box::new(VersionedLocation::V4(relay_token_asset_id));
-=======
 		let relay_token_asset_id: Location = Location::parent();
 		let asset = Box::new(VersionedLocation::from(relay_token_asset_id));
->>>>>>> ffa90d0f
 		let asset_metadata = AssetMetadata {
 			name: "wnd".as_bytes().to_vec().try_into().unwrap(),
 			symbol: "wnd".as_bytes().to_vec().try_into().unwrap(),
@@ -182,11 +177,7 @@
 		};
 
 		#[extrinsic_call]
-<<<<<<< HEAD
-		_(RawOrigin::Signed(caller), asset, asset_metadata);
-=======
 		_(RawOrigin::Root, asset, asset_metadata);
->>>>>>> ffa90d0f
 
 		Ok(())
 	}
