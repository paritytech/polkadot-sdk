// SPDX-License-Identifier: Apache-2.0
// SPDX-FileCopyrightText: 2023 Snowfork <hello@snowfork.com>
//! Inbound Queue
//!
//! # Overview
//!
//! Receives messages emitted by the Gateway contract on Ethereum, whereupon they are verified,
//! translated to XCM, and finally sent to AssetHub for further processing.
//!
//! Message relayers are rewarded in wrapped Ether that is included within the message. This
//! wrapped Ether is derived from Ether that the message origin has locked up on Ethereum.
//!
//! # Extrinsics
//!
//! ## Governance
//!
//! * [`Call::set_operating_mode`]: Set the operating mode of the pallet. Can be used to disable
//!   processing of inbound messages.
//!
//! ## Message Submission
//!
//! * [`Call::submit`]: Submit a message for verification and dispatch to the final destination
//!   parachain.
#![cfg_attr(not(feature = "std"), no_std)]

extern crate alloc;

#[cfg(feature = "runtime-benchmarks")]
mod benchmarking;
pub mod message_processors;
pub mod weights;

#[cfg(test)]
mod mock;

#[cfg(test)]
mod test;

pub use crate::weights::WeightInfo;
use frame_system::ensure_signed;
use snowbridge_core::{
	sparse_bitmap::{SparseBitmap, SparseBitmapImpl},
	BasicOperatingMode,
};
use snowbridge_inbound_queue_primitives::{
	v2::{ConvertMessage, ConvertMessageError, Message, MessageProcessor},
	EventProof, VerificationError, Verifier,
};
use sp_core::H160;
use sp_std::prelude::*;
use xcm::prelude::*;

use bp_relayers::RewardLedger;
#[cfg(feature = "runtime-benchmarks")]
use {snowbridge_beacon_primitives::BeaconHeader, sp_core::H256};

pub use pallet::*;

pub const LOG_TARGET: &str = "snowbridge-pallet-inbound-queue-v2";

pub type AccountIdOf<T> = <T as frame_system::Config>::AccountId;

pub type Nonce<T> = SparseBitmapImpl<crate::NonceBitmap<T>>;

#[frame_support::pallet]
pub mod pallet {
	use super::*;

	use frame_support::pallet_prelude::*;
	use frame_system::pallet_prelude::*;

	#[pallet::pallet]
	pub struct Pallet<T>(_);

	#[cfg(feature = "runtime-benchmarks")]
	pub trait BenchmarkHelper<T> {
		fn initialize_storage(beacon_header: BeaconHeader, block_roots_root: H256);
	}

	#[pallet::config]
	pub trait Config: frame_system::Config {
		#[allow(deprecated)]
		type RuntimeEvent: From<Event<Self>> + IsType<<Self as frame_system::Config>::RuntimeEvent>;
		/// The verifier for inbound messages from Ethereum.
		type Verifier: Verifier;
		/// Address of the Gateway contract.
		#[pallet::constant]
		type GatewayAddress: Get<H160>;
		/// Process the message that was submitted.
		type MessageProcessor: MessageProcessor<Self::AccountId>;
		#[cfg(feature = "runtime-benchmarks")]
		type Helper: BenchmarkHelper<Self>;
		/// Reward discriminator type.
		type RewardKind: Parameter + MaxEncodedLen + Send + Sync + Copy + Clone;
		/// The default RewardKind discriminator for rewards allocated to relayers from this pallet.
		#[pallet::constant]
		type DefaultRewardKind: Get<Self::RewardKind>;
		/// Relayer reward payment.
		type RewardPayment: RewardLedger<Self::AccountId, Self::RewardKind, u128>;
		type WeightInfo: WeightInfo;
	}

	#[pallet::event]
	#[pallet::generate_deposit(pub(super) fn deposit_event)]
	pub enum Event<T: Config> {
		/// A message was received from Ethereum
		MessageReceived {
			/// The message nonce
			nonce: u64,
			/// ID of the XCM message which was forwarded to the final destination parachain
			message_id: [u8; 32],
		},
		/// Set OperatingMode
		OperatingModeChanged { mode: BasicOperatingMode },
	}

	#[pallet::error]
	pub enum Error<T> {
		/// Message came from an invalid outbound channel on the Ethereum side.
		InvalidGateway,
		/// Account could not be converted to bytes
		InvalidAccount,
		/// Message has an invalid envelope.
		InvalidMessage,
		/// Message has an unexpected nonce.
		InvalidNonce,
		/// Fee provided is invalid.
		InvalidFee,
		/// Message has an invalid payload.
		InvalidPayload,
		/// Message channel is invalid
		InvalidChannel,
		/// The max nonce for the type has been reached
		MaxNonceReached,
		/// Cannot convert location
		InvalidAccountConversion,
		/// Invalid network specified
		InvalidNetwork,
		/// Pallet is halted
		Halted,
		/// The operation required fees to be paid which the initiator could not meet.
		FeesNotMet,
		/// The desired destination was unreachable, generally because there is a no way of routing
		/// to it.
		Unreachable,
		/// There was some other issue (i.e. not to do with routing) in sending the message.
		/// Perhaps a lack of space for buffering the message.
		SendFailure,
		/// Invalid foreign ERC-20 token ID
		InvalidAsset,
		/// Cannot reachor a foreign ERC-20 asset location.
		CannotReanchor,
		/// Message verification error
		Verification(VerificationError),
	}

	impl<T: Config> From<SendError> for Error<T> {
		fn from(e: SendError) -> Self {
			match e {
				SendError::Fees => Error::<T>::FeesNotMet,
				SendError::NotApplicable => Error::<T>::Unreachable,
				_ => Error::<T>::SendFailure,
			}
		}
	}

	impl<T: Config> From<ConvertMessageError> for Error<T> {
		fn from(e: ConvertMessageError) -> Self {
			match e {
				ConvertMessageError::InvalidAsset => Error::<T>::InvalidAsset,
				ConvertMessageError::CannotReanchor => Error::<T>::CannotReanchor,
				ConvertMessageError::InvalidNetwork => Error::<T>::InvalidNetwork,
			}
		}
	}

	/// StorageMap used for encoding a SparseBitmapImpl that tracks whether a specific nonce has
	/// been processed or not. Message nonces are unique and never repeated.
	#[pallet::storage]
	pub type NonceBitmap<T: Config> = StorageMap<_, Twox64Concat, u64, u128, ValueQuery>;

	/// The current operating mode of the pallet.
	#[pallet::storage]
	pub type OperatingMode<T: Config> = StorageValue<_, BasicOperatingMode, ValueQuery>;

	#[pallet::call]
	impl<T: Config> Pallet<T> {
		/// Submit an inbound message originating from the Gateway contract on Ethereum
		#[pallet::call_index(0)]
		#[pallet::weight(T::WeightInfo::submit())]
		pub fn submit(origin: OriginFor<T>, event: Box<EventProof>) -> DispatchResult {
			let who = ensure_signed(origin)?;
			ensure!(!OperatingMode::<T>::get().is_halted(), Error::<T>::Halted);

			// submit message for verification
			T::Verifier::verify(&event.event_log, &event.proof)
				.map_err(|e| Error::<T>::Verification(e))?;

			// Decode event log into a bridge message
			let message =
				Message::try_from(&event.event_log).map_err(|_| Error::<T>::InvalidMessage)?;

			Self::process_message(who, message)
		}

		/// Halt or resume all pallet operations. May only be called by root.
		#[pallet::call_index(1)]
		#[pallet::weight((T::DbWeight::get().reads_writes(1, 1), DispatchClass::Operational))]
		pub fn set_operating_mode(
			origin: OriginFor<T>,
			mode: BasicOperatingMode,
		) -> DispatchResult {
			ensure_root(origin)?;
			OperatingMode::<T>::set(mode);
			Self::deposit_event(Event::OperatingModeChanged { mode });
			Ok(())
		}
	}

	impl<T: Config> Pallet<T> {
		pub fn process_message(relayer: T::AccountId, message: Message) -> DispatchResult {
			// Verify that the message was submitted from the known Gateway contract
			ensure!(T::GatewayAddress::get() == message.gateway, Error::<T>::InvalidGateway);

			let (nonce, relayer_fee) = (message.nonce, message.relayer_fee);

			// Verify the message has not been processed
			ensure!(!Nonce::<T>::get(nonce), Error::<T>::InvalidNonce);

			let message_id = T::MessageProcessor::process_message(relayer.clone(), message)?;

<<<<<<< HEAD
			// Pay relayer reward if needed
=======
			// Forward XCM to AH
			let dest = Location::new(1, [Parachain(T::AssetHubParaId::get())]);

			// Mark message as received
			Nonce::<T>::set(nonce);

			let message_id =
				Self::send_xcm(dest.clone(), &relayer, xcm.clone()).map_err(|error| {
					tracing::error!(target: LOG_TARGET, ?error, ?dest, ?xcm, "XCM send failed with error");
					Error::<T>::from(error)
				})?;

			// Pay relayer reward
>>>>>>> fce30244
			if !relayer_fee.is_zero() {
				T::RewardPayment::register_reward(
					&relayer,
					T::DefaultRewardKind::get(),
					relayer_fee,
				);
			}

<<<<<<< HEAD
			// Mark message as received
			Nonce::<T>::set(nonce.into());

			// Emit event with the message_id
=======
>>>>>>> fce30244
			Self::deposit_event(Event::MessageReceived { nonce, message_id });

			Ok(())
		}
	}
}<|MERGE_RESOLUTION|>--- conflicted
+++ resolved
@@ -227,25 +227,12 @@
 			// Verify the message has not been processed
 			ensure!(!Nonce::<T>::get(nonce), Error::<T>::InvalidNonce);
 
+			// Mark message as received
+			Nonce::<T>::set(nonce.into());
+
 			let message_id = T::MessageProcessor::process_message(relayer.clone(), message)?;
 
-<<<<<<< HEAD
 			// Pay relayer reward if needed
-=======
-			// Forward XCM to AH
-			let dest = Location::new(1, [Parachain(T::AssetHubParaId::get())]);
-
-			// Mark message as received
-			Nonce::<T>::set(nonce);
-
-			let message_id =
-				Self::send_xcm(dest.clone(), &relayer, xcm.clone()).map_err(|error| {
-					tracing::error!(target: LOG_TARGET, ?error, ?dest, ?xcm, "XCM send failed with error");
-					Error::<T>::from(error)
-				})?;
-
-			// Pay relayer reward
->>>>>>> fce30244
 			if !relayer_fee.is_zero() {
 				T::RewardPayment::register_reward(
 					&relayer,
@@ -254,13 +241,7 @@
 				);
 			}
 
-<<<<<<< HEAD
-			// Mark message as received
-			Nonce::<T>::set(nonce.into());
-
 			// Emit event with the message_id
-=======
->>>>>>> fce30244
 			Self::deposit_event(Event::MessageReceived { nonce, message_id });
 
 			Ok(())
