--- conflicted
+++ resolved
@@ -49,14 +49,7 @@
 };
 use sp_core::H160;
 use sp_std::prelude::*;
-<<<<<<< HEAD
-use xcm::latest::SendError;
-
-#[cfg(feature = "runtime-benchmarks")]
-use {snowbridge_beacon_primitives::BeaconHeader, sp_core::H256};
-=======
-use xcm::prelude::{ExecuteXcm, Junction::*, Location, SendXcm, *};
->>>>>>> 6875cc0c
+use xcm::{latest::SendError, prelude::{ExecuteXcm, Junction::*, Location, SendXcm, *}};
 
 pub use pallet::*;
 
@@ -238,21 +231,11 @@
 					MessageProcessorError::SendMessage(e) => Error::<T>::from(e).into(),
 				})?;
 
-<<<<<<< HEAD
-			// Pay relayer reward if needed
-			if !relayer_fee.is_zero() {
-				T::RewardPayment::register_reward(
-					&relayer,
-					T::DefaultRewardKind::get(),
-					relayer_fee,
-				);
-=======
 			// Pay relayer reward
 			let tip = Tips::<T>::take(nonce).unwrap_or_default();
 			let total_tip = relayer_fee.saturating_add(tip);
 			if total_tip > 0 {
 				T::RewardPayment::register_reward(&relayer, T::DefaultRewardKind::get(), total_tip);
->>>>>>> 6875cc0c
 			}
 
 			// Emit event with the message_id
