--- conflicted
+++ resolved
@@ -109,7 +109,6 @@
 	pub const CreateAssetDeposit: u128 = 10_000_000_000u128;
 }
 
-<<<<<<< HEAD
 /// Showcasing that we can handle multiple different rewards with the same pallet.
 #[derive(
 	Clone,
@@ -170,13 +169,11 @@
 	type RuntimeEvent = RuntimeEvent;
 	type Verifier = MockVerifier;
 	type RewardPayment = ();
-=======
 impl inbound_queue_v2::Config for Test {
 	type RuntimeEvent = RuntimeEvent;
 	type Verifier = MockVerifier;
 	type XcmSender = MockXcmSender;
 	type XcmExecutor = MockXcmExecutor;
->>>>>>> e000a5c4
 	type GatewayAddress = GatewayAddress;
 	// Passively test that the implementation of MessageProcessor trait works correctly for tuple
 	type MessageProcessor = (
