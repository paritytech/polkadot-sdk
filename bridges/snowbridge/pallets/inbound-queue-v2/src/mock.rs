// SPDX-License-Identifier: Apache-2.0
// SPDX-FileCopyrightText: 2023 Snowfork <hello@snowfork.com>
use super::*;

use crate::{self as inbound_queue_v2, message_processors::XcmMessageProcessor};
use codec::{Decode, DecodeWithMemTracking, Encode, MaxEncodedLen};
use frame_support::{derive_impl, parameter_types, traits::ConstU32};
use hex_literal::hex;
use scale_info::TypeInfo;
use snowbridge_beacon_primitives::{
	types::deneb, BeaconHeader, ExecutionProof, VersionedExecutionPayloadHeader,
};
use snowbridge_core::TokenId;
use snowbridge_inbound_queue_primitives::{v2::MessageToXcm, Log, Proof, VerificationError};
use sp_core::H160;
use sp_runtime::{
	traits::{IdentityLookup, MaybeEquivalence, TryConvert},
	BuildStorage, DispatchError,
};
use sp_std::{convert::From, default::Default, marker::PhantomData};
use xcm::{opaque::latest::WESTEND_GENESIS_HASH, prelude::*};
type Block = frame_system::mocking::MockBlock<Test>;
pub use snowbridge_test_utils::mock_xcm::{MockXcmExecutor, MockXcmSender};

frame_support::construct_runtime!(
	pub enum Test
	{
		System: frame_system::{Pallet, Call, Storage, Event<T>},
		Balances: pallet_balances::{Pallet, Call, Storage, Config<T>, Event<T>},
		InboundQueue: inbound_queue_v2::{Pallet, Call, Storage, Event<T>},
	}
);

pub(crate) const ERROR_ADDRESS: [u8; 20] = hex!("0000000000000000000000000000000000000911");

pub type AccountId = sp_runtime::AccountId32;
type Balance = u128;

#[derive_impl(frame_system::config_preludes::TestDefaultConfig)]
impl frame_system::Config for Test {
	type AccountId = AccountId;
	type Lookup = IdentityLookup<Self::AccountId>;
	type AccountData = pallet_balances::AccountData<u128>;
	type Block = Block;
}

parameter_types! {
	pub const ExistentialDeposit: u128 = 1;
}

#[derive_impl(pallet_balances::config_preludes::TestDefaultConfig)]
impl pallet_balances::Config for Test {
	type Balance = Balance;
	type ExistentialDeposit = ExistentialDeposit;
	type AccountStore = System;
}

// Mock verifier
pub struct MockVerifier;

impl Verifier for MockVerifier {
	fn verify(log: &Log, _: &Proof) -> Result<(), VerificationError> {
		if log.address == ERROR_ADDRESS.into() {
			return Err(VerificationError::InvalidProof)
		}
		Ok(())
	}
}

const GATEWAY_ADDRESS: [u8; 20] = hex!["b1185ede04202fe62d38f5db72f71e38ff3e8305"];

#[cfg(feature = "runtime-benchmarks")]
impl<T: Config> BenchmarkHelper<T> for Test {
	// not implemented since the MockVerifier is used for tests
	fn initialize_storage(_: BeaconHeader, _: H256) {}
}

pub struct MockTokenIdConvert;
impl MaybeEquivalence<TokenId, Location> for MockTokenIdConvert {
	fn convert(_id: &TokenId) -> Option<Location> {
		Some(Location::parent())
	}
	fn convert_back(_loc: &Location) -> Option<TokenId> {
		None
	}
}

pub struct MockAccountLocationConverter<AccountId>(PhantomData<AccountId>);
impl<'a, AccountId: Clone + Clone> TryConvert<&'a AccountId, Location>
	for MockAccountLocationConverter<AccountId>
{
	fn try_convert(_who: &AccountId) -> Result<Location, &AccountId> {
		Ok(Location::here())
	}
}

parameter_types! {
	pub const EthereumNetwork: xcm::v5::NetworkId = xcm::v5::NetworkId::Ethereum { chain_id: 11155111 };
	pub const GatewayAddress: H160 = H160(GATEWAY_ADDRESS);
	pub InboundQueueLocation: InteriorLocation = [PalletInstance(84)].into();
	pub UniversalLocation: InteriorLocation =
		[GlobalConsensus(ByGenesis(WESTEND_GENESIS_HASH)), Parachain(1002)].into();
	pub AssetHubFromEthereum: Location = Location::new(1,[GlobalConsensus(ByGenesis(WESTEND_GENESIS_HASH)),Parachain(1000)]);
	pub AssetHubUniversalLocation: InteriorLocation = [GlobalConsensus(ByGenesis(WESTEND_GENESIS_HASH)), Parachain(1000)].into();
	pub SnowbridgeReward: BridgeReward = BridgeReward::Snowbridge;
	pub const CreateAssetCall: [u8;2] = [53, 0];
	pub const CreateAssetDeposit: u128 = 10_000_000_000u128;
}

/// Showcasing that we can handle multiple different rewards with the same pallet.
#[derive(
	Clone,
	Copy,
	Debug,
	Decode,
	Encode,
	DecodeWithMemTracking,
	Eq,
	MaxEncodedLen,
	PartialEq,
	TypeInfo,
)]
pub enum BridgeReward {
	/// Rewards for Snowbridge.
	Snowbridge,
}

parameter_types! {
	pub static RegisteredRewardsCount: u128 = 0;
}

impl RewardLedger<<mock::Test as frame_system::Config>::AccountId, BridgeReward, u128> for () {
	fn register_reward(
		_relayer: &<mock::Test as frame_system::Config>::AccountId,
		_reward: BridgeReward,
		_reward_balance: u128,
	) {
		RegisteredRewardsCount::set(RegisteredRewardsCount::get().saturating_add(1));
	}
}

pub struct DummyPrefix;

impl MessageProcessor<AccountId> for DummyPrefix {
	fn can_process_message(_relayer: &AccountId, _message: &Message) -> bool {
		false
	}

	fn process_message(_relayer: AccountId, _message: Message) -> Result<[u8; 32], DispatchError> {
		panic!("DummyPrefix::process_message shouldn't be called");
	}
}

pub struct DummySuffix;

impl MessageProcessor<AccountId> for DummySuffix {
	fn can_process_message(_relayer: &AccountId, _message: &Message) -> bool {
		true
	}

	fn process_message(_relayer: AccountId, _message: Message) -> Result<[u8; 32], DispatchError> {
		panic!("DummySuffix::process_message shouldn't be called");
	}
}

impl inbound_queue_v2::Config for Test {
	type RuntimeEvent = RuntimeEvent;
	type Verifier = MockVerifier;
	type RewardPayment = ();
	type GatewayAddress = GatewayAddress;
<<<<<<< HEAD
	// Passively test that the implementation of MessageProcessor trait works correctly for tuple
	type MessageProcessor = (
		DummyPrefix,
		XcmMessageProcessor<
			Test,
			MockXcmSender,
			MockXcmExecutor,
			MessageToXcm<
				CreateAssetCall,
				CreateAssetDeposit,
				EthereumNetwork,
				InboundQueueLocation,
				MockTokenIdConvert,
				GatewayAddress,
				UniversalLocation,
				AssetHubFromEthereum,
			>,
			MockAccountLocationConverter<AccountId>,
			ConstU32<1000>,
		>,
		DummySuffix,
	);
=======
	type AssetHubParaId = ConstU32<1000>;
	type MessageConverter = MessageToXcm<
		CreateAssetCall,
		CreateAssetDeposit,
		EthereumNetwork,
		InboundQueueLocation,
		MockTokenIdConvert,
		GatewayAddress,
		UniversalLocation,
		AssetHubFromEthereum,
		AssetHubUniversalLocation,
		AccountId,
	>;
>>>>>>> fce30244
	#[cfg(feature = "runtime-benchmarks")]
	type Helper = Test;
	type WeightInfo = ();
	type RewardKind = BridgeReward;
	type DefaultRewardKind = SnowbridgeReward;
}

pub fn setup() {
	System::set_block_number(1);
}

pub fn new_tester() -> sp_io::TestExternalities {
	let storage = frame_system::GenesisConfig::<Test>::default().build_storage().unwrap();
	let mut ext: sp_io::TestExternalities = storage.into();
	ext.execute_with(setup);
	ext
}

// Generated from smoketests:
//   cd smoketests
//   ./make-bindings
//   cargo test --test register_token -- --nocapture
pub fn mock_event_log() -> Log {
	Log {
        // gateway address
        address: hex!("b1185ede04202fe62d38f5db72f71e38ff3e8305").into(),
        topics: vec![
            hex!("550e2067494b1736ea5573f2d19cdc0ac95b410fff161bf16f11c6229655ec9c").into(),
        ],
        // Nonce + Payload
        data: hex!("00000000000000000000000000000000000000000000000000000000000000010000000000000000000000000000000000000000000000000000000000000040000000000000000000000000b1185ede04202fe62d38f5db72f71e38ff3e830500000000000000000000000000000000000000000000000000000000000000e0000000000000000000000000000000000000000000000000000000000000010000000000000000000000000000000000000000000000000000000000000001a0000000000000000000000000000000000000000000000000000009184e72a0000000000000000000000000000000000000000000000000000000015d3ef798000000000000000000000000000000000000000000000000000000015d3ef798000000000000000000000000000000000000000000000000000000000000000000000000000000000000000000000000000000000000000000000000000000000100000000000000000000000000000000000000000000000000000000000000400000000000000000000000000000000000000000000000000000000000000040000000000000000000000000b8ea8cb425d85536b158d661da1ef0895bb92f1d00000000000000000000000000000000000000000000000000000000000000000000000000000000000000000000000000000000000000000000000000000000").into(),
    }
}

pub fn mock_event_log_invalid_gateway() -> Log {
	Log {
        // gateway address
        address: H160::zero(),
        topics: vec![
            hex!("550e2067494b1736ea5573f2d19cdc0ac95b410fff161bf16f11c6229655ec9c").into(),
        ],
        // Nonce + Payload
        data: hex!("00000000000000000000000000000000000000000000000000000000000000010000000000000000000000000000000000000000000000000000000000000040000000000000000000000000b1185ede04202fe62d38f5db72f71e38ff3e830500000000000000000000000000000000000000000000000000000000000000e0000000000000000000000000000000000000000000000000000000000000010000000000000000000000000000000000000000000000000000000000000001a0000000000000000000000000000000000000000000000000000009184e72a0000000000000000000000000000000000000000000000000000000015d3ef798000000000000000000000000000000000000000000000000000000015d3ef798000000000000000000000000000000000000000000000000000000000000000000000000000000000000000000000000000000000000000000000000000000000100000000000000000000000000000000000000000000000000000000000000400000000000000000000000000000000000000000000000000000000000000040000000000000000000000000b8ea8cb425d85536b158d661da1ef0895bb92f1d00000000000000000000000000000000000000000000000000000000000000000000000000000000000000000000000000000000000000000000000000000000").into(),
    }
}

pub fn mock_event_log_invalid_message() -> Log {
	Log {
		// gateway address
		address: hex!("b8ea8cb425d85536b158d661da1ef0895bb92f1d").into(),
		topics: vec![
			hex!("b61699d45635baed7500944331ea827538a50dbfef79180f2079e9185da627aa").into(),
		],
		// Nonce + Payload
		data: hex!("000000000000000000000000000000000000000000000000000000b8ea8cb425d85536b158d661da1ef0895bb92f1d000000000000000000000000000000000000000000000000001dcd6500000000000000000000000000000000000000000000000000000000003b9aca000000000000000000000000000000000000000000000000000000000059682f000000000000000000000000000000000000000000000000000000000000000000000000000000000000000000000000000000000000000000000000000000002cdeadbeef774667629726ec1fabebcec0d9139bd1c8f72a23deadbeef0000000000000000000000001dcd650000000000000000000000000000000000000000000000000000000000000000000000000000000000000000000000000000000000").into(),
	}
}

pub fn mock_execution_proof() -> ExecutionProof {
	ExecutionProof {
		header: BeaconHeader::default(),
		ancestry_proof: None,
		execution_header: VersionedExecutionPayloadHeader::Deneb(deneb::ExecutionPayloadHeader {
			parent_hash: Default::default(),
			fee_recipient: Default::default(),
			state_root: Default::default(),
			receipts_root: Default::default(),
			logs_bloom: vec![],
			prev_randao: Default::default(),
			block_number: 0,
			gas_limit: 0,
			gas_used: 0,
			timestamp: 0,
			extra_data: vec![],
			base_fee_per_gas: Default::default(),
			block_hash: Default::default(),
			transactions_root: Default::default(),
			withdrawals_root: Default::default(),
			blob_gas_used: 0,
			excess_blob_gas: 0,
		}),
		execution_branch: vec![],
	}
}

// Generated from smoketests:
//   cd smoketests
//   ./make-bindings
//   cargo test --test register_token_v2 -- --nocapture
pub fn mock_event_log_v2() -> Log {
	Log {
        // gateway address
        address: hex!("b1185ede04202fe62d38f5db72f71e38ff3e8305").into(),
        topics: vec![
            hex!("550e2067494b1736ea5573f2d19cdc0ac95b410fff161bf16f11c6229655ec9c").into(),
        ],
        // Nonce + Payload
        data: hex!("00000000000000000000000000000000000000000000000000000000000000010000000000000000000000000000000000000000000000000000000000000040000000000000000000000000b1185ede04202fe62d38f5db72f71e38ff3e830500000000000000000000000000000000000000000000000000000000000000e0000000000000000000000000000000000000000000000000000000000000010000000000000000000000000000000000000000000000000000000000000001a0000000000000000000000000000000000000000000000000000009184e72a0000000000000000000000000000000000000000000000000000000015d3ef798000000000000000000000000000000000000000000000000000000015d3ef798000000000000000000000000000000000000000000000000000000000000000000000000000000000000000000000000000000000000000000000000000000000100000000000000000000000000000000000000000000000000000000000000400000000000000000000000000000000000000000000000000000000000000040000000000000000000000000b8ea8cb425d85536b158d661da1ef0895bb92f1d00000000000000000000000000000000000000000000000000000000000000000000000000000000000000000000000000000000000000000000000000000000").into(),
    }
}<|MERGE_RESOLUTION|>--- conflicted
+++ resolved
@@ -168,7 +168,6 @@
 	type Verifier = MockVerifier;
 	type RewardPayment = ();
 	type GatewayAddress = GatewayAddress;
-<<<<<<< HEAD
 	// Passively test that the implementation of MessageProcessor trait works correctly for tuple
 	type MessageProcessor = (
 		DummyPrefix,
@@ -191,21 +190,6 @@
 		>,
 		DummySuffix,
 	);
-=======
-	type AssetHubParaId = ConstU32<1000>;
-	type MessageConverter = MessageToXcm<
-		CreateAssetCall,
-		CreateAssetDeposit,
-		EthereumNetwork,
-		InboundQueueLocation,
-		MockTokenIdConvert,
-		GatewayAddress,
-		UniversalLocation,
-		AssetHubFromEthereum,
-		AssetHubUniversalLocation,
-		AccountId,
-	>;
->>>>>>> fce30244
 	#[cfg(feature = "runtime-benchmarks")]
 	type Helper = Test;
 	type WeightInfo = ();
