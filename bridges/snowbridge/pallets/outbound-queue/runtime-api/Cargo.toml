[package]
name = "snowbridge-outbound-queue-runtime-api"
description = "Snowbridge Outbound Queue Runtime API"
<<<<<<< HEAD
version = "0.9.0"
=======
version = "0.2.0"
>>>>>>> 463ccb8f
authors = ["Snowfork <contact@snowfork.com>"]
edition.workspace = true
repository.workspace = true
license = "Apache-2.0"
categories = ["cryptography::cryptocurrencies"]

[lints]
workspace = true

[package.metadata.docs.rs]
targets = ["x86_64-unknown-linux-gnu"]

[dependencies]
codec = { version = "3.1.5", package = "parity-scale-codec", features = ["derive"], default-features = false }
sp-core = { path = "../../../../../substrate/primitives/core", default-features = false }
sp-std = { path = "../../../../../substrate/primitives/std", default-features = false }
sp-api = { path = "../../../../../substrate/primitives/api", default-features = false }
frame-support = { path = "../../../../../substrate/frame/support", default-features = false }
xcm = { package = "staging-xcm", path = "../../../../../polkadot/xcm", default-features = false }
snowbridge-outbound-queue-merkle-tree = { path = "../merkle-tree", default-features = false }
snowbridge-core = { path = "../../../primitives/core", default-features = false }

[features]
default = ["std"]
std = [
	"codec/std",
	"frame-support/std",
	"snowbridge-core/std",
	"snowbridge-outbound-queue-merkle-tree/std",
	"sp-api/std",
	"sp-core/std",
	"sp-std/std",
	"xcm/std",
]<|MERGE_RESOLUTION|>--- conflicted
+++ resolved
@@ -1,11 +1,7 @@
 [package]
 name = "snowbridge-outbound-queue-runtime-api"
 description = "Snowbridge Outbound Queue Runtime API"
-<<<<<<< HEAD
-version = "0.9.0"
-=======
 version = "0.2.0"
->>>>>>> 463ccb8f
 authors = ["Snowfork <contact@snowfork.com>"]
 edition.workspace = true
 repository.workspace = true
