// SPDX-License-Identifier: Apache-2.0
// SPDX-FileCopyrightText: 2023 Snowfork <hello@snowfork.com>
//! Inbound Queue
//!
//! # Overview
//!
//! Receives messages emitted by the Gateway contract on Ethereum, whereupon they are verified,
//! translated to XCM, and finally sent to their final destination parachain.
//!
//! The message relayers are rewarded using native currency from the sovereign account of the
//! destination parachain.
//!
//! # Extrinsics
//!
//! ## Governance
//!
//! * [`Call::set_operating_mode`]: Set the operating mode of the pallet. Can be used to disable
//!   processing of inbound messages.
//!
//! ## Message Submission
//!
//! * [`Call::submit`]: Submit a message for verification and dispatch the final destination
//!   parachain.
#![cfg_attr(not(feature = "std"), no_std)]

mod envelope;

#[cfg(feature = "runtime-benchmarks")]
mod benchmarking;

pub mod weights;

#[cfg(test)]
mod mock;

#[cfg(test)]
mod test;

use codec::{Decode, DecodeAll, Encode};
use envelope::Envelope;
use frame_support::{
	traits::{
		fungible::{Inspect, Mutate},
		tokens::{Fortitude, Preservation},
	},
	weights::WeightToFee,
	PalletError,
};
use frame_system::ensure_signed;
use scale_info::TypeInfo;
use sp_core::H160;
use sp_runtime::traits::Zero;
use sp_std::vec;
use xcm::prelude::{
	send_xcm, Junction::*, Location, SendError as XcmpSendError, SendXcm, Xcm, XcmContext, XcmHash,
};
use xcm_executor::traits::TransactAsset;

use snowbridge_core::{
	inbound::{Message, VerificationError, Verifier},
	sibling_sovereign_account, BasicOperatingMode, Channel, ChannelId, ParaId, PricingParameters,
	StaticLookup,
};
use snowbridge_router_primitives::inbound::{
	ConvertMessage, ConvertMessageError, VersionedMessage,
};
use sp_runtime::{traits::Saturating, SaturatedConversion, TokenError};

pub use weights::WeightInfo;

#[cfg(feature = "runtime-benchmarks")]
use snowbridge_beacon_primitives::BeaconHeader;

type BalanceOf<T> =
	<<T as pallet::Config>::Token as Inspect<<T as frame_system::Config>::AccountId>>::Balance;

pub use pallet::*;

pub const LOG_TARGET: &str = "snowbridge-inbound-queue";

#[frame_support::pallet]
pub mod pallet {
	use super::*;

	use frame_support::pallet_prelude::*;
	use frame_system::pallet_prelude::*;
	use sp_core::H256;

	#[pallet::pallet]
	pub struct Pallet<T>(_);

	#[cfg(feature = "runtime-benchmarks")]
	pub trait BenchmarkHelper<T> {
		fn initialize_storage(beacon_header: BeaconHeader, block_roots_root: H256);
	}

	#[pallet::config]
	pub trait Config: frame_system::Config {
		type RuntimeEvent: From<Event<Self>> + IsType<<Self as frame_system::Config>::RuntimeEvent>;

		/// The verifier for inbound messages from Ethereum
		type Verifier: Verifier;

		/// Message relayers are rewarded with this asset
		type Token: Mutate<Self::AccountId> + Inspect<Self::AccountId>;

		/// XCM message sender
		type XcmSender: SendXcm;

		// Address of the Gateway contract
		#[pallet::constant]
		type GatewayAddress: Get<H160>;

		/// Convert inbound message to XCM
		type MessageConverter: ConvertMessage<
			AccountId = Self::AccountId,
			Balance = BalanceOf<Self>,
		>;

		/// Lookup a channel descriptor
		type ChannelLookup: StaticLookup<Source = ChannelId, Target = Channel>;

		/// Lookup pricing parameters
		type PricingParameters: Get<PricingParameters<BalanceOf<Self>>>;

		type WeightInfo: WeightInfo;

		#[cfg(feature = "runtime-benchmarks")]
		type Helper: BenchmarkHelper<Self>;

		/// Convert a weight value into deductible balance type.
		type WeightToFee: WeightToFee<Balance = BalanceOf<Self>>;

		/// Convert a length value into deductible balance type
		type LengthToFee: WeightToFee<Balance = BalanceOf<Self>>;

		/// The upper limit here only used to estimate delivery cost
		type MaxMessageSize: Get<u32>;

		/// To withdraw and deposit an asset.
		type AssetTransactor: TransactAsset;
	}

	#[pallet::hooks]
	impl<T: Config> Hooks<BlockNumberFor<T>> for Pallet<T> {}

	#[pallet::event]
	#[pallet::generate_deposit(pub(super) fn deposit_event)]
	pub enum Event<T: Config> {
		/// A message was received from Ethereum
		MessageReceived {
			/// The message channel
			channel_id: ChannelId,
			/// The message nonce
			nonce: u64,
			/// ID of the XCM message which was forwarded to the final destination parachain
			message_id: [u8; 32],
			/// Fee burned for the teleport
			fee_burned: BalanceOf<T>,
		},
		/// Set OperatingMode
		OperatingModeChanged { mode: BasicOperatingMode },
	}

	#[pallet::error]
	pub enum Error<T> {
		/// Message came from an invalid outbound channel on the Ethereum side.
		InvalidGateway,
		/// Message has an invalid envelope.
		InvalidEnvelope,
		/// Message has an unexpected nonce.
		InvalidNonce,
		/// Message has an invalid payload.
		InvalidPayload,
		/// Message channel is invalid
		InvalidChannel,
		/// The max nonce for the type has been reached
		MaxNonceReached,
		/// Cannot convert location
		InvalidAccountConversion,
		/// Pallet is halted
		Halted,
		/// Message verification error,
		Verification(VerificationError),
		/// XCMP send failure
		Send(SendError),
		/// Message conversion error
		ConvertMessage(ConvertMessageError),
	}

	#[derive(Clone, Encode, Decode, Eq, PartialEq, Debug, TypeInfo, PalletError)]
	pub enum SendError {
		NotApplicable,
		NotRoutable,
		Transport,
		DestinationUnsupported,
		ExceedsMaxMessageSize,
		MissingArgument,
		Fees,
	}

	impl<T: Config> From<XcmpSendError> for Error<T> {
		fn from(e: XcmpSendError) -> Self {
			match e {
				XcmpSendError::NotApplicable => Error::<T>::Send(SendError::NotApplicable),
				XcmpSendError::Unroutable => Error::<T>::Send(SendError::NotRoutable),
				XcmpSendError::Transport(_) => Error::<T>::Send(SendError::Transport),
				XcmpSendError::DestinationUnsupported =>
					Error::<T>::Send(SendError::DestinationUnsupported),
				XcmpSendError::ExceedsMaxMessageSize =>
					Error::<T>::Send(SendError::ExceedsMaxMessageSize),
				XcmpSendError::MissingArgument => Error::<T>::Send(SendError::MissingArgument),
				XcmpSendError::Fees => Error::<T>::Send(SendError::Fees),
			}
		}
	}

	/// The current nonce for each channel
	#[pallet::storage]
	pub type Nonce<T: Config> = StorageMap<_, Twox64Concat, ChannelId, u64, ValueQuery>;

	/// The current operating mode of the pallet.
	#[pallet::storage]
	#[pallet::getter(fn operating_mode)]
	pub type OperatingMode<T: Config> = StorageValue<_, BasicOperatingMode, ValueQuery>;

	#[pallet::call]
	impl<T: Config> Pallet<T> {
		/// Submit an inbound message originating from the Gateway contract on Ethereum
		#[pallet::call_index(0)]
		#[pallet::weight(T::WeightInfo::submit())]
		pub fn submit(origin: OriginFor<T>, message: Message) -> DispatchResult {
			let who = ensure_signed(origin)?;
			ensure!(!Self::operating_mode().is_halted(), Error::<T>::Halted);

			// submit message to verifier for verification
			T::Verifier::verify(&message.event_log, &message.proof)
				.map_err(|e| Error::<T>::Verification(e))?;

			// Decode event log into an Envelope
			let envelope =
				Envelope::try_from(&message.event_log).map_err(|_| Error::<T>::InvalidEnvelope)?;

			// Verify that the message was submitted from the known Gateway contract
			ensure!(T::GatewayAddress::get() == envelope.gateway, Error::<T>::InvalidGateway);

			// Retrieve the registered channel for this message
			let channel =
				T::ChannelLookup::lookup(envelope.channel_id).ok_or(Error::<T>::InvalidChannel)?;

			// Verify message nonce
			<Nonce<T>>::try_mutate(envelope.channel_id, |nonce| -> DispatchResult {
				if *nonce == u64::MAX {
					return Err(Error::<T>::MaxNonceReached.into())
				}
				if envelope.nonce != nonce.saturating_add(1) {
					Err(Error::<T>::InvalidNonce.into())
				} else {
					*nonce = nonce.saturating_add(1);
					Ok(())
				}
			})?;

			// Reward relayer from the sovereign account of the destination parachain, only if funds
			// are available
			let sovereign_account = sibling_sovereign_account::<T>(channel.para_id);
			let delivery_cost = Self::calculate_delivery_cost(message.encode().len() as u32);
			let amount = T::Token::reducible_balance(
				&sovereign_account,
				Preservation::Preserve,
				Fortitude::Polite,
			)
			.min(delivery_cost);
			if !amount.is_zero() {
				T::Token::transfer(&sovereign_account, &who, amount, Preservation::Preserve)?;
			}

<<<<<<< HEAD
			// Decode payload into VersionMessage
=======
			// Decode payload into `VersionedMessage`
>>>>>>> ffa90d0f
			let message = VersionedMessage::decode_all(&mut envelope.payload.as_ref())
				.map_err(|_| Error::<T>::InvalidPayload)?;

			// Decode message into XCM
			let (xcm, fee) = Self::do_convert(envelope.message_id, message.clone())?;

			log::info!(
				target: LOG_TARGET,
				"💫 xcm decoded as {:?} with fee {:?}",
				xcm,
				fee
			);

			// Burning fees for teleport
			Self::burn_fees(channel.para_id, fee)?;

			// Attempt to send XCM to a dest parachain
			let message_id = Self::send_xcm(xcm, channel.para_id)?;

			Self::deposit_event(Event::MessageReceived {
				channel_id: envelope.channel_id,
				nonce: envelope.nonce,
				message_id,
				fee_burned: fee,
			});

			Ok(())
		}

		/// Halt or resume all pallet operations. May only be called by root.
		#[pallet::call_index(1)]
		#[pallet::weight((T::DbWeight::get().reads_writes(1, 1), DispatchClass::Operational))]
		pub fn set_operating_mode(
			origin: OriginFor<T>,
			mode: BasicOperatingMode,
		) -> DispatchResult {
			ensure_root(origin)?;
			OperatingMode::<T>::set(mode);
			Self::deposit_event(Event::OperatingModeChanged { mode });
			Ok(())
		}
	}

	impl<T: Config> Pallet<T> {
		pub fn do_convert(
			message_id: H256,
			message: VersionedMessage,
		) -> Result<(Xcm<()>, BalanceOf<T>), Error<T>> {
			let (xcm, fee) = T::MessageConverter::convert(message_id, message)
				.map_err(|e| Error::<T>::ConvertMessage(e))?;
			Ok((xcm, fee))
		}

		pub fn send_xcm(xcm: Xcm<()>, dest: ParaId) -> Result<XcmHash, Error<T>> {
			let dest = Location::new(1, [Parachain(dest.into())]);
			let (xcm_hash, _) = send_xcm::<T::XcmSender>(dest, xcm).map_err(Error::<T>::from)?;
			Ok(xcm_hash)
		}

		pub fn calculate_delivery_cost(length: u32) -> BalanceOf<T> {
			let weight_fee = T::WeightToFee::weight_to_fee(&T::WeightInfo::submit());
			let len_fee = T::LengthToFee::weight_to_fee(&Weight::from_parts(length as u64, 0));
			weight_fee
				.saturating_add(len_fee)
				.saturating_add(T::PricingParameters::get().rewards.local)
		}

		/// Burn the amount of the fee embedded into the XCM for teleports
		pub fn burn_fees(para_id: ParaId, fee: BalanceOf<T>) -> DispatchResult {
			let dummy_context =
				XcmContext { origin: None, message_id: Default::default(), topic: None };
			let dest = Location::new(1, [Parachain(para_id.into())]);
			let fees = (Location::parent(), fee.saturated_into::<u128>()).into();
			T::AssetTransactor::can_check_out(&dest, &fees, &dummy_context).map_err(|error| {
				log::error!(
					target: LOG_TARGET,
					"XCM asset check out failed with error {:?}", error
				);
				TokenError::FundsUnavailable
			})?;
			T::AssetTransactor::check_out(&dest, &fees, &dummy_context);
			T::AssetTransactor::withdraw_asset(&fees, &dest, None).map_err(|error| {
				log::error!(
					target: LOG_TARGET,
					"XCM asset withdraw failed with error {:?}", error
				);
				TokenError::FundsUnavailable
			})?;
			Ok(())
		}
	}

	/// API for accessing the delivery cost of a message
	impl<T: Config> Get<BalanceOf<T>> for Pallet<T> {
		fn get() -> BalanceOf<T> {
			// Cost here based on MaxMessagePayloadSize(the worst case)
			Self::calculate_delivery_cost(T::MaxMessageSize::get())
		}
	}
}<|MERGE_RESOLUTION|>--- conflicted
+++ resolved
@@ -275,11 +275,7 @@
 				T::Token::transfer(&sovereign_account, &who, amount, Preservation::Preserve)?;
 			}
 
-<<<<<<< HEAD
-			// Decode payload into VersionMessage
-=======
 			// Decode payload into `VersionedMessage`
->>>>>>> ffa90d0f
 			let message = VersionedMessage::decode_all(&mut envelope.payload.as_ref())
 				.map_err(|_| Error::<T>::InvalidPayload)?;
 
