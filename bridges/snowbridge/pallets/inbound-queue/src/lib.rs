// SPDX-License-Identifier: Apache-2.0
// SPDX-FileCopyrightText: 2023 Snowfork <hello@snowfork.com>
//! Inbound Queue
//!
//! # Overview
//!
//! Receives messages emitted by the Gateway contract on Ethereum, whereupon they are verified,
//! translated to XCM, and finally sent to their final destination parachain.
//!
//! The message relayers are rewarded using native currency from the sovereign account of the
//! destination parachain.
//!
//! # Extrinsics
//!
//! ## Governance
//!
//! * [`Call::set_operating_mode`]: Set the operating mode of the pallet. Can be used to disable
//!   processing of inbound messages.
//!
//! ## Message Submission
//!
//! * [`Call::submit`]: Submit a message for verification and dispatch the final destination
//!   parachain.
#![cfg_attr(not(feature = "std"), no_std)]

mod envelope;

#[cfg(feature = "runtime-benchmarks")]
mod benchmarking;

pub mod weights;

#[cfg(test)]
mod mock;

#[cfg(test)]
mod test;

use codec::{Decode, DecodeAll, Encode};
use envelope::Envelope;
use frame_support::{
	traits::{
		fungible::{Inspect, Mutate},
		tokens::{Fortitude, Preservation},
	},
	weights::WeightToFee,
	PalletError,
};
use frame_system::ensure_signed;
use scale_info::TypeInfo;
use sp_core::H160;
use sp_runtime::traits::Zero;
use sp_std::vec;
use xcm::prelude::{
	send_xcm, Junction::*, Location, SendError as XcmpSendError, SendXcm, Xcm, XcmContext, XcmHash,
};
use xcm_executor::traits::TransactAsset;

use snowbridge_core::{
	inbound::{Message, VerificationError, Verifier},
	sibling_sovereign_account, BasicOperatingMode, Channel, ChannelId, ParaId, PricingParameters,
	StaticLookup,
};
use snowbridge_router_primitives::inbound::{
	ConvertMessage, ConvertMessageError, VersionedMessage,
};
use sp_runtime::{traits::Saturating, SaturatedConversion, TokenError};

pub use weights::WeightInfo;

#[cfg(feature = "runtime-benchmarks")]
use snowbridge_beacon_primitives::BeaconHeader;
#[cfg(feature = "runtime-benchmarks")]
use sp_core::H256;

type BalanceOf<T> =
	<<T as pallet::Config>::Token as Inspect<<T as frame_system::Config>::AccountId>>::Balance;

pub use pallet::*;

pub const LOG_TARGET: &str = "snowbridge-inbound-queue";

#[frame_support::pallet]
pub mod pallet {
	use super::*;

	use frame_support::pallet_prelude::*;
	use frame_system::pallet_prelude::*;
	use sp_core::H256;

	#[pallet::pallet]
	pub struct Pallet<T>(_);

	#[cfg(feature = "runtime-benchmarks")]
	pub trait BenchmarkHelper<T> {
		fn initialize_storage(beacon_header: BeaconHeader, block_roots_root: H256);
	}

	#[pallet::config]
	pub trait Config: frame_system::Config {
		type RuntimeEvent: From<Event<Self>> + IsType<<Self as frame_system::Config>::RuntimeEvent>;

		/// The verifier for inbound messages from Ethereum
		type Verifier: Verifier;

		/// Message relayers are rewarded with this asset
		type Token: Mutate<Self::AccountId> + Inspect<Self::AccountId>;

		/// XCM message sender
		type XcmSender: SendXcm;

		// Address of the Gateway contract
		#[pallet::constant]
		type GatewayAddress: Get<H160>;

		/// Convert inbound message to XCM
		type MessageConverter: ConvertMessage<
			AccountId = Self::AccountId,
			Balance = BalanceOf<Self>,
		>;

		/// Lookup a channel descriptor
		type ChannelLookup: StaticLookup<Source = ChannelId, Target = Channel>;

		/// Lookup pricing parameters
		type PricingParameters: Get<PricingParameters<BalanceOf<Self>>>;

		type WeightInfo: WeightInfo;

		#[cfg(feature = "runtime-benchmarks")]
		type Helper: BenchmarkHelper<Self>;

		/// Convert a weight value into deductible balance type.
		type WeightToFee: WeightToFee<Balance = BalanceOf<Self>>;

		/// Convert a length value into deductible balance type
		type LengthToFee: WeightToFee<Balance = BalanceOf<Self>>;

		/// The upper limit here only used to estimate delivery cost
		type MaxMessageSize: Get<u32>;

		/// To withdraw and deposit an asset.
		type AssetTransactor: TransactAsset;
	}

	#[pallet::hooks]
	impl<T: Config> Hooks<BlockNumberFor<T>> for Pallet<T> {}

	#[pallet::event]
	#[pallet::generate_deposit(pub(super) fn deposit_event)]
	pub enum Event<T: Config> {
		/// A message was received from Ethereum
		MessageReceived {
			/// The message channel
			channel_id: ChannelId,
			/// The message nonce
			nonce: u64,
			/// ID of the XCM message which was forwarded to the final destination parachain
			message_id: [u8; 32],
			/// Fee burned for the teleport
			fee_burned: BalanceOf<T>,
		},
		/// Set OperatingMode
		OperatingModeChanged { mode: BasicOperatingMode },
	}

	#[pallet::error]
	pub enum Error<T> {
		/// Message came from an invalid outbound channel on the Ethereum side.
		InvalidGateway,
		/// Message has an invalid envelope.
		InvalidEnvelope,
		/// Message has an unexpected nonce.
		InvalidNonce,
		/// Message has an invalid payload.
		InvalidPayload,
		/// Message channel is invalid
		InvalidChannel,
		/// The max nonce for the type has been reached
		MaxNonceReached,
		/// Cannot convert location
		InvalidAccountConversion,
		/// Pallet is halted
		Halted,
		/// Message verification error,
		Verification(VerificationError),
		/// XCMP send failure
		Send(SendError),
		/// Message conversion error
		ConvertMessage(ConvertMessageError),
	}

	#[derive(Clone, Encode, Decode, Eq, PartialEq, Debug, TypeInfo, PalletError)]
	pub enum SendError {
		NotApplicable,
		NotRoutable,
		Transport,
		DestinationUnsupported,
		ExceedsMaxMessageSize,
		MissingArgument,
		Fees,
	}

	impl<T: Config> From<XcmpSendError> for Error<T> {
		fn from(e: XcmpSendError) -> Self {
			match e {
				XcmpSendError::NotApplicable => Error::<T>::Send(SendError::NotApplicable),
				XcmpSendError::Unroutable => Error::<T>::Send(SendError::NotRoutable),
				XcmpSendError::Transport(_) => Error::<T>::Send(SendError::Transport),
				XcmpSendError::DestinationUnsupported =>
					Error::<T>::Send(SendError::DestinationUnsupported),
				XcmpSendError::ExceedsMaxMessageSize =>
					Error::<T>::Send(SendError::ExceedsMaxMessageSize),
				XcmpSendError::MissingArgument => Error::<T>::Send(SendError::MissingArgument),
				XcmpSendError::Fees => Error::<T>::Send(SendError::Fees),
			}
		}
	}

	/// The current nonce for each channel
	#[pallet::storage]
	pub type Nonce<T: Config> = StorageMap<_, Twox64Concat, ChannelId, u64, ValueQuery>;

	/// The current operating mode of the pallet.
	#[pallet::storage]
	#[pallet::getter(fn operating_mode)]
	pub type OperatingMode<T: Config> = StorageValue<_, BasicOperatingMode, ValueQuery>;

	#[pallet::call]
	impl<T: Config> Pallet<T> {
		/// Submit an inbound message originating from the Gateway contract on Ethereum
		#[pallet::call_index(0)]
		#[pallet::weight(T::WeightInfo::submit())]
		pub fn submit(origin: OriginFor<T>, message: Message) -> DispatchResult {
			let who = ensure_signed(origin)?;
			ensure!(!Self::operating_mode().is_halted(), Error::<T>::Halted);

			// submit message to verifier for verification
			T::Verifier::verify(&message.event_log, &message.proof)
				.map_err(|e| Error::<T>::Verification(e))?;

			// Decode event log into an Envelope
			let envelope =
				Envelope::try_from(&message.event_log).map_err(|_| Error::<T>::InvalidEnvelope)?;

			// Verify that the message was submitted from the known Gateway contract
			ensure!(T::GatewayAddress::get() == envelope.gateway, Error::<T>::InvalidGateway);

			// Retrieve the registered channel for this message
			let channel =
				T::ChannelLookup::lookup(envelope.channel_id).ok_or(Error::<T>::InvalidChannel)?;

			// Verify message nonce
			<Nonce<T>>::try_mutate(envelope.channel_id, |nonce| -> DispatchResult {
				if *nonce == u64::MAX {
					return Err(Error::<T>::MaxNonceReached.into())
				}
				if envelope.nonce != nonce.saturating_add(1) {
					Err(Error::<T>::InvalidNonce.into())
				} else {
					*nonce = nonce.saturating_add(1);
					Ok(())
				}
			})?;

			// Reward relayer from the sovereign account of the destination parachain, only if funds
			// are available
			let sovereign_account = sibling_sovereign_account::<T>(channel.para_id);
			let delivery_cost = Self::calculate_delivery_cost(message.encode().len() as u32);
			let amount = T::Token::reducible_balance(
				&sovereign_account,
				Preservation::Preserve,
				Fortitude::Polite,
			)
			.min(delivery_cost);
			if !amount.is_zero() {
				T::Token::transfer(&sovereign_account, &who, amount, Preservation::Preserve)?;
			}

			// Decode payload into `VersionedMessage`
			let message = VersionedMessage::decode_all(&mut envelope.payload.as_ref())
				.map_err(|_| Error::<T>::InvalidPayload)?;

			// Decode message into XCM
<<<<<<< HEAD
			let (xcm, fee) =
				match inbound::VersionedMessage::decode_all(&mut envelope.payload.as_ref()) {
					Ok(message) => T::MessageConverter::convert(envelope.message_id, message)
						.map_err(|e| Error::<T>::ConvertMessage(e))?,
					Err(_) => return Err(Error::<T>::InvalidPayload.into()),
				};
=======
			let (xcm, fee) = Self::do_convert(envelope.message_id, message.clone())?;
>>>>>>> 9128dca3

			log::info!(
				target: LOG_TARGET,
				"💫 xcm decoded as {:?} with fee {:?}",
				xcm,
				fee
			);

			// Burning fees for teleport
			Self::burn_fees(channel.para_id, fee)?;

			// Attempt to send XCM to a dest parachain
			let message_id = Self::send_xcm(xcm, channel.para_id)?;

			Self::deposit_event(Event::MessageReceived {
				channel_id: envelope.channel_id,
				nonce: envelope.nonce,
				message_id,
				fee_burned: fee,
			});

			Ok(())
		}

		/// Halt or resume all pallet operations. May only be called by root.
		#[pallet::call_index(1)]
		#[pallet::weight((T::DbWeight::get().reads_writes(1, 1), DispatchClass::Operational))]
		pub fn set_operating_mode(
			origin: OriginFor<T>,
			mode: BasicOperatingMode,
		) -> DispatchResult {
			ensure_root(origin)?;
			OperatingMode::<T>::set(mode);
			Self::deposit_event(Event::OperatingModeChanged { mode });
			Ok(())
		}
	}

	impl<T: Config> Pallet<T> {
<<<<<<< HEAD
=======
		pub fn do_convert(
			message_id: H256,
			message: VersionedMessage,
		) -> Result<(Xcm<()>, BalanceOf<T>), Error<T>> {
			let (xcm, fee) = T::MessageConverter::convert(message_id, message)
				.map_err(|e| Error::<T>::ConvertMessage(e))?;
			Ok((xcm, fee))
		}

>>>>>>> 9128dca3
		pub fn send_xcm(xcm: Xcm<()>, dest: ParaId) -> Result<XcmHash, Error<T>> {
			let dest = Location::new(1, [Parachain(dest.into())]);
			let (xcm_hash, _) = send_xcm::<T::XcmSender>(dest, xcm).map_err(Error::<T>::from)?;
			Ok(xcm_hash)
		}

		pub fn calculate_delivery_cost(length: u32) -> BalanceOf<T> {
			let weight_fee = T::WeightToFee::weight_to_fee(&T::WeightInfo::submit());
			let len_fee = T::LengthToFee::weight_to_fee(&Weight::from_parts(length as u64, 0));
			weight_fee
				.saturating_add(len_fee)
				.saturating_add(T::PricingParameters::get().rewards.local)
		}

		/// Burn the amount of the fee embedded into the XCM for teleports
		pub fn burn_fees(para_id: ParaId, fee: BalanceOf<T>) -> DispatchResult {
			let dummy_context =
				XcmContext { origin: None, message_id: Default::default(), topic: None };
			let dest = Location::new(1, [Parachain(para_id.into())]);
			let fees = (Location::parent(), fee.saturated_into::<u128>()).into();
			T::AssetTransactor::can_check_out(&dest, &fees, &dummy_context).map_err(|error| {
				log::error!(
					target: LOG_TARGET,
					"XCM asset check out failed with error {:?}", error
				);
				TokenError::FundsUnavailable
			})?;
			T::AssetTransactor::check_out(&dest, &fees, &dummy_context);
			T::AssetTransactor::withdraw_asset(&fees, &dest, None).map_err(|error| {
				log::error!(
					target: LOG_TARGET,
					"XCM asset withdraw failed with error {:?}", error
				);
				TokenError::FundsUnavailable
			})?;
			Ok(())
		}
	}

	/// API for accessing the delivery cost of a message
	impl<T: Config> Get<BalanceOf<T>> for Pallet<T> {
		fn get() -> BalanceOf<T> {
			// Cost here based on MaxMessagePayloadSize(the worst case)
			Self::calculate_delivery_cost(T::MaxMessageSize::get())
		}
	}
}<|MERGE_RESOLUTION|>--- conflicted
+++ resolved
@@ -282,16 +282,7 @@
 				.map_err(|_| Error::<T>::InvalidPayload)?;
 
 			// Decode message into XCM
-<<<<<<< HEAD
-			let (xcm, fee) =
-				match inbound::VersionedMessage::decode_all(&mut envelope.payload.as_ref()) {
-					Ok(message) => T::MessageConverter::convert(envelope.message_id, message)
-						.map_err(|e| Error::<T>::ConvertMessage(e))?,
-					Err(_) => return Err(Error::<T>::InvalidPayload.into()),
-				};
-=======
 			let (xcm, fee) = Self::do_convert(envelope.message_id, message.clone())?;
->>>>>>> 9128dca3
 
 			log::info!(
 				target: LOG_TARGET,
@@ -331,8 +322,6 @@
 	}
 
 	impl<T: Config> Pallet<T> {
-<<<<<<< HEAD
-=======
 		pub fn do_convert(
 			message_id: H256,
 			message: VersionedMessage,
@@ -342,7 +331,6 @@
 			Ok((xcm, fee))
 		}
 
->>>>>>> 9128dca3
 		pub fn send_xcm(xcm: Xcm<()>, dest: ParaId) -> Result<XcmHash, Error<T>> {
 			let dest = Location::new(1, [Parachain(dest.into())]);
 			let (xcm_hash, _) = send_xcm::<T::XcmSender>(dest, xcm).map_err(Error::<T>::from)?;
