// SPDX-License-Identifier: Apache-2.0
// SPDX-FileCopyrightText: 2023 Snowfork <hello@snowfork.com>
use super::*;

use frame_support::{derive_impl, parameter_types, traits::ConstU32, weights::IdentityFee};
use hex_literal::hex;
use snowbridge_beacon_primitives::{
	types::deneb, BeaconHeader, ExecutionProof, Fork, ForkVersions, VersionedExecutionPayloadHeader,
};
use snowbridge_core::{
	gwei,
	inbound::{Log, Proof, VerificationError},
	meth, Channel, ChannelId, PricingParameters, Rewards, StaticLookup, TokenId,
};
use snowbridge_router_primitives::inbound::MessageToXcm;
use sp_core::{H160, H256};
use sp_runtime::{
	traits::{IdentifyAccount, IdentityLookup, MaybeEquivalence, Verify},
	BuildStorage, FixedU128, MultiSignature,
};
use sp_std::{convert::From, default::Default};
use xcm::{
	latest::{SendXcm, WESTEND_GENESIS_HASH},
	prelude::*,
};
use xcm_executor::AssetsInHolding;

use crate::{self as inbound_queue};

type Block = frame_system::mocking::MockBlock<Test>;

frame_support::construct_runtime!(
	pub enum Test
	{
		System: frame_system::{Pallet, Call, Storage, Event<T>},
		Balances: pallet_balances::{Pallet, Call, Storage, Config<T>, Event<T>},
		EthereumBeaconClient: snowbridge_pallet_ethereum_client::{Pallet, Call, Storage, Event<T>},
		InboundQueue: inbound_queue::{Pallet, Call, Storage, Event<T>},
	}
);

pub type Signature = MultiSignature;
pub type AccountId = <<Signature as Verify>::Signer as IdentifyAccount>::AccountId;

type Balance = u128;

#[derive_impl(frame_system::config_preludes::TestDefaultConfig)]
impl frame_system::Config for Test {
	type AccountId = AccountId;
	type Lookup = IdentityLookup<Self::AccountId>;
	type AccountData = pallet_balances::AccountData<u128>;
	type Block = Block;
}

parameter_types! {
	pub const ExistentialDeposit: u128 = 1;
}

#[derive_impl(pallet_balances::config_preludes::TestDefaultConfig)]
impl pallet_balances::Config for Test {
	type Balance = Balance;
	type ExistentialDeposit = ExistentialDeposit;
	type AccountStore = System;
}

parameter_types! {
	pub const ChainForkVersions: ForkVersions = ForkVersions{
		genesis: Fork {
			version: [0, 0, 0, 1], // 0x00000001
			epoch: 0,
		},
		altair: Fork {
			version: [1, 0, 0, 1], // 0x01000001
			epoch: 0,
		},
		bellatrix: Fork {
			version: [2, 0, 0, 1], // 0x02000001
			epoch: 0,
		},
		capella: Fork {
			version: [3, 0, 0, 1], // 0x03000001
			epoch: 0,
		},
		deneb: Fork {
			version: [4, 0, 0, 1], // 0x04000001
			epoch: 4294967295,
		},
		electra: Fork {
			version: [5, 0, 0, 0], // 0x05000000
			epoch: 80000000000,
		}
	};
}

impl snowbridge_pallet_ethereum_client::Config for Test {
	type RuntimeEvent = RuntimeEvent;
	type ForkVersions = ChainForkVersions;
	type FreeHeadersInterval = ConstU32<32>;
	type WeightInfo = ();
}

// Mock verifier
pub struct MockVerifier;

impl Verifier for MockVerifier {
	fn verify(_: &Log, _: &Proof) -> Result<(), VerificationError> {
		Ok(())
	}
}

const GATEWAY_ADDRESS: [u8; 20] = hex!["eda338e4dc46038493b885327842fd3e301cab39"];

parameter_types! {
	pub const EthereumNetwork: xcm::v3::NetworkId = xcm::v3::NetworkId::Ethereum { chain_id: 11155111 };
	pub const GatewayAddress: H160 = H160(GATEWAY_ADDRESS);
	pub const CreateAssetCall: [u8;2] = [53, 0];
	pub const CreateAssetExecutionFee: u128 = 2_000_000_000;
	pub const CreateAssetDeposit: u128 = 100_000_000_000;
	pub const SendTokenExecutionFee: u128 = 1_000_000_000;
	pub const InitialFund: u128 = 1_000_000_000_000;
	pub const InboundQueuePalletInstance: u8 = 80;
	pub UniversalLocation: InteriorLocation =
<<<<<<< HEAD
		[GlobalConsensus(Westend), Parachain(1013)].into();
	pub GlobalAssetHub: Location = Location::new(1,[GlobalConsensus(Westend),Parachain(1000)]);
=======
		[GlobalConsensus(ByGenesis(WESTEND_GENESIS_HASH)), Parachain(1002)].into();
	pub AssetHubFromEthereum: Location = Location::new(1,[GlobalConsensus(ByGenesis(WESTEND_GENESIS_HASH)),Parachain(1000)]);
>>>>>>> ffa90d0f
}

#[cfg(feature = "runtime-benchmarks")]
impl<T: snowbridge_pallet_ethereum_client::Config> BenchmarkHelper<T> for Test {
	// not implemented since the MockVerifier is used for tests
	fn initialize_storage(_: BeaconHeader, _: H256) {}
}

// Mock XCM sender that always succeeds
pub struct MockXcmSender;

impl SendXcm for MockXcmSender {
	type Ticket = Xcm<()>;

	fn validate(
		dest: &mut Option<Location>,
		xcm: &mut Option<Xcm<()>>,
	) -> SendResult<Self::Ticket> {
		if let Some(location) = dest {
			match location.unpack() {
				(_, [Parachain(1001)]) => return Err(XcmpSendError::NotApplicable),
				_ => Ok((xcm.clone().unwrap(), Assets::default())),
			}
		} else {
			Ok((xcm.clone().unwrap(), Assets::default()))
		}
	}

	fn deliver(xcm: Self::Ticket) -> core::result::Result<XcmHash, XcmpSendError> {
		let hash = xcm.using_encoded(sp_io::hashing::blake2_256);
		Ok(hash)
	}
}

parameter_types! {
	pub const OwnParaId: ParaId = ParaId::new(1013);
	pub Parameters: PricingParameters<u128> = PricingParameters {
		exchange_rate: FixedU128::from_rational(1, 400),
		fee_per_gas: gwei(20),
		rewards: Rewards { local: DOT, remote: meth(1) },
		multiplier: FixedU128::from_rational(1, 1),
	};
}

pub const DOT: u128 = 10_000_000_000;

pub struct MockChannelLookup;
impl StaticLookup for MockChannelLookup {
	type Source = ChannelId;
	type Target = Channel;

	fn lookup(channel_id: Self::Source) -> Option<Self::Target> {
		if channel_id !=
			hex!("c173fac324158e77fb5840738a1a541f633cbec8884c6a601c567d2b376a0539").into()
		{
			return None
		}
		Some(Channel { agent_id: H256::zero(), para_id: ASSET_HUB_PARAID.into() })
	}
}

pub struct SuccessfulTransactor;
impl TransactAsset for SuccessfulTransactor {
	fn can_check_in(_origin: &Location, _what: &Asset, _context: &XcmContext) -> XcmResult {
		Ok(())
	}

	fn can_check_out(_dest: &Location, _what: &Asset, _context: &XcmContext) -> XcmResult {
		Ok(())
	}

	fn deposit_asset(_what: &Asset, _who: &Location, _context: Option<&XcmContext>) -> XcmResult {
		Ok(())
	}

	fn withdraw_asset(
		_what: &Asset,
		_who: &Location,
		_context: Option<&XcmContext>,
	) -> Result<AssetsInHolding, XcmError> {
		Ok(AssetsInHolding::default())
	}

	fn internal_transfer_asset(
		_what: &Asset,
		_from: &Location,
		_to: &Location,
		_context: &XcmContext,
	) -> Result<AssetsInHolding, XcmError> {
		Ok(AssetsInHolding::default())
	}
}

pub struct MockTokenIdConvert;
impl MaybeEquivalence<TokenId, Location> for MockTokenIdConvert {
	fn convert(_id: &TokenId) -> Option<Location> {
		Some(Location::parent())
	}
	fn convert_back(_loc: &Location) -> Option<TokenId> {
		None
	}
}

impl inbound_queue::Config for Test {
	type RuntimeEvent = RuntimeEvent;
	type Verifier = MockVerifier;
	type Token = Balances;
	type XcmSender = MockXcmSender;
	type WeightInfo = ();
	type GatewayAddress = GatewayAddress;
	type MessageConverter = MessageToXcm<
		CreateAssetCall,
		CreateAssetDeposit,
		InboundQueuePalletInstance,
		AccountId,
		Balance,
		MockTokenIdConvert,
		UniversalLocation,
<<<<<<< HEAD
		GlobalAssetHub,
=======
		AssetHubFromEthereum,
>>>>>>> ffa90d0f
	>;
	type PricingParameters = Parameters;
	type ChannelLookup = MockChannelLookup;
	#[cfg(feature = "runtime-benchmarks")]
	type Helper = Test;
	type WeightToFee = IdentityFee<u128>;
	type LengthToFee = IdentityFee<u128>;
	type MaxMessageSize = ConstU32<1024>;
	type AssetTransactor = SuccessfulTransactor;
}

pub fn setup() {
	System::set_block_number(1);
	Balances::mint_into(
		&sibling_sovereign_account::<Test>(ASSET_HUB_PARAID.into()),
		InitialFund::get(),
	)
	.unwrap();
	Balances::mint_into(
		&sibling_sovereign_account::<Test>(TEMPLATE_PARAID.into()),
		InitialFund::get(),
	)
	.unwrap();
}

pub fn new_tester() -> sp_io::TestExternalities {
	let storage = frame_system::GenesisConfig::<Test>::default().build_storage().unwrap();
	let mut ext: sp_io::TestExternalities = storage.into();
	ext.execute_with(setup);
	ext
}

// Generated from smoketests:
//   cd smoketests
//   ./make-bindings
//   cargo test --test register_token -- --nocapture
pub fn mock_event_log() -> Log {
	Log {
        // gateway address
        address: hex!("eda338e4dc46038493b885327842fd3e301cab39").into(),
        topics: vec![
            hex!("7153f9357c8ea496bba60bf82e67143e27b64462b49041f8e689e1b05728f84f").into(),
            // channel id
            hex!("c173fac324158e77fb5840738a1a541f633cbec8884c6a601c567d2b376a0539").into(),
            // message id
            hex!("5f7060e971b0dc81e63f0aa41831091847d97c1a4693ac450cc128c7214e65e0").into(),
        ],
        // Nonce + Payload
        data: hex!("00000000000000000000000000000000000000000000000000000000000000010000000000000000000000000000000000000000000000000000000000000040000000000000000000000000000000000000000000000000000000000000002e000f000000000000000087d1f7fdfee7f651fabc8bfcb6e086c278b77a7d00e40b54020000000000000000000000000000000000000000000000000000000000").into(),
    }
}

pub fn mock_event_log_invalid_channel() -> Log {
	Log {
        address: hex!("eda338e4dc46038493b885327842fd3e301cab39").into(),
        topics: vec![
            hex!("7153f9357c8ea496bba60bf82e67143e27b64462b49041f8e689e1b05728f84f").into(),
            // invalid channel id
            hex!("0000000000000000000000000000000000000000000000000000000000000000").into(),
            hex!("5f7060e971b0dc81e63f0aa41831091847d97c1a4693ac450cc128c7214e65e0").into(),
        ],
        data: hex!("00000000000000000000000000000000000000000000000000000000000000010000000000000000000000000000000000000000000000000000000000000040000000000000000000000000000000000000000000000000000000000000001e000f000000000000000087d1f7fdfee7f651fabc8bfcb6e086c278b77a7d0000").into(),
    }
}

pub fn mock_event_log_invalid_gateway() -> Log {
	Log {
        // gateway address
        address: H160::zero(),
        topics: vec![
            hex!("7153f9357c8ea496bba60bf82e67143e27b64462b49041f8e689e1b05728f84f").into(),
            // channel id
            hex!("c173fac324158e77fb5840738a1a541f633cbec8884c6a601c567d2b376a0539").into(),
            // message id
            hex!("5f7060e971b0dc81e63f0aa41831091847d97c1a4693ac450cc128c7214e65e0").into(),
        ],
        // Nonce + Payload
        data: hex!("00000000000000000000000000000000000000000000000000000000000000010000000000000000000000000000000000000000000000000000000000000040000000000000000000000000000000000000000000000000000000000000001e000f000000000000000087d1f7fdfee7f651fabc8bfcb6e086c278b77a7d0000").into(),
    }
}

pub fn mock_execution_proof() -> ExecutionProof {
	ExecutionProof {
		header: BeaconHeader::default(),
		ancestry_proof: None,
		execution_header: VersionedExecutionPayloadHeader::Deneb(deneb::ExecutionPayloadHeader {
			parent_hash: Default::default(),
			fee_recipient: Default::default(),
			state_root: Default::default(),
			receipts_root: Default::default(),
			logs_bloom: vec![],
			prev_randao: Default::default(),
			block_number: 0,
			gas_limit: 0,
			gas_used: 0,
			timestamp: 0,
			extra_data: vec![],
			base_fee_per_gas: Default::default(),
			block_hash: Default::default(),
			transactions_root: Default::default(),
			withdrawals_root: Default::default(),
			blob_gas_used: 0,
			excess_blob_gas: 0,
		}),
		execution_branch: vec![],
	}
}

pub const ASSET_HUB_PARAID: u32 = 1000u32;
pub const TEMPLATE_PARAID: u32 = 1001u32;<|MERGE_RESOLUTION|>--- conflicted
+++ resolved
@@ -84,10 +84,6 @@
 		deneb: Fork {
 			version: [4, 0, 0, 1], // 0x04000001
 			epoch: 4294967295,
-		},
-		electra: Fork {
-			version: [5, 0, 0, 0], // 0x05000000
-			epoch: 80000000000,
 		}
 	};
 }
@@ -120,13 +116,8 @@
 	pub const InitialFund: u128 = 1_000_000_000_000;
 	pub const InboundQueuePalletInstance: u8 = 80;
 	pub UniversalLocation: InteriorLocation =
-<<<<<<< HEAD
-		[GlobalConsensus(Westend), Parachain(1013)].into();
-	pub GlobalAssetHub: Location = Location::new(1,[GlobalConsensus(Westend),Parachain(1000)]);
-=======
 		[GlobalConsensus(ByGenesis(WESTEND_GENESIS_HASH)), Parachain(1002)].into();
 	pub AssetHubFromEthereum: Location = Location::new(1,[GlobalConsensus(ByGenesis(WESTEND_GENESIS_HASH)),Parachain(1000)]);
->>>>>>> ffa90d0f
 }
 
 #[cfg(feature = "runtime-benchmarks")]
@@ -245,11 +236,7 @@
 		Balance,
 		MockTokenIdConvert,
 		UniversalLocation,
-<<<<<<< HEAD
-		GlobalAssetHub,
-=======
 		AssetHubFromEthereum,
->>>>>>> ffa90d0f
 	>;
 	type PricingParameters = Parameters;
 	type ChannelLookup = MockChannelLookup;
