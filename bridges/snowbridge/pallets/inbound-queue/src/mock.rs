--- conflicted
+++ resolved
@@ -3,13 +3,8 @@
 use super::*;
 
 use frame_support::{
-<<<<<<< HEAD
-	parameter_types,
-	traits::{ConstU32, Everything},
-=======
 	derive_impl, parameter_types,
 	traits::{ConstU128, ConstU32, Everything},
->>>>>>> 463ccb8f
 	weights::IdentityFee,
 };
 use hex_literal::hex;
