--- conflicted
+++ resolved
@@ -35,7 +35,6 @@
 		assert_eq!(Balances::balance(&channel_sovereign), initial_fund);
 
 		assert_ok!(InboundQueue::submit(origin.clone(), message.clone()));
-<<<<<<< HEAD
 
 		let events = frame_system::Pallet::<Test>::events();
 		assert!(
@@ -46,19 +45,6 @@
 			)),
 			"no event emit."
 		);
-=======
-		expect_events(vec![InboundQueueEvent::MessageReceived {
-			channel_id: hex!("c173fac324158e77fb5840738a1a541f633cbec8884c6a601c567d2b376a0539")
-				.into(),
-			nonce: 1,
-			message_id: [
-				118, 166, 139, 182, 84, 52, 165, 189, 54, 14, 178, 73, 2, 228, 192, 97, 153, 201,
-				4, 75, 151, 15, 82, 6, 164, 187, 162, 133, 26, 183, 186, 126,
-			],
-			fee_burned: 110000000000,
-		}
-		.into()]);
->>>>>>> c808a009
 
 		let delivery_cost = InboundQueue::calculate_delivery_cost(message.encode().len() as u32);
 		assert!(
