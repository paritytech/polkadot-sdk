[package]
name = "bp-runtime"
description = "Primitives that may be used at (bridges) runtime level."
version = "0.1.0"
authors.workspace = true
edition.workspace = true
license = "GPL-3.0-or-later WITH Classpath-exception-2.0"
publish = false

[dependencies]
codec = { package = "parity-scale-codec", version = "3.1.5", default-features = false }
hash-db = { git = "https://github.com/paritytech/trie.git", branch = "lexnv/expose_merkle_value", default-features = false }
impl-trait-for-tuples = "0.2.2"
log = { version = "0.4.19", default-features = false }
num-traits = { version = "0.2", default-features = false }
scale-info = { version = "2.9.0", default-features = false, features = ["derive"] }
serde = { version = "1.0", default-features = false, features = ["alloc", "derive"] }

# Substrate Dependencies

frame-support = { path = "../../../substrate/frame/support", default-features = false }
frame-system = { path = "../../../substrate/frame/system", default-features = false }
sp-core = { path = "../../../substrate/primitives/core", default-features = false }
sp-io = { path = "../../../substrate/primitives/io", default-features = false }
sp-runtime = { path = "../../../substrate/primitives/runtime", default-features = false, features = ["serde"] }
sp-state-machine = { path = "../../../substrate/primitives/state-machine", default-features = false }
sp-std = { path = "../../../substrate/primitives/std", default-features = false }
sp-trie = { path = "../../../substrate/primitives/trie", default-features = false }
<<<<<<< HEAD
trie-db = { git = "https://github.com/paritytech/trie.git", branch = "lexnv/expose_merkle_value", default-features = false }
=======
trie-db = { version = "0.28.0", default-features = false }
>>>>>>> 61be78c6

[dev-dependencies]
hex-literal = "0.4"

[features]
default = [ "std" ]
std = [
	"codec/std",
	"frame-support/std",
	"frame-system/std",
	"hash-db/std",
	"log/std",
	"num-traits/std",
	"scale-info/std",
	"serde/std",
	"sp-core/std",
	"sp-io/std",
	"sp-runtime/std",
	"sp-state-machine/std",
	"sp-std/std",
	"sp-trie/std",
	"trie-db/std",
]<|MERGE_RESOLUTION|>--- conflicted
+++ resolved
@@ -9,7 +9,7 @@
 
 [dependencies]
 codec = { package = "parity-scale-codec", version = "3.1.5", default-features = false }
-hash-db = { git = "https://github.com/paritytech/trie.git", branch = "lexnv/expose_merkle_value", default-features = false }
+hash-db = { version = "0.16.0", default-features = false }
 impl-trait-for-tuples = "0.2.2"
 log = { version = "0.4.19", default-features = false }
 num-traits = { version = "0.2", default-features = false }
@@ -26,11 +26,7 @@
 sp-state-machine = { path = "../../../substrate/primitives/state-machine", default-features = false }
 sp-std = { path = "../../../substrate/primitives/std", default-features = false }
 sp-trie = { path = "../../../substrate/primitives/trie", default-features = false }
-<<<<<<< HEAD
-trie-db = { git = "https://github.com/paritytech/trie.git", branch = "lexnv/expose_merkle_value", default-features = false }
-=======
 trie-db = { version = "0.28.0", default-features = false }
->>>>>>> 61be78c6
 
 [dev-dependencies]
 hex-literal = "0.4"
