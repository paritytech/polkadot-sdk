use cumulus_primitives_core::ParaId;

use crate::{
	AccountId, BalancesConfig, CollatorSelectionConfig, ParachainInfoConfig, PolkadotXcmConfig,
	RuntimeGenesisConfig, SessionConfig, SessionKeys, SudoConfig, EXISTENTIAL_DEPOSIT,
};
use alloc::{vec, vec::Vec};
use parachains_common::{genesis_config_helpers::*, AuraId};
use serde_json::Value;
use sp_core::sr25519;
use sp_genesis_builder::PresetId;

/// The default XCM version to set in genesis config.
const SAFE_XCM_VERSION: u32 = xcm::prelude::XCM_VERSION;

/// Generate the session keys from individual elements.
///
/// The input must be a tuple of individual keys (a single arg for now since we have just one key).
pub fn template_session_keys(keys: AuraId) -> SessionKeys {
	SessionKeys { aura: keys }
}

fn testnet_genesis(
	invulnerables: Vec<(AccountId, AuraId)>,
	endowed_accounts: Vec<AccountId>,
	root: AccountId,
	id: ParaId,
) -> Value {
	let config = RuntimeGenesisConfig {
		balances: BalancesConfig {
			balances: endowed_accounts
				.iter()
				.cloned()
				.map(|k| (k, 1u128 << 60))
				.collect::<Vec<_>>(),
		},
		parachain_info: ParachainInfoConfig { parachain_id: id, ..Default::default() },
		collator_selection: CollatorSelectionConfig {
			invulnerables: invulnerables.iter().cloned().map(|(acc, _)| acc).collect::<Vec<_>>(),
			candidacy_bond: EXISTENTIAL_DEPOSIT * 16,
			..Default::default()
		},
		session: SessionConfig {
			keys: invulnerables
				.into_iter()
				.map(|(acc, aura)| {
					(
						acc.clone(),                 // account id
						acc,                         // validator id
						template_session_keys(aura), // session keys
					)
				})
				.collect::<Vec<_>>(),
			..Default::default()
		},
		polkadot_xcm: PolkadotXcmConfig {
			safe_xcm_version: Some(SAFE_XCM_VERSION),
			..Default::default()
		},
		sudo: SudoConfig { key: Some(root) },
		..Default::default()
	};

	serde_json::to_value(config).expect("Could not build genesis config.")
}

fn local_testnet_genesis() -> Value {
	testnet_genesis(
		// initial collators.
		vec![
			(
				get_account_id_from_seed::<sr25519::Public>("Alice"),
				get_collator_keys_from_seed::<AuraId>("Alice"),
			),
			(
				get_account_id_from_seed::<sr25519::Public>("Bob"),
				get_collator_keys_from_seed::<AuraId>("Bob"),
			),
		],
		vec![
			get_account_id_from_seed::<sr25519::Public>("Alice"),
			get_account_id_from_seed::<sr25519::Public>("Bob"),
			get_account_id_from_seed::<sr25519::Public>("Charlie"),
			get_account_id_from_seed::<sr25519::Public>("Dave"),
			get_account_id_from_seed::<sr25519::Public>("Eve"),
			get_account_id_from_seed::<sr25519::Public>("Ferdie"),
			get_account_id_from_seed::<sr25519::Public>("Alice//stash"),
			get_account_id_from_seed::<sr25519::Public>("Bob//stash"),
			get_account_id_from_seed::<sr25519::Public>("Charlie//stash"),
			get_account_id_from_seed::<sr25519::Public>("Dave//stash"),
			get_account_id_from_seed::<sr25519::Public>("Eve//stash"),
			get_account_id_from_seed::<sr25519::Public>("Ferdie//stash"),
		],
		get_account_id_from_seed::<sr25519::Public>("Alice"),
		1000.into(),
	)
}

fn development_config_genesis() -> Value {
	testnet_genesis(
		// initial collators.
		vec![
			(
				get_account_id_from_seed::<sr25519::Public>("Alice"),
				get_collator_keys_from_seed::<AuraId>("Alice"),
			),
			(
				get_account_id_from_seed::<sr25519::Public>("Bob"),
				get_collator_keys_from_seed::<AuraId>("Bob"),
			),
		],
		vec![
			get_account_id_from_seed::<sr25519::Public>("Alice"),
			get_account_id_from_seed::<sr25519::Public>("Bob"),
			get_account_id_from_seed::<sr25519::Public>("Charlie"),
			get_account_id_from_seed::<sr25519::Public>("Dave"),
			get_account_id_from_seed::<sr25519::Public>("Eve"),
			get_account_id_from_seed::<sr25519::Public>("Ferdie"),
			get_account_id_from_seed::<sr25519::Public>("Alice//stash"),
			get_account_id_from_seed::<sr25519::Public>("Bob//stash"),
			get_account_id_from_seed::<sr25519::Public>("Charlie//stash"),
			get_account_id_from_seed::<sr25519::Public>("Dave//stash"),
			get_account_id_from_seed::<sr25519::Public>("Eve//stash"),
			get_account_id_from_seed::<sr25519::Public>("Ferdie//stash"),
		],
		get_account_id_from_seed::<sr25519::Public>("Alice"),
		1000.into(),
	)
}

/// Provides the JSON representation of predefined genesis config for given `id`.
pub fn get_preset(id: &PresetId) -> Option<vec::Vec<u8>> {
<<<<<<< HEAD
	let patch = match id.as_ref() {
		PRESET_LOCAL_TESTNET => local_testnet_genesis(),
		sp_genesis_builder::DEV_RUNTIME_PRESET => development_config_genesis(),
=======
	let patch = match id.try_into() {
		Ok(sp_genesis_builder::LOCAL_TESTNET_RUNTIME_PRESET) => local_testnet_genesis(),
		Ok(sp_genesis_builder::DEV_RUNTIME_PRESET) => development_config_genesis(),
>>>>>>> a5e40d0c
		_ => return None,
	};
	Some(
		serde_json::to_string(&patch)
			.expect("serialization to json is expected to work. qed.")
			.into_bytes(),
	)
}

/// List of supported presets.
pub fn preset_names() -> Vec<PresetId> {
	vec![
		PresetId::from(sp_genesis_builder::DEV_RUNTIME_PRESET),
		PresetId::from(sp_genesis_builder::LOCAL_TESTNET_RUNTIME_PRESET),
	]
}<|MERGE_RESOLUTION|>--- conflicted
+++ resolved
@@ -130,15 +130,9 @@
 
 /// Provides the JSON representation of predefined genesis config for given `id`.
 pub fn get_preset(id: &PresetId) -> Option<vec::Vec<u8>> {
-<<<<<<< HEAD
 	let patch = match id.as_ref() {
-		PRESET_LOCAL_TESTNET => local_testnet_genesis(),
+		sp_genesis_builder::LOCAL_TESTNET_RUNTIME_PRESET => local_testnet_genesis(),
 		sp_genesis_builder::DEV_RUNTIME_PRESET => development_config_genesis(),
-=======
-	let patch = match id.try_into() {
-		Ok(sp_genesis_builder::LOCAL_TESTNET_RUNTIME_PRESET) => local_testnet_genesis(),
-		Ok(sp_genesis_builder::DEV_RUNTIME_PRESET) => development_config_genesis(),
->>>>>>> a5e40d0c
 		_ => return None,
 	};
 	Some(
