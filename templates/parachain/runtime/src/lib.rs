--- conflicted
+++ resolved
@@ -9,12 +9,8 @@
 pub mod apis;
 #[cfg(feature = "runtime-benchmarks")]
 mod benchmarks;
-<<<<<<< HEAD
-mod configs;
+pub mod configs;
 mod genesis_config_presets;
-=======
-pub mod configs;
->>>>>>> 3d4a3355
 mod weights;
 
 extern crate alloc;
