--- conflicted
+++ resolved
@@ -32,16 +32,6 @@
 pallet-parachain-template = { workspace = true }
 
 # Substrate / FRAME
-<<<<<<< HEAD
-frame-benchmarking = { optional = true, workspace = true }
-frame-executive = { workspace = true }
-frame-metadata-hash-extension = { workspace = true }
-frame-support = { workspace = true }
-frame-system = { workspace = true }
-frame-system-benchmarking = { optional = true, workspace = true }
-frame-system-rpc-runtime-api = { workspace = true }
-frame-try-runtime = { optional = true, workspace = true }
-=======
 frame-benchmarking = { path = "../../../substrate/frame/benchmarking", default-features = false, optional = true }
 frame-executive = { path = "../../../substrate/frame/executive", default-features = false }
 frame-metadata-hash-extension = { path = "../../../substrate/frame/metadata-hash-extension", default-features = false }
@@ -50,7 +40,6 @@
 frame-system-benchmarking = { path = "../../../substrate/frame/system/benchmarking", default-features = false, optional = true }
 frame-system-rpc-runtime-api = { path = "../../../substrate/frame/system/rpc/runtime-api", default-features = false }
 frame-try-runtime = { path = "../../../substrate/frame/try-runtime", default-features = false, optional = true }
->>>>>>> 7df94a46
 
 # FRAME Pallets
 pallet-aura = { workspace = true }
