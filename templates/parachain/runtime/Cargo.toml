--- conflicted
+++ resolved
@@ -24,16 +24,10 @@
 log = { workspace = true }
 scale-info = { features = [
 	"derive",
-<<<<<<< HEAD
-] }
-smallvec = "1.11.0"
-docify = "0.2.8"
-serde_json = { workspace = true, default-features = false }
-=======
 ], workspace = true }
 smallvec = { workspace = true, default-features = true }
 docify = { workspace = true }
->>>>>>> 7f332cd3
+serde_json = { workspace = true, default-features = false }
 
 # Local
 pallet-parachain-template = { workspace = true }
