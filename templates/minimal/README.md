<div align="center">

# Polkadot SDK's Minimal Template

<img height="70px" alt="Polkadot SDK Logo" src="https://github.com/paritytech/polkadot-sdk/raw/master/docs/images/Polkadot_Logo_Horizontal_Pink_White.png#gh-dark-mode-only"/>
<img height="70px" alt="Polkadot SDK Logo" src="https://github.com/paritytech/polkadot-sdk/raw/master/docs/images/Polkadot_Logo_Horizontal_Pink_Black.png#gh-light-mode-only"/>

> This is a minimal template for creating a blockchain based on Polkadot SDK.
>
> This template is automatically updated after releases in the main [Polkadot SDK monorepo](https://github.com/paritytech/polkadot-sdk).

</div>

🤏 This template is a minimal (in terms of complexity and the number of components) template for building a blockchain node.

<<<<<<< HEAD
🔧 It's runtime is configured of a single custom pallet as a staring point, and a handful of ready-made pallets
such as a [Balances pallet](https://paritytech.github.io/polkadot-sdk/master/pallet_balances/index.html).
=======
🔧 Its runtime is configured of a single custom pallet as a starting point, and a handful of ready-made pallets such as a [Balances pallet](https://paritytech.github.io/polkadot-sdk/master/pallet_balances/index.html).
>>>>>>> 05e62588

👤 The template has no consensus configured - it is best for experimenting with a single node network.

## Template Structure

A Polkadot SDK based project such as this one consists of:

* 💿 a [Node](./node/README.md) - the binary application.
* 🧮 the [Runtime](./runtime/README.md) - the core logic of the blockchain.
* 🎨 the [Pallets](./pallets/README.md) - from which the runtime is constructed.

## Getting Started

🦀 The template is using the Rust language.

👉 Check the
[Rust installation instructions](https://www.rust-lang.org/tools/install) for your system.

🛠️ Depending on your operating system and Rust version, there might be additional
packages required to compile this template - please take note of the Rust compiler output.

### Build

🔨 Use the following command to build the node without launching it:

```sh
cargo build --release
```

🐳 Alternatively, build the docker image:

```sh
docker build . -t polkadot-sdk-minimal-template
```

### Single-Node Development Chain

👤 The following command starts a single-node development chain:

```sh
./target/release/minimal-template-node --dev

# docker version:
docker run --rm polkadot-sdk-minimal-template --dev
```

Development chains:

* 🧹 Do not persist the state.
* 💰 Are preconfigured with a genesis state that includes several prefunded development accounts.
* 🧑‍⚖️ Development accounts are used as `sudo` accounts.

### Connect with the Polkadot-JS Apps Front-End

🌐 You can interact with your local node using the
hosted version of the [Polkadot/Substrate
Portal](https://polkadot.js.org/apps/#/explorer?rpc=ws://localhost:9944).

🪐 A hosted version is also
available on [IPFS](https://dotapps.io/).

🧑‍🔧 You can also find the source code and instructions for hosting your own instance in the
[`polkadot-js/apps`](https://github.com/polkadot-js/apps) repository.

## Contributing

🔄 This template is automatically updated after releases in the main [Polkadot SDK monorepo](https://github.com/paritytech/polkadot-sdk).

➡️ Any pull requests should be directed to this [source](https://github.com/paritytech/polkadot-sdk/tree/master/templates/minimal).

😇 Please refer to the monorepo's
[contribution guidelines](https://github.com/paritytech/polkadot-sdk/blob/master/docs/contributor/CONTRIBUTING.md) and
[Code of Conduct](https://github.com/paritytech/polkadot-sdk/blob/master/docs/contributor/CODE_OF_CONDUCT.md).

## Getting Help

🧑‍🏫 To learn about Polkadot in general, [Polkadot.network](https://polkadot.network/) website is a good starting point.

🧑‍🔧 For technical introduction, [here](https://github.com/paritytech/polkadot-sdk#-documentation) are
the Polkadot SDK documentation resources.

👥 Additionally, there are [GitHub issues](https://github.com/paritytech/polkadot-sdk/issues) and
[Substrate StackExchange](https://substrate.stackexchange.com/).<|MERGE_RESOLUTION|>--- conflicted
+++ resolved
@@ -13,12 +13,8 @@
 
 🤏 This template is a minimal (in terms of complexity and the number of components) template for building a blockchain node.
 
-<<<<<<< HEAD
-🔧 It's runtime is configured of a single custom pallet as a staring point, and a handful of ready-made pallets
+🔧 Its runtime is configured of a single custom pallet as a starting point, and a handful of ready-made pallets
 such as a [Balances pallet](https://paritytech.github.io/polkadot-sdk/master/pallet_balances/index.html).
-=======
-🔧 Its runtime is configured of a single custom pallet as a starting point, and a handful of ready-made pallets such as a [Balances pallet](https://paritytech.github.io/polkadot-sdk/master/pallet_balances/index.html).
->>>>>>> 05e62588
 
 👤 The template has no consensus configured - it is best for experimenting with a single node network.
 
