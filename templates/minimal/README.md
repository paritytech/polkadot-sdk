--- conflicted
+++ resolved
@@ -65,13 +65,8 @@
 Development chains:
 
 * 🧹 Do not persist the state.
-<<<<<<< HEAD
 * 💰 Are pre-configured with a genesis state that includes several pre-funded development accounts.
 * 🧑‍⚖️ One development account (`ALICE`) is used as `sudo` accounts.
-=======
-* 💰 Are preconfigured with a genesis state that includes several pre-funded development accounts.
-* 🧑‍⚖️ Development accounts are used as `sudo` accounts.
->>>>>>> 9403a5d4
 
 ### Connect with the Polkadot-JS Apps Front-End
 
