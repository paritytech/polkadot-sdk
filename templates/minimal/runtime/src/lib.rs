--- conflicted
+++ resolved
@@ -25,30 +25,25 @@
 
 extern crate alloc;
 
-<<<<<<< HEAD
-use alloc::{vec, vec::Vec};
 use frame::{
-	deps::frame_support::{
-		genesis_builder_helper::{build_state, get_preset},
-		runtime,
-		weights::{FixedFee, NoFee},
-	},
 	prelude::*,
 	runtime::{
-		apis::{
-			self, impl_runtime_apis, ApplyExtrinsicResult, CheckInherentsResult,
-			ExtrinsicInclusionMode, OpaqueGeneratedSessionKeys, OpaqueMetadata,
-		},
 		prelude::*,
-=======
-use alloc::vec::Vec;
+use alloc::{vec, vec::Vec};
 use pallet_transaction_payment::{FeeDetails, RuntimeDispatchInfo};
 use polkadot_sdk::{
 	polkadot_sdk_frame::{
 		self as frame,
+	    deps::frame_support::{
+		    genesis_builder_helper::{build_state, get_preset}
+        },
 		deps::sp_genesis_builder,
-		runtime::{apis, prelude::*},
->>>>>>> 436b4935
+		runtime::{apis, apis::{
+			self, impl_runtime_apis, ApplyExtrinsicResult, CheckInherentsResult,
+			ExtrinsicInclusionMode, OpaqueGeneratedSessionKeys, OpaqueMetadata,
+		},
+                  prelude::*},
+		weights::{FixedFee, NoFee},
 	},
 	*,
 };
