--- conflicted
+++ resolved
@@ -14,18 +14,11 @@
 targets = ["x86_64-unknown-linux-gnu"]
 
 [dependencies]
-<<<<<<< HEAD
-clap = { features = ["derive"], workspace = true }
-futures = { features = ["thread-pool"], workspace = true }
-futures-timer = { workspace = true }
-jsonrpsee = { features = ["server"], workspace = true }
-=======
 docify = "0.2.0"
 clap = { version = "4.5.3", features = ["derive"] }
 futures = { version = "0.3.30", features = ["thread-pool"] }
 futures-timer = "3.0.1"
 jsonrpsee = { version = "0.22", features = ["server"] }
->>>>>>> 2869fd6a
 serde_json = { workspace = true, default-features = true }
 
 sc-cli = { workspace = true, default-features = true }
