// This file is part of Substrate.

// Copyright (C) Parity Technologies (UK) Ltd.
// SPDX-License-Identifier: Apache-2.0

// Licensed under the Apache License, Version 2.0 (the "License");
// you may not use this file except in compliance with the License.
// You may obtain a copy of the License at
//
// 	http://www.apache.org/licenses/LICENSE-2.0
//
// Unless required by applicable law or agreed to in writing, software
// distributed under the License is distributed on an "AS IS" BASIS,
// WITHOUT WARRANTIES OR CONDITIONS OF ANY KIND, either express or implied.
// See the License for the specific language governing permissions and
// limitations under the License.

//! A collection of node-specific RPC methods.
//! Substrate provides the `sc-rpc` crate, which defines the core RPC layer
//! used by Substrate nodes. This file extends those RPC definitions with
//! capabilities that are specific to this project's runtime configuration.

#![warn(missing_docs)]

use jsonrpsee::RpcModule;
use minimal_template_runtime::interface::{AccountId, Nonce, OpaqueBlock};
use polkadot_sdk::{
	sc_transaction_pool_api::TransactionPool,
	sp_blockchain::{Error as BlockChainError, HeaderBackend, HeaderMetadata},
	*,
};
use std::sync::Arc;

<<<<<<< HEAD
pub use polkadot_sdk::sc_rpc_api::DenyUnsafe;

=======
>>>>>>> 09254eb9
/// Full client dependencies.
pub struct FullDeps<C, P> {
	/// The client instance to use.
	pub client: Arc<C>,
	/// Transaction pool instance.
	pub pool: Arc<P>,
}

#[docify::export]
/// Instantiate all full RPC extensions.
pub fn create_full<C, P>(
	deps: FullDeps<C, P>,
) -> Result<RpcModule<()>, Box<dyn std::error::Error + Send + Sync>>
where
	C: Send
		+ Sync
		+ 'static
		+ sp_api::ProvideRuntimeApi<OpaqueBlock>
		+ HeaderBackend<OpaqueBlock>
		+ HeaderMetadata<OpaqueBlock, Error = BlockChainError>
		+ 'static,
	C::Api: sp_block_builder::BlockBuilder<OpaqueBlock>,
	C::Api: substrate_frame_rpc_system::AccountNonceApi<OpaqueBlock, AccountId, Nonce>,
	P: TransactionPool + 'static,
{
	use polkadot_sdk::substrate_frame_rpc_system::{System, SystemApiServer};
	let mut module = RpcModule::new(());
	let FullDeps { client, pool } = deps;

	module.merge(System::new(client.clone(), pool.clone()).into_rpc())?;

	Ok(module)
}<|MERGE_RESOLUTION|>--- conflicted
+++ resolved
@@ -31,11 +31,6 @@
 };
 use std::sync::Arc;
 
-<<<<<<< HEAD
-pub use polkadot_sdk::sc_rpc_api::DenyUnsafe;
-
-=======
->>>>>>> 09254eb9
 /// Full client dependencies.
 pub struct FullDeps<C, P> {
 	/// The client instance to use.
