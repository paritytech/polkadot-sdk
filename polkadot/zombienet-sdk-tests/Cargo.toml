[package]
name = "polkadot-zombienet-sdk-tests"
version = "0.1.0"
description = "Zomebienet-sdk tests."
authors.workspace = true
edition.workspace = true
license.workspace = true
publish = false

[dependencies]
anyhow = { workspace = true }
codec = { workspace = true, features = ["derive"] }
env_logger = { workspace = true }
log = { workspace = true }
serde = { workspace = true }
serde_json = { workspace = true }
subxt = { workspace = true, features = ["substrate-compat"] }
subxt-signer = { workspace = true }
tokio = { workspace = true, features = ["rt-multi-thread"] }
zombienet-sdk = { workspace = true }
<<<<<<< HEAD
serde = { workspace = true }
serde_json = { workspace = true }
codec = { workspace = true, features = ["derive"] }
=======
>>>>>>> ba27e1a2
polkadot-primitives = { workspace = true, default-features = true }

[features]
zombie-metadata = []

[build-dependencies]
substrate-build-script-utils = { workspace = true, default-features = true }
subwasmlib = { git = "https://github.com/chevdor/subwasm", rev = "v0.21.3" }<|MERGE_RESOLUTION|>--- conflicted
+++ resolved
@@ -18,12 +18,6 @@
 subxt-signer = { workspace = true }
 tokio = { workspace = true, features = ["rt-multi-thread"] }
 zombienet-sdk = { workspace = true }
-<<<<<<< HEAD
-serde = { workspace = true }
-serde_json = { workspace = true }
-codec = { workspace = true, features = ["derive"] }
-=======
->>>>>>> ba27e1a2
 polkadot-primitives = { workspace = true, default-features = true }
 
 [features]
