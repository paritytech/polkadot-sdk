--- conflicted
+++ resolved
@@ -90,10 +90,7 @@
 	let para_client = para_node.wait_client().await?;
 	// Assert the parachain finalized block height is also on par with the number of backed
 	// candidates.
-<<<<<<< HEAD
-=======
 	// Increasing to 6 to make sure CI passes.
->>>>>>> 9ba1319e
 	assert_finality_lag(&para_client, 6).await?;
 
 	// Sanity check that indeed the parachain has two assigned cores.
