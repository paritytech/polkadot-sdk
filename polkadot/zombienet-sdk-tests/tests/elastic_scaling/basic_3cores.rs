// Copyright (C) Parity Technologies (UK) Ltd.
// SPDX-License-Identifier: Apache-2.0

// Test that a parachain that uses a basic collator (like adder-collator) with elastic scaling
// can achieve full throughput of 3 candidates per block.

use anyhow::anyhow;
use cumulus_zombienet_sdk_helpers::{assert_para_throughput, assign_cores};
use polkadot_primitives::Id as ParaId;
use serde_json::json;
use zombienet_sdk::{
	subxt::{OnlineClient, PolkadotConfig},
	NetworkConfigBuilder,
};

#[tokio::test(flavor = "multi_thread")]
async fn basic_3cores_test() -> Result<(), anyhow::Error> {
	let _ = env_logger::try_init_from_env(
		env_logger::Env::default().filter_or(env_logger::DEFAULT_FILTER_ENV, "info"),
	);

	let images = zombienet_sdk::environment::get_images_from_env();

	let config = NetworkConfigBuilder::new()
		.with_relaychain(|r| {
			let r = r
				.with_chain("rococo-local")
				.with_default_command("polkadot")
				.with_default_image(images.polkadot.as_str())
				.with_default_args(vec![("-lparachain=debug").into()])
				.with_genesis_overrides(json!({
					"configuration": {
						"config": {
							"scheduler_params": {
								"num_cores": 2,
								"max_validators_per_core": 1
							},
						}
					}
				}))
				// Have to set a `with_node` outside of the loop below, so that `r` has the right
				// type.
				.with_node(|node| node.with_name("validator-0"));

			(1..4).fold(r, |acc, i| acc.with_node(|node| node.with_name(&format!("validator-{i}"))))
		})
		.with_parachain(|p| {
			p.with_id(2000)
				.with_default_command("adder-collator")
				.cumulus_based(false)
				.with_default_image(images.cumulus.as_str())
				.with_default_args(vec![("-lparachain=debug").into()])
				.with_collator(|n| n.with_name("adder-2000"))
		})
		.with_parachain(|p| {
			p.with_id(2001)
				.with_default_command("adder-collator")
				.cumulus_based(false)
				.with_default_image(images.cumulus.as_str())
				.with_default_args(vec![("-lparachain=debug").into()])
				.with_collator(|n| n.with_name("adder-2001"))
		})
		.build()
		.map_err(|e| {
			let errs = e.into_iter().map(|e| e.to_string()).collect::<Vec<_>>().join(" ");
			anyhow!("config errs: {errs}")
		})?;

	let spawn_fn = zombienet_sdk::environment::get_spawn_fn();
	let network = spawn_fn(config).await?;

	let relay_node = network.get_node("validator-0")?;

	let relay_client: OnlineClient<PolkadotConfig> = relay_node.wait_client().await?;

	// Assign two extra cores to adder-2000.
	assign_cores(&relay_client, 2000, vec![0, 1]).await?;

	assert_para_throughput(
		&relay_client,
		15,
		[(ParaId::from(2000), 38..46), (ParaId::from(2001), 12..16)],
<<<<<<< HEAD
		[],
=======
>>>>>>> 34034a94
	)
	.await?;

	log::info!("Test finished successfully");

	Ok(())
}<|MERGE_RESOLUTION|>--- conflicted
+++ resolved
@@ -80,10 +80,7 @@
 		&relay_client,
 		15,
 		[(ParaId::from(2000), 38..46), (ParaId::from(2001), 12..16)],
-<<<<<<< HEAD
 		[],
-=======
->>>>>>> 34034a94
 	)
 	.await?;
 
