// Copyright (C) Parity Technologies (UK) Ltd.
// SPDX-License-Identifier: Apache-2.0

// Test that parachains that use a single slot-based collator with elastic scaling MVP and with
// elastic scaling with RFC103 can achieve full throughput of 3 candidates per block.

use anyhow::anyhow;

use cumulus_zombienet_sdk_helpers::{assert_finality_lag, assert_para_throughput, assign_cores};
use polkadot_primitives::Id as ParaId;
use serde_json::json;
use zombienet_sdk::{
	subxt::{OnlineClient, PolkadotConfig},
	NetworkConfigBuilder,
};

#[tokio::test(flavor = "multi_thread")]
async fn slot_based_3cores_test() -> Result<(), anyhow::Error> {
	let _ = env_logger::try_init_from_env(
		env_logger::Env::default().filter_or(env_logger::DEFAULT_FILTER_ENV, "info"),
	);

	let images = zombienet_sdk::environment::get_images_from_env();

	let config = NetworkConfigBuilder::new()
		.with_relaychain(|r| {
			let r = r
				.with_chain("rococo-local")
				.with_default_command("polkadot")
				.with_default_image(images.polkadot.as_str())
				.with_default_args(vec![("-lparachain=debug").into()])
				.with_genesis_overrides(json!({
					"configuration": {
						"config": {
							"scheduler_params": {
								// Num cores is 4, because 2 extra will be added automatically when registering the paras.
								"num_cores": 4,
								"max_validators_per_core": 2
							}
						}
					}
				}))
				.with_default_resources(|resources| {
					resources.with_request_cpu(4).with_request_memory("4G")
				})
				// Have to set a `with_node` outside of the loop below, so that `r` has the right
				// type.
				.with_node(|node| node.with_name("validator-0"));

			(1..12)
				.fold(r, |acc, i| acc.with_node(|node| node.with_name(&format!("validator-{i}"))))
		})
		.with_parachain(|p| {
			// Para 2100 uses the old elastic scaling mvp, which doesn't send the new UMP signal
			// commitment for selecting the core index.
			p.with_id(2100)
				.with_default_command("test-parachain")
				.with_default_image(images.cumulus.as_str())
				.with_chain("elastic-scaling-mvp")
				.with_default_args(vec![
					"--authoring=slot-based".into(),
					("-lparachain=debug,aura=debug").into(),
				])
				.with_collator(|n| n.with_name("collator-elastic-mvp"))
		})
		.with_parachain(|p| {
			// Para 2200 uses the new RFC103-enabled collator which sends the UMP signal commitment
			// for selecting the core index
			p.with_id(2200)
				.with_default_command("test-parachain")
				.with_default_image(images.cumulus.as_str())
				.with_chain("elastic-scaling")
				.with_default_args(vec![
					"--authoring=slot-based".into(),
					("-lparachain=debug,aura=debug").into(),
				])
				.with_collator(|n| n.with_name("collator-elastic"))
		})
		.build()
		.map_err(|e| {
			let errs = e.into_iter().map(|e| e.to_string()).collect::<Vec<_>>().join(" ");
			anyhow!("config errs: {errs}")
		})?;

	let spawn_fn = zombienet_sdk::environment::get_spawn_fn();
	let network = spawn_fn(config).await?;

	let relay_node = network.get_node("validator-0")?;
	let para_node_elastic = network.get_node("collator-elastic")?;
	let para_node_elastic_mvp = network.get_node("collator-elastic-mvp")?;

	let relay_client: OnlineClient<PolkadotConfig> = relay_node.wait_client().await?;

	// Assign two extra cores to each parachain.
	let (r1, r2) = tokio::join!(
		assign_cores(&relay_client, 2100, vec![0, 1]),
		assign_cores(&relay_client, 2200, vec![2, 3])
	);
	r1?;
	r2?;

	// Expect a backed candidate count of at least 39 for each parachain in 15 relay chain blocks
	// (2.6 candidates per para per relay chain block).
	// Note that only blocks after the first session change and blocks that don't contain a session
	// change will be counted.
	// Since the calculated backed candidate count is theoretical and the CI tests are observed to
	// occasionally fail, let's apply 10% tolerance to the expected range: 39 - 10% = 35
	assert_para_throughput(
		&relay_client,
		15,
		[(ParaId::from(2100), 35..46), (ParaId::from(2200), 35..46)],
<<<<<<< HEAD
		[],
=======
>>>>>>> 34034a94
	)
	.await?;

	// Assert the parachain finalized block height is also on par with the number of backed
	// candidates.
	assert_finality_lag(&para_node_elastic.wait_client().await?, 15).await?;
	assert_finality_lag(&para_node_elastic_mvp.wait_client().await?, 15).await?;

	log::info!("Test finished successfully");

	Ok(())
}<|MERGE_RESOLUTION|>--- conflicted
+++ resolved
@@ -109,10 +109,7 @@
 		&relay_client,
 		15,
 		[(ParaId::from(2100), 35..46), (ParaId::from(2200), 35..46)],
-<<<<<<< HEAD
 		[],
-=======
->>>>>>> 34034a94
 	)
 	.await?;
 
