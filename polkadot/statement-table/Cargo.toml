[package]
name = "polkadot-statement-table"
version = "7.0.0"
authors.workspace = true
edition.workspace = true
license.workspace = true
description = "Stores messages other authorities issue about candidates in Polkadot."
homepage.workspace = true
repository.workspace = true

[lints]
workspace = true

[dependencies]
codec = { features = ["derive"], workspace = true }
gum = { workspace = true, default-features = true }
polkadot-primitives = { workspace = true, default-features = true }
<<<<<<< HEAD
sp-tracing = { workspace = true, default-features = true }
=======
sp-core = { workspace = true, default-features = true }
>>>>>>> ca781792
<|MERGE_RESOLUTION|>--- conflicted
+++ resolved
@@ -15,8 +15,4 @@
 codec = { features = ["derive"], workspace = true }
 gum = { workspace = true, default-features = true }
 polkadot-primitives = { workspace = true, default-features = true }
-<<<<<<< HEAD
-sp-tracing = { workspace = true, default-features = true }
-=======
-sp-core = { workspace = true, default-features = true }
->>>>>>> ca781792
+sp-core = { workspace = true, default-features = true }