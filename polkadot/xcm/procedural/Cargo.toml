--- conflicted
+++ resolved
@@ -20,10 +20,5 @@
 Inflector = "0.11.4"
 
 [dev-dependencies]
-<<<<<<< HEAD
-xcm = { package = "staging-xcm", path = ".." }
-trybuild = { version = "1.0.74", features = ["diff"] }
-=======
 trybuild = { version = "1.0.88", features = ["diff"] }
-xcm = { package = "staging-xcm", path = ".." }
->>>>>>> c8112e2c
+xcm = { package = "staging-xcm", path = ".." }