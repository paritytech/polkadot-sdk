[package]
name = "xcm-procedural"
description = "Procedural macros for XCM"
authors.workspace = true
edition.workspace = true
license.workspace = true
version = "1.0.0"
<<<<<<< HEAD
description = "Macros for Polkadot XCM"
=======
publish = true
>>>>>>> 3f7c743d

[lib]
proc-macro = true

[dependencies]
proc-macro2 = "1.0.56"
quote = "1.0.28"
syn = "2.0.38"
Inflector = "0.11.4"

[dev-dependencies]
trybuild = { version = "1.0.74", features = ["diff"] }<|MERGE_RESOLUTION|>--- conflicted
+++ resolved
@@ -5,11 +5,8 @@
 edition.workspace = true
 license.workspace = true
 version = "1.0.0"
-<<<<<<< HEAD
 description = "Macros for Polkadot XCM"
-=======
 publish = true
->>>>>>> 3f7c743d
 
 [lib]
 proc-macro = true
