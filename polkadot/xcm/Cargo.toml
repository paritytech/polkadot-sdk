[package]
name = "staging-xcm"
description = "The basic XCM datastructures."
version = "7.0.0"
authors.workspace = true
edition.workspace = true
license.workspace = true

[lints]
workspace = true

[dependencies]
array-bytes = { workspace = true, default-features = true }
bounded-collections = { features = ["serde"], workspace = true }
derivative = { features = ["use_core"], workspace = true }
impl-trait-for-tuples = { workspace = true }
log = { workspace = true }
codec = { features = ["derive", "max-encoded-len"], workspace = true }
scale-info = { features = ["derive", "serde"], workspace = true }
sp-runtime = { workspace = true }
sp-weights = { features = ["serde"], workspace = true }
serde = { features = ["alloc", "derive", "rc"], workspace = true }
schemars = { default-features = true, optional = true, workspace = true }
xcm-procedural = { workspace = true, default-features = true }
environmental = { workspace = true }
<<<<<<< HEAD
hex-literal = { workspace = true, default-features = true }
=======
frame-support = { workspace = true }
>>>>>>> 4c299107

[dev-dependencies]
sp-io = { workspace = true, default-features = true }
hex = { workspace = true, default-features = true }

[features]
default = ["std"]
wasm-api = []
std = [
	"bounded-collections/std",
	"codec/std",
	"environmental/std",
	"frame-support/std",
	"log/std",
	"scale-info/std",
	"serde/std",
	"sp-runtime/std",
	"sp-weights/std",
]
json-schema = [
	"bounded-collections/json-schema",
	"dep:schemars",
	"sp-weights/json-schema",
]<|MERGE_RESOLUTION|>--- conflicted
+++ resolved
@@ -23,11 +23,8 @@
 schemars = { default-features = true, optional = true, workspace = true }
 xcm-procedural = { workspace = true, default-features = true }
 environmental = { workspace = true }
-<<<<<<< HEAD
 hex-literal = { workspace = true, default-features = true }
-=======
 frame-support = { workspace = true }
->>>>>>> 4c299107
 
 [dev-dependencies]
 sp-io = { workspace = true, default-features = true }
