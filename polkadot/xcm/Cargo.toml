--- conflicted
+++ resolved
@@ -7,19 +7,15 @@
 license.workspace = true
 
 [dependencies]
-bounded-collections = { version = "0.1.8", default-features = false, features = ["serde"] }
+bounded-collections = { version = "0.1.9", default-features = false, features = ["serde"] }
 derivative = { version = "2.2.0", default-features = false, features = ["use_core"] }
 impl-trait-for-tuples = "0.2.2"
 log = { version = "0.4.17", default-features = false }
 parity-scale-codec = { version = "3.6.1", default-features = false, features = ["derive", "max-encoded-len"] }
 scale-info = { version = "2.10.0", default-features = false, features = ["derive", "serde"] }
 sp-weights = { path = "../../substrate/primitives/weights", default-features = false, features = ["serde"] }
-<<<<<<< HEAD
+serde = { version = "1.0.193", default-features = false, features = ["alloc", "derive"] }
 schemars = { version = "0.8.13", default-features = true, optional = true}
-serde = { version = "1.0.188", default-features = false, features = ["alloc", "derive"] }
-=======
-serde = { version = "1.0.193", default-features = false, features = ["alloc", "derive"] }
->>>>>>> e7651cf4
 xcm-procedural = { path = "procedural" }
 environmental = { version = "1.1.4", default-features = false }
 
@@ -29,12 +25,7 @@
 hex-literal = "0.4.1"
 
 [features]
-<<<<<<< HEAD
-default = [ "std" ]
-schema = [ "schemars", "std" ]
-=======
 default = ["std"]
->>>>>>> e7651cf4
 wasm-api = []
 std = [
 	"bounded-collections/std",
@@ -44,4 +35,5 @@
 	"scale-info/std",
 	"serde/std",
 	"sp-weights/std",
-]+]
+json-schema = [ "dep:schemars", "bounded-collections/json-schema" ]