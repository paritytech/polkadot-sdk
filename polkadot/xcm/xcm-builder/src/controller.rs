// Copyright (C) Parity Technologies (UK) Ltd.
// This file is part of Polkadot.

// Polkadot is free software: you can redistribute it and/or modify
// it under the terms of the GNU General Public License as published by
// the Free Software Foundation, either version 3 of the License, or
// (at your option) any later version.

// Polkadot is distributed in the hope that it will be useful,
// but WITHOUT ANY WARRANTY; without even the implied warranty of
// MERCHANTABILITY or FITNESS FOR A PARTICULAR PURPOSE.  See the
// GNU General Public License for more details.

// You should have received a copy of the GNU General Public License
// along with Polkadot.  If not, see <http://www.gnu.org/licenses/>.

//! A set of traits that define how a pallet interface with XCM.
//! Controller traits defined in this module are high-level traits that will rely on other traits
//! from `xcm-executor` to perform their tasks.

<<<<<<< HEAD
use alloc::boxed::Box;
use frame_support::pallet_prelude::DispatchError;
=======
use frame_support::{
	dispatch::{DispatchErrorWithPostInfo, WithPostDispatchInfo},
	pallet_prelude::DispatchError,
};
use sp_std::boxed::Box;
>>>>>>> 02e1a7f4
use xcm::prelude::*;
pub use xcm_executor::traits::QueryHandler;

/// Umbrella trait for all Controller traits.
pub trait Controller<Origin, RuntimeCall, Timeout>:
	ExecuteController<Origin, RuntimeCall> + SendController<Origin> + QueryController<Origin, Timeout>
{
}

impl<T, Origin, RuntimeCall, Timeout> Controller<Origin, RuntimeCall, Timeout> for T where
	T: ExecuteController<Origin, RuntimeCall>
		+ SendController<Origin>
		+ QueryController<Origin, Timeout>
{
}

/// Weight functions needed for [`ExecuteController`].
pub trait ExecuteControllerWeightInfo {
	/// Weight for [`ExecuteController::execute`]
	fn execute() -> Weight;
}

/// Execute an XCM locally, for a given origin.
///
/// An implementation of that trait will handle the low-level details of the execution, such as:
/// - Validating and Converting the origin to a Location.
/// - Handling versioning.
/// - Calling  the internal executor, which implements [`ExecuteXcm`].
pub trait ExecuteController<Origin, RuntimeCall> {
	/// Weight information for ExecuteController functions.
	type WeightInfo: ExecuteControllerWeightInfo;

	/// Attempt to execute an XCM locally, returns Ok with the weight consumed if the execution
	/// complete successfully, Err otherwise.
	///
	/// # Parameters
	///
	/// - `origin`: the origin of the call.
	/// - `message`: the XCM program to be executed.
	/// - `max_weight`: the maximum weight that can be consumed by the execution.
	fn execute(
		origin: Origin,
		message: Box<VersionedXcm<RuntimeCall>>,
		max_weight: Weight,
	) -> Result<Weight, DispatchErrorWithPostInfo>;
}

/// Weight functions needed for [`SendController`].
pub trait SendControllerWeightInfo {
	/// Weight for [`SendController::send`]
	fn send() -> Weight;
}

/// Send an XCM from a given origin.
///
/// An implementation of that trait will handle the low-level details of dispatching an XCM, such
/// as:
/// - Validating and Converting the origin to an interior location.
/// - Handling versioning.
/// - Calling the internal router, which implements [`SendXcm`].
pub trait SendController<Origin> {
	/// Weight information for SendController functions.
	type WeightInfo: SendControllerWeightInfo;

	/// Send an XCM to be executed by a remote location.
	///
	/// # Parameters
	///
	/// - `origin`: the origin of the call.
	/// - `dest`: the destination of the message.
	/// - `msg`: the XCM to be sent.
	fn send(
		origin: Origin,
		dest: Box<VersionedLocation>,
		message: Box<VersionedXcm<()>>,
	) -> Result<XcmHash, DispatchError>;
}

/// Weight functions needed for [`QueryController`].
pub trait QueryControllerWeightInfo {
	/// Weight for [`QueryController::query`]
	fn query() -> Weight;

	/// Weight for [`QueryHandler::take_response`]
	fn take_response() -> Weight;
}

/// Query a remote location, from a given origin.
///
/// An implementation of that trait will handle the low-level details of querying a remote location,
/// such as:
/// - Validating and Converting the origin to an interior location.
/// - Handling versioning.
/// - Calling the [`QueryHandler`] to register the query.
pub trait QueryController<Origin, Timeout>: QueryHandler {
	/// Weight information for QueryController functions.
	type WeightInfo: QueryControllerWeightInfo;

	/// Query a remote location.
	///
	/// # Parameters
	///
	/// - `origin`: the origin of the call, used to determine the responder.
	/// - `timeout`: the maximum block number that the query should be responded to.
	/// - `match_querier`: the querier that the query should be responded to.
	fn query(
		origin: Origin,
		timeout: Timeout,
		match_querier: VersionedLocation,
	) -> Result<Self::QueryId, DispatchError>;
}

impl<Origin, RuntimeCall> ExecuteController<Origin, RuntimeCall> for () {
	type WeightInfo = ();
	fn execute(
		_origin: Origin,
		_message: Box<VersionedXcm<RuntimeCall>>,
		_max_weight: Weight,
	) -> Result<Weight, DispatchErrorWithPostInfo> {
		Err(DispatchError::Other("ExecuteController::execute not implemented")
			.with_weight(Weight::zero()))
	}
}

impl ExecuteControllerWeightInfo for () {
	fn execute() -> Weight {
		Weight::zero()
	}
}

impl<Origin> SendController<Origin> for () {
	type WeightInfo = ();
	fn send(
		_origin: Origin,
		_dest: Box<VersionedLocation>,
		_message: Box<VersionedXcm<()>>,
	) -> Result<XcmHash, DispatchError> {
		Ok(Default::default())
	}
}

impl SendControllerWeightInfo for () {
	fn send() -> Weight {
		Weight::zero()
	}
}

impl QueryControllerWeightInfo for () {
	fn query() -> Weight {
		Weight::zero()
	}
	fn take_response() -> Weight {
		Weight::zero()
	}
}

impl<Origin, Timeout> QueryController<Origin, Timeout> for () {
	type WeightInfo = ();

	fn query(
		_origin: Origin,
		_timeout: Timeout,
		_match_querier: VersionedLocation,
	) -> Result<Self::QueryId, DispatchError> {
		Ok(Default::default())
	}
}<|MERGE_RESOLUTION|>--- conflicted
+++ resolved
@@ -18,16 +18,11 @@
 //! Controller traits defined in this module are high-level traits that will rely on other traits
 //! from `xcm-executor` to perform their tasks.
 
-<<<<<<< HEAD
 use alloc::boxed::Box;
-use frame_support::pallet_prelude::DispatchError;
-=======
 use frame_support::{
 	dispatch::{DispatchErrorWithPostInfo, WithPostDispatchInfo},
 	pallet_prelude::DispatchError,
 };
-use sp_std::boxed::Box;
->>>>>>> 02e1a7f4
 use xcm::prelude::*;
 pub use xcm_executor::traits::QueryHandler;
 
