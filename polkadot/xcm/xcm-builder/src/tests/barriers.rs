--- conflicted
+++ resolved
@@ -532,368 +532,4 @@
 		Location::parent(),
 		Ok(()),
 	);
-}
-
-<<<<<<< HEAD
-#[test]
-fn deny_then_try_works() {
-	/// A dummy `DenyExecution` impl which returns `ProcessMessageError::Yield` when XCM contains
-	/// `ClearTransactStatus`
-	struct DenyClearTransactStatusAsYield;
-	impl DenyExecution for DenyClearTransactStatusAsYield {
-		fn deny_execution<RuntimeCall>(
-			_origin: &Location,
-			instructions: &mut [Instruction<RuntimeCall>],
-			_max_weight: Weight,
-			_properties: &mut Properties,
-		) -> Result<(), ProcessMessageError> {
-			instructions.matcher().match_next_inst_while(
-				|_| true,
-				|inst| match inst {
-					ClearTransactStatus { .. } => Err(ProcessMessageError::Yield),
-					_ => Ok(ControlFlow::Continue(())),
-				},
-			)?;
-			Ok(())
-		}
-	}
-
-	/// A dummy `DenyExecution` impl which returns `ProcessMessageError::BadFormat` when XCM
-	/// contains `ClearOrigin` with origin location from `Here`
-	struct DenyClearOriginFromHereAsBadFormat;
-	impl DenyExecution for DenyClearOriginFromHereAsBadFormat {
-		fn deny_execution<RuntimeCall>(
-			origin: &Location,
-			instructions: &mut [Instruction<RuntimeCall>],
-			_max_weight: Weight,
-			_properties: &mut Properties,
-		) -> Result<(), ProcessMessageError> {
-			instructions.matcher().match_next_inst_while(
-				|_| true,
-				|inst| match inst {
-					ClearOrigin { .. } => {
-						if origin.clone() == Here.into_location() {
-							Err(ProcessMessageError::BadFormat)
-						} else {
-							Ok(ControlFlow::Continue(()))
-						}
-					},
-					_ => Ok(ControlFlow::Continue(())),
-				},
-			)?;
-			Ok(())
-		}
-	}
-
-	/// A dummy `DenyExecution` impl which returns `ProcessMessageError::StackLimitReached` when XCM
-	/// contains a single `UnsubscribeVersion`
-	struct DenyUnsubscribeVersionAsStackLimitReached;
-	impl DenyExecution for DenyUnsubscribeVersionAsStackLimitReached {
-		fn deny_execution<RuntimeCall>(
-			_origin: &Location,
-			instructions: &mut [Instruction<RuntimeCall>],
-			_max_weight: Weight,
-			_properties: &mut Properties,
-		) -> Result<(), ProcessMessageError> {
-			if instructions.len() != 1 {
-				return Ok(());
-			}
-			match instructions.get(0).unwrap() {
-				UnsubscribeVersion { .. } => Err(ProcessMessageError::StackLimitReached),
-				_ => Ok(()),
-			}
-		}
-	}
-
-	/// A dummy `ShouldExecute` impl which returns `Ok(())` when XCM contains a single `ClearError`,
-	/// else return `ProcessMessageError::Yield`
-	struct AllowSingleClearErrorOrYield;
-	impl ShouldExecute for AllowSingleClearErrorOrYield {
-		fn should_execute<Call>(
-			_origin: &Location,
-			instructions: &mut [Instruction<Call>],
-			_max_weight: Weight,
-			_properties: &mut Properties,
-		) -> Result<(), ProcessMessageError> {
-			instructions.matcher().assert_remaining_insts(1)?.match_next_inst(
-				|inst| match inst {
-					ClearError { .. } => Ok(()),
-					_ => Err(ProcessMessageError::Yield),
-				},
-			)?;
-			Ok(())
-		}
-	}
-
-	/// A dummy `ShouldExecute` impl which returns `Ok(())` when XCM contains `ClearTopic` and
-	/// origin from `Here`, else return `ProcessMessageError::Unsupported`
-	struct AllowClearTopicFromHere;
-	impl ShouldExecute for AllowClearTopicFromHere {
-		fn should_execute<Call>(
-			origin: &Location,
-			instructions: &mut [Instruction<Call>],
-			_max_weight: Weight,
-			_properties: &mut Properties,
-		) -> Result<(), ProcessMessageError> {
-			ensure!(origin.clone() == Here.into_location(), ProcessMessageError::Unsupported);
-			let mut found = false;
-			instructions.matcher().match_next_inst_while(
-				|_| true,
-				|inst| match inst {
-					ClearTopic { .. } => {
-						found = true;
-						Ok(ControlFlow::Break(()))
-					},
-					_ => Ok(ControlFlow::Continue(())),
-				},
-			)?;
-			ensure!(found, ProcessMessageError::Unsupported);
-			Ok(())
-		}
-	}
-	// closure for (xcm, origin) testing with `DenyThenTry`
-	let assert_should_execute = |mut xcm: Vec<Instruction<()>>, origin, expected_result| {
-		pub type Barrier = DenyThenTry<
-			(
-				DenyClearTransactStatusAsYield,
-				DenyClearOriginFromHereAsBadFormat,
-				DenyUnsubscribeVersionAsStackLimitReached,
-			),
-			(AllowSingleClearErrorOrYield, AllowClearTopicFromHere),
-		>;
-		assert_eq!(
-			Barrier::should_execute(
-				&origin,
-				&mut xcm,
-				Weight::from_parts(10, 10),
-				&mut props(Weight::zero()),
-			),
-			expected_result
-		);
-	};
-
-	// Deny cases:
-	// trigger DenyClearTransactStatusAsYield
-	assert_should_execute(
-		vec![ClearTransactStatus],
-		Parachain(1).into_location(),
-		Err(ProcessMessageError::Yield),
-	);
-	// DenyClearTransactStatusAsYield wins against AllowSingleClearErrorOrYield
-	assert_should_execute(
-		vec![ClearError, ClearTransactStatus],
-		Parachain(1).into_location(),
-		Err(ProcessMessageError::Yield),
-	);
-	// trigger DenyClearOriginFromHereAsBadFormat
-	assert_should_execute(
-		vec![ClearOrigin],
-		Here.into_location(),
-		Err(ProcessMessageError::BadFormat),
-	);
-	// trigger DenyUnsubscribeVersionAsStackLimitReached
-	assert_should_execute(
-		vec![UnsubscribeVersion],
-		Here.into_location(),
-		Err(ProcessMessageError::StackLimitReached),
-	);
-
-	// deny because none of the allow items match
-	assert_should_execute(
-		vec![ClearError, ClearTopic],
-		Parachain(1).into_location(),
-		Err(ProcessMessageError::Unsupported),
-	);
-
-	// ok
-	assert_should_execute(vec![ClearError], Parachain(1).into_location(), Ok(()));
-	assert_should_execute(vec![ClearTopic], Here.into(), Ok(()));
-	assert_should_execute(vec![ClearError, ClearTopic], Here.into_location(), Ok(()));
-}
-
-#[test]
-fn deny_reserve_transfer_to_relaychain_should_work() {
-	let assert_deny_execution = |mut xcm: Vec<Instruction<()>>, origin, expected_result| {
-		assert_eq!(
-			DenyReserveTransferToRelayChain::deny_execution(
-				&origin,
-				&mut xcm,
-				Weight::from_parts(10, 10),
-				&mut props(Weight::zero()),
-			),
-			expected_result
-		);
-	};
-	// deny DepositReserveAsset to RelayChain
-	assert_deny_execution(
-		vec![DepositReserveAsset {
-			assets: Wild(All),
-			dest: Location::parent(),
-			xcm: vec![].into(),
-		}],
-		Here.into_location(),
-		Err(ProcessMessageError::Unsupported),
-	);
-	// deny InitiateReserveWithdraw to RelayChain
-	assert_deny_execution(
-		vec![InitiateReserveWithdraw {
-			assets: Wild(All),
-			reserve: Location::parent(),
-			xcm: vec![].into(),
-		}],
-		Here.into_location(),
-		Err(ProcessMessageError::Unsupported),
-	);
-	// deny TransferReserveAsset to RelayChain
-	assert_deny_execution(
-		vec![TransferReserveAsset {
-			assets: vec![].into(),
-			dest: Location::parent(),
-			xcm: vec![].into(),
-		}],
-		Here.into_location(),
-		Err(ProcessMessageError::Unsupported),
-	);
-	// accept DepositReserveAsset to destination other than RelayChain
-	assert_deny_execution(
-		vec![DepositReserveAsset {
-			assets: Wild(All),
-			dest: Here.into_location(),
-			xcm: vec![].into(),
-		}],
-		Here.into_location(),
-		Ok(()),
-	);
-	// others instructions should pass
-	assert_deny_execution(vec![ClearOrigin], Here.into_location(), Ok(()));
-}
-=======
->>>>>>> 9c80770f
-
-#[test]
-fn deny_instructions_with_xcm_works() {
-	frame_support::__private::sp_tracing::try_init_simple();
-
-	// dummy filter which denies `ClearOrigin`
-	struct DenyClearOrigin;
-	impl ShouldExecute for DenyClearOrigin {
-<<<<<<< HEAD
-		fn should_execute<RuntimeCall>(
-			_: &Location,
-			message: &mut [Instruction<RuntimeCall>],
-			_: Weight,
-			_: &mut Properties,
-		) -> Result<(), ProcessMessageError> {
-=======
-		fn should_execute<RuntimeCall>(_: &Location, message: &mut [Instruction<RuntimeCall>], _: Weight, _: &mut Properties) -> Result<(), ProcessMessageError> {
->>>>>>> 9c80770f
-			message.matcher().match_next_inst_while(
-				|_| true,
-				|inst| match inst {
-					ClearOrigin => Err(ProcessMessageError::Unsupported),
-					_ => Ok(ControlFlow::Continue(())),
-				},
-			)?;
-			Ok(())
-		}
-	}
-
-	// closure for (xcm, origin) testing with `DenyInstructionsWithXcm` which denies `ClearOrigin` instruction
-	let assert_should_execute = |mut xcm: Vec<Instruction<()>>, origin, expected_result| {
-		assert_eq!(
-			DenyInstructionsWithXcm::<DenyClearOrigin>::should_execute(
-				&origin,
-				&mut xcm,
-				Weight::from_parts(10, 10),
-				&mut props(Weight::zero()),
-			),
-			expected_result
-		);
-	};
-
-	// ok
-<<<<<<< HEAD
-	assert_should_execute(vec![ClearTransactStatus], Location::parent(), Ok(()));
-	// ok top-level contains `ClearOrigin`
-	assert_should_execute(vec![ClearOrigin], Location::parent(), Ok(()));
-=======
-	assert_should_execute(
-		vec![ClearTransactStatus],
-		Location::parent(),
-		Ok(()),
-	);
-	// ok top-level contains `ClearOrigin`
-	assert_should_execute(
-		vec![ClearOrigin],
-		Location::parent(),
-		Ok(()),
-	);
->>>>>>> 9c80770f
-	// ok - SetAppendix with XCM without ClearOrigin
-	assert_should_execute(
-		vec![SetAppendix(Xcm(vec![ClearTransactStatus]))],
-		Location::parent(),
-		Ok(()),
-	);
-
-	// invalid - empty XCM
-<<<<<<< HEAD
-	assert_should_execute(vec![], Location::parent(), Err(ProcessMessageError::BadFormat));
-=======
-	assert_should_execute(
-		vec![],
-		Location::parent(),
-		Err(ProcessMessageError::BadFormat),
-	);
->>>>>>> 9c80770f
-	// invalid - SetAppendix with empty XCM
-	assert_should_execute(
-		vec![SetAppendix(Xcm(vec![]))],
-		Location::parent(),
-		Err(ProcessMessageError::BadFormat),
-	);
-	// invalid SetAppendix contains `ClearOrigin`
-	assert_should_execute(
-		vec![SetAppendix(Xcm(vec![ClearOrigin]))],
-		Location::parent(),
-		Err(ProcessMessageError::Unsupported),
-	);
-	// invalid nested SetAppendix contains `ClearOrigin`
-	assert_should_execute(
-<<<<<<< HEAD
-		vec![SetAppendix(Xcm(vec![SetAppendix(Xcm(vec![SetAppendix(Xcm(vec![SetAppendix(
-			Xcm(vec![SetAppendix(Xcm(vec![SetAppendix(Xcm(vec![SetAppendix(Xcm(vec![
-				SetAppendix(Xcm(vec![SetAppendix(Xcm(vec![SetAppendix(Xcm(vec![
-					SetAppendix(Xcm(vec![SetAppendix(Xcm(vec![ClearOrigin]))])),
-				]))]))])),
-			]))]))]))]),
-		)]))]))]))],
-=======
-		vec![SetAppendix(Xcm(vec![
-			SetAppendix(Xcm(vec![
-				SetAppendix(Xcm(vec![
-					SetAppendix(Xcm(vec![
-						SetAppendix(Xcm(vec![
-							SetAppendix(Xcm(vec![
-								SetAppendix(Xcm(vec![
-									SetAppendix(Xcm(vec![
-										SetAppendix(Xcm(vec![
-											SetAppendix(Xcm(vec![
-												SetAppendix(Xcm(vec![
-													SetAppendix(Xcm(vec![ClearOrigin]))
-												]))
-											]))
-										]))
-									]))
-								]))
-							]))
-						]))
-					]))
-				]))
-			]))
-		]))],
->>>>>>> 9c80770f
-		Location::parent(),
-		Err(ProcessMessageError::StackLimitReached),
-	);
 }