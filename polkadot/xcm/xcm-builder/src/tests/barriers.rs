// Copyright (C) Parity Technologies (UK) Ltd.
// This file is part of Polkadot.

// Polkadot is free software: you can redistribute it and/or modify
// it under the terms of the GNU General Public License as published by
// the Free Software Foundation, either version 3 of the License, or
// (at your option) any later version.

// Polkadot is distributed in the hope that it will be useful,
// but WITHOUT ANY WARRANTY; without even the implied warranty of
// MERCHANTABILITY or FITNESS FOR A PARTICULAR PURPOSE.  See the
// GNU General Public License for more details.

// You should have received a copy of the GNU General Public License
// along with Polkadot.  If not, see <http://www.gnu.org/licenses/>.

use core::ops::ControlFlow;
use xcm_executor::traits::Properties;

use super::*;

fn props(weight_credit: Weight) -> Properties {
	Properties { weight_credit, message_id: None }
}

#[test]
fn take_weight_credit_barrier_should_work() {
	let mut message =
		Xcm::<()>(vec![TransferAsset { assets: (Parent, 100).into(), beneficiary: Here.into() }]);
	let mut properties = props(Weight::from_parts(10, 10));
	let r = TakeWeightCredit::should_execute(
		&Parent.into(),
		message.inner_mut(),
		Weight::from_parts(10, 10),
		&mut properties,
	);
	assert_eq!(r, Ok(()));
	assert_eq!(properties.weight_credit, Weight::zero());

	let r = TakeWeightCredit::should_execute(
		&Parent.into(),
		message.inner_mut(),
		Weight::from_parts(10, 10),
		&mut properties,
	);
	assert_eq!(r, Err(ProcessMessageError::Overweight(Weight::from_parts(10, 10))));
	assert_eq!(properties.weight_credit, Weight::zero());
}

#[test]
fn computed_origin_should_work() {
	let mut message = Xcm::<()>(vec![
		UniversalOrigin(GlobalConsensus(Kusama)),
		DescendOrigin(Parachain(100).into()),
		DescendOrigin(PalletInstance(69).into()),
		WithdrawAsset((Parent, 100).into()),
		BuyExecution {
			fees: (Parent, 100).into(),
			weight_limit: Limited(Weight::from_parts(100, 100)),
		},
		TransferAsset { assets: (Parent, 100).into(), beneficiary: Here.into() },
	]);

	AllowPaidFrom::set(vec![(
		Parent,
		Parent,
		GlobalConsensus(Kusama),
		Parachain(100),
		PalletInstance(69),
	)
		.into()]);

	let r = AllowTopLevelPaidExecutionFrom::<IsInVec<AllowPaidFrom>>::should_execute(
		&Parent.into(),
		message.inner_mut(),
		Weight::from_parts(100, 100),
		&mut props(Weight::zero()),
	);
	assert_eq!(r, Err(ProcessMessageError::Unsupported));

	let r = WithComputedOrigin::<
		AllowTopLevelPaidExecutionFrom<IsInVec<AllowPaidFrom>>,
		ExecutorUniversalLocation,
		ConstU32<2>,
	>::should_execute(
		&Parent.into(),
		message.inner_mut(),
		Weight::from_parts(100, 100),
		&mut props(Weight::zero()),
	);
	assert_eq!(r, Err(ProcessMessageError::Unsupported));

	let r = WithComputedOrigin::<
		AllowTopLevelPaidExecutionFrom<IsInVec<AllowPaidFrom>>,
		ExecutorUniversalLocation,
		ConstU32<5>,
	>::should_execute(
		&Parent.into(),
		message.inner_mut(),
		Weight::from_parts(100, 100),
		&mut props(Weight::zero()),
	);
	assert_eq!(r, Ok(()));
}

#[test]
fn allow_unpaid_should_work() {
	let mut message =
		Xcm::<()>(vec![TransferAsset { assets: (Parent, 100).into(), beneficiary: Here.into() }]);

	AllowUnpaidFrom::set(vec![Parent.into()]);

	let r = AllowUnpaidExecutionFrom::<IsInVec<AllowUnpaidFrom>>::should_execute(
		&Parachain(1).into(),
		message.inner_mut(),
		Weight::from_parts(10, 10),
		&mut props(Weight::zero()),
	);
	assert_eq!(r, Err(ProcessMessageError::Unsupported));

	let r = AllowUnpaidExecutionFrom::<IsInVec<AllowUnpaidFrom>>::should_execute(
		&Parent.into(),
		message.inner_mut(),
		Weight::from_parts(10, 10),
		&mut props(Weight::zero()),
	);
	assert_eq!(r, Ok(()));
}

#[test]
fn allow_explicit_unpaid_should_work() {
	let mut bad_message1 =
		Xcm::<()>(vec![TransferAsset { assets: (Parent, 100).into(), beneficiary: Here.into() }]);

	let mut bad_message2 = Xcm::<()>(vec![
		UnpaidExecution {
			weight_limit: Limited(Weight::from_parts(10, 10)),
			check_origin: Some(Parent.into()),
		},
		TransferAsset { assets: (Parent, 100).into(), beneficiary: Here.into() },
	]);

	let mut good_message = Xcm::<()>(vec![
		UnpaidExecution {
			weight_limit: Limited(Weight::from_parts(20, 20)),
			check_origin: Some(Parent.into()),
		},
		TransferAsset { assets: (Parent, 100).into(), beneficiary: Here.into() },
	]);

	AllowExplicitUnpaidFrom::set(vec![Parent.into()]);

	let r = AllowExplicitUnpaidExecutionFrom::<IsInVec<AllowExplicitUnpaidFrom>>::should_execute(
		&Parachain(1).into(),
		good_message.inner_mut(),
		Weight::from_parts(20, 20),
		&mut props(Weight::zero()),
	);
	assert_eq!(r, Err(ProcessMessageError::Unsupported));

	let r = AllowExplicitUnpaidExecutionFrom::<IsInVec<AllowExplicitUnpaidFrom>>::should_execute(
		&Parent.into(),
		bad_message1.inner_mut(),
		Weight::from_parts(20, 20),
		&mut props(Weight::zero()),
	);
	assert_eq!(r, Err(ProcessMessageError::Overweight(Weight::from_parts(20, 20))));

	let r = AllowExplicitUnpaidExecutionFrom::<IsInVec<AllowExplicitUnpaidFrom>>::should_execute(
		&Parent.into(),
		bad_message2.inner_mut(),
		Weight::from_parts(20, 20),
		&mut props(Weight::zero()),
	);
	assert_eq!(r, Err(ProcessMessageError::Overweight(Weight::from_parts(20, 20))));

	let r = AllowExplicitUnpaidExecutionFrom::<IsInVec<AllowExplicitUnpaidFrom>>::should_execute(
		&Parent.into(),
		good_message.inner_mut(),
		Weight::from_parts(20, 20),
		&mut props(Weight::zero()),
	);
	assert_eq!(r, Ok(()));

	let mut message_with_different_weight_parts = Xcm::<()>(vec![
		UnpaidExecution {
			weight_limit: Limited(Weight::from_parts(20, 10)),
			check_origin: Some(Parent.into()),
		},
		TransferAsset { assets: (Parent, 100).into(), beneficiary: Here.into() },
	]);

	let r = AllowExplicitUnpaidExecutionFrom::<IsInVec<AllowExplicitUnpaidFrom>>::should_execute(
		&Parent.into(),
		message_with_different_weight_parts.inner_mut(),
		Weight::from_parts(20, 20),
		&mut props(Weight::zero()),
	);
	assert_eq!(r, Err(ProcessMessageError::Overweight(Weight::from_parts(20, 20))));

	let r = AllowExplicitUnpaidExecutionFrom::<IsInVec<AllowExplicitUnpaidFrom>>::should_execute(
		&Parent.into(),
		message_with_different_weight_parts.inner_mut(),
		Weight::from_parts(10, 10),
		&mut props(Weight::zero()),
	);
	assert_eq!(r, Ok(()));
}

#[test]
fn allow_paid_should_work() {
	AllowPaidFrom::set(vec![Parent.into()]);

	let mut message =
		Xcm::<()>(vec![TransferAsset { assets: (Parent, 100).into(), beneficiary: Here.into() }]);

	let r = AllowTopLevelPaidExecutionFrom::<IsInVec<AllowPaidFrom>>::should_execute(
		&Parachain(1).into(),
		message.inner_mut(),
		Weight::from_parts(10, 10),
		&mut props(Weight::zero()),
	);
	assert_eq!(r, Err(ProcessMessageError::Unsupported));

	let fees = (Parent, 1).into();
	let mut underpaying_message = Xcm::<()>(vec![
		ReserveAssetDeposited((Parent, 100).into()),
		BuyExecution { fees, weight_limit: Limited(Weight::from_parts(20, 20)) },
		DepositAsset { assets: AllCounted(1).into(), beneficiary: Here.into() },
	]);

	let r = AllowTopLevelPaidExecutionFrom::<IsInVec<AllowPaidFrom>>::should_execute(
		&Parent.into(),
		underpaying_message.inner_mut(),
		Weight::from_parts(30, 30),
		&mut props(Weight::zero()),
	);
	assert_eq!(r, Err(ProcessMessageError::Overweight(Weight::from_parts(30, 30))));

	let fees = (Parent, 1).into();
	let mut paying_message = Xcm::<()>(vec![
		ReserveAssetDeposited((Parent, 100).into()),
		BuyExecution { fees, weight_limit: Limited(Weight::from_parts(30, 30)) },
		DepositAsset { assets: AllCounted(1).into(), beneficiary: Here.into() },
	]);

	let r = AllowTopLevelPaidExecutionFrom::<IsInVec<AllowPaidFrom>>::should_execute(
		&Parachain(1).into(),
		paying_message.inner_mut(),
		Weight::from_parts(30, 30),
		&mut props(Weight::zero()),
	);
	assert_eq!(r, Err(ProcessMessageError::Unsupported));

	let r = AllowTopLevelPaidExecutionFrom::<IsInVec<AllowPaidFrom>>::should_execute(
		&Parent.into(),
		paying_message.inner_mut(),
		Weight::from_parts(30, 30),
		&mut props(Weight::zero()),
	);
	assert_eq!(r, Ok(()));

	let fees = (Parent, 1).into();
	let mut paying_message_with_different_weight_parts = Xcm::<()>(vec![
		WithdrawAsset((Parent, 100).into()),
		BuyExecution { fees, weight_limit: Limited(Weight::from_parts(20, 10)) },
		DepositAsset { assets: AllCounted(1).into(), beneficiary: Here.into() },
	]);

	let r = AllowTopLevelPaidExecutionFrom::<IsInVec<AllowPaidFrom>>::should_execute(
		&Parent.into(),
		paying_message_with_different_weight_parts.inner_mut(),
		Weight::from_parts(20, 20),
		&mut props(Weight::zero()),
	);
	assert_eq!(r, Err(ProcessMessageError::Overweight(Weight::from_parts(20, 20))));

	let r = AllowTopLevelPaidExecutionFrom::<IsInVec<AllowPaidFrom>>::should_execute(
		&Parent.into(),
		paying_message_with_different_weight_parts.inner_mut(),
		Weight::from_parts(10, 10),
		&mut props(Weight::zero()),
	);
	assert_eq!(r, Ok(()))
}

#[test]
fn allow_paid_should_deprivilege_origin() {
	AllowPaidFrom::set(vec![Parent.into()]);
	let fees = (Parent, 1).into();

	let mut paying_message_clears_origin = Xcm::<()>(vec![
		ReserveAssetDeposited((Parent, 100).into()),
		ClearOrigin,
		BuyExecution { fees, weight_limit: Limited(Weight::from_parts(30, 30)) },
		DepositAsset { assets: AllCounted(1).into(), beneficiary: Here.into() },
	]);
	let r = AllowTopLevelPaidExecutionFrom::<IsInVec<AllowPaidFrom>>::should_execute(
		&Parent.into(),
		paying_message_clears_origin.inner_mut(),
		Weight::from_parts(30, 30),
		&mut props(Weight::zero()),
	);
	assert_eq!(r, Ok(()));

	let mut paying_message_aliases_origin = paying_message_clears_origin.clone();
	paying_message_aliases_origin.0[1] = AliasOrigin(Parachain(1).into());
	let r = AllowTopLevelPaidExecutionFrom::<IsInVec<AllowPaidFrom>>::should_execute(
		&Parent.into(),
		paying_message_aliases_origin.inner_mut(),
		Weight::from_parts(30, 30),
		&mut props(Weight::zero()),
	);
	assert_eq!(r, Ok(()));

	let mut paying_message_descends_origin = paying_message_clears_origin.clone();
	paying_message_descends_origin.0[1] = DescendOrigin(Parachain(1).into());
	let r = AllowTopLevelPaidExecutionFrom::<IsInVec<AllowPaidFrom>>::should_execute(
		&Parent.into(),
		paying_message_descends_origin.inner_mut(),
		Weight::from_parts(30, 30),
		&mut props(Weight::zero()),
	);
	assert_eq!(r, Ok(()));

	let mut paying_message_fake_descends_origin = paying_message_clears_origin.clone();
	paying_message_fake_descends_origin.0[1] = DescendOrigin(Here.into());
	let r = AllowTopLevelPaidExecutionFrom::<IsInVec<AllowPaidFrom>>::should_execute(
		&Parent.into(),
		paying_message_fake_descends_origin.inner_mut(),
		Weight::from_parts(30, 30),
		&mut props(Weight::zero()),
	);
	assert_eq!(r, Err(ProcessMessageError::Overweight(Weight::from_parts(30, 30))));
}

#[test]
fn allow_paid_should_allow_hints() {
	AllowPaidFrom::set(vec![Parent.into()]);
	let fees = (Parent, 1).into();

	let mut paying_message_with_hints = Xcm::<()>(vec![
		ReserveAssetDeposited((Parent, 100).into()),
		SetHints { hints: vec![AssetClaimer { location: Location::here() }].try_into().unwrap() },
		BuyExecution { fees, weight_limit: Limited(Weight::from_parts(30, 30)) },
		DepositAsset { assets: AllCounted(1).into(), beneficiary: Here.into() },
	]);
	let r = AllowTopLevelPaidExecutionFrom::<IsInVec<AllowPaidFrom>>::should_execute(
		&Parent.into(),
		paying_message_with_hints.inner_mut(),
		Weight::from_parts(30, 30),
		&mut props(Weight::zero()),
	);
	assert_eq!(r, Ok(()));
}

#[test]
fn suspension_should_work() {
	TestSuspender::set_suspended(true);
	AllowUnpaidFrom::set(vec![Parent.into()]);

	let mut message =
		Xcm::<()>(vec![TransferAsset { assets: (Parent, 100).into(), beneficiary: Here.into() }]);
	let r = RespectSuspension::<AllowUnpaidExecutionFrom::<IsInVec<AllowUnpaidFrom>>, TestSuspender>::should_execute(
		&Parent.into(),
		message.inner_mut(),
		Weight::from_parts(10, 10),
		&mut props(Weight::zero()),
	);
	assert_eq!(r, Err(ProcessMessageError::Yield));

	TestSuspender::set_suspended(false);
	let mut message =
		Xcm::<()>(vec![TransferAsset { assets: (Parent, 100).into(), beneficiary: Here.into() }]);
	let r = RespectSuspension::<AllowUnpaidExecutionFrom::<IsInVec<AllowUnpaidFrom>>, TestSuspender>::should_execute(
		&Parent.into(),
		message.inner_mut(),
		Weight::from_parts(10, 10),
		&mut props(Weight::zero()),
	);
	assert_eq!(r, Ok(()));
}

#[test]
fn allow_subscriptions_from_should_work() {
	// allow only parent
	AllowSubsFrom::set(vec![Location::parent()]);

	// closure for (xcm, origin) testing with `AllowSubscriptionsFrom`
	let assert_should_execute = |mut xcm: Vec<Instruction<()>>, origin, expected_result| {
		assert_eq!(
			AllowSubscriptionsFrom::<IsInVec<AllowSubsFrom>>::should_execute(
				&origin,
				&mut xcm,
				Weight::from_parts(10, 10),
				&mut props(Weight::zero()),
			),
			expected_result
		);
	};

	// invalid origin
	assert_should_execute(
		vec![SubscribeVersion {
			query_id: Default::default(),
			max_response_weight: Default::default(),
		}],
		Parachain(1).into_location(),
		Err(ProcessMessageError::Unsupported),
	);
	assert_should_execute(
		vec![UnsubscribeVersion],
		Parachain(1).into_location(),
		Err(ProcessMessageError::Unsupported),
	);

	// invalid XCM (unexpected instruction before)
	assert_should_execute(
		vec![
			SetAppendix(Xcm(vec![])),
			SubscribeVersion {
				query_id: Default::default(),
				max_response_weight: Default::default(),
			},
		],
		Location::parent(),
		Err(ProcessMessageError::BadFormat),
	);
	assert_should_execute(
		vec![SetAppendix(Xcm(vec![])), UnsubscribeVersion],
		Location::parent(),
		Err(ProcessMessageError::BadFormat),
	);
	// invalid XCM (unexpected instruction after)
	assert_should_execute(
		vec![
			SubscribeVersion {
				query_id: Default::default(),
				max_response_weight: Default::default(),
			},
			SetTopic([0; 32]),
		],
		Location::parent(),
		Err(ProcessMessageError::BadFormat),
	);
	assert_should_execute(
		vec![UnsubscribeVersion, SetTopic([0; 32])],
		Location::parent(),
		Err(ProcessMessageError::BadFormat),
	);
	// invalid XCM (unexpected instruction)
	assert_should_execute(
		vec![SetAppendix(Xcm(vec![]))],
		Location::parent(),
		Err(ProcessMessageError::BadFormat),
	);

	// ok
	assert_should_execute(
		vec![SubscribeVersion {
			query_id: Default::default(),
			max_response_weight: Default::default(),
		}],
		Location::parent(),
		Ok(()),
	);
	assert_should_execute(vec![UnsubscribeVersion], Location::parent(), Ok(()));
}

#[test]
fn allow_hrmp_notifications_from_relay_chain_should_work() {
	// closure for (xcm, origin) testing with `AllowHrmpNotificationsFromRelayChain`
	let assert_should_execute = |mut xcm: Vec<Instruction<()>>, origin, expected_result| {
		assert_eq!(
			AllowHrmpNotificationsFromRelayChain::should_execute(
				&origin,
				&mut xcm,
				Weight::from_parts(10, 10),
				&mut props(Weight::zero()),
			),
			expected_result
		);
	};

	// invalid origin
	assert_should_execute(
		vec![HrmpChannelAccepted { recipient: Default::default() }],
		Location::new(1, [Parachain(1)]),
		Err(ProcessMessageError::Unsupported),
	);

	// invalid XCM (unexpected instruction before)
	assert_should_execute(
		vec![SetAppendix(Xcm(vec![])), HrmpChannelAccepted { recipient: Default::default() }],
		Location::parent(),
		Err(ProcessMessageError::BadFormat),
	);
	// invalid XCM (unexpected instruction after)
	assert_should_execute(
		vec![HrmpChannelAccepted { recipient: Default::default() }, SetTopic([0; 32])],
		Location::parent(),
		Err(ProcessMessageError::BadFormat),
	);
	// invalid XCM (unexpected instruction)
	assert_should_execute(
		vec![SetAppendix(Xcm(vec![]))],
		Location::parent(),
		Err(ProcessMessageError::BadFormat),
	);

	// ok
	assert_should_execute(
		vec![HrmpChannelAccepted { recipient: Default::default() }],
		Location::parent(),
		Ok(()),
	);
	assert_should_execute(
		vec![HrmpNewChannelOpenRequest {
			max_capacity: Default::default(),
			sender: Default::default(),
			max_message_size: Default::default(),
		}],
		Location::parent(),
		Ok(()),
	);
	assert_should_execute(
		vec![HrmpChannelClosing {
			recipient: Default::default(),
			sender: Default::default(),
			initiator: Default::default(),
		}],
		Location::parent(),
		Ok(()),
	);
}

<<<<<<< HEAD
#[test]
fn deny_then_try_works() {
	/// A dummy `DenyExecution` impl which returns `ProcessMessageError::Yield` when XCM contains
	/// `ClearTransactStatus`
	struct DenyClearTransactStatusAsYield;
	impl DenyExecution for DenyClearTransactStatusAsYield {
		fn deny_execution<RuntimeCall>(
			_origin: &Location,
			instructions: &mut [Instruction<RuntimeCall>],
			_max_weight: Weight,
			_properties: &mut Properties,
		) -> Result<(), ProcessMessageError> {
			instructions.matcher().match_next_inst_while(
				|_| true,
				|inst| match inst {
					ClearTransactStatus { .. } => Err(ProcessMessageError::Yield),
					_ => Ok(ControlFlow::Continue(())),
				},
			)?;
			Ok(())
		}
	}

	/// A dummy `DenyExecution` impl which returns `ProcessMessageError::BadFormat` when XCM
	/// contains `ClearOrigin` with origin location from `Here`
	struct DenyClearOriginFromHereAsBadFormat;
	impl DenyExecution for DenyClearOriginFromHereAsBadFormat {
		fn deny_execution<RuntimeCall>(
			origin: &Location,
			instructions: &mut [Instruction<RuntimeCall>],
			_max_weight: Weight,
			_properties: &mut Properties,
		) -> Result<(), ProcessMessageError> {
			instructions.matcher().match_next_inst_while(
				|_| true,
				|inst| match inst {
					ClearOrigin { .. } =>
						if origin.clone() == Here.into_location() {
							Err(ProcessMessageError::BadFormat)
						} else {
							Ok(ControlFlow::Continue(()))
						},
=======

#[test]
fn deny_instructions_with_xcm_works() {
	frame_support::__private::sp_tracing::try_init_simple();

	// dummy filter which denies `ClearOrigin`
	struct DenyClearOrigin;
	impl ShouldExecute for DenyClearOrigin {
		fn should_execute<RuntimeCall>(_: &Location, message: &mut [Instruction<RuntimeCall>], _: Weight, _: &mut Properties) -> Result<(), ProcessMessageError> {
			message.matcher().match_next_inst_while(
				|_| true,
				|inst| match inst {
					ClearOrigin => Err(ProcessMessageError::Unsupported),
>>>>>>> 9c80770f
					_ => Ok(ControlFlow::Continue(())),
				},
			)?;
			Ok(())
		}
	}

<<<<<<< HEAD
	/// A dummy `DenyExecution` impl which returns `ProcessMessageError::StackLimitReached` when XCM
	/// contains a single `UnsubscribeVersion`
	struct DenyUnsubscribeVersionAsStackLimitReached;
	impl DenyExecution for DenyUnsubscribeVersionAsStackLimitReached {
		fn deny_execution<RuntimeCall>(
			_origin: &Location,
			instructions: &mut [Instruction<RuntimeCall>],
			_max_weight: Weight,
			_properties: &mut Properties,
		) -> Result<(), ProcessMessageError> {
			if instructions.len() != 1 {
				return Ok(())
			}
			match instructions.get(0).unwrap() {
				UnsubscribeVersion { .. } => Err(ProcessMessageError::StackLimitReached),
				_ => Ok(()),
			}
		}
	}

	/// A dummy `ShouldExecute` impl which returns `Ok(())` when XCM contains a single `ClearError`,
	/// else return `ProcessMessageError::Yield`
	struct AllowSingleClearErrorOrYield;
	impl ShouldExecute for AllowSingleClearErrorOrYield {
		fn should_execute<Call>(
			_origin: &Location,
			instructions: &mut [Instruction<Call>],
			_max_weight: Weight,
			_properties: &mut Properties,
		) -> Result<(), ProcessMessageError> {
			instructions.matcher().assert_remaining_insts(1)?.match_next_inst(
				|inst| match inst {
					ClearError { .. } => Ok(()),
					_ => Err(ProcessMessageError::Yield),
				},
			)?;
			Ok(())
		}
	}

	/// A dummy `ShouldExecute` impl which returns `Ok(())` when XCM contains `ClearTopic` and
	/// origin from `Here`, else return `ProcessMessageError::Unsupported`
	struct AllowClearTopicFromHere;
	impl ShouldExecute for AllowClearTopicFromHere {
		fn should_execute<Call>(
			origin: &Location,
			instructions: &mut [Instruction<Call>],
			_max_weight: Weight,
			_properties: &mut Properties,
		) -> Result<(), ProcessMessageError> {
			ensure!(origin.clone() == Here.into_location(), ProcessMessageError::Unsupported);
			let mut found = false;
			instructions.matcher().match_next_inst_while(
				|_| true,
				|inst| match inst {
					ClearTopic { .. } => {
						found = true;
						Ok(ControlFlow::Break(()))
					},
					_ => Ok(ControlFlow::Continue(())),
				},
			)?;
			ensure!(found, ProcessMessageError::Unsupported);
			Ok(())
		}
	}
	// closure for (xcm, origin) testing with `DenyThenTry`
	let assert_should_execute = |mut xcm: Vec<Instruction<()>>, origin, expected_result| {
		pub type Barrier = DenyThenTry<
			(
				DenyClearTransactStatusAsYield,
				DenyClearOriginFromHereAsBadFormat,
				DenyUnsubscribeVersionAsStackLimitReached,
			),
			(AllowSingleClearErrorOrYield, AllowClearTopicFromHere),
		>;
		assert_eq!(
			Barrier::should_execute(
=======
	// closure for (xcm, origin) testing with `DenyInstructionsWithXcm` which denies `ClearOrigin` instruction
	let assert_should_execute = |mut xcm: Vec<Instruction<()>>, origin, expected_result| {
		assert_eq!(
			DenyInstructionsWithXcm::<DenyClearOrigin>::should_execute(
>>>>>>> 9c80770f
				&origin,
				&mut xcm,
				Weight::from_parts(10, 10),
				&mut props(Weight::zero()),
			),
			expected_result
		);
	};

<<<<<<< HEAD
	// Deny cases:
	// trigger DenyClearTransactStatusAsYield
	assert_should_execute(
		vec![ClearTransactStatus],
		Parachain(1).into_location(),
		Err(ProcessMessageError::Yield),
	);
	// DenyClearTransactStatusAsYield wins against AllowSingleClearErrorOrYield
	assert_should_execute(
		vec![ClearError, ClearTransactStatus],
		Parachain(1).into_location(),
		Err(ProcessMessageError::Yield),
	);
	// trigger DenyClearOriginFromHereAsBadFormat
	assert_should_execute(
		vec![ClearOrigin],
		Here.into_location(),
		Err(ProcessMessageError::BadFormat),
	);
	// trigger DenyUnsubscribeVersionAsStackLimitReached
	assert_should_execute(
		vec![UnsubscribeVersion],
		Here.into_location(),
		Err(ProcessMessageError::StackLimitReached),
	);

	// deny because none of the allow items match
	assert_should_execute(
		vec![ClearError, ClearTopic],
		Parachain(1).into_location(),
		Err(ProcessMessageError::Unsupported),
	);

	// ok
	assert_should_execute(vec![ClearError], Parachain(1).into_location(), Ok(()));
	assert_should_execute(vec![ClearTopic], Here.into(), Ok(()));
	assert_should_execute(vec![ClearError, ClearTopic], Here.into_location(), Ok(()));
}

#[test]
fn deny_reserve_transfer_to_relaychain_should_work() {
	let assert_deny_execution = |mut xcm: Vec<Instruction<()>>, origin, expected_result| {
		assert_eq!(
			DenyReserveTransferToRelayChain::deny_execution(
				&origin,
				&mut xcm,
				Weight::from_parts(10, 10),
				&mut props(Weight::zero()),
			),
			expected_result
		);
	};
	// deny DepositReserveAsset to RelayChain
	assert_deny_execution(
		vec![DepositReserveAsset {
			assets: Wild(All),
			dest: Location::parent(),
			xcm: vec![].into(),
		}],
		Here.into_location(),
		Err(ProcessMessageError::Unsupported),
	);
	// deny InitiateReserveWithdraw to RelayChain
	assert_deny_execution(
		vec![InitiateReserveWithdraw {
			assets: Wild(All),
			reserve: Location::parent(),
			xcm: vec![].into(),
		}],
		Here.into_location(),
		Err(ProcessMessageError::Unsupported),
	);
	// deny TransferReserveAsset to RelayChain
	assert_deny_execution(
		vec![TransferReserveAsset {
			assets: vec![].into(),
			dest: Location::parent(),
			xcm: vec![].into(),
		}],
		Here.into_location(),
		Err(ProcessMessageError::Unsupported),
	);
	// accept DepositReserveAsset to destination other than RelayChain
	assert_deny_execution(
		vec![DepositReserveAsset {
			assets: Wild(All),
			dest: Here.into_location(),
			xcm: vec![].into(),
		}],
		Here.into_location(),
		Ok(()),
	);
	// others instructions should pass
	assert_deny_execution(vec![ClearOrigin], Here.into_location(), Ok(()));
=======
	// ok
	assert_should_execute(
		vec![ClearTransactStatus],
		Location::parent(),
		Ok(()),
	);
	// ok top-level contains `ClearOrigin`
	assert_should_execute(
		vec![ClearOrigin],
		Location::parent(),
		Ok(()),
	);
	// ok - SetAppendix with XCM without ClearOrigin
	assert_should_execute(
		vec![SetAppendix(Xcm(vec![ClearTransactStatus]))],
		Location::parent(),
		Ok(()),
	);

	// invalid - empty XCM
	assert_should_execute(
		vec![],
		Location::parent(),
		Err(ProcessMessageError::BadFormat),
	);
	// invalid - SetAppendix with empty XCM
	assert_should_execute(
		vec![SetAppendix(Xcm(vec![]))],
		Location::parent(),
		Err(ProcessMessageError::BadFormat),
	);
	// invalid SetAppendix contains `ClearOrigin`
	assert_should_execute(
		vec![SetAppendix(Xcm(vec![ClearOrigin]))],
		Location::parent(),
		Err(ProcessMessageError::Unsupported),
	);
	// invalid nested SetAppendix contains `ClearOrigin`
	assert_should_execute(
		vec![SetAppendix(Xcm(vec![
			SetAppendix(Xcm(vec![
				SetAppendix(Xcm(vec![
					SetAppendix(Xcm(vec![
						SetAppendix(Xcm(vec![
							SetAppendix(Xcm(vec![
								SetAppendix(Xcm(vec![
									SetAppendix(Xcm(vec![
										SetAppendix(Xcm(vec![
											SetAppendix(Xcm(vec![
												SetAppendix(Xcm(vec![
													SetAppendix(Xcm(vec![ClearOrigin]))
												]))
											]))
										]))
									]))
								]))
							]))
						]))
					]))
				]))
			]))
		]))],
		Location::parent(),
		Err(ProcessMessageError::StackLimitReached),
	);
>>>>>>> 9c80770f
}<|MERGE_RESOLUTION|>--- conflicted
+++ resolved
@@ -534,7 +534,6 @@
 	);
 }
 
-<<<<<<< HEAD
 #[test]
 fn deny_then_try_works() {
 	/// A dummy `DenyExecution` impl which returns `ProcessMessageError::Yield` when XCM contains
@@ -577,21 +576,6 @@
 						} else {
 							Ok(ControlFlow::Continue(()))
 						},
-=======
-
-#[test]
-fn deny_instructions_with_xcm_works() {
-	frame_support::__private::sp_tracing::try_init_simple();
-
-	// dummy filter which denies `ClearOrigin`
-	struct DenyClearOrigin;
-	impl ShouldExecute for DenyClearOrigin {
-		fn should_execute<RuntimeCall>(_: &Location, message: &mut [Instruction<RuntimeCall>], _: Weight, _: &mut Properties) -> Result<(), ProcessMessageError> {
-			message.matcher().match_next_inst_while(
-				|_| true,
-				|inst| match inst {
-					ClearOrigin => Err(ProcessMessageError::Unsupported),
->>>>>>> 9c80770f
 					_ => Ok(ControlFlow::Continue(())),
 				},
 			)?;
@@ -599,7 +583,6 @@
 		}
 	}
 
-<<<<<<< HEAD
 	/// A dummy `DenyExecution` impl which returns `ProcessMessageError::StackLimitReached` when XCM
 	/// contains a single `UnsubscribeVersion`
 	struct DenyUnsubscribeVersionAsStackLimitReached;
@@ -678,12 +661,6 @@
 		>;
 		assert_eq!(
 			Barrier::should_execute(
-=======
-	// closure for (xcm, origin) testing with `DenyInstructionsWithXcm` which denies `ClearOrigin` instruction
-	let assert_should_execute = |mut xcm: Vec<Instruction<()>>, origin, expected_result| {
-		assert_eq!(
-			DenyInstructionsWithXcm::<DenyClearOrigin>::should_execute(
->>>>>>> 9c80770f
 				&origin,
 				&mut xcm,
 				Weight::from_parts(10, 10),
@@ -693,7 +670,6 @@
 		);
 	};
 
-<<<<<<< HEAD
 	// Deny cases:
 	// trigger DenyClearTransactStatusAsYield
 	assert_should_execute(
@@ -788,7 +764,41 @@
 	);
 	// others instructions should pass
 	assert_deny_execution(vec![ClearOrigin], Here.into_location(), Ok(()));
-=======
+}
+
+
+#[test]
+fn deny_instructions_with_xcm_works() {
+	frame_support::__private::sp_tracing::try_init_simple();
+
+	// dummy filter which denies `ClearOrigin`
+	struct DenyClearOrigin;
+	impl ShouldExecute for DenyClearOrigin {
+		fn should_execute<RuntimeCall>(_: &Location, message: &mut [Instruction<RuntimeCall>], _: Weight, _: &mut Properties) -> Result<(), ProcessMessageError> {
+			message.matcher().match_next_inst_while(
+				|_| true,
+				|inst| match inst {
+					ClearOrigin => Err(ProcessMessageError::Unsupported),
+					_ => Ok(ControlFlow::Continue(())),
+				},
+			)?;
+			Ok(())
+		}
+	}
+
+	// closure for (xcm, origin) testing with `DenyInstructionsWithXcm` which denies `ClearOrigin` instruction
+	let assert_should_execute = |mut xcm: Vec<Instruction<()>>, origin, expected_result| {
+		assert_eq!(
+			DenyInstructionsWithXcm::<DenyClearOrigin>::should_execute(
+				&origin,
+				&mut xcm,
+				Weight::from_parts(10, 10),
+				&mut props(Weight::zero()),
+			),
+			expected_result
+		);
+	};
+
 	// ok
 	assert_should_execute(
 		vec![ClearTransactStatus],
@@ -854,5 +864,4 @@
 		Location::parent(),
 		Err(ProcessMessageError::StackLimitReached),
 	);
->>>>>>> 9c80770f
 }