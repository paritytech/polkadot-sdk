--- conflicted
+++ resolved
@@ -593,11 +593,7 @@
 			_properties: &mut Properties,
 		) -> Result<(), ProcessMessageError> {
 			if instructions.len() != 1 {
-<<<<<<< HEAD
-				return Ok(());
-=======
 				return Ok(())
->>>>>>> 06c7e65c
 			}
 			match instructions.get(0).unwrap() {
 				UnsubscribeVersion { .. } => Err(ProcessMessageError::StackLimitReached),
@@ -776,16 +772,7 @@
 	// dummy filter which denies `ClearOrigin`
 	struct DenyClearOrigin;
 	impl ShouldExecute for DenyClearOrigin {
-<<<<<<< HEAD
-		fn should_execute<RuntimeCall>(
-			_: &Location,
-			message: &mut [Instruction<RuntimeCall>],
-			_: Weight,
-			_: &mut Properties,
-		) -> Result<(), ProcessMessageError> {
-=======
 		fn should_execute<RuntimeCall>(_: &Location, message: &mut [Instruction<RuntimeCall>], _: Weight, _: &mut Properties) -> Result<(), ProcessMessageError> {
->>>>>>> 06c7e65c
 			message.matcher().match_next_inst_while(
 				|_| true,
 				|inst| match inst {
@@ -797,12 +784,7 @@
 		}
 	}
 
-<<<<<<< HEAD
-	// closure for (xcm, origin) testing with `DenyInstructionsWithXcm` which denies `ClearOrigin`
-	// instruction
-=======
 	// closure for (xcm, origin) testing with `DenyInstructionsWithXcm` which denies `ClearOrigin` instruction
->>>>>>> 06c7e65c
 	let assert_should_execute = |mut xcm: Vec<Instruction<()>>, origin, expected_result| {
 		assert_eq!(
 			DenyInstructionsWithXcm::<DenyClearOrigin>::should_execute(
@@ -816,40 +798,30 @@
 	};
 
 	// ok
-<<<<<<< HEAD
-	assert_should_execute(vec![ClearTransactStatus], Location::parent(), Ok(()));
+	assert_should_execute(
+		vec![ClearTransactStatus],
+		Location::parent(),
+		Ok(()),
+	);
 	// ok top-level contains `ClearOrigin`
-	assert_should_execute(vec![ClearOrigin], Location::parent(), Ok(()));
-=======
-	assert_should_execute(
-		vec![ClearTransactStatus],
+	assert_should_execute(
+		vec![ClearOrigin],
 		Location::parent(),
 		Ok(()),
 	);
-	// ok top-level contains `ClearOrigin`
-	assert_should_execute(
-		vec![ClearOrigin],
+	// ok - SetAppendix with XCM without ClearOrigin
+	assert_should_execute(
+		vec![SetAppendix(Xcm(vec![ClearTransactStatus]))],
 		Location::parent(),
 		Ok(()),
 	);
->>>>>>> 06c7e65c
-	// ok - SetAppendix with XCM without ClearOrigin
-	assert_should_execute(
-		vec![SetAppendix(Xcm(vec![ClearTransactStatus]))],
-		Location::parent(),
-		Ok(()),
-	);
 
 	// invalid - empty XCM
-<<<<<<< HEAD
-	assert_should_execute(vec![], Location::parent(), Err(ProcessMessageError::BadFormat));
-=======
 	assert_should_execute(
 		vec![],
 		Location::parent(),
 		Err(ProcessMessageError::BadFormat),
 	);
->>>>>>> 06c7e65c
 	// invalid - SetAppendix with empty XCM
 	assert_should_execute(
 		vec![SetAppendix(Xcm(vec![]))],
@@ -864,15 +836,6 @@
 	);
 	// invalid nested SetAppendix contains `ClearOrigin`
 	assert_should_execute(
-<<<<<<< HEAD
-		vec![SetAppendix(Xcm(vec![SetAppendix(Xcm(vec![SetAppendix(Xcm(vec![SetAppendix(
-			Xcm(vec![SetAppendix(Xcm(vec![SetAppendix(Xcm(vec![SetAppendix(Xcm(vec![
-				SetAppendix(Xcm(vec![SetAppendix(Xcm(vec![SetAppendix(Xcm(vec![
-					SetAppendix(Xcm(vec![SetAppendix(Xcm(vec![ClearOrigin]))])),
-				]))]))])),
-			]))]))]))]),
-		)]))]))]))],
-=======
 		vec![SetAppendix(Xcm(vec![
 			SetAppendix(Xcm(vec![
 				SetAppendix(Xcm(vec![
@@ -896,7 +859,6 @@
 				]))
 			]))
 		]))],
->>>>>>> 06c7e65c
 		Location::parent(),
 		Err(ProcessMessageError::StackLimitReached),
 	);
