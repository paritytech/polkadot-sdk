--- conflicted
+++ resolved
@@ -231,13 +231,8 @@
 		Ok(unused)
 	}
 
-<<<<<<< HEAD
-	fn refund_weight(&mut self, weight: Weight, context: &XcmContext) -> Option<MultiAsset> {
+	fn refund_weight(&mut self, weight: Weight, context: &XcmContext) -> Option<Asset> {
 		log::trace!(target: "xcm::weight", "UsingComponents::refund_weight weight: {:?}, context: {:?}, available weight: {:?}, available amount: {:?}", weight, context, self.0, self.1);
-=======
-	fn refund_weight(&mut self, weight: Weight, context: &XcmContext) -> Option<Asset> {
-		log::trace!(target: "xcm::weight", "UsingComponents::refund_weight weight: {:?}, context: {:?}", weight, context);
->>>>>>> 8eeacff4
 		let weight = weight.min(self.0);
 		let amount = WeightToFee::weight_to_fee(&weight);
 		self.0 -= weight;
