--- conflicted
+++ resolved
@@ -501,13 +501,8 @@
 				ReserveAssetDeposited { .. }
 					if matches!(origin, Location { parents: 1, interior: Here }) =>
 				{
-<<<<<<< HEAD
 					tracing::warn!(
 						target: "xcm::barrier",
-=======
-					log::warn!(
-						target: "xcm::barriers",
->>>>>>> b30aa319
 						"Unexpected ReserveAssetDeposited from the Relay Chain",
 					);
 					Ok(ControlFlow::Continue(()))
