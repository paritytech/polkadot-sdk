--- conflicted
+++ resolved
@@ -24,16 +24,13 @@
 sp-io = { workspace = true }
 sp-runtime = { workspace = true }
 sp-weights = { workspace = true }
-<<<<<<< HEAD
 frame-support = { workspace = true }
 frame-system = { workspace = true }
 pallet-transaction-payment = { workspace = true }
 pallet-asset-conversion = { workspace = true }
 tracing = { workspace = true }
-=======
 xcm = { workspace = true }
 xcm-executor = { workspace = true }
->>>>>>> ca781792
 
 # Polkadot dependencies
 polkadot-parachain-primitives = { workspace = true }
