// Copyright (C) Parity Technologies (UK) Ltd.
// This file is part of Polkadot.

// Polkadot is free software: you can redistribute it and/or modify
// it under the terms of the GNU General Public License as published by
// the Free Software Foundation, either version 3 of the License, or
// (at your option) any later version.

// Polkadot is distributed in the hope that it will be useful,
// but WITHOUT ANY WARRANTY; without even the implied warranty of
// MERCHANTABILITY or FITNESS FOR A PARTICULAR PURPOSE.  See the
// GNU General Public License for more details.

// You should have received a copy of the GNU General Public License
// along with Polkadot.  If not, see <http://www.gnu.org/licenses/>.

use super::*;
use bounded_collections::{ConstU32, WeakBoundedVec};
use frame_benchmarking::{benchmarks, whitelisted_caller, BenchmarkError, BenchmarkResult};
<<<<<<< HEAD
use frame_support::weights::Weight;
=======
use frame_support::{
	traits::fungible::{Inspect, Mutate},
	weights::Weight,
};
>>>>>>> 81d447a8
use frame_system::RawOrigin;
use sp_std::prelude::*;
use xcm::{latest::prelude::*, v2};
use xcm_builder::EnsureDelivery;
use xcm_executor::traits::FeeReason;

type RuntimeOrigin<T> = <T as frame_system::Config>::RuntimeOrigin;

<<<<<<< HEAD
const BALANCE: u128 = 1_000_000_000_000;

=======
>>>>>>> 81d447a8
/// Pallet we're benchmarking here.
pub struct Pallet<T: Config>(crate::Pallet<T>);

/// Trait that must be implemented by runtime to be able to benchmark pallet properly.
pub trait Config: crate::Config {
	/// Helper that ensures successful delivery for extrinsics/benchmarks which need `SendXcm`.
	type DeliveryHelper: EnsureDelivery;

	/// A `Location` that can be reached via `XcmRouter`. Used only in benchmarks.
	///
	/// If `None`, the benchmarks that depend on a reachable destination will be skipped.
	fn reachable_dest() -> Option<Location> {
		None
	}

	/// A `(Asset, Location)` pair representing asset and the destination it can be
	/// teleported to. Used only in benchmarks.
	///
	/// Implementation should also make sure `dest` is reachable/connected.
	///
	/// If `None`, the benchmarks that depend on this will default to `Weight::MAX`.
	fn teleportable_asset_and_dest() -> Option<(Asset, Location)> {
		None
	}

	/// A `(Asset, Location)` pair representing asset and the destination it can be
	/// reserve-transferred to. Used only in benchmarks.
	///
	/// Implementation should also make sure `dest` is reachable/connected.
	///
	/// If `None`, the benchmarks that depend on this will default to `Weight::MAX`.
	fn reserve_transferable_asset_and_dest() -> Option<(Asset, Location)> {
		None
	}

	/// Sets up a complex transfer (usually consisting of a teleport and reserve-based transfer), so
	/// that runtime can properly benchmark `transfer_assets()` extrinsic. Should return a tuple
	/// `(Asset, u32, Location, dyn FnOnce())` representing the assets to transfer, the
	/// `u32` index of the asset to be used for fees, the destination chain for the transfer, and a
	/// `verify()` closure to verify the intended transfer side-effects.
	///
	/// Implementation should make sure the provided assets can be transacted by the runtime, there
	/// are enough balances in the involved accounts, and that `dest` is reachable/connected.
	///
	/// Used only in benchmarks.
	///
	/// If `None`, the benchmarks that depend on this will default to `Weight::MAX`.
	fn set_up_complex_asset_transfer() -> Option<(Assets, u32, Location, Box<dyn FnOnce()>)> {
		None
	}
}

benchmarks! {
	send {
		let send_origin =
			T::SendXcmOrigin::try_successful_origin().map_err(|_| BenchmarkError::Weightless)?;
		if T::SendXcmOrigin::try_origin(send_origin.clone()).is_err() {
			return Err(BenchmarkError::Override(BenchmarkResult::from_weight(Weight::MAX)))
		}
		let msg = Xcm(vec![ClearOrigin]);
		let versioned_dest: VersionedLocation = T::reachable_dest().ok_or(
			BenchmarkError::Override(BenchmarkResult::from_weight(Weight::MAX)),
		)?
		.into();
		let versioned_msg = VersionedXcm::from(msg);
	}: _<RuntimeOrigin<T>>(send_origin, Box::new(versioned_dest), Box::new(versioned_msg))

	teleport_assets {
		let (asset, destination) = T::teleportable_asset_and_dest().ok_or(
			BenchmarkError::Override(BenchmarkResult::from_weight(Weight::MAX)),
		)?;

<<<<<<< HEAD
		let caller: T::AccountId = whitelisted_caller();

		let send_origin = RawOrigin::Signed(caller.clone());
		let origin_location = T::ExecuteXcmOrigin::try_origin(send_origin.clone().into())
			.map_err(|_| BenchmarkError::Override(BenchmarkResult::from_weight(Weight::MAX)))?;

		helpers::make_free_balance_be::<T>(origin_location.clone(), asset.id.0.clone(), BALANCE.into());

		match &asset.fun {
			Fungible(transferred_amount) => {
				assert!(BALANCE >= (*transferred_amount).into());
			},
			NonFungible(instance) => {
				<T::XcmExecutor as XcmAssetTransfers>::AssetTransactor::deposit_asset(&asset, &origin_location, None)
					.map_err(|_| BenchmarkError::Override(BenchmarkResult::from_weight(Weight::MAX)))?;
			}
		};
		let assets: Assets = asset.into();

		if !T::XcmTeleportFilter::contains(&(origin_location, assets.clone().into_inner())) {
=======
		let transferred_amount = match &asset.fun {
			Fungible(amount) => *amount,
			_ => return Err(BenchmarkError::Stop("Benchmark asset not fungible")),
		}.into();
		let assets: Assets = asset.into();

		let caller: T::AccountId = whitelisted_caller();
		let send_origin = RawOrigin::Signed(caller.clone());
		let origin_location = T::ExecuteXcmOrigin::try_origin(send_origin.clone().into())
			.map_err(|_| BenchmarkError::Override(BenchmarkResult::from_weight(Weight::MAX)))?;
		if !T::XcmTeleportFilter::contains(&(origin_location.clone(), assets.clone().into_inner())) {
>>>>>>> 81d447a8
			return Err(BenchmarkError::Override(BenchmarkResult::from_weight(Weight::MAX)))
		}

		// Ensure that origin can send to destination (e.g. setup delivery fees, ensure router setup, ...)
		let (_, _) = T::DeliveryHelper::ensure_successful_delivery(
			&origin_location,
			&destination,
			FeeReason::ChargeFees,
		);

		// Actual balance (e.g. `ensure_successful_delivery` could drip delivery fees, ...)
		let balance = <pallet_balances::Pallet<T> as Inspect<_>>::balance(&caller);
		// Add transferred_amount to origin
		<pallet_balances::Pallet<T> as Mutate<_>>::mint_into(&caller, transferred_amount)?;
		// verify initial balance
		let balance = balance + transferred_amount;
		assert_eq!(<pallet_balances::Pallet<T> as Inspect<_>>::balance(&caller), balance);

		let recipient = [0u8; 32];
		let versioned_dest: VersionedLocation = destination.into();
		let versioned_beneficiary: VersionedLocation =
			AccountId32 { network: None, id: recipient.into() }.into();
		let versioned_assets: VersionedAssets = assets.into();
	}: _<RuntimeOrigin<T>>(send_origin.into(), Box::new(versioned_dest), Box::new(versioned_beneficiary), Box::new(versioned_assets), 0)
<<<<<<< HEAD
=======
	verify {
		// verify balance after transfer, decreased by transferred amount (+ maybe XCM delivery fees)
		assert!(<pallet_balances::Pallet<T> as Inspect<_>>::balance(&caller) <= balance - transferred_amount);
	}
>>>>>>> 81d447a8

	reserve_transfer_assets {
		let (asset, destination) = T::reserve_transferable_asset_and_dest().ok_or(
			BenchmarkError::Override(BenchmarkResult::from_weight(Weight::MAX)),
		)?;

<<<<<<< HEAD
		let caller: T::AccountId = whitelisted_caller();

		let send_origin = RawOrigin::Signed(caller.clone());
		let origin_location = T::ExecuteXcmOrigin::try_origin(send_origin.clone().into())
			.map_err(|_| BenchmarkError::Override(BenchmarkResult::from_weight(Weight::MAX)))?;
		helpers::make_free_balance_be::<T>(origin_location.clone(), asset.id.0.clone(), BALANCE.into());

		match &asset.fun {
			Fungible(transferred_amount) => {
				assert!(BALANCE >= (*transferred_amount).into());
			},
			NonFungible(instance) => {
				<T::XcmExecutor as XcmAssetTransfers>::AssetTransactor::deposit_asset(&asset, &origin_location, None)
					.map_err(|_| BenchmarkError::Override(BenchmarkResult::from_weight(Weight::MAX)))?;
			}
		}

		let assets: Assets = asset.clone().into();

		if !T::XcmReserveTransferFilter::contains(&(origin_location, assets.clone().into_inner())) {
=======
		let transferred_amount = match &asset.fun {
			Fungible(amount) => *amount,
			_ => return Err(BenchmarkError::Stop("Benchmark asset not fungible")),
		}.into();
		let assets: Assets = asset.into();

		let caller: T::AccountId = whitelisted_caller();
		let send_origin = RawOrigin::Signed(caller.clone());
		let origin_location = T::ExecuteXcmOrigin::try_origin(send_origin.clone().into())
			.map_err(|_| BenchmarkError::Override(BenchmarkResult::from_weight(Weight::MAX)))?;
		if !T::XcmReserveTransferFilter::contains(&(origin_location.clone(), assets.clone().into_inner())) {
>>>>>>> 81d447a8
			return Err(BenchmarkError::Override(BenchmarkResult::from_weight(Weight::MAX)))
		}

		// Ensure that origin can send to destination (e.g. setup delivery fees, ensure router setup, ...)
		let (_, _) = T::DeliveryHelper::ensure_successful_delivery(
			&origin_location,
			&destination,
			FeeReason::ChargeFees,
		);

		// Actual balance (e.g. `ensure_successful_delivery` could drip delivery fees, ...)
		let balance = <pallet_balances::Pallet<T> as Inspect<_>>::balance(&caller);
		// Add transferred_amount to origin
		<pallet_balances::Pallet<T> as Mutate<_>>::mint_into(&caller, transferred_amount)?;
		// verify initial balance
		let balance = balance + transferred_amount;
		assert_eq!(<pallet_balances::Pallet<T> as Inspect<_>>::balance(&caller), balance);

		let recipient = [0u8; 32];
		let versioned_dest: VersionedLocation = destination.into();
		let versioned_beneficiary: VersionedLocation =
			AccountId32 { network: None, id: recipient.into() }.into();
		let versioned_assets: VersionedAssets = assets.into();
	}: _<RuntimeOrigin<T>>(send_origin.into(), Box::new(versioned_dest), Box::new(versioned_beneficiary), Box::new(versioned_assets), 0)
<<<<<<< HEAD
=======
	verify {
		// verify balance after transfer, decreased by transferred amount (+ maybe XCM delivery fees)
		assert!(<pallet_balances::Pallet<T> as Inspect<_>>::balance(&caller) <= balance - transferred_amount);
	}
>>>>>>> 81d447a8

	transfer_assets {
		let (assets, fee_index, destination, verify) = T::set_up_complex_asset_transfer().ok_or(
			BenchmarkError::Override(BenchmarkResult::from_weight(Weight::MAX)),
		)?;
		let caller: T::AccountId = whitelisted_caller();
		let send_origin = RawOrigin::Signed(caller.clone());
		let recipient = [0u8; 32];
		let versioned_dest: VersionedLocation = destination.into();
		let versioned_beneficiary: VersionedLocation =
			AccountId32 { network: None, id: recipient.into() }.into();
		let versioned_assets: VersionedAssets = assets.into();
	}: _<RuntimeOrigin<T>>(send_origin.into(), Box::new(versioned_dest), Box::new(versioned_beneficiary), Box::new(versioned_assets), 0, WeightLimit::Unlimited)
	verify {
		// run provided verification function
		verify();
	}

	execute {
		let execute_origin =
			T::ExecuteXcmOrigin::try_successful_origin().map_err(|_| BenchmarkError::Weightless)?;
		let origin_location = T::ExecuteXcmOrigin::try_origin(execute_origin.clone())
			.map_err(|_| BenchmarkError::Override(BenchmarkResult::from_weight(Weight::MAX)))?;
		let msg = Xcm(vec![ClearOrigin]);
		if !T::XcmExecuteFilter::contains(&(origin_location, msg.clone())) {
			return Err(BenchmarkError::Override(BenchmarkResult::from_weight(Weight::MAX)))
		}
		let versioned_msg = VersionedXcm::from(msg);
	}: _<RuntimeOrigin<T>>(execute_origin, Box::new(versioned_msg), Weight::MAX)

	force_xcm_version {
		let loc = T::reachable_dest().ok_or(
			BenchmarkError::Override(BenchmarkResult::from_weight(Weight::MAX)),
		)?;
		let xcm_version = 2;
	}: _(RawOrigin::Root, Box::new(loc), xcm_version)

	force_default_xcm_version {}: _(RawOrigin::Root, Some(2))

	force_subscribe_version_notify {
		let versioned_loc: VersionedLocation = T::reachable_dest().ok_or(
			BenchmarkError::Override(BenchmarkResult::from_weight(Weight::MAX)),
		)?
		.into();
	}: _(RawOrigin::Root, Box::new(versioned_loc))

	force_unsubscribe_version_notify {
		let loc = T::reachable_dest().ok_or(
			BenchmarkError::Override(BenchmarkResult::from_weight(Weight::MAX)),
		)?;
		let versioned_loc: VersionedLocation = loc.clone().into();
		let _ = crate::Pallet::<T>::request_version_notify(loc);
	}: _(RawOrigin::Root, Box::new(versioned_loc))

	force_suspension {}: _(RawOrigin::Root, true)

	migrate_supported_version {
		let old_version = XCM_VERSION - 1;
		let loc = VersionedLocation::from(Location::from(Parent));
		SupportedVersion::<T>::insert(old_version, loc, old_version);
	}: {
		crate::Pallet::<T>::check_xcm_version_change(VersionMigrationStage::MigrateSupportedVersion, Weight::zero());
	}

	migrate_version_notifiers {
		let old_version = XCM_VERSION - 1;
		let loc = VersionedLocation::from(Location::from(Parent));
		VersionNotifiers::<T>::insert(old_version, loc, 0);
	}: {
		crate::Pallet::<T>::check_xcm_version_change(VersionMigrationStage::MigrateVersionNotifiers, Weight::zero());
	}

	already_notified_target {
		let loc = T::reachable_dest().ok_or(
			BenchmarkError::Override(BenchmarkResult::from_weight(T::DbWeight::get().reads(1))),
		)?;
		let loc = VersionedLocation::from(loc);
		let current_version = T::AdvertisedXcmVersion::get();
		VersionNotifyTargets::<T>::insert(current_version, loc, (0, Weight::zero(), current_version));
	}: {
		crate::Pallet::<T>::check_xcm_version_change(VersionMigrationStage::NotifyCurrentTargets(None), Weight::zero());
	}

	notify_current_targets {
		let loc = T::reachable_dest().ok_or(
			BenchmarkError::Override(BenchmarkResult::from_weight(T::DbWeight::get().reads_writes(1, 3))),
		)?;
		let loc = VersionedLocation::from(loc);
		let current_version = T::AdvertisedXcmVersion::get();
		let old_version = current_version - 1;
		VersionNotifyTargets::<T>::insert(current_version, loc, (0, Weight::zero(), old_version));
	}: {
		crate::Pallet::<T>::check_xcm_version_change(VersionMigrationStage::NotifyCurrentTargets(None), Weight::zero());
	}

	notify_target_migration_fail {
		let bad_loc: v2::MultiLocation = v2::Junction::Plurality {
			id: v2::BodyId::Named(WeakBoundedVec::<u8, ConstU32<32>>::try_from(vec![0; 32])
				.expect("vec has a length of 32 bits; qed")),
			part: v2::BodyPart::Voice,
		}
		.into();
		let bad_loc = VersionedLocation::from(bad_loc);
		let current_version = T::AdvertisedXcmVersion::get();
		VersionNotifyTargets::<T>::insert(current_version, bad_loc, (0, Weight::zero(), current_version));
	}: {
		crate::Pallet::<T>::check_xcm_version_change(VersionMigrationStage::MigrateAndNotifyOldTargets, Weight::zero());
	}

	migrate_version_notify_targets {
		let current_version = T::AdvertisedXcmVersion::get();
		let old_version = current_version - 1;
		let loc = VersionedLocation::from(Location::from(Parent));
		VersionNotifyTargets::<T>::insert(old_version, loc, (0, Weight::zero(), current_version));
	}: {
		crate::Pallet::<T>::check_xcm_version_change(VersionMigrationStage::MigrateAndNotifyOldTargets, Weight::zero());
	}

	migrate_and_notify_old_targets {
		let loc = T::reachable_dest().ok_or(
			BenchmarkError::Override(BenchmarkResult::from_weight(T::DbWeight::get().reads_writes(1, 3))),
		)?;
		let loc = VersionedLocation::from(loc);
		let old_version = T::AdvertisedXcmVersion::get() - 1;
		VersionNotifyTargets::<T>::insert(old_version, loc, (0, Weight::zero(), old_version));
	}: {
		crate::Pallet::<T>::check_xcm_version_change(VersionMigrationStage::MigrateAndNotifyOldTargets, Weight::zero());
	}

	new_query {
		let responder = Location::from(Parent);
		let timeout = 1u32.into();
		let match_querier = Location::from(Here);
	}: {
		crate::Pallet::<T>::new_query(responder, timeout, match_querier);
	}

	take_response {
		let responder = Location::from(Parent);
		let timeout = 1u32.into();
		let match_querier = Location::from(Here);
		let query_id = crate::Pallet::<T>::new_query(responder, timeout, match_querier);
		let infos = (0 .. xcm::v3::MaxPalletsInfo::get()).map(|_| PalletInfo::new(
			u32::MAX,
			(0..xcm::v3::MaxPalletNameLen::get()).map(|_| 97u8).collect::<Vec<_>>().try_into().unwrap(),
			(0..xcm::v3::MaxPalletNameLen::get()).map(|_| 97u8).collect::<Vec<_>>().try_into().unwrap(),
			u32::MAX,
			u32::MAX,
			u32::MAX,
		).unwrap()).collect::<Vec<_>>();
		crate::Pallet::<T>::expect_response(query_id, Response::PalletsInfo(infos.try_into().unwrap()));

	}: {
		<crate::Pallet::<T> as QueryHandler>::take_response(query_id);
	}

	impl_benchmark_test_suite!(
		Pallet,
		crate::mock::new_test_ext_with_balances(Vec::new()),
		crate::mock::Test
	);
}

pub mod helpers {
	use super::*;

	pub fn make_free_balance_be<T: Config>(who: Location, asset_location: Location, balance: u128) {
		<T::XcmExecutor as XcmAssetTransfers>::AssetTransactor::deposit_asset(
			&Asset { fun: Fungible(balance), id: AssetId(asset_location) },
			&who,
			None,
		)
		.unwrap();
	}

	pub fn native_teleport_as_asset_transfer<T: Config>(
		native_asset_location: Location,
		destination: Location,
	) -> Option<(Assets, u32, Location, Box<dyn FnOnce()>)> {
		// Relay/native token can be teleported to/from AH.
		let amount = BALANCE;
		let asset = Asset { fun: Fungible(amount.into()), id: AssetId(native_asset_location) };
		let fee_index = 0u32;

		// Give some multiple of transferred amount
		let balance = amount * 10;
		let who: T::AccountId = whitelisted_caller();

		let send_origin = RawOrigin::Signed(who.clone());
		let Ok(origin_location) = T::ExecuteXcmOrigin::try_origin(send_origin.clone().into())
		else {
			return None;
		};
		helpers::make_free_balance_be::<T>(
			origin_location.clone(),
			asset.id.0.clone(),
			balance.into(),
		);

		// verify transferred successfully
		let verify = Box::new(move || {});
		Some((asset.into(), fee_index, destination, verify))
	}
}<|MERGE_RESOLUTION|>--- conflicted
+++ resolved
@@ -17,14 +17,10 @@
 use super::*;
 use bounded_collections::{ConstU32, WeakBoundedVec};
 use frame_benchmarking::{benchmarks, whitelisted_caller, BenchmarkError, BenchmarkResult};
-<<<<<<< HEAD
-use frame_support::weights::Weight;
-=======
 use frame_support::{
 	traits::fungible::{Inspect, Mutate},
 	weights::Weight,
 };
->>>>>>> 81d447a8
 use frame_system::RawOrigin;
 use sp_std::prelude::*;
 use xcm::{latest::prelude::*, v2};
@@ -33,11 +29,6 @@
 
 type RuntimeOrigin<T> = <T as frame_system::Config>::RuntimeOrigin;
 
-<<<<<<< HEAD
-const BALANCE: u128 = 1_000_000_000_000;
-
-=======
->>>>>>> 81d447a8
 /// Pallet we're benchmarking here.
 pub struct Pallet<T: Config>(crate::Pallet<T>);
 
@@ -110,28 +101,6 @@
 			BenchmarkError::Override(BenchmarkResult::from_weight(Weight::MAX)),
 		)?;
 
-<<<<<<< HEAD
-		let caller: T::AccountId = whitelisted_caller();
-
-		let send_origin = RawOrigin::Signed(caller.clone());
-		let origin_location = T::ExecuteXcmOrigin::try_origin(send_origin.clone().into())
-			.map_err(|_| BenchmarkError::Override(BenchmarkResult::from_weight(Weight::MAX)))?;
-
-		helpers::make_free_balance_be::<T>(origin_location.clone(), asset.id.0.clone(), BALANCE.into());
-
-		match &asset.fun {
-			Fungible(transferred_amount) => {
-				assert!(BALANCE >= (*transferred_amount).into());
-			},
-			NonFungible(instance) => {
-				<T::XcmExecutor as XcmAssetTransfers>::AssetTransactor::deposit_asset(&asset, &origin_location, None)
-					.map_err(|_| BenchmarkError::Override(BenchmarkResult::from_weight(Weight::MAX)))?;
-			}
-		};
-		let assets: Assets = asset.into();
-
-		if !T::XcmTeleportFilter::contains(&(origin_location, assets.clone().into_inner())) {
-=======
 		let transferred_amount = match &asset.fun {
 			Fungible(amount) => *amount,
 			_ => return Err(BenchmarkError::Stop("Benchmark asset not fungible")),
@@ -143,7 +112,6 @@
 		let origin_location = T::ExecuteXcmOrigin::try_origin(send_origin.clone().into())
 			.map_err(|_| BenchmarkError::Override(BenchmarkResult::from_weight(Weight::MAX)))?;
 		if !T::XcmTeleportFilter::contains(&(origin_location.clone(), assets.clone().into_inner())) {
->>>>>>> 81d447a8
 			return Err(BenchmarkError::Override(BenchmarkResult::from_weight(Weight::MAX)))
 		}
 
@@ -168,41 +136,16 @@
 			AccountId32 { network: None, id: recipient.into() }.into();
 		let versioned_assets: VersionedAssets = assets.into();
 	}: _<RuntimeOrigin<T>>(send_origin.into(), Box::new(versioned_dest), Box::new(versioned_beneficiary), Box::new(versioned_assets), 0)
-<<<<<<< HEAD
-=======
 	verify {
 		// verify balance after transfer, decreased by transferred amount (+ maybe XCM delivery fees)
 		assert!(<pallet_balances::Pallet<T> as Inspect<_>>::balance(&caller) <= balance - transferred_amount);
 	}
->>>>>>> 81d447a8
 
 	reserve_transfer_assets {
 		let (asset, destination) = T::reserve_transferable_asset_and_dest().ok_or(
 			BenchmarkError::Override(BenchmarkResult::from_weight(Weight::MAX)),
 		)?;
 
-<<<<<<< HEAD
-		let caller: T::AccountId = whitelisted_caller();
-
-		let send_origin = RawOrigin::Signed(caller.clone());
-		let origin_location = T::ExecuteXcmOrigin::try_origin(send_origin.clone().into())
-			.map_err(|_| BenchmarkError::Override(BenchmarkResult::from_weight(Weight::MAX)))?;
-		helpers::make_free_balance_be::<T>(origin_location.clone(), asset.id.0.clone(), BALANCE.into());
-
-		match &asset.fun {
-			Fungible(transferred_amount) => {
-				assert!(BALANCE >= (*transferred_amount).into());
-			},
-			NonFungible(instance) => {
-				<T::XcmExecutor as XcmAssetTransfers>::AssetTransactor::deposit_asset(&asset, &origin_location, None)
-					.map_err(|_| BenchmarkError::Override(BenchmarkResult::from_weight(Weight::MAX)))?;
-			}
-		}
-
-		let assets: Assets = asset.clone().into();
-
-		if !T::XcmReserveTransferFilter::contains(&(origin_location, assets.clone().into_inner())) {
-=======
 		let transferred_amount = match &asset.fun {
 			Fungible(amount) => *amount,
 			_ => return Err(BenchmarkError::Stop("Benchmark asset not fungible")),
@@ -214,7 +157,6 @@
 		let origin_location = T::ExecuteXcmOrigin::try_origin(send_origin.clone().into())
 			.map_err(|_| BenchmarkError::Override(BenchmarkResult::from_weight(Weight::MAX)))?;
 		if !T::XcmReserveTransferFilter::contains(&(origin_location.clone(), assets.clone().into_inner())) {
->>>>>>> 81d447a8
 			return Err(BenchmarkError::Override(BenchmarkResult::from_weight(Weight::MAX)))
 		}
 
@@ -239,13 +181,10 @@
 			AccountId32 { network: None, id: recipient.into() }.into();
 		let versioned_assets: VersionedAssets = assets.into();
 	}: _<RuntimeOrigin<T>>(send_origin.into(), Box::new(versioned_dest), Box::new(versioned_beneficiary), Box::new(versioned_assets), 0)
-<<<<<<< HEAD
-=======
 	verify {
 		// verify balance after transfer, decreased by transferred amount (+ maybe XCM delivery fees)
 		assert!(<pallet_balances::Pallet<T> as Inspect<_>>::balance(&caller) <= balance - transferred_amount);
 	}
->>>>>>> 81d447a8
 
 	transfer_assets {
 		let (assets, fee_index, destination, verify) = T::set_up_complex_asset_transfer().ok_or(
