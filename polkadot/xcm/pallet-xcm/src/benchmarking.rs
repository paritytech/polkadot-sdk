--- conflicted
+++ resolved
@@ -99,8 +99,6 @@
 			.ok_or(BenchmarkError::Override(BenchmarkResult::from_weight(Weight::MAX)))?
 			.into();
 		let versioned_msg = VersionedXcm::from(msg);
-<<<<<<< HEAD
-=======
 
 		// Ensure that origin can send to destination (e.g. setup delivery fees, ensure router setup, ...)
 		T::DeliveryHelper::ensure_successful_delivery(
@@ -108,8 +106,6 @@
 			&versioned_dest.clone().try_into().unwrap(),
 			FeeReason::ChargeFees,
 		);
-	}: _<RuntimeOrigin<T>>(send_origin, Box::new(versioned_dest), Box::new(versioned_msg))
->>>>>>> c8812883
 
 		#[extrinsic_call]
 		_(send_origin as RuntimeOrigin<T>, Box::new(versioned_dest), Box::new(versioned_msg));
@@ -203,14 +199,9 @@
 			return Err(BenchmarkError::Override(BenchmarkResult::from_weight(Weight::MAX)))
 		}
 
-<<<<<<< HEAD
 		// Ensure that origin can send to destination (e.g. setup delivery fees, ensure router
 		// setup, ...)
 		let (_, _) = T::DeliveryHelper::ensure_successful_delivery(
-=======
-		// Ensure that origin can send to destination (e.g. setup delivery fees, ensure router setup, ...)
-		T::DeliveryHelper::ensure_successful_delivery(
->>>>>>> c8812883
 			&origin_location,
 			&destination,
 			FeeReason::ChargeFees,
@@ -289,7 +280,13 @@
 			AccountId32 { network: None, id: recipient.into() }.into();
 		let versioned_assets: VersionedAssets = assets.into();
 
-<<<<<<< HEAD
+		// Ensure that origin can send to destination (e.g. setup delivery fees, ensure router setup, ...)
+		T::DeliveryHelper::ensure_successful_delivery(
+			&Default::default(),
+			&versioned_dest.clone().try_into().unwrap(),
+			FeeReason::ChargeFees,
+		);
+
 		#[extrinsic_call]
 		_(
 			send_origin,
@@ -300,16 +297,6 @@
 			WeightLimit::Unlimited,
 		);
 
-=======
-		// Ensure that origin can send to destination (e.g. setup delivery fees, ensure router setup, ...)
-		T::DeliveryHelper::ensure_successful_delivery(
-			&Default::default(),
-			&versioned_dest.clone().try_into().unwrap(),
-			FeeReason::ChargeFees,
-		);
-	}: _<RuntimeOrigin<T>>(send_origin.into(), Box::new(versioned_dest), Box::new(versioned_beneficiary), Box::new(versioned_assets), 0, WeightLimit::Unlimited)
-	verify {
->>>>>>> c8812883
 		// run provided verification function
 		verify_fn();
 		Ok(())
@@ -357,25 +344,15 @@
 			.ok_or(BenchmarkError::Override(BenchmarkResult::from_weight(Weight::MAX)))?
 			.into();
 
-<<<<<<< HEAD
+        // Ensure that origin can send to destination (e.g. setup delivery fees, ensure router setup, ...)
+        T::DeliveryHelper::ensure_successful_delivery(
+            &Default::default(),
+            &versioned_loc.clone().try_into().unwrap(),
+            FeeReason::ChargeFees,
+        );
+
 		#[extrinsic_call]
 		_(RawOrigin::Root, Box::new(versioned_loc));
-=======
-	force_subscribe_version_notify {
-		let versioned_loc: VersionedLocation = T::reachable_dest().ok_or(
-			BenchmarkError::Override(BenchmarkResult::from_weight(Weight::MAX)),
-		)?
-		.into();
-
-		// Ensure that origin can send to destination (e.g. setup delivery fees, ensure router setup, ...)
-		T::DeliveryHelper::ensure_successful_delivery(
-			&Default::default(),
-			&versioned_loc.clone().try_into().unwrap(),
-			FeeReason::ChargeFees,
-		);
-
-	}: _(RawOrigin::Root, Box::new(versioned_loc))
->>>>>>> c8812883
 
 		Ok(())
 	}
