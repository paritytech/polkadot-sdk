// Copyright (C) Parity Technologies (UK) Ltd.
// This file is part of Polkadot.

// Polkadot is free software: you can redistribute it and/or modify
// it under the terms of the GNU General Public License as published by
// the Free Software Foundation, either version 3 of the License, or
// (at your option) any later version.

// Polkadot is distributed in the hope that it will be useful,
// but WITHOUT ANY WARRANTY; without even the implied warranty of
// MERCHANTABILITY or FITNESS FOR A PARTICULAR PURPOSE.  See the
// GNU General Public License for more details.

// You should have received a copy of the GNU General Public License
// along with Polkadot.  If not, see <http://www.gnu.org/licenses/>.

//! Pallet to handle XCM messages.

#![cfg_attr(not(feature = "std"), no_std)]

#[cfg(feature = "runtime-benchmarks")]
pub mod benchmarking;
#[cfg(test)]
mod mock;
#[cfg(test)]
mod tests;

pub mod migration;

use codec::{Decode, Encode, EncodeLike, MaxEncodedLen};
use frame_support::{
	dispatch::{
		DispatchErrorWithPostInfo, GetDispatchInfo, PostDispatchInfo, WithPostDispatchInfo,
	},
	pallet_prelude::*,
	traits::{
		Contains, ContainsPair, Currency, Defensive, EnsureOrigin, Get, LockableCurrency,
		OriginTrait, WithdrawReasons,
	},
	PalletId,
};
use frame_system::pallet_prelude::{BlockNumberFor, *};
pub use pallet::*;
use scale_info::TypeInfo;
use sp_runtime::{
	traits::{
		AccountIdConversion, BadOrigin, BlakeTwo256, BlockNumberProvider, Dispatchable, Hash,
		Saturating, Zero,
	},
	Either, RuntimeDebug,
};
use sp_std::{boxed::Box, marker::PhantomData, prelude::*, result::Result, vec};
use xcm::{latest::QueryResponseInfo, prelude::*};
use xcm_builder::{
	ExecuteController, ExecuteControllerWeightInfo, InspectMessageQueues, QueryController,
	QueryControllerWeightInfo, SendController, SendControllerWeightInfo,
};
use xcm_executor::{
	traits::{
		AssetTransferError, CheckSuspension, ClaimAssets, ConvertLocation, ConvertOrigin,
		DropAssets, MatchesFungible, OnResponse, Properties, QueryHandler, QueryResponseStatus,
		RecordXcm, TransactAsset, TransferType, VersionChangeNotifier, WeightBounds,
		XcmAssetTransfers,
	},
	AssetsInHolding,
};
use xcm_fee_payment_runtime_api::{
	dry_run::{CallDryRunEffects, Error as XcmDryRunApiError, XcmDryRunEffects},
	fees::Error as XcmPaymentApiError,
};

#[cfg(any(feature = "try-runtime", test))]
use sp_runtime::TryRuntimeError;

pub trait WeightInfo {
	fn send() -> Weight;
	fn teleport_assets() -> Weight;
	fn reserve_transfer_assets() -> Weight;
	fn transfer_assets() -> Weight;
	fn execute() -> Weight;
	fn force_xcm_version() -> Weight;
	fn force_default_xcm_version() -> Weight;
	fn force_subscribe_version_notify() -> Weight;
	fn force_unsubscribe_version_notify() -> Weight;
	fn force_suspension() -> Weight;
	fn migrate_supported_version() -> Weight;
	fn migrate_version_notifiers() -> Weight;
	fn already_notified_target() -> Weight;
	fn notify_current_targets() -> Weight;
	fn notify_target_migration_fail() -> Weight;
	fn migrate_version_notify_targets() -> Weight;
	fn migrate_and_notify_old_targets() -> Weight;
	fn new_query() -> Weight;
	fn take_response() -> Weight;
	fn claim_assets() -> Weight;
}

/// fallback implementation
pub struct TestWeightInfo;
impl WeightInfo for TestWeightInfo {
	fn send() -> Weight {
		Weight::from_parts(100_000_000, 0)
	}

	fn teleport_assets() -> Weight {
		Weight::from_parts(100_000_000, 0)
	}

	fn reserve_transfer_assets() -> Weight {
		Weight::from_parts(100_000_000, 0)
	}

	fn transfer_assets() -> Weight {
		Weight::from_parts(100_000_000, 0)
	}

	fn execute() -> Weight {
		Weight::from_parts(100_000_000, 0)
	}

	fn force_xcm_version() -> Weight {
		Weight::from_parts(100_000_000, 0)
	}

	fn force_default_xcm_version() -> Weight {
		Weight::from_parts(100_000_000, 0)
	}

	fn force_subscribe_version_notify() -> Weight {
		Weight::from_parts(100_000_000, 0)
	}

	fn force_unsubscribe_version_notify() -> Weight {
		Weight::from_parts(100_000_000, 0)
	}

	fn force_suspension() -> Weight {
		Weight::from_parts(100_000_000, 0)
	}

	fn migrate_supported_version() -> Weight {
		Weight::from_parts(100_000_000, 0)
	}

	fn migrate_version_notifiers() -> Weight {
		Weight::from_parts(100_000_000, 0)
	}

	fn already_notified_target() -> Weight {
		Weight::from_parts(100_000_000, 0)
	}

	fn notify_current_targets() -> Weight {
		Weight::from_parts(100_000_000, 0)
	}

	fn notify_target_migration_fail() -> Weight {
		Weight::from_parts(100_000_000, 0)
	}

	fn migrate_version_notify_targets() -> Weight {
		Weight::from_parts(100_000_000, 0)
	}

	fn migrate_and_notify_old_targets() -> Weight {
		Weight::from_parts(100_000_000, 0)
	}

	fn new_query() -> Weight {
		Weight::from_parts(100_000_000, 0)
	}

	fn take_response() -> Weight {
		Weight::from_parts(100_000_000, 0)
	}

	fn claim_assets() -> Weight {
		Weight::from_parts(100_000_000, 0)
	}
}

#[frame_support::pallet]
pub mod pallet {
	use super::*;
	use frame_support::{
		dispatch::{GetDispatchInfo, PostDispatchInfo},
		parameter_types,
	};
	use frame_system::Config as SysConfig;
	use sp_core::H256;
	use sp_runtime::traits::Dispatchable;
	use xcm_executor::traits::{MatchesFungible, WeightBounds};

	parameter_types! {
		/// An implementation of `Get<u32>` which just returns the latest XCM version which we can
		/// support.
		pub const CurrentXcmVersion: u32 = XCM_VERSION;
	}

	const STORAGE_VERSION: StorageVersion = StorageVersion::new(1);

	#[pallet::pallet]
	#[pallet::storage_version(STORAGE_VERSION)]
	#[pallet::without_storage_info]
	pub struct Pallet<T>(_);

	pub type BalanceOf<T> =
		<<T as Config>::Currency as Currency<<T as frame_system::Config>::AccountId>>::Balance;

	#[pallet::config]
	/// The module configuration trait.
	pub trait Config: frame_system::Config {
		/// The overarching event type.
		type RuntimeEvent: From<Event<Self>> + IsType<<Self as frame_system::Config>::RuntimeEvent>;

		/// A lockable currency.
		// TODO: We should really use a trait which can handle multiple currencies.
		type Currency: LockableCurrency<Self::AccountId, Moment = BlockNumberFor<Self>>;

		/// The `Asset` matcher for `Currency`.
		type CurrencyMatcher: MatchesFungible<BalanceOf<Self>>;

		/// Required origin for sending XCM messages. If successful, it resolves to `Location`
		/// which exists as an interior location within this chain's XCM context.
		type SendXcmOrigin: EnsureOrigin<<Self as SysConfig>::RuntimeOrigin, Success = Location>;

		/// The type used to actually dispatch an XCM to its destination.
		type XcmRouter: SendXcm;

		/// Required origin for executing XCM messages, including the teleport functionality. If
		/// successful, then it resolves to `Location` which exists as an interior location
		/// within this chain's XCM context.
		type ExecuteXcmOrigin: EnsureOrigin<<Self as SysConfig>::RuntimeOrigin, Success = Location>;

		/// Our XCM filter which messages to be executed using `XcmExecutor` must pass.
		type XcmExecuteFilter: Contains<(Location, Xcm<<Self as Config>::RuntimeCall>)>;

		/// Something to execute an XCM message.
		type XcmExecutor: ExecuteXcm<<Self as Config>::RuntimeCall> + XcmAssetTransfers;

		/// Our XCM filter which messages to be teleported using the dedicated extrinsic must pass.
		type XcmTeleportFilter: Contains<(Location, Vec<Asset>)>;

		/// Our XCM filter which messages to be reserve-transferred using the dedicated extrinsic
		/// must pass.
		type XcmReserveTransferFilter: Contains<(Location, Vec<Asset>)>;

		/// Means of measuring the weight consumed by an XCM message locally.
		type Weigher: WeightBounds<<Self as Config>::RuntimeCall>;

		/// This chain's Universal Location.
		type UniversalLocation: Get<InteriorLocation>;

		/// The runtime `Origin` type.
		type RuntimeOrigin: From<Origin> + From<<Self as SysConfig>::RuntimeOrigin>;

		/// The runtime `Call` type.
		type RuntimeCall: Parameter
			+ GetDispatchInfo
			+ Dispatchable<
				RuntimeOrigin = <Self as Config>::RuntimeOrigin,
				PostInfo = PostDispatchInfo,
			>;

		const VERSION_DISCOVERY_QUEUE_SIZE: u32;

		/// The latest supported version that we advertise. Generally just set it to
		/// `pallet_xcm::CurrentXcmVersion`.
		type AdvertisedXcmVersion: Get<XcmVersion>;

		/// The origin that is allowed to call privileged operations on the XCM pallet
		type AdminOrigin: EnsureOrigin<<Self as SysConfig>::RuntimeOrigin>;

		/// The assets which we consider a given origin is trusted if they claim to have placed a
		/// lock.
		type TrustedLockers: ContainsPair<Location, Asset>;

		/// How to get an `AccountId` value from a `Location`, useful for handling asset locks.
		type SovereignAccountOf: ConvertLocation<Self::AccountId>;

		/// The maximum number of local XCM locks that a single account may have.
		type MaxLockers: Get<u32>;

		/// The maximum number of consumers a single remote lock may have.
		type MaxRemoteLockConsumers: Get<u32>;

		/// The ID type for local consumers of remote locks.
		type RemoteLockConsumerIdentifier: Parameter + Member + MaxEncodedLen + Ord + Copy;

		/// Weight information for extrinsics in this pallet.
		type WeightInfo: WeightInfo;
	}

	impl<T: Config> ExecuteControllerWeightInfo for Pallet<T> {
		fn execute() -> Weight {
			T::WeightInfo::execute()
		}
	}

	impl<T: Config> ExecuteController<OriginFor<T>, <T as Config>::RuntimeCall> for Pallet<T> {
		type WeightInfo = Self;
		fn execute(
			origin: OriginFor<T>,
			message: Box<VersionedXcm<<T as Config>::RuntimeCall>>,
			max_weight: Weight,
		) -> Result<Weight, DispatchErrorWithPostInfo> {
			log::trace!(target: "xcm::pallet_xcm::execute", "message {:?}, max_weight {:?}", message, max_weight);
			let outcome = (|| {
				let origin_location = T::ExecuteXcmOrigin::ensure_origin(origin)?;
				let mut hash = message.using_encoded(sp_io::hashing::blake2_256);
				let message = (*message).try_into().map_err(|()| Error::<T>::BadVersion)?;
				let value = (origin_location, message);
				ensure!(T::XcmExecuteFilter::contains(&value), Error::<T>::Filtered);
				let (origin_location, message) = value;
				Ok(T::XcmExecutor::prepare_and_execute(
					origin_location,
					message,
					&mut hash,
					max_weight,
					max_weight,
				))
			})()
			.map_err(|e: DispatchError| {
				e.with_weight(<Self::WeightInfo as ExecuteControllerWeightInfo>::execute())
			})?;

			Self::deposit_event(Event::Attempted { outcome: outcome.clone() });
			let weight_used = outcome.weight_used();
			outcome.ensure_complete().map_err(|error| {
				log::error!(target: "xcm::pallet_xcm::execute", "XCM execution failed with error {:?}", error);
				Error::<T>::LocalExecutionIncomplete.with_weight(
					weight_used.saturating_add(
						<Self::WeightInfo as ExecuteControllerWeightInfo>::execute(),
					),
				)
			})?;
			Ok(weight_used)
		}
	}

	impl<T: Config> SendControllerWeightInfo for Pallet<T> {
		fn send() -> Weight {
			T::WeightInfo::send()
		}
	}

	impl<T: Config> SendController<OriginFor<T>> for Pallet<T> {
		type WeightInfo = Self;
		fn send(
			origin: OriginFor<T>,
			dest: Box<VersionedLocation>,
			message: Box<VersionedXcm<()>>,
		) -> Result<XcmHash, DispatchError> {
			let origin_location = T::SendXcmOrigin::ensure_origin(origin)?;
			let interior: Junctions =
				origin_location.clone().try_into().map_err(|_| Error::<T>::InvalidOrigin)?;
			let dest = Location::try_from(*dest).map_err(|()| Error::<T>::BadVersion)?;
			let message: Xcm<()> = (*message).try_into().map_err(|()| Error::<T>::BadVersion)?;

			let message_id = Self::send_xcm(interior, dest.clone(), message.clone())
				.map_err(Error::<T>::from)?;
			let e = Event::Sent { origin: origin_location, destination: dest, message, message_id };
			Self::deposit_event(e);
			Ok(message_id)
		}
	}

	impl<T: Config> QueryControllerWeightInfo for Pallet<T> {
		fn query() -> Weight {
			T::WeightInfo::new_query()
		}
		fn take_response() -> Weight {
			T::WeightInfo::take_response()
		}
	}

	impl<T: Config> QueryController<OriginFor<T>, BlockNumberFor<T>> for Pallet<T> {
		type WeightInfo = Self;

		fn query(
			origin: OriginFor<T>,
			timeout: BlockNumberFor<T>,
			match_querier: VersionedLocation,
		) -> Result<QueryId, DispatchError> {
			let responder = <T as Config>::ExecuteXcmOrigin::ensure_origin(origin)?;
			let query_id = <Self as QueryHandler>::new_query(
				responder,
				timeout,
				Location::try_from(match_querier)
					.map_err(|_| Into::<DispatchError>::into(Error::<T>::BadVersion))?,
			);

			Ok(query_id)
		}
	}

	#[pallet::event]
	#[pallet::generate_deposit(pub(super) fn deposit_event)]
	pub enum Event<T: Config> {
		/// Execution of an XCM message was attempted.
		Attempted { outcome: xcm::latest::Outcome },
		/// A XCM message was sent.
		Sent { origin: Location, destination: Location, message: Xcm<()>, message_id: XcmHash },
		/// Query response received which does not match a registered query. This may be because a
		/// matching query was never registered, it may be because it is a duplicate response, or
		/// because the query timed out.
		UnexpectedResponse { origin: Location, query_id: QueryId },
		/// Query response has been received and is ready for taking with `take_response`. There is
		/// no registered notification call.
		ResponseReady { query_id: QueryId, response: Response },
		/// Query response has been received and query is removed. The registered notification has
		/// been dispatched and executed successfully.
		Notified { query_id: QueryId, pallet_index: u8, call_index: u8 },
		/// Query response has been received and query is removed. The registered notification
		/// could not be dispatched because the dispatch weight is greater than the maximum weight
		/// originally budgeted by this runtime for the query result.
		NotifyOverweight {
			query_id: QueryId,
			pallet_index: u8,
			call_index: u8,
			actual_weight: Weight,
			max_budgeted_weight: Weight,
		},
		/// Query response has been received and query is removed. There was a general error with
		/// dispatching the notification call.
		NotifyDispatchError { query_id: QueryId, pallet_index: u8, call_index: u8 },
		/// Query response has been received and query is removed. The dispatch was unable to be
		/// decoded into a `Call`; this might be due to dispatch function having a signature which
		/// is not `(origin, QueryId, Response)`.
		NotifyDecodeFailed { query_id: QueryId, pallet_index: u8, call_index: u8 },
		/// Expected query response has been received but the origin location of the response does
		/// not match that expected. The query remains registered for a later, valid, response to
		/// be received and acted upon.
		InvalidResponder {
			origin: Location,
			query_id: QueryId,
			expected_location: Option<Location>,
		},
		/// Expected query response has been received but the expected origin location placed in
		/// storage by this runtime previously cannot be decoded. The query remains registered.
		///
		/// This is unexpected (since a location placed in storage in a previously executing
		/// runtime should be readable prior to query timeout) and dangerous since the possibly
		/// valid response will be dropped. Manual governance intervention is probably going to be
		/// needed.
		InvalidResponderVersion { origin: Location, query_id: QueryId },
		/// Received query response has been read and removed.
		ResponseTaken { query_id: QueryId },
		/// Some assets have been placed in an asset trap.
		AssetsTrapped { hash: H256, origin: Location, assets: VersionedAssets },
		/// An XCM version change notification message has been attempted to be sent.
		///
		/// The cost of sending it (borne by the chain) is included.
		VersionChangeNotified {
			destination: Location,
			result: XcmVersion,
			cost: Assets,
			message_id: XcmHash,
		},
		/// The supported version of a location has been changed. This might be through an
		/// automatic notification or a manual intervention.
		SupportedVersionChanged { location: Location, version: XcmVersion },
		/// A given location which had a version change subscription was dropped owing to an error
		/// sending the notification to it.
		NotifyTargetSendFail { location: Location, query_id: QueryId, error: XcmError },
		/// A given location which had a version change subscription was dropped owing to an error
		/// migrating the location to our new XCM format.
		NotifyTargetMigrationFail { location: VersionedLocation, query_id: QueryId },
		/// Expected query response has been received but the expected querier location placed in
		/// storage by this runtime previously cannot be decoded. The query remains registered.
		///
		/// This is unexpected (since a location placed in storage in a previously executing
		/// runtime should be readable prior to query timeout) and dangerous since the possibly
		/// valid response will be dropped. Manual governance intervention is probably going to be
		/// needed.
		InvalidQuerierVersion { origin: Location, query_id: QueryId },
		/// Expected query response has been received but the querier location of the response does
		/// not match the expected. The query remains registered for a later, valid, response to
		/// be received and acted upon.
		InvalidQuerier {
			origin: Location,
			query_id: QueryId,
			expected_querier: Location,
			maybe_actual_querier: Option<Location>,
		},
		/// A remote has requested XCM version change notification from us and we have honored it.
		/// A version information message is sent to them and its cost is included.
		VersionNotifyStarted { destination: Location, cost: Assets, message_id: XcmHash },
		/// We have requested that a remote chain send us XCM version change notifications.
		VersionNotifyRequested { destination: Location, cost: Assets, message_id: XcmHash },
		/// We have requested that a remote chain stops sending us XCM version change
		/// notifications.
		VersionNotifyUnrequested { destination: Location, cost: Assets, message_id: XcmHash },
		/// Fees were paid from a location for an operation (often for using `SendXcm`).
		FeesPaid { paying: Location, fees: Assets },
		/// Some assets have been claimed from an asset trap
		AssetsClaimed { hash: H256, origin: Location, assets: VersionedAssets },
		/// A XCM version migration finished.
		VersionMigrationFinished { version: XcmVersion },
	}

	#[pallet::origin]
	#[derive(PartialEq, Eq, Clone, Encode, Decode, RuntimeDebug, TypeInfo, MaxEncodedLen)]
	pub enum Origin {
		/// It comes from somewhere in the XCM space wanting to transact.
		Xcm(Location),
		/// It comes as an expected response from an XCM location.
		Response(Location),
	}
	impl From<Location> for Origin {
		fn from(location: Location) -> Origin {
			Origin::Xcm(location)
		}
	}

	#[pallet::error]
	pub enum Error<T> {
		/// The desired destination was unreachable, generally because there is a no way of routing
		/// to it.
		Unreachable,
		/// There was some other issue (i.e. not to do with routing) in sending the message.
		/// Perhaps a lack of space for buffering the message.
		SendFailure,
		/// The message execution fails the filter.
		Filtered,
		/// The message's weight could not be determined.
		UnweighableMessage,
		/// The destination `Location` provided cannot be inverted.
		DestinationNotInvertible,
		/// The assets to be sent are empty.
		Empty,
		/// Could not re-anchor the assets to declare the fees for the destination chain.
		CannotReanchor,
		/// Too many assets have been attempted for transfer.
		TooManyAssets,
		/// Origin is invalid for sending.
		InvalidOrigin,
		/// The version of the `Versioned` value used is not able to be interpreted.
		BadVersion,
		/// The given location could not be used (e.g. because it cannot be expressed in the
		/// desired version of XCM).
		BadLocation,
		/// The referenced subscription could not be found.
		NoSubscription,
		/// The location is invalid since it already has a subscription from us.
		AlreadySubscribed,
		/// Could not check-out the assets for teleportation to the destination chain.
		CannotCheckOutTeleport,
		/// The owner does not own (all) of the asset that they wish to do the operation on.
		LowBalance,
		/// The asset owner has too many locks on the asset.
		TooManyLocks,
		/// The given account is not an identifiable sovereign account for any location.
		AccountNotSovereign,
		/// The operation required fees to be paid which the initiator could not meet.
		FeesNotMet,
		/// A remote lock with the corresponding data could not be found.
		LockNotFound,
		/// The unlock operation cannot succeed because there are still consumers of the lock.
		InUse,
		/// Invalid asset, reserve chain could not be determined for it.
		#[codec(index = 21)]
		InvalidAssetUnknownReserve,
		/// Invalid asset, do not support remote asset reserves with different fees reserves.
		#[codec(index = 22)]
		InvalidAssetUnsupportedReserve,
		/// Too many assets with different reserve locations have been attempted for transfer.
		#[codec(index = 23)]
		TooManyReserves,
		/// Local XCM execution incomplete.
		#[codec(index = 24)]
		LocalExecutionIncomplete,
	}

	impl<T: Config> From<SendError> for Error<T> {
		fn from(e: SendError) -> Self {
			match e {
				SendError::Fees => Error::<T>::FeesNotMet,
				SendError::NotApplicable => Error::<T>::Unreachable,
				_ => Error::<T>::SendFailure,
			}
		}
	}

	impl<T: Config> From<AssetTransferError> for Error<T> {
		fn from(e: AssetTransferError) -> Self {
			match e {
				AssetTransferError::UnknownReserve => Error::<T>::InvalidAssetUnknownReserve,
			}
		}
	}

	/// The status of a query.
	#[derive(Clone, Eq, PartialEq, Encode, Decode, RuntimeDebug, TypeInfo)]
	pub enum QueryStatus<BlockNumber> {
		/// The query was sent but no response has yet been received.
		Pending {
			/// The `QueryResponse` XCM must have this origin to be considered a reply for this
			/// query.
			responder: VersionedLocation,
			/// The `QueryResponse` XCM must have this value as the `querier` field to be
			/// considered a reply for this query. If `None` then the querier is ignored.
			maybe_match_querier: Option<VersionedLocation>,
			maybe_notify: Option<(u8, u8)>,
			timeout: BlockNumber,
		},
		/// The query is for an ongoing version notification subscription.
		VersionNotifier { origin: VersionedLocation, is_active: bool },
		/// A response has been received.
		Ready { response: VersionedResponse, at: BlockNumber },
	}

	#[derive(Copy, Clone)]
	pub(crate) struct LatestVersionedLocation<'a>(pub(crate) &'a Location);
	impl<'a> EncodeLike<VersionedLocation> for LatestVersionedLocation<'a> {}
	impl<'a> Encode for LatestVersionedLocation<'a> {
		fn encode(&self) -> Vec<u8> {
			let mut r = VersionedLocation::from(Location::default()).encode();
			r.truncate(1);
			self.0.using_encoded(|d| r.extend_from_slice(d));
			r
		}
	}

	#[derive(Clone, Encode, Decode, Eq, PartialEq, Ord, PartialOrd, TypeInfo)]
	pub enum VersionMigrationStage {
		MigrateSupportedVersion,
		MigrateVersionNotifiers,
		NotifyCurrentTargets(Option<Vec<u8>>),
		MigrateAndNotifyOldTargets,
	}

	impl Default for VersionMigrationStage {
		fn default() -> Self {
			Self::MigrateSupportedVersion
		}
	}

	/// The latest available query index.
	#[pallet::storage]
	pub(super) type QueryCounter<T: Config> = StorageValue<_, QueryId, ValueQuery>;

	/// The ongoing queries.
	#[pallet::storage]
	#[pallet::getter(fn query)]
	pub(super) type Queries<T: Config> =
		StorageMap<_, Blake2_128Concat, QueryId, QueryStatus<BlockNumberFor<T>>, OptionQuery>;

	/// The existing asset traps.
	///
	/// Key is the blake2 256 hash of (origin, versioned `Assets`) pair. Value is the number of
	/// times this pair has been trapped (usually just 1 if it exists at all).
	#[pallet::storage]
	#[pallet::getter(fn asset_trap)]
	pub(super) type AssetTraps<T: Config> = StorageMap<_, Identity, H256, u32, ValueQuery>;

	/// Default version to encode XCM when latest version of destination is unknown. If `None`,
	/// then the destinations whose XCM version is unknown are considered unreachable.
	#[pallet::storage]
	#[pallet::whitelist_storage]
	pub(super) type SafeXcmVersion<T: Config> = StorageValue<_, XcmVersion, OptionQuery>;

	/// The Latest versions that we know various locations support.
	#[pallet::storage]
	pub(super) type SupportedVersion<T: Config> = StorageDoubleMap<
		_,
		Twox64Concat,
		XcmVersion,
		Blake2_128Concat,
		VersionedLocation,
		XcmVersion,
		OptionQuery,
	>;

	/// All locations that we have requested version notifications from.
	#[pallet::storage]
	pub(super) type VersionNotifiers<T: Config> = StorageDoubleMap<
		_,
		Twox64Concat,
		XcmVersion,
		Blake2_128Concat,
		VersionedLocation,
		QueryId,
		OptionQuery,
	>;

	/// The target locations that are subscribed to our version changes, as well as the most recent
	/// of our versions we informed them of.
	#[pallet::storage]
	pub(super) type VersionNotifyTargets<T: Config> = StorageDoubleMap<
		_,
		Twox64Concat,
		XcmVersion,
		Blake2_128Concat,
		VersionedLocation,
		(QueryId, Weight, XcmVersion),
		OptionQuery,
	>;

	pub struct VersionDiscoveryQueueSize<T>(PhantomData<T>);
	impl<T: Config> Get<u32> for VersionDiscoveryQueueSize<T> {
		fn get() -> u32 {
			T::VERSION_DISCOVERY_QUEUE_SIZE
		}
	}

	/// Destinations whose latest XCM version we would like to know. Duplicates not allowed, and
	/// the `u32` counter is the number of times that a send to the destination has been attempted,
	/// which is used as a prioritization.
	#[pallet::storage]
	#[pallet::whitelist_storage]
	pub(super) type VersionDiscoveryQueue<T: Config> = StorageValue<
		_,
		BoundedVec<(VersionedLocation, u32), VersionDiscoveryQueueSize<T>>,
		ValueQuery,
	>;

	/// The current migration's stage, if any.
	#[pallet::storage]
	pub(super) type CurrentMigration<T: Config> =
		StorageValue<_, VersionMigrationStage, OptionQuery>;

	#[derive(Clone, Encode, Decode, Eq, PartialEq, Ord, PartialOrd, TypeInfo, MaxEncodedLen)]
	#[scale_info(skip_type_params(MaxConsumers))]
	pub struct RemoteLockedFungibleRecord<ConsumerIdentifier, MaxConsumers: Get<u32>> {
		/// Total amount of the asset held by the remote lock.
		pub amount: u128,
		/// The owner of the locked asset.
		pub owner: VersionedLocation,
		/// The location which holds the original lock.
		pub locker: VersionedLocation,
		/// Local consumers of the remote lock with a consumer identifier and the amount
		/// of fungible asset every consumer holds.
		/// Every consumer can hold up to total amount of the remote lock.
		pub consumers: BoundedVec<(ConsumerIdentifier, u128), MaxConsumers>,
	}

	impl<LockId, MaxConsumers: Get<u32>> RemoteLockedFungibleRecord<LockId, MaxConsumers> {
		/// Amount of the remote lock in use by consumers.
		/// Returns `None` if the remote lock has no consumers.
		pub fn amount_held(&self) -> Option<u128> {
			self.consumers.iter().max_by(|x, y| x.1.cmp(&y.1)).map(|max| max.1)
		}
	}

	/// Fungible assets which we know are locked on a remote chain.
	#[pallet::storage]
	pub(super) type RemoteLockedFungibles<T: Config> = StorageNMap<
		_,
		(
			NMapKey<Twox64Concat, XcmVersion>,
			NMapKey<Blake2_128Concat, T::AccountId>,
			NMapKey<Blake2_128Concat, VersionedAssetId>,
		),
		RemoteLockedFungibleRecord<T::RemoteLockConsumerIdentifier, T::MaxRemoteLockConsumers>,
		OptionQuery,
	>;

	/// Fungible assets which we know are locked on this chain.
	#[pallet::storage]
	pub(super) type LockedFungibles<T: Config> = StorageMap<
		_,
		Blake2_128Concat,
		T::AccountId,
		BoundedVec<(BalanceOf<T>, VersionedLocation), T::MaxLockers>,
		OptionQuery,
	>;

	/// Global suspension state of the XCM executor.
	#[pallet::storage]
	pub(super) type XcmExecutionSuspended<T: Config> = StorageValue<_, bool, ValueQuery>;

	/// Whether or not incoming XCMs (both executed locally and received) should be recorded.
	/// Only one XCM program will be recorded at a time.
	/// This is meant to be used in runtime APIs, and it's advised it stays false
	/// for all other use cases, so as to not degrade regular performance.
	///
	/// Only relevant if this pallet is being used as the [`xcm_executor::traits::RecordXcm`]
	/// implementation in the XCM executor configuration.
	#[pallet::storage]
	pub(crate) type ShouldRecordXcm<T: Config> = StorageValue<_, bool, ValueQuery>;

	/// If [`ShouldRecordXcm`] is set to true, then the last XCM program executed locally
	/// will be stored here.
	/// Runtime APIs can fetch the XCM that was executed by accessing this value.
	///
	/// Only relevant if this pallet is being used as the [`xcm_executor::traits::RecordXcm`]
	/// implementation in the XCM executor configuration.
	#[pallet::storage]
	pub(crate) type RecordedXcm<T: Config> = StorageValue<_, Xcm<()>>;

	#[pallet::genesis_config]
	pub struct GenesisConfig<T: Config> {
		#[serde(skip)]
		pub _config: sp_std::marker::PhantomData<T>,
		/// The default version to encode outgoing XCM messages with.
		pub safe_xcm_version: Option<XcmVersion>,
	}

	impl<T: Config> Default for GenesisConfig<T> {
		fn default() -> Self {
			Self { safe_xcm_version: Some(XCM_VERSION), _config: Default::default() }
		}
	}

	#[pallet::genesis_build]
	impl<T: Config> BuildGenesisConfig for GenesisConfig<T> {
		fn build(&self) {
			SafeXcmVersion::<T>::set(self.safe_xcm_version);
		}
	}

	#[pallet::hooks]
	impl<T: Config> Hooks<BlockNumberFor<T>> for Pallet<T> {
		fn on_initialize(_n: BlockNumberFor<T>) -> Weight {
			let mut weight_used = Weight::zero();
			if let Some(migration) = CurrentMigration::<T>::get() {
				// Consume 10% of block at most
				let max_weight = T::BlockWeights::get().max_block / 10;
				let (w, maybe_migration) = Self::check_xcm_version_change(migration, max_weight);
				if maybe_migration.is_none() {
					Self::deposit_event(Event::VersionMigrationFinished { version: XCM_VERSION });
				}
				CurrentMigration::<T>::set(maybe_migration);
				weight_used.saturating_accrue(w);
			}

			// Here we aim to get one successful version negotiation request sent per block, ordered
			// by the destinations being most sent to.
			let mut q = VersionDiscoveryQueue::<T>::take().into_inner();
			// TODO: correct weights.
			weight_used.saturating_accrue(T::DbWeight::get().reads_writes(1, 1));
			q.sort_by_key(|i| i.1);
			while let Some((versioned_dest, _)) = q.pop() {
				if let Ok(dest) = Location::try_from(versioned_dest) {
					if Self::request_version_notify(dest).is_ok() {
						// TODO: correct weights.
						weight_used.saturating_accrue(T::DbWeight::get().reads_writes(1, 1));
						break
					}
				}
			}
			// Should never fail since we only removed items. But better safe than panicking as it's
			// way better to drop the queue than panic on initialize.
			if let Ok(q) = BoundedVec::try_from(q) {
				VersionDiscoveryQueue::<T>::put(q);
			}
			weight_used
		}

		#[cfg(feature = "try-runtime")]
		fn try_state(_n: BlockNumberFor<T>) -> Result<(), TryRuntimeError> {
			Self::do_try_state()
		}
	}

	pub mod migrations {
		use super::*;
		use frame_support::traits::{PalletInfoAccess, StorageVersion};

		#[derive(Clone, Eq, PartialEq, Encode, Decode, RuntimeDebug, TypeInfo)]
		enum QueryStatusV0<BlockNumber> {
			Pending {
				responder: VersionedLocation,
				maybe_notify: Option<(u8, u8)>,
				timeout: BlockNumber,
			},
			VersionNotifier {
				origin: VersionedLocation,
				is_active: bool,
			},
			Ready {
				response: VersionedResponse,
				at: BlockNumber,
			},
		}
		impl<B> From<QueryStatusV0<B>> for QueryStatus<B> {
			fn from(old: QueryStatusV0<B>) -> Self {
				use QueryStatusV0::*;
				match old {
					Pending { responder, maybe_notify, timeout } => QueryStatus::Pending {
						responder,
						maybe_notify,
						timeout,
						maybe_match_querier: Some(Location::here().into()),
					},
					VersionNotifier { origin, is_active } =>
						QueryStatus::VersionNotifier { origin, is_active },
					Ready { response, at } => QueryStatus::Ready { response, at },
				}
			}
		}

		pub fn migrate_to_v1<T: Config, P: GetStorageVersion + PalletInfoAccess>(
		) -> frame_support::weights::Weight {
			let on_chain_storage_version = <P as GetStorageVersion>::on_chain_storage_version();
			log::info!(
				target: "runtime::xcm",
				"Running migration storage v1 for xcm with storage version {:?}",
				on_chain_storage_version,
			);

			if on_chain_storage_version < 1 {
				let mut count = 0;
				Queries::<T>::translate::<QueryStatusV0<BlockNumberFor<T>>, _>(|_key, value| {
					count += 1;
					Some(value.into())
				});
				StorageVersion::new(1).put::<P>();
				log::info!(
					target: "runtime::xcm",
					"Running migration storage v1 for xcm with storage version {:?} was complete",
					on_chain_storage_version,
				);
				// calculate and return migration weights
				T::DbWeight::get().reads_writes(count as u64 + 1, count as u64 + 1)
			} else {
				log::warn!(
					target: "runtime::xcm",
					"Attempted to apply migration to v1 but failed because storage version is {:?}",
					on_chain_storage_version,
				);
				T::DbWeight::get().reads(1)
			}
		}
	}

	#[pallet::call(weight(<T as Config>::WeightInfo))]
	impl<T: Config> Pallet<T> {
		#[pallet::call_index(0)]
		pub fn send(
			origin: OriginFor<T>,
			dest: Box<VersionedLocation>,
			message: Box<VersionedXcm<()>>,
		) -> DispatchResult {
			<Self as SendController<_>>::send(origin, dest, message)?;
			Ok(())
		}

		/// Teleport some assets from the local chain to some destination chain.
		///
		/// **This function is deprecated: Use `limited_teleport_assets` instead.**
		///
		/// Fee payment on the destination side is made from the asset in the `assets` vector of
		/// index `fee_asset_item`. The weight limit for fees is not provided and thus is unlimited,
		/// with all fees taken as needed from the asset.
		///
		/// - `origin`: Must be capable of withdrawing the `assets` and executing XCM.
		/// - `dest`: Destination context for the assets. Will typically be `[Parent,
		///   Parachain(..)]` to send from parachain to parachain, or `[Parachain(..)]` to send from
		///   relay to parachain.
		/// - `beneficiary`: A beneficiary location for the assets in the context of `dest`. Will
		///   generally be an `AccountId32` value.
		/// - `assets`: The assets to be withdrawn. This should include the assets used to pay the
		///   fee on the `dest` chain.
		/// - `fee_asset_item`: The index into `assets` of the item which should be used to pay
		///   fees.
		#[pallet::call_index(1)]
		#[allow(deprecated)]
		#[deprecated(
			note = "This extrinsic uses `WeightLimit::Unlimited`, please migrate to `limited_teleport_assets` or `transfer_assets`"
		)]
		pub fn teleport_assets(
			origin: OriginFor<T>,
			dest: Box<VersionedLocation>,
			beneficiary: Box<VersionedLocation>,
			assets: Box<VersionedAssets>,
			fee_asset_item: u32,
		) -> DispatchResult {
			Self::do_teleport_assets(origin, dest, beneficiary, assets, fee_asset_item, Unlimited)
		}

		/// Transfer some assets from the local chain to the destination chain through their local,
		/// destination or remote reserve.
		///
		/// `assets` must have same reserve location and may not be teleportable to `dest`.
		///  - `assets` have local reserve: transfer assets to sovereign account of destination
		///    chain and forward a notification XCM to `dest` to mint and deposit reserve-based
		///    assets to `beneficiary`.
		///  - `assets` have destination reserve: burn local assets and forward a notification to
		///    `dest` chain to withdraw the reserve assets from this chain's sovereign account and
		///    deposit them to `beneficiary`.
		///  - `assets` have remote reserve: burn local assets, forward XCM to reserve chain to move
		///    reserves from this chain's SA to `dest` chain's SA, and forward another XCM to `dest`
		///    to mint and deposit reserve-based assets to `beneficiary`.
		///
		/// **This function is deprecated: Use `limited_reserve_transfer_assets` instead.**
		///
		/// Fee payment on the destination side is made from the asset in the `assets` vector of
		/// index `fee_asset_item`. The weight limit for fees is not provided and thus is unlimited,
		/// with all fees taken as needed from the asset.
		///
		/// - `origin`: Must be capable of withdrawing the `assets` and executing XCM.
		/// - `dest`: Destination context for the assets. Will typically be `[Parent,
		///   Parachain(..)]` to send from parachain to parachain, or `[Parachain(..)]` to send from
		///   relay to parachain.
		/// - `beneficiary`: A beneficiary location for the assets in the context of `dest`. Will
		///   generally be an `AccountId32` value.
		/// - `assets`: The assets to be withdrawn. This should include the assets used to pay the
		///   fee on the `dest` (and possibly reserve) chains.
		/// - `fee_asset_item`: The index into `assets` of the item which should be used to pay
		///   fees.
		#[pallet::call_index(2)]
		#[allow(deprecated)]
		#[deprecated(
			note = "This extrinsic uses `WeightLimit::Unlimited`, please migrate to `limited_reserve_transfer_assets` or `transfer_assets`"
		)]
		pub fn reserve_transfer_assets(
			origin: OriginFor<T>,
			dest: Box<VersionedLocation>,
			beneficiary: Box<VersionedLocation>,
			assets: Box<VersionedAssets>,
			fee_asset_item: u32,
		) -> DispatchResult {
			Self::do_reserve_transfer_assets(
				origin,
				dest,
				beneficiary,
				assets,
				fee_asset_item,
				Unlimited,
			)
		}

		/// Execute an XCM message from a local, signed, origin.
		///
		/// An event is deposited indicating whether `msg` could be executed completely or only
		/// partially.
		///
		/// No more than `max_weight` will be used in its attempted execution. If this is less than
		/// the maximum amount of weight that the message could take to be executed, then no
		/// execution attempt will be made.
		#[pallet::call_index(3)]
		#[pallet::weight(max_weight.saturating_add(T::WeightInfo::execute()))]
		pub fn execute(
			origin: OriginFor<T>,
			message: Box<VersionedXcm<<T as Config>::RuntimeCall>>,
			max_weight: Weight,
		) -> DispatchResultWithPostInfo {
			let weight_used =
				<Self as ExecuteController<_, _>>::execute(origin, message, max_weight)?;
			Ok(Some(weight_used.saturating_add(T::WeightInfo::execute())).into())
		}

		/// Extoll that a particular destination can be communicated with through a particular
		/// version of XCM.
		///
		/// - `origin`: Must be an origin specified by AdminOrigin.
		/// - `location`: The destination that is being described.
		/// - `xcm_version`: The latest version of XCM that `location` supports.
		#[pallet::call_index(4)]
		pub fn force_xcm_version(
			origin: OriginFor<T>,
			location: Box<Location>,
			version: XcmVersion,
		) -> DispatchResult {
			T::AdminOrigin::ensure_origin(origin)?;
			let location = *location;
			SupportedVersion::<T>::insert(XCM_VERSION, LatestVersionedLocation(&location), version);
			Self::deposit_event(Event::SupportedVersionChanged { location, version });
			Ok(())
		}

		/// Set a safe XCM version (the version that XCM should be encoded with if the most recent
		/// version a destination can accept is unknown).
		///
		/// - `origin`: Must be an origin specified by AdminOrigin.
		/// - `maybe_xcm_version`: The default XCM encoding version, or `None` to disable.
		#[pallet::call_index(5)]
		pub fn force_default_xcm_version(
			origin: OriginFor<T>,
			maybe_xcm_version: Option<XcmVersion>,
		) -> DispatchResult {
			T::AdminOrigin::ensure_origin(origin)?;
			SafeXcmVersion::<T>::set(maybe_xcm_version);
			Ok(())
		}

		/// Ask a location to notify us regarding their XCM version and any changes to it.
		///
		/// - `origin`: Must be an origin specified by AdminOrigin.
		/// - `location`: The location to which we should subscribe for XCM version notifications.
		#[pallet::call_index(6)]
		pub fn force_subscribe_version_notify(
			origin: OriginFor<T>,
			location: Box<VersionedLocation>,
		) -> DispatchResult {
			T::AdminOrigin::ensure_origin(origin)?;
			let location: Location =
				(*location).try_into().map_err(|()| Error::<T>::BadLocation)?;
			Self::request_version_notify(location).map_err(|e| {
				match e {
					XcmError::InvalidLocation => Error::<T>::AlreadySubscribed,
					_ => Error::<T>::InvalidOrigin,
				}
				.into()
			})
		}

		/// Require that a particular destination should no longer notify us regarding any XCM
		/// version changes.
		///
		/// - `origin`: Must be an origin specified by AdminOrigin.
		/// - `location`: The location to which we are currently subscribed for XCM version
		///   notifications which we no longer desire.
		#[pallet::call_index(7)]
		pub fn force_unsubscribe_version_notify(
			origin: OriginFor<T>,
			location: Box<VersionedLocation>,
		) -> DispatchResult {
			T::AdminOrigin::ensure_origin(origin)?;
			let location: Location =
				(*location).try_into().map_err(|()| Error::<T>::BadLocation)?;
			Self::unrequest_version_notify(location).map_err(|e| {
				match e {
					XcmError::InvalidLocation => Error::<T>::NoSubscription,
					_ => Error::<T>::InvalidOrigin,
				}
				.into()
			})
		}

		/// Transfer some assets from the local chain to the destination chain through their local,
		/// destination or remote reserve.
		///
		/// `assets` must have same reserve location and may not be teleportable to `dest`.
		///  - `assets` have local reserve: transfer assets to sovereign account of destination
		///    chain and forward a notification XCM to `dest` to mint and deposit reserve-based
		///    assets to `beneficiary`.
		///  - `assets` have destination reserve: burn local assets and forward a notification to
		///    `dest` chain to withdraw the reserve assets from this chain's sovereign account and
		///    deposit them to `beneficiary`.
		///  - `assets` have remote reserve: burn local assets, forward XCM to reserve chain to move
		///    reserves from this chain's SA to `dest` chain's SA, and forward another XCM to `dest`
		///    to mint and deposit reserve-based assets to `beneficiary`.
		///
		/// Fee payment on the destination side is made from the asset in the `assets` vector of
		/// index `fee_asset_item`, up to enough to pay for `weight_limit` of weight. If more weight
		/// is needed than `weight_limit`, then the operation will fail and the sent assets may be
		/// at risk.
		///
		/// - `origin`: Must be capable of withdrawing the `assets` and executing XCM.
		/// - `dest`: Destination context for the assets. Will typically be `[Parent,
		///   Parachain(..)]` to send from parachain to parachain, or `[Parachain(..)]` to send from
		///   relay to parachain.
		/// - `beneficiary`: A beneficiary location for the assets in the context of `dest`. Will
		///   generally be an `AccountId32` value.
		/// - `assets`: The assets to be withdrawn. This should include the assets used to pay the
		///   fee on the `dest` (and possibly reserve) chains.
		/// - `fee_asset_item`: The index into `assets` of the item which should be used to pay
		///   fees.
		/// - `weight_limit`: The remote-side weight limit, if any, for the XCM fee purchase.
		#[pallet::call_index(8)]
		#[pallet::weight(T::WeightInfo::reserve_transfer_assets())]
		pub fn limited_reserve_transfer_assets(
			origin: OriginFor<T>,
			dest: Box<VersionedLocation>,
			beneficiary: Box<VersionedLocation>,
			assets: Box<VersionedAssets>,
			fee_asset_item: u32,
			weight_limit: WeightLimit,
		) -> DispatchResult {
			Self::do_reserve_transfer_assets(
				origin,
				dest,
				beneficiary,
				assets,
				fee_asset_item,
				weight_limit,
			)
		}

		/// Teleport some assets from the local chain to some destination chain.
		///
		/// Fee payment on the destination side is made from the asset in the `assets` vector of
		/// index `fee_asset_item`, up to enough to pay for `weight_limit` of weight. If more weight
		/// is needed than `weight_limit`, then the operation will fail and the sent assets may be
		/// at risk.
		///
		/// - `origin`: Must be capable of withdrawing the `assets` and executing XCM.
		/// - `dest`: Destination context for the assets. Will typically be `[Parent,
		///   Parachain(..)]` to send from parachain to parachain, or `[Parachain(..)]` to send from
		///   relay to parachain.
		/// - `beneficiary`: A beneficiary location for the assets in the context of `dest`. Will
		///   generally be an `AccountId32` value.
		/// - `assets`: The assets to be withdrawn. This should include the assets used to pay the
		///   fee on the `dest` chain.
		/// - `fee_asset_item`: The index into `assets` of the item which should be used to pay
		///   fees.
		/// - `weight_limit`: The remote-side weight limit, if any, for the XCM fee purchase.
		#[pallet::call_index(9)]
		#[pallet::weight(T::WeightInfo::teleport_assets())]
		pub fn limited_teleport_assets(
			origin: OriginFor<T>,
			dest: Box<VersionedLocation>,
			beneficiary: Box<VersionedLocation>,
			assets: Box<VersionedAssets>,
			fee_asset_item: u32,
			weight_limit: WeightLimit,
		) -> DispatchResult {
			Self::do_teleport_assets(
				origin,
				dest,
				beneficiary,
				assets,
				fee_asset_item,
				weight_limit,
			)
		}

		/// Set or unset the global suspension state of the XCM executor.
		///
		/// - `origin`: Must be an origin specified by AdminOrigin.
		/// - `suspended`: `true` to suspend, `false` to resume.
		#[pallet::call_index(10)]
		pub fn force_suspension(origin: OriginFor<T>, suspended: bool) -> DispatchResult {
			T::AdminOrigin::ensure_origin(origin)?;
			XcmExecutionSuspended::<T>::set(suspended);
			Ok(())
		}

		/// Transfer some assets from the local chain to the destination chain through their local,
		/// destination or remote reserve, or through teleports.
		///
		/// Fee payment on the destination side is made from the asset in the `assets` vector of
		/// index `fee_asset_item` (hence referred to as `fees`), up to enough to pay for
		/// `weight_limit` of weight. If more weight is needed than `weight_limit`, then the
		/// operation will fail and the sent assets may be at risk.
		///
		/// `assets` (excluding `fees`) must have same reserve location or otherwise be teleportable
		/// to `dest`, no limitations imposed on `fees`.
		///  - for local reserve: transfer assets to sovereign account of destination chain and
		///    forward a notification XCM to `dest` to mint and deposit reserve-based assets to
		///    `beneficiary`.
		///  - for destination reserve: burn local assets and forward a notification to `dest` chain
		///    to withdraw the reserve assets from this chain's sovereign account and deposit them
		///    to `beneficiary`.
		///  - for remote reserve: burn local assets, forward XCM to reserve chain to move reserves
		///    from this chain's SA to `dest` chain's SA, and forward another XCM to `dest` to mint
		///    and deposit reserve-based assets to `beneficiary`.
		///  - for teleports: burn local assets and forward XCM to `dest` chain to mint/teleport
		///    assets and deposit them to `beneficiary`.
		///
		/// - `origin`: Must be capable of withdrawing the `assets` and executing XCM.
		/// - `dest`: Destination context for the assets. Will typically be `X2(Parent,
		///   Parachain(..))` to send from parachain to parachain, or `X1(Parachain(..))` to send
		///   from relay to parachain.
		/// - `beneficiary`: A beneficiary location for the assets in the context of `dest`. Will
		///   generally be an `AccountId32` value.
		/// - `assets`: The assets to be withdrawn. This should include the assets used to pay the
		///   fee on the `dest` (and possibly reserve) chains.
		/// - `fee_asset_item`: The index into `assets` of the item which should be used to pay
		///   fees.
		/// - `weight_limit`: The remote-side weight limit, if any, for the XCM fee purchase.
		#[pallet::call_index(11)]
		pub fn transfer_assets(
			origin: OriginFor<T>,
			dest: Box<VersionedLocation>,
			beneficiary: Box<VersionedLocation>,
			assets: Box<VersionedAssets>,
			fee_asset_item: u32,
			weight_limit: WeightLimit,
		) -> DispatchResult {
			let origin = T::ExecuteXcmOrigin::ensure_origin(origin)?;
			let dest = (*dest).try_into().map_err(|()| Error::<T>::BadVersion)?;
			let beneficiary: Location =
				(*beneficiary).try_into().map_err(|()| Error::<T>::BadVersion)?;
			let assets: Assets = (*assets).try_into().map_err(|()| Error::<T>::BadVersion)?;
			log::debug!(
				target: "xcm::pallet_xcm::transfer_assets",
				"origin {:?}, dest {:?}, beneficiary {:?}, assets {:?}, fee-idx {:?}, weight_limit {:?}",
				origin, dest, beneficiary, assets, fee_asset_item, weight_limit,
			);

			ensure!(assets.len() <= MAX_ASSETS_FOR_TRANSFER, Error::<T>::TooManyAssets);
			let assets = assets.into_inner();
			let fee_asset_item = fee_asset_item as usize;
			// Find transfer types for fee and non-fee assets.
			let (fees_transfer_type, assets_transfer_type) =
				Self::find_fee_and_assets_transfer_types(&assets, fee_asset_item, &dest)?;

			Self::do_transfer_assets(
				origin,
				dest,
				Either::Left(beneficiary),
				assets,
				assets_transfer_type,
				fee_asset_item,
				fees_transfer_type,
				weight_limit,
			)
		}

		/// Claims assets trapped on this pallet because of leftover assets during XCM execution.
		///
		/// - `origin`: Anyone can call this extrinsic.
		/// - `assets`: The exact assets that were trapped. Use the version to specify what version
		/// was the latest when they were trapped.
		/// - `beneficiary`: The location/account where the claimed assets will be deposited.
		#[pallet::call_index(12)]
		pub fn claim_assets(
			origin: OriginFor<T>,
			assets: Box<VersionedAssets>,
			beneficiary: Box<VersionedLocation>,
		) -> DispatchResult {
			let origin_location = T::ExecuteXcmOrigin::ensure_origin(origin)?;
			log::debug!(target: "xcm::pallet_xcm::claim_assets", "origin: {:?}, assets: {:?}, beneficiary: {:?}", origin_location, assets, beneficiary);
			// Extract version from `assets`.
			let assets_version = assets.identify_version();
			let assets: Assets = (*assets).try_into().map_err(|()| Error::<T>::BadVersion)?;
			let number_of_assets = assets.len() as u32;
			let beneficiary: Location =
				(*beneficiary).try_into().map_err(|()| Error::<T>::BadVersion)?;
			let ticket: Location = GeneralIndex(assets_version as u128).into();
			let mut message = Xcm(vec![
				ClaimAsset { assets, ticket },
				DepositAsset { assets: AllCounted(number_of_assets).into(), beneficiary },
			]);
			let weight =
				T::Weigher::weight(&mut message).map_err(|()| Error::<T>::UnweighableMessage)?;
			let mut hash = message.using_encoded(sp_io::hashing::blake2_256);
			let outcome = T::XcmExecutor::prepare_and_execute(
				origin_location,
				message,
				&mut hash,
				weight,
				weight,
			);
			outcome.ensure_complete().map_err(|error| {
				log::error!(target: "xcm::pallet_xcm::claim_assets", "XCM execution failed with error: {:?}", error);
				Error::<T>::LocalExecutionIncomplete
			})?;
			Ok(())
		}

		/// Transfer assets from the local chain to the destination chain using explicit transfer
		/// types for assets and fees.
		///
		/// `assets` must have same reserve location or may be teleportable to `dest`. Caller must
		/// provide the `assets_transfer_type` to be used for `assets`:
		///  - `TransferType::LocalReserve`: transfer assets to sovereign account of destination
		///    chain and forward a notification XCM to `dest` to mint and deposit reserve-based
		///    assets to `beneficiary`.
		///  - `TransferType::DestinationReserve`: burn local assets and forward a notification to
		///    `dest` chain to withdraw the reserve assets from this chain's sovereign account and
		///    deposit them to `beneficiary`.
		///  - `TransferType::RemoteReserve(reserve)`: burn local assets, forward XCM to `reserve`
		///    chain to move reserves from this chain's SA to `dest` chain's SA, and forward another
		///    XCM to `dest` to mint and deposit reserve-based assets to `beneficiary`. Typically
		///    the remote `reserve` is Asset Hub.
		///  - `TransferType::Teleport`: burn local assets and forward XCM to `dest` chain to
		///    mint/teleport assets and deposit them to `beneficiary`.
		///
		/// On the destination chain, as well as any intermediary hops, `BuyExecution` is used to
		/// buy execution using transferred `assets` identified by `remote_fees_id`.
		/// Make sure enough of the specified `remote_fees_id` asset is included in the given list
		/// of `assets`. `remote_fees_id` should be enough to pay for `weight_limit`. If more weight
		/// is needed than `weight_limit`, then the operation will fail and the sent assets may be
		/// at risk.
		///
		/// `remote_fees_id` may use different transfer type than rest of `assets` and can be
		/// specified through `fees_transfer_type`.
		///
		/// The caller needs to specify what should happen to the transferred assets once they reach
		/// the `dest` chain. This is done through the `custom_xcm_on_dest` parameter, which
		/// contains the instructions to execute on `dest` as a final step.
		///   This is usually as simple as:
		///   `Xcm(vec![DepositAsset { assets: Wild(AllCounted(assets.len())), beneficiary }])`,
		///   but could be something more exotic like sending the `assets` even further.
		///
		/// - `origin`: Must be capable of withdrawing the `assets` and executing XCM.
		/// - `dest`: Destination context for the assets. Will typically be `[Parent,
		///   Parachain(..)]` to send from parachain to parachain, or `[Parachain(..)]` to send from
		///   relay to parachain, or `(parents: 2, (GlobalConsensus(..), ..))` to send from
		///   parachain across a bridge to another ecosystem destination.
		/// - `assets`: The assets to be withdrawn. This should include the assets used to pay the
		///   fee on the `dest` (and possibly reserve) chains.
		/// - `assets_transfer_type`: The XCM `TransferType` used to transfer the `assets`.
		/// - `remote_fees_id`: One of the included `assets` to be be used to pay fees.
		/// - `fees_transfer_type`: The XCM `TransferType` used to transfer the `fees` assets.
		/// - `custom_xcm_on_dest`: The XCM to be executed on `dest` chain as the last step of the
		///   transfer, which also determines what happens to the assets on the destination chain.
		/// - `weight_limit`: The remote-side weight limit, if any, for the XCM fee purchase.
		#[pallet::call_index(13)]
		#[pallet::weight(T::WeightInfo::transfer_assets())]
		pub fn transfer_assets_using_type_and_then(
			origin: OriginFor<T>,
			dest: Box<VersionedLocation>,
			assets: Box<VersionedAssets>,
			assets_transfer_type: Box<TransferType>,
			remote_fees_id: Box<VersionedAssetId>,
			fees_transfer_type: Box<TransferType>,
			custom_xcm_on_dest: Box<VersionedXcm<()>>,
			weight_limit: WeightLimit,
		) -> DispatchResult {
			let origin_location = T::ExecuteXcmOrigin::ensure_origin(origin)?;
			let dest: Location = (*dest).try_into().map_err(|()| Error::<T>::BadVersion)?;
			let assets: Assets = (*assets).try_into().map_err(|()| Error::<T>::BadVersion)?;
			let fees_id: AssetId =
				(*remote_fees_id).try_into().map_err(|()| Error::<T>::BadVersion)?;
			let remote_xcm: Xcm<()> =
				(*custom_xcm_on_dest).try_into().map_err(|()| Error::<T>::BadVersion)?;
			log::debug!(
				target: "xcm::pallet_xcm::transfer_assets_using_type_and_then",
				"origin {origin_location:?}, dest {dest:?}, assets {assets:?} through {assets_transfer_type:?}, \
				remote_fees_id {fees_id:?} through {fees_transfer_type:?}, \
				custom_xcm_on_dest {remote_xcm:?}, weight-limit {weight_limit:?}",
			);

			let assets = assets.into_inner();
			ensure!(assets.len() <= MAX_ASSETS_FOR_TRANSFER, Error::<T>::TooManyAssets);

			let fee_asset_index =
				assets.iter().position(|a| a.id == fees_id).ok_or(Error::<T>::FeesNotMet)?;
			Self::do_transfer_assets(
				origin_location,
				dest,
				Either::Right(remote_xcm),
				assets,
				*assets_transfer_type,
				fee_asset_index,
				*fees_transfer_type,
				weight_limit,
			)
		}
	}
}

/// The maximum number of distinct assets allowed to be transferred in a single helper extrinsic.
const MAX_ASSETS_FOR_TRANSFER: usize = 2;

/// Specify how assets used for fees are handled during asset transfers.
#[derive(Clone, PartialEq)]
enum FeesHandling<T: Config> {
	/// `fees` asset can be batch-transferred with rest of assets using same XCM instructions.
	Batched { fees: Asset },
	/// fees cannot be batched, they are handled separately using XCM programs here.
	Separate { local_xcm: Xcm<<T as Config>::RuntimeCall>, remote_xcm: Xcm<()> },
}

impl<T: Config> sp_std::fmt::Debug for FeesHandling<T> {
	fn fmt(&self, f: &mut sp_std::fmt::Formatter<'_>) -> sp_std::fmt::Result {
		match self {
			Self::Batched { fees } => write!(f, "FeesHandling::Batched({:?})", fees),
			Self::Separate { local_xcm, remote_xcm } => write!(
				f,
				"FeesHandling::Separate(local: {:?}, remote: {:?})",
				local_xcm, remote_xcm
			),
		}
	}
}

impl<T: Config> QueryHandler for Pallet<T> {
	type BlockNumber = BlockNumberFor<T>;
	type Error = XcmError;
	type UniversalLocation = T::UniversalLocation;

	/// Attempt to create a new query ID and register it as a query that is yet to respond.
	fn new_query(
		responder: impl Into<Location>,
		timeout: BlockNumberFor<T>,
		match_querier: impl Into<Location>,
	) -> QueryId {
		Self::do_new_query(responder, None, timeout, match_querier)
	}

	/// To check the status of the query, use `fn query()` passing the resultant `QueryId`
	/// value.
	fn report_outcome(
		message: &mut Xcm<()>,
		responder: impl Into<Location>,
		timeout: Self::BlockNumber,
	) -> Result<QueryId, Self::Error> {
		let responder = responder.into();
		let destination = Self::UniversalLocation::get()
			.invert_target(&responder)
			.map_err(|()| XcmError::LocationNotInvertible)?;
		let query_id = Self::new_query(responder, timeout, Here);
		let response_info = QueryResponseInfo { destination, query_id, max_weight: Weight::zero() };
		let report_error = Xcm(vec![ReportError(response_info)]);
		message.0.insert(0, SetAppendix(report_error));
		Ok(query_id)
	}

	/// Removes response when ready and emits [Event::ResponseTaken] event.
	fn take_response(query_id: QueryId) -> QueryResponseStatus<Self::BlockNumber> {
		match Queries::<T>::get(query_id) {
			Some(QueryStatus::Ready { response, at }) => match response.try_into() {
				Ok(response) => {
					Queries::<T>::remove(query_id);
					Self::deposit_event(Event::ResponseTaken { query_id });
					QueryResponseStatus::Ready { response, at }
				},
				Err(_) => QueryResponseStatus::UnexpectedVersion,
			},
			Some(QueryStatus::Pending { timeout, .. }) => QueryResponseStatus::Pending { timeout },
			Some(_) => QueryResponseStatus::UnexpectedVersion,
			None => QueryResponseStatus::NotFound,
		}
	}

	#[cfg(feature = "runtime-benchmarks")]
	fn expect_response(id: QueryId, response: Response) {
		let response = response.into();
		Queries::<T>::insert(
			id,
			QueryStatus::Ready { response, at: frame_system::Pallet::<T>::block_number() },
		);
	}
}

impl<T: Config> Pallet<T> {
	/// Find `TransferType`s for `assets` and fee identified through `fee_asset_item`, when
	/// transferring to `dest`.
	///
	/// Validate `assets` to all have same `TransferType`.
	fn find_fee_and_assets_transfer_types(
		assets: &[Asset],
		fee_asset_item: usize,
		dest: &Location,
	) -> Result<(TransferType, TransferType), Error<T>> {
		let mut fees_transfer_type = None;
		let mut assets_transfer_type = None;
		for (idx, asset) in assets.iter().enumerate() {
			if let Fungible(x) = asset.fun {
				// If fungible asset, ensure non-zero amount.
				ensure!(!x.is_zero(), Error::<T>::Empty);
			}
			let transfer_type =
				T::XcmExecutor::determine_for(&asset, dest).map_err(Error::<T>::from)?;
			if idx == fee_asset_item {
				fees_transfer_type = Some(transfer_type);
			} else {
				if let Some(existing) = assets_transfer_type.as_ref() {
					// Ensure transfer for multiple assets uses same transfer type (only fee may
					// have different transfer type/path)
					ensure!(existing == &transfer_type, Error::<T>::TooManyReserves);
				} else {
					// asset reserve identified
					assets_transfer_type = Some(transfer_type);
				}
			}
		}
		// single asset also marked as fee item
		if assets.len() == 1 {
			assets_transfer_type = fees_transfer_type.clone()
		}
		Ok((
			fees_transfer_type.ok_or(Error::<T>::Empty)?,
			assets_transfer_type.ok_or(Error::<T>::Empty)?,
		))
	}

	fn do_reserve_transfer_assets(
		origin: OriginFor<T>,
		dest: Box<VersionedLocation>,
		beneficiary: Box<VersionedLocation>,
		assets: Box<VersionedAssets>,
		fee_asset_item: u32,
		weight_limit: WeightLimit,
	) -> DispatchResult {
		let origin_location = T::ExecuteXcmOrigin::ensure_origin(origin)?;
		let dest = (*dest).try_into().map_err(|()| Error::<T>::BadVersion)?;
		let beneficiary: Location =
			(*beneficiary).try_into().map_err(|()| Error::<T>::BadVersion)?;
		let assets: Assets = (*assets).try_into().map_err(|()| Error::<T>::BadVersion)?;
		log::debug!(
			target: "xcm::pallet_xcm::do_reserve_transfer_assets",
			"origin {:?}, dest {:?}, beneficiary {:?}, assets {:?}, fee-idx {:?}",
			origin_location, dest, beneficiary, assets, fee_asset_item,
		);

		ensure!(assets.len() <= MAX_ASSETS_FOR_TRANSFER, Error::<T>::TooManyAssets);
		let value = (origin_location, assets.into_inner());
		ensure!(T::XcmReserveTransferFilter::contains(&value), Error::<T>::Filtered);
		let (origin, assets) = value;

		let fee_asset_item = fee_asset_item as usize;
		let fees = assets.get(fee_asset_item as usize).ok_or(Error::<T>::Empty)?.clone();

		// Find transfer types for fee and non-fee assets.
		let (fees_transfer_type, assets_transfer_type) =
			Self::find_fee_and_assets_transfer_types(&assets, fee_asset_item, &dest)?;
		// Ensure assets (and fees according to check below) are not teleportable to `dest`.
		ensure!(assets_transfer_type != TransferType::Teleport, Error::<T>::Filtered);
		// Ensure all assets (including fees) have same reserve location.
		ensure!(assets_transfer_type == fees_transfer_type, Error::<T>::TooManyReserves);

		let (local_xcm, remote_xcm) = Self::build_xcm_transfer_type(
			origin.clone(),
			dest.clone(),
			Either::Left(beneficiary),
			assets,
			assets_transfer_type,
			FeesHandling::Batched { fees },
			weight_limit,
		)?;
		Self::execute_xcm_transfer(origin, dest, local_xcm, remote_xcm)
	}

	fn do_teleport_assets(
		origin: OriginFor<T>,
		dest: Box<VersionedLocation>,
		beneficiary: Box<VersionedLocation>,
		assets: Box<VersionedAssets>,
		fee_asset_item: u32,
		weight_limit: WeightLimit,
	) -> DispatchResult {
		let origin_location = T::ExecuteXcmOrigin::ensure_origin(origin)?;
		let dest = (*dest).try_into().map_err(|()| Error::<T>::BadVersion)?;
		let beneficiary: Location =
			(*beneficiary).try_into().map_err(|()| Error::<T>::BadVersion)?;
		let assets: Assets = (*assets).try_into().map_err(|()| Error::<T>::BadVersion)?;
		log::debug!(
			target: "xcm::pallet_xcm::do_teleport_assets",
			"origin {:?}, dest {:?}, beneficiary {:?}, assets {:?}, fee-idx {:?}, weight_limit {:?}",
			origin_location, dest, beneficiary, assets, fee_asset_item, weight_limit,
		);

		ensure!(assets.len() <= MAX_ASSETS_FOR_TRANSFER, Error::<T>::TooManyAssets);
		let value = (origin_location, assets.into_inner());
		ensure!(T::XcmTeleportFilter::contains(&value), Error::<T>::Filtered);
		let (origin_location, assets) = value;
		for asset in assets.iter() {
			let transfer_type =
				T::XcmExecutor::determine_for(asset, &dest).map_err(Error::<T>::from)?;
			ensure!(transfer_type == TransferType::Teleport, Error::<T>::Filtered);
		}
		let fees = assets.get(fee_asset_item as usize).ok_or(Error::<T>::Empty)?.clone();

		let (local_xcm, remote_xcm) = Self::build_xcm_transfer_type(
			origin_location.clone(),
			dest.clone(),
			Either::Left(beneficiary),
			assets,
			TransferType::Teleport,
			FeesHandling::Batched { fees },
			weight_limit,
		)?;
		Self::execute_xcm_transfer(origin_location, dest, local_xcm, remote_xcm)
	}

	fn do_transfer_assets(
		origin: Location,
		dest: Location,
		beneficiary: Either<Location, Xcm<()>>,
		mut assets: Vec<Asset>,
		assets_transfer_type: TransferType,
		fee_asset_index: usize,
		fees_transfer_type: TransferType,
		weight_limit: WeightLimit,
	) -> DispatchResult {
		// local and remote XCM programs to potentially handle fees separately
		let fees = if fees_transfer_type == assets_transfer_type {
			let fees = assets.get(fee_asset_index).ok_or(Error::<T>::Empty)?.clone();
			// no need for custom fees instructions, fees are batched with assets
			FeesHandling::Batched { fees }
		} else {
			// Disallow _remote reserves_ unless assets & fees have same remote reserve (covered
			// by branch above). The reason for this is that we'd need to send XCMs to separate
			// chains with no guarantee of delivery order on final destination; therefore we
			// cannot guarantee to have fees in place on final destination chain to pay for
			// assets transfer.
			ensure!(
				!matches!(assets_transfer_type, TransferType::RemoteReserve(_)),
				Error::<T>::InvalidAssetUnsupportedReserve
			);
			let weight_limit = weight_limit.clone();
			// remove `fees` from `assets` and build separate fees transfer instructions to be
			// added to assets transfers XCM programs
			let fees = assets.remove(fee_asset_index);
			let (local_xcm, remote_xcm) = match fees_transfer_type {
				TransferType::LocalReserve => Self::local_reserve_fees_instructions(
					origin.clone(),
					dest.clone(),
					fees,
					weight_limit,
				)?,
				TransferType::DestinationReserve => Self::destination_reserve_fees_instructions(
					origin.clone(),
					dest.clone(),
					fees,
					weight_limit,
				)?,
				TransferType::Teleport => Self::teleport_fees_instructions(
					origin.clone(),
					dest.clone(),
					fees,
					weight_limit,
				)?,
				TransferType::RemoteReserve(_) =>
					return Err(Error::<T>::InvalidAssetUnsupportedReserve.into()),
			};
			FeesHandling::Separate { local_xcm, remote_xcm }
		};

		let (local_xcm, remote_xcm) = Self::build_xcm_transfer_type(
			origin.clone(),
			dest.clone(),
			beneficiary,
			assets,
			assets_transfer_type,
			fees,
			weight_limit,
		)?;
		Self::execute_xcm_transfer(origin, dest, local_xcm, remote_xcm)
	}

	fn build_xcm_transfer_type(
		origin: Location,
		dest: Location,
		beneficiary: Either<Location, Xcm<()>>,
		assets: Vec<Asset>,
		transfer_type: TransferType,
		fees: FeesHandling<T>,
		weight_limit: WeightLimit,
	) -> Result<(Xcm<<T as Config>::RuntimeCall>, Option<Xcm<()>>), Error<T>> {
		log::debug!(
			target: "xcm::pallet_xcm::build_xcm_transfer_type",
			"origin {:?}, dest {:?}, beneficiary {:?}, assets {:?}, transfer_type {:?}, \
			fees_handling {:?}, weight_limit: {:?}",
			origin, dest, beneficiary, assets, transfer_type, fees, weight_limit,
		);
		match transfer_type {
			TransferType::LocalReserve => Self::local_reserve_transfer_programs(
				origin.clone(),
				dest.clone(),
				beneficiary,
				assets,
				fees,
				weight_limit,
			)
			.map(|(local, remote)| (local, Some(remote))),
			TransferType::DestinationReserve => Self::destination_reserve_transfer_programs(
				origin.clone(),
				dest.clone(),
				beneficiary,
				assets,
				fees,
				weight_limit,
			)
			.map(|(local, remote)| (local, Some(remote))),
			TransferType::RemoteReserve(reserve) => {
				let fees = match fees {
					FeesHandling::Batched { fees } => fees,
					_ => return Err(Error::<T>::InvalidAssetUnsupportedReserve.into()),
				};
				Self::remote_reserve_transfer_program(
					origin.clone(),
					reserve.try_into().map_err(|()| Error::<T>::BadVersion)?,
					beneficiary,
					dest.clone(),
					assets,
					fees,
					weight_limit,
				)
				.map(|local| (local, None))
			},
			TransferType::Teleport => Self::teleport_assets_program(
				origin.clone(),
				dest.clone(),
				beneficiary,
				assets,
				fees,
				weight_limit,
			)
			.map(|(local, remote)| (local, Some(remote))),
		}
	}

	fn execute_xcm_transfer(
		origin: Location,
		dest: Location,
		mut local_xcm: Xcm<<T as Config>::RuntimeCall>,
		remote_xcm: Option<Xcm<()>>,
	) -> DispatchResult {
		log::debug!(
			target: "xcm::pallet_xcm::execute_xcm_transfer",
			"origin {:?}, dest {:?}, local_xcm {:?}, remote_xcm {:?}",
			origin, dest, local_xcm, remote_xcm,
		);

		let weight =
			T::Weigher::weight(&mut local_xcm).map_err(|()| Error::<T>::UnweighableMessage)?;
		let mut hash = local_xcm.using_encoded(sp_io::hashing::blake2_256);
		let outcome = T::XcmExecutor::prepare_and_execute(
			origin.clone(),
			local_xcm,
			&mut hash,
			weight,
			weight,
		);
		Self::deposit_event(Event::Attempted { outcome: outcome.clone() });
		outcome.ensure_complete().map_err(|error| {
			log::error!(
				target: "xcm::pallet_xcm::execute_xcm_transfer",
				"XCM execution failed with error {:?}", error
			);
			Error::<T>::LocalExecutionIncomplete
		})?;

		if let Some(remote_xcm) = remote_xcm {
			let (ticket, price) = validate_send::<T::XcmRouter>(dest.clone(), remote_xcm.clone())
				.map_err(Error::<T>::from)?;
			if origin != Here.into_location() {
				Self::charge_fees(origin.clone(), price).map_err(|error| {
					log::error!(
						target: "xcm::pallet_xcm::execute_xcm_transfer",
						"Unable to charge fee with error {:?}", error
					);
					Error::<T>::FeesNotMet
				})?;
			}
			let message_id = T::XcmRouter::deliver(ticket).map_err(Error::<T>::from)?;

			let e = Event::Sent { origin, destination: dest, message: remote_xcm, message_id };
			Self::deposit_event(e);
		}
		Ok(())
	}

	fn add_fees_to_xcm(
		dest: Location,
		fees: FeesHandling<T>,
		weight_limit: WeightLimit,
		local: &mut Xcm<<T as Config>::RuntimeCall>,
		remote: &mut Xcm<()>,
	) -> Result<(), Error<T>> {
		match fees {
			FeesHandling::Batched { fees } => {
				let context = T::UniversalLocation::get();
				// no custom fees instructions, they are batched together with `assets` transfer;
				// BuyExecution happens after receiving all `assets`
				let reanchored_fees =
					fees.reanchored(&dest, &context).map_err(|_| Error::<T>::CannotReanchor)?;
				// buy execution using `fees` batched together with above `reanchored_assets`
				remote.inner_mut().push(BuyExecution { fees: reanchored_fees, weight_limit });
			},
			FeesHandling::Separate { local_xcm: mut local_fees, remote_xcm: mut remote_fees } => {
				// fees are handled by separate XCM instructions, prepend fees instructions (for
				// remote XCM they have to be prepended instead of appended to pass barriers).
				sp_std::mem::swap(local, &mut local_fees);
				sp_std::mem::swap(remote, &mut remote_fees);
				// these are now swapped so fees actually go first
				local.inner_mut().append(&mut local_fees.into_inner());
				remote.inner_mut().append(&mut remote_fees.into_inner());
			},
		}
		Ok(())
	}

	fn local_reserve_fees_instructions(
		origin: Location,
		dest: Location,
		fees: Asset,
		weight_limit: WeightLimit,
	) -> Result<(Xcm<<T as Config>::RuntimeCall>, Xcm<()>), Error<T>> {
		let value = (origin, vec![fees.clone()]);
		ensure!(T::XcmReserveTransferFilter::contains(&value), Error::<T>::Filtered);

		let context = T::UniversalLocation::get();
		let reanchored_fees = fees
			.clone()
			.reanchored(&dest, &context)
			.map_err(|_| Error::<T>::CannotReanchor)?;

		let local_execute_xcm = Xcm(vec![
			// move `fees` to `dest`s local sovereign account
			TransferAsset { assets: fees.into(), beneficiary: dest },
		]);
		let xcm_on_dest = Xcm(vec![
			// let (dest) chain know `fees` are in its SA on reserve
			ReserveAssetDeposited(reanchored_fees.clone().into()),
			// buy exec using `fees` in holding deposited in above instruction
			BuyExecution { fees: reanchored_fees, weight_limit },
		]);
		Ok((local_execute_xcm, xcm_on_dest))
	}

	fn local_reserve_transfer_programs(
		origin: Location,
		dest: Location,
		beneficiary: Either<Location, Xcm<()>>,
		assets: Vec<Asset>,
		fees: FeesHandling<T>,
		weight_limit: WeightLimit,
	) -> Result<(Xcm<<T as Config>::RuntimeCall>, Xcm<()>), Error<T>> {
		let value = (origin, assets);
		ensure!(T::XcmReserveTransferFilter::contains(&value), Error::<T>::Filtered);
		let (_, assets) = value;

		// max assets is `assets` (+ potentially separately handled fee)
		let max_assets =
			assets.len() as u32 + if matches!(&fees, FeesHandling::Batched { .. }) { 0 } else { 1 };
		let assets: Assets = assets.into();
		let context = T::UniversalLocation::get();
		let mut reanchored_assets = assets.clone();
		reanchored_assets
			.reanchor(&dest, &context)
			.map_err(|_| Error::<T>::CannotReanchor)?;

		// XCM instructions to be executed on local chain
		let mut local_execute_xcm = Xcm(vec![
			// locally move `assets` to `dest`s local sovereign account
			TransferAsset { assets, beneficiary: dest.clone() },
		]);
		// XCM instructions to be executed on destination chain
		let mut xcm_on_dest = Xcm(vec![
			// let (dest) chain know assets are in its SA on reserve
			ReserveAssetDeposited(reanchored_assets),
			// following instructions are not exec'ed on behalf of origin chain anymore
			ClearOrigin,
		]);
		// handle fees
		Self::add_fees_to_xcm(dest, fees, weight_limit, &mut local_execute_xcm, &mut xcm_on_dest)?;

		// Use custom XCM on remote chain, or just default to depositing everything to beneficiary.
		let custom_remote_xcm = match beneficiary {
			Either::Right(custom_xcm) => custom_xcm,
			Either::Left(beneficiary) => {
				// deposit all remaining assets in holding to `beneficiary` location
				Xcm(vec![DepositAsset { assets: Wild(AllCounted(max_assets)), beneficiary }])
			},
		};
		xcm_on_dest.0.extend(custom_remote_xcm.into_iter());

		Ok((local_execute_xcm, xcm_on_dest))
	}

	fn destination_reserve_fees_instructions(
		origin: Location,
		dest: Location,
		fees: Asset,
		weight_limit: WeightLimit,
	) -> Result<(Xcm<<T as Config>::RuntimeCall>, Xcm<()>), Error<T>> {
		let value = (origin, vec![fees.clone()]);
		ensure!(T::XcmReserveTransferFilter::contains(&value), Error::<T>::Filtered);

		let context = T::UniversalLocation::get();
		let reanchored_fees = fees
			.clone()
			.reanchored(&dest, &context)
			.map_err(|_| Error::<T>::CannotReanchor)?;
		let fees: Assets = fees.into();

		let local_execute_xcm = Xcm(vec![
			// withdraw reserve-based fees (derivatives)
			WithdrawAsset(fees.clone()),
			// burn derivatives
			BurnAsset(fees),
		]);
		let xcm_on_dest = Xcm(vec![
			// withdraw `fees` from origin chain's sovereign account
			WithdrawAsset(reanchored_fees.clone().into()),
			// buy exec using `fees` in holding withdrawn in above instruction
			BuyExecution { fees: reanchored_fees, weight_limit },
		]);
		Ok((local_execute_xcm, xcm_on_dest))
	}

	fn destination_reserve_transfer_programs(
		origin: Location,
		dest: Location,
		beneficiary: Either<Location, Xcm<()>>,
		assets: Vec<Asset>,
		fees: FeesHandling<T>,
		weight_limit: WeightLimit,
	) -> Result<(Xcm<<T as Config>::RuntimeCall>, Xcm<()>), Error<T>> {
		let value = (origin, assets);
		ensure!(T::XcmReserveTransferFilter::contains(&value), Error::<T>::Filtered);
		let (_, assets) = value;

		// max assets is `assets` (+ potentially separately handled fee)
		let max_assets =
			assets.len() as u32 + if matches!(&fees, FeesHandling::Batched { .. }) { 0 } else { 1 };
		let assets: Assets = assets.into();
		let context = T::UniversalLocation::get();
		let mut reanchored_assets = assets.clone();
		reanchored_assets
			.reanchor(&dest, &context)
			.map_err(|_| Error::<T>::CannotReanchor)?;

		// XCM instructions to be executed on local chain
		let mut local_execute_xcm = Xcm(vec![
			// withdraw reserve-based assets
			WithdrawAsset(assets.clone()),
			// burn reserve-based assets
			BurnAsset(assets),
		]);
		// XCM instructions to be executed on destination chain
		let mut xcm_on_dest = Xcm(vec![
			// withdraw `assets` from origin chain's sovereign account
			WithdrawAsset(reanchored_assets),
			// following instructions are not exec'ed on behalf of origin chain anymore
			ClearOrigin,
		]);
		// handle fees
		Self::add_fees_to_xcm(dest, fees, weight_limit, &mut local_execute_xcm, &mut xcm_on_dest)?;

		// Use custom XCM on remote chain, or just default to depositing everything to beneficiary.
		let custom_remote_xcm = match beneficiary {
			Either::Right(custom_xcm) => custom_xcm,
			Either::Left(beneficiary) => {
				// deposit all remaining assets in holding to `beneficiary` location
				Xcm(vec![DepositAsset { assets: Wild(AllCounted(max_assets)), beneficiary }])
			},
		};
		xcm_on_dest.0.extend(custom_remote_xcm.into_iter());

		Ok((local_execute_xcm, xcm_on_dest))
	}

	// function assumes fees and assets have the same remote reserve
	fn remote_reserve_transfer_program(
		origin: Location,
		reserve: Location,
		beneficiary: Either<Location, Xcm<()>>,
		dest: Location,
		assets: Vec<Asset>,
		fees: Asset,
		weight_limit: WeightLimit,
	) -> Result<Xcm<<T as Config>::RuntimeCall>, Error<T>> {
		let value = (origin, assets);
		ensure!(T::XcmReserveTransferFilter::contains(&value), Error::<T>::Filtered);
		let (_, assets) = value;

		let max_assets = assets.len() as u32;
		let context = T::UniversalLocation::get();
		// we spend up to half of fees for execution on reserve and other half for execution on
		// destination
		let (fees_half_1, fees_half_2) = Self::halve_fees(fees)?;
		// identifies fee item as seen by `reserve` - to be used at reserve chain
		let reserve_fees = fees_half_1
			.reanchored(&reserve, &context)
			.map_err(|_| Error::<T>::CannotReanchor)?;
		// identifies fee item as seen by `dest` - to be used at destination chain
		let dest_fees = fees_half_2
			.reanchored(&dest, &context)
			.map_err(|_| Error::<T>::CannotReanchor)?;
		// identifies `dest` as seen by `reserve`
		let dest = dest.reanchored(&reserve, &context).map_err(|_| Error::<T>::CannotReanchor)?;
		// xcm to be executed at dest
		let mut xcm_on_dest =
			Xcm(vec![BuyExecution { fees: dest_fees, weight_limit: weight_limit.clone() }]);
		// Use custom XCM on remote chain, or just default to depositing everything to beneficiary.
		let custom_xcm_on_dest = match beneficiary {
			Either::Right(custom_xcm) => custom_xcm,
			Either::Left(beneficiary) => {
				// deposit all remaining assets in holding to `beneficiary` location
				Xcm(vec![DepositAsset { assets: Wild(AllCounted(max_assets)), beneficiary }])
			},
		};
		xcm_on_dest.0.extend(custom_xcm_on_dest.into_iter());
		// xcm to be executed on reserve
		let xcm_on_reserve = Xcm(vec![
			BuyExecution { fees: reserve_fees, weight_limit },
			DepositReserveAsset { assets: Wild(AllCounted(max_assets)), dest, xcm: xcm_on_dest },
		]);
		Ok(Xcm(vec![
			WithdrawAsset(assets.into()),
			SetFeesMode { jit_withdraw: true },
			InitiateReserveWithdraw {
				assets: Wild(AllCounted(max_assets)),
				reserve,
				xcm: xcm_on_reserve,
			},
		]))
	}

	fn teleport_fees_instructions(
		origin: Location,
		dest: Location,
		fees: Asset,
		weight_limit: WeightLimit,
	) -> Result<(Xcm<<T as Config>::RuntimeCall>, Xcm<()>), Error<T>> {
		let value = (origin, vec![fees.clone()]);
		ensure!(T::XcmTeleportFilter::contains(&value), Error::<T>::Filtered);

		let context = T::UniversalLocation::get();
		let reanchored_fees = fees
			.clone()
			.reanchored(&dest, &context)
			.map_err(|_| Error::<T>::CannotReanchor)?;

		// XcmContext irrelevant in teleports checks
		let dummy_context =
			XcmContext { origin: None, message_id: Default::default(), topic: None };
		// We should check that the asset can actually be teleported out (for this to
		// be in error, there would need to be an accounting violation by ourselves,
		// so it's unlikely, but we don't want to allow that kind of bug to leak into
		// a trusted chain.
		<T::XcmExecutor as XcmAssetTransfers>::AssetTransactor::can_check_out(
			&dest,
			&fees,
			&dummy_context,
		)
		.map_err(|_| Error::<T>::CannotCheckOutTeleport)?;
		// safe to do this here, we're in a transactional call that will be reverted on any
		// errors down the line
		<T::XcmExecutor as XcmAssetTransfers>::AssetTransactor::check_out(
			&dest,
			&fees,
			&dummy_context,
		);

		let fees: Assets = fees.into();
		let local_execute_xcm = Xcm(vec![
			// withdraw fees
			WithdrawAsset(fees.clone()),
			// burn fees
			BurnAsset(fees),
		]);
		let xcm_on_dest = Xcm(vec![
			// (dest) chain receive teleported assets burned on origin chain
			ReceiveTeleportedAsset(reanchored_fees.clone().into()),
			// buy exec using `fees` in holding received in above instruction
			BuyExecution { fees: reanchored_fees, weight_limit },
		]);
		Ok((local_execute_xcm, xcm_on_dest))
	}

	fn teleport_assets_program(
		origin: Location,
		dest: Location,
		beneficiary: Either<Location, Xcm<()>>,
		assets: Vec<Asset>,
		fees: FeesHandling<T>,
		weight_limit: WeightLimit,
	) -> Result<(Xcm<<T as Config>::RuntimeCall>, Xcm<()>), Error<T>> {
		let value = (origin, assets);
		ensure!(T::XcmTeleportFilter::contains(&value), Error::<T>::Filtered);
		let (_, assets) = value;

		// max assets is `assets` (+ potentially separately handled fee)
		let max_assets =
			assets.len() as u32 + if matches!(&fees, FeesHandling::Batched { .. }) { 0 } else { 1 };
		let context = T::UniversalLocation::get();
		let assets: Assets = assets.into();
		let mut reanchored_assets = assets.clone();
		reanchored_assets
			.reanchor(&dest, &context)
			.map_err(|_| Error::<T>::CannotReanchor)?;

		// XcmContext irrelevant in teleports checks
		let dummy_context =
			XcmContext { origin: None, message_id: Default::default(), topic: None };
		for asset in assets.inner() {
			// We should check that the asset can actually be teleported out (for this to
			// be in error, there would need to be an accounting violation by ourselves,
			// so it's unlikely, but we don't want to allow that kind of bug to leak into
			// a trusted chain.
			<T::XcmExecutor as XcmAssetTransfers>::AssetTransactor::can_check_out(
				&dest,
				asset,
				&dummy_context,
			)
			.map_err(|_| Error::<T>::CannotCheckOutTeleport)?;
		}
		for asset in assets.inner() {
			// safe to do this here, we're in a transactional call that will be reverted on any
			// errors down the line
			<T::XcmExecutor as XcmAssetTransfers>::AssetTransactor::check_out(
				&dest,
				asset,
				&dummy_context,
			);
		}

		// XCM instructions to be executed on local chain
		let mut local_execute_xcm = Xcm(vec![
			// withdraw assets to be teleported
			WithdrawAsset(assets.clone()),
			// burn assets on local chain
			BurnAsset(assets),
		]);
		// XCM instructions to be executed on destination chain
		let mut xcm_on_dest = Xcm(vec![
			// teleport `assets` in from origin chain
			ReceiveTeleportedAsset(reanchored_assets),
			// following instructions are not exec'ed on behalf of origin chain anymore
			ClearOrigin,
		]);
		// handle fees
		Self::add_fees_to_xcm(dest, fees, weight_limit, &mut local_execute_xcm, &mut xcm_on_dest)?;

		// Use custom XCM on remote chain, or just default to depositing everything to beneficiary.
		let custom_remote_xcm = match beneficiary {
			Either::Right(custom_xcm) => custom_xcm,
			Either::Left(beneficiary) => {
				// deposit all remaining assets in holding to `beneficiary` location
				Xcm(vec![DepositAsset { assets: Wild(AllCounted(max_assets)), beneficiary }])
			},
		};
		xcm_on_dest.0.extend(custom_remote_xcm.into_iter());

		Ok((local_execute_xcm, xcm_on_dest))
	}

	/// Halve `fees` fungible amount.
	pub(crate) fn halve_fees(fees: Asset) -> Result<(Asset, Asset), Error<T>> {
		match fees.fun {
			Fungible(amount) => {
				let fee1 = amount.saturating_div(2);
				let fee2 = amount.saturating_sub(fee1);
				ensure!(fee1 > 0, Error::<T>::FeesNotMet);
				ensure!(fee2 > 0, Error::<T>::FeesNotMet);
				Ok((Asset::from((fees.id.clone(), fee1)), Asset::from((fees.id.clone(), fee2))))
			},
			NonFungible(_) => Err(Error::<T>::FeesNotMet),
		}
	}

	/// Will always make progress, and will do its best not to use much more than `weight_cutoff`
	/// in doing so.
	pub(crate) fn check_xcm_version_change(
		mut stage: VersionMigrationStage,
		weight_cutoff: Weight,
	) -> (Weight, Option<VersionMigrationStage>) {
		let mut weight_used = Weight::zero();

		let sv_migrate_weight = T::WeightInfo::migrate_supported_version();
		let vn_migrate_weight = T::WeightInfo::migrate_version_notifiers();
		let vnt_already_notified_weight = T::WeightInfo::already_notified_target();
		let vnt_notify_weight = T::WeightInfo::notify_current_targets();
		let vnt_migrate_weight = T::WeightInfo::migrate_version_notify_targets();
		let vnt_migrate_fail_weight = T::WeightInfo::notify_target_migration_fail();
		let vnt_notify_migrate_weight = T::WeightInfo::migrate_and_notify_old_targets();

		use VersionMigrationStage::*;

		if stage == MigrateSupportedVersion {
			// We assume that supported XCM version only ever increases, so just cycle through lower
			// XCM versioned from the current.
			for v in 0..XCM_VERSION {
				for (old_key, value) in SupportedVersion::<T>::drain_prefix(v) {
					if let Ok(new_key) = old_key.into_latest() {
						SupportedVersion::<T>::insert(XCM_VERSION, new_key, value);
					}
					weight_used.saturating_accrue(sv_migrate_weight);
					if weight_used.any_gte(weight_cutoff) {
						return (weight_used, Some(stage))
					}
				}
			}
			stage = MigrateVersionNotifiers;
		}
		if stage == MigrateVersionNotifiers {
			for v in 0..XCM_VERSION {
				for (old_key, value) in VersionNotifiers::<T>::drain_prefix(v) {
					if let Ok(new_key) = old_key.into_latest() {
						VersionNotifiers::<T>::insert(XCM_VERSION, new_key, value);
					}
					weight_used.saturating_accrue(vn_migrate_weight);
					if weight_used.any_gte(weight_cutoff) {
						return (weight_used, Some(stage))
					}
				}
			}
			stage = NotifyCurrentTargets(None);
		}

		let xcm_version = T::AdvertisedXcmVersion::get();

		if let NotifyCurrentTargets(maybe_last_raw_key) = stage {
			let mut iter = match maybe_last_raw_key {
				Some(k) => VersionNotifyTargets::<T>::iter_prefix_from(XCM_VERSION, k),
				None => VersionNotifyTargets::<T>::iter_prefix(XCM_VERSION),
			};
			while let Some((key, value)) = iter.next() {
				let (query_id, max_weight, target_xcm_version) = value;
				let new_key: Location = match key.clone().try_into() {
					Ok(k) if target_xcm_version != xcm_version => k,
					_ => {
						// We don't early return here since we need to be certain that we
						// make some progress.
						weight_used.saturating_accrue(vnt_already_notified_weight);
						continue
					},
				};
				let response = Response::Version(xcm_version);
				let message =
					Xcm(vec![QueryResponse { query_id, response, max_weight, querier: None }]);
				let event = match send_xcm::<T::XcmRouter>(new_key.clone(), message) {
					Ok((message_id, cost)) => {
						let value = (query_id, max_weight, xcm_version);
						VersionNotifyTargets::<T>::insert(XCM_VERSION, key, value);
						Event::VersionChangeNotified {
							destination: new_key,
							result: xcm_version,
							cost,
							message_id,
						}
					},
					Err(e) => {
						VersionNotifyTargets::<T>::remove(XCM_VERSION, key);
						Event::NotifyTargetSendFail { location: new_key, query_id, error: e.into() }
					},
				};
				Self::deposit_event(event);
				weight_used.saturating_accrue(vnt_notify_weight);
				if weight_used.any_gte(weight_cutoff) {
					let last = Some(iter.last_raw_key().into());
					return (weight_used, Some(NotifyCurrentTargets(last)))
				}
			}
			stage = MigrateAndNotifyOldTargets;
		}
		if stage == MigrateAndNotifyOldTargets {
			for v in 0..XCM_VERSION {
				for (old_key, value) in VersionNotifyTargets::<T>::drain_prefix(v) {
					let (query_id, max_weight, target_xcm_version) = value;
					let new_key = match Location::try_from(old_key.clone()) {
						Ok(k) => k,
						Err(()) => {
							Self::deposit_event(Event::NotifyTargetMigrationFail {
								location: old_key,
								query_id: value.0,
							});
							weight_used.saturating_accrue(vnt_migrate_fail_weight);
							if weight_used.any_gte(weight_cutoff) {
								return (weight_used, Some(stage))
							}
							continue
						},
					};

					let versioned_key = LatestVersionedLocation(&new_key);
					if target_xcm_version == xcm_version {
						VersionNotifyTargets::<T>::insert(XCM_VERSION, versioned_key, value);
						weight_used.saturating_accrue(vnt_migrate_weight);
					} else {
						// Need to notify target.
						let response = Response::Version(xcm_version);
						let message = Xcm(vec![QueryResponse {
							query_id,
							response,
							max_weight,
							querier: None,
						}]);
						let event = match send_xcm::<T::XcmRouter>(new_key.clone(), message) {
							Ok((message_id, cost)) => {
								VersionNotifyTargets::<T>::insert(
									XCM_VERSION,
									versioned_key,
									(query_id, max_weight, xcm_version),
								);
								Event::VersionChangeNotified {
									destination: new_key,
									result: xcm_version,
									cost,
									message_id,
								}
							},
							Err(e) => Event::NotifyTargetSendFail {
								location: new_key,
								query_id,
								error: e.into(),
							},
						};
						Self::deposit_event(event);
						weight_used.saturating_accrue(vnt_notify_migrate_weight);
					}
					if weight_used.any_gte(weight_cutoff) {
						return (weight_used, Some(stage))
					}
				}
			}
		}
		(weight_used, None)
	}

	/// Request that `dest` informs us of its version.
	pub fn request_version_notify(dest: impl Into<Location>) -> XcmResult {
		let dest = dest.into();
		let versioned_dest = VersionedLocation::from(dest.clone());
		let already = VersionNotifiers::<T>::contains_key(XCM_VERSION, &versioned_dest);
		ensure!(!already, XcmError::InvalidLocation);
		let query_id = QueryCounter::<T>::mutate(|q| {
			let r = *q;
			q.saturating_inc();
			r
		});
		// TODO #3735: Correct weight.
		let instruction = SubscribeVersion { query_id, max_response_weight: Weight::zero() };
		let (message_id, cost) = send_xcm::<T::XcmRouter>(dest.clone(), Xcm(vec![instruction]))?;
		Self::deposit_event(Event::VersionNotifyRequested { destination: dest, cost, message_id });
		VersionNotifiers::<T>::insert(XCM_VERSION, &versioned_dest, query_id);
		let query_status =
			QueryStatus::VersionNotifier { origin: versioned_dest, is_active: false };
		Queries::<T>::insert(query_id, query_status);
		Ok(())
	}

	/// Request that `dest` ceases informing us of its version.
	pub fn unrequest_version_notify(dest: impl Into<Location>) -> XcmResult {
		let dest = dest.into();
		let versioned_dest = LatestVersionedLocation(&dest);
		let query_id = VersionNotifiers::<T>::take(XCM_VERSION, versioned_dest)
			.ok_or(XcmError::InvalidLocation)?;
		let (message_id, cost) =
			send_xcm::<T::XcmRouter>(dest.clone(), Xcm(vec![UnsubscribeVersion]))?;
		Self::deposit_event(Event::VersionNotifyUnrequested {
			destination: dest,
			cost,
			message_id,
		});
		Queries::<T>::remove(query_id);
		Ok(())
	}

	/// Relay an XCM `message` from a given `interior` location in this context to a given `dest`
	/// location. The `fee_payer` is charged for the delivery unless `None` in which case fees
	/// are not charged (and instead borne by the chain).
	pub fn send_xcm(
		interior: impl Into<Junctions>,
		dest: impl Into<Location>,
		mut message: Xcm<()>,
	) -> Result<XcmHash, SendError> {
		let interior = interior.into();
		let dest = dest.into();
		let maybe_fee_payer = if interior != Junctions::Here {
			message.0.insert(0, DescendOrigin(interior.clone()));
			Some(interior.into())
		} else {
			None
		};
		log::debug!(target: "xcm::send_xcm", "dest: {:?}, message: {:?}", &dest, &message);
		let (ticket, price) = validate_send::<T::XcmRouter>(dest, message)?;
		if let Some(fee_payer) = maybe_fee_payer {
			Self::charge_fees(fee_payer, price).map_err(|_| SendError::Fees)?;
		}
		T::XcmRouter::deliver(ticket)
	}

	pub fn check_account() -> T::AccountId {
		const ID: PalletId = PalletId(*b"py/xcmch");
		AccountIdConversion::<T::AccountId>::into_account_truncating(&ID)
	}

<<<<<<< HEAD
=======
	/// Dry-runs `call` with the given `origin`.
	///
	/// Returns not only the call result and events, but also the local XCM, if any,
	/// and any XCMs forwarded to other locations.
	/// Meant to be used in the `xcm_fee_payment_runtime_api::dry_run::DryRunApi` runtime API.
>>>>>>> bcab07a8
	pub fn dry_run_call<Runtime, Router, OriginCaller, RuntimeCall>(
		origin: OriginCaller,
		call: RuntimeCall,
	) -> Result<CallDryRunEffects<<Runtime as frame_system::Config>::RuntimeEvent>, XcmDryRunApiError>
	where
		Runtime: crate::Config,
		Router: InspectMessageQueues,
		RuntimeCall: Dispatchable<PostInfo = PostDispatchInfo>,
		<RuntimeCall as Dispatchable>::RuntimeOrigin: From<OriginCaller>,
	{
		crate::Pallet::<Runtime>::set_record_xcm(true);
<<<<<<< HEAD
=======
		frame_system::Pallet::<Runtime>::reset_events(); // To make sure we only record events from current call.
>>>>>>> bcab07a8
		let result = call.dispatch(origin.into());
		crate::Pallet::<Runtime>::set_record_xcm(false);
		let local_xcm = crate::Pallet::<Runtime>::recorded_xcm();
		let forwarded_xcms = Router::get_messages();
		let events: Vec<<Runtime as frame_system::Config>::RuntimeEvent> =
			frame_system::Pallet::<Runtime>::read_events_no_consensus()
				.map(|record| record.event.clone())
				.collect();
		Ok(CallDryRunEffects {
			local_xcm: local_xcm.map(VersionedXcm::<()>::from),
			forwarded_xcms,
			emitted_events: events,
			execution_result: result,
		})
	}

<<<<<<< HEAD
=======
	/// Dry-runs `xcm` with the given `origin_location`.
	///
	/// Returns execution result, events, and any forwarded XCMs to other locations.
	/// Meant to be used in the `xcm_fee_payment_runtime_api::dry_run::DryRunApi` runtime API.
>>>>>>> bcab07a8
	pub fn dry_run_xcm<Runtime, Router, RuntimeCall, XcmConfig>(
		origin_location: VersionedLocation,
		xcm: VersionedXcm<RuntimeCall>,
	) -> Result<XcmDryRunEffects<<Runtime as frame_system::Config>::RuntimeEvent>, XcmDryRunApiError>
	where
		Runtime: frame_system::Config,
		Router: InspectMessageQueues,
		XcmConfig: xcm_executor::Config<RuntimeCall = RuntimeCall>,
	{
		let origin_location: Location = origin_location.try_into().map_err(|error| {
			log::error!(
				target: "xcm::DryRunApi::dry_run_xcm",
				"Location version conversion failed with error: {:?}",
				error,
			);
			XcmDryRunApiError::VersionedConversionFailed
		})?;
		let xcm: Xcm<RuntimeCall> = xcm.try_into().map_err(|error| {
			log::error!(
				target: "xcm::DryRunApi::dry_run_xcm",
				"Xcm version conversion failed with error {:?}",
				error,
			);
			XcmDryRunApiError::VersionedConversionFailed
		})?;
		let mut hash = xcm.using_encoded(sp_io::hashing::blake2_256);
<<<<<<< HEAD
=======
		frame_system::Pallet::<Runtime>::reset_events(); // To make sure we only record events from current call.
>>>>>>> bcab07a8
		let result = xcm_executor::XcmExecutor::<XcmConfig>::prepare_and_execute(
			origin_location,
			xcm,
			&mut hash,
			Weight::MAX, // Max limit available for execution.
			Weight::zero(),
		);
		let forwarded_xcms = Router::get_messages();
		let events: Vec<<Runtime as frame_system::Config>::RuntimeEvent> =
			frame_system::Pallet::<Runtime>::read_events_no_consensus()
				.map(|record| record.event.clone())
				.collect();
		Ok(XcmDryRunEffects { forwarded_xcms, emitted_events: events, execution_result: result })
	}

	pub fn query_xcm_weight(message: VersionedXcm<()>) -> Result<Weight, XcmPaymentApiError> {
		let message = Xcm::<()>::try_from(message)
			.map_err(|_| XcmPaymentApiError::VersionedConversionFailed)?;

		T::Weigher::weight(&mut message.into()).map_err(|()| {
			log::error!(target: "xcm::pallet_xcm::query_xcm_weight", "Error when querying XCM weight");
			XcmPaymentApiError::WeightNotComputable
		})
	}

	pub fn query_delivery_fees(
		destination: VersionedLocation,
		message: VersionedXcm<()>,
	) -> Result<VersionedAssets, XcmPaymentApiError> {
		let result_version = destination.identify_version().max(message.identify_version());

		let destination = destination
			.try_into()
			.map_err(|_| XcmPaymentApiError::VersionedConversionFailed)?;

		let message =
			message.try_into().map_err(|_| XcmPaymentApiError::VersionedConversionFailed)?;

		let (_, fees) = validate_send::<T::XcmRouter>(destination, message).map_err(|error| {
			log::error!(target: "xcm::pallet_xcm::query_delivery_fees", "Error when querying delivery fees: {:?}", error);
			XcmPaymentApiError::Unroutable
		})?;

		VersionedAssets::from(fees)
			.into_version(result_version)
			.map_err(|_| XcmPaymentApiError::VersionedConversionFailed)
	}

	/// Create a new expectation of a query response with the querier being here.
	fn do_new_query(
		responder: impl Into<Location>,
		maybe_notify: Option<(u8, u8)>,
		timeout: BlockNumberFor<T>,
		match_querier: impl Into<Location>,
	) -> u64 {
		QueryCounter::<T>::mutate(|q| {
			let r = *q;
			q.saturating_inc();
			Queries::<T>::insert(
				r,
				QueryStatus::Pending {
					responder: responder.into().into(),
					maybe_match_querier: Some(match_querier.into().into()),
					maybe_notify,
					timeout,
				},
			);
			r
		})
	}

	/// Consume `message` and return another which is equivalent to it except that it reports
	/// back the outcome and dispatches `notify` on this chain.
	///
	/// - `message`: The message whose outcome should be reported.
	/// - `responder`: The origin from which a response should be expected.
	/// - `notify`: A dispatchable function which will be called once the outcome of `message` is
	///   known. It may be a dispatchable in any pallet of the local chain, but other than the usual
	///   origin, it must accept exactly two arguments: `query_id: QueryId` and `outcome: Response`,
	///   and in that order. It should expect that the origin is `Origin::Response` and will contain
	///   the responder's location.
	/// - `timeout`: The block number after which it is permissible for `notify` not to be called
	///   even if a response is received.
	///
	/// `report_outcome_notify` may return an error if the `responder` is not invertible.
	///
	/// It is assumed that the querier of the response will be `Here`.
	///
	/// NOTE: `notify` gets called as part of handling an incoming message, so it should be
	/// lightweight. Its weight is estimated during this function and stored ready for
	/// weighing `ReportOutcome` on the way back. If it turns out to be heavier once it returns
	/// then reporting the outcome will fail. Futhermore if the estimate is too high, then it
	/// may be put in the overweight queue and need to be manually executed.
	pub fn report_outcome_notify(
		message: &mut Xcm<()>,
		responder: impl Into<Location>,
		notify: impl Into<<T as Config>::RuntimeCall>,
		timeout: BlockNumberFor<T>,
	) -> Result<(), XcmError> {
		let responder = responder.into();
		let destination = T::UniversalLocation::get()
			.invert_target(&responder)
			.map_err(|()| XcmError::LocationNotInvertible)?;
		let notify: <T as Config>::RuntimeCall = notify.into();
		let max_weight = notify.get_dispatch_info().weight;
		let query_id = Self::new_notify_query(responder, notify, timeout, Here);
		let response_info = QueryResponseInfo { destination, query_id, max_weight };
		let report_error = Xcm(vec![ReportError(response_info)]);
		message.0.insert(0, SetAppendix(report_error));
		Ok(())
	}

	/// Attempt to create a new query ID and register it as a query that is yet to respond, and
	/// which will call a dispatchable when a response happens.
	pub fn new_notify_query(
		responder: impl Into<Location>,
		notify: impl Into<<T as Config>::RuntimeCall>,
		timeout: BlockNumberFor<T>,
		match_querier: impl Into<Location>,
	) -> u64 {
		let notify = notify.into().using_encoded(|mut bytes| Decode::decode(&mut bytes)).expect(
			"decode input is output of Call encode; Call guaranteed to have two enums; qed",
		);
		Self::do_new_query(responder, Some(notify), timeout, match_querier)
	}

	/// Note that a particular destination to whom we would like to send a message is unknown
	/// and queue it for version discovery.
	fn note_unknown_version(dest: &Location) {
		log::trace!(
			target: "xcm::pallet_xcm::note_unknown_version",
			"XCM version is unknown for destination: {:?}",
			dest,
		);
		let versioned_dest = VersionedLocation::from(dest.clone());
		VersionDiscoveryQueue::<T>::mutate(|q| {
			if let Some(index) = q.iter().position(|i| &i.0 == &versioned_dest) {
				// exists - just bump the count.
				q[index].1.saturating_inc();
			} else {
				let _ = q.try_push((versioned_dest, 1));
			}
		});
	}

	/// Withdraw given `assets` from the given `location` and pay as XCM fees.
	///
	/// Fails if:
	/// - the `assets` are not known on this chain;
	/// - the `assets` cannot be withdrawn with that location as the Origin.
	fn charge_fees(location: Location, assets: Assets) -> DispatchResult {
		T::XcmExecutor::charge_fees(location.clone(), assets.clone())
			.map_err(|_| Error::<T>::FeesNotMet)?;
		Self::deposit_event(Event::FeesPaid { paying: location, fees: assets });
		Ok(())
	}

	/// Ensure the correctness of the state of this pallet.
	///
	/// This should be valid before and after each state transition of this pallet.
	///
	/// ## Invariants
	///
	/// All entries stored in the `SupportedVersion` / `VersionNotifiers` / `VersionNotifyTargets`
	/// need to be migrated to the `XCM_VERSION`. If they are not, then `CurrentMigration` has to be
	/// set.
	#[cfg(any(feature = "try-runtime", test))]
	pub fn do_try_state() -> Result<(), TryRuntimeError> {
		// if migration has been already scheduled, everything is ok and data will be eventually
		// migrated
		if CurrentMigration::<T>::exists() {
			return Ok(())
		}

		// if migration has NOT been scheduled yet, we need to check all operational data
		for v in 0..XCM_VERSION {
			ensure!(
				SupportedVersion::<T>::iter_prefix(v).next().is_none(),
				TryRuntimeError::Other(
					"`SupportedVersion` data should be migrated to the `XCM_VERSION`!`"
				)
			);
			ensure!(
				VersionNotifiers::<T>::iter_prefix(v).next().is_none(),
				TryRuntimeError::Other(
					"`VersionNotifiers` data should be migrated to the `XCM_VERSION`!`"
				)
			);
			ensure!(
				VersionNotifyTargets::<T>::iter_prefix(v).next().is_none(),
				TryRuntimeError::Other(
					"`VersionNotifyTargets` data should be migrated to the `XCM_VERSION`!`"
				)
			);
		}

		Ok(())
	}
}

pub struct LockTicket<T: Config> {
	sovereign_account: T::AccountId,
	amount: BalanceOf<T>,
	unlocker: Location,
	item_index: Option<usize>,
}

impl<T: Config> xcm_executor::traits::Enact for LockTicket<T> {
	fn enact(self) -> Result<(), xcm_executor::traits::LockError> {
		use xcm_executor::traits::LockError::UnexpectedState;
		let mut locks = LockedFungibles::<T>::get(&self.sovereign_account).unwrap_or_default();
		match self.item_index {
			Some(index) => {
				ensure!(locks.len() > index, UnexpectedState);
				ensure!(locks[index].1.try_as::<_>() == Ok(&self.unlocker), UnexpectedState);
				locks[index].0 = locks[index].0.max(self.amount);
			},
			None => {
				locks
					.try_push((self.amount, self.unlocker.into()))
					.map_err(|(_balance, _location)| UnexpectedState)?;
			},
		}
		LockedFungibles::<T>::insert(&self.sovereign_account, locks);
		T::Currency::extend_lock(
			*b"py/xcmlk",
			&self.sovereign_account,
			self.amount,
			WithdrawReasons::all(),
		);
		Ok(())
	}
}

pub struct UnlockTicket<T: Config> {
	sovereign_account: T::AccountId,
	amount: BalanceOf<T>,
	unlocker: Location,
}

impl<T: Config> xcm_executor::traits::Enact for UnlockTicket<T> {
	fn enact(self) -> Result<(), xcm_executor::traits::LockError> {
		use xcm_executor::traits::LockError::UnexpectedState;
		let mut locks =
			LockedFungibles::<T>::get(&self.sovereign_account).ok_or(UnexpectedState)?;
		let mut maybe_remove_index = None;
		let mut locked = BalanceOf::<T>::zero();
		let mut found = false;
		// We could just as well do with with an into_iter, filter_map and collect, however this way
		// avoids making an allocation.
		for (i, x) in locks.iter_mut().enumerate() {
			if x.1.try_as::<_>().defensive() == Ok(&self.unlocker) {
				x.0 = x.0.saturating_sub(self.amount);
				if x.0.is_zero() {
					maybe_remove_index = Some(i);
				}
				found = true;
			}
			locked = locked.max(x.0);
		}
		ensure!(found, UnexpectedState);
		if let Some(remove_index) = maybe_remove_index {
			locks.swap_remove(remove_index);
		}
		LockedFungibles::<T>::insert(&self.sovereign_account, locks);
		let reasons = WithdrawReasons::all();
		T::Currency::set_lock(*b"py/xcmlk", &self.sovereign_account, locked, reasons);
		Ok(())
	}
}

pub struct ReduceTicket<T: Config> {
	key: (u32, T::AccountId, VersionedAssetId),
	amount: u128,
	locker: VersionedLocation,
	owner: VersionedLocation,
}

impl<T: Config> xcm_executor::traits::Enact for ReduceTicket<T> {
	fn enact(self) -> Result<(), xcm_executor::traits::LockError> {
		use xcm_executor::traits::LockError::UnexpectedState;
		let mut record = RemoteLockedFungibles::<T>::get(&self.key).ok_or(UnexpectedState)?;
		ensure!(self.locker == record.locker && self.owner == record.owner, UnexpectedState);
		let new_amount = record.amount.checked_sub(self.amount).ok_or(UnexpectedState)?;
		ensure!(record.amount_held().map_or(true, |h| new_amount >= h), UnexpectedState);
		if new_amount == 0 {
			RemoteLockedFungibles::<T>::remove(&self.key);
		} else {
			record.amount = new_amount;
			RemoteLockedFungibles::<T>::insert(&self.key, &record);
		}
		Ok(())
	}
}

impl<T: Config> xcm_executor::traits::AssetLock for Pallet<T> {
	type LockTicket = LockTicket<T>;
	type UnlockTicket = UnlockTicket<T>;
	type ReduceTicket = ReduceTicket<T>;

	fn prepare_lock(
		unlocker: Location,
		asset: Asset,
		owner: Location,
	) -> Result<LockTicket<T>, xcm_executor::traits::LockError> {
		use xcm_executor::traits::LockError::*;
		let sovereign_account = T::SovereignAccountOf::convert_location(&owner).ok_or(BadOwner)?;
		let amount = T::CurrencyMatcher::matches_fungible(&asset).ok_or(UnknownAsset)?;
		ensure!(T::Currency::free_balance(&sovereign_account) >= amount, AssetNotOwned);
		let locks = LockedFungibles::<T>::get(&sovereign_account).unwrap_or_default();
		let item_index = locks.iter().position(|x| x.1.try_as::<_>() == Ok(&unlocker));
		ensure!(item_index.is_some() || locks.len() < T::MaxLockers::get() as usize, NoResources);
		Ok(LockTicket { sovereign_account, amount, unlocker, item_index })
	}

	fn prepare_unlock(
		unlocker: Location,
		asset: Asset,
		owner: Location,
	) -> Result<UnlockTicket<T>, xcm_executor::traits::LockError> {
		use xcm_executor::traits::LockError::*;
		let sovereign_account = T::SovereignAccountOf::convert_location(&owner).ok_or(BadOwner)?;
		let amount = T::CurrencyMatcher::matches_fungible(&asset).ok_or(UnknownAsset)?;
		ensure!(T::Currency::free_balance(&sovereign_account) >= amount, AssetNotOwned);
		let locks = LockedFungibles::<T>::get(&sovereign_account).unwrap_or_default();
		let item_index =
			locks.iter().position(|x| x.1.try_as::<_>() == Ok(&unlocker)).ok_or(NotLocked)?;
		ensure!(locks[item_index].0 >= amount, NotLocked);
		Ok(UnlockTicket { sovereign_account, amount, unlocker })
	}

	fn note_unlockable(
		locker: Location,
		asset: Asset,
		mut owner: Location,
	) -> Result<(), xcm_executor::traits::LockError> {
		use xcm_executor::traits::LockError::*;
		ensure!(T::TrustedLockers::contains(&locker, &asset), NotTrusted);
		let amount = match asset.fun {
			Fungible(a) => a,
			NonFungible(_) => return Err(Unimplemented),
		};
		owner.remove_network_id();
		let account = T::SovereignAccountOf::convert_location(&owner).ok_or(BadOwner)?;
		let locker = locker.into();
		let owner = owner.into();
		let id: VersionedAssetId = asset.id.into();
		let key = (XCM_VERSION, account, id);
		let mut record =
			RemoteLockedFungibleRecord { amount, owner, locker, consumers: BoundedVec::default() };
		if let Some(old) = RemoteLockedFungibles::<T>::get(&key) {
			// Make sure that the new record wouldn't clobber any old data.
			ensure!(old.locker == record.locker && old.owner == record.owner, WouldClobber);
			record.consumers = old.consumers;
			record.amount = record.amount.max(old.amount);
		}
		RemoteLockedFungibles::<T>::insert(&key, record);
		Ok(())
	}

	fn prepare_reduce_unlockable(
		locker: Location,
		asset: Asset,
		mut owner: Location,
	) -> Result<Self::ReduceTicket, xcm_executor::traits::LockError> {
		use xcm_executor::traits::LockError::*;
		let amount = match asset.fun {
			Fungible(a) => a,
			NonFungible(_) => return Err(Unimplemented),
		};
		owner.remove_network_id();
		let sovereign_account = T::SovereignAccountOf::convert_location(&owner).ok_or(BadOwner)?;
		let locker = locker.into();
		let owner = owner.into();
		let id: VersionedAssetId = asset.id.into();
		let key = (XCM_VERSION, sovereign_account, id);

		let record = RemoteLockedFungibles::<T>::get(&key).ok_or(NotLocked)?;
		// Make sure that the record contains what we expect and there's enough to unlock.
		ensure!(locker == record.locker && owner == record.owner, WouldClobber);
		ensure!(record.amount >= amount, NotEnoughLocked);
		ensure!(
			record.amount_held().map_or(true, |h| record.amount.saturating_sub(amount) >= h),
			InUse
		);
		Ok(ReduceTicket { key, amount, locker, owner })
	}
}

impl<T: Config> WrapVersion for Pallet<T> {
	fn wrap_version<RuntimeCall>(
		dest: &Location,
		xcm: impl Into<VersionedXcm<RuntimeCall>>,
	) -> Result<VersionedXcm<RuntimeCall>, ()> {
		Self::get_version_for(dest)
			.or_else(|| {
				Self::note_unknown_version(dest);
				SafeXcmVersion::<T>::get()
			})
			.ok_or_else(|| {
				log::trace!(
					target: "xcm::pallet_xcm::wrap_version",
					"Could not determine a version to wrap XCM for destination: {:?}",
					dest,
				);
				()
			})
			.and_then(|v| xcm.into().into_version(v.min(XCM_VERSION)))
	}
}

impl<T: Config> GetVersion for Pallet<T> {
	fn get_version_for(dest: &Location) -> Option<XcmVersion> {
		SupportedVersion::<T>::get(XCM_VERSION, LatestVersionedLocation(dest))
	}
}

impl<T: Config> VersionChangeNotifier for Pallet<T> {
	/// Start notifying `location` should the XCM version of this chain change.
	///
	/// When it does, this type should ensure a `QueryResponse` message is sent with the given
	/// `query_id` & `max_weight` and with a `response` of `Response::Version`. This should happen
	/// until/unless `stop` is called with the correct `query_id`.
	///
	/// If the `location` has an ongoing notification and when this function is called, then an
	/// error should be returned.
	fn start(
		dest: &Location,
		query_id: QueryId,
		max_weight: Weight,
		_context: &XcmContext,
	) -> XcmResult {
		let versioned_dest = LatestVersionedLocation(dest);
		let already = VersionNotifyTargets::<T>::contains_key(XCM_VERSION, versioned_dest);
		ensure!(!already, XcmError::InvalidLocation);

		let xcm_version = T::AdvertisedXcmVersion::get();
		let response = Response::Version(xcm_version);
		let instruction = QueryResponse { query_id, response, max_weight, querier: None };
		let (message_id, cost) = send_xcm::<T::XcmRouter>(dest.clone(), Xcm(vec![instruction]))?;
		Self::deposit_event(Event::<T>::VersionNotifyStarted {
			destination: dest.clone(),
			cost,
			message_id,
		});

		let value = (query_id, max_weight, xcm_version);
		VersionNotifyTargets::<T>::insert(XCM_VERSION, versioned_dest, value);
		Ok(())
	}

	/// Stop notifying `location` should the XCM change. This is a no-op if there was never a
	/// subscription.
	fn stop(dest: &Location, _context: &XcmContext) -> XcmResult {
		VersionNotifyTargets::<T>::remove(XCM_VERSION, LatestVersionedLocation(dest));
		Ok(())
	}

	/// Return true if a location is subscribed to XCM version changes.
	fn is_subscribed(dest: &Location) -> bool {
		let versioned_dest = LatestVersionedLocation(dest);
		VersionNotifyTargets::<T>::contains_key(XCM_VERSION, versioned_dest)
	}
}

impl<T: Config> DropAssets for Pallet<T> {
	fn drop_assets(origin: &Location, assets: AssetsInHolding, _context: &XcmContext) -> Weight {
		if assets.is_empty() {
			return Weight::zero()
		}
		let versioned = VersionedAssets::from(Assets::from(assets));
		let hash = BlakeTwo256::hash_of(&(&origin, &versioned));
		AssetTraps::<T>::mutate(hash, |n| *n += 1);
		Self::deposit_event(Event::AssetsTrapped {
			hash,
			origin: origin.clone(),
			assets: versioned,
		});
		// TODO #3735: Put the real weight in there.
		Weight::zero()
	}
}

impl<T: Config> ClaimAssets for Pallet<T> {
	fn claim_assets(
		origin: &Location,
		ticket: &Location,
		assets: &Assets,
		_context: &XcmContext,
	) -> bool {
		let mut versioned = VersionedAssets::from(assets.clone());
		match ticket.unpack() {
			(0, [GeneralIndex(i)]) =>
				versioned = match versioned.into_version(*i as u32) {
					Ok(v) => v,
					Err(()) => return false,
				},
			(0, []) => (),
			_ => return false,
		};
		let hash = BlakeTwo256::hash_of(&(origin.clone(), versioned.clone()));
		match AssetTraps::<T>::get(hash) {
			0 => return false,
			1 => AssetTraps::<T>::remove(hash),
			n => AssetTraps::<T>::insert(hash, n - 1),
		}
		Self::deposit_event(Event::AssetsClaimed {
			hash,
			origin: origin.clone(),
			assets: versioned,
		});
		return true
	}
}

impl<T: Config> OnResponse for Pallet<T> {
	fn expecting_response(
		origin: &Location,
		query_id: QueryId,
		querier: Option<&Location>,
	) -> bool {
		match Queries::<T>::get(query_id) {
			Some(QueryStatus::Pending { responder, maybe_match_querier, .. }) =>
				Location::try_from(responder).map_or(false, |r| origin == &r) &&
					maybe_match_querier.map_or(true, |match_querier| {
						Location::try_from(match_querier).map_or(false, |match_querier| {
							querier.map_or(false, |q| q == &match_querier)
						})
					}),
			Some(QueryStatus::VersionNotifier { origin: r, .. }) =>
				Location::try_from(r).map_or(false, |r| origin == &r),
			_ => false,
		}
	}

	fn on_response(
		origin: &Location,
		query_id: QueryId,
		querier: Option<&Location>,
		response: Response,
		max_weight: Weight,
		_context: &XcmContext,
	) -> Weight {
		let origin = origin.clone();
		match (response, Queries::<T>::get(query_id)) {
			(
				Response::Version(v),
				Some(QueryStatus::VersionNotifier { origin: expected_origin, is_active }),
			) => {
				let origin: Location = match expected_origin.try_into() {
					Ok(o) if o == origin => o,
					Ok(o) => {
						Self::deposit_event(Event::InvalidResponder {
							origin: origin.clone(),
							query_id,
							expected_location: Some(o),
						});
						return Weight::zero()
					},
					_ => {
						Self::deposit_event(Event::InvalidResponder {
							origin: origin.clone(),
							query_id,
							expected_location: None,
						});
						// TODO #3735: Correct weight for this.
						return Weight::zero()
					},
				};
				// TODO #3735: Check max_weight is correct.
				if !is_active {
					Queries::<T>::insert(
						query_id,
						QueryStatus::VersionNotifier {
							origin: origin.clone().into(),
							is_active: true,
						},
					);
				}
				// We're being notified of a version change.
				SupportedVersion::<T>::insert(XCM_VERSION, LatestVersionedLocation(&origin), v);
				Self::deposit_event(Event::SupportedVersionChanged {
					location: origin,
					version: v,
				});
				Weight::zero()
			},
			(
				response,
				Some(QueryStatus::Pending { responder, maybe_notify, maybe_match_querier, .. }),
			) => {
				if let Some(match_querier) = maybe_match_querier {
					let match_querier = match Location::try_from(match_querier) {
						Ok(mq) => mq,
						Err(_) => {
							Self::deposit_event(Event::InvalidQuerierVersion {
								origin: origin.clone(),
								query_id,
							});
							return Weight::zero()
						},
					};
					if querier.map_or(true, |q| q != &match_querier) {
						Self::deposit_event(Event::InvalidQuerier {
							origin: origin.clone(),
							query_id,
							expected_querier: match_querier,
							maybe_actual_querier: querier.cloned(),
						});
						return Weight::zero()
					}
				}
				let responder = match Location::try_from(responder) {
					Ok(r) => r,
					Err(_) => {
						Self::deposit_event(Event::InvalidResponderVersion {
							origin: origin.clone(),
							query_id,
						});
						return Weight::zero()
					},
				};
				if origin != responder {
					Self::deposit_event(Event::InvalidResponder {
						origin: origin.clone(),
						query_id,
						expected_location: Some(responder),
					});
					return Weight::zero()
				}
				return match maybe_notify {
					Some((pallet_index, call_index)) => {
						// This is a bit horrible, but we happen to know that the `Call` will
						// be built by `(pallet_index: u8, call_index: u8, QueryId, Response)`.
						// So we just encode that and then re-encode to a real Call.
						let bare = (pallet_index, call_index, query_id, response);
						if let Ok(call) = bare.using_encoded(|mut bytes| {
							<T as Config>::RuntimeCall::decode(&mut bytes)
						}) {
							Queries::<T>::remove(query_id);
							let weight = call.get_dispatch_info().weight;
							if weight.any_gt(max_weight) {
								let e = Event::NotifyOverweight {
									query_id,
									pallet_index,
									call_index,
									actual_weight: weight,
									max_budgeted_weight: max_weight,
								};
								Self::deposit_event(e);
								return Weight::zero()
							}
							let dispatch_origin = Origin::Response(origin.clone()).into();
							match call.dispatch(dispatch_origin) {
								Ok(post_info) => {
									let e = Event::Notified { query_id, pallet_index, call_index };
									Self::deposit_event(e);
									post_info.actual_weight
								},
								Err(error_and_info) => {
									let e = Event::NotifyDispatchError {
										query_id,
										pallet_index,
										call_index,
									};
									Self::deposit_event(e);
									// Not much to do with the result as it is. It's up to the
									// parachain to ensure that the message makes sense.
									error_and_info.post_info.actual_weight
								},
							}
							.unwrap_or(weight)
						} else {
							let e =
								Event::NotifyDecodeFailed { query_id, pallet_index, call_index };
							Self::deposit_event(e);
							Weight::zero()
						}
					},
					None => {
						let e = Event::ResponseReady { query_id, response: response.clone() };
						Self::deposit_event(e);
						let at = frame_system::Pallet::<T>::current_block_number();
						let response = response.into();
						Queries::<T>::insert(query_id, QueryStatus::Ready { response, at });
						Weight::zero()
					},
				}
			},
			_ => {
				let e = Event::UnexpectedResponse { origin: origin.clone(), query_id };
				Self::deposit_event(e);
				Weight::zero()
			},
		}
	}
}

impl<T: Config> CheckSuspension for Pallet<T> {
	fn is_suspended<Call>(
		_origin: &Location,
		_instructions: &mut [Instruction<Call>],
		_max_weight: Weight,
		_properties: &mut Properties,
	) -> bool {
		XcmExecutionSuspended::<T>::get()
	}
}

impl<T: Config> RecordXcm for Pallet<T> {
	fn should_record() -> bool {
		ShouldRecordXcm::<T>::get()
	}

	fn set_record_xcm(enabled: bool) {
		ShouldRecordXcm::<T>::put(enabled);
	}

	fn recorded_xcm() -> Option<Xcm<()>> {
		RecordedXcm::<T>::get()
	}

	fn record(xcm: Xcm<()>) {
		RecordedXcm::<T>::put(xcm);
	}
}

/// Ensure that the origin `o` represents an XCM (`Transact`) origin.
///
/// Returns `Ok` with the location of the XCM sender or an `Err` otherwise.
pub fn ensure_xcm<OuterOrigin>(o: OuterOrigin) -> Result<Location, BadOrigin>
where
	OuterOrigin: Into<Result<Origin, OuterOrigin>>,
{
	match o.into() {
		Ok(Origin::Xcm(location)) => Ok(location),
		_ => Err(BadOrigin),
	}
}

/// Ensure that the origin `o` represents an XCM response origin.
///
/// Returns `Ok` with the location of the responder or an `Err` otherwise.
pub fn ensure_response<OuterOrigin>(o: OuterOrigin) -> Result<Location, BadOrigin>
where
	OuterOrigin: Into<Result<Origin, OuterOrigin>>,
{
	match o.into() {
		Ok(Origin::Response(location)) => Ok(location),
		_ => Err(BadOrigin),
	}
}

/// Filter for `Location` to find those which represent a strict majority approval of an
/// identified plurality.
///
/// May reasonably be used with `EnsureXcm`.
pub struct IsMajorityOfBody<Prefix, Body>(PhantomData<(Prefix, Body)>);
impl<Prefix: Get<Location>, Body: Get<BodyId>> Contains<Location>
	for IsMajorityOfBody<Prefix, Body>
{
	fn contains(l: &Location) -> bool {
		let maybe_suffix = l.match_and_split(&Prefix::get());
		matches!(maybe_suffix, Some(Plurality { id, part }) if id == &Body::get() && part.is_majority())
	}
}

/// Filter for `Location` to find those which represent a voice of an identified plurality.
///
/// May reasonably be used with `EnsureXcm`.
pub struct IsVoiceOfBody<Prefix, Body>(PhantomData<(Prefix, Body)>);
impl<Prefix: Get<Location>, Body: Get<BodyId>> Contains<Location> for IsVoiceOfBody<Prefix, Body> {
	fn contains(l: &Location) -> bool {
		let maybe_suffix = l.match_and_split(&Prefix::get());
		matches!(maybe_suffix, Some(Plurality { id, part }) if id == &Body::get() && part == &BodyPart::Voice)
	}
}

/// `EnsureOrigin` implementation succeeding with a `Location` value to recognize and filter
/// the `Origin::Xcm` item.
pub struct EnsureXcm<F, L = Location>(PhantomData<(F, L)>);
impl<
		O: OriginTrait + From<Origin>,
		F: Contains<L>,
		L: TryFrom<Location> + TryInto<Location> + Clone,
	> EnsureOrigin<O> for EnsureXcm<F, L>
where
	O::PalletsOrigin: From<Origin> + TryInto<Origin, Error = O::PalletsOrigin>,
{
	type Success = L;

	fn try_origin(outer: O) -> Result<Self::Success, O> {
		outer.try_with_caller(|caller| {
			caller.try_into().and_then(|o| match o {
				Origin::Xcm(ref location)
					if F::contains(&location.clone().try_into().map_err(|_| o.clone().into())?) =>
					Ok(location.clone().try_into().map_err(|_| o.clone().into())?),
				Origin::Xcm(location) => Err(Origin::Xcm(location).into()),
				o => Err(o.into()),
			})
		})
	}

	#[cfg(feature = "runtime-benchmarks")]
	fn try_successful_origin() -> Result<O, ()> {
		Ok(O::from(Origin::Xcm(Here.into())))
	}
}

/// `EnsureOrigin` implementation succeeding with a `Location` value to recognize and filter
/// the `Origin::Response` item.
pub struct EnsureResponse<F>(PhantomData<F>);
impl<O: OriginTrait + From<Origin>, F: Contains<Location>> EnsureOrigin<O> for EnsureResponse<F>
where
	O::PalletsOrigin: From<Origin> + TryInto<Origin, Error = O::PalletsOrigin>,
{
	type Success = Location;

	fn try_origin(outer: O) -> Result<Self::Success, O> {
		outer.try_with_caller(|caller| {
			caller.try_into().and_then(|o| match o {
				Origin::Response(responder) => Ok(responder),
				o => Err(o.into()),
			})
		})
	}

	#[cfg(feature = "runtime-benchmarks")]
	fn try_successful_origin() -> Result<O, ()> {
		Ok(O::from(Origin::Response(Here.into())))
	}
}

/// A simple passthrough where we reuse the `Location`-typed XCM origin as the inner value of
/// this crate's `Origin::Xcm` value.
pub struct XcmPassthrough<RuntimeOrigin>(PhantomData<RuntimeOrigin>);
impl<RuntimeOrigin: From<crate::Origin>> ConvertOrigin<RuntimeOrigin>
	for XcmPassthrough<RuntimeOrigin>
{
	fn convert_origin(
		origin: impl Into<Location>,
		kind: OriginKind,
	) -> Result<RuntimeOrigin, Location> {
		let origin = origin.into();
		match kind {
			OriginKind::Xcm => Ok(crate::Origin::Xcm(origin).into()),
			_ => Err(origin),
		}
	}
}<|MERGE_RESOLUTION|>--- conflicted
+++ resolved
@@ -2438,14 +2438,11 @@
 		AccountIdConversion::<T::AccountId>::into_account_truncating(&ID)
 	}
 
-<<<<<<< HEAD
-=======
 	/// Dry-runs `call` with the given `origin`.
 	///
 	/// Returns not only the call result and events, but also the local XCM, if any,
 	/// and any XCMs forwarded to other locations.
 	/// Meant to be used in the `xcm_fee_payment_runtime_api::dry_run::DryRunApi` runtime API.
->>>>>>> bcab07a8
 	pub fn dry_run_call<Runtime, Router, OriginCaller, RuntimeCall>(
 		origin: OriginCaller,
 		call: RuntimeCall,
@@ -2457,10 +2454,7 @@
 		<RuntimeCall as Dispatchable>::RuntimeOrigin: From<OriginCaller>,
 	{
 		crate::Pallet::<Runtime>::set_record_xcm(true);
-<<<<<<< HEAD
-=======
 		frame_system::Pallet::<Runtime>::reset_events(); // To make sure we only record events from current call.
->>>>>>> bcab07a8
 		let result = call.dispatch(origin.into());
 		crate::Pallet::<Runtime>::set_record_xcm(false);
 		let local_xcm = crate::Pallet::<Runtime>::recorded_xcm();
@@ -2477,13 +2471,10 @@
 		})
 	}
 
-<<<<<<< HEAD
-=======
 	/// Dry-runs `xcm` with the given `origin_location`.
 	///
 	/// Returns execution result, events, and any forwarded XCMs to other locations.
 	/// Meant to be used in the `xcm_fee_payment_runtime_api::dry_run::DryRunApi` runtime API.
->>>>>>> bcab07a8
 	pub fn dry_run_xcm<Runtime, Router, RuntimeCall, XcmConfig>(
 		origin_location: VersionedLocation,
 		xcm: VersionedXcm<RuntimeCall>,
@@ -2510,10 +2501,7 @@
 			XcmDryRunApiError::VersionedConversionFailed
 		})?;
 		let mut hash = xcm.using_encoded(sp_io::hashing::blake2_256);
-<<<<<<< HEAD
-=======
 		frame_system::Pallet::<Runtime>::reset_events(); // To make sure we only record events from current call.
->>>>>>> bcab07a8
 		let result = xcm_executor::XcmExecutor::<XcmConfig>::prepare_and_execute(
 			origin_location,
 			xcm,
