// Copyright (C) Parity Technologies (UK) Ltd.
// This file is part of Polkadot.

// Polkadot is free software: you can redistribute it and/or modify
// it under the terms of the GNU General Public License as published by
// the Free Software Foundation, either version 3 of the License, or
// (at your option) any later version.

// Polkadot is distributed in the hope that it will be useful,
// but WITHOUT ANY WARRANTY; without even the implied warranty of
// MERCHANTABILITY or FITNESS FOR A PARTICULAR PURPOSE.  See the
// GNU General Public License for more details.

// You should have received a copy of the GNU General Public License
// along with Polkadot.  If not, see <http://www.gnu.org/licenses/>.

//! Pallet to handle XCM messages.

#![cfg_attr(not(feature = "std"), no_std)]

#[cfg(feature = "runtime-benchmarks")]
pub mod benchmarking;
#[cfg(test)]
mod mock;
#[cfg(test)]
mod tests;

pub mod migration;

extern crate alloc;

use alloc::{boxed::Box, vec, vec::Vec};
use codec::{Decode, Encode, EncodeLike, MaxEncodedLen};
use core::{marker::PhantomData, result::Result};
use frame_support::{
	dispatch::{
		DispatchErrorWithPostInfo, GetDispatchInfo, PostDispatchInfo, WithPostDispatchInfo,
	},
	pallet_prelude::*,
	traits::{
		Consideration, Contains, ContainsPair, Currency, Defensive, EnsureOrigin, Footprint, Get,
		LockableCurrency, OriginTrait, WithdrawReasons,
	},
	PalletId,
};
use frame_system::pallet_prelude::{BlockNumberFor, *};
pub use pallet::*;
use scale_info::TypeInfo;
use sp_core::H256;
use sp_runtime::{
	traits::{
		AccountIdConversion, BadOrigin, BlakeTwo256, BlockNumberProvider, Dispatchable, Hash,
		Saturating, Zero,
	},
	Either, RuntimeDebug, SaturatedConversion,
};
use xcm::{latest::QueryResponseInfo, prelude::*};
use xcm_builder::{
	ExecuteController, ExecuteControllerWeightInfo, InspectMessageQueues, QueryController,
	QueryControllerWeightInfo, SendController, SendControllerWeightInfo,
};
use xcm_executor::{
	traits::{
		AssetTransferError, CheckSuspension, ClaimAssets, ConvertLocation, ConvertOrigin,
		DropAssets, EventEmitter, FeeManager, FeeReason, MatchesFungible, OnResponse, Properties,
		QueryHandler, QueryResponseStatus, RecordXcm, TransactAsset, TransferType,
		VersionChangeNotifier, WeightBounds, XcmAssetTransfers,
	},
	AssetsInHolding,
};
use xcm_runtime_apis::{
	authorized_aliases::{Error as AuthorizedAliasersApiError, OriginAliaser},
	dry_run::{CallDryRunEffects, Error as XcmDryRunApiError, XcmDryRunEffects},
	fees::Error as XcmPaymentApiError,
	trusted_query::Error as TrustedQueryApiError,
};

#[cfg(any(feature = "try-runtime", test))]
use sp_runtime::TryRuntimeError;

pub trait WeightInfo {
	fn send() -> Weight;
	fn teleport_assets() -> Weight;
	fn reserve_transfer_assets() -> Weight;
	fn transfer_assets() -> Weight;
	fn execute() -> Weight;
	fn force_xcm_version() -> Weight;
	fn force_default_xcm_version() -> Weight;
	fn force_subscribe_version_notify() -> Weight;
	fn force_unsubscribe_version_notify() -> Weight;
	fn force_suspension() -> Weight;
	fn migrate_supported_version() -> Weight;
	fn migrate_version_notifiers() -> Weight;
	fn already_notified_target() -> Weight;
	fn notify_current_targets() -> Weight;
	fn notify_target_migration_fail() -> Weight;
	fn migrate_version_notify_targets() -> Weight;
	fn migrate_and_notify_old_targets() -> Weight;
	fn new_query() -> Weight;
	fn take_response() -> Weight;
	fn claim_assets() -> Weight;
	fn add_authorized_alias() -> Weight;
	fn remove_authorized_alias() -> Weight;
}

/// fallback implementation
pub struct TestWeightInfo;
impl WeightInfo for TestWeightInfo {
	fn send() -> Weight {
		Weight::from_parts(100_000_000, 0)
	}

	fn teleport_assets() -> Weight {
		Weight::from_parts(100_000_000, 0)
	}

	fn reserve_transfer_assets() -> Weight {
		Weight::from_parts(100_000_000, 0)
	}

	fn transfer_assets() -> Weight {
		Weight::from_parts(100_000_000, 0)
	}

	fn execute() -> Weight {
		Weight::from_parts(100_000_000, 0)
	}

	fn force_xcm_version() -> Weight {
		Weight::from_parts(100_000_000, 0)
	}

	fn force_default_xcm_version() -> Weight {
		Weight::from_parts(100_000_000, 0)
	}

	fn force_subscribe_version_notify() -> Weight {
		Weight::from_parts(100_000_000, 0)
	}

	fn force_unsubscribe_version_notify() -> Weight {
		Weight::from_parts(100_000_000, 0)
	}

	fn force_suspension() -> Weight {
		Weight::from_parts(100_000_000, 0)
	}

	fn migrate_supported_version() -> Weight {
		Weight::from_parts(100_000_000, 0)
	}

	fn migrate_version_notifiers() -> Weight {
		Weight::from_parts(100_000_000, 0)
	}

	fn already_notified_target() -> Weight {
		Weight::from_parts(100_000_000, 0)
	}

	fn notify_current_targets() -> Weight {
		Weight::from_parts(100_000_000, 0)
	}

	fn notify_target_migration_fail() -> Weight {
		Weight::from_parts(100_000_000, 0)
	}

	fn migrate_version_notify_targets() -> Weight {
		Weight::from_parts(100_000_000, 0)
	}

	fn migrate_and_notify_old_targets() -> Weight {
		Weight::from_parts(100_000_000, 0)
	}

	fn new_query() -> Weight {
		Weight::from_parts(100_000_000, 0)
	}

	fn take_response() -> Weight {
		Weight::from_parts(100_000_000, 0)
	}

	fn claim_assets() -> Weight {
		Weight::from_parts(100_000_000, 0)
	}

	fn add_authorized_alias() -> Weight {
		Weight::from_parts(100_000, 0)
	}

	fn remove_authorized_alias() -> Weight {
		Weight::from_parts(100_000, 0)
	}
}

#[derive(Clone, Debug, Encode, Decode, MaxEncodedLen, TypeInfo)]
pub struct AuthorizedAliasesEntry<Ticket, MAX: Get<u32>> {
	pub aliasers: BoundedVec<OriginAliaser, MAX>,
	pub ticket: Ticket,
}

pub fn aliasers_footprint(aliasers_count: usize) -> Footprint {
	Footprint::from_parts(aliasers_count, OriginAliaser::max_encoded_len())
}

#[frame_support::pallet]
pub mod pallet {
	use super::*;
	use frame_support::{
		dispatch::{GetDispatchInfo, PostDispatchInfo},
		parameter_types,
	};
	use frame_system::Config as SysConfig;
	use sp_runtime::traits::Dispatchable;
	use xcm_executor::traits::{MatchesFungible, WeightBounds};

	parameter_types! {
		/// An implementation of `Get<u32>` which just returns the latest XCM version which we can
		/// support.
		pub const CurrentXcmVersion: u32 = XCM_VERSION;

		#[derive(Debug, TypeInfo)]
		/// The maximum number of distinct locations allowed as authorized aliases for a local origin.
		pub const MaxAuthorizedAliases: u32 = 10;
	}

	const STORAGE_VERSION: StorageVersion = StorageVersion::new(1);

	#[pallet::pallet]
	#[pallet::storage_version(STORAGE_VERSION)]
	#[pallet::without_storage_info]
	pub struct Pallet<T>(_);

	pub type BalanceOf<T> =
		<<T as Config>::Currency as Currency<<T as frame_system::Config>::AccountId>>::Balance;
	pub type TicketOf<T> = <T as Config>::AuthorizedAliasConsideration;

	#[pallet::config]
	/// The module configuration trait.
	pub trait Config: frame_system::Config {
		/// The overarching event type.
		type RuntimeEvent: From<Event<Self>> + IsType<<Self as frame_system::Config>::RuntimeEvent>;

		/// A lockable currency.
		// TODO: We should really use a trait which can handle multiple currencies.
		type Currency: LockableCurrency<Self::AccountId, Moment = BlockNumberFor<Self>>;

		/// The `Asset` matcher for `Currency`.
		type CurrencyMatcher: MatchesFungible<BalanceOf<Self>>;

		/// A means of providing some cost while Authorized Aliasers data is stored on-chain.
		type AuthorizedAliasConsideration: Consideration<Self::AccountId, Footprint>;

		/// Required origin for sending XCM messages. If successful, it resolves to `Location`
		/// which exists as an interior location within this chain's XCM context.
		type SendXcmOrigin: EnsureOrigin<<Self as SysConfig>::RuntimeOrigin, Success = Location>;

		/// The type used to actually dispatch an XCM to its destination.
		type XcmRouter: SendXcm;

		/// Required origin for executing XCM messages, including the teleport functionality. If
		/// successful, then it resolves to `Location` which exists as an interior location
		/// within this chain's XCM context.
		type ExecuteXcmOrigin: EnsureOrigin<<Self as SysConfig>::RuntimeOrigin, Success = Location>;

		/// Our XCM filter which messages to be executed using `XcmExecutor` must pass.
		type XcmExecuteFilter: Contains<(Location, Xcm<<Self as Config>::RuntimeCall>)>;

		/// Something to execute an XCM message.
		type XcmExecutor: ExecuteXcm<<Self as Config>::RuntimeCall> + XcmAssetTransfers + FeeManager;

		/// Our XCM filter which messages to be teleported using the dedicated extrinsic must pass.
		type XcmTeleportFilter: Contains<(Location, Vec<Asset>)>;

		/// Our XCM filter which messages to be reserve-transferred using the dedicated extrinsic
		/// must pass.
		type XcmReserveTransferFilter: Contains<(Location, Vec<Asset>)>;

		/// Means of measuring the weight consumed by an XCM message locally.
		type Weigher: WeightBounds<<Self as Config>::RuntimeCall>;

		/// This chain's Universal Location.
		type UniversalLocation: Get<InteriorLocation>;

		/// The runtime `Origin` type.
		type RuntimeOrigin: From<Origin> + From<<Self as SysConfig>::RuntimeOrigin>;

		/// The runtime `Call` type.
		type RuntimeCall: Parameter
			+ GetDispatchInfo
			+ Decode
			+ Dispatchable<
				RuntimeOrigin = <Self as Config>::RuntimeOrigin,
				PostInfo = PostDispatchInfo,
			>;

		const VERSION_DISCOVERY_QUEUE_SIZE: u32;

		/// The latest supported version that we advertise. Generally just set it to
		/// `pallet_xcm::CurrentXcmVersion`.
		type AdvertisedXcmVersion: Get<XcmVersion>;

		/// The origin that is allowed to call privileged operations on the XCM pallet
		type AdminOrigin: EnsureOrigin<<Self as SysConfig>::RuntimeOrigin>;

		/// The assets which we consider a given origin is trusted if they claim to have placed a
		/// lock.
		type TrustedLockers: ContainsPair<Location, Asset>;

		/// How to get an `AccountId` value from a `Location`, useful for handling asset locks.
		type SovereignAccountOf: ConvertLocation<Self::AccountId>;

		/// The maximum number of local XCM locks that a single account may have.
		type MaxLockers: Get<u32>;

		/// The maximum number of consumers a single remote lock may have.
		type MaxRemoteLockConsumers: Get<u32>;

		/// The ID type for local consumers of remote locks.
		type RemoteLockConsumerIdentifier: Parameter + Member + MaxEncodedLen + Ord + Copy;

		/// Weight information for extrinsics in this pallet.
		type WeightInfo: WeightInfo;
	}

	impl<T: Config> ExecuteControllerWeightInfo for Pallet<T> {
		fn execute() -> Weight {
			T::WeightInfo::execute()
		}
	}

	impl<T: Config> ExecuteController<OriginFor<T>, <T as Config>::RuntimeCall> for Pallet<T> {
		type WeightInfo = Self;
		fn execute(
			origin: OriginFor<T>,
			message: Box<VersionedXcm<<T as Config>::RuntimeCall>>,
			max_weight: Weight,
		) -> Result<Weight, DispatchErrorWithPostInfo> {
			tracing::trace!(target: "xcm::pallet_xcm::execute", ?message, ?max_weight);
			let outcome = (|| {
				let origin_location = T::ExecuteXcmOrigin::ensure_origin(origin)?;
				let mut hash = message.using_encoded(sp_io::hashing::blake2_256);
				let message = (*message).try_into().map_err(|()| Error::<T>::BadVersion)?;
				let value = (origin_location, message);
				ensure!(T::XcmExecuteFilter::contains(&value), Error::<T>::Filtered);
				let (origin_location, message) = value;
				Ok(T::XcmExecutor::prepare_and_execute(
					origin_location,
					message,
					&mut hash,
					max_weight,
					max_weight,
				))
			})()
			.map_err(|e: DispatchError| {
				e.with_weight(<Self::WeightInfo as ExecuteControllerWeightInfo>::execute())
			})?;

			Self::deposit_event(Event::Attempted { outcome: outcome.clone() });
			let weight_used = outcome.weight_used();
			outcome.ensure_complete().map_err(|error| {
				tracing::error!(target: "xcm::pallet_xcm::execute", ?error, "XCM execution failed with error");
				Error::<T>::LocalExecutionIncomplete.with_weight(
					weight_used.saturating_add(
						<Self::WeightInfo as ExecuteControllerWeightInfo>::execute(),
					),
				)
			})?;
			Ok(weight_used)
		}
	}

	impl<T: Config> SendControllerWeightInfo for Pallet<T> {
		fn send() -> Weight {
			T::WeightInfo::send()
		}
	}

	impl<T: Config> SendController<OriginFor<T>> for Pallet<T> {
		type WeightInfo = Self;
		fn send(
			origin: OriginFor<T>,
			dest: Box<VersionedLocation>,
			message: Box<VersionedXcm<()>>,
		) -> Result<XcmHash, DispatchError> {
			let origin_location = T::SendXcmOrigin::ensure_origin(origin)?;
			let interior: Junctions =
				origin_location.clone().try_into().map_err(|_| Error::<T>::InvalidOrigin)?;
			let dest = Location::try_from(*dest).map_err(|()| Error::<T>::BadVersion)?;
			let message: Xcm<()> = (*message).try_into().map_err(|()| Error::<T>::BadVersion)?;

			let message_id = Self::send_xcm(interior, dest.clone(), message.clone())
				.map_err(|error| {
					tracing::error!(target: "xcm::pallet_xcm::send", ?error, ?dest, ?message, "XCM send failed with error");
					Error::<T>::from(error)
				})?;
			let e = Event::Sent { origin: origin_location, destination: dest, message, message_id };
			Self::deposit_event(e);
			Ok(message_id)
		}
	}

	impl<T: Config> QueryControllerWeightInfo for Pallet<T> {
		fn query() -> Weight {
			T::WeightInfo::new_query()
		}
		fn take_response() -> Weight {
			T::WeightInfo::take_response()
		}
	}

	impl<T: Config> QueryController<OriginFor<T>, BlockNumberFor<T>> for Pallet<T> {
		type WeightInfo = Self;

		fn query(
			origin: OriginFor<T>,
			timeout: BlockNumberFor<T>,
			match_querier: VersionedLocation,
		) -> Result<QueryId, DispatchError> {
			let responder = <T as Config>::ExecuteXcmOrigin::ensure_origin(origin)?;
			let query_id = <Self as QueryHandler>::new_query(
				responder,
				None,
				timeout,
				Location::try_from(match_querier)
					.map_err(|_| Into::<DispatchError>::into(Error::<T>::BadVersion))?,
			);

			Ok(query_id)
		}
	}

	impl<T: Config> EventEmitter for Pallet<T> {
		fn emit_sent_event(
			origin: Location,
			destination: Location,
			message: Option<Xcm<()>>,
			message_id: XcmHash,
		) {
			Self::deposit_event(Event::Sent {
				origin,
				destination,
				message: message.unwrap_or_default(),
				message_id,
			});
		}

		fn emit_send_failure_event(
			origin: Location,
			destination: Location,
			error: SendError,
			message_id: XcmHash,
		) {
			Self::deposit_event(Event::SendFailed { origin, destination, error, message_id });
		}

		fn emit_process_failure_event(origin: Location, error: XcmError, message_id: XcmHash) {
			Self::deposit_event(Event::ProcessXcmError { origin, error, message_id });
		}
	}

	#[pallet::event]
	#[pallet::generate_deposit(pub(super) fn deposit_event)]
	pub enum Event<T: Config> {
		/// Execution of an XCM message was attempted.
		Attempted { outcome: xcm::latest::Outcome },
		/// An XCM message was sent.
		Sent { origin: Location, destination: Location, message: Xcm<()>, message_id: XcmHash },
		/// An XCM message failed to send.
		SendFailed {
			origin: Location,
			destination: Location,
			error: SendError,
			message_id: XcmHash,
		},
		/// An XCM message failed to process.
		ProcessXcmError { origin: Location, error: XcmError, message_id: XcmHash },
		/// Query response received which does not match a registered query. This may be because a
		/// matching query was never registered, it may be because it is a duplicate response, or
		/// because the query timed out.
		UnexpectedResponse { origin: Location, query_id: QueryId },
		/// Query response has been received and is ready for taking with `take_response`. There is
		/// no registered notification call.
		ResponseReady { query_id: QueryId, response: Response },
		/// Query response has been received and query is removed. The registered notification has
		/// been dispatched and executed successfully.
		Notified { query_id: QueryId, callback: <T as Config>::RuntimeCall },
		/// Query response has been received and query is removed. The registered notification
		/// could not be dispatched because the dispatch weight is greater than the maximum weight
		/// originally budgeted by this runtime for the query result.
		NotifyOverweight {
			query_id: QueryId,
			call: <T as Config>::RuntimeCall,
			actual_weight: Weight,
			max_budgeted_weight: Weight,
		},
		/// Query response has been received and query is removed. The registered notification
		/// could not be dispatched because the timeout was reached.
		NotifyTimeout { query_id: QueryId, callback: <T as Config>::RuntimeCall },
		/// Query response has been received and query is removed. There was a general error with
		/// dispatching the notification call.
		NotifyDispatchError { query_id: QueryId, callback: <T as Config>::RuntimeCall },
		/// Query response has been received and query is removed. The dispatch was unable to be
		/// decoded into a `Call`; this might be due to dispatch function having a signature which
		/// is not `(origin, QueryId, Response)`.
		NotifyDecodeFailed { query_id: QueryId, callback: <T as Config>::RuntimeCall },
		/// Expected query response has been received but the origin location of the response does
		/// not match that expected. The query remains registered for a later, valid, response to
		/// be received and acted upon.
		InvalidResponder {
			origin: Location,
			query_id: QueryId,
			expected_location: Option<Location>,
		},
		/// Expected query response has been received but the expected origin location placed in
		/// storage by this runtime previously cannot be decoded. The query remains registered.
		///
		/// This is unexpected (since a location placed in storage in a previously executing
		/// runtime should be readable prior to query timeout) and dangerous since the possibly
		/// valid response will be dropped. Manual governance intervention is probably going to be
		/// needed.
		InvalidResponderVersion { origin: Location, query_id: QueryId },
		/// Received query response has been read and removed.
		ResponseTaken { query_id: QueryId },
		/// Some assets have been placed in an asset trap.
		AssetsTrapped { hash: H256, origin: Location, assets: VersionedAssets },
		/// An XCM version change notification message has been attempted to be sent.
		///
		/// The cost of sending it (borne by the chain) is included.
		VersionChangeNotified {
			destination: Location,
			result: XcmVersion,
			cost: Assets,
			message_id: XcmHash,
		},
		/// The supported version of a location has been changed. This might be through an
		/// automatic notification or a manual intervention.
		SupportedVersionChanged { location: Location, version: XcmVersion },
		/// A given location which had a version change subscription was dropped owing to an error
		/// sending the notification to it.
		NotifyTargetSendFail { location: Location, query_id: QueryId, error: XcmError },
		/// A given location which had a version change subscription was dropped owing to an error
		/// migrating the location to our new XCM format.
		NotifyTargetMigrationFail { location: VersionedLocation, query_id: QueryId },
		/// Expected query response has been received but the expected querier location placed in
		/// storage by this runtime previously cannot be decoded. The query remains registered.
		///
		/// This is unexpected (since a location placed in storage in a previously executing
		/// runtime should be readable prior to query timeout) and dangerous since the possibly
		/// valid response will be dropped. Manual governance intervention is probably going to be
		/// needed.
		InvalidQuerierVersion { origin: Location, query_id: QueryId },
		/// Expected query response has been received but the querier location of the response does
		/// not match the expected. The query remains registered for a later, valid, response to
		/// be received and acted upon.
		InvalidQuerier {
			origin: Location,
			query_id: QueryId,
			expected_querier: Location,
			maybe_actual_querier: Option<Location>,
		},
		/// A remote has requested XCM version change notification from us and we have honored it.
		/// A version information message is sent to them and its cost is included.
		VersionNotifyStarted { destination: Location, cost: Assets, message_id: XcmHash },
		/// We have requested that a remote chain send us XCM version change notifications.
		VersionNotifyRequested { destination: Location, cost: Assets, message_id: XcmHash },
		/// We have requested that a remote chain stops sending us XCM version change
		/// notifications.
		VersionNotifyUnrequested { destination: Location, cost: Assets, message_id: XcmHash },
		/// Fees were paid from a location for an operation (often for using `SendXcm`).
		FeesPaid { paying: Location, fees: Assets },
		/// Some assets have been claimed from an asset trap
		AssetsClaimed { hash: H256, origin: Location, assets: VersionedAssets },
		/// A XCM version migration finished.
		VersionMigrationFinished { version: XcmVersion },
		/// An `aliaser` location was authorized by `target` to alias it, authorization valid until
		/// `expiry` block number.
		AliasAuthorized { aliaser: Location, target: Location, expiry: Option<u64> },
		/// `target` removed alias authorization for `aliaser`.
		AliasAuthorizationRemoved { aliaser: Location, target: Location },
		/// `target` removed all alias authorizations.
		AliasesAuthorizationsRemoved { target: Location },
	}

	#[pallet::origin]
	#[derive(
		PartialEq,
		Eq,
		Clone,
		Encode,
		Decode,
		DecodeWithMemTracking,
		RuntimeDebug,
		TypeInfo,
		MaxEncodedLen,
	)]
	pub enum Origin {
		/// It comes from somewhere in the XCM space wanting to transact.
		Xcm(Location),
		/// It comes as an expected response from an XCM location.
		Response(Location),
	}
	impl From<Location> for Origin {
		fn from(location: Location) -> Origin {
			Origin::Xcm(location)
		}
	}

	/// A reason for this pallet placing a hold on funds.
	#[pallet::composite_enum]
	pub enum HoldReason {
		/// The funds are held as storage deposit for an authorized alias.
		AuthorizeAlias,
	}

	#[pallet::error]
	pub enum Error<T> {
		/// The desired destination was unreachable, generally because there is a no way of routing
		/// to it.
		Unreachable,
		/// There was some other issue (i.e. not to do with routing) in sending the message.
		/// Perhaps a lack of space for buffering the message.
		SendFailure,
		/// The message execution fails the filter.
		Filtered,
		/// The message's weight could not be determined.
		UnweighableMessage,
		/// The destination `Location` provided cannot be inverted.
		DestinationNotInvertible,
		/// The assets to be sent are empty.
		Empty,
		/// Could not re-anchor the assets to declare the fees for the destination chain.
		CannotReanchor,
		/// Too many assets have been attempted for transfer.
		TooManyAssets,
		/// Origin is invalid for sending.
		InvalidOrigin,
		/// The version of the `Versioned` value used is not able to be interpreted.
		BadVersion,
		/// The given location could not be used (e.g. because it cannot be expressed in the
		/// desired version of XCM).
		BadLocation,
		/// The referenced subscription could not be found.
		NoSubscription,
		/// The location is invalid since it already has a subscription from us.
		AlreadySubscribed,
		/// Could not check-out the assets for teleportation to the destination chain.
		CannotCheckOutTeleport,
		/// The owner does not own (all) of the asset that they wish to do the operation on.
		LowBalance,
		/// The asset owner has too many locks on the asset.
		TooManyLocks,
		/// The given account is not an identifiable sovereign account for any location.
		AccountNotSovereign,
		/// The operation required fees to be paid which the initiator could not meet.
		FeesNotMet,
		/// A remote lock with the corresponding data could not be found.
		LockNotFound,
		/// The unlock operation cannot succeed because there are still consumers of the lock.
		InUse,
		/// Invalid asset, reserve chain could not be determined for it.
		#[codec(index = 21)]
		InvalidAssetUnknownReserve,
		/// Invalid asset, do not support remote asset reserves with different fees reserves.
		#[codec(index = 22)]
		InvalidAssetUnsupportedReserve,
		/// Too many assets with different reserve locations have been attempted for transfer.
		#[codec(index = 23)]
		TooManyReserves,
		/// Local XCM execution incomplete.
		#[codec(index = 24)]
		LocalExecutionIncomplete,
		/// Too many locations authorized to alias origin.
		#[codec(index = 25)]
		TooManyAuthorizedAliases,
		/// Expiry block number is in the past.
		#[codec(index = 26)]
		ExpiresInPast,
		/// The alias to remove authorization for was not found.
		#[codec(index = 27)]
		AliasNotFound,
	}

	impl<T: Config> From<SendError> for Error<T> {
		fn from(e: SendError) -> Self {
			match e {
				SendError::Fees => Error::<T>::FeesNotMet,
				SendError::NotApplicable => Error::<T>::Unreachable,
				_ => Error::<T>::SendFailure,
			}
		}
	}

	impl<T: Config> From<AssetTransferError> for Error<T> {
		fn from(e: AssetTransferError) -> Self {
			match e {
				AssetTransferError::UnknownReserve => Error::<T>::InvalidAssetUnknownReserve,
			}
		}
	}

	/// The status of a query.
<<<<<<< HEAD
	#[derive(Clone, Eq, PartialEq, Encode, Decode, RuntimeDebug, TypeInfo)]
	pub enum QueryStatus<BlockNumber, RuntimeCall> {
=======
	#[derive(Clone, Eq, PartialEq, Encode, Decode, RuntimeDebug, TypeInfo, MaxEncodedLen)]
	pub enum QueryStatus<BlockNumber> {
>>>>>>> 3766467f
		/// The query was sent but no response has yet been received.
		Pending {
			/// The `QueryResponse` XCM must have this origin to be considered a reply for this
			/// query.
			responder: VersionedLocation,
			/// The `QueryResponse` XCM must have this value as the `querier` field to be
			/// considered a reply for this query. If `None` then the querier is ignored.
			maybe_match_querier: Option<VersionedLocation>,
			maybe_notify: Option<RuntimeCall>,
			timeout: BlockNumber,
		},
		/// The query is for an ongoing version notification subscription.
		VersionNotifier { origin: VersionedLocation, is_active: bool },
		/// A response has been received.
		Ready { response: VersionedResponse, at: BlockNumber },
	}

	#[derive(Copy, Clone)]
	pub(crate) struct LatestVersionedLocation<'a>(pub(crate) &'a Location);
	impl<'a> EncodeLike<VersionedLocation> for LatestVersionedLocation<'a> {}
	impl<'a> Encode for LatestVersionedLocation<'a> {
		fn encode(&self) -> Vec<u8> {
			let mut r = VersionedLocation::from(Location::default()).encode();
			r.truncate(1);
			self.0.using_encoded(|d| r.extend_from_slice(d));
			r
		}
	}

	#[derive(Clone, Encode, Decode, Eq, PartialEq, Ord, PartialOrd, TypeInfo)]
	pub enum VersionMigrationStage {
		MigrateSupportedVersion,
		MigrateVersionNotifiers,
		NotifyCurrentTargets(Option<Vec<u8>>),
		MigrateAndNotifyOldTargets,
	}

	impl Default for VersionMigrationStage {
		fn default() -> Self {
			Self::MigrateSupportedVersion
		}
	}

	/// The latest available query index.
	#[pallet::storage]
	pub(super) type QueryCounter<T: Config> = StorageValue<_, QueryId, ValueQuery>;

	/// The ongoing queries.
	#[pallet::storage]
	pub(super) type Queries<T: Config> =
		StorageMap<_, Blake2_128Concat, QueryId, QueryStatus<BlockNumberFor<T>, <T as Config>::RuntimeCall>, OptionQuery>;

	/// The existing asset traps.
	///
	/// Key is the blake2 256 hash of (origin, versioned `Assets`) pair. Value is the number of
	/// times this pair has been trapped (usually just 1 if it exists at all).
	#[pallet::storage]
	pub(super) type AssetTraps<T: Config> = StorageMap<_, Identity, H256, u32, ValueQuery>;

	/// Default version to encode XCM when latest version of destination is unknown. If `None`,
	/// then the destinations whose XCM version is unknown are considered unreachable.
	#[pallet::storage]
	#[pallet::whitelist_storage]
	pub(super) type SafeXcmVersion<T: Config> = StorageValue<_, XcmVersion, OptionQuery>;

	/// The Latest versions that we know various locations support.
	#[pallet::storage]
	pub(super) type SupportedVersion<T: Config> = StorageDoubleMap<
		_,
		Twox64Concat,
		XcmVersion,
		Blake2_128Concat,
		VersionedLocation,
		XcmVersion,
		OptionQuery,
	>;

	/// All locations that we have requested version notifications from.
	#[pallet::storage]
	pub(super) type VersionNotifiers<T: Config> = StorageDoubleMap<
		_,
		Twox64Concat,
		XcmVersion,
		Blake2_128Concat,
		VersionedLocation,
		QueryId,
		OptionQuery,
	>;

	/// The target locations that are subscribed to our version changes, as well as the most recent
	/// of our versions we informed them of.
	#[pallet::storage]
	pub(super) type VersionNotifyTargets<T: Config> = StorageDoubleMap<
		_,
		Twox64Concat,
		XcmVersion,
		Blake2_128Concat,
		VersionedLocation,
		(QueryId, Weight, XcmVersion),
		OptionQuery,
	>;

	pub struct VersionDiscoveryQueueSize<T>(PhantomData<T>);
	impl<T: Config> Get<u32> for VersionDiscoveryQueueSize<T> {
		fn get() -> u32 {
			T::VERSION_DISCOVERY_QUEUE_SIZE
		}
	}

	/// Destinations whose latest XCM version we would like to know. Duplicates not allowed, and
	/// the `u32` counter is the number of times that a send to the destination has been attempted,
	/// which is used as a prioritization.
	#[pallet::storage]
	#[pallet::whitelist_storage]
	pub(super) type VersionDiscoveryQueue<T: Config> = StorageValue<
		_,
		BoundedVec<(VersionedLocation, u32), VersionDiscoveryQueueSize<T>>,
		ValueQuery,
	>;

	/// The current migration's stage, if any.
	#[pallet::storage]
	pub(super) type CurrentMigration<T: Config> =
		StorageValue<_, VersionMigrationStage, OptionQuery>;

	#[derive(Clone, Encode, Decode, Eq, PartialEq, Ord, PartialOrd, TypeInfo, MaxEncodedLen)]
	#[scale_info(skip_type_params(MaxConsumers))]
	pub struct RemoteLockedFungibleRecord<ConsumerIdentifier, MaxConsumers: Get<u32>> {
		/// Total amount of the asset held by the remote lock.
		pub amount: u128,
		/// The owner of the locked asset.
		pub owner: VersionedLocation,
		/// The location which holds the original lock.
		pub locker: VersionedLocation,
		/// Local consumers of the remote lock with a consumer identifier and the amount
		/// of fungible asset every consumer holds.
		/// Every consumer can hold up to total amount of the remote lock.
		pub consumers: BoundedVec<(ConsumerIdentifier, u128), MaxConsumers>,
	}

	impl<LockId, MaxConsumers: Get<u32>> RemoteLockedFungibleRecord<LockId, MaxConsumers> {
		/// Amount of the remote lock in use by consumers.
		/// Returns `None` if the remote lock has no consumers.
		pub fn amount_held(&self) -> Option<u128> {
			self.consumers.iter().max_by(|x, y| x.1.cmp(&y.1)).map(|max| max.1)
		}
	}

	/// Fungible assets which we know are locked on a remote chain.
	#[pallet::storage]
	pub(super) type RemoteLockedFungibles<T: Config> = StorageNMap<
		_,
		(
			NMapKey<Twox64Concat, XcmVersion>,
			NMapKey<Blake2_128Concat, T::AccountId>,
			NMapKey<Blake2_128Concat, VersionedAssetId>,
		),
		RemoteLockedFungibleRecord<T::RemoteLockConsumerIdentifier, T::MaxRemoteLockConsumers>,
		OptionQuery,
	>;

	/// Fungible assets which we know are locked on this chain.
	#[pallet::storage]
	pub(super) type LockedFungibles<T: Config> = StorageMap<
		_,
		Blake2_128Concat,
		T::AccountId,
		BoundedVec<(BalanceOf<T>, VersionedLocation), T::MaxLockers>,
		OptionQuery,
	>;

	/// Global suspension state of the XCM executor.
	#[pallet::storage]
	pub(super) type XcmExecutionSuspended<T: Config> = StorageValue<_, bool, ValueQuery>;

	/// Whether or not incoming XCMs (both executed locally and received) should be recorded.
	/// Only one XCM program will be recorded at a time.
	/// This is meant to be used in runtime APIs, and it's advised it stays false
	/// for all other use cases, so as to not degrade regular performance.
	///
	/// Only relevant if this pallet is being used as the [`xcm_executor::traits::RecordXcm`]
	/// implementation in the XCM executor configuration.
	#[pallet::storage]
	pub(crate) type ShouldRecordXcm<T: Config> = StorageValue<_, bool, ValueQuery>;

	/// If [`ShouldRecordXcm`] is set to true, then the last XCM program executed locally
	/// will be stored here.
	/// Runtime APIs can fetch the XCM that was executed by accessing this value.
	///
	/// Only relevant if this pallet is being used as the [`xcm_executor::traits::RecordXcm`]
	/// implementation in the XCM executor configuration.
	#[pallet::storage]
	pub(crate) type RecordedXcm<T: Config> = StorageValue<_, Xcm<()>>;

	/// Map of authorized aliasers of local origins. Each local location can authorize a list of
	/// other locations to alias into it. Each aliaser is only valid until its inner `expiry`
	/// block number.
	#[pallet::storage]
	pub(super) type AuthorizedAliases<T: Config> = StorageMap<
		_,
		Blake2_128Concat,
		VersionedLocation,
		AuthorizedAliasesEntry<TicketOf<T>, MaxAuthorizedAliases>,
		OptionQuery,
	>;

	#[pallet::genesis_config]
	pub struct GenesisConfig<T: Config> {
		#[serde(skip)]
		pub _config: core::marker::PhantomData<T>,
		/// The default version to encode outgoing XCM messages with.
		pub safe_xcm_version: Option<XcmVersion>,
	}

	impl<T: Config> Default for GenesisConfig<T> {
		fn default() -> Self {
			Self { safe_xcm_version: Some(XCM_VERSION), _config: Default::default() }
		}
	}

	#[pallet::genesis_build]
	impl<T: Config> BuildGenesisConfig for GenesisConfig<T> {
		fn build(&self) {
			SafeXcmVersion::<T>::set(self.safe_xcm_version);
		}
	}

	#[pallet::hooks]
	impl<T: Config> Hooks<BlockNumberFor<T>> for Pallet<T> {
		fn on_initialize(_n: BlockNumberFor<T>) -> Weight {
			let mut weight_used = Weight::zero();
			if let Some(migration) = CurrentMigration::<T>::get() {
				// Consume 10% of block at most
				let max_weight = T::BlockWeights::get().max_block / 10;
				let (w, maybe_migration) = Self::lazy_migration(migration, max_weight);
				if maybe_migration.is_none() {
					Self::deposit_event(Event::VersionMigrationFinished { version: XCM_VERSION });
				}
				CurrentMigration::<T>::set(maybe_migration);
				weight_used.saturating_accrue(w);
			}

			// Here we aim to get one successful version negotiation request sent per block, ordered
			// by the destinations being most sent to.
			let mut q = VersionDiscoveryQueue::<T>::take().into_inner();
			// TODO: correct weights.
			weight_used.saturating_accrue(T::DbWeight::get().reads_writes(1, 1));
			q.sort_by_key(|i| i.1);
			while let Some((versioned_dest, _)) = q.pop() {
				if let Ok(dest) = Location::try_from(versioned_dest) {
					if Self::request_version_notify(dest).is_ok() {
						// TODO: correct weights.
						weight_used.saturating_accrue(T::DbWeight::get().reads_writes(1, 1));
						break
					}
				}
			}
			// Should never fail since we only removed items. But better safe than panicking as it's
			// way better to drop the queue than panic on initialize.
			if let Ok(q) = BoundedVec::try_from(q) {
				VersionDiscoveryQueue::<T>::put(q);
			}
			weight_used
		}

		#[cfg(feature = "try-runtime")]
		fn try_state(_n: BlockNumberFor<T>) -> Result<(), TryRuntimeError> {
			Self::do_try_state()
		}
	}

	pub mod migrations {
		use super::*;
		use frame_support::traits::{PalletInfoAccess, StorageVersion};

		#[derive(Clone, Eq, PartialEq, Encode, Decode, RuntimeDebug, TypeInfo)]
		enum QueryStatusV0<BlockNumber, RuntimeCall> {
			Pending {
				responder: VersionedLocation,
				maybe_notify: Option<RuntimeCall>,
				timeout: BlockNumber,
			},
			VersionNotifier {
				origin: VersionedLocation,
				is_active: bool,
			},
			Ready {
				response: VersionedResponse,
				at: BlockNumber,
			},
		}
		impl<B, R> From<QueryStatusV0<B, R>> for QueryStatus<B, R> {
			fn from(old: QueryStatusV0<B, R>) -> Self {
				use QueryStatusV0::*;
				match old {
					Pending { responder, maybe_notify, timeout } => QueryStatus::Pending {
						responder,
						maybe_notify,
						timeout,
						maybe_match_querier: Some(Location::here().into()),
					},
					VersionNotifier { origin, is_active } =>
						QueryStatus::VersionNotifier { origin, is_active },
					Ready { response, at } => QueryStatus::Ready { response, at },
				}
			}
		}

		pub fn migrate_to_v1<T: Config, P: GetStorageVersion + PalletInfoAccess>(
		) -> frame_support::weights::Weight {
			let on_chain_storage_version = <P as GetStorageVersion>::on_chain_storage_version();
			tracing::info!(
				target: "runtime::xcm",
				?on_chain_storage_version,
				"Running migration storage v1 for xcm with storage version",
			);

			if on_chain_storage_version < 1 {
				let mut count = 0;
				Queries::<T>::translate::<QueryStatusV0<BlockNumberFor<T>, <T as Config>::RuntimeCall>, _>(|_key, value| {
					count += 1;
					Some(value.into())
				});
				StorageVersion::new(1).put::<P>();
				tracing::info!(
					target: "runtime::xcm",
					?on_chain_storage_version,
					"Running migration storage v1 for xcm with storage version was complete",
				);
				// calculate and return migration weights
				T::DbWeight::get().reads_writes(count as u64 + 1, count as u64 + 1)
			} else {
				tracing::warn!(
					target: "runtime::xcm",
					?on_chain_storage_version,
					"Attempted to apply migration to v1 but failed because storage version is",
				);
				T::DbWeight::get().reads(1)
			}
		}
	}

	#[pallet::call(weight(<T as Config>::WeightInfo))]
	impl<T: Config> Pallet<T> {
		#[pallet::call_index(0)]
		pub fn send(
			origin: OriginFor<T>,
			dest: Box<VersionedLocation>,
			message: Box<VersionedXcm<()>>,
		) -> DispatchResult {
			<Self as SendController<_>>::send(origin, dest, message)?;
			Ok(())
		}

		/// Teleport some assets from the local chain to some destination chain.
		///
		/// **This function is deprecated: Use `limited_teleport_assets` instead.**
		///
		/// Fee payment on the destination side is made from the asset in the `assets` vector of
		/// index `fee_asset_item`. The weight limit for fees is not provided and thus is unlimited,
		/// with all fees taken as needed from the asset.
		///
		/// - `origin`: Must be capable of withdrawing the `assets` and executing XCM.
		/// - `dest`: Destination context for the assets. Will typically be `[Parent,
		///   Parachain(..)]` to send from parachain to parachain, or `[Parachain(..)]` to send from
		///   relay to parachain.
		/// - `beneficiary`: A beneficiary location for the assets in the context of `dest`. Will
		///   generally be an `AccountId32` value.
		/// - `assets`: The assets to be withdrawn. This should include the assets used to pay the
		///   fee on the `dest` chain.
		/// - `fee_asset_item`: The index into `assets` of the item which should be used to pay
		///   fees.
		#[pallet::call_index(1)]
		#[allow(deprecated)]
		#[deprecated(
			note = "This extrinsic uses `WeightLimit::Unlimited`, please migrate to `limited_teleport_assets` or `transfer_assets`"
		)]
		pub fn teleport_assets(
			origin: OriginFor<T>,
			dest: Box<VersionedLocation>,
			beneficiary: Box<VersionedLocation>,
			assets: Box<VersionedAssets>,
			fee_asset_item: u32,
		) -> DispatchResult {
			Self::do_teleport_assets(origin, dest, beneficiary, assets, fee_asset_item, Unlimited)
		}

		/// Transfer some assets from the local chain to the destination chain through their local,
		/// destination or remote reserve.
		///
		/// `assets` must have same reserve location and may not be teleportable to `dest`.
		///  - `assets` have local reserve: transfer assets to sovereign account of destination
		///    chain and forward a notification XCM to `dest` to mint and deposit reserve-based
		///    assets to `beneficiary`.
		///  - `assets` have destination reserve: burn local assets and forward a notification to
		///    `dest` chain to withdraw the reserve assets from this chain's sovereign account and
		///    deposit them to `beneficiary`.
		///  - `assets` have remote reserve: burn local assets, forward XCM to reserve chain to move
		///    reserves from this chain's SA to `dest` chain's SA, and forward another XCM to `dest`
		///    to mint and deposit reserve-based assets to `beneficiary`.
		///
		/// **This function is deprecated: Use `limited_reserve_transfer_assets` instead.**
		///
		/// Fee payment on the destination side is made from the asset in the `assets` vector of
		/// index `fee_asset_item`. The weight limit for fees is not provided and thus is unlimited,
		/// with all fees taken as needed from the asset.
		///
		/// - `origin`: Must be capable of withdrawing the `assets` and executing XCM.
		/// - `dest`: Destination context for the assets. Will typically be `[Parent,
		///   Parachain(..)]` to send from parachain to parachain, or `[Parachain(..)]` to send from
		///   relay to parachain.
		/// - `beneficiary`: A beneficiary location for the assets in the context of `dest`. Will
		///   generally be an `AccountId32` value.
		/// - `assets`: The assets to be withdrawn. This should include the assets used to pay the
		///   fee on the `dest` (and possibly reserve) chains.
		/// - `fee_asset_item`: The index into `assets` of the item which should be used to pay
		///   fees.
		#[pallet::call_index(2)]
		#[allow(deprecated)]
		#[deprecated(
			note = "This extrinsic uses `WeightLimit::Unlimited`, please migrate to `limited_reserve_transfer_assets` or `transfer_assets`"
		)]
		pub fn reserve_transfer_assets(
			origin: OriginFor<T>,
			dest: Box<VersionedLocation>,
			beneficiary: Box<VersionedLocation>,
			assets: Box<VersionedAssets>,
			fee_asset_item: u32,
		) -> DispatchResult {
			Self::do_reserve_transfer_assets(
				origin,
				dest,
				beneficiary,
				assets,
				fee_asset_item,
				Unlimited,
			)
		}

		/// Execute an XCM message from a local, signed, origin.
		///
		/// An event is deposited indicating whether `msg` could be executed completely or only
		/// partially.
		///
		/// No more than `max_weight` will be used in its attempted execution. If this is less than
		/// the maximum amount of weight that the message could take to be executed, then no
		/// execution attempt will be made.
		#[pallet::call_index(3)]
		#[pallet::weight(max_weight.saturating_add(T::WeightInfo::execute()))]
		pub fn execute(
			origin: OriginFor<T>,
			message: Box<VersionedXcm<<T as Config>::RuntimeCall>>,
			max_weight: Weight,
		) -> DispatchResultWithPostInfo {
			let weight_used =
				<Self as ExecuteController<_, _>>::execute(origin, message, max_weight)?;
			Ok(Some(weight_used.saturating_add(T::WeightInfo::execute())).into())
		}

		/// Extoll that a particular destination can be communicated with through a particular
		/// version of XCM.
		///
		/// - `origin`: Must be an origin specified by AdminOrigin.
		/// - `location`: The destination that is being described.
		/// - `xcm_version`: The latest version of XCM that `location` supports.
		#[pallet::call_index(4)]
		pub fn force_xcm_version(
			origin: OriginFor<T>,
			location: Box<Location>,
			version: XcmVersion,
		) -> DispatchResult {
			T::AdminOrigin::ensure_origin(origin)?;
			let location = *location;
			SupportedVersion::<T>::insert(XCM_VERSION, LatestVersionedLocation(&location), version);
			Self::deposit_event(Event::SupportedVersionChanged { location, version });
			Ok(())
		}

		/// Set a safe XCM version (the version that XCM should be encoded with if the most recent
		/// version a destination can accept is unknown).
		///
		/// - `origin`: Must be an origin specified by AdminOrigin.
		/// - `maybe_xcm_version`: The default XCM encoding version, or `None` to disable.
		#[pallet::call_index(5)]
		pub fn force_default_xcm_version(
			origin: OriginFor<T>,
			maybe_xcm_version: Option<XcmVersion>,
		) -> DispatchResult {
			T::AdminOrigin::ensure_origin(origin)?;
			SafeXcmVersion::<T>::set(maybe_xcm_version);
			Ok(())
		}

		/// Ask a location to notify us regarding their XCM version and any changes to it.
		///
		/// - `origin`: Must be an origin specified by AdminOrigin.
		/// - `location`: The location to which we should subscribe for XCM version notifications.
		#[pallet::call_index(6)]
		pub fn force_subscribe_version_notify(
			origin: OriginFor<T>,
			location: Box<VersionedLocation>,
		) -> DispatchResult {
			T::AdminOrigin::ensure_origin(origin)?;
			let location: Location =
				(*location).try_into().map_err(|()| Error::<T>::BadLocation)?;
			Self::request_version_notify(location).map_err(|e| {
				match e {
					XcmError::InvalidLocation => Error::<T>::AlreadySubscribed,
					_ => Error::<T>::InvalidOrigin,
				}
				.into()
			})
		}

		/// Require that a particular destination should no longer notify us regarding any XCM
		/// version changes.
		///
		/// - `origin`: Must be an origin specified by AdminOrigin.
		/// - `location`: The location to which we are currently subscribed for XCM version
		///   notifications which we no longer desire.
		#[pallet::call_index(7)]
		pub fn force_unsubscribe_version_notify(
			origin: OriginFor<T>,
			location: Box<VersionedLocation>,
		) -> DispatchResult {
			T::AdminOrigin::ensure_origin(origin)?;
			let location: Location =
				(*location).try_into().map_err(|()| Error::<T>::BadLocation)?;
			Self::unrequest_version_notify(location).map_err(|e| {
				match e {
					XcmError::InvalidLocation => Error::<T>::NoSubscription,
					_ => Error::<T>::InvalidOrigin,
				}
				.into()
			})
		}

		/// Transfer some assets from the local chain to the destination chain through their local,
		/// destination or remote reserve.
		///
		/// `assets` must have same reserve location and may not be teleportable to `dest`.
		///  - `assets` have local reserve: transfer assets to sovereign account of destination
		///    chain and forward a notification XCM to `dest` to mint and deposit reserve-based
		///    assets to `beneficiary`.
		///  - `assets` have destination reserve: burn local assets and forward a notification to
		///    `dest` chain to withdraw the reserve assets from this chain's sovereign account and
		///    deposit them to `beneficiary`.
		///  - `assets` have remote reserve: burn local assets, forward XCM to reserve chain to move
		///    reserves from this chain's SA to `dest` chain's SA, and forward another XCM to `dest`
		///    to mint and deposit reserve-based assets to `beneficiary`.
		///
		/// Fee payment on the destination side is made from the asset in the `assets` vector of
		/// index `fee_asset_item`, up to enough to pay for `weight_limit` of weight. If more weight
		/// is needed than `weight_limit`, then the operation will fail and the sent assets may be
		/// at risk.
		///
		/// - `origin`: Must be capable of withdrawing the `assets` and executing XCM.
		/// - `dest`: Destination context for the assets. Will typically be `[Parent,
		///   Parachain(..)]` to send from parachain to parachain, or `[Parachain(..)]` to send from
		///   relay to parachain.
		/// - `beneficiary`: A beneficiary location for the assets in the context of `dest`. Will
		///   generally be an `AccountId32` value.
		/// - `assets`: The assets to be withdrawn. This should include the assets used to pay the
		///   fee on the `dest` (and possibly reserve) chains.
		/// - `fee_asset_item`: The index into `assets` of the item which should be used to pay
		///   fees.
		/// - `weight_limit`: The remote-side weight limit, if any, for the XCM fee purchase.
		#[pallet::call_index(8)]
		#[pallet::weight(T::WeightInfo::reserve_transfer_assets())]
		pub fn limited_reserve_transfer_assets(
			origin: OriginFor<T>,
			dest: Box<VersionedLocation>,
			beneficiary: Box<VersionedLocation>,
			assets: Box<VersionedAssets>,
			fee_asset_item: u32,
			weight_limit: WeightLimit,
		) -> DispatchResult {
			Self::do_reserve_transfer_assets(
				origin,
				dest,
				beneficiary,
				assets,
				fee_asset_item,
				weight_limit,
			)
		}

		/// Teleport some assets from the local chain to some destination chain.
		///
		/// Fee payment on the destination side is made from the asset in the `assets` vector of
		/// index `fee_asset_item`, up to enough to pay for `weight_limit` of weight. If more weight
		/// is needed than `weight_limit`, then the operation will fail and the sent assets may be
		/// at risk.
		///
		/// - `origin`: Must be capable of withdrawing the `assets` and executing XCM.
		/// - `dest`: Destination context for the assets. Will typically be `[Parent,
		///   Parachain(..)]` to send from parachain to parachain, or `[Parachain(..)]` to send from
		///   relay to parachain.
		/// - `beneficiary`: A beneficiary location for the assets in the context of `dest`. Will
		///   generally be an `AccountId32` value.
		/// - `assets`: The assets to be withdrawn. This should include the assets used to pay the
		///   fee on the `dest` chain.
		/// - `fee_asset_item`: The index into `assets` of the item which should be used to pay
		///   fees.
		/// - `weight_limit`: The remote-side weight limit, if any, for the XCM fee purchase.
		#[pallet::call_index(9)]
		#[pallet::weight(T::WeightInfo::teleport_assets())]
		pub fn limited_teleport_assets(
			origin: OriginFor<T>,
			dest: Box<VersionedLocation>,
			beneficiary: Box<VersionedLocation>,
			assets: Box<VersionedAssets>,
			fee_asset_item: u32,
			weight_limit: WeightLimit,
		) -> DispatchResult {
			Self::do_teleport_assets(
				origin,
				dest,
				beneficiary,
				assets,
				fee_asset_item,
				weight_limit,
			)
		}

		/// Set or unset the global suspension state of the XCM executor.
		///
		/// - `origin`: Must be an origin specified by AdminOrigin.
		/// - `suspended`: `true` to suspend, `false` to resume.
		#[pallet::call_index(10)]
		pub fn force_suspension(origin: OriginFor<T>, suspended: bool) -> DispatchResult {
			T::AdminOrigin::ensure_origin(origin)?;
			XcmExecutionSuspended::<T>::set(suspended);
			Ok(())
		}

		/// Transfer some assets from the local chain to the destination chain through their local,
		/// destination or remote reserve, or through teleports.
		///
		/// Fee payment on the destination side is made from the asset in the `assets` vector of
		/// index `fee_asset_item` (hence referred to as `fees`), up to enough to pay for
		/// `weight_limit` of weight. If more weight is needed than `weight_limit`, then the
		/// operation will fail and the sent assets may be at risk.
		///
		/// `assets` (excluding `fees`) must have same reserve location or otherwise be teleportable
		/// to `dest`, no limitations imposed on `fees`.
		///  - for local reserve: transfer assets to sovereign account of destination chain and
		///    forward a notification XCM to `dest` to mint and deposit reserve-based assets to
		///    `beneficiary`.
		///  - for destination reserve: burn local assets and forward a notification to `dest` chain
		///    to withdraw the reserve assets from this chain's sovereign account and deposit them
		///    to `beneficiary`.
		///  - for remote reserve: burn local assets, forward XCM to reserve chain to move reserves
		///    from this chain's SA to `dest` chain's SA, and forward another XCM to `dest` to mint
		///    and deposit reserve-based assets to `beneficiary`.
		///  - for teleports: burn local assets and forward XCM to `dest` chain to mint/teleport
		///    assets and deposit them to `beneficiary`.
		///
		/// - `origin`: Must be capable of withdrawing the `assets` and executing XCM.
		/// - `dest`: Destination context for the assets. Will typically be `X2(Parent,
		///   Parachain(..))` to send from parachain to parachain, or `X1(Parachain(..))` to send
		///   from relay to parachain.
		/// - `beneficiary`: A beneficiary location for the assets in the context of `dest`. Will
		///   generally be an `AccountId32` value.
		/// - `assets`: The assets to be withdrawn. This should include the assets used to pay the
		///   fee on the `dest` (and possibly reserve) chains.
		/// - `fee_asset_item`: The index into `assets` of the item which should be used to pay
		///   fees.
		/// - `weight_limit`: The remote-side weight limit, if any, for the XCM fee purchase.
		#[pallet::call_index(11)]
		pub fn transfer_assets(
			origin: OriginFor<T>,
			dest: Box<VersionedLocation>,
			beneficiary: Box<VersionedLocation>,
			assets: Box<VersionedAssets>,
			fee_asset_item: u32,
			weight_limit: WeightLimit,
		) -> DispatchResult {
			let origin = T::ExecuteXcmOrigin::ensure_origin(origin)?;
			let dest = (*dest).try_into().map_err(|()| Error::<T>::BadVersion)?;
			let beneficiary: Location =
				(*beneficiary).try_into().map_err(|()| Error::<T>::BadVersion)?;
			let assets: Assets = (*assets).try_into().map_err(|()| Error::<T>::BadVersion)?;
			tracing::debug!(
				target: "xcm::pallet_xcm::transfer_assets",
				?origin, ?dest, ?beneficiary, ?assets, ?fee_asset_item, ?weight_limit,
			);

			ensure!(assets.len() <= MAX_ASSETS_FOR_TRANSFER, Error::<T>::TooManyAssets);
			let assets = assets.into_inner();
			let fee_asset_item = fee_asset_item as usize;
			// Find transfer types for fee and non-fee assets.
			let (fees_transfer_type, assets_transfer_type) =
				Self::find_fee_and_assets_transfer_types(&assets, fee_asset_item, &dest)?;

			Self::do_transfer_assets(
				origin,
				dest,
				Either::Left(beneficiary),
				assets,
				assets_transfer_type,
				fee_asset_item,
				fees_transfer_type,
				weight_limit,
			)
		}

		/// Claims assets trapped on this pallet because of leftover assets during XCM execution.
		///
		/// - `origin`: Anyone can call this extrinsic.
		/// - `assets`: The exact assets that were trapped. Use the version to specify what version
		/// was the latest when they were trapped.
		/// - `beneficiary`: The location/account where the claimed assets will be deposited.
		#[pallet::call_index(12)]
		pub fn claim_assets(
			origin: OriginFor<T>,
			assets: Box<VersionedAssets>,
			beneficiary: Box<VersionedLocation>,
		) -> DispatchResult {
			let origin_location = T::ExecuteXcmOrigin::ensure_origin(origin)?;
			tracing::debug!(target: "xcm::pallet_xcm::claim_assets", ?origin_location, ?assets, ?beneficiary);
			// Extract version from `assets`.
			let assets_version = assets.identify_version();
			let assets: Assets = (*assets).try_into().map_err(|()| Error::<T>::BadVersion)?;
			let number_of_assets = assets.len() as u32;
			let beneficiary: Location =
				(*beneficiary).try_into().map_err(|()| Error::<T>::BadVersion)?;
			let ticket: Location = GeneralIndex(assets_version as u128).into();
			let mut message = Xcm(vec![
				ClaimAsset { assets, ticket },
				DepositAsset { assets: AllCounted(number_of_assets).into(), beneficiary },
			]);
			let weight =
				T::Weigher::weight(&mut message).map_err(|()| Error::<T>::UnweighableMessage)?;
			let mut hash = message.using_encoded(sp_io::hashing::blake2_256);
			let outcome = T::XcmExecutor::prepare_and_execute(
				origin_location,
				message,
				&mut hash,
				weight,
				weight,
			);
			outcome.ensure_complete().map_err(|error| {
				tracing::error!(target: "xcm::pallet_xcm::claim_assets", ?error, "XCM execution failed with error");
				Error::<T>::LocalExecutionIncomplete
			})?;
			Ok(())
		}

		/// Transfer assets from the local chain to the destination chain using explicit transfer
		/// types for assets and fees.
		///
		/// `assets` must have same reserve location or may be teleportable to `dest`. Caller must
		/// provide the `assets_transfer_type` to be used for `assets`:
		///  - `TransferType::LocalReserve`: transfer assets to sovereign account of destination
		///    chain and forward a notification XCM to `dest` to mint and deposit reserve-based
		///    assets to `beneficiary`.
		///  - `TransferType::DestinationReserve`: burn local assets and forward a notification to
		///    `dest` chain to withdraw the reserve assets from this chain's sovereign account and
		///    deposit them to `beneficiary`.
		///  - `TransferType::RemoteReserve(reserve)`: burn local assets, forward XCM to `reserve`
		///    chain to move reserves from this chain's SA to `dest` chain's SA, and forward another
		///    XCM to `dest` to mint and deposit reserve-based assets to `beneficiary`. Typically
		///    the remote `reserve` is Asset Hub.
		///  - `TransferType::Teleport`: burn local assets and forward XCM to `dest` chain to
		///    mint/teleport assets and deposit them to `beneficiary`.
		///
		/// On the destination chain, as well as any intermediary hops, `BuyExecution` is used to
		/// buy execution using transferred `assets` identified by `remote_fees_id`.
		/// Make sure enough of the specified `remote_fees_id` asset is included in the given list
		/// of `assets`. `remote_fees_id` should be enough to pay for `weight_limit`. If more weight
		/// is needed than `weight_limit`, then the operation will fail and the sent assets may be
		/// at risk.
		///
		/// `remote_fees_id` may use different transfer type than rest of `assets` and can be
		/// specified through `fees_transfer_type`.
		///
		/// The caller needs to specify what should happen to the transferred assets once they reach
		/// the `dest` chain. This is done through the `custom_xcm_on_dest` parameter, which
		/// contains the instructions to execute on `dest` as a final step.
		///   This is usually as simple as:
		///   `Xcm(vec![DepositAsset { assets: Wild(AllCounted(assets.len())), beneficiary }])`,
		///   but could be something more exotic like sending the `assets` even further.
		///
		/// - `origin`: Must be capable of withdrawing the `assets` and executing XCM.
		/// - `dest`: Destination context for the assets. Will typically be `[Parent,
		///   Parachain(..)]` to send from parachain to parachain, or `[Parachain(..)]` to send from
		///   relay to parachain, or `(parents: 2, (GlobalConsensus(..), ..))` to send from
		///   parachain across a bridge to another ecosystem destination.
		/// - `assets`: The assets to be withdrawn. This should include the assets used to pay the
		///   fee on the `dest` (and possibly reserve) chains.
		/// - `assets_transfer_type`: The XCM `TransferType` used to transfer the `assets`.
		/// - `remote_fees_id`: One of the included `assets` to be used to pay fees.
		/// - `fees_transfer_type`: The XCM `TransferType` used to transfer the `fees` assets.
		/// - `custom_xcm_on_dest`: The XCM to be executed on `dest` chain as the last step of the
		///   transfer, which also determines what happens to the assets on the destination chain.
		/// - `weight_limit`: The remote-side weight limit, if any, for the XCM fee purchase.
		#[pallet::call_index(13)]
		#[pallet::weight(T::WeightInfo::transfer_assets())]
		pub fn transfer_assets_using_type_and_then(
			origin: OriginFor<T>,
			dest: Box<VersionedLocation>,
			assets: Box<VersionedAssets>,
			assets_transfer_type: Box<TransferType>,
			remote_fees_id: Box<VersionedAssetId>,
			fees_transfer_type: Box<TransferType>,
			custom_xcm_on_dest: Box<VersionedXcm<()>>,
			weight_limit: WeightLimit,
		) -> DispatchResult {
			let origin_location = T::ExecuteXcmOrigin::ensure_origin(origin)?;
			let dest: Location = (*dest).try_into().map_err(|()| Error::<T>::BadVersion)?;
			let assets: Assets = (*assets).try_into().map_err(|()| Error::<T>::BadVersion)?;
			let fees_id: AssetId =
				(*remote_fees_id).try_into().map_err(|()| Error::<T>::BadVersion)?;
			let remote_xcm: Xcm<()> =
				(*custom_xcm_on_dest).try_into().map_err(|()| Error::<T>::BadVersion)?;
			tracing::debug!(
				target: "xcm::pallet_xcm::transfer_assets_using_type_and_then",
				?origin_location, ?dest, ?assets, ?assets_transfer_type, ?fees_id, ?fees_transfer_type,
				?remote_xcm, ?weight_limit,
			);

			let assets = assets.into_inner();
			ensure!(assets.len() <= MAX_ASSETS_FOR_TRANSFER, Error::<T>::TooManyAssets);

			let fee_asset_index =
				assets.iter().position(|a| a.id == fees_id).ok_or(Error::<T>::FeesNotMet)?;
			Self::do_transfer_assets(
				origin_location,
				dest,
				Either::Right(remote_xcm),
				assets,
				*assets_transfer_type,
				fee_asset_index,
				*fees_transfer_type,
				weight_limit,
			)
		}

		/// Authorize another `aliaser` location to alias into the local `origin` making this call.
		/// The `aliaser` is only authorized until the provided `expiry` block number.
		/// The call can also be used for a previously authorized alias in order to update its
		/// `expiry` block number.
		///
		/// Usually useful to allow your local account to be aliased into from a remote location
		/// also under your control (like your account on another chain).
		///
		/// WARNING: make sure the caller `origin` (you) trusts the `aliaser` location to act in
		/// their/your name. Once authorized using this call, the `aliaser` can freely impersonate
		/// `origin` in XCM programs executed on the local chain.
		#[pallet::call_index(14)]
		pub fn add_authorized_alias(
			origin: OriginFor<T>,
			aliaser: Box<VersionedLocation>,
			expires: Option<u64>,
		) -> DispatchResult {
			let signed_origin = ensure_signed(origin.clone())?;
			let origin_location: Location = T::ExecuteXcmOrigin::ensure_origin(origin)?;
			let new_aliaser: Location =
				(*aliaser).try_into().map_err(|()| Error::<T>::BadVersion)?;
			ensure!(origin_location != new_aliaser, Error::<T>::BadLocation);
			// remove `network` from inner `AccountId32` for easier matching
			let origin_location = match origin_location.unpack() {
				(0, [AccountId32 { network: _, id }]) =>
					Location::new(0, [AccountId32 { network: None, id: *id }]),
				_ => return Err(Error::<T>::InvalidOrigin.into()),
			};
			tracing::debug!(target: "xcm::pallet_xcm::add_authorized_alias", ?origin_location, ?new_aliaser, ?expires);
			ensure!(origin_location != new_aliaser, Error::<T>::BadLocation);
			if let Some(expiry) = expires {
				ensure!(
					expiry >
						frame_system::Pallet::<T>::current_block_number().saturated_into::<u64>(),
					Error::<T>::ExpiresInPast
				);
			}
			let versioned_origin = VersionedLocation::from(origin_location.clone());
			let versioned_aliaser = VersionedLocation::from(new_aliaser.clone());
			let entry = if let Some(entry) = AuthorizedAliases::<T>::get(&versioned_origin) {
				// entry already exists, update it
				let (mut aliasers, mut ticket) = (entry.aliasers, entry.ticket);
				if let Some(aliaser) =
					aliasers.iter_mut().find(|aliaser| aliaser.location == versioned_aliaser)
				{
					// if the aliaser already exists, just update its expiry block
					aliaser.expiry = expires;
				} else {
					// if it doesn't, we try to add it
					let aliaser =
						OriginAliaser { location: versioned_aliaser.clone(), expiry: expires };
					aliasers.try_push(aliaser).map_err(|_| Error::<T>::TooManyAuthorizedAliases)?;
					// we try to update the ticket (the storage deposit)
					ticket = ticket.update(&signed_origin, aliasers_footprint(aliasers.len()))?;
				}
				AuthorizedAliasesEntry { aliasers, ticket }
			} else {
				// add new entry with its first alias
				let ticket = TicketOf::<T>::new(&signed_origin, aliasers_footprint(1))?;
				let aliaser =
					OriginAliaser { location: versioned_aliaser.clone(), expiry: expires };
				let mut aliasers = BoundedVec::<OriginAliaser, MaxAuthorizedAliases>::new();
				aliasers.try_push(aliaser).map_err(|_| Error::<T>::TooManyAuthorizedAliases)?;
				AuthorizedAliasesEntry { aliasers, ticket }
			};
			// write to storage
			AuthorizedAliases::<T>::insert(&versioned_origin, entry);
			Self::deposit_event(Event::AliasAuthorized {
				aliaser: new_aliaser,
				target: origin_location,
				expiry: expires,
			});
			Ok(())
		}

		/// Remove a previously authorized `aliaser` from the list of locations that can alias into
		/// the local `origin` making this call.
		#[pallet::call_index(15)]
		pub fn remove_authorized_alias(
			origin: OriginFor<T>,
			aliaser: Box<VersionedLocation>,
		) -> DispatchResult {
			let signed_origin = ensure_signed(origin.clone())?;
			let origin_location: Location = T::ExecuteXcmOrigin::ensure_origin(origin)?;
			let to_remove: Location = (*aliaser).try_into().map_err(|()| Error::<T>::BadVersion)?;
			ensure!(origin_location != to_remove, Error::<T>::BadLocation);
			// remove `network` from inner `AccountId32` for easier matching
			let origin_location = match origin_location.unpack() {
				(0, [AccountId32 { network: _, id }]) =>
					Location::new(0, [AccountId32 { network: None, id: *id }]),
				_ => return Err(Error::<T>::InvalidOrigin.into()),
			};
			tracing::debug!(target: "xcm::pallet_xcm::remove_authorized_alias", ?origin_location, ?to_remove);
			ensure!(origin_location != to_remove, Error::<T>::BadLocation);
			// convert to latest versioned
			let versioned_origin = VersionedLocation::from(origin_location.clone());
			let versioned_to_remove = VersionedLocation::from(to_remove.clone());
			AuthorizedAliases::<T>::get(&versioned_origin)
				.ok_or(Error::<T>::AliasNotFound.into())
				.and_then(|entry| {
					let (mut aliasers, mut ticket) = (entry.aliasers, entry.ticket);
					let old_len = aliasers.len();
					aliasers.retain(|alias| versioned_to_remove.ne(&alias.location));
					let new_len = aliasers.len();
					if aliasers.is_empty() {
						// remove entry altogether and return all storage deposit
						ticket.drop(&signed_origin)?;
						AuthorizedAliases::<T>::remove(&versioned_origin);
						Self::deposit_event(Event::AliasAuthorizationRemoved {
							aliaser: to_remove,
							target: origin_location,
						});
						Ok(())
					} else if old_len != new_len {
						// update aliasers and storage deposit
						ticket = ticket.update(&signed_origin, aliasers_footprint(new_len))?;
						let entry = AuthorizedAliasesEntry { aliasers, ticket };
						AuthorizedAliases::<T>::insert(&versioned_origin, entry);
						Self::deposit_event(Event::AliasAuthorizationRemoved {
							aliaser: to_remove,
							target: origin_location,
						});
						Ok(())
					} else {
						Err(Error::<T>::AliasNotFound.into())
					}
				})
		}

		/// Remove all previously authorized `aliaser`s that can alias into the local `origin`
		/// making this call.
		#[pallet::call_index(16)]
		#[pallet::weight(T::WeightInfo::remove_authorized_alias())]
		pub fn remove_all_authorized_aliases(origin: OriginFor<T>) -> DispatchResult {
			let signed_origin = ensure_signed(origin.clone())?;
			let origin_location: Location = T::ExecuteXcmOrigin::ensure_origin(origin)?;
			// remove `network` from inner `AccountId32` for easier matching
			let origin_location = match origin_location.unpack() {
				(0, [AccountId32 { network: _, id }]) =>
					Location::new(0, [AccountId32 { network: None, id: *id }]),
				_ => return Err(Error::<T>::InvalidOrigin.into()),
			};
			tracing::debug!(target: "xcm::pallet_xcm::remove_all_authorized_aliases", ?origin_location);
			// convert to latest versioned
			let versioned_origin = VersionedLocation::from(origin_location.clone());
			if let Some(entry) = AuthorizedAliases::<T>::get(&versioned_origin) {
				// remove entry altogether and return all storage deposit
				entry.ticket.drop(&signed_origin)?;
				AuthorizedAliases::<T>::remove(&versioned_origin);
				Self::deposit_event(Event::AliasesAuthorizationsRemoved {
					target: origin_location,
				});
				Ok(())
			} else {
				Err(Error::<T>::AliasNotFound.into())
			}
		}
	}
}

/// The maximum number of distinct assets allowed to be transferred in a single helper extrinsic.
const MAX_ASSETS_FOR_TRANSFER: usize = 2;

/// Specify how assets used for fees are handled during asset transfers.
#[derive(Clone, PartialEq)]
enum FeesHandling<T: Config> {
	/// `fees` asset can be batch-transferred with rest of assets using same XCM instructions.
	Batched { fees: Asset },
	/// fees cannot be batched, they are handled separately using XCM programs here.
	Separate { local_xcm: Xcm<<T as Config>::RuntimeCall>, remote_xcm: Xcm<()> },
}

impl<T: Config> core::fmt::Debug for FeesHandling<T> {
	fn fmt(&self, f: &mut core::fmt::Formatter<'_>) -> core::fmt::Result {
		match self {
			Self::Batched { fees } => write!(f, "FeesHandling::Batched({:?})", fees),
			Self::Separate { local_xcm, remote_xcm } => write!(
				f,
				"FeesHandling::Separate(local: {:?}, remote: {:?})",
				local_xcm, remote_xcm
			),
		}
	}
}

impl<T: Config> QueryHandler for Pallet<T> {
	type BlockNumber = BlockNumberFor<T>;
	type Error = XcmError;
	type UniversalLocation = T::UniversalLocation;
	type RuntimeCall = <T as Config>::RuntimeCall;

	/// Attempt to create a new query ID and register it as a query that is yet to respond.
	fn new_query(
		responder: impl Into<Location>,
		maybe_notify: Option<Self::RuntimeCall>,
		timeout: BlockNumberFor<T>,
		match_querier: impl Into<Location>,
	) -> QueryId {
		Self::do_new_query(responder, maybe_notify.map(|c| c.into()), timeout, match_querier)
	}

	/// To check the status of the query, use `fn query()` passing the resultant `QueryId`
	/// value.
	fn report_outcome(
		message: &mut Xcm<()>,
		responder: impl Into<Location>,
		timeout: Self::BlockNumber,
	) -> Result<QueryId, Self::Error> {
		let responder = responder.into();
		let destination = Self::UniversalLocation::get()
			.invert_target(&responder)
			.map_err(|()| XcmError::LocationNotInvertible)?;
		let query_id = Self::new_query(responder, None, timeout, Here);
		let response_info = QueryResponseInfo { destination, query_id, max_weight: Weight::zero() };
		let report_error = Xcm(vec![ReportError(response_info)]);
		message.0.insert(0, SetAppendix(report_error));
		Ok(query_id)
	}

	/// Removes response when ready and emits [Event::ResponseTaken] event.
	fn take_response(query_id: QueryId) -> QueryResponseStatus<Self::BlockNumber> {
		match Queries::<T>::get(query_id) {
			Some(QueryStatus::Ready { response, at }) => match response.try_into() {
				Ok(response) => {
					Queries::<T>::remove(query_id);
					Self::deposit_event(Event::ResponseTaken { query_id });
					QueryResponseStatus::Ready { response, at }
				},
				Err(_) => QueryResponseStatus::UnexpectedVersion,
			},
			Some(QueryStatus::Pending { timeout, .. }) => QueryResponseStatus::Pending { timeout },
			Some(_) => QueryResponseStatus::UnexpectedVersion,
			None => QueryResponseStatus::NotFound,
		}
	}

	#[cfg(feature = "runtime-benchmarks")]
	fn expect_response(id: QueryId, response: Response) {
		let response = response.into();
		Queries::<T>::insert(
			id,
			QueryStatus::Ready { response, at: frame_system::Pallet::<T>::current_block_number() },
		);
	}
}

impl<T: Config> Pallet<T> {
	/// The ongoing queries.
	pub fn query(query_id: &QueryId) -> Option<QueryStatus<BlockNumberFor<T>, <T as Config>::RuntimeCall>> {
		Queries::<T>::get(query_id)
	}

	/// The existing asset traps.
	///
	/// Key is the blake2 256 hash of (origin, versioned `Assets`) pair.
	/// Value is the number of times this pair has been trapped
	/// (usually just 1 if it exists at all).
	pub fn asset_trap(trap_id: &H256) -> u32 {
		AssetTraps::<T>::get(trap_id)
	}

	/// Find `TransferType`s for `assets` and fee identified through `fee_asset_item`, when
	/// transferring to `dest`.
	///
	/// Validate `assets` to all have same `TransferType`.
	fn find_fee_and_assets_transfer_types(
		assets: &[Asset],
		fee_asset_item: usize,
		dest: &Location,
	) -> Result<(TransferType, TransferType), Error<T>> {
		let mut fees_transfer_type = None;
		let mut assets_transfer_type = None;
		for (idx, asset) in assets.iter().enumerate() {
			if let Fungible(x) = asset.fun {
				// If fungible asset, ensure non-zero amount.
				ensure!(!x.is_zero(), Error::<T>::Empty);
			}
			let transfer_type =
				T::XcmExecutor::determine_for(&asset, dest).map_err(Error::<T>::from)?;
			if idx == fee_asset_item {
				fees_transfer_type = Some(transfer_type);
			} else {
				if let Some(existing) = assets_transfer_type.as_ref() {
					// Ensure transfer for multiple assets uses same transfer type (only fee may
					// have different transfer type/path)
					ensure!(existing == &transfer_type, Error::<T>::TooManyReserves);
				} else {
					// asset reserve identified
					assets_transfer_type = Some(transfer_type);
				}
			}
		}
		// single asset also marked as fee item
		if assets.len() == 1 {
			assets_transfer_type = fees_transfer_type.clone()
		}
		Ok((
			fees_transfer_type.ok_or(Error::<T>::Empty)?,
			assets_transfer_type.ok_or(Error::<T>::Empty)?,
		))
	}

	fn do_reserve_transfer_assets(
		origin: OriginFor<T>,
		dest: Box<VersionedLocation>,
		beneficiary: Box<VersionedLocation>,
		assets: Box<VersionedAssets>,
		fee_asset_item: u32,
		weight_limit: WeightLimit,
	) -> DispatchResult {
		let origin_location = T::ExecuteXcmOrigin::ensure_origin(origin)?;
		let dest = (*dest).try_into().map_err(|()| Error::<T>::BadVersion)?;
		let beneficiary: Location =
			(*beneficiary).try_into().map_err(|()| Error::<T>::BadVersion)?;
		let assets: Assets = (*assets).try_into().map_err(|()| Error::<T>::BadVersion)?;
		tracing::debug!(
			target: "xcm::pallet_xcm::do_reserve_transfer_assets",
			?origin_location, ?dest, ?beneficiary, ?assets, ?fee_asset_item,
		);

		ensure!(assets.len() <= MAX_ASSETS_FOR_TRANSFER, Error::<T>::TooManyAssets);
		let value = (origin_location, assets.into_inner());
		ensure!(T::XcmReserveTransferFilter::contains(&value), Error::<T>::Filtered);
		let (origin, assets) = value;

		let fee_asset_item = fee_asset_item as usize;
		let fees = assets.get(fee_asset_item as usize).ok_or(Error::<T>::Empty)?.clone();

		// Find transfer types for fee and non-fee assets.
		let (fees_transfer_type, assets_transfer_type) =
			Self::find_fee_and_assets_transfer_types(&assets, fee_asset_item, &dest)?;
		// Ensure assets (and fees according to check below) are not teleportable to `dest`.
		ensure!(assets_transfer_type != TransferType::Teleport, Error::<T>::Filtered);
		// Ensure all assets (including fees) have same reserve location.
		ensure!(assets_transfer_type == fees_transfer_type, Error::<T>::TooManyReserves);

		let (local_xcm, remote_xcm) = Self::build_xcm_transfer_type(
			origin.clone(),
			dest.clone(),
			Either::Left(beneficiary),
			assets,
			assets_transfer_type,
			FeesHandling::Batched { fees },
			weight_limit,
		)?;
		Self::execute_xcm_transfer(origin, dest, local_xcm, remote_xcm)
	}

	fn do_teleport_assets(
		origin: OriginFor<T>,
		dest: Box<VersionedLocation>,
		beneficiary: Box<VersionedLocation>,
		assets: Box<VersionedAssets>,
		fee_asset_item: u32,
		weight_limit: WeightLimit,
	) -> DispatchResult {
		let origin_location = T::ExecuteXcmOrigin::ensure_origin(origin)?;
		let dest = (*dest).try_into().map_err(|()| Error::<T>::BadVersion)?;
		let beneficiary: Location =
			(*beneficiary).try_into().map_err(|()| Error::<T>::BadVersion)?;
		let assets: Assets = (*assets).try_into().map_err(|()| Error::<T>::BadVersion)?;
		tracing::debug!(
			target: "xcm::pallet_xcm::do_teleport_assets",
			?origin_location, ?dest, ?beneficiary, ?assets, ?fee_asset_item, ?weight_limit,
		);

		ensure!(assets.len() <= MAX_ASSETS_FOR_TRANSFER, Error::<T>::TooManyAssets);
		let value = (origin_location, assets.into_inner());
		ensure!(T::XcmTeleportFilter::contains(&value), Error::<T>::Filtered);
		let (origin_location, assets) = value;
		for asset in assets.iter() {
			let transfer_type =
				T::XcmExecutor::determine_for(asset, &dest).map_err(Error::<T>::from)?;
			ensure!(transfer_type == TransferType::Teleport, Error::<T>::Filtered);
		}
		let fees = assets.get(fee_asset_item as usize).ok_or(Error::<T>::Empty)?.clone();

		let (local_xcm, remote_xcm) = Self::build_xcm_transfer_type(
			origin_location.clone(),
			dest.clone(),
			Either::Left(beneficiary),
			assets,
			TransferType::Teleport,
			FeesHandling::Batched { fees },
			weight_limit,
		)?;
		Self::execute_xcm_transfer(origin_location, dest, local_xcm, remote_xcm)
	}

	fn do_transfer_assets(
		origin: Location,
		dest: Location,
		beneficiary: Either<Location, Xcm<()>>,
		mut assets: Vec<Asset>,
		assets_transfer_type: TransferType,
		fee_asset_index: usize,
		fees_transfer_type: TransferType,
		weight_limit: WeightLimit,
	) -> DispatchResult {
		// local and remote XCM programs to potentially handle fees separately
		let fees = if fees_transfer_type == assets_transfer_type {
			let fees = assets.get(fee_asset_index).ok_or(Error::<T>::Empty)?.clone();
			// no need for custom fees instructions, fees are batched with assets
			FeesHandling::Batched { fees }
		} else {
			// Disallow _remote reserves_ unless assets & fees have same remote reserve (covered
			// by branch above). The reason for this is that we'd need to send XCMs to separate
			// chains with no guarantee of delivery order on final destination; therefore we
			// cannot guarantee to have fees in place on final destination chain to pay for
			// assets transfer.
			ensure!(
				!matches!(assets_transfer_type, TransferType::RemoteReserve(_)),
				Error::<T>::InvalidAssetUnsupportedReserve
			);
			let weight_limit = weight_limit.clone();
			// remove `fees` from `assets` and build separate fees transfer instructions to be
			// added to assets transfers XCM programs
			let fees = assets.remove(fee_asset_index);
			let (local_xcm, remote_xcm) = match fees_transfer_type {
				TransferType::LocalReserve => Self::local_reserve_fees_instructions(
					origin.clone(),
					dest.clone(),
					fees,
					weight_limit,
				)?,
				TransferType::DestinationReserve => Self::destination_reserve_fees_instructions(
					origin.clone(),
					dest.clone(),
					fees,
					weight_limit,
				)?,
				TransferType::Teleport => Self::teleport_fees_instructions(
					origin.clone(),
					dest.clone(),
					fees,
					weight_limit,
				)?,
				TransferType::RemoteReserve(_) =>
					return Err(Error::<T>::InvalidAssetUnsupportedReserve.into()),
			};
			FeesHandling::Separate { local_xcm, remote_xcm }
		};

		let (local_xcm, remote_xcm) = Self::build_xcm_transfer_type(
			origin.clone(),
			dest.clone(),
			beneficiary,
			assets,
			assets_transfer_type,
			fees,
			weight_limit,
		)?;
		Self::execute_xcm_transfer(origin, dest, local_xcm, remote_xcm)
	}

	fn build_xcm_transfer_type(
		origin: Location,
		dest: Location,
		beneficiary: Either<Location, Xcm<()>>,
		assets: Vec<Asset>,
		transfer_type: TransferType,
		fees: FeesHandling<T>,
		weight_limit: WeightLimit,
	) -> Result<(Xcm<<T as Config>::RuntimeCall>, Option<Xcm<()>>), Error<T>> {
		tracing::debug!(
			target: "xcm::pallet_xcm::build_xcm_transfer_type",
			?origin, ?dest, ?beneficiary, ?assets, ?transfer_type, ?fees, ?weight_limit,
		);
		match transfer_type {
			TransferType::LocalReserve => Self::local_reserve_transfer_programs(
				origin.clone(),
				dest.clone(),
				beneficiary,
				assets,
				fees,
				weight_limit,
			)
			.map(|(local, remote)| (local, Some(remote))),
			TransferType::DestinationReserve => Self::destination_reserve_transfer_programs(
				origin.clone(),
				dest.clone(),
				beneficiary,
				assets,
				fees,
				weight_limit,
			)
			.map(|(local, remote)| (local, Some(remote))),
			TransferType::RemoteReserve(reserve) => {
				let fees = match fees {
					FeesHandling::Batched { fees } => fees,
					_ => return Err(Error::<T>::InvalidAssetUnsupportedReserve.into()),
				};
				Self::remote_reserve_transfer_program(
					origin.clone(),
					reserve.try_into().map_err(|()| Error::<T>::BadVersion)?,
					beneficiary,
					dest.clone(),
					assets,
					fees,
					weight_limit,
				)
				.map(|local| (local, None))
			},
			TransferType::Teleport => Self::teleport_assets_program(
				origin.clone(),
				dest.clone(),
				beneficiary,
				assets,
				fees,
				weight_limit,
			)
			.map(|(local, remote)| (local, Some(remote))),
		}
	}

	fn execute_xcm_transfer(
		origin: Location,
		dest: Location,
		mut local_xcm: Xcm<<T as Config>::RuntimeCall>,
		remote_xcm: Option<Xcm<()>>,
	) -> DispatchResult {
		tracing::debug!(
			target: "xcm::pallet_xcm::execute_xcm_transfer",
			?origin, ?dest, ?local_xcm, ?remote_xcm,
		);

		let weight =
			T::Weigher::weight(&mut local_xcm).map_err(|()| Error::<T>::UnweighableMessage)?;
		let mut hash = local_xcm.using_encoded(sp_io::hashing::blake2_256);
		let outcome = T::XcmExecutor::prepare_and_execute(
			origin.clone(),
			local_xcm,
			&mut hash,
			weight,
			weight,
		);
		Self::deposit_event(Event::Attempted { outcome: outcome.clone() });
		outcome.clone().ensure_complete().map_err(|error| {
			tracing::error!(
				target: "xcm::pallet_xcm::execute_xcm_transfer",
				?error, "XCM execution failed with error with outcome: {:?}", outcome
			);
			Error::<T>::LocalExecutionIncomplete
		})?;

		if let Some(remote_xcm) = remote_xcm {
			let (ticket, price) = validate_send::<T::XcmRouter>(dest.clone(), remote_xcm.clone())
				.map_err(|error| {
					tracing::error!(target: "xcm::pallet_xcm::execute_xcm_transfer", ?error, ?dest, ?remote_xcm, "XCM validate_send failed with error");
					Error::<T>::from(error)
				})?;
			if origin != Here.into_location() {
				Self::charge_fees(origin.clone(), price.clone()).map_err(|error| {
					tracing::error!(
						target: "xcm::pallet_xcm::execute_xcm_transfer",
						?error, ?price, ?origin, "Unable to charge fee",
					);
					Error::<T>::FeesNotMet
				})?;
			}
			let message_id = T::XcmRouter::deliver(ticket)
				.map_err(|error| {
					tracing::error!(target: "xcm::pallet_xcm::execute_xcm_transfer", ?error, ?dest, ?remote_xcm, "XCM deliver failed with error");
					Error::<T>::from(error)
				})?;

			let e = Event::Sent { origin, destination: dest, message: remote_xcm, message_id };
			Self::deposit_event(e);
		}
		Ok(())
	}

	fn add_fees_to_xcm(
		dest: Location,
		fees: FeesHandling<T>,
		weight_limit: WeightLimit,
		local: &mut Xcm<<T as Config>::RuntimeCall>,
		remote: &mut Xcm<()>,
	) -> Result<(), Error<T>> {
		match fees {
			FeesHandling::Batched { fees } => {
				let context = T::UniversalLocation::get();
				// no custom fees instructions, they are batched together with `assets` transfer;
				// BuyExecution happens after receiving all `assets`
				let reanchored_fees =
					fees.reanchored(&dest, &context).map_err(|e| {
						tracing::error!(target: "xcm::pallet_xcm::add_fees_to_xcm", ?e, ?dest, ?context, "Failed to re-anchor fees");
						Error::<T>::CannotReanchor
					})?;
				// buy execution using `fees` batched together with above `reanchored_assets`
				remote.inner_mut().push(BuyExecution { fees: reanchored_fees, weight_limit });
			},
			FeesHandling::Separate { local_xcm: mut local_fees, remote_xcm: mut remote_fees } => {
				// fees are handled by separate XCM instructions, prepend fees instructions (for
				// remote XCM they have to be prepended instead of appended to pass barriers).
				core::mem::swap(local, &mut local_fees);
				core::mem::swap(remote, &mut remote_fees);
				// these are now swapped so fees actually go first
				local.inner_mut().append(&mut local_fees.into_inner());
				remote.inner_mut().append(&mut remote_fees.into_inner());
			},
		}
		Ok(())
	}

	fn local_reserve_fees_instructions(
		origin: Location,
		dest: Location,
		fees: Asset,
		weight_limit: WeightLimit,
	) -> Result<(Xcm<<T as Config>::RuntimeCall>, Xcm<()>), Error<T>> {
		let value = (origin, vec![fees.clone()]);
		ensure!(T::XcmReserveTransferFilter::contains(&value), Error::<T>::Filtered);

		let context = T::UniversalLocation::get();
		let reanchored_fees = fees
			.clone()
			.reanchored(&dest, &context)
			.map_err(|_| Error::<T>::CannotReanchor)?;

		let local_execute_xcm = Xcm(vec![
			// move `fees` to `dest`s local sovereign account
			TransferAsset { assets: fees.into(), beneficiary: dest },
		]);
		let xcm_on_dest = Xcm(vec![
			// let (dest) chain know `fees` are in its SA on reserve
			ReserveAssetDeposited(reanchored_fees.clone().into()),
			// buy exec using `fees` in holding deposited in above instruction
			BuyExecution { fees: reanchored_fees, weight_limit },
		]);
		Ok((local_execute_xcm, xcm_on_dest))
	}

	fn local_reserve_transfer_programs(
		origin: Location,
		dest: Location,
		beneficiary: Either<Location, Xcm<()>>,
		assets: Vec<Asset>,
		fees: FeesHandling<T>,
		weight_limit: WeightLimit,
	) -> Result<(Xcm<<T as Config>::RuntimeCall>, Xcm<()>), Error<T>> {
		let value = (origin, assets);
		ensure!(T::XcmReserveTransferFilter::contains(&value), Error::<T>::Filtered);
		let (_, assets) = value;

		// max assets is `assets` (+ potentially separately handled fee)
		let max_assets =
			assets.len() as u32 + if matches!(&fees, FeesHandling::Batched { .. }) { 0 } else { 1 };
		let assets: Assets = assets.into();
		let context = T::UniversalLocation::get();
		let mut reanchored_assets = assets.clone();
		reanchored_assets
			.reanchor(&dest, &context)
			.map_err(|e| {
				tracing::error!(target: "xcm::pallet_xcm::local_reserve_transfer_programs", ?e, ?dest, ?context, "Failed to re-anchor assets");
				Error::<T>::CannotReanchor
			})?;

		// XCM instructions to be executed on local chain
		let mut local_execute_xcm = Xcm(vec![
			// locally move `assets` to `dest`s local sovereign account
			TransferAsset { assets, beneficiary: dest.clone() },
		]);
		// XCM instructions to be executed on destination chain
		let mut xcm_on_dest = Xcm(vec![
			// let (dest) chain know assets are in its SA on reserve
			ReserveAssetDeposited(reanchored_assets),
			// following instructions are not exec'ed on behalf of origin chain anymore
			ClearOrigin,
		]);
		// handle fees
		Self::add_fees_to_xcm(dest, fees, weight_limit, &mut local_execute_xcm, &mut xcm_on_dest)?;

		// Use custom XCM on remote chain, or just default to depositing everything to beneficiary.
		let custom_remote_xcm = match beneficiary {
			Either::Right(custom_xcm) => custom_xcm,
			Either::Left(beneficiary) => {
				// deposit all remaining assets in holding to `beneficiary` location
				Xcm(vec![DepositAsset { assets: Wild(AllCounted(max_assets)), beneficiary }])
			},
		};
		xcm_on_dest.0.extend(custom_remote_xcm.into_iter());

		Ok((local_execute_xcm, xcm_on_dest))
	}

	fn destination_reserve_fees_instructions(
		origin: Location,
		dest: Location,
		fees: Asset,
		weight_limit: WeightLimit,
	) -> Result<(Xcm<<T as Config>::RuntimeCall>, Xcm<()>), Error<T>> {
		let value = (origin, vec![fees.clone()]);
		ensure!(T::XcmReserveTransferFilter::contains(&value), Error::<T>::Filtered);
		ensure!(
			<T::XcmExecutor as XcmAssetTransfers>::IsReserve::contains(&fees, &dest),
			Error::<T>::InvalidAssetUnsupportedReserve
		);

		let context = T::UniversalLocation::get();
		let reanchored_fees = fees
			.clone()
			.reanchored(&dest, &context)
			.map_err(|e| {
				tracing::error!(target: "xcm::pallet_xcm::destination_reserve_fees_instructions", ?e, ?dest,?context, "Failed to re-anchor fees");
				Error::<T>::CannotReanchor
			})?;
		let fees: Assets = fees.into();

		let local_execute_xcm = Xcm(vec![
			// withdraw reserve-based fees (derivatives)
			WithdrawAsset(fees.clone()),
			// burn derivatives
			BurnAsset(fees),
		]);
		let xcm_on_dest = Xcm(vec![
			// withdraw `fees` from origin chain's sovereign account
			WithdrawAsset(reanchored_fees.clone().into()),
			// buy exec using `fees` in holding withdrawn in above instruction
			BuyExecution { fees: reanchored_fees, weight_limit },
		]);
		Ok((local_execute_xcm, xcm_on_dest))
	}

	fn destination_reserve_transfer_programs(
		origin: Location,
		dest: Location,
		beneficiary: Either<Location, Xcm<()>>,
		assets: Vec<Asset>,
		fees: FeesHandling<T>,
		weight_limit: WeightLimit,
	) -> Result<(Xcm<<T as Config>::RuntimeCall>, Xcm<()>), Error<T>> {
		let value = (origin, assets);
		ensure!(T::XcmReserveTransferFilter::contains(&value), Error::<T>::Filtered);
		let (_, assets) = value;
		for asset in assets.iter() {
			ensure!(
				<T::XcmExecutor as XcmAssetTransfers>::IsReserve::contains(&asset, &dest),
				Error::<T>::InvalidAssetUnsupportedReserve
			);
		}

		// max assets is `assets` (+ potentially separately handled fee)
		let max_assets =
			assets.len() as u32 + if matches!(&fees, FeesHandling::Batched { .. }) { 0 } else { 1 };
		let assets: Assets = assets.into();
		let context = T::UniversalLocation::get();
		let mut reanchored_assets = assets.clone();
		reanchored_assets
			.reanchor(&dest, &context)
			.map_err(|e| {
				tracing::error!(target: "xcm::pallet_xcm::destination_reserve_transfer_programs", ?e, ?dest, ?context, "Failed to re-anchor assets");
				Error::<T>::CannotReanchor
			})?;

		// XCM instructions to be executed on local chain
		let mut local_execute_xcm = Xcm(vec![
			// withdraw reserve-based assets
			WithdrawAsset(assets.clone()),
			// burn reserve-based assets
			BurnAsset(assets),
		]);
		// XCM instructions to be executed on destination chain
		let mut xcm_on_dest = Xcm(vec![
			// withdraw `assets` from origin chain's sovereign account
			WithdrawAsset(reanchored_assets),
			// following instructions are not exec'ed on behalf of origin chain anymore
			ClearOrigin,
		]);
		// handle fees
		Self::add_fees_to_xcm(dest, fees, weight_limit, &mut local_execute_xcm, &mut xcm_on_dest)?;

		// Use custom XCM on remote chain, or just default to depositing everything to beneficiary.
		let custom_remote_xcm = match beneficiary {
			Either::Right(custom_xcm) => custom_xcm,
			Either::Left(beneficiary) => {
				// deposit all remaining assets in holding to `beneficiary` location
				Xcm(vec![DepositAsset { assets: Wild(AllCounted(max_assets)), beneficiary }])
			},
		};
		xcm_on_dest.0.extend(custom_remote_xcm.into_iter());

		Ok((local_execute_xcm, xcm_on_dest))
	}

	// function assumes fees and assets have the same remote reserve
	fn remote_reserve_transfer_program(
		origin: Location,
		reserve: Location,
		beneficiary: Either<Location, Xcm<()>>,
		dest: Location,
		assets: Vec<Asset>,
		fees: Asset,
		weight_limit: WeightLimit,
	) -> Result<Xcm<<T as Config>::RuntimeCall>, Error<T>> {
		let value = (origin, assets);
		ensure!(T::XcmReserveTransferFilter::contains(&value), Error::<T>::Filtered);
		let (_, assets) = value;

		let max_assets = assets.len() as u32;
		let context = T::UniversalLocation::get();
		// we spend up to half of fees for execution on reserve and other half for execution on
		// destination
		let (fees_half_1, fees_half_2) = Self::halve_fees(fees)?;
		// identifies fee item as seen by `reserve` - to be used at reserve chain
		let reserve_fees = fees_half_1
			.reanchored(&reserve, &context)
			.map_err(|e| {
				tracing::error!(target: "xcm::pallet_xcm::remote_reserve_transfer_program", ?e, ?reserve, ?context, "Failed to re-anchor reserve_fees");
				Error::<T>::CannotReanchor
			})?;
		// identifies fee item as seen by `dest` - to be used at destination chain
		let dest_fees = fees_half_2
			.reanchored(&dest, &context)
			.map_err(|e| {
				tracing::error!(target: "xcm::pallet_xcm::remote_reserve_transfer_program", ?e, ?dest, ?context, "Failed to re-anchor dest_fees");
				Error::<T>::CannotReanchor
			})?;
		// identifies `dest` as seen by `reserve`
		let dest = dest.reanchored(&reserve, &context).map_err(|e| {
			tracing::error!(target: "xcm::pallet_xcm::remote_reserve_transfer_program", ?e, ?reserve, ?context, "Failed to re-anchor dest");
			Error::<T>::CannotReanchor
		})?;
		// xcm to be executed at dest
		let mut xcm_on_dest =
			Xcm(vec![BuyExecution { fees: dest_fees, weight_limit: weight_limit.clone() }]);
		// Use custom XCM on remote chain, or just default to depositing everything to beneficiary.
		let custom_xcm_on_dest = match beneficiary {
			Either::Right(custom_xcm) => custom_xcm,
			Either::Left(beneficiary) => {
				// deposit all remaining assets in holding to `beneficiary` location
				Xcm(vec![DepositAsset { assets: Wild(AllCounted(max_assets)), beneficiary }])
			},
		};
		xcm_on_dest.0.extend(custom_xcm_on_dest.into_iter());
		// xcm to be executed on reserve
		let xcm_on_reserve = Xcm(vec![
			BuyExecution { fees: reserve_fees, weight_limit },
			DepositReserveAsset { assets: Wild(AllCounted(max_assets)), dest, xcm: xcm_on_dest },
		]);
		Ok(Xcm(vec![
			WithdrawAsset(assets.into()),
			SetFeesMode { jit_withdraw: true },
			InitiateReserveWithdraw {
				assets: Wild(AllCounted(max_assets)),
				reserve,
				xcm: xcm_on_reserve,
			},
		]))
	}

	fn teleport_fees_instructions(
		origin: Location,
		dest: Location,
		fees: Asset,
		weight_limit: WeightLimit,
	) -> Result<(Xcm<<T as Config>::RuntimeCall>, Xcm<()>), Error<T>> {
		let value = (origin, vec![fees.clone()]);
		ensure!(T::XcmTeleportFilter::contains(&value), Error::<T>::Filtered);
		ensure!(
			<T::XcmExecutor as XcmAssetTransfers>::IsTeleporter::contains(&fees, &dest),
			Error::<T>::Filtered
		);

		let context = T::UniversalLocation::get();
		let reanchored_fees = fees
			.clone()
			.reanchored(&dest, &context)
			.map_err(|e| {
				tracing::error!(target: "xcm::pallet_xcm::teleport_fees_instructions", ?e, ?dest, ?context, "Failed to re-anchor fees");
				Error::<T>::CannotReanchor
			})?;

		// XcmContext irrelevant in teleports checks
		let dummy_context =
			XcmContext { origin: None, message_id: Default::default(), topic: None };
		// We should check that the asset can actually be teleported out (for this to
		// be in error, there would need to be an accounting violation by ourselves,
		// so it's unlikely, but we don't want to allow that kind of bug to leak into
		// a trusted chain.
		<T::XcmExecutor as XcmAssetTransfers>::AssetTransactor::can_check_out(
			&dest,
			&fees,
			&dummy_context,
		)
		.map_err(|e| {
			tracing::error!(target: "xcm::pallet_xcm::teleport_fees_instructions", ?e, ?fees, ?dest, "Failed can_check_out");
			Error::<T>::CannotCheckOutTeleport
		})?;
		// safe to do this here, we're in a transactional call that will be reverted on any
		// errors down the line
		<T::XcmExecutor as XcmAssetTransfers>::AssetTransactor::check_out(
			&dest,
			&fees,
			&dummy_context,
		);

		let fees: Assets = fees.into();
		let local_execute_xcm = Xcm(vec![
			// withdraw fees
			WithdrawAsset(fees.clone()),
			// burn fees
			BurnAsset(fees),
		]);
		let xcm_on_dest = Xcm(vec![
			// (dest) chain receive teleported assets burned on origin chain
			ReceiveTeleportedAsset(reanchored_fees.clone().into()),
			// buy exec using `fees` in holding received in above instruction
			BuyExecution { fees: reanchored_fees, weight_limit },
		]);
		Ok((local_execute_xcm, xcm_on_dest))
	}

	fn teleport_assets_program(
		origin: Location,
		dest: Location,
		beneficiary: Either<Location, Xcm<()>>,
		assets: Vec<Asset>,
		fees: FeesHandling<T>,
		weight_limit: WeightLimit,
	) -> Result<(Xcm<<T as Config>::RuntimeCall>, Xcm<()>), Error<T>> {
		let value = (origin, assets);
		ensure!(T::XcmTeleportFilter::contains(&value), Error::<T>::Filtered);
		let (_, assets) = value;
		for asset in assets.iter() {
			ensure!(
				<T::XcmExecutor as XcmAssetTransfers>::IsTeleporter::contains(&asset, &dest),
				Error::<T>::Filtered
			);
		}

		// max assets is `assets` (+ potentially separately handled fee)
		let max_assets =
			assets.len() as u32 + if matches!(&fees, FeesHandling::Batched { .. }) { 0 } else { 1 };
		let context = T::UniversalLocation::get();
		let assets: Assets = assets.into();
		let mut reanchored_assets = assets.clone();
		reanchored_assets
			.reanchor(&dest, &context)
			.map_err(|e| {
				tracing::error!(target: "xcm::pallet_xcm::teleport_assets_program", ?e, ?dest, ?context, "Failed to re-anchor asset");
				Error::<T>::CannotReanchor
			})?;

		// XcmContext irrelevant in teleports checks
		let dummy_context =
			XcmContext { origin: None, message_id: Default::default(), topic: None };
		for asset in assets.inner() {
			// We should check that the asset can actually be teleported out (for this to
			// be in error, there would need to be an accounting violation by ourselves,
			// so it's unlikely, but we don't want to allow that kind of bug to leak into
			// a trusted chain.
			<T::XcmExecutor as XcmAssetTransfers>::AssetTransactor::can_check_out(
				&dest,
				asset,
				&dummy_context,
			)
			.map_err(|e| {
				tracing::error!(target: "xcm::pallet_xcm::teleport_assets_program", ?e, ?asset, ?dest, "Failed can_check_out asset");
				Error::<T>::CannotCheckOutTeleport
			})?;
		}
		for asset in assets.inner() {
			// safe to do this here, we're in a transactional call that will be reverted on any
			// errors down the line
			<T::XcmExecutor as XcmAssetTransfers>::AssetTransactor::check_out(
				&dest,
				asset,
				&dummy_context,
			);
		}

		// XCM instructions to be executed on local chain
		let mut local_execute_xcm = Xcm(vec![
			// withdraw assets to be teleported
			WithdrawAsset(assets.clone()),
			// burn assets on local chain
			BurnAsset(assets),
		]);
		// XCM instructions to be executed on destination chain
		let mut xcm_on_dest = Xcm(vec![
			// teleport `assets` in from origin chain
			ReceiveTeleportedAsset(reanchored_assets),
			// following instructions are not exec'ed on behalf of origin chain anymore
			ClearOrigin,
		]);
		// handle fees
		Self::add_fees_to_xcm(dest, fees, weight_limit, &mut local_execute_xcm, &mut xcm_on_dest)?;

		// Use custom XCM on remote chain, or just default to depositing everything to beneficiary.
		let custom_remote_xcm = match beneficiary {
			Either::Right(custom_xcm) => custom_xcm,
			Either::Left(beneficiary) => {
				// deposit all remaining assets in holding to `beneficiary` location
				Xcm(vec![DepositAsset { assets: Wild(AllCounted(max_assets)), beneficiary }])
			},
		};
		xcm_on_dest.0.extend(custom_remote_xcm.into_iter());

		Ok((local_execute_xcm, xcm_on_dest))
	}

	/// Halve `fees` fungible amount.
	pub(crate) fn halve_fees(fees: Asset) -> Result<(Asset, Asset), Error<T>> {
		match fees.fun {
			Fungible(amount) => {
				let fee1 = amount.saturating_div(2);
				let fee2 = amount.saturating_sub(fee1);
				ensure!(fee1 > 0, Error::<T>::FeesNotMet);
				ensure!(fee2 > 0, Error::<T>::FeesNotMet);
				Ok((Asset::from((fees.id.clone(), fee1)), Asset::from((fees.id.clone(), fee2))))
			},
			NonFungible(_) => Err(Error::<T>::FeesNotMet),
		}
	}

	/// Will always make progress, and will do its best not to use much more than `weight_cutoff`
	/// in doing so.
	pub(crate) fn lazy_migration(
		mut stage: VersionMigrationStage,
		weight_cutoff: Weight,
	) -> (Weight, Option<VersionMigrationStage>) {
		let mut weight_used = Weight::zero();

		let sv_migrate_weight = T::WeightInfo::migrate_supported_version();
		let vn_migrate_weight = T::WeightInfo::migrate_version_notifiers();
		let vnt_already_notified_weight = T::WeightInfo::already_notified_target();
		let vnt_notify_weight = T::WeightInfo::notify_current_targets();
		let vnt_migrate_weight = T::WeightInfo::migrate_version_notify_targets();
		let vnt_migrate_fail_weight = T::WeightInfo::notify_target_migration_fail();
		let vnt_notify_migrate_weight = T::WeightInfo::migrate_and_notify_old_targets();

		use VersionMigrationStage::*;

		if stage == MigrateSupportedVersion {
			// We assume that supported XCM version only ever increases, so just cycle through lower
			// XCM versioned from the current.
			for v in 0..XCM_VERSION {
				for (old_key, value) in SupportedVersion::<T>::drain_prefix(v) {
					if let Ok(new_key) = old_key.into_latest() {
						SupportedVersion::<T>::insert(XCM_VERSION, new_key, value);
					}
					weight_used.saturating_accrue(sv_migrate_weight);
					if weight_used.any_gte(weight_cutoff) {
						return (weight_used, Some(stage))
					}
				}
			}
			stage = MigrateVersionNotifiers;
		}
		if stage == MigrateVersionNotifiers {
			for v in 0..XCM_VERSION {
				for (old_key, value) in VersionNotifiers::<T>::drain_prefix(v) {
					if let Ok(new_key) = old_key.into_latest() {
						VersionNotifiers::<T>::insert(XCM_VERSION, new_key, value);
					}
					weight_used.saturating_accrue(vn_migrate_weight);
					if weight_used.any_gte(weight_cutoff) {
						return (weight_used, Some(stage))
					}
				}
			}
			stage = NotifyCurrentTargets(None);
		}

		let xcm_version = T::AdvertisedXcmVersion::get();

		if let NotifyCurrentTargets(maybe_last_raw_key) = stage {
			let mut iter = match maybe_last_raw_key {
				Some(k) => VersionNotifyTargets::<T>::iter_prefix_from(XCM_VERSION, k),
				None => VersionNotifyTargets::<T>::iter_prefix(XCM_VERSION),
			};
			while let Some((key, value)) = iter.next() {
				let (query_id, max_weight, target_xcm_version) = value;
				let new_key: Location = match key.clone().try_into() {
					Ok(k) if target_xcm_version != xcm_version => k,
					_ => {
						// We don't early return here since we need to be certain that we
						// make some progress.
						weight_used.saturating_accrue(vnt_already_notified_weight);
						continue
					},
				};
				let response = Response::Version(xcm_version);
				let message =
					Xcm(vec![QueryResponse { query_id, response, max_weight, querier: None }]);
				let event = match send_xcm::<T::XcmRouter>(new_key.clone(), message) {
					Ok((message_id, cost)) => {
						let value = (query_id, max_weight, xcm_version);
						VersionNotifyTargets::<T>::insert(XCM_VERSION, key, value);
						Event::VersionChangeNotified {
							destination: new_key,
							result: xcm_version,
							cost,
							message_id,
						}
					},
					Err(e) => {
						VersionNotifyTargets::<T>::remove(XCM_VERSION, key);
						Event::NotifyTargetSendFail { location: new_key, query_id, error: e.into() }
					},
				};
				Self::deposit_event(event);
				weight_used.saturating_accrue(vnt_notify_weight);
				if weight_used.any_gte(weight_cutoff) {
					let last = Some(iter.last_raw_key().into());
					return (weight_used, Some(NotifyCurrentTargets(last)))
				}
			}
			stage = MigrateAndNotifyOldTargets;
		}
		if stage == MigrateAndNotifyOldTargets {
			for v in 0..XCM_VERSION {
				for (old_key, value) in VersionNotifyTargets::<T>::drain_prefix(v) {
					let (query_id, max_weight, target_xcm_version) = value;
					let new_key = match Location::try_from(old_key.clone()) {
						Ok(k) => k,
						Err(()) => {
							Self::deposit_event(Event::NotifyTargetMigrationFail {
								location: old_key,
								query_id: value.0,
							});
							weight_used.saturating_accrue(vnt_migrate_fail_weight);
							if weight_used.any_gte(weight_cutoff) {
								return (weight_used, Some(stage))
							}
							continue
						},
					};

					let versioned_key = LatestVersionedLocation(&new_key);
					if target_xcm_version == xcm_version {
						VersionNotifyTargets::<T>::insert(XCM_VERSION, versioned_key, value);
						weight_used.saturating_accrue(vnt_migrate_weight);
					} else {
						// Need to notify target.
						let response = Response::Version(xcm_version);
						let message = Xcm(vec![QueryResponse {
							query_id,
							response,
							max_weight,
							querier: None,
						}]);
						let event = match send_xcm::<T::XcmRouter>(new_key.clone(), message) {
							Ok((message_id, cost)) => {
								VersionNotifyTargets::<T>::insert(
									XCM_VERSION,
									versioned_key,
									(query_id, max_weight, xcm_version),
								);
								Event::VersionChangeNotified {
									destination: new_key,
									result: xcm_version,
									cost,
									message_id,
								}
							},
							Err(e) => Event::NotifyTargetSendFail {
								location: new_key,
								query_id,
								error: e.into(),
							},
						};
						Self::deposit_event(event);
						weight_used.saturating_accrue(vnt_notify_migrate_weight);
					}
					if weight_used.any_gte(weight_cutoff) {
						return (weight_used, Some(stage))
					}
				}
			}
		}
		(weight_used, None)
	}

	/// Request that `dest` informs us of its version.
	pub fn request_version_notify(dest: impl Into<Location>) -> XcmResult {
		let dest = dest.into();
		let versioned_dest = VersionedLocation::from(dest.clone());
		let already = VersionNotifiers::<T>::contains_key(XCM_VERSION, &versioned_dest);
		ensure!(!already, XcmError::InvalidLocation);
		let query_id = QueryCounter::<T>::mutate(|q| {
			let r = *q;
			q.saturating_inc();
			r
		});
		// TODO #3735: Correct weight.
		let instruction = SubscribeVersion { query_id, max_response_weight: Weight::zero() };
		let (message_id, cost) = send_xcm::<T::XcmRouter>(dest.clone(), Xcm(vec![instruction]))?;
		Self::deposit_event(Event::VersionNotifyRequested { destination: dest, cost, message_id });
		VersionNotifiers::<T>::insert(XCM_VERSION, &versioned_dest, query_id);
		let query_status =
			QueryStatus::VersionNotifier { origin: versioned_dest, is_active: false };
		Queries::<T>::insert(query_id, query_status);
		Ok(())
	}

	/// Request that `dest` ceases informing us of its version.
	pub fn unrequest_version_notify(dest: impl Into<Location>) -> XcmResult {
		let dest = dest.into();
		let versioned_dest = LatestVersionedLocation(&dest);
		let query_id = VersionNotifiers::<T>::take(XCM_VERSION, versioned_dest)
			.ok_or(XcmError::InvalidLocation)?;
		let (message_id, cost) =
			send_xcm::<T::XcmRouter>(dest.clone(), Xcm(vec![UnsubscribeVersion]))?;
		Self::deposit_event(Event::VersionNotifyUnrequested {
			destination: dest,
			cost,
			message_id,
		});
		Queries::<T>::remove(query_id);
		Ok(())
	}

	/// Relay an XCM `message` from a given `interior` location in this context to a given `dest`
	/// location. The `fee_payer` is charged for the delivery unless `None` in which case fees
	/// are not charged (and instead borne by the chain).
	pub fn send_xcm(
		interior: impl Into<Junctions>,
		dest: impl Into<Location>,
		mut message: Xcm<()>,
	) -> Result<XcmHash, SendError> {
		let interior = interior.into();
		let local_origin = interior.clone().into();
		let dest = dest.into();
		let is_waived =
			<T::XcmExecutor as FeeManager>::is_waived(Some(&local_origin), FeeReason::ChargeFees);
		if interior != Junctions::Here {
			message.0.insert(0, DescendOrigin(interior.clone()));
		}
		tracing::debug!(target: "xcm::send_xcm", "{:?}, {:?}", dest.clone(), message.clone());
		let (ticket, price) = validate_send::<T::XcmRouter>(dest, message)?;
		if !is_waived {
			Self::charge_fees(local_origin, price).map_err(|e| {
				tracing::error!(
					target: "xcm::pallet_xcm::send_xcm",
					?e,
					"Charging fees failed with error",
				);
				SendError::Fees
			})?;
		}
		T::XcmRouter::deliver(ticket)
	}

	pub fn check_account() -> T::AccountId {
		const ID: PalletId = PalletId(*b"py/xcmch");
		AccountIdConversion::<T::AccountId>::into_account_truncating(&ID)
	}

	/// Dry-runs `call` with the given `origin`.
	///
	/// Returns not only the call result and events, but also the local XCM, if any,
	/// and any XCMs forwarded to other locations.
	/// Meant to be used in the `xcm_runtime_apis::dry_run::DryRunApi` runtime API.
	pub fn dry_run_call<Runtime, Router, OriginCaller, RuntimeCall>(
		origin: OriginCaller,
		call: RuntimeCall,
		result_xcms_version: XcmVersion,
	) -> Result<CallDryRunEffects<<Runtime as frame_system::Config>::RuntimeEvent>, XcmDryRunApiError>
	where
		Runtime: crate::Config,
		Router: InspectMessageQueues,
		RuntimeCall: Dispatchable<PostInfo = PostDispatchInfo>,
		<RuntimeCall as Dispatchable>::RuntimeOrigin: From<OriginCaller>,
	{
		crate::Pallet::<Runtime>::set_record_xcm(true);
		// Clear other messages in queues...
		Router::clear_messages();
		// ...and reset events to make sure we only record events from current call.
		frame_system::Pallet::<Runtime>::reset_events();
		let result = call.dispatch(origin.into());
		crate::Pallet::<Runtime>::set_record_xcm(false);
		let local_xcm = crate::Pallet::<Runtime>::recorded_xcm()
			.map(|xcm| VersionedXcm::<()>::from(xcm).into_version(result_xcms_version))
			.transpose()
			.map_err(|()| {
				tracing::error!(
					target: "xcm::DryRunApi::dry_run_call",
					"Local xcm version conversion failed"
				);

				XcmDryRunApiError::VersionedConversionFailed
			})?;

		// Should only get messages from this call since we cleared previous ones.
		let forwarded_xcms =
			Self::convert_forwarded_xcms(result_xcms_version, Router::get_messages()).inspect_err(
				|error| {
					tracing::error!(
						target: "xcm::DryRunApi::dry_run_call",
						?error, "Forwarded xcms version conversion failed with error"
					);
				},
			)?;
		let events: Vec<<Runtime as frame_system::Config>::RuntimeEvent> =
			frame_system::Pallet::<Runtime>::read_events_no_consensus()
				.map(|record| record.event.clone())
				.collect();
		Ok(CallDryRunEffects {
			local_xcm: local_xcm.map(VersionedXcm::<()>::from),
			forwarded_xcms,
			emitted_events: events,
			execution_result: result,
		})
	}

	/// Dry-runs `xcm` with the given `origin_location`.
	///
	/// Returns execution result, events, and any forwarded XCMs to other locations.
	/// Meant to be used in the `xcm_runtime_apis::dry_run::DryRunApi` runtime API.
	pub fn dry_run_xcm<Runtime, Router, RuntimeCall: Decode + GetDispatchInfo, XcmConfig>(
		origin_location: VersionedLocation,
		xcm: VersionedXcm<RuntimeCall>,
	) -> Result<XcmDryRunEffects<<Runtime as frame_system::Config>::RuntimeEvent>, XcmDryRunApiError>
	where
		Runtime: frame_system::Config,
		Router: InspectMessageQueues,
		XcmConfig: xcm_executor::Config<RuntimeCall = RuntimeCall>,
	{
		let origin_location: Location = origin_location.try_into().map_err(|error| {
			tracing::error!(
				target: "xcm::DryRunApi::dry_run_xcm",
				?error, "Location version conversion failed with error"
			);
			XcmDryRunApiError::VersionedConversionFailed
		})?;
		let xcm_version = xcm.identify_version();
		let xcm: Xcm<RuntimeCall> = xcm.try_into().map_err(|error| {
			tracing::error!(
				target: "xcm::DryRunApi::dry_run_xcm",
				?error, "Xcm version conversion failed with error"
			);
			XcmDryRunApiError::VersionedConversionFailed
		})?;
		let mut hash = xcm.using_encoded(sp_io::hashing::blake2_256);

		// To make sure we only record events from current call.
		Router::clear_messages();
		frame_system::Pallet::<Runtime>::reset_events();

		let result = xcm_executor::XcmExecutor::<XcmConfig>::prepare_and_execute(
			origin_location,
			xcm,
			&mut hash,
			Weight::MAX, // Max limit available for execution.
			Weight::zero(),
		);
		let forwarded_xcms = Self::convert_forwarded_xcms(xcm_version, Router::get_messages())
			.inspect_err(|error| {
				tracing::error!(
					target: "xcm::DryRunApi::dry_run_xcm",
					?error, "Forwarded xcms version conversion failed with error"
				);
			})?;
		let events: Vec<<Runtime as frame_system::Config>::RuntimeEvent> =
			frame_system::Pallet::<Runtime>::read_events_no_consensus()
				.map(|record| record.event.clone())
				.collect();
		Ok(XcmDryRunEffects { forwarded_xcms, emitted_events: events, execution_result: result })
	}

	fn convert_xcms(
		xcm_version: XcmVersion,
		xcms: Vec<VersionedXcm<()>>,
	) -> Result<Vec<VersionedXcm<()>>, ()> {
		xcms.into_iter()
			.map(|xcm| xcm.into_version(xcm_version))
			.collect::<Result<Vec<_>, ()>>()
	}

	fn convert_forwarded_xcms(
		xcm_version: XcmVersion,
		forwarded_xcms: Vec<(VersionedLocation, Vec<VersionedXcm<()>>)>,
	) -> Result<Vec<(VersionedLocation, Vec<VersionedXcm<()>>)>, XcmDryRunApiError> {
		forwarded_xcms
			.into_iter()
			.map(|(dest, forwarded_xcms)| {
				let dest = dest.into_version(xcm_version)?;
				let forwarded_xcms = Self::convert_xcms(xcm_version, forwarded_xcms)?;

				Ok((dest, forwarded_xcms))
			})
			.collect::<Result<Vec<_>, ()>>()
			.map_err(|()| XcmDryRunApiError::VersionedConversionFailed)
	}

	/// Given a list of asset ids, returns the correct API response for
	/// `XcmPaymentApi::query_acceptable_payment_assets`.
	///
	/// The assets passed in have to be supported for fee payment.
	pub fn query_acceptable_payment_assets(
		version: xcm::Version,
		asset_ids: Vec<AssetId>,
	) -> Result<Vec<VersionedAssetId>, XcmPaymentApiError> {
		Ok(asset_ids
			.into_iter()
			.map(|asset_id| VersionedAssetId::from(asset_id))
			.filter_map(|asset_id| asset_id.into_version(version).ok())
			.collect())
	}

	pub fn query_xcm_weight(message: VersionedXcm<()>) -> Result<Weight, XcmPaymentApiError> {
		let message = Xcm::<()>::try_from(message.clone())
			.map_err(|e| {
				tracing::error!(target: "xcm::pallet_xcm::query_xcm_weight", ?e, ?message, "Failed to convert versioned message");
				XcmPaymentApiError::VersionedConversionFailed
			})?;

		T::Weigher::weight(&mut message.clone().into()).map_err(|()| {
			tracing::error!(target: "xcm::pallet_xcm::query_xcm_weight", ?message, "Error when querying XCM weight");
			XcmPaymentApiError::WeightNotComputable
		})
	}

	/// Given a `destination` and XCM `message`, return assets to be charged as XCM delivery fees.
	pub fn query_delivery_fees(
		destination: VersionedLocation,
		message: VersionedXcm<()>,
	) -> Result<VersionedAssets, XcmPaymentApiError> {
		let result_version = destination.identify_version().max(message.identify_version());

		let destination: Location = destination
			.clone()
			.try_into()
			.map_err(|e| {
				tracing::error!(target: "xcm::pallet_xcm::query_delivery_fees", ?e, ?destination, "Failed to convert versioned destination");
				XcmPaymentApiError::VersionedConversionFailed
			})?;

		let message: Xcm<()> =
			message.clone().try_into().map_err(|e| {
				tracing::error!(target: "xcm::pallet_xcm::query_delivery_fees", ?e, ?message, "Failed to convert versioned message");
				XcmPaymentApiError::VersionedConversionFailed
			})?;

		let (_, fees) = validate_send::<T::XcmRouter>(destination.clone(), message.clone()).map_err(|error| {
			tracing::error!(target: "xcm::pallet_xcm::query_delivery_fees", ?error, ?destination, ?message, "Failed to validate send to destination");
			XcmPaymentApiError::Unroutable
		})?;

		VersionedAssets::from(fees)
			.into_version(result_version)
			.map_err(|e| {
				tracing::error!(target: "xcm::pallet_xcm::query_delivery_fees", ?e, ?result_version, "Failed to convert fees into version");
				XcmPaymentApiError::VersionedConversionFailed
			})
	}

	/// Given an Asset and a Location, returns if the provided location is a trusted reserve for the
	/// given asset.
	pub fn is_trusted_reserve(
		asset: VersionedAsset,
		location: VersionedLocation,
	) -> Result<bool, TrustedQueryApiError> {
		let location: Location = location.try_into().map_err(|e| {
			tracing::debug!(
				target: "xcm::pallet_xcm::is_trusted_reserve",
				?e, "Failed to convert versioned location",
			);
			TrustedQueryApiError::VersionedLocationConversionFailed
		})?;

		let a: Asset = asset.try_into().map_err(|e| {
			tracing::debug!(
				target: "xcm::pallet_xcm::is_trusted_reserve",
				 ?e, "Failed to convert versioned asset",
			);
			TrustedQueryApiError::VersionedAssetConversionFailed
		})?;

		Ok(<T::XcmExecutor as XcmAssetTransfers>::IsReserve::contains(&a, &location))
	}

	/// Given an Asset and a Location, returns if the asset can be teleported to provided location.
	pub fn is_trusted_teleporter(
		asset: VersionedAsset,
		location: VersionedLocation,
	) -> Result<bool, TrustedQueryApiError> {
		let location: Location = location.try_into().map_err(|e| {
			tracing::debug!(
				target: "xcm::pallet_xcm::is_trusted_teleporter",
				?e, "Failed to convert versioned location",
			);
			TrustedQueryApiError::VersionedLocationConversionFailed
		})?;
		let a: Asset = asset.try_into().map_err(|e| {
			tracing::debug!(
				target: "xcm::pallet_xcm::is_trusted_teleporter",
				 ?e, "Failed to convert versioned asset",
			);
			TrustedQueryApiError::VersionedAssetConversionFailed
		})?;
		Ok(<T::XcmExecutor as XcmAssetTransfers>::IsTeleporter::contains(&a, &location))
	}

	/// Returns locations allowed to alias into and act as `target`.
	pub fn authorized_aliasers(
		target: VersionedLocation,
	) -> Result<Vec<OriginAliaser>, AuthorizedAliasersApiError> {
		let desired_version = target.identify_version();
		// storage entries are always latest version
		let target: VersionedLocation = target.into_version(XCM_VERSION).map_err(|e| {
			tracing::debug!(
				target: "xcm::pallet_xcm::authorized_aliasers",
				?e, "Failed to convert versioned location",
			);
			AuthorizedAliasersApiError::LocationVersionConversionFailed
		})?;
		Ok(AuthorizedAliases::<T>::get(&target)
			.map(|authorized| {
				authorized
					.aliasers
					.into_iter()
					.filter_map(|aliaser| {
						let OriginAliaser { location, expiry } = aliaser;
						location
							.into_version(desired_version)
							.map(|location| OriginAliaser { location, expiry })
							.ok()
					})
					.collect()
			})
			.unwrap_or_default())
	}

	/// Given an `origin` and a `target`, returns if the `origin` location was added by `target` as
	/// an authorized aliaser.
	///
	/// Effectively says whether `origin` is allowed to alias into and act as `target`.
	pub fn is_authorized_alias(
		origin: VersionedLocation,
		target: VersionedLocation,
	) -> Result<bool, AuthorizedAliasersApiError> {
		let desired_version = target.identify_version();
		let origin = origin.into_version(desired_version).map_err(|e| {
			tracing::debug!(
				target: "xcm::pallet_xcm::is_authorized_alias",
				?e, "mismatching origin and target versions",
			);
			AuthorizedAliasersApiError::LocationVersionConversionFailed
		})?;
		Ok(Self::authorized_aliasers(target)?.into_iter().any(|aliaser| {
			// `aliasers` and `origin` have already been transformed to `desired_version`, we
			// can just directly compare them.
			aliaser.location == origin &&
				aliaser
					.expiry
					.map(|expiry| {
						frame_system::Pallet::<T>::current_block_number().saturated_into::<u64>() <
							expiry
					})
					.unwrap_or(true)
		}))
	}

	/// Create a new expectation of a query response with the querier being here.
	fn do_new_query(
		responder: impl Into<Location>,
		maybe_notify: Option<<T as Config>::RuntimeCall>,
		timeout: BlockNumberFor<T>,
		match_querier: impl Into<Location>,
	) -> u64 {
		QueryCounter::<T>::mutate(|q| {
			let r = *q;
			q.saturating_inc();
			Queries::<T>::insert(
				r,
				QueryStatus::Pending {
					responder: responder.into().into(),
					maybe_match_querier: Some(match_querier.into().into()),
					maybe_notify,
					timeout,
				},
			);
			r
		})
	}

	/// Consume `message` and return another which is equivalent to it except that it reports
	/// back the outcome and dispatches `notify` on this chain.
	///
	/// - `message`: The message whose outcome should be reported.
	/// - `responder`: The origin from which a response should be expected.
	/// - `notify`: A dispatchable function which will be called once the outcome of `message` is
	///   known. It may be a dispatchable in any pallet of the local chain, but other than the usual
	///   origin, it must accept exactly two arguments: `query_id: QueryId` and `outcome: Response`,
	///   and in that order. It should expect that the origin is `Origin::Response` and will contain
	///   the responder's location.
	/// - `timeout`: The block number after which it is permissible for `notify` not to be called
	///   even if a response is received.
	///
	/// `report_outcome_notify` may return an error if the `responder` is not invertible.
	///
	/// It is assumed that the querier of the response will be `Here`.
	///
	/// NOTE: `notify` gets called as part of handling an incoming message, so it should be
	/// lightweight. Its weight is estimated during this function and stored ready for
	/// weighing `ReportOutcome` on the way back. If it turns out to be heavier once it returns
	/// then reporting the outcome will fail. Futhermore if the estimate is too high, then it
	/// may be put in the overweight queue and need to be manually executed.
	pub fn report_outcome_notify(
		message: &mut Xcm<()>,
		responder: impl Into<Location>,
		notify: impl Into<<T as Config>::RuntimeCall>,
		timeout: BlockNumberFor<T>,
	) -> Result<(), XcmError> {
		let responder = responder.into();
		let destination = T::UniversalLocation::get()
			.invert_target(&responder)
			.map_err(|()| XcmError::LocationNotInvertible)?;
		let notify: <T as Config>::RuntimeCall = notify.into();
		let max_weight = notify.get_dispatch_info().call_weight;
		let query_id = Self::new_notify_query(responder, notify, timeout, Here);
		let response_info = QueryResponseInfo { destination, query_id, max_weight };
		let report_error = Xcm(vec![ReportError(response_info)]);
		message.0.insert(0, SetAppendix(report_error));
		Ok(())
	}

	/// Attempt to create a new query ID and register it as a query that is yet to respond, and
	/// which will call a dispatchable when a response happens.
	pub fn new_notify_query(
		responder: impl Into<Location>,
		notify: impl Into<<T as Config>::RuntimeCall>,
		timeout: BlockNumberFor<T>,
		match_querier: impl Into<Location>,
	) -> u64 {
		let notify = notify.into().using_encoded(|mut bytes| Decode::decode(&mut bytes)).expect(
			"decode input is output of Call encode; Call guaranteed to have two enums; qed",
		);
		Self::do_new_query(responder, Some(notify), timeout, match_querier)
	}

	/// Note that a particular destination to whom we would like to send a message is unknown
	/// and queue it for version discovery.
	fn note_unknown_version(dest: &Location) {
		tracing::trace!(
			target: "xcm::pallet_xcm::note_unknown_version",
			?dest, "XCM version is unknown for destination"
		);
		let versioned_dest = VersionedLocation::from(dest.clone());
		VersionDiscoveryQueue::<T>::mutate(|q| {
			if let Some(index) = q.iter().position(|i| &i.0 == &versioned_dest) {
				// exists - just bump the count.
				q[index].1.saturating_inc();
			} else {
				let _ = q.try_push((versioned_dest, 1));
			}
		});
	}

	/// Withdraw given `assets` from the given `location` and pay as XCM fees.
	///
	/// Fails if:
	/// - the `assets` are not known on this chain;
	/// - the `assets` cannot be withdrawn with that location as the Origin.
	fn charge_fees(location: Location, assets: Assets) -> DispatchResult {
		T::XcmExecutor::charge_fees(location.clone(), assets.clone())
			.map_err(|_| Error::<T>::FeesNotMet)?;
		Self::deposit_event(Event::FeesPaid { paying: location, fees: assets });
		Ok(())
	}

	/// Ensure the correctness of the state of this pallet.
	///
	/// This should be valid before and after each state transition of this pallet.
	///
	/// ## Invariants
	///
	/// All entries stored in the `SupportedVersion` / `VersionNotifiers` / `VersionNotifyTargets`
	/// need to be migrated to the `XCM_VERSION`. If they are not, then `CurrentMigration` has to be
	/// set.
	#[cfg(any(feature = "try-runtime", test))]
	pub fn do_try_state() -> Result<(), TryRuntimeError> {
		use migration::data::NeedsMigration;

		// Take the minimum version between `SafeXcmVersion` and `latest - 1` and ensure that the
		// operational data is stored at least at that version, for example, to prevent issues when
		// removing older XCM versions.
		let minimal_allowed_xcm_version = if let Some(safe_xcm_version) = SafeXcmVersion::<T>::get()
		{
			XCM_VERSION.saturating_sub(1).min(safe_xcm_version)
		} else {
			XCM_VERSION.saturating_sub(1)
		};

		// check `Queries`
		ensure!(
			!Queries::<T>::iter_values()
				.any(|data| data.needs_migration(minimal_allowed_xcm_version)),
			TryRuntimeError::Other("`Queries` data should be migrated to the higher xcm version!")
		);

		// check `LockedFungibles`
		ensure!(
			!LockedFungibles::<T>::iter_values()
				.any(|data| data.needs_migration(minimal_allowed_xcm_version)),
			TryRuntimeError::Other(
				"`LockedFungibles` data should be migrated to the higher xcm version!"
			)
		);

		// check `RemoteLockedFungibles`
		ensure!(
			!RemoteLockedFungibles::<T>::iter()
				.any(|(key, data)| key.needs_migration(minimal_allowed_xcm_version) ||
					data.needs_migration(minimal_allowed_xcm_version)),
			TryRuntimeError::Other(
				"`RemoteLockedFungibles` data should be migrated to the higher xcm version!"
			)
		);

		// if migration has been already scheduled, everything is ok and data will be eventually
		// migrated
		if CurrentMigration::<T>::exists() {
			return Ok(())
		}

		// if migration has NOT been scheduled yet, we need to check all operational data
		for v in 0..XCM_VERSION {
			ensure!(
				SupportedVersion::<T>::iter_prefix(v).next().is_none(),
				TryRuntimeError::Other(
					"`SupportedVersion` data should be migrated to the `XCM_VERSION`!`"
				)
			);
			ensure!(
				VersionNotifiers::<T>::iter_prefix(v).next().is_none(),
				TryRuntimeError::Other(
					"`VersionNotifiers` data should be migrated to the `XCM_VERSION`!`"
				)
			);
			ensure!(
				VersionNotifyTargets::<T>::iter_prefix(v).next().is_none(),
				TryRuntimeError::Other(
					"`VersionNotifyTargets` data should be migrated to the `XCM_VERSION`!`"
				)
			);
		}

		Ok(())
	}
}

pub struct LockTicket<T: Config> {
	sovereign_account: T::AccountId,
	amount: BalanceOf<T>,
	unlocker: Location,
	item_index: Option<usize>,
}

impl<T: Config> xcm_executor::traits::Enact for LockTicket<T> {
	fn enact(self) -> Result<(), xcm_executor::traits::LockError> {
		use xcm_executor::traits::LockError::UnexpectedState;
		let mut locks = LockedFungibles::<T>::get(&self.sovereign_account).unwrap_or_default();
		match self.item_index {
			Some(index) => {
				ensure!(locks.len() > index, UnexpectedState);
				ensure!(locks[index].1.try_as::<_>() == Ok(&self.unlocker), UnexpectedState);
				locks[index].0 = locks[index].0.max(self.amount);
			},
			None => {
				locks
					.try_push((self.amount, self.unlocker.into()))
					.map_err(|(_balance, _location)| UnexpectedState)?;
			},
		}
		LockedFungibles::<T>::insert(&self.sovereign_account, locks);
		T::Currency::extend_lock(
			*b"py/xcmlk",
			&self.sovereign_account,
			self.amount,
			WithdrawReasons::all(),
		);
		Ok(())
	}
}

pub struct UnlockTicket<T: Config> {
	sovereign_account: T::AccountId,
	amount: BalanceOf<T>,
	unlocker: Location,
}

impl<T: Config> xcm_executor::traits::Enact for UnlockTicket<T> {
	fn enact(self) -> Result<(), xcm_executor::traits::LockError> {
		use xcm_executor::traits::LockError::UnexpectedState;
		let mut locks =
			LockedFungibles::<T>::get(&self.sovereign_account).ok_or(UnexpectedState)?;
		let mut maybe_remove_index = None;
		let mut locked = BalanceOf::<T>::zero();
		let mut found = false;
		// We could just as well do with an into_iter, filter_map and collect, however this way
		// avoids making an allocation.
		for (i, x) in locks.iter_mut().enumerate() {
			if x.1.try_as::<_>().defensive() == Ok(&self.unlocker) {
				x.0 = x.0.saturating_sub(self.amount);
				if x.0.is_zero() {
					maybe_remove_index = Some(i);
				}
				found = true;
			}
			locked = locked.max(x.0);
		}
		ensure!(found, UnexpectedState);
		if let Some(remove_index) = maybe_remove_index {
			locks.swap_remove(remove_index);
		}
		LockedFungibles::<T>::insert(&self.sovereign_account, locks);
		let reasons = WithdrawReasons::all();
		T::Currency::set_lock(*b"py/xcmlk", &self.sovereign_account, locked, reasons);
		Ok(())
	}
}

pub struct ReduceTicket<T: Config> {
	key: (u32, T::AccountId, VersionedAssetId),
	amount: u128,
	locker: VersionedLocation,
	owner: VersionedLocation,
}

impl<T: Config> xcm_executor::traits::Enact for ReduceTicket<T> {
	fn enact(self) -> Result<(), xcm_executor::traits::LockError> {
		use xcm_executor::traits::LockError::UnexpectedState;
		let mut record = RemoteLockedFungibles::<T>::get(&self.key).ok_or(UnexpectedState)?;
		ensure!(self.locker == record.locker && self.owner == record.owner, UnexpectedState);
		let new_amount = record.amount.checked_sub(self.amount).ok_or(UnexpectedState)?;
		ensure!(record.amount_held().map_or(true, |h| new_amount >= h), UnexpectedState);
		if new_amount == 0 {
			RemoteLockedFungibles::<T>::remove(&self.key);
		} else {
			record.amount = new_amount;
			RemoteLockedFungibles::<T>::insert(&self.key, &record);
		}
		Ok(())
	}
}

impl<T: Config> xcm_executor::traits::AssetLock for Pallet<T> {
	type LockTicket = LockTicket<T>;
	type UnlockTicket = UnlockTicket<T>;
	type ReduceTicket = ReduceTicket<T>;

	fn prepare_lock(
		unlocker: Location,
		asset: Asset,
		owner: Location,
	) -> Result<LockTicket<T>, xcm_executor::traits::LockError> {
		use xcm_executor::traits::LockError::*;
		let sovereign_account = T::SovereignAccountOf::convert_location(&owner).ok_or(BadOwner)?;
		let amount = T::CurrencyMatcher::matches_fungible(&asset).ok_or(UnknownAsset)?;
		ensure!(T::Currency::free_balance(&sovereign_account) >= amount, AssetNotOwned);
		let locks = LockedFungibles::<T>::get(&sovereign_account).unwrap_or_default();
		let item_index = locks.iter().position(|x| x.1.try_as::<_>() == Ok(&unlocker));
		ensure!(item_index.is_some() || locks.len() < T::MaxLockers::get() as usize, NoResources);
		Ok(LockTicket { sovereign_account, amount, unlocker, item_index })
	}

	fn prepare_unlock(
		unlocker: Location,
		asset: Asset,
		owner: Location,
	) -> Result<UnlockTicket<T>, xcm_executor::traits::LockError> {
		use xcm_executor::traits::LockError::*;
		let sovereign_account = T::SovereignAccountOf::convert_location(&owner).ok_or(BadOwner)?;
		let amount = T::CurrencyMatcher::matches_fungible(&asset).ok_or(UnknownAsset)?;
		ensure!(T::Currency::free_balance(&sovereign_account) >= amount, AssetNotOwned);
		let locks = LockedFungibles::<T>::get(&sovereign_account).unwrap_or_default();
		let item_index =
			locks.iter().position(|x| x.1.try_as::<_>() == Ok(&unlocker)).ok_or(NotLocked)?;
		ensure!(locks[item_index].0 >= amount, NotLocked);
		Ok(UnlockTicket { sovereign_account, amount, unlocker })
	}

	fn note_unlockable(
		locker: Location,
		asset: Asset,
		mut owner: Location,
	) -> Result<(), xcm_executor::traits::LockError> {
		use xcm_executor::traits::LockError::*;
		ensure!(T::TrustedLockers::contains(&locker, &asset), NotTrusted);
		let amount = match asset.fun {
			Fungible(a) => a,
			NonFungible(_) => return Err(Unimplemented),
		};
		owner.remove_network_id();
		let account = T::SovereignAccountOf::convert_location(&owner).ok_or(BadOwner)?;
		let locker = locker.into();
		let owner = owner.into();
		let id: VersionedAssetId = asset.id.into();
		let key = (XCM_VERSION, account, id);
		let mut record =
			RemoteLockedFungibleRecord { amount, owner, locker, consumers: BoundedVec::default() };
		if let Some(old) = RemoteLockedFungibles::<T>::get(&key) {
			// Make sure that the new record wouldn't clobber any old data.
			ensure!(old.locker == record.locker && old.owner == record.owner, WouldClobber);
			record.consumers = old.consumers;
			record.amount = record.amount.max(old.amount);
		}
		RemoteLockedFungibles::<T>::insert(&key, record);
		Ok(())
	}

	fn prepare_reduce_unlockable(
		locker: Location,
		asset: Asset,
		mut owner: Location,
	) -> Result<Self::ReduceTicket, xcm_executor::traits::LockError> {
		use xcm_executor::traits::LockError::*;
		let amount = match asset.fun {
			Fungible(a) => a,
			NonFungible(_) => return Err(Unimplemented),
		};
		owner.remove_network_id();
		let sovereign_account = T::SovereignAccountOf::convert_location(&owner).ok_or(BadOwner)?;
		let locker = locker.into();
		let owner = owner.into();
		let id: VersionedAssetId = asset.id.into();
		let key = (XCM_VERSION, sovereign_account, id);

		let record = RemoteLockedFungibles::<T>::get(&key).ok_or(NotLocked)?;
		// Make sure that the record contains what we expect and there's enough to unlock.
		ensure!(locker == record.locker && owner == record.owner, WouldClobber);
		ensure!(record.amount >= amount, NotEnoughLocked);
		ensure!(
			record.amount_held().map_or(true, |h| record.amount.saturating_sub(amount) >= h),
			InUse
		);
		Ok(ReduceTicket { key, amount, locker, owner })
	}
}

impl<T: Config> WrapVersion for Pallet<T> {
	fn wrap_version<RuntimeCall: Decode + GetDispatchInfo>(
		dest: &Location,
		xcm: impl Into<VersionedXcm<RuntimeCall>>,
	) -> Result<VersionedXcm<RuntimeCall>, ()> {
		Self::get_version_for(dest)
			.or_else(|| {
				Self::note_unknown_version(dest);
				SafeXcmVersion::<T>::get()
			})
			.ok_or_else(|| {
				tracing::trace!(
					target: "xcm::pallet_xcm::wrap_version",
					?dest, "Could not determine a version to wrap XCM for destination",
				);
				()
			})
			.and_then(|v| xcm.into().into_version(v.min(XCM_VERSION)))
	}
}

impl<T: Config> GetVersion for Pallet<T> {
	fn get_version_for(dest: &Location) -> Option<XcmVersion> {
		SupportedVersion::<T>::get(XCM_VERSION, LatestVersionedLocation(dest))
	}
}

impl<T: Config> VersionChangeNotifier for Pallet<T> {
	/// Start notifying `location` should the XCM version of this chain change.
	///
	/// When it does, this type should ensure a `QueryResponse` message is sent with the given
	/// `query_id` & `max_weight` and with a `response` of `Response::Version`. This should happen
	/// until/unless `stop` is called with the correct `query_id`.
	///
	/// If the `location` has an ongoing notification and when this function is called, then an
	/// error should be returned.
	fn start(
		dest: &Location,
		query_id: QueryId,
		max_weight: Weight,
		_context: &XcmContext,
	) -> XcmResult {
		let versioned_dest = LatestVersionedLocation(dest);
		let already = VersionNotifyTargets::<T>::contains_key(XCM_VERSION, versioned_dest);
		ensure!(!already, XcmError::InvalidLocation);

		let xcm_version = T::AdvertisedXcmVersion::get();
		let response = Response::Version(xcm_version);
		let instruction = QueryResponse { query_id, response, max_weight, querier: None };
		let (message_id, cost) = send_xcm::<T::XcmRouter>(dest.clone(), Xcm(vec![instruction]))?;
		Self::deposit_event(Event::<T>::VersionNotifyStarted {
			destination: dest.clone(),
			cost,
			message_id,
		});

		let value = (query_id, max_weight, xcm_version);
		VersionNotifyTargets::<T>::insert(XCM_VERSION, versioned_dest, value);
		Ok(())
	}

	/// Stop notifying `location` should the XCM change. This is a no-op if there was never a
	/// subscription.
	fn stop(dest: &Location, _context: &XcmContext) -> XcmResult {
		VersionNotifyTargets::<T>::remove(XCM_VERSION, LatestVersionedLocation(dest));
		Ok(())
	}

	/// Return true if a location is subscribed to XCM version changes.
	fn is_subscribed(dest: &Location) -> bool {
		let versioned_dest = LatestVersionedLocation(dest);
		VersionNotifyTargets::<T>::contains_key(XCM_VERSION, versioned_dest)
	}
}

impl<T: Config> DropAssets for Pallet<T> {
	fn drop_assets(origin: &Location, assets: AssetsInHolding, _context: &XcmContext) -> Weight {
		if assets.is_empty() {
			return Weight::zero()
		}
		let versioned = VersionedAssets::from(Assets::from(assets));
		let hash = BlakeTwo256::hash_of(&(&origin, &versioned));
		AssetTraps::<T>::mutate(hash, |n| *n += 1);
		Self::deposit_event(Event::AssetsTrapped {
			hash,
			origin: origin.clone(),
			assets: versioned,
		});
		// TODO #3735: Put the real weight in there.
		Weight::zero()
	}
}

impl<T: Config> ClaimAssets for Pallet<T> {
	fn claim_assets(
		origin: &Location,
		ticket: &Location,
		assets: &Assets,
		_context: &XcmContext,
	) -> bool {
		let mut versioned = VersionedAssets::from(assets.clone());
		match ticket.unpack() {
			(0, [GeneralIndex(i)]) =>
				versioned = match versioned.into_version(*i as u32) {
					Ok(v) => v,
					Err(()) => return false,
				},
			(0, []) => (),
			_ => return false,
		};
		let hash = BlakeTwo256::hash_of(&(origin.clone(), versioned.clone()));
		match AssetTraps::<T>::get(hash) {
			0 => return false,
			1 => AssetTraps::<T>::remove(hash),
			n => AssetTraps::<T>::insert(hash, n - 1),
		}
		Self::deposit_event(Event::AssetsClaimed {
			hash,
			origin: origin.clone(),
			assets: versioned,
		});
		return true
	}
}

impl<T: Config> OnResponse for Pallet<T> {
	fn expecting_response(
		origin: &Location,
		query_id: QueryId,
		querier: Option<&Location>,
	) -> bool {
		match Queries::<T>::get(query_id) {
			Some(QueryStatus::Pending { responder, maybe_match_querier, .. }) =>
				Location::try_from(responder).map_or(false, |r| origin == &r) &&
					maybe_match_querier.map_or(true, |match_querier| {
						Location::try_from(match_querier).map_or(false, |match_querier| {
							querier.map_or(false, |q| q == &match_querier)
						})
					}),
			Some(QueryStatus::VersionNotifier { origin: r, .. }) =>
				Location::try_from(r).map_or(false, |r| origin == &r),
			_ => false,
		}
	}

	fn on_response(
		origin: &Location,
		query_id: QueryId,
		querier: Option<&Location>,
		response: Response,
		max_weight: Weight,
		_context: &XcmContext,
	) -> Weight {
		let origin = origin.clone();
		match (response, Queries::<T>::get(query_id)) {
			(
				Response::Version(v),
				Some(QueryStatus::VersionNotifier { origin: expected_origin, is_active }),
			) => {
				let origin: Location = match expected_origin.try_into() {
					Ok(o) if o == origin => o,
					Ok(o) => {
						Self::deposit_event(Event::InvalidResponder {
							origin: origin.clone(),
							query_id,
							expected_location: Some(o),
						});
						return Weight::zero()
					},
					_ => {
						Self::deposit_event(Event::InvalidResponder {
							origin: origin.clone(),
							query_id,
							expected_location: None,
						});
						// TODO #3735: Correct weight for this.
						return Weight::zero()
					},
				};
				// TODO #3735: Check max_weight is correct.
				if !is_active {
					Queries::<T>::insert(
						query_id,
						QueryStatus::VersionNotifier {
							origin: origin.clone().into(),
							is_active: true,
						},
					);
				}
				// We're being notified of a version change.
				SupportedVersion::<T>::insert(XCM_VERSION, LatestVersionedLocation(&origin), v);
				Self::deposit_event(Event::SupportedVersionChanged {
					location: origin,
					version: v,
				});
				Weight::zero()
			},
			(
				response,
				Some(QueryStatus::Pending { responder, maybe_notify, maybe_match_querier, timeout }),
			) => {
				if let Some(match_querier) = maybe_match_querier {
					let match_querier = match Location::try_from(match_querier) {
						Ok(mq) => mq,
						Err(_) => {
							Self::deposit_event(Event::InvalidQuerierVersion {
								origin: origin.clone(),
								query_id,
							});
							return Weight::zero()
						},
					};
					if querier.map_or(true, |q| q != &match_querier) {
						Self::deposit_event(Event::InvalidQuerier {
							origin: origin.clone(),
							query_id,
							expected_querier: match_querier,
							maybe_actual_querier: querier.cloned(),
						});
						return Weight::zero()
					}
				}
				let responder = match Location::try_from(responder) {
					Ok(r) => r,
					Err(_) => {
						Self::deposit_event(Event::InvalidResponderVersion {
							origin: origin.clone(),
							query_id,
						});
						return Weight::zero()
					},
				};
				if origin != responder {
					Self::deposit_event(Event::InvalidResponder {
						origin: origin.clone(),
						query_id,
						expected_location: Some(responder),
					});
					return Weight::zero()
				}
				// Check if the timeout has been reached
				let current_block = frame_system::Pallet::<T>::current_block_number();
				let timeout_reached = current_block > timeout;
				match (maybe_notify, timeout_reached) {
					(Some(call), false) => {
						Queries::<T>::remove(query_id);
						let weight = call.get_dispatch_info().call_weight;
						if weight.any_gt(max_weight) {
							let e = Event::NotifyOverweight {
								query_id,
								call,
								actual_weight: weight,
								max_budgeted_weight: max_weight,
							};
							Self::deposit_event(e);
							return Weight::zero();
						}
						let dispatch_origin = Origin::Response(origin.clone()).into();
						match call.clone().dispatch(dispatch_origin) {
							Ok(post_info) => {
								let e = Event::Notified { query_id, callback: call };
								Self::deposit_event(e);
								post_info.actual_weight.unwrap_or(weight)
							},
							Err(error_and_info) => {
								let e = Event::NotifyDispatchError { query_id, callback: call };
								Self::deposit_event(e);
								error_and_info.post_info.actual_weight.unwrap_or(weight)
							},
						}
					},
					(Some(call), true) => {
						let at = frame_system::Pallet::<T>::current_block_number();
						let response = response.into();
						Queries::<T>::insert(query_id, QueryStatus::Ready { response, at });
						let e = Event::NotifyTimeout { 
							query_id, 
							callback: call 
						};
						Self::deposit_event(e);
						Weight::zero()
					},
					(None, _) => {
						// For no callback case, just mark the query as ready
						let e = Event::ResponseReady { query_id, response: response.clone() };
						Self::deposit_event(e);
						let at = frame_system::Pallet::<T>::current_block_number();
						let response = response.into();
						Queries::<T>::insert(query_id, QueryStatus::Ready { response, at });
						Weight::zero()
					},
				}
			},
			_ => {
				let e = Event::UnexpectedResponse { origin: origin.clone(), query_id };
				Self::deposit_event(e);
				Weight::zero()
			},
		}
	}
}

impl<T: Config> CheckSuspension for Pallet<T> {
	fn is_suspended<Call>(
		_origin: &Location,
		_instructions: &mut [Instruction<Call>],
		_max_weight: Weight,
		_properties: &mut Properties,
	) -> bool {
		XcmExecutionSuspended::<T>::get()
	}
}

impl<T: Config> RecordXcm for Pallet<T> {
	fn should_record() -> bool {
		ShouldRecordXcm::<T>::get()
	}

	fn set_record_xcm(enabled: bool) {
		ShouldRecordXcm::<T>::put(enabled);
	}

	fn recorded_xcm() -> Option<Xcm<()>> {
		RecordedXcm::<T>::get()
	}

	fn record(xcm: Xcm<()>) {
		RecordedXcm::<T>::put(xcm);
	}
}

/// Ensure that the origin `o` represents an XCM (`Transact`) origin.
///
/// Returns `Ok` with the location of the XCM sender or an `Err` otherwise.
pub fn ensure_xcm<OuterOrigin>(o: OuterOrigin) -> Result<Location, BadOrigin>
where
	OuterOrigin: Into<Result<Origin, OuterOrigin>>,
{
	match o.into() {
		Ok(Origin::Xcm(location)) => Ok(location),
		_ => Err(BadOrigin),
	}
}

/// Ensure that the origin `o` represents an XCM response origin.
///
/// Returns `Ok` with the location of the responder or an `Err` otherwise.
pub fn ensure_response<OuterOrigin>(o: OuterOrigin) -> Result<Location, BadOrigin>
where
	OuterOrigin: Into<Result<Origin, OuterOrigin>>,
{
	match o.into() {
		Ok(Origin::Response(location)) => Ok(location),
		_ => Err(BadOrigin),
	}
}

/// Filter for `(origin: Location, target: Location)` to find whether `target` has explicitly
/// authorized `origin` to alias it.
///
/// Note: users can authorize other locations to alias them by using
/// `pallet_xcm::add_authorized_alias()`.
pub struct AuthorizedAliasers<T>(PhantomData<T>);
impl<L: Into<VersionedLocation> + Clone, T: Config> ContainsPair<L, L> for AuthorizedAliasers<T> {
	fn contains(origin: &L, target: &L) -> bool {
		let origin: VersionedLocation = origin.clone().into();
		let target: VersionedLocation = target.clone().into();
		tracing::trace!(target: "xcm::pallet_xcm::AuthorizedAliasers::contains", ?origin, ?target);
		// return true if the `origin` has been explicitly authorized by `target` as aliaser, and
		// the authorization has not expired
		Pallet::<T>::is_authorized_alias(origin, target).unwrap_or(false)
	}
}

/// Filter for `Location` to find those which represent a strict majority approval of an
/// identified plurality.
///
/// May reasonably be used with `EnsureXcm`.
pub struct IsMajorityOfBody<Prefix, Body>(PhantomData<(Prefix, Body)>);
impl<Prefix: Get<Location>, Body: Get<BodyId>> Contains<Location>
	for IsMajorityOfBody<Prefix, Body>
{
	fn contains(l: &Location) -> bool {
		let maybe_suffix = l.match_and_split(&Prefix::get());
		matches!(maybe_suffix, Some(Plurality { id, part }) if id == &Body::get() && part.is_majority())
	}
}

/// Filter for `Location` to find those which represent a voice of an identified plurality.
///
/// May reasonably be used with `EnsureXcm`.
pub struct IsVoiceOfBody<Prefix, Body>(PhantomData<(Prefix, Body)>);
impl<Prefix: Get<Location>, Body: Get<BodyId>> Contains<Location> for IsVoiceOfBody<Prefix, Body> {
	fn contains(l: &Location) -> bool {
		let maybe_suffix = l.match_and_split(&Prefix::get());
		matches!(maybe_suffix, Some(Plurality { id, part }) if id == &Body::get() && part == &BodyPart::Voice)
	}
}

/// `EnsureOrigin` implementation succeeding with a `Location` value to recognize and filter
/// the `Origin::Xcm` item.
pub struct EnsureXcm<F, L = Location>(PhantomData<(F, L)>);
impl<
		O: OriginTrait + From<Origin>,
		F: Contains<L>,
		L: TryFrom<Location> + TryInto<Location> + Clone,
	> EnsureOrigin<O> for EnsureXcm<F, L>
where
	for<'a> &'a O::PalletsOrigin: TryInto<&'a Origin>,
{
	type Success = L;

	fn try_origin(outer: O) -> Result<Self::Success, O> {
		match outer.caller().try_into() {
			Ok(Origin::Xcm(ref location)) =>
				if let Ok(location) = location.clone().try_into() {
					if F::contains(&location) {
						return Ok(location);
					}
				},
			_ => (),
		}

		Err(outer)
	}

	#[cfg(feature = "runtime-benchmarks")]
	fn try_successful_origin() -> Result<O, ()> {
		Ok(O::from(Origin::Xcm(Here.into())))
	}
}

/// `EnsureOrigin` implementation succeeding with a `Location` value to recognize and filter
/// the `Origin::Response` item.
pub struct EnsureResponse<F>(PhantomData<F>);
impl<O: OriginTrait + From<Origin>, F: Contains<Location>> EnsureOrigin<O> for EnsureResponse<F>
where
	for<'a> &'a O::PalletsOrigin: TryInto<&'a Origin>,
{
	type Success = Location;

	fn try_origin(outer: O) -> Result<Self::Success, O> {
		match outer.caller().try_into() {
			Ok(Origin::Response(responder)) => return Ok(responder.clone()),
			_ => (),
		}

		Err(outer)
	}

	#[cfg(feature = "runtime-benchmarks")]
	fn try_successful_origin() -> Result<O, ()> {
		Ok(O::from(Origin::Response(Here.into())))
	}
}

/// A simple passthrough where we reuse the `Location`-typed XCM origin as the inner value of
/// this crate's `Origin::Xcm` value.
pub struct XcmPassthrough<RuntimeOrigin>(PhantomData<RuntimeOrigin>);
impl<RuntimeOrigin: From<crate::Origin>> ConvertOrigin<RuntimeOrigin>
	for XcmPassthrough<RuntimeOrigin>
{
	fn convert_origin(
		origin: impl Into<Location>,
		kind: OriginKind,
	) -> Result<RuntimeOrigin, Location> {
		let origin = origin.into();
		match kind {
			OriginKind::Xcm => Ok(crate::Origin::Xcm(origin).into()),
			_ => Err(origin),
		}
	}
}<|MERGE_RESOLUTION|>--- conflicted
+++ resolved
@@ -702,13 +702,8 @@
 	}
 
 	/// The status of a query.
-<<<<<<< HEAD
-	#[derive(Clone, Eq, PartialEq, Encode, Decode, RuntimeDebug, TypeInfo)]
-	pub enum QueryStatus<BlockNumber, RuntimeCall> {
-=======
 	#[derive(Clone, Eq, PartialEq, Encode, Decode, RuntimeDebug, TypeInfo, MaxEncodedLen)]
 	pub enum QueryStatus<BlockNumber> {
->>>>>>> 3766467f
 		/// The query was sent but no response has yet been received.
 		Pending {
 			/// The `QueryResponse` XCM must have this origin to be considered a reply for this
