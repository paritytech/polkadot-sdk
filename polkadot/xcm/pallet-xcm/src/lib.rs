--- conflicted
+++ resolved
@@ -2469,28 +2469,16 @@
 		mut message: Xcm<()>,
 	) -> Result<XcmHash, SendError> {
 		let interior = interior.into();
-		let origin_dest = interior.clone().into();
+		let local_origin = interior.clone().into();
 		let dest = dest.into();
-<<<<<<< HEAD
-		let is_waived = <T::XcmExecutor as FeeManager>::is_waived(Some(&origin_dest), FeeReason::ChargeFees);
+        let is_waived = <T::XcmExecutor as FeeManager>::is_waived(Some(&origin_dest), FeeReason::ChargeFees);
 		if interior != Junctions::Here {
-			message.0.insert(0, DescendOrigin(interior));
-		}
-		log::debug!(target: "xcm::send_xcm", "dest: {:?}, message: {:?}", &dest, &message);
-		let (ticket, price) = validate_send::<T::XcmRouter>(dest, message)?;
-		if !is_waived {
-			Self::charge_fees(origin_dest, price).map_err(|_| SendError::Fees)?;
-=======
-		let maybe_fee_payer = if interior != Junctions::Here {
 			message.0.insert(0, DescendOrigin(interior.clone()));
-			Some(interior.into())
-		} else {
-			None
-		};
+		}
 		tracing::debug!(target: "xcm::send_xcm", "{:?}, {:?}", dest.clone(), message.clone());
 		let (ticket, price) = validate_send::<T::XcmRouter>(dest, message)?;
-		if let Some(fee_payer) = maybe_fee_payer {
-			Self::charge_fees(fee_payer, price).map_err(|e| {
+		if is_waived {
+			Self::charge_fees(local_origin, price).map_err(|e| {
 				tracing::error!(
 					target: "xcm::pallet_xcm::send_xcm",
 					?e,
@@ -2498,7 +2486,6 @@
 				);
 				SendError::Fees
 			})?;
->>>>>>> edf79aa9
 		}
 		T::XcmRouter::deliver(ticket)
 	}
