// Copyright (C) Parity Technologies (UK) Ltd.
// This file is part of Polkadot.

// Polkadot is free software: you can redistribute it and/or modify
// it under the terms of the GNU General Public License as published by
// the Free Software Foundation, either version 3 of the License, or
// (at your option) any later version.

// Polkadot is distributed in the hope that it will be useful,
// but WITHOUT ANY WARRANTY; without even the implied warranty of
// MERCHANTABILITY or FITNESS FOR A PARTICULAR PURPOSE.  See the
// GNU General Public License for more details.

// You should have received a copy of the GNU General Public License
// along with Polkadot.  If not, see <http://www.gnu.org/licenses/>.

#![cfg(test)]

pub(crate) mod assets_transfer;

use crate::{
	mock::*, pallet::SupportedVersion, AssetTraps, Config, CurrentMigration, Error,
	LatestVersionedLocation, Pallet, Queries, QueryStatus, VersionDiscoveryQueue,
	VersionMigrationStage, VersionNotifiers, VersionNotifyTargets, WeightInfo,
};
use codec::Encode;
use frame_support::{
	assert_err_ignore_postinfo, assert_noop, assert_ok,
	traits::{Currency, Hooks},
	weights::Weight,
};
use polkadot_parachain_primitives::primitives::Id as ParaId;
use sp_runtime::traits::{AccountIdConversion, BlakeTwo256, Hash};
use xcm::{latest::QueryResponseInfo, prelude::*};
use xcm_builder::AllowKnownQueryResponses;
use xcm_executor::{
	traits::{Properties, QueryHandler, QueryResponseStatus, ShouldExecute},
	XcmExecutor,
};

const ALICE: AccountId = AccountId::new([0u8; 32]);
const BOB: AccountId = AccountId::new([1u8; 32]);
const INITIAL_BALANCE: u128 = 100;
const SEND_AMOUNT: u128 = 10;
const FEE_AMOUNT: u128 = 2;

#[test]
fn report_outcome_notify_works() {
	let balances = vec![
		(ALICE, INITIAL_BALANCE),
		(ParaId::from(OTHER_PARA_ID).into_account_truncating(), INITIAL_BALANCE),
	];
	let sender: Location = AccountId32 { network: None, id: ALICE.into() }.into();
	let mut message = Xcm(vec![TransferAsset {
		assets: (Here, SEND_AMOUNT).into(),
		beneficiary: sender.clone(),
	}]);
	let call = pallet_test_notifier::Call::notification_received {
		query_id: 0,
		response: Default::default(),
	};
	let notify = RuntimeCall::TestNotifier(call);
	new_test_ext_with_balances(balances).execute_with(|| {
		XcmPallet::report_outcome_notify(
			&mut message,
			Parachain(OTHER_PARA_ID).into_location(),
			notify,
			100,
		)
		.unwrap();
		assert_eq!(
			message,
			Xcm(vec![
				SetAppendix(Xcm(vec![ReportError(QueryResponseInfo {
					destination: Parent.into(),
					query_id: 0,
					max_weight: Weight::from_parts(1_000_000, 1_000_000),
				})])),
				TransferAsset { assets: (Here, SEND_AMOUNT).into(), beneficiary: sender },
			])
		);
		let querier: Location = Here.into();
		let status = QueryStatus::Pending {
			responder: Location::from(Parachain(OTHER_PARA_ID)).into(),
			maybe_notify: Some((5, 2)),
			timeout: 100,
			maybe_match_querier: Some(querier.clone().into()),
		};
		assert_eq!(crate::Queries::<Test>::iter().collect::<Vec<_>>(), vec![(0, status)]);

		let message = Xcm(vec![QueryResponse {
			query_id: 0,
			response: Response::ExecutionResult(None),
			max_weight: Weight::from_parts(1_000_000, 1_000_000),
			querier: Some(querier),
		}]);
		let mut hash = fake_message_hash(&message);
		let r = XcmExecutor::<XcmConfig>::prepare_and_execute(
			Parachain(OTHER_PARA_ID),
			message,
			&mut hash,
			Weight::from_parts(1_000_000_000, 1_000_000_000),
			Weight::zero(),
		);
		assert_eq!(r, Outcome::Complete { used: Weight::from_parts(1_000, 1_000) });
		assert_eq!(
			last_events(2),
			vec![
				RuntimeEvent::TestNotifier(pallet_test_notifier::Event::ResponseReceived(
					Parachain(OTHER_PARA_ID).into(),
					0,
					Response::ExecutionResult(None),
				)),
				RuntimeEvent::XcmPallet(crate::Event::Notified {
					query_id: 0,
					pallet_index: 5,
					call_index: 2
				}),
			]
		);
		assert_eq!(crate::Queries::<Test>::iter().collect::<Vec<_>>(), vec![]);
	});
}

#[test]
fn report_outcome_works() {
	let balances = vec![
		(ALICE, INITIAL_BALANCE),
		(ParaId::from(OTHER_PARA_ID).into_account_truncating(), INITIAL_BALANCE),
	];
	let sender: Location = AccountId32 { network: None, id: ALICE.into() }.into();
	let mut message = Xcm(vec![TransferAsset {
		assets: (Here, SEND_AMOUNT).into(),
		beneficiary: sender.clone(),
	}]);
	new_test_ext_with_balances(balances).execute_with(|| {
		XcmPallet::report_outcome(&mut message, Parachain(OTHER_PARA_ID).into_location(), 100)
			.unwrap();
		assert_eq!(
			message,
			Xcm(vec![
				SetAppendix(Xcm(vec![ReportError(QueryResponseInfo {
					destination: Parent.into(),
					query_id: 0,
					max_weight: Weight::zero(),
				})])),
				TransferAsset { assets: (Here, SEND_AMOUNT).into(), beneficiary: sender },
			])
		);
		let querier: Location = Here.into();
		let status = QueryStatus::Pending {
			responder: Location::from(Parachain(OTHER_PARA_ID)).into(),
			maybe_notify: None,
			timeout: 100,
			maybe_match_querier: Some(querier.clone().into()),
		};
		assert_eq!(crate::Queries::<Test>::iter().collect::<Vec<_>>(), vec![(0, status)]);

		let message = Xcm(vec![QueryResponse {
			query_id: 0,
			response: Response::ExecutionResult(None),
			max_weight: Weight::zero(),
			querier: Some(querier),
		}]);
		let mut hash = fake_message_hash(&message);
		let r = XcmExecutor::<XcmConfig>::prepare_and_execute(
			Parachain(OTHER_PARA_ID),
			message,
			&mut hash,
			Weight::from_parts(1_000_000_000, 1_000_000_000),
			Weight::zero(),
		);
		assert_eq!(r, Outcome::Complete { used: Weight::from_parts(1_000, 1_000) });
		assert_eq!(
			last_event(),
			RuntimeEvent::XcmPallet(crate::Event::ResponseReady {
				query_id: 0,
				response: Response::ExecutionResult(None),
			})
		);

		let response =
			QueryResponseStatus::Ready { response: Response::ExecutionResult(None), at: 1 };
		assert_eq!(XcmPallet::take_response(0), response);
	});
}

#[test]
fn custom_querier_works() {
	let balances = vec![
		(ALICE, INITIAL_BALANCE),
		(ParaId::from(OTHER_PARA_ID).into_account_truncating(), INITIAL_BALANCE),
	];
	new_test_ext_with_balances(balances).execute_with(|| {
		let querier: Location = (Parent, AccountId32 { network: None, id: ALICE.into() }).into();

		let r = TestNotifier::prepare_new_query(RuntimeOrigin::signed(ALICE), querier.clone());
		assert_eq!(r, Ok(()));
		let status = QueryStatus::Pending {
			responder: Location::from(AccountId32 { network: None, id: ALICE.into() }).into(),
			maybe_notify: None,
			timeout: 100,
			maybe_match_querier: Some(querier.clone().into()),
		};
		assert_eq!(crate::Queries::<Test>::iter().collect::<Vec<_>>(), vec![(0, status)]);

		// Supplying no querier when one is expected will fail
		let message = Xcm(vec![QueryResponse {
			query_id: 0,
			response: Response::ExecutionResult(None),
			max_weight: Weight::zero(),
			querier: None,
		}]);
		let mut hash = fake_message_hash(&message);
		let r = XcmExecutor::<XcmConfig>::prepare_and_execute(
			AccountId32 { network: None, id: ALICE.into() },
			message,
			&mut hash,
			Weight::from_parts(1_000_000_000, 1_000_000_000),
			Weight::from_parts(1_000, 1_000),
		);
		assert_eq!(r, Outcome::Complete { used: Weight::from_parts(1_000, 1_000) });
		assert_eq!(
			last_event(),
			RuntimeEvent::XcmPallet(crate::Event::InvalidQuerier {
				origin: AccountId32 { network: None, id: ALICE.into() }.into(),
				query_id: 0,
				expected_querier: querier.clone(),
				maybe_actual_querier: None,
			}),
		);

		// Supplying the wrong querier will also fail
		let message = Xcm(vec![QueryResponse {
			query_id: 0,
			response: Response::ExecutionResult(None),
			max_weight: Weight::zero(),
			querier: Some(Location::here()),
		}]);
		let mut hash = fake_message_hash(&message);
		let r = XcmExecutor::<XcmConfig>::prepare_and_execute(
			AccountId32 { network: None, id: ALICE.into() },
			message,
			&mut hash,
			Weight::from_parts(1_000_000_000, 1_000_000_000),
			Weight::from_parts(1_000, 1_000),
		);
		assert_eq!(r, Outcome::Complete { used: Weight::from_parts(1_000, 1_000) });
		assert_eq!(
			last_event(),
			RuntimeEvent::XcmPallet(crate::Event::InvalidQuerier {
				origin: AccountId32 { network: None, id: ALICE.into() }.into(),
				query_id: 0,
				expected_querier: querier.clone(),
				maybe_actual_querier: Some(Location::here()),
			}),
		);

		// Multiple failures should not have changed the query state
		let message = Xcm(vec![QueryResponse {
			query_id: 0,
			response: Response::ExecutionResult(None),
			max_weight: Weight::zero(),
			querier: Some(querier),
		}]);
		let mut hash = fake_message_hash(&message);
		let r = XcmExecutor::<XcmConfig>::prepare_and_execute(
			AccountId32 { network: None, id: ALICE.into() },
			message,
			&mut hash,
			Weight::from_parts(1_000_000_000, 1_000_000_000),
			Weight::zero(),
		);
		assert_eq!(r, Outcome::Complete { used: Weight::from_parts(1_000, 1_000) });
		assert_eq!(
			last_event(),
			RuntimeEvent::XcmPallet(crate::Event::ResponseReady {
				query_id: 0,
				response: Response::ExecutionResult(None),
			})
		);

		let response =
			QueryResponseStatus::Ready { response: Response::ExecutionResult(None), at: 1 };
		assert_eq!(XcmPallet::take_response(0), response);
	});
}

/// Test sending an `XCM` message (`XCM::ReserveAssetDeposit`)
///
/// Asserts that the expected message is sent and the event is emitted
#[test]
fn send_works() {
	let balances = vec![
		(ALICE, INITIAL_BALANCE),
		(ParaId::from(OTHER_PARA_ID).into_account_truncating(), INITIAL_BALANCE),
	];
	new_test_ext_with_balances(balances).execute_with(|| {
		let sender: Location = AccountId32 { network: None, id: ALICE.into() }.into();
		let message = Xcm(vec![
			ReserveAssetDeposited((Parent, SEND_AMOUNT).into()),
			ClearOrigin,
			buy_execution((Parent, SEND_AMOUNT)),
			DepositAsset { assets: AllCounted(1).into(), beneficiary: sender.clone() },
		]);

		let versioned_dest = Box::new(RelayLocation::get().into());
		let versioned_message = VersionedXcm::from(message.clone());
		let encoded_versioned_message = versioned_message.encode().try_into().unwrap();
		assert_ok!(XcmPallet::send_blob(
			RuntimeOrigin::signed(ALICE),
			versioned_dest,
			encoded_versioned_message
		));
		let sent_message = Xcm(Some(DescendOrigin(sender.clone().try_into().unwrap()))
			.into_iter()
			.chain(message.0.clone().into_iter())
			.collect());
		let id = fake_message_hash(&sent_message);
		assert_eq!(sent_xcm(), vec![(Here.into(), sent_message)]);
		assert_eq!(
			last_event(),
			RuntimeEvent::XcmPallet(crate::Event::Sent {
				origin: sender,
				destination: RelayLocation::get(),
				message,
				message_id: id,
			})
		);
	});
}

/// Test that sending an `XCM` message fails when the `XcmRouter` blocks the
/// matching message format
///
/// Asserts that `send` fails with `Error::SendFailure`
#[test]
fn send_fails_when_xcm_router_blocks() {
	let balances = vec![
		(ALICE, INITIAL_BALANCE),
		(ParaId::from(OTHER_PARA_ID).into_account_truncating(), INITIAL_BALANCE),
	];
	new_test_ext_with_balances(balances).execute_with(|| {
		let sender: Location = Junction::AccountId32 { network: None, id: ALICE.into() }.into();
		let message = Xcm::<()>(vec![
			ReserveAssetDeposited((Parent, SEND_AMOUNT).into()),
			buy_execution((Parent, SEND_AMOUNT)),
			DepositAsset { assets: AllCounted(1).into(), beneficiary: sender },
		]);
		assert_noop!(
			XcmPallet::send_blob(
				RuntimeOrigin::signed(ALICE),
				Box::new(Location::ancestor(8).into()),
				VersionedXcm::from(message.clone()).encode().try_into().unwrap(),
			),
			crate::Error::<Test>::SendFailure
		);
	});
}

/// Test local execution of XCM
///
/// Asserts that the sender's balance is decreased and the beneficiary's balance
/// is increased. Verifies the expected event is emitted.
#[test]
fn execute_withdraw_to_deposit_works() {
	let balances = vec![
		(ALICE, INITIAL_BALANCE),
		(ParaId::from(OTHER_PARA_ID).into_account_truncating(), INITIAL_BALANCE),
	];
	new_test_ext_with_balances(balances).execute_with(|| {
		let weight = BaseXcmWeight::get() * 3;
		let dest: Location = Junction::AccountId32 { network: None, id: BOB.into() }.into();
		assert_eq!(Balances::total_balance(&ALICE), INITIAL_BALANCE);
		assert_ok!(XcmPallet::execute_blob(
			RuntimeOrigin::signed(ALICE),
			VersionedXcm::from(Xcm::<RuntimeCall>(vec![
				WithdrawAsset((Here, SEND_AMOUNT).into()),
				buy_execution((Here, SEND_AMOUNT)),
				DepositAsset { assets: AllCounted(1).into(), beneficiary: dest },
			]))
			.encode()
			.try_into()
			.unwrap(),
			weight
		));
		assert_eq!(Balances::total_balance(&ALICE), INITIAL_BALANCE - SEND_AMOUNT);
		assert_eq!(Balances::total_balance(&BOB), SEND_AMOUNT);
		assert_eq!(
			last_event(),
			RuntimeEvent::XcmPallet(crate::Event::Attempted {
				outcome: Outcome::Complete { used: weight }
			})
		);
	});
}

/// Test drop/claim assets.
#[test]
fn trapped_assets_can_be_claimed() {
	let balances = vec![(ALICE, INITIAL_BALANCE), (BOB, INITIAL_BALANCE)];
	new_test_ext_with_balances(balances).execute_with(|| {
		let weight = BaseXcmWeight::get() * 6;
		let dest: Location = Junction::AccountId32 { network: None, id: BOB.into() }.into();

		assert_ok!(XcmPallet::execute_blob(
			RuntimeOrigin::signed(ALICE),
			VersionedXcm::from(Xcm(vec![
				WithdrawAsset((Here, SEND_AMOUNT).into()),
				buy_execution((Here, SEND_AMOUNT)),
				// Don't propagated the error into the result.
				SetErrorHandler(Xcm::<RuntimeCall>(vec![ClearError])),
				// This will make an error.
				Trap(0),
				// This would succeed, but we never get to it.
				DepositAsset { assets: AllCounted(1).into(), beneficiary: dest.clone() },
			]))
			.encode()
			.try_into()
			.unwrap(),
			weight
		));
		let source: Location = Junction::AccountId32 { network: None, id: ALICE.into() }.into();
		let trapped = AssetTraps::<Test>::iter().collect::<Vec<_>>();
		let vma = VersionedAssets::from(Assets::from((Here, SEND_AMOUNT)));
		let hash = BlakeTwo256::hash_of(&(source.clone(), vma.clone()));
		assert_eq!(
			last_events(2),
			vec![
				RuntimeEvent::XcmPallet(crate::Event::AssetsTrapped {
					hash,
					origin: source,
					assets: vma
				}),
				RuntimeEvent::XcmPallet(crate::Event::Attempted {
					outcome: Outcome::Complete { used: BaseXcmWeight::get() * 5 }
				}),
			]
		);
		assert_eq!(Balances::total_balance(&ALICE), INITIAL_BALANCE - SEND_AMOUNT);
		assert_eq!(Balances::total_balance(&BOB), INITIAL_BALANCE);

		let expected = vec![(hash, 1u32)];
		assert_eq!(trapped, expected);

		let weight = BaseXcmWeight::get() * 3;
		assert_ok!(XcmPallet::execute_blob(
			RuntimeOrigin::signed(ALICE),
			VersionedXcm::from(Xcm::<RuntimeCall>(vec![
				ClaimAsset { assets: (Here, SEND_AMOUNT).into(), ticket: Here.into() },
				buy_execution((Here, SEND_AMOUNT)),
				DepositAsset { assets: AllCounted(1).into(), beneficiary: dest.clone() },
			]))
			.encode()
			.try_into()
			.unwrap(),
			weight
		));

		assert_eq!(Balances::total_balance(&ALICE), INITIAL_BALANCE - SEND_AMOUNT);
		assert_eq!(Balances::total_balance(&BOB), INITIAL_BALANCE + SEND_AMOUNT);
		assert_eq!(AssetTraps::<Test>::iter().collect::<Vec<_>>(), vec![]);

		// Can't claim twice.
		assert_err_ignore_postinfo!(
			XcmPallet::execute_blob(
				RuntimeOrigin::signed(ALICE),
				VersionedXcm::from(Xcm::<RuntimeCall>(vec![
					ClaimAsset { assets: (Here, SEND_AMOUNT).into(), ticket: Here.into() },
					buy_execution((Here, SEND_AMOUNT)),
					DepositAsset { assets: AllCounted(1).into(), beneficiary: dest },
				]))
				.encode()
				.try_into()
				.unwrap(),
				weight
			),
			Error::<Test>::LocalExecutionIncomplete
		);
	});
}

// Like `trapped_assets_can_be_claimed` but using the `claim_assets` extrinsic.
#[test]
fn claim_assets_works() {
	let balances = vec![(ALICE, INITIAL_BALANCE)];
	new_test_ext_with_balances(balances).execute_with(|| {
		// First trap some assets.
<<<<<<< HEAD
		let trapping_program = Xcm::builder_unsafe().withdraw_asset((Here, SEND_AMOUNT)).build();
=======
		let trapping_program = Xcm::<RuntimeCall>::builder_unsafe()
			.withdraw_asset((Here, SEND_AMOUNT).into())
			.build();
>>>>>>> 0f4e849e
		// Even though assets are trapped, the extrinsic returns success.
		assert_ok!(XcmPallet::execute_blob(
			RuntimeOrigin::signed(ALICE),
			VersionedXcm::V4(trapping_program).encode().try_into().unwrap(),
			BaseXcmWeight::get() * 2,
		));
		assert_eq!(Balances::total_balance(&ALICE), INITIAL_BALANCE - SEND_AMOUNT);

		// Expected `AssetsTrapped` event info.
		let source: Location = Junction::AccountId32 { network: None, id: ALICE.into() }.into();
		let versioned_assets = VersionedAssets::V4(Assets::from((Here, SEND_AMOUNT)));
		let hash = BlakeTwo256::hash_of(&(source.clone(), versioned_assets.clone()));

		// Assets were indeed trapped.
		assert_eq!(
			last_events(2),
			vec![
				RuntimeEvent::XcmPallet(crate::Event::AssetsTrapped {
					hash,
					origin: source,
					assets: versioned_assets
				}),
				RuntimeEvent::XcmPallet(crate::Event::Attempted {
					outcome: Outcome::Complete { used: BaseXcmWeight::get() * 1 }
				})
			],
		);
		let trapped = AssetTraps::<Test>::iter().collect::<Vec<_>>();
		assert_eq!(trapped, vec![(hash, 1)]);

		// Now claim them with the extrinsic.
		assert_ok!(XcmPallet::claim_assets(
			RuntimeOrigin::signed(ALICE),
			Box::new(VersionedAssets::V4((Here, SEND_AMOUNT).into())),
			Box::new(VersionedLocation::V4(
				AccountId32 { network: None, id: ALICE.clone().into() }.into()
			)),
		));
		assert_eq!(Balances::total_balance(&ALICE), INITIAL_BALANCE);
		assert_eq!(AssetTraps::<Test>::iter().collect::<Vec<_>>(), vec![]);
	});
}

/// Test failure to complete execution reverts intermediate side-effects.
///
/// XCM program will withdraw and deposit some assets, then fail execution of a further withdraw.
/// Assert that the previous instructions effects are reverted.
#[test]
fn incomplete_execute_reverts_side_effects() {
	let balances = vec![(ALICE, INITIAL_BALANCE), (BOB, INITIAL_BALANCE)];
	new_test_ext_with_balances(balances).execute_with(|| {
		let weight = BaseXcmWeight::get() * 4;
		let dest: Location = Junction::AccountId32 { network: None, id: BOB.into() }.into();
		assert_eq!(Balances::total_balance(&ALICE), INITIAL_BALANCE);
		let amount_to_send = INITIAL_BALANCE - ExistentialDeposit::get();
		let assets: Assets = (Here, amount_to_send).into();
		let result = XcmPallet::execute_blob(
			RuntimeOrigin::signed(ALICE),
			VersionedXcm::from(Xcm::<RuntimeCall>(vec![
				// Withdraw + BuyExec + Deposit should work
				WithdrawAsset(assets.clone()),
				buy_execution(assets.inner()[0].clone()),
				DepositAsset { assets: assets.clone().into(), beneficiary: dest },
				// Withdrawing once more will fail because of InsufficientBalance, and we expect to
				// revert the effects of the above instructions as well
				WithdrawAsset(assets),
			]))
			.encode()
			.try_into()
			.unwrap(),
			weight,
		);
		// all effects are reverted and balances unchanged for either sender or receiver
		assert_eq!(Balances::total_balance(&ALICE), INITIAL_BALANCE);
		assert_eq!(Balances::total_balance(&BOB), INITIAL_BALANCE);

		assert_eq!(
			result,
			Err(sp_runtime::DispatchErrorWithPostInfo {
				post_info: frame_support::dispatch::PostDispatchInfo {
					actual_weight: Some(
						<<Test as crate::Config>::WeightInfo>::execute_blob() + weight
					),
					pays_fee: frame_support::dispatch::Pays::Yes,
				},
				error: sp_runtime::DispatchError::Module(sp_runtime::ModuleError {
					index: 4,
					error: [24, 0, 0, 0,],
					message: Some("LocalExecutionIncomplete")
				})
			})
		);
	});
}

#[test]
fn fake_latest_versioned_location_works() {
	use codec::Encode;
	let remote: Location = Parachain(1000).into();
	let versioned_remote = LatestVersionedLocation(&remote);
	assert_eq!(versioned_remote.encode(), remote.into_versioned().encode());
}

#[test]
fn basic_subscription_works() {
	new_test_ext_with_balances(vec![]).execute_with(|| {
		let remote: Location = Parachain(1000).into();
		assert_ok!(XcmPallet::force_subscribe_version_notify(
			RuntimeOrigin::root(),
			Box::new(remote.clone().into()),
		));

		assert_eq!(
			Queries::<Test>::iter().collect::<Vec<_>>(),
			vec![(
				0,
				QueryStatus::VersionNotifier { origin: remote.clone().into(), is_active: false }
			)]
		);
		assert_eq!(
			VersionNotifiers::<Test>::iter().collect::<Vec<_>>(),
			vec![(XCM_VERSION, remote.clone().into(), 0)]
		);

		assert_eq!(
			take_sent_xcm(),
			vec![(
				remote.clone(),
				Xcm(vec![SubscribeVersion { query_id: 0, max_response_weight: Weight::zero() }]),
			),]
		);

		let weight = BaseXcmWeight::get();
		let mut message = Xcm::<()>(vec![
			// Remote supports XCM v2
			QueryResponse {
				query_id: 0,
				max_weight: Weight::zero(),
				response: Response::Version(1),
				querier: None,
			},
		]);
		assert_ok!(AllowKnownQueryResponses::<XcmPallet>::should_execute(
			&remote,
			message.inner_mut(),
			weight,
			&mut Properties { weight_credit: Weight::zero(), message_id: None },
		));
	});
}

#[test]
fn subscriptions_increment_id() {
	new_test_ext_with_balances(vec![]).execute_with(|| {
		let remote: Location = Parachain(1000).into();
		assert_ok!(XcmPallet::force_subscribe_version_notify(
			RuntimeOrigin::root(),
			Box::new(remote.clone().into()),
		));

		let remote2: Location = Parachain(1001).into();
		assert_ok!(XcmPallet::force_subscribe_version_notify(
			RuntimeOrigin::root(),
			Box::new(remote2.clone().into()),
		));

		assert_eq!(
			take_sent_xcm(),
			vec![
				(
					remote,
					Xcm(vec![SubscribeVersion {
						query_id: 0,
						max_response_weight: Weight::zero()
					}]),
				),
				(
					remote2,
					Xcm(vec![SubscribeVersion {
						query_id: 1,
						max_response_weight: Weight::zero()
					}]),
				),
			]
		);
	});
}

#[test]
fn double_subscription_fails() {
	new_test_ext_with_balances(vec![]).execute_with(|| {
		let remote: Location = Parachain(1000).into();
		assert_ok!(XcmPallet::force_subscribe_version_notify(
			RuntimeOrigin::root(),
			Box::new(remote.clone().into()),
		));
		assert_noop!(
			XcmPallet::force_subscribe_version_notify(
				RuntimeOrigin::root(),
				Box::new(remote.into())
			),
			Error::<Test>::AlreadySubscribed,
		);
	})
}

#[test]
fn unsubscribe_works() {
	new_test_ext_with_balances(vec![]).execute_with(|| {
		let remote: Location = Parachain(1000).into();
		assert_ok!(XcmPallet::force_subscribe_version_notify(
			RuntimeOrigin::root(),
			Box::new(remote.clone().into()),
		));
		assert_ok!(XcmPallet::force_unsubscribe_version_notify(
			RuntimeOrigin::root(),
			Box::new(remote.clone().into())
		));
		assert_noop!(
			XcmPallet::force_unsubscribe_version_notify(
				RuntimeOrigin::root(),
				Box::new(remote.clone().into())
			),
			Error::<Test>::NoSubscription,
		);

		assert_eq!(
			take_sent_xcm(),
			vec![
				(
					remote.clone(),
					Xcm(vec![SubscribeVersion {
						query_id: 0,
						max_response_weight: Weight::zero()
					}]),
				),
				(remote.clone(), Xcm(vec![UnsubscribeVersion]),),
			]
		);
	});
}

/// Parachain 1000 is asking us for a version subscription.
#[test]
fn subscription_side_works() {
	new_test_ext_with_balances(vec![]).execute_with(|| {
		AdvertisedXcmVersion::set(1);

		let remote: Location = Parachain(1000).into();
		let weight = BaseXcmWeight::get();
		let message =
			Xcm(vec![SubscribeVersion { query_id: 0, max_response_weight: Weight::zero() }]);
		let mut hash = fake_message_hash(&message);
		let r = XcmExecutor::<XcmConfig>::prepare_and_execute(
			remote.clone(),
			message,
			&mut hash,
			weight,
			Weight::zero(),
		);
		assert_eq!(r, Outcome::Complete { used: weight });

		let instr = QueryResponse {
			query_id: 0,
			max_weight: Weight::zero(),
			response: Response::Version(1),
			querier: None,
		};
		assert_eq!(take_sent_xcm(), vec![(remote.clone(), Xcm(vec![instr]))]);

		// A runtime upgrade which doesn't alter the version sends no notifications.
		CurrentMigration::<Test>::put(VersionMigrationStage::default());
		XcmPallet::on_initialize(1);
		assert_eq!(take_sent_xcm(), vec![]);

		// New version.
		AdvertisedXcmVersion::set(2);

		// A runtime upgrade which alters the version does send notifications.
		CurrentMigration::<Test>::put(VersionMigrationStage::default());
		XcmPallet::on_initialize(2);
		let instr = QueryResponse {
			query_id: 0,
			max_weight: Weight::zero(),
			response: Response::Version(2),
			querier: None,
		};
		assert_eq!(take_sent_xcm(), vec![(remote, Xcm(vec![instr]))]);
	});
}

#[test]
fn subscription_side_upgrades_work_with_notify() {
	new_test_ext_with_balances(vec![]).execute_with(|| {
		AdvertisedXcmVersion::set(1);

		// An entry from a previous runtime with v2 XCM.
		let v2_location = VersionedLocation::V2(xcm::v2::Junction::Parachain(1001).into());
		VersionNotifyTargets::<Test>::insert(1, v2_location, (70, Weight::zero(), 2));
		let v3_location = Parachain(1003).into_versioned();
		VersionNotifyTargets::<Test>::insert(3, v3_location, (72, Weight::zero(), 2));

		// New version.
		AdvertisedXcmVersion::set(3);

		// A runtime upgrade which alters the version does send notifications.
		CurrentMigration::<Test>::put(VersionMigrationStage::default());
		XcmPallet::on_initialize(1);

		let instr1 = QueryResponse {
			query_id: 70,
			max_weight: Weight::zero(),
			response: Response::Version(3),
			querier: None,
		};
		let instr3 = QueryResponse {
			query_id: 72,
			max_weight: Weight::zero(),
			response: Response::Version(3),
			querier: None,
		};
		let mut sent = take_sent_xcm();
		sent.sort_by_key(|k| match (k.1).0[0] {
			QueryResponse { query_id: q, .. } => q,
			_ => 0,
		});
		assert_eq!(
			sent,
			vec![
				(Parachain(1001).into(), Xcm(vec![instr1])),
				(Parachain(1003).into(), Xcm(vec![instr3])),
			]
		);

		let mut contents = VersionNotifyTargets::<Test>::iter().collect::<Vec<_>>();
		contents.sort_by_key(|k| k.2 .0);
		assert_eq!(
			contents,
			vec![
				(XCM_VERSION, Parachain(1001).into_versioned(), (70, Weight::zero(), 3)),
				(XCM_VERSION, Parachain(1003).into_versioned(), (72, Weight::zero(), 3)),
			]
		);
	});
}

#[test]
fn subscription_side_upgrades_work_without_notify() {
	new_test_ext_with_balances(vec![]).execute_with(|| {
		// An entry from a previous runtime with v2 XCM.
		let v2_location = VersionedLocation::V2(xcm::v2::Junction::Parachain(1001).into());
		VersionNotifyTargets::<Test>::insert(1, v2_location, (70, Weight::zero(), 2));
		let v3_location = Parachain(1003).into_versioned();
		VersionNotifyTargets::<Test>::insert(3, v3_location, (72, Weight::zero(), 2));

		// A runtime upgrade which alters the version does send notifications.
		CurrentMigration::<Test>::put(VersionMigrationStage::default());
		XcmPallet::on_initialize(1);

		let mut contents = VersionNotifyTargets::<Test>::iter().collect::<Vec<_>>();
		contents.sort_by_key(|k| k.2 .0);
		assert_eq!(
			contents,
			vec![
				(XCM_VERSION, Parachain(1001).into_versioned(), (70, Weight::zero(), 4)),
				(XCM_VERSION, Parachain(1003).into_versioned(), (72, Weight::zero(), 4)),
			]
		);
	});
}

#[test]
fn subscriber_side_subscription_works() {
	new_test_ext_with_balances_and_xcm_version(vec![], Some(XCM_VERSION)).execute_with(|| {
		let remote: Location = Parachain(1000).into();
		assert_ok!(XcmPallet::force_subscribe_version_notify(
			RuntimeOrigin::root(),
			Box::new(remote.clone().into()),
		));
		assert_eq!(XcmPallet::get_version_for(&remote), None);
		take_sent_xcm();

		// Assume subscription target is working ok.

		let weight = BaseXcmWeight::get();
		let message = Xcm(vec![
			// Remote supports XCM v2
			QueryResponse {
				query_id: 0,
				max_weight: Weight::zero(),
				response: Response::Version(1),
				querier: None,
			},
		]);
		let mut hash = fake_message_hash(&message);
		let r = XcmExecutor::<XcmConfig>::prepare_and_execute(
			remote.clone(),
			message,
			&mut hash,
			weight,
			Weight::zero(),
		);
		assert_eq!(r, Outcome::Complete { used: weight });
		assert_eq!(take_sent_xcm(), vec![]);
		assert_eq!(XcmPallet::get_version_for(&remote), Some(1));

		// This message cannot be sent to a v2 remote.
		let v2_msg = xcm::v2::Xcm::<()>(vec![xcm::v2::Instruction::Trap(0)]);
		assert_eq!(XcmPallet::wrap_version(&remote, v2_msg.clone()), Err(()));

		let message = Xcm(vec![
			// Remote upgraded to XCM v2
			QueryResponse {
				query_id: 0,
				max_weight: Weight::zero(),
				response: Response::Version(2),
				querier: None,
			},
		]);
		let mut hash = fake_message_hash(&message);
		let r = XcmExecutor::<XcmConfig>::prepare_and_execute(
			remote.clone(),
			message,
			&mut hash,
			weight,
			Weight::zero(),
		);
		assert_eq!(r, Outcome::Complete { used: weight });
		assert_eq!(take_sent_xcm(), vec![]);
		assert_eq!(XcmPallet::get_version_for(&remote), Some(2));

		// This message can now be sent to remote as it's v2.
		assert_eq!(
			XcmPallet::wrap_version(&remote, v2_msg.clone()),
			Ok(VersionedXcm::from(v2_msg))
		);
	});
}

/// We should auto-subscribe when we don't know the remote's version.
#[test]
fn auto_subscription_works() {
	new_test_ext_with_balances_and_xcm_version(vec![], None).execute_with(|| {
		let remote_v2: Location = Parachain(1000).into();
		let remote_v4: Location = Parachain(1001).into();

		assert_ok!(XcmPallet::force_default_xcm_version(RuntimeOrigin::root(), Some(2)));

		// Wrapping a version for a destination we don't know elicits a subscription.
		let msg_v2 = xcm::v2::Xcm::<()>(vec![xcm::v2::Instruction::Trap(0)]);
		let msg_v4 = xcm::v4::Xcm::<()>(vec![xcm::v4::Instruction::ClearTopic]);
		assert_eq!(
			XcmPallet::wrap_version(&remote_v2, msg_v2.clone()),
			Ok(VersionedXcm::from(msg_v2.clone())),
		);
		assert_eq!(XcmPallet::wrap_version(&remote_v2, msg_v4.clone()), Err(()));

		let expected = vec![(remote_v2.clone().into(), 2)];
		assert_eq!(VersionDiscoveryQueue::<Test>::get().into_inner(), expected);

		assert_eq!(
			XcmPallet::wrap_version(&remote_v4, msg_v2.clone()),
			Ok(VersionedXcm::from(msg_v2.clone())),
		);
		assert_eq!(XcmPallet::wrap_version(&remote_v4, msg_v4.clone()), Err(()));

		let expected = vec![(remote_v2.clone().into(), 2), (remote_v4.clone().into(), 2)];
		assert_eq!(VersionDiscoveryQueue::<Test>::get().into_inner(), expected);

		XcmPallet::on_initialize(1);
		assert_eq!(
			take_sent_xcm(),
			vec![(
				remote_v4.clone(),
				Xcm(vec![SubscribeVersion { query_id: 0, max_response_weight: Weight::zero() }]),
			)]
		);

		// Assume remote_v4 is working ok and XCM version 4.

		let weight = BaseXcmWeight::get();
		let message = Xcm(vec![
			// Remote supports XCM v4
			QueryResponse {
				query_id: 0,
				max_weight: Weight::zero(),
				response: Response::Version(4),
				querier: None,
			},
		]);
		let mut hash = fake_message_hash(&message);
		let r = XcmExecutor::<XcmConfig>::prepare_and_execute(
			remote_v4.clone(),
			message,
			&mut hash,
			weight,
			Weight::zero(),
		);
		assert_eq!(r, Outcome::Complete { used: weight });

		// V2 messages can be sent to remote_v4 under XCM v4.
		assert_eq!(
			XcmPallet::wrap_version(&remote_v4, msg_v2.clone()),
			Ok(VersionedXcm::from(msg_v2.clone()).into_version(4).unwrap()),
		);
		// This message can now be sent to remote_v4 as it's v4.
		assert_eq!(
			XcmPallet::wrap_version(&remote_v4, msg_v4.clone()),
			Ok(VersionedXcm::from(msg_v4.clone()))
		);

		XcmPallet::on_initialize(2);
		assert_eq!(
			take_sent_xcm(),
			vec![(
				remote_v2.clone(),
				Xcm(vec![SubscribeVersion { query_id: 1, max_response_weight: Weight::zero() }]),
			)]
		);

		// Assume remote_v2 is working ok and XCM version 2.

		let weight = BaseXcmWeight::get();
		let message = Xcm(vec![
			// Remote supports XCM v2
			QueryResponse {
				query_id: 1,
				max_weight: Weight::zero(),
				response: Response::Version(2),
				querier: None,
			},
		]);
		let mut hash = fake_message_hash(&message);
		let r = XcmExecutor::<XcmConfig>::prepare_and_execute(
			remote_v2.clone(),
			message,
			&mut hash,
			weight,
			Weight::zero(),
		);
		assert_eq!(r, Outcome::Complete { used: weight });

		// v4 messages cannot be sent to remote_v2...
		assert_eq!(
			XcmPallet::wrap_version(&remote_v2, msg_v2.clone()),
			Ok(VersionedXcm::V2(msg_v2))
		);
		assert_eq!(XcmPallet::wrap_version(&remote_v2, msg_v4.clone()), Err(()));
	})
}

#[test]
fn subscription_side_upgrades_work_with_multistage_notify() {
	new_test_ext_with_balances(vec![]).execute_with(|| {
		AdvertisedXcmVersion::set(1);

		// An entry from a previous runtime with v0 XCM.
		let v2_location = VersionedLocation::V2(xcm::v2::Junction::Parachain(1001).into());
		VersionNotifyTargets::<Test>::insert(1, v2_location, (70, Weight::zero(), 1));
		let v2_location = VersionedLocation::V2(xcm::v2::Junction::Parachain(1002).into());
		VersionNotifyTargets::<Test>::insert(2, v2_location, (71, Weight::zero(), 1));
		let v3_location = Parachain(1003).into_versioned();
		VersionNotifyTargets::<Test>::insert(3, v3_location, (72, Weight::zero(), 1));

		// New version.
		AdvertisedXcmVersion::set(3);

		// A runtime upgrade which alters the version does send notifications.
		CurrentMigration::<Test>::put(VersionMigrationStage::default());
		let mut maybe_migration = CurrentMigration::<Test>::take();
		let mut counter = 0;
		while let Some(migration) = maybe_migration.take() {
			counter += 1;
			let (_, m) = XcmPallet::check_xcm_version_change(migration, Weight::zero());
			maybe_migration = m;
		}
		assert_eq!(counter, 4);

		let instr1 = QueryResponse {
			query_id: 70,
			max_weight: Weight::zero(),
			response: Response::Version(3),
			querier: None,
		};
		let instr2 = QueryResponse {
			query_id: 71,
			max_weight: Weight::zero(),
			response: Response::Version(3),
			querier: None,
		};
		let instr3 = QueryResponse {
			query_id: 72,
			max_weight: Weight::zero(),
			response: Response::Version(3),
			querier: None,
		};
		let mut sent = take_sent_xcm();
		sent.sort_by_key(|k| match (k.1).0[0] {
			QueryResponse { query_id: q, .. } => q,
			_ => 0,
		});
		assert_eq!(
			sent,
			vec![
				(Parachain(1001).into(), Xcm(vec![instr1])),
				(Parachain(1002).into(), Xcm(vec![instr2])),
				(Parachain(1003).into(), Xcm(vec![instr3])),
			]
		);

		let mut contents = VersionNotifyTargets::<Test>::iter().collect::<Vec<_>>();
		contents.sort_by_key(|k| k.2 .0);
		assert_eq!(
			contents,
			vec![
				(XCM_VERSION, Parachain(1001).into_versioned(), (70, Weight::zero(), 3)),
				(XCM_VERSION, Parachain(1002).into_versioned(), (71, Weight::zero(), 3)),
				(XCM_VERSION, Parachain(1003).into_versioned(), (72, Weight::zero(), 3)),
			]
		);
	});
}

#[test]
fn get_and_wrap_version_works() {
	new_test_ext_with_balances_and_xcm_version(vec![], None).execute_with(|| {
		let remote_a: Location = Parachain(1000).into();
		let remote_b: Location = Parachain(1001).into();
		let remote_c: Location = Parachain(1002).into();

		// no `safe_xcm_version` version at `GenesisConfig`
		assert_eq!(XcmPallet::get_version_for(&remote_a), None);
		assert_eq!(XcmPallet::get_version_for(&remote_b), None);
		assert_eq!(XcmPallet::get_version_for(&remote_c), None);
		assert_eq!(VersionDiscoveryQueue::<Test>::get().into_inner(), vec![]);

		// set default XCM version (a.k.a. `safe_xcm_version`)
		assert_ok!(XcmPallet::force_default_xcm_version(RuntimeOrigin::root(), Some(1)));
		assert_eq!(XcmPallet::get_version_for(&remote_a), None);
		assert_eq!(XcmPallet::get_version_for(&remote_b), None);
		assert_eq!(XcmPallet::get_version_for(&remote_c), None);
		assert_eq!(VersionDiscoveryQueue::<Test>::get().into_inner(), vec![]);

		// set XCM version only for `remote_a`
		assert_ok!(XcmPallet::force_xcm_version(
			RuntimeOrigin::root(),
			Box::new(remote_a.clone()),
			XCM_VERSION
		));
		assert_eq!(XcmPallet::get_version_for(&remote_a), Some(XCM_VERSION));
		assert_eq!(XcmPallet::get_version_for(&remote_b), None);
		assert_eq!(XcmPallet::get_version_for(&remote_c), None);
		assert_eq!(VersionDiscoveryQueue::<Test>::get().into_inner(), vec![]);

		let xcm = Xcm::<()>::default();

		// wrap version - works because remote_a has `XCM_VERSION`
		assert_eq!(
			XcmPallet::wrap_version(&remote_a, xcm.clone()),
			Ok(VersionedXcm::from(xcm.clone()))
		);
		// does not work because remote_b has unknown version and default is set to 1, and
		// `XCM_VERSION` cannot be wrapped to the `1`
		assert_eq!(XcmPallet::wrap_version(&remote_b, xcm.clone()), Err(()));
		assert_eq!(
			VersionDiscoveryQueue::<Test>::get().into_inner(),
			vec![(remote_b.clone().into(), 1)]
		);

		// set default to the `XCM_VERSION`
		assert_ok!(XcmPallet::force_default_xcm_version(RuntimeOrigin::root(), Some(XCM_VERSION)));
		assert_eq!(XcmPallet::get_version_for(&remote_b), None);
		assert_eq!(XcmPallet::get_version_for(&remote_c), None);

		// now works, because default is `XCM_VERSION`
		assert_eq!(
			XcmPallet::wrap_version(&remote_b, xcm.clone()),
			Ok(VersionedXcm::from(xcm.clone()))
		);
		assert_eq!(
			VersionDiscoveryQueue::<Test>::get().into_inner(),
			vec![(remote_b.clone().into(), 2)]
		);

		// change remote_c to `1`
		assert_ok!(XcmPallet::force_xcm_version(
			RuntimeOrigin::root(),
			Box::new(remote_c.clone()),
			1
		));

		// does not work because remote_c has `1` and default is `XCM_VERSION` which cannot be
		// wrapped to the `1`
		assert_eq!(XcmPallet::wrap_version(&remote_c, xcm.clone()), Err(()));
		assert_eq!(VersionDiscoveryQueue::<Test>::get().into_inner(), vec![(remote_b.into(), 2)]);
	})
}

#[test]
fn multistage_migration_works() {
	new_test_ext_with_balances(vec![]).execute_with(|| {
		// An entry from a previous runtime with v3 XCM.
		let v3_location = VersionedLocation::V3(xcm::v3::Junction::Parachain(1001).into());
		let v3_version = xcm::v3::VERSION;
		SupportedVersion::<Test>::insert(v3_version, v3_location.clone(), v3_version);
		VersionNotifiers::<Test>::insert(v3_version, v3_location.clone(), 1);
		VersionNotifyTargets::<Test>::insert(
			v3_version,
			v3_location,
			(70, Weight::zero(), v3_version),
		);
		// A version to advertise.
		AdvertisedXcmVersion::set(4);

		// check `try-state`
		assert!(Pallet::<Test>::do_try_state().is_err());

		// closure simulates a multistage migration process
		let migrate = |expected_cycle_count| {
			// A runtime upgrade which alters the version does send notifications.
			CurrentMigration::<Test>::put(VersionMigrationStage::default());
			let mut maybe_migration = CurrentMigration::<Test>::take();
			let mut counter = 0;
			let mut weight_used = Weight::zero();
			while let Some(migration) = maybe_migration.take() {
				counter += 1;
				let (w, m) = XcmPallet::check_xcm_version_change(migration, Weight::zero());
				maybe_migration = m;
				weight_used.saturating_accrue(w);
			}
			assert_eq!(counter, expected_cycle_count);
			weight_used
		};

		// run migration for the first time
		let _ = migrate(4);

		// check xcm sent
		assert_eq!(
			take_sent_xcm(),
			vec![(
				Parachain(1001).into(),
				Xcm(vec![QueryResponse {
					query_id: 70,
					max_weight: Weight::zero(),
					response: Response::Version(AdvertisedXcmVersion::get()),
					querier: None,
				}])
			),]
		);

		// check migrated data
		assert_eq!(
			SupportedVersion::<Test>::iter().collect::<Vec<_>>(),
			vec![(XCM_VERSION, Parachain(1001).into_versioned(), v3_version),]
		);
		assert_eq!(
			VersionNotifiers::<Test>::iter().collect::<Vec<_>>(),
			vec![(XCM_VERSION, Parachain(1001).into_versioned(), 1),]
		);
		assert_eq!(
			VersionNotifyTargets::<Test>::iter().collect::<Vec<_>>(),
			vec![(XCM_VERSION, Parachain(1001).into_versioned(), (70, Weight::zero(), 4)),]
		);

		// run migration again to check it can run multiple time without any harm or double sending
		// messages.
		let weight_used = migrate(1);
		assert_eq!(weight_used, 1_u8 * <Test as Config>::WeightInfo::already_notified_target());

		// check no xcm sent
		assert_eq!(take_sent_xcm(), vec![]);

		// check `try-state`
		assert!(Pallet::<Test>::do_try_state().is_ok());
	})
}<|MERGE_RESOLUTION|>--- conflicted
+++ resolved
@@ -486,13 +486,9 @@
 	let balances = vec![(ALICE, INITIAL_BALANCE)];
 	new_test_ext_with_balances(balances).execute_with(|| {
 		// First trap some assets.
-<<<<<<< HEAD
-		let trapping_program = Xcm::builder_unsafe().withdraw_asset((Here, SEND_AMOUNT)).build();
-=======
 		let trapping_program = Xcm::<RuntimeCall>::builder_unsafe()
-			.withdraw_asset((Here, SEND_AMOUNT).into())
+			.withdraw_asset((Here, SEND_AMOUNT))
 			.build();
->>>>>>> 0f4e849e
 		// Even though assets are trapped, the extrinsic returns success.
 		assert_ok!(XcmPallet::execute_blob(
 			RuntimeOrigin::signed(ALICE),
