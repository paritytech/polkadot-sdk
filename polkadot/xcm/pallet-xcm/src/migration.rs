// Copyright (C) Parity Technologies (UK) Ltd.
// This file is part of Polkadot.

// Polkadot is free software: you can redistribute it and/or modify
// it under the terms of the GNU General Public License as published by
// the Free Software Foundation, either version 3 of the License, or
// (at your option) any later version.

// Polkadot is distributed in the hope that it will be useful,
// but WITHOUT ANY WARRANTY; without even the implied warranty of
// MERCHANTABILITY or FITNESS FOR A PARTICULAR PURPOSE.  See the
// GNU General Public License for more details.

// You should have received a copy of the GNU General Public License
// along with Polkadot.  If not, see <http://www.gnu.org/licenses/>.

use crate::{
	pallet::CurrentMigration, Config, Pallet, VersionMigrationStage, VersionNotifyTargets,
};
use frame_support::{
	pallet_prelude::*,
	traits::{OnRuntimeUpgrade, StorageVersion, UncheckedOnRuntimeUpgrade},
	weights::Weight,
};

const DEFAULT_PROOF_SIZE: u64 = 64 * 1024;

pub mod v1 {
	use super::*;
	use crate::{CurrentMigration, VersionMigrationStage};

	/// Named with the 'VersionUnchecked'-prefix because although this implements some version
	/// checking, the version checking is not complete as it will begin failing after the upgrade is
	/// enacted on-chain.
	///
	/// Use experimental [`MigrateToV1`] instead.
<<<<<<< HEAD
	pub struct VersionUncheckedMigrateToV1<T>(core::marker::PhantomData<T>);
	impl<T: Config> OnRuntimeUpgrade for VersionUncheckedMigrateToV1<T> {
=======
	pub struct VersionUncheckedMigrateToV1<T>(sp_std::marker::PhantomData<T>);
	impl<T: Config> UncheckedOnRuntimeUpgrade for VersionUncheckedMigrateToV1<T> {
>>>>>>> 38363769
		fn on_runtime_upgrade() -> Weight {
			let mut weight = T::DbWeight::get().reads(1);

			if StorageVersion::get::<Pallet<T>>() != 0 {
				log::warn!("skipping v1, should be removed");
				return weight
			}

			weight.saturating_accrue(T::DbWeight::get().writes(1));
			CurrentMigration::<T>::put(VersionMigrationStage::default());

			let translate = |pre: (u64, u64, u32)| -> Option<(u64, Weight, u32)> {
				weight.saturating_accrue(T::DbWeight::get().reads_writes(1, 1));
				let translated = (pre.0, Weight::from_parts(pre.1, DEFAULT_PROOF_SIZE), pre.2);
				log::info!("Migrated VersionNotifyTarget {:?} to {:?}", pre, translated);
				Some(translated)
			};

			VersionNotifyTargets::<T>::translate_values(translate);

			log::info!("v1 applied successfully");
			weight.saturating_accrue(T::DbWeight::get().writes(1));
			StorageVersion::new(1).put::<Pallet<T>>();
			weight
		}
	}

	/// Version checked migration to v1.
	///
	/// Wrapped in [`frame_support::migrations::VersionedMigration`] so the pre/post checks don't
	/// begin failing after the upgrade is enacted on-chain.
	pub type MigrateToV1<T> = frame_support::migrations::VersionedMigration<
		0,
		1,
		VersionUncheckedMigrateToV1<T>,
		crate::pallet::Pallet<T>,
		<T as frame_system::Config>::DbWeight,
	>;
}

/// When adding a new XCM version, we need to run this migration for `pallet_xcm` to ensure that all
/// previously stored data with subkey prefix `XCM_VERSION-1` (and below) are migrated to the
/// `XCM_VERSION`.
///
/// NOTE: This migration can be permanently added to the runtime migrations.
pub struct MigrateToLatestXcmVersion<T>(core::marker::PhantomData<T>);
impl<T: Config> OnRuntimeUpgrade for MigrateToLatestXcmVersion<T> {
	fn on_runtime_upgrade() -> Weight {
		CurrentMigration::<T>::put(VersionMigrationStage::default());
		T::DbWeight::get().writes(1)
	}
}<|MERGE_RESOLUTION|>--- conflicted
+++ resolved
@@ -34,13 +34,8 @@
 	/// enacted on-chain.
 	///
 	/// Use experimental [`MigrateToV1`] instead.
-<<<<<<< HEAD
 	pub struct VersionUncheckedMigrateToV1<T>(core::marker::PhantomData<T>);
-	impl<T: Config> OnRuntimeUpgrade for VersionUncheckedMigrateToV1<T> {
-=======
-	pub struct VersionUncheckedMigrateToV1<T>(sp_std::marker::PhantomData<T>);
 	impl<T: Config> UncheckedOnRuntimeUpgrade for VersionUncheckedMigrateToV1<T> {
->>>>>>> 38363769
 		fn on_runtime_upgrade() -> Weight {
 			let mut weight = T::DbWeight::get().reads(1);
 
