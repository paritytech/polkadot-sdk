// Copyright (C) Parity Technologies (UK) Ltd.
// This file is part of Polkadot.

// Polkadot is free software: you can redistribute it and/or modify
// it under the terms of the GNU General Public License as published by
// the Free Software Foundation, either version 3 of the License, or
// (at your option) any later version.

// Polkadot is distributed in the hope that it will be useful,
// but WITHOUT ANY WARRANTY; without even the implied warranty of
// MERCHANTABILITY or FITNESS FOR A PARTICULAR PURPOSE.  See the
// GNU General Public License for more details.

// You should have received a copy of the GNU General Public License
// along with Polkadot.  If not, see <http://www.gnu.org/licenses/>.

//! Mock runtime for tests.
//! Implements both runtime APIs for fee estimation and getting the messages for transfers.

use codec::Encode;
use core::{cell::RefCell, marker::PhantomData};
use frame_support::{
	construct_runtime, derive_impl, parameter_types, sp_runtime,
	sp_runtime::{
		traits::{Dispatchable, Get, IdentityLookup, MaybeEquivalence, TryConvert},
		BuildStorage, SaturatedConversion,
	},
	traits::{
		AsEnsureOriginWithArg, ConstU128, ConstU32, Contains, ContainsPair, Everything, Nothing,
		OriginTrait,
	},
	weights::WeightToFee as WeightToFeeT,
};
use frame_system::{EnsureRoot, RawOrigin as SystemRawOrigin};
use pallet_xcm::TestWeightInfo;
use xcm::{latest::WESTEND_GENESIS_HASH, prelude::*, Version as XcmVersion};
use xcm_builder::{
	AllowTopLevelPaidExecutionFrom, ConvertedConcreteId, EnsureXcmOrigin, FixedRateOfFungible,
	FixedWeightBounds, FungibleAdapter, FungiblesAdapter, IsConcrete, MintLocation, NoChecking,
	TakeWeightCredit,
};
use xcm_executor::{
	traits::{ConvertLocation, JustTry},
	XcmExecutor,
};

use xcm_runtime_apis::{
	conversions::{Error as LocationToAccountApiError, LocationToAccountApi},
	dry_run::{CallDryRunEffects, DryRunApi, Error as XcmDryRunApiError, XcmDryRunEffects},
	fees::{Error as XcmPaymentApiError, XcmPaymentApi},
	trusted_query::{Error as TrustedQueryApiError, TrustedQueryApi},
};

construct_runtime! {
	pub enum TestRuntime {
		System: frame_system,
		Balances: pallet_balances,
		AssetsPallet: pallet_assets,
		XcmPallet: pallet_xcm,
	}
}

pub type TxExtension = (frame_system::CheckWeight<TestRuntime>,);

// we only use the hash type from this, so using the mock should be fine.
pub(crate) type Extrinsic = sp_runtime::generic::UncheckedExtrinsic<
	u64,
	RuntimeCall,
	sp_runtime::testing::UintAuthorityId,
	TxExtension,
>;
type Block = sp_runtime::testing::Block<Extrinsic>;
type Balance = u128;
type AssetIdForAssetsPallet = u32;
type AccountId = u64;

#[derive_impl(frame_system::config_preludes::TestDefaultConfig)]
impl frame_system::Config for TestRuntime {
	type Block = Block;
	type AccountId = AccountId;
	type AccountData = pallet_balances::AccountData<Balance>;
	type Lookup = IdentityLookup<AccountId>;
}

#[derive_impl(pallet_balances::config_preludes::TestDefaultConfig)]
impl pallet_balances::Config for TestRuntime {
	type AccountStore = System;
	type Balance = Balance;
	type ExistentialDeposit = ExistentialDeposit;
}

#[derive_impl(pallet_assets::config_preludes::TestDefaultConfig)]
impl pallet_assets::Config for TestRuntime {
	type AssetId = AssetIdForAssetsPallet;
	type Balance = Balance;
	type Currency = Balances;
	type CreateOrigin = AsEnsureOriginWithArg<frame_system::EnsureSigned<AccountId>>;
	type ForceOrigin = frame_system::EnsureRoot<AccountId>;
	type Freezer = ();
	type AssetDeposit = ConstU128<1>;
	type AssetAccountDeposit = ConstU128<10>;
	type MetadataDepositBase = ConstU128<1>;
	type MetadataDepositPerByte = ConstU128<1>;
	type ApprovalDeposit = ConstU128<1>;
	#[cfg(feature = "runtime-benchmarks")]
	type BenchmarkHelper = ();
}

thread_local! {
	pub static SENT_XCM: RefCell<Vec<(Location, Xcm<()>)>> = const { RefCell::new(Vec::new()) };
}

pub(crate) fn sent_xcm() -> Vec<(Location, Xcm<()>)> {
	SENT_XCM.with(|q| (*q.borrow()).clone())
}

pub struct TestXcmSender;
impl SendXcm for TestXcmSender {
	type Ticket = (Location, Xcm<()>);
	fn validate(
		dest: &mut Option<Location>,
		msg: &mut Option<Xcm<()>>,
	) -> SendResult<Self::Ticket> {
		let ticket = (dest.take().unwrap(), msg.take().unwrap());
		let fees: Assets = (HereLocation::get(), DeliveryFees::get()).into();
		Ok((ticket, fees))
	}
	fn deliver(ticket: Self::Ticket) -> Result<XcmHash, SendError> {
		let hash = fake_message_hash(&ticket.1);
		SENT_XCM.with(|q| q.borrow_mut().push(ticket));
		Ok(hash)
	}
}

pub(crate) fn fake_message_hash<Call>(message: &Xcm<Call>) -> XcmHash {
	message.using_encoded(sp_io::hashing::blake2_256)
}

pub type XcmRouter = TestXcmSender;

parameter_types! {
	pub const DeliveryFees: u128 = 20; // Random value.
	pub const ExistentialDeposit: u128 = 1; // Random value.
	pub const BaseXcmWeight: Weight = Weight::from_parts(100, 10); // Random value.
	pub const MaxInstructions: u32 = 100;
	pub const NativeTokenPerSecondPerByte: (AssetId, u128, u128) = (AssetId(HereLocation::get()), 1, 1);
<<<<<<< HEAD
	pub UniversalLocation: InteriorLocation = [GlobalConsensus(NetworkId::ByGenesis(WESTEND_GENESIS_HASH)), Parachain(2000)].into();
	pub static AdvertisedXcmVersion: XcmVersion = 4;
=======
	pub UniversalLocation: InteriorLocation = [GlobalConsensus(NetworkId::Westend), Parachain(2000)].into();
>>>>>>> 4c299107
	pub const HereLocation: Location = Location::here();
	pub const RelayLocation: Location = Location::parent();
	pub const MaxAssetsIntoHolding: u32 = 64;
	pub CheckAccount: AccountId = XcmPallet::check_account();
	pub LocalCheckAccount: (AccountId, MintLocation) = (CheckAccount::get(), MintLocation::Local);
	pub const AnyNetwork: Option<NetworkId> = None;
}

/// Simple `WeightToFee` implementation that adds the ref_time by the proof_size.
pub struct WeightToFee;
impl WeightToFeeT for WeightToFee {
	type Balance = Balance;
	fn weight_to_fee(weight: &Weight) -> Self::Balance {
		Self::Balance::saturated_from(weight.ref_time())
			.saturating_add(Self::Balance::saturated_from(weight.proof_size()))
	}
}

type Weigher = FixedWeightBounds<BaseXcmWeight, RuntimeCall, MaxInstructions>;

/// Matches the pair (NativeToken, AssetHub).
/// This is used in the `IsTeleporter` configuration item, meaning we accept our native token
/// coming from AssetHub as a teleport.
pub struct NativeTokenToAssetHub;
impl ContainsPair<Asset, Location> for NativeTokenToAssetHub {
	fn contains(asset: &Asset, origin: &Location) -> bool {
		matches!(asset.id.0.unpack(), (0, [])) && matches!(origin.unpack(), (1, [Parachain(1000)]))
	}
}

/// Matches the pair (RelayToken, AssetHub).
/// This is used in the `IsReserve` configuration item, meaning we accept the relay token
/// coming from AssetHub as a reserve asset transfer.
pub struct RelayTokenToAssetHub;
impl ContainsPair<Asset, Location> for RelayTokenToAssetHub {
	fn contains(asset: &Asset, origin: &Location) -> bool {
		matches!(asset.id.0.unpack(), (1, [])) && matches!(origin.unpack(), (1, [Parachain(1000)]))
	}
}

/// Converts locations that are only the `AccountIndex64` junction into local u64 accounts.
pub struct AccountIndex64Aliases<Network, AccountId>(PhantomData<(Network, AccountId)>);
impl<Network: Get<Option<NetworkId>>, AccountId: From<u64>> ConvertLocation<AccountId>
	for AccountIndex64Aliases<Network, AccountId>
{
	fn convert_location(location: &Location) -> Option<AccountId> {
		let index = match location.unpack() {
			(0, [AccountIndex64 { index, network: None }]) => index,
			(0, [AccountIndex64 { index, network }]) if *network == Network::get() => index,
			_ => return None,
		};
		Some((*index).into())
	}
}

/// Custom location converter to turn sibling chains into u64 accounts.
pub struct SiblingChainToIndex64;
impl ConvertLocation<AccountId> for SiblingChainToIndex64 {
	fn convert_location(location: &Location) -> Option<AccountId> {
		let index = match location.unpack() {
			(1, [Parachain(id)]) => id,
			_ => return None,
		};
		Some((*index).into())
	}
}

/// We alias local account locations to actual local accounts.
/// We also allow sovereign accounts for other sibling chains.
pub type LocationToAccountId = (AccountIndex64Aliases<AnyNetwork, u64>, SiblingChainToIndex64);

pub type NativeTokenTransactor = FungibleAdapter<
	// We use pallet-balances for handling this fungible asset.
	Balances,
	// The fungible asset handled by this transactor is the native token of the chain.
	IsConcrete<HereLocation>,
	// How we convert locations to accounts.
	LocationToAccountId,
	// We need to specify the AccountId type.
	AccountId,
	// We mint the native tokens locally, so we track how many we've sent away via teleports.
	LocalCheckAccount,
>;

pub struct LocationToAssetIdForAssetsPallet;
impl MaybeEquivalence<Location, AssetIdForAssetsPallet> for LocationToAssetIdForAssetsPallet {
	fn convert(location: &Location) -> Option<AssetIdForAssetsPallet> {
		match location.unpack() {
			(1, []) => Some(1 as AssetIdForAssetsPallet),
			_ => None,
		}
	}

	fn convert_back(id: &AssetIdForAssetsPallet) -> Option<Location> {
		match id {
			1 => Some(Location::new(1, [])),
			_ => None,
		}
	}
}

/// AssetTransactor for handling the relay chain token.
pub type RelayTokenTransactor = FungiblesAdapter<
	// We use pallet-assets for handling the relay token.
	AssetsPallet,
	// Matches the relay token.
	ConvertedConcreteId<AssetIdForAssetsPallet, Balance, LocationToAssetIdForAssetsPallet, JustTry>,
	// How we convert locations to accounts.
	LocationToAccountId,
	// We need to specify the AccountId type.
	AccountId,
	// We don't track teleports.
	NoChecking,
	(),
>;

pub type AssetTransactors = (NativeTokenTransactor, RelayTokenTransactor);

pub struct HereAndInnerLocations;
impl Contains<Location> for HereAndInnerLocations {
	fn contains(location: &Location) -> bool {
		matches!(location.unpack(), (0, []) | (0, _))
	}
}

pub type Barrier = (
	TakeWeightCredit, // We need this for pallet-xcm's extrinsics to work.
	AllowTopLevelPaidExecutionFrom<HereAndInnerLocations>, /* TODO: Technically, we should allow
	                   * messages from "AssetHub". */
);

pub type Trader = FixedRateOfFungible<NativeTokenPerSecondPerByte, ()>;

pub struct XcmConfig;
impl xcm_executor::Config for XcmConfig {
	type RuntimeCall = RuntimeCall;
	type XcmSender = XcmRouter;
	type AssetTransactor = AssetTransactors;
	type OriginConverter = ();
	type IsReserve = RelayTokenToAssetHub;
	type IsTeleporter = NativeTokenToAssetHub;
	type UniversalLocation = UniversalLocation;
	type Barrier = Barrier;
	type Weigher = Weigher;
	type Trader = Trader;
	type ResponseHandler = ();
	type AssetTrap = ();
	type AssetLocker = ();
	type AssetExchanger = ();
	type AssetClaims = ();
	type SubscriptionService = ();
	type PalletInstancesInfo = AllPalletsWithSystem;
	type MaxAssetsIntoHolding = MaxAssetsIntoHolding;
	type FeeManager = ();
	type MessageExporter = ();
	type UniversalAliases = ();
	type CallDispatcher = RuntimeCall;
	type SafeCallFilter = Nothing;
	type Aliasers = Nothing;
	type TransactionalProcessor = ();
	type HrmpNewChannelOpenRequestHandler = ();
	type HrmpChannelAcceptedHandler = ();
	type HrmpChannelClosingHandler = ();
	type XcmRecorder = XcmPallet;
}

/// Converts a signed origin of a u64 account into a location with only the `AccountIndex64`
/// junction.
pub struct SignedToAccountIndex64<RuntimeOrigin, AccountId>(
	PhantomData<(RuntimeOrigin, AccountId)>,
);
impl<RuntimeOrigin: OriginTrait + Clone, AccountId: Into<u64>> TryConvert<RuntimeOrigin, Location>
	for SignedToAccountIndex64<RuntimeOrigin, AccountId>
where
	RuntimeOrigin::PalletsOrigin: From<SystemRawOrigin<AccountId>>
		+ TryInto<SystemRawOrigin<AccountId>, Error = RuntimeOrigin::PalletsOrigin>,
{
	fn try_convert(origin: RuntimeOrigin) -> Result<Location, RuntimeOrigin> {
		origin.try_with_caller(|caller| match caller.try_into() {
			Ok(SystemRawOrigin::Signed(who)) =>
				Ok(Junction::AccountIndex64 { network: None, index: who.into() }.into()),
			Ok(other) => Err(other.into()),
			Err(other) => Err(other),
		})
	}
}

pub type LocalOriginToLocation = SignedToAccountIndex64<RuntimeOrigin, AccountId>;

impl pallet_xcm::Config for TestRuntime {
	type RuntimeEvent = RuntimeEvent;
	type SendXcmOrigin = EnsureXcmOrigin<RuntimeOrigin, ()>;
	type XcmRouter = XcmRouter;
	type ExecuteXcmOrigin = EnsureXcmOrigin<RuntimeOrigin, LocalOriginToLocation>;
	type XcmExecuteFilter = Nothing;
	type XcmExecutor = XcmExecutor<XcmConfig>;
	type XcmTeleportFilter = Everything; // Put everything instead of something more restricted.
	type XcmReserveTransferFilter = Everything; // Same.
	type Weigher = Weigher;
	type UniversalLocation = UniversalLocation;
	type RuntimeOrigin = RuntimeOrigin;
	type RuntimeCall = RuntimeCall;
	const VERSION_DISCOVERY_QUEUE_SIZE: u32 = 100;
	type AdvertisedXcmVersion = pallet_xcm::CurrentXcmVersion;
	type AdminOrigin = EnsureRoot<AccountId>;
	type TrustedLockers = ();
	type SovereignAccountOf = ();
	type Currency = Balances;
	type CurrencyMatcher = IsConcrete<HereLocation>;
	type MaxLockers = ConstU32<0>;
	type MaxRemoteLockConsumers = ConstU32<0>;
	type RemoteLockConsumerIdentifier = ();
	type WeightInfo = TestWeightInfo;
}

#[allow(dead_code)]
pub fn new_test_ext_with_balances(balances: Vec<(AccountId, Balance)>) -> sp_io::TestExternalities {
	let mut t = frame_system::GenesisConfig::<TestRuntime>::default().build_storage().unwrap();

	pallet_balances::GenesisConfig::<TestRuntime> { balances }
		.assimilate_storage(&mut t)
		.unwrap();

	let mut ext = sp_io::TestExternalities::new(t);
	ext.execute_with(|| System::set_block_number(1));
	ext
}

#[allow(dead_code)]
pub fn new_test_ext_with_balances_and_assets(
	balances: Vec<(AccountId, Balance)>,
	assets: Vec<(AssetIdForAssetsPallet, AccountId, Balance)>,
) -> sp_io::TestExternalities {
	let mut t = frame_system::GenesisConfig::<TestRuntime>::default().build_storage().unwrap();

	pallet_balances::GenesisConfig::<TestRuntime> { balances }
		.assimilate_storage(&mut t)
		.unwrap();

	pallet_assets::GenesisConfig::<TestRuntime> {
		assets: vec![
			// id, owner, is_sufficient, min_balance.
			// We don't actually need this to be sufficient, since we use the native assets in
			// tests for the existential deposit.
			(1, 0, true, 1),
		],
		metadata: vec![
			// id, name, symbol, decimals.
			(1, "Relay Token".into(), "RLY".into(), 12),
		],
		accounts: assets,
		next_asset_id: None,
	}
	.assimilate_storage(&mut t)
	.unwrap();

	let mut ext = sp_io::TestExternalities::new(t);
	ext.execute_with(|| System::set_block_number(1));
	ext
}

#[derive(Clone)]
pub(crate) struct TestClient;

pub(crate) struct RuntimeApi {
	_inner: TestClient,
}

impl sp_api::ProvideRuntimeApi<Block> for TestClient {
	type Api = RuntimeApi;
	fn runtime_api(&self) -> sp_api::ApiRef<Self::Api> {
		RuntimeApi { _inner: self.clone() }.into()
	}
}

sp_api::mock_impl_runtime_apis! {
	impl TrustedQueryApi<Block> for RuntimeApi {
		fn is_trusted_reserve(asset: VersionedAsset, location: VersionedLocation) -> Result<bool, TrustedQueryApiError> {
			XcmPallet::is_trusted_reserve(asset, location)
		}

		fn is_trusted_teleporter(asset: VersionedAsset, location: VersionedLocation) -> Result<bool, TrustedQueryApiError> {
			XcmPallet::is_trusted_teleporter(asset, location)
		}
	}

	impl LocationToAccountApi<Block, AccountId> for RuntimeApi {
		fn convert_location(location: VersionedLocation) -> Result<AccountId, LocationToAccountApiError> {
			let location = location.try_into().map_err(|_| LocationToAccountApiError::VersionedConversionFailed)?;
			LocationToAccountId::convert_location(&location)
				.ok_or(LocationToAccountApiError::Unsupported)
		}
	}

	impl XcmPaymentApi<Block> for RuntimeApi {
		fn query_acceptable_payment_assets(xcm_version: XcmVersion) -> Result<Vec<VersionedAssetId>, XcmPaymentApiError> {
			Ok(vec![
				VersionedAssetId::from(AssetId(HereLocation::get()))
					.into_version(xcm_version)
					.map_err(|_| XcmPaymentApiError::VersionedConversionFailed)?
			])
		}

		fn query_xcm_weight(message: VersionedXcm<()>) -> Result<Weight, XcmPaymentApiError> {
			XcmPallet::query_xcm_weight(message)
		}

		fn query_weight_to_asset_fee(weight: Weight, asset: VersionedAssetId) -> Result<u128, XcmPaymentApiError> {
			match asset.try_as::<AssetId>() {
				Ok(asset_id) if asset_id.0 == HereLocation::get() => {
					Ok(WeightToFee::weight_to_fee(&weight))
				},
				Ok(asset_id) => {
					log::trace!(
						target: "xcm::XcmPaymentApi::query_weight_to_asset_fee",
						"query_weight_to_asset_fee - unhandled asset_id: {asset_id:?}!"
					);
					Err(XcmPaymentApiError::AssetNotFound)
				},
				Err(_) => {
					log::trace!(
						target: "xcm::XcmPaymentApi::query_weight_to_asset_fee",
						"query_weight_to_asset_fee - failed to convert asset: {asset:?}!"
					);
					Err(XcmPaymentApiError::VersionedConversionFailed)
				}
			}
		}

		fn query_delivery_fees(destination: VersionedLocation, message: VersionedXcm<()>) -> Result<VersionedAssets, XcmPaymentApiError> {
			XcmPallet::query_delivery_fees(destination, message)
		}
	}

	impl DryRunApi<Block, RuntimeCall, RuntimeEvent, OriginCaller> for RuntimeApi {
		fn dry_run_call(origin: OriginCaller, call: RuntimeCall) -> Result<CallDryRunEffects<RuntimeEvent>, XcmDryRunApiError> {
			use xcm_executor::RecordXcm;
			pallet_xcm::Pallet::<TestRuntime>::set_record_xcm(true);
			let result = call.dispatch(origin.into());
			pallet_xcm::Pallet::<TestRuntime>::set_record_xcm(false);
			let local_xcm = pallet_xcm::Pallet::<TestRuntime>::recorded_xcm();
			let forwarded_xcms = sent_xcm()
							   .into_iter()
							   .map(|(location, message)| (
									   VersionedLocation::from(location),
									   vec![VersionedXcm::from(message)],
							   )).collect();
			let events: Vec<RuntimeEvent> = System::read_events_no_consensus().map(|record| record.event.clone()).collect();
			Ok(CallDryRunEffects {
				local_xcm: local_xcm.map(VersionedXcm::<()>::from),
				forwarded_xcms,
				emitted_events: events,
				execution_result: result,
			})
		}

		fn dry_run_xcm(origin_location: VersionedLocation, xcm: VersionedXcm<RuntimeCall>) -> Result<XcmDryRunEffects<RuntimeEvent>, XcmDryRunApiError> {
			let origin_location: Location = origin_location.try_into().map_err(|error| {
				log::error!(
					target: "xcm::DryRunApi::dry_run_xcm",
					"Location version conversion failed with error: {:?}",
					error,
				);
				XcmDryRunApiError::VersionedConversionFailed
			})?;
			let xcm: Xcm<RuntimeCall> = xcm.try_into().map_err(|error| {
				log::error!(
					target: "xcm::DryRunApi::dry_run_xcm",
					"Xcm version conversion failed with error {:?}",
					error,
				);
				XcmDryRunApiError::VersionedConversionFailed
			})?;
			let mut hash = fake_message_hash(&xcm);
			let result = XcmExecutor::<XcmConfig>::prepare_and_execute(
				origin_location,
				xcm,
				&mut hash,
				Weight::MAX, // Max limit available for execution.
				Weight::zero(),
			);
			let forwarded_xcms = sent_xcm()
				.into_iter()
				.map(|(location, message)| (
					VersionedLocation::from(location),
					vec![VersionedXcm::from(message)],
				)).collect();
			let events: Vec<RuntimeEvent> = System::events().iter().map(|record| record.event.clone()).collect();
			Ok(XcmDryRunEffects {
				forwarded_xcms,
				emitted_events: events,
				execution_result: result,
			})
		}
	}
}<|MERGE_RESOLUTION|>--- conflicted
+++ resolved
@@ -144,12 +144,8 @@
 	pub const BaseXcmWeight: Weight = Weight::from_parts(100, 10); // Random value.
 	pub const MaxInstructions: u32 = 100;
 	pub const NativeTokenPerSecondPerByte: (AssetId, u128, u128) = (AssetId(HereLocation::get()), 1, 1);
-<<<<<<< HEAD
 	pub UniversalLocation: InteriorLocation = [GlobalConsensus(NetworkId::ByGenesis(WESTEND_GENESIS_HASH)), Parachain(2000)].into();
 	pub static AdvertisedXcmVersion: XcmVersion = 4;
-=======
-	pub UniversalLocation: InteriorLocation = [GlobalConsensus(NetworkId::Westend), Parachain(2000)].into();
->>>>>>> 4c299107
 	pub const HereLocation: Location = Location::here();
 	pub const RelayLocation: Location = Location::parent();
 	pub const MaxAssetsIntoHolding: u32 = 64;
