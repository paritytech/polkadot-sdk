// Copyright (C) Parity Technologies (UK) Ltd.
// This file is part of Polkadot.

// Polkadot is free software: you can redistribute it and/or modify
// it under the terms of the GNU General Public License as published by
// the Free Software Foundation, either version 3 of the License, or
// (at your option) any later version.

// Polkadot is distributed in the hope that it will be useful,
// but WITHOUT ANY WARRANTY; without even the implied warranty of
// MERCHANTABILITY or FITNESS FOR A PARTICULAR PURPOSE.  See the
// GNU General Public License for more details.

// You should have received a copy of the GNU General Public License
// along with Polkadot.  If not, see <http://www.gnu.org/licenses/>.

use crate::AssetsInHolding;
use xcm::prelude::*;

/// A service for exchanging assets.
pub trait AssetExchange {
	/// Handler for exchanging an asset.
	///
	/// - `origin`: The location attempting the exchange; this should generally not matter.
	/// - `give`: The assets which have been removed from the caller.
	/// - `want`: The minimum amount of assets which should be given to the caller in case any
	///   exchange happens. If more assets are provided, then they should generally be of the same
	///   asset class if at all possible.
	/// - `maximal`: If `true`, then as much as possible should be exchanged.
	///
	/// `Ok` is returned along with the new set of assets which have been exchanged for `give`. At
	/// least want must be in the set. Some assets originally in `give` may also be in this set. In
	/// the case of returning an `Err`, then `give` is returned.
	fn exchange_asset(
		origin: Option<&Location>,
		give: AssetsInHolding,
		want: &Assets,
		maximal: bool,
	) -> Result<AssetsInHolding, AssetsInHolding>;

<<<<<<< HEAD
	/// Handler for quoting the exchange price of two assets.
	///
	/// - `asset1` The first asset.
	/// - `asset2` The second asset.
	/// - `maximal`: If `true`, then all of `asset1` should be used.
	fn quote_exchange_price(asset1: &Asset, asset2: &Asset, maximal: bool) -> Option<u128>;
=======
	/// Handler for quoting the exchange price of two asset collections.
	///
	/// It's useful before calling `exchange_asset`, to get some information on whether or not the
	/// exchange will be successful.
	///
	/// Arguments:
	/// - `give` The asset(s) that are going to be given.
	/// - `want` The asset(s) that are wanted.
	/// - `maximal`:
	/// 	  - If `true`, then the return value is the resulting amount of `want` obtained by swapping
	///      `give`.
	///   - If `false`, then the return value is the required amount of `give` needed to get `want`.
	///
	/// The return value is `Assets` since it comprises both which assets and how much of them.
	///
	/// The relationship between this function and `exchange_asset` is the following:
	/// - quote(give, want, maximal) = resulting_want -> exchange(give, resulting_want, maximal) ✅
	/// - quote(give, want, minimal) = required_give -> exchange(required_give_amount, want,
	///   minimal) ✅
	fn quote_exchange_price(_give: &Assets, _want: &Assets, _maximal: bool) -> Option<Assets>;
>>>>>>> 035211d7
}

#[impl_trait_for_tuples::impl_for_tuples(30)]
impl AssetExchange for Tuple {
	fn exchange_asset(
		origin: Option<&Location>,
		give: AssetsInHolding,
		want: &Assets,
		maximal: bool,
	) -> Result<AssetsInHolding, AssetsInHolding> {
		for_tuples!( #(
			let give = match Tuple::exchange_asset(origin, give, want, maximal) {
				Ok(r) => return Ok(r),
				Err(a) => a,
			};
		)* );
		Err(give)
	}

<<<<<<< HEAD
	fn quote_exchange_price(asset1: &Asset, asset2: &Asset, maximal: bool) -> Option<u128> {
		for_tuples!( #(
			match Tuple::quote_exchange_price(asset1, asset2, maximal) {
				Some(amount) => return Some(amount),
=======
	fn quote_exchange_price(give: &Assets, want: &Assets, maximal: bool) -> Option<Assets> {
		for_tuples!( #(
			match Tuple::quote_exchange_price(give, want, maximal) {
				Some(assets) => return Some(assets),
>>>>>>> 035211d7
				None => {}
			}
		)* );
		None
	}
}<|MERGE_RESOLUTION|>--- conflicted
+++ resolved
@@ -38,14 +38,6 @@
 		maximal: bool,
 	) -> Result<AssetsInHolding, AssetsInHolding>;
 
-<<<<<<< HEAD
-	/// Handler for quoting the exchange price of two assets.
-	///
-	/// - `asset1` The first asset.
-	/// - `asset2` The second asset.
-	/// - `maximal`: If `true`, then all of `asset1` should be used.
-	fn quote_exchange_price(asset1: &Asset, asset2: &Asset, maximal: bool) -> Option<u128>;
-=======
 	/// Handler for quoting the exchange price of two asset collections.
 	///
 	/// It's useful before calling `exchange_asset`, to get some information on whether or not the
@@ -66,7 +58,6 @@
 	/// - quote(give, want, minimal) = required_give -> exchange(required_give_amount, want,
 	///   minimal) ✅
 	fn quote_exchange_price(_give: &Assets, _want: &Assets, _maximal: bool) -> Option<Assets>;
->>>>>>> 035211d7
 }
 
 #[impl_trait_for_tuples::impl_for_tuples(30)]
@@ -86,17 +77,10 @@
 		Err(give)
 	}
 
-<<<<<<< HEAD
-	fn quote_exchange_price(asset1: &Asset, asset2: &Asset, maximal: bool) -> Option<u128> {
-		for_tuples!( #(
-			match Tuple::quote_exchange_price(asset1, asset2, maximal) {
-				Some(amount) => return Some(amount),
-=======
 	fn quote_exchange_price(give: &Assets, want: &Assets, maximal: bool) -> Option<Assets> {
 		for_tuples!( #(
 			match Tuple::quote_exchange_price(give, want, maximal) {
 				Some(assets) => return Some(assets),
->>>>>>> 035211d7
 				None => {}
 			}
 		)* );
