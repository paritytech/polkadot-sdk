// Copyright (C) Parity Technologies (UK) Ltd.
// This file is part of Polkadot.

// Polkadot is free software: you can redistribute it and/or modify
// it under the terms of the GNU General Public License as published by
// the Free Software Foundation, either version 3 of the License, or
// (at your option) any later version.

// Polkadot is distributed in the hope that it will be useful,
// but WITHOUT ANY WARRANTY; without even the implied warranty of
// MERCHANTABILITY or FITNESS FOR A PARTICULAR PURPOSE.  See the
// GNU General Public License for more details.

// You should have received a copy of the GNU General Public License
// along with Polkadot.  If not, see <http://www.gnu.org/licenses/>.

//! Version 4 of the Cross-Consensus Message format data structures.

pub use super::v3::GetWeight;
use super::{
	v3::{
		Instruction as OldInstruction, PalletInfo as OldPalletInfo,
		QueryResponseInfo as OldQueryResponseInfo, Response as OldResponse, Xcm as OldXcm,
	},
	v5::{
		Instruction as NewInstruction, PalletInfo as NewPalletInfo,
		QueryResponseInfo as NewQueryResponseInfo, Response as NewResponse, Xcm as NewXcm,
	},
};
use crate::DoubleEncoded;
use alloc::{vec, vec::Vec};
use bounded_collections::{parameter_types, BoundedVec};
use codec::{
	self, decode_vec_with_len, Compact, Decode, Encode, Error as CodecError, Input as CodecInput,
	MaxEncodedLen,
};
use core::{fmt::Debug, result};
use derivative::Derivative;
use frame_support::dispatch::GetDispatchInfo;
use scale_info::TypeInfo;

mod asset;
mod junction;
pub(crate) mod junctions;
mod location;
mod traits;

pub use asset::{
	Asset, AssetFilter, AssetId, AssetInstance, Assets, Fungibility, WildAsset, WildFungibility,
	MAX_ITEMS_IN_ASSETS,
};
pub use junction::{BodyId, BodyPart, Junction, NetworkId};
pub use junctions::Junctions;
pub use location::{Ancestor, AncestorThen, InteriorLocation, Location, Parent, ParentThen};
pub use traits::{
	send_xcm, validate_send, Error, ExecuteXcm, Outcome, PreparedMessage, Reanchorable, Result,
	SendError, SendResult, SendXcm, Weight, XcmHash,
};
// These parts of XCM v3 are unchanged in XCM v4, and are re-imported here.
pub use super::v3::{MaxDispatchErrorLen, MaybeErrorCode, OriginKind, WeightLimit};

/// This module's XCM version.
pub const VERSION: super::Version = 4;

/// An identifier for a query.
pub type QueryId = u64;

#[derive(Derivative, Default, Encode, TypeInfo)]
#[derivative(Clone(bound = ""), Eq(bound = ""), PartialEq(bound = ""), Debug(bound = ""))]
#[codec(encode_bound())]
#[codec(decode_bound())]
#[scale_info(bounds(), skip_type_params(Call))]
pub struct Xcm<Call>(pub Vec<Instruction<Call>>);

pub const MAX_INSTRUCTIONS_TO_DECODE: u8 = 100;

environmental::environmental!(instructions_count: u8);

impl<Call> Decode for Xcm<Call> {
	fn decode<I: CodecInput>(input: &mut I) -> core::result::Result<Self, CodecError> {
		instructions_count::using_once(&mut 0, || {
			let number_of_instructions: u32 = <Compact<u32>>::decode(input)?.into();
			instructions_count::with(|count| {
				*count = count.saturating_add(number_of_instructions as u8);
				if *count > MAX_INSTRUCTIONS_TO_DECODE {
					return Err(CodecError::from("Max instructions exceeded"))
				}
				Ok(())
			})
			.expect("Called in `using` context and thus can not return `None`; qed")?;
			let decoded_instructions = decode_vec_with_len(input, number_of_instructions as usize)?;
			Ok(Self(decoded_instructions))
		})
	}
}

impl<Call> Xcm<Call> {
	/// Create an empty instance.
	pub fn new() -> Self {
		Self(vec![])
	}

	/// Return `true` if no instructions are held in `self`.
	pub fn is_empty(&self) -> bool {
		self.0.is_empty()
	}

	/// Return the number of instructions held in `self`.
	pub fn len(&self) -> usize {
		self.0.len()
	}

	/// Return a reference to the inner value.
	pub fn inner(&self) -> &[Instruction<Call>] {
		&self.0
	}

	/// Return a mutable reference to the inner value.
	pub fn inner_mut(&mut self) -> &mut Vec<Instruction<Call>> {
		&mut self.0
	}

	/// Consume and return the inner value.
	pub fn into_inner(self) -> Vec<Instruction<Call>> {
		self.0
	}

	/// Return an iterator over references to the items.
	pub fn iter(&self) -> impl Iterator<Item = &Instruction<Call>> {
		self.0.iter()
	}

	/// Return an iterator over mutable references to the items.
	pub fn iter_mut(&mut self) -> impl Iterator<Item = &mut Instruction<Call>> {
		self.0.iter_mut()
	}

	/// Consume and return an iterator over the items.
	pub fn into_iter(self) -> impl Iterator<Item = Instruction<Call>> {
		self.0.into_iter()
	}

	/// Consume and either return `self` if it contains some instructions, or if it's empty, then
	/// instead return the result of `f`.
	pub fn or_else(self, f: impl FnOnce() -> Self) -> Self {
		if self.0.is_empty() {
			f()
		} else {
			self
		}
	}

	/// Return the first instruction, if any.
	pub fn first(&self) -> Option<&Instruction<Call>> {
		self.0.first()
	}

	/// Return the last instruction, if any.
	pub fn last(&self) -> Option<&Instruction<Call>> {
		self.0.last()
	}

	/// Return the only instruction, contained in `Self`, iff only one exists (`None` otherwise).
	pub fn only(&self) -> Option<&Instruction<Call>> {
		if self.0.len() == 1 {
			self.0.first()
		} else {
			None
		}
	}

	/// Return the only instruction, contained in `Self`, iff only one exists (returns `self`
	/// otherwise).
	pub fn into_only(mut self) -> core::result::Result<Instruction<Call>, Self> {
		if self.0.len() == 1 {
			self.0.pop().ok_or(self)
		} else {
			Err(self)
		}
	}
}

impl<Call> From<Vec<Instruction<Call>>> for Xcm<Call> {
	fn from(c: Vec<Instruction<Call>>) -> Self {
		Self(c)
	}
}

impl<Call> From<Xcm<Call>> for Vec<Instruction<Call>> {
	fn from(c: Xcm<Call>) -> Self {
		c.0
	}
}

/// A prelude for importing all types typically used when interacting with XCM messages.
pub mod prelude {
	mod contents {
		pub use super::super::{
			send_xcm, validate_send, Ancestor, AncestorThen, Asset,
			AssetFilter::{self, *},
			AssetId,
			AssetInstance::{self, *},
			Assets, BodyId, BodyPart, Error as XcmError, ExecuteXcm,
			Fungibility::{self, *},
			Instruction::*,
			InteriorLocation,
			Junction::{self, *},
			Junctions::{self, Here},
			Location, MaybeErrorCode,
			NetworkId::{self, *},
			OriginKind, Outcome, PalletInfo, Parent, ParentThen, PreparedMessage, QueryId,
			QueryResponseInfo, Reanchorable, Response, Result as XcmResult, SendError, SendResult,
			SendXcm, Weight,
			WeightLimit::{self, *},
			WildAsset::{self, *},
			WildFungibility::{self, Fungible as WildFungible, NonFungible as WildNonFungible},
			XcmContext, XcmHash, XcmWeightInfo, VERSION as XCM_VERSION,
		};
	}
	pub use super::{Instruction, Xcm};
	pub use contents::*;
	pub mod opaque {
		pub use super::{
			super::opaque::{Instruction, Xcm},
			contents::*,
		};
	}
}

parameter_types! {
	pub MaxPalletNameLen: u32 = 48;
	pub MaxPalletsInfo: u32 = 64;
}

#[derive(Clone, Eq, PartialEq, Encode, Decode, Debug, TypeInfo, MaxEncodedLen)]
pub struct PalletInfo {
	#[codec(compact)]
	pub index: u32,
	pub name: BoundedVec<u8, MaxPalletNameLen>,
	pub module_name: BoundedVec<u8, MaxPalletNameLen>,
	#[codec(compact)]
	pub major: u32,
	#[codec(compact)]
	pub minor: u32,
	#[codec(compact)]
	pub patch: u32,
}

impl TryInto<OldPalletInfo> for PalletInfo {
	type Error = ();

	fn try_into(self) -> result::Result<OldPalletInfo, Self::Error> {
		OldPalletInfo::new(
			self.index,
			self.name.into_inner(),
			self.module_name.into_inner(),
			self.major,
			self.minor,
			self.patch,
		)
		.map_err(|_| ())
	}
}

impl TryInto<NewPalletInfo> for PalletInfo {
	type Error = ();

	fn try_into(self) -> result::Result<NewPalletInfo, Self::Error> {
		NewPalletInfo::new(
			self.index,
			self.name.into_inner(),
			self.module_name.into_inner(),
			self.major,
			self.minor,
			self.patch,
		)
		.map_err(|_| ())
	}
}

impl PalletInfo {
	pub fn new(
		index: u32,
		name: Vec<u8>,
		module_name: Vec<u8>,
		major: u32,
		minor: u32,
		patch: u32,
	) -> result::Result<Self, Error> {
		let name = BoundedVec::try_from(name).map_err(|_| Error::Overflow)?;
		let module_name = BoundedVec::try_from(module_name).map_err(|_| Error::Overflow)?;

		Ok(Self { index, name, module_name, major, minor, patch })
	}
}

/// Response data to a query.
#[derive(Clone, Eq, PartialEq, Encode, Decode, Debug, TypeInfo, MaxEncodedLen)]
pub enum Response {
	/// No response. Serves as a neutral default.
	Null,
	/// Some assets.
	Assets(Assets),
	/// The outcome of an XCM instruction.
	ExecutionResult(Option<(u32, Error)>),
	/// An XCM version.
	Version(super::Version),
	/// The index, instance name, pallet name and version of some pallets.
	PalletsInfo(BoundedVec<PalletInfo, MaxPalletsInfo>),
	/// The status of a dispatch attempt using `Transact`.
	DispatchResult(MaybeErrorCode),
}

impl Default for Response {
	fn default() -> Self {
		Self::Null
	}
}

impl TryFrom<OldResponse> for Response {
	type Error = ();

	fn try_from(old: OldResponse) -> result::Result<Self, Self::Error> {
		use OldResponse::*;
		Ok(match old {
			Null => Self::Null,
			Assets(assets) => Self::Assets(assets.try_into()?),
			ExecutionResult(result) =>
				Self::ExecutionResult(result.map(|(num, old_error)| (num, old_error.into()))),
			Version(version) => Self::Version(version),
			PalletsInfo(pallet_info) => {
				let inner = pallet_info
					.into_iter()
					.map(TryInto::try_into)
					.collect::<result::Result<Vec<_>, _>>()?;
				Self::PalletsInfo(
					BoundedVec::<PalletInfo, MaxPalletsInfo>::try_from(inner).map_err(|_| ())?,
				)
			},
			DispatchResult(maybe_error) => Self::DispatchResult(maybe_error),
		})
	}
}

impl TryFrom<NewResponse> for Response {
	type Error = ();

	fn try_from(new: NewResponse) -> result::Result<Self, Self::Error> {
		use NewResponse::*;
		Ok(match new {
			Null => Self::Null,
			Assets(assets) => Self::Assets(assets.try_into()?),
			ExecutionResult(result) => Self::ExecutionResult(
				result
					.map(|(num, new_error)| (num, new_error.try_into()))
					.map(|(num, result)| result.map(|inner| (num, inner)))
					.transpose()?,
			),
			Version(version) => Self::Version(version),
			PalletsInfo(pallet_info) => {
				let inner = pallet_info
					.into_iter()
					.map(TryInto::try_into)
					.collect::<result::Result<Vec<_>, _>>()?;
				Self::PalletsInfo(
					BoundedVec::<PalletInfo, MaxPalletsInfo>::try_from(inner).map_err(|_| ())?,
				)
			},
			DispatchResult(maybe_error) =>
				Self::DispatchResult(maybe_error.try_into().map_err(|_| ())?),
		})
	}
}

/// Information regarding the composition of a query response.
#[derive(Clone, Eq, PartialEq, Encode, Decode, Debug, TypeInfo)]
pub struct QueryResponseInfo {
	/// The destination to which the query response message should be send.
	pub destination: Location,
	/// The `query_id` field of the `QueryResponse` message.
	#[codec(compact)]
	pub query_id: QueryId,
	/// The `max_weight` field of the `QueryResponse` message.
	pub max_weight: Weight,
}

impl TryFrom<NewQueryResponseInfo> for QueryResponseInfo {
	type Error = ();

	fn try_from(new: NewQueryResponseInfo) -> result::Result<Self, Self::Error> {
		Ok(Self {
			destination: new.destination.try_into()?,
			query_id: new.query_id,
			max_weight: new.max_weight,
		})
	}
}

impl TryFrom<OldQueryResponseInfo> for QueryResponseInfo {
	type Error = ();

	fn try_from(old: OldQueryResponseInfo) -> result::Result<Self, Self::Error> {
		Ok(Self {
			destination: old.destination.try_into()?,
			query_id: old.query_id,
			max_weight: old.max_weight,
		})
	}
}

/// Contextual data pertaining to a specific list of XCM instructions.
#[derive(Clone, Eq, PartialEq, Encode, Decode, Debug)]
pub struct XcmContext {
	/// The current value of the Origin register of the `XCVM`.
	pub origin: Option<Location>,
	/// The identity of the XCM; this may be a hash of its versioned encoding but could also be
	/// a high-level identity set by an appropriate barrier.
	pub message_id: XcmHash,
	/// The current value of the Topic register of the `XCVM`.
	pub topic: Option<[u8; 32]>,
}

impl XcmContext {
	/// Constructor which sets the message ID to the supplied parameter and leaves the origin and
	/// topic unset.
	pub fn with_message_id(message_id: XcmHash) -> XcmContext {
		XcmContext { origin: None, message_id, topic: None }
	}
}

/// Cross-Consensus Message: A message from one consensus system to another.
///
/// Consensus systems that may send and receive messages include blockchains and smart contracts.
///
/// All messages are delivered from a known *origin*, expressed as a `Location`.
///
/// This is the inner XCM format and is version-sensitive. Messages are typically passed using the
/// outer XCM format, known as `VersionedXcm`.
#[derive(
	Derivative,
	Encode,
	Decode,
	TypeInfo,
	xcm_procedural::XcmWeightInfoTrait,
	xcm_procedural::Builder,
)]
#[derivative(Clone(bound = ""), Eq(bound = ""), PartialEq(bound = ""), Debug(bound = ""))]
#[codec(encode_bound())]
#[codec(decode_bound())]
#[scale_info(bounds(), skip_type_params(Call))]
pub enum Instruction<Call> {
	/// Withdraw asset(s) (`assets`) from the ownership of `origin` and place them into the Holding
	/// Register.
	///
	/// - `assets`: The asset(s) to be withdrawn into holding.
	///
	/// Kind: *Command*.
	///
	/// Errors:
	#[builder(loads_holding)]
	WithdrawAsset(Assets),

	/// Asset(s) (`assets`) have been received into the ownership of this system on the `origin`
	/// system and equivalent derivatives should be placed into the Holding Register.
	///
	/// - `assets`: The asset(s) that are minted into holding.
	///
	/// Safety: `origin` must be trusted to have received and be storing `assets` such that they
	/// may later be withdrawn should this system send a corresponding message.
	///
	/// Kind: *Trusted Indication*.
	///
	/// Errors:
	#[builder(loads_holding)]
	ReserveAssetDeposited(Assets),

	/// Asset(s) (`assets`) have been destroyed on the `origin` system and equivalent assets should
	/// be created and placed into the Holding Register.
	///
	/// - `assets`: The asset(s) that are minted into the Holding Register.
	///
	/// Safety: `origin` must be trusted to have irrevocably destroyed the corresponding `assets`
	/// prior as a consequence of sending this message.
	///
	/// Kind: *Trusted Indication*.
	///
	/// Errors:
	#[builder(loads_holding)]
	ReceiveTeleportedAsset(Assets),

	/// Respond with information that the local system is expecting.
	///
	/// - `query_id`: The identifier of the query that resulted in this message being sent.
	/// - `response`: The message content.
	/// - `max_weight`: The maximum weight that handling this response should take.
	/// - `querier`: The location responsible for the initiation of the response, if there is one.
	///   In general this will tend to be the same location as the receiver of this message. NOTE:
	///   As usual, this is interpreted from the perspective of the receiving consensus system.
	///
	/// Safety: Since this is information only, there are no immediate concerns. However, it should
	/// be remembered that even if the Origin behaves reasonably, it can always be asked to make
	/// a response to a third-party chain who may or may not be expecting the response. Therefore
	/// the `querier` should be checked to match the expected value.
	///
	/// Kind: *Information*.
	///
	/// Errors:
	QueryResponse {
		#[codec(compact)]
		query_id: QueryId,
		response: Response,
		max_weight: Weight,
		querier: Option<Location>,
	},

	/// Withdraw asset(s) (`assets`) from the ownership of `origin` and place equivalent assets
	/// under the ownership of `beneficiary`.
	///
	/// - `assets`: The asset(s) to be withdrawn.
	/// - `beneficiary`: The new owner for the assets.
	///
	/// Safety: No concerns.
	///
	/// Kind: *Command*.
	///
	/// Errors:
	TransferAsset { assets: Assets, beneficiary: Location },

	/// Withdraw asset(s) (`assets`) from the ownership of `origin` and place equivalent assets
	/// under the ownership of `dest` within this consensus system (i.e. its sovereign account).
	///
	/// Send an onward XCM message to `dest` of `ReserveAssetDeposited` with the given
	/// `xcm`.
	///
	/// - `assets`: The asset(s) to be withdrawn.
	/// - `dest`: The location whose sovereign account will own the assets and thus the effective
	///   beneficiary for the assets and the notification target for the reserve asset deposit
	///   message.
	/// - `xcm`: The instructions that should follow the `ReserveAssetDeposited` instruction, which
	///   is sent onwards to `dest`.
	///
	/// Safety: No concerns.
	///
	/// Kind: *Command*.
	///
	/// Errors:
	TransferReserveAsset { assets: Assets, dest: Location, xcm: Xcm<()> },

	/// Apply the encoded transaction `call`, whose dispatch-origin should be `origin` as expressed
	/// by the kind of origin `origin_kind`.
	///
	/// The Transact Status Register is set according to the result of dispatching the call.
	///
	/// - `origin_kind`: The means of expressing the message origin as a dispatch origin.
	/// - `require_weight_at_most`: The weight of `call`; this should be at least the chain's
	///   calculated weight and will be used in the weight determination arithmetic.
	/// - `call`: The encoded transaction to be applied.
	///
	/// Safety: No concerns.
	///
	/// Kind: *Command*.
	///
	/// Errors:
	Transact { origin_kind: OriginKind, require_weight_at_most: Weight, call: DoubleEncoded<Call> },

	/// A message to notify about a new incoming HRMP channel. This message is meant to be sent by
	/// the relay-chain to a para.
	///
	/// - `sender`: The sender in the to-be opened channel. Also, the initiator of the channel
	///   opening.
	/// - `max_message_size`: The maximum size of a message proposed by the sender.
	/// - `max_capacity`: The maximum number of messages that can be queued in the channel.
	///
	/// Safety: The message should originate directly from the relay-chain.
	///
	/// Kind: *System Notification*
	HrmpNewChannelOpenRequest {
		#[codec(compact)]
		sender: u32,
		#[codec(compact)]
		max_message_size: u32,
		#[codec(compact)]
		max_capacity: u32,
	},

	/// A message to notify about that a previously sent open channel request has been accepted by
	/// the recipient. That means that the channel will be opened during the next relay-chain
	/// session change. This message is meant to be sent by the relay-chain to a para.
	///
	/// Safety: The message should originate directly from the relay-chain.
	///
	/// Kind: *System Notification*
	///
	/// Errors:
	HrmpChannelAccepted {
		// NOTE: We keep this as a structured item to a) keep it consistent with the other Hrmp
		// items; and b) because the field's meaning is not obvious/mentioned from the item name.
		#[codec(compact)]
		recipient: u32,
	},

	/// A message to notify that the other party in an open channel decided to close it. In
	/// particular, `initiator` is going to close the channel opened from `sender` to the
	/// `recipient`. The close will be enacted at the next relay-chain session change. This message
	/// is meant to be sent by the relay-chain to a para.
	///
	/// Safety: The message should originate directly from the relay-chain.
	///
	/// Kind: *System Notification*
	///
	/// Errors:
	HrmpChannelClosing {
		#[codec(compact)]
		initiator: u32,
		#[codec(compact)]
		sender: u32,
		#[codec(compact)]
		recipient: u32,
	},

	/// Clear the origin.
	///
	/// This may be used by the XCM author to ensure that later instructions cannot command the
	/// authority of the origin (e.g. if they are being relayed from an untrusted source, as often
	/// the case with `ReserveAssetDeposited`).
	///
	/// Safety: No concerns.
	///
	/// Kind: *Command*.
	///
	/// Errors:
	ClearOrigin,

	/// Mutate the origin to some interior location.
	///
	/// Kind: *Command*
	///
	/// Errors:
	DescendOrigin(InteriorLocation),

	/// Immediately report the contents of the Error Register to the given destination via XCM.
	///
	/// A `QueryResponse` message of type `ExecutionOutcome` is sent to the described destination.
	///
	/// - `response_info`: Information for making the response.
	///
	/// Kind: *Command*
	///
	/// Errors:
	ReportError(QueryResponseInfo),

	/// Remove the asset(s) (`assets`) from the Holding Register and place equivalent assets under
	/// the ownership of `beneficiary` within this consensus system.
	///
	/// - `assets`: The asset(s) to remove from holding.
	/// - `beneficiary`: The new owner for the assets.
	///
	/// Kind: *Command*
	///
	/// Errors:
	DepositAsset { assets: AssetFilter, beneficiary: Location },

	/// Remove the asset(s) (`assets`) from the Holding Register and place equivalent assets under
	/// the ownership of `dest` within this consensus system (i.e. deposit them into its sovereign
	/// account).
	///
	/// Send an onward XCM message to `dest` of `ReserveAssetDeposited` with the given `effects`.
	///
	/// - `assets`: The asset(s) to remove from holding.
	/// - `dest`: The location whose sovereign account will own the assets and thus the effective
	///   beneficiary for the assets and the notification target for the reserve asset deposit
	///   message.
	/// - `xcm`: The orders that should follow the `ReserveAssetDeposited` instruction which is
	///   sent onwards to `dest`.
	///
	/// Kind: *Command*
	///
	/// Errors:
	DepositReserveAsset { assets: AssetFilter, dest: Location, xcm: Xcm<()> },

	/// Remove the asset(s) (`want`) from the Holding Register and replace them with alternative
	/// assets.
	///
	/// The minimum amount of assets to be received into the Holding Register for the order not to
	/// fail may be stated.
	///
	/// - `give`: The maximum amount of assets to remove from holding.
	/// - `want`: The minimum amount of assets which `give` should be exchanged for.
	/// - `maximal`: If `true`, then prefer to give as much as possible up to the limit of `give`
	///   and receive accordingly more. If `false`, then prefer to give as little as possible in
	///   order to receive as little as possible while receiving at least `want`.
	///
	/// Kind: *Command*
	///
	/// Errors:
	ExchangeAsset { give: AssetFilter, want: Assets, maximal: bool },

	/// Remove the asset(s) (`assets`) from holding and send a `WithdrawAsset` XCM message to a
	/// reserve location.
	///
	/// - `assets`: The asset(s) to remove from holding.
	/// - `reserve`: A valid location that acts as a reserve for all asset(s) in `assets`. The
	///   sovereign account of this consensus system *on the reserve location* will have
	///   appropriate assets withdrawn and `effects` will be executed on them. There will typically
	///   be only one valid location on any given asset/chain combination.
	/// - `xcm`: The instructions to execute on the assets once withdrawn *on the reserve
	///   location*.
	///
	/// Kind: *Command*
	///
	/// Errors:
	InitiateReserveWithdraw { assets: AssetFilter, reserve: Location, xcm: Xcm<()> },

	/// Remove the asset(s) (`assets`) from holding and send a `ReceiveTeleportedAsset` XCM message
	/// to a `dest` location.
	///
	/// - `assets`: The asset(s) to remove from holding.
	/// - `dest`: A valid location that respects teleports coming from this location.
	/// - `xcm`: The instructions to execute on the assets once arrived *on the destination
	///   location*.
	///
	/// NOTE: The `dest` location *MUST* respect this origin as a valid teleportation origin for
	/// all `assets`. If it does not, then the assets may be lost.
	///
	/// Kind: *Command*
	///
	/// Errors:
	InitiateTeleport { assets: AssetFilter, dest: Location, xcm: Xcm<()> },

	/// Report to a given destination the contents of the Holding Register.
	///
	/// A `QueryResponse` message of type `Assets` is sent to the described destination.
	///
	/// - `response_info`: Information for making the response.
	/// - `assets`: A filter for the assets that should be reported back. The assets reported back
	///   will be, asset-wise, *the lesser of this value and the holding register*. No wildcards
	///   will be used when reporting assets back.
	///
	/// Kind: *Command*
	///
	/// Errors:
	ReportHolding { response_info: QueryResponseInfo, assets: AssetFilter },

	/// Pay for the execution of some XCM `xcm` and `orders` with up to `weight`
	/// picoseconds of execution time, paying for this with up to `fees` from the Holding Register.
	///
	/// - `fees`: The asset(s) to remove from the Holding Register to pay for fees.
	/// - `weight_limit`: The maximum amount of weight to purchase; this must be at least the
	///   expected maximum weight of the total XCM to be executed for the
	///   `AllowTopLevelPaidExecutionFrom` barrier to allow the XCM be executed.
	///
	/// Kind: *Command*
	///
	/// Errors:
	#[builder(pays_fees)]
	BuyExecution { fees: Asset, weight_limit: WeightLimit },

	/// Refund any surplus weight previously bought with `BuyExecution`.
	///
	/// Kind: *Command*
	///
	/// Errors: None.
	RefundSurplus,

	/// Set the Error Handler Register. This is code that should be called in the case of an error
	/// happening.
	///
	/// An error occurring within execution of this code will _NOT_ result in the error register
	/// being set, nor will an error handler be called due to it. The error handler and appendix
	/// may each still be set.
	///
	/// The apparent weight of this instruction is inclusive of the inner `Xcm`; the executing
	/// weight however includes only the difference between the previous handler and the new
	/// handler, which can reasonably be negative, which would result in a surplus.
	///
	/// Kind: *Command*
	///
	/// Errors: None.
	SetErrorHandler(Xcm<Call>),

	/// Set the Appendix Register. This is code that should be called after code execution
	/// (including the error handler if any) is finished. This will be called regardless of whether
	/// an error occurred.
	///
	/// Any error occurring due to execution of this code will result in the error register being
	/// set, and the error handler (if set) firing.
	///
	/// The apparent weight of this instruction is inclusive of the inner `Xcm`; the executing
	/// weight however includes only the difference between the previous appendix and the new
	/// appendix, which can reasonably be negative, which would result in a surplus.
	///
	/// Kind: *Command*
	///
	/// Errors: None.
	SetAppendix(Xcm<Call>),

	/// Clear the Error Register.
	///
	/// Kind: *Command*
	///
	/// Errors: None.
	ClearError,

	/// Create some assets which are being held on behalf of the origin.
	///
	/// - `assets`: The assets which are to be claimed. This must match exactly with the assets
	///   claimable by the origin of the ticket.
	/// - `ticket`: The ticket of the asset; this is an abstract identifier to help locate the
	///   asset.
	///
	/// Kind: *Command*
	///
	/// Errors:
	#[builder(loads_holding)]
	ClaimAsset { assets: Assets, ticket: Location },

	/// Always throws an error of type `Trap`.
	///
	/// Kind: *Command*
	///
	/// Errors:
	/// - `Trap`: All circumstances, whose inner value is the same as this item's inner value.
	Trap(#[codec(compact)] u64),

	/// Ask the destination system to respond with the most recent version of XCM that they
	/// support in a `QueryResponse` instruction. Any changes to this should also elicit similar
	/// responses when they happen.
	///
	/// - `query_id`: An identifier that will be replicated into the returned XCM message.
	/// - `max_response_weight`: The maximum amount of weight that the `QueryResponse` item which
	///   is sent as a reply may take to execute. NOTE: If this is unexpectedly large then the
	///   response may not execute at all.
	///
	/// Kind: *Command*
	///
	/// Errors: *Fallible*
	SubscribeVersion {
		#[codec(compact)]
		query_id: QueryId,
		max_response_weight: Weight,
	},

	/// Cancel the effect of a previous `SubscribeVersion` instruction.
	///
	/// Kind: *Command*
	///
	/// Errors: *Fallible*
	UnsubscribeVersion,

	/// Reduce Holding by up to the given assets.
	///
	/// Holding is reduced by as much as possible up to the assets in the parameter. It is not an
	/// error if the Holding does not contain the assets (to make this an error, use `ExpectAsset`
	/// prior).
	///
	/// Kind: *Command*
	///
	/// Errors: *Infallible*
	BurnAsset(Assets),

	/// Throw an error if Holding does not contain at least the given assets.
	///
	/// Kind: *Command*
	///
	/// Errors:
	/// - `ExpectationFalse`: If Holding Register does not contain the assets in the parameter.
	ExpectAsset(Assets),

	/// Ensure that the Origin Register equals some given value and throw an error if not.
	///
	/// Kind: *Command*
	///
	/// Errors:
	/// - `ExpectationFalse`: If Origin Register is not equal to the parameter.
	ExpectOrigin(Option<Location>),

	/// Ensure that the Error Register equals some given value and throw an error if not.
	///
	/// Kind: *Command*
	///
	/// Errors:
	/// - `ExpectationFalse`: If the value of the Error Register is not equal to the parameter.
	ExpectError(Option<(u32, Error)>),

	/// Ensure that the Transact Status Register equals some given value and throw an error if
	/// not.
	///
	/// Kind: *Command*
	///
	/// Errors:
	/// - `ExpectationFalse`: If the value of the Transact Status Register is not equal to the
	///   parameter.
	ExpectTransactStatus(MaybeErrorCode),

	/// Query the existence of a particular pallet type.
	///
	/// - `module_name`: The module name of the pallet to query.
	/// - `response_info`: Information for making the response.
	///
	/// Sends a `QueryResponse` to Origin whose data field `PalletsInfo` containing the information
	/// of all pallets on the local chain whose name is equal to `name`. This is empty in the case
	/// that the local chain is not based on Substrate Frame.
	///
	/// Safety: No concerns.
	///
	/// Kind: *Command*
	///
	/// Errors: *Fallible*.
	QueryPallet { module_name: Vec<u8>, response_info: QueryResponseInfo },

	/// Ensure that a particular pallet with a particular version exists.
	///
	/// - `index: Compact`: The index which identifies the pallet. An error if no pallet exists at
	///   this index.
	/// - `name: Vec<u8>`: Name which must be equal to the name of the pallet.
	/// - `module_name: Vec<u8>`: Module name which must be equal to the name of the module in
	///   which the pallet exists.
	/// - `crate_major: Compact`: Version number which must be equal to the major version of the
	///   crate which implements the pallet.
	/// - `min_crate_minor: Compact`: Version number which must be at most the minor version of the
	///   crate which implements the pallet.
	///
	/// Safety: No concerns.
	///
	/// Kind: *Command*
	///
	/// Errors:
	/// - `ExpectationFalse`: In case any of the expectations are broken.
	ExpectPallet {
		#[codec(compact)]
		index: u32,
		name: Vec<u8>,
		module_name: Vec<u8>,
		#[codec(compact)]
		crate_major: u32,
		#[codec(compact)]
		min_crate_minor: u32,
	},

	/// Send a `QueryResponse` message containing the value of the Transact Status Register to some
	/// destination.
	///
	/// - `query_response_info`: The information needed for constructing and sending the
	///   `QueryResponse` message.
	///
	/// Safety: No concerns.
	///
	/// Kind: *Command*
	///
	/// Errors: *Fallible*.
	ReportTransactStatus(QueryResponseInfo),

	/// Set the Transact Status Register to its default, cleared, value.
	///
	/// Safety: No concerns.
	///
	/// Kind: *Command*
	///
	/// Errors: *Infallible*.
	ClearTransactStatus,

	/// Set the Origin Register to be some child of the Universal Ancestor.
	///
	/// Safety: Should only be usable if the Origin is trusted to represent the Universal Ancestor
	/// child in general. In general, no Origin should be able to represent the Universal Ancestor
	/// child which is the root of the local consensus system since it would by extension
	/// allow it to act as any location within the local consensus.
	///
	/// The `Junction` parameter should generally be a `GlobalConsensus` variant since it is only
	/// these which are children of the Universal Ancestor.
	///
	/// Kind: *Command*
	///
	/// Errors: *Fallible*.
	UniversalOrigin(Junction),

	/// Send a message on to Non-Local Consensus system.
	///
	/// This will tend to utilize some extra-consensus mechanism, the obvious one being a bridge.
	/// A fee may be charged; this may be determined based on the contents of `xcm`. It will be
	/// taken from the Holding register.
	///
	/// - `network`: The remote consensus system to which the message should be exported.
	/// - `destination`: The location relative to the remote consensus system to which the message
	///   should be sent on arrival.
	/// - `xcm`: The message to be exported.
	///
	/// As an example, to export a message for execution on Statemine (parachain #1000 in the
	/// Kusama network), you would call with `network: NetworkId::Kusama` and
	/// `destination: [Parachain(1000)].into()`. Alternatively, to export a message for execution
	/// on Polkadot, you would call with `network: NetworkId:: Polkadot` and `destination: Here`.
	///
	/// Kind: *Command*
	///
	/// Errors: *Fallible*.
	ExportMessage { network: NetworkId, destination: InteriorLocation, xcm: Xcm<()> },

	/// Lock the locally held asset and prevent further transfer or withdrawal.
	///
	/// This restriction may be removed by the `UnlockAsset` instruction being called with an
	/// Origin of `unlocker` and a `target` equal to the current `Origin`.
	///
	/// If the locking is successful, then a `NoteUnlockable` instruction is sent to `unlocker`.
	///
	/// - `asset`: The asset(s) which should be locked.
	/// - `unlocker`: The value which the Origin must be for a corresponding `UnlockAsset`
	///   instruction to work.
	///
	/// Kind: *Command*.
	///
	/// Errors:
	LockAsset { asset: Asset, unlocker: Location },

	/// Remove the lock over `asset` on this chain and (if nothing else is preventing it) allow the
	/// asset to be transferred.
	///
	/// - `asset`: The asset to be unlocked.
	/// - `target`: The owner of the asset on the local chain.
	///
	/// Safety: No concerns.
	///
	/// Kind: *Command*.
	///
	/// Errors:
	UnlockAsset { asset: Asset, target: Location },

	/// Asset (`asset`) has been locked on the `origin` system and may not be transferred. It may
	/// only be unlocked with the receipt of the `UnlockAsset` instruction from this chain.
	///
	/// - `asset`: The asset(s) which are now unlockable from this origin.
	/// - `owner`: The owner of the asset on the chain in which it was locked. This may be a
	///   location specific to the origin network.
	///
	/// Safety: `origin` must be trusted to have locked the corresponding `asset`
	/// prior as a consequence of sending this message.
	///
	/// Kind: *Trusted Indication*.
	///
	/// Errors:
	NoteUnlockable { asset: Asset, owner: Location },

	/// Send an `UnlockAsset` instruction to the `locker` for the given `asset`.
	///
	/// This may fail if the local system is making use of the fact that the asset is locked or,
	/// of course, if there is no record that the asset actually is locked.
	///
	/// - `asset`: The asset(s) to be unlocked.
	/// - `locker`: The location from which a previous `NoteUnlockable` was sent and to which an
	///   `UnlockAsset` should be sent.
	///
	/// Kind: *Command*.
	///
	/// Errors:
	RequestUnlock { asset: Asset, locker: Location },

	/// Sets the Fees Mode Register.
	///
	/// - `jit_withdraw`: The fees mode item; if set to `true` then fees for any instructions are
	///   withdrawn as needed using the same mechanism as `WithdrawAssets`.
	///
	/// Kind: *Command*.
	///
	/// Errors:
	SetFeesMode { jit_withdraw: bool },

	/// Set the Topic Register.
	///
	/// The 32-byte array identifier in the parameter is not guaranteed to be
	/// unique; if such a property is desired, it is up to the code author to
	/// enforce uniqueness.
	///
	/// Safety: No concerns.
	///
	/// Kind: *Command*
	///
	/// Errors:
	SetTopic([u8; 32]),

	/// Clear the Topic Register.
	///
	/// Kind: *Command*
	///
	/// Errors: None.
	ClearTopic,

	/// Alter the current Origin to another given origin.
	///
	/// Kind: *Command*
	///
	/// Errors: If the existing state would not allow such a change.
	AliasOrigin(Location),

	/// A directive to indicate that the origin expects free execution of the message.
	///
	/// At execution time, this instruction just does a check on the Origin register.
	/// However, at the barrier stage messages starting with this instruction can be disregarded if
	/// the origin is not acceptable for free execution or the `weight_limit` is `Limited` and
	/// insufficient.
	///
	/// Kind: *Indication*
	///
	/// Errors: If the given origin is `Some` and not equal to the current Origin register.
	UnpaidExecution { weight_limit: WeightLimit, check_origin: Option<Location> },
}

impl<Call> Xcm<Call> {
	pub fn into<C>(self) -> Xcm<C> {
		Xcm::from(self)
	}
	pub fn from<C>(xcm: Xcm<C>) -> Self {
		Self(xcm.0.into_iter().map(Instruction::<Call>::from).collect())
	}
}

impl<Call> Instruction<Call> {
	pub fn into<C>(self) -> Instruction<C> {
		Instruction::from(self)
	}
	pub fn from<C>(xcm: Instruction<C>) -> Self {
		use Instruction::*;
		match xcm {
			WithdrawAsset(assets) => WithdrawAsset(assets),
			ReserveAssetDeposited(assets) => ReserveAssetDeposited(assets),
			ReceiveTeleportedAsset(assets) => ReceiveTeleportedAsset(assets),
			QueryResponse { query_id, response, max_weight, querier } =>
				QueryResponse { query_id, response, max_weight, querier },
			TransferAsset { assets, beneficiary } => TransferAsset { assets, beneficiary },
			TransferReserveAsset { assets, dest, xcm } =>
				TransferReserveAsset { assets, dest, xcm },
			HrmpNewChannelOpenRequest { sender, max_message_size, max_capacity } =>
				HrmpNewChannelOpenRequest { sender, max_message_size, max_capacity },
			HrmpChannelAccepted { recipient } => HrmpChannelAccepted { recipient },
			HrmpChannelClosing { initiator, sender, recipient } =>
				HrmpChannelClosing { initiator, sender, recipient },
			Transact { origin_kind, require_weight_at_most, call } =>
				Transact { origin_kind, require_weight_at_most, call: call.into() },
			ReportError(response_info) => ReportError(response_info),
			DepositAsset { assets, beneficiary } => DepositAsset { assets, beneficiary },
			DepositReserveAsset { assets, dest, xcm } => DepositReserveAsset { assets, dest, xcm },
			ExchangeAsset { give, want, maximal } => ExchangeAsset { give, want, maximal },
			InitiateReserveWithdraw { assets, reserve, xcm } =>
				InitiateReserveWithdraw { assets, reserve, xcm },
			InitiateTeleport { assets, dest, xcm } => InitiateTeleport { assets, dest, xcm },
			ReportHolding { response_info, assets } => ReportHolding { response_info, assets },
			BuyExecution { fees, weight_limit } => BuyExecution { fees, weight_limit },
			ClearOrigin => ClearOrigin,
			DescendOrigin(who) => DescendOrigin(who),
			RefundSurplus => RefundSurplus,
			SetErrorHandler(xcm) => SetErrorHandler(xcm.into()),
			SetAppendix(xcm) => SetAppendix(xcm.into()),
			ClearError => ClearError,
			ClaimAsset { assets, ticket } => ClaimAsset { assets, ticket },
			Trap(code) => Trap(code),
			SubscribeVersion { query_id, max_response_weight } =>
				SubscribeVersion { query_id, max_response_weight },
			UnsubscribeVersion => UnsubscribeVersion,
			BurnAsset(assets) => BurnAsset(assets),
			ExpectAsset(assets) => ExpectAsset(assets),
			ExpectOrigin(origin) => ExpectOrigin(origin),
			ExpectError(error) => ExpectError(error),
			ExpectTransactStatus(transact_status) => ExpectTransactStatus(transact_status),
			QueryPallet { module_name, response_info } =>
				QueryPallet { module_name, response_info },
			ExpectPallet { index, name, module_name, crate_major, min_crate_minor } =>
				ExpectPallet { index, name, module_name, crate_major, min_crate_minor },
			ReportTransactStatus(response_info) => ReportTransactStatus(response_info),
			ClearTransactStatus => ClearTransactStatus,
			UniversalOrigin(j) => UniversalOrigin(j),
			ExportMessage { network, destination, xcm } =>
				ExportMessage { network, destination, xcm },
			LockAsset { asset, unlocker } => LockAsset { asset, unlocker },
			UnlockAsset { asset, target } => UnlockAsset { asset, target },
			NoteUnlockable { asset, owner } => NoteUnlockable { asset, owner },
			RequestUnlock { asset, locker } => RequestUnlock { asset, locker },
			SetFeesMode { jit_withdraw } => SetFeesMode { jit_withdraw },
			SetTopic(topic) => SetTopic(topic),
			ClearTopic => ClearTopic,
			AliasOrigin(location) => AliasOrigin(location),
			UnpaidExecution { weight_limit, check_origin } =>
				UnpaidExecution { weight_limit, check_origin },
		}
	}
}

// TODO: Automate Generation
impl<Call, W: XcmWeightInfo<Call>> GetWeight<W> for Instruction<Call> {
	fn weight(&self) -> Weight {
		use Instruction::*;
		match self {
			WithdrawAsset(assets) => W::withdraw_asset(assets),
			ReserveAssetDeposited(assets) => W::reserve_asset_deposited(assets),
			ReceiveTeleportedAsset(assets) => W::receive_teleported_asset(assets),
			QueryResponse { query_id, response, max_weight, querier } =>
				W::query_response(query_id, response, max_weight, querier),
			TransferAsset { assets, beneficiary } => W::transfer_asset(assets, beneficiary),
			TransferReserveAsset { assets, dest, xcm } =>
				W::transfer_reserve_asset(&assets, dest, xcm),
			Transact { origin_kind, require_weight_at_most, call } =>
				W::transact(origin_kind, require_weight_at_most, call),
			HrmpNewChannelOpenRequest { sender, max_message_size, max_capacity } =>
				W::hrmp_new_channel_open_request(sender, max_message_size, max_capacity),
			HrmpChannelAccepted { recipient } => W::hrmp_channel_accepted(recipient),
			HrmpChannelClosing { initiator, sender, recipient } =>
				W::hrmp_channel_closing(initiator, sender, recipient),
			ClearOrigin => W::clear_origin(),
			DescendOrigin(who) => W::descend_origin(who),
			ReportError(response_info) => W::report_error(&response_info),
			DepositAsset { assets, beneficiary } => W::deposit_asset(assets, beneficiary),
			DepositReserveAsset { assets, dest, xcm } =>
				W::deposit_reserve_asset(assets, dest, xcm),
			ExchangeAsset { give, want, maximal } => W::exchange_asset(give, want, maximal),
			InitiateReserveWithdraw { assets, reserve, xcm } =>
				W::initiate_reserve_withdraw(assets, reserve, xcm),
			InitiateTeleport { assets, dest, xcm } => W::initiate_teleport(assets, dest, xcm),
			ReportHolding { response_info, assets } => W::report_holding(&response_info, &assets),
			BuyExecution { fees, weight_limit } => W::buy_execution(fees, weight_limit),
			RefundSurplus => W::refund_surplus(),
			SetErrorHandler(xcm) => W::set_error_handler(xcm),
			SetAppendix(xcm) => W::set_appendix(xcm),
			ClearError => W::clear_error(),
			ClaimAsset { assets, ticket } => W::claim_asset(assets, ticket),
			Trap(code) => W::trap(code),
			SubscribeVersion { query_id, max_response_weight } =>
				W::subscribe_version(query_id, max_response_weight),
			UnsubscribeVersion => W::unsubscribe_version(),
			BurnAsset(assets) => W::burn_asset(assets),
			ExpectAsset(assets) => W::expect_asset(assets),
			ExpectOrigin(origin) => W::expect_origin(origin),
			ExpectError(error) => W::expect_error(error),
			ExpectTransactStatus(transact_status) => W::expect_transact_status(transact_status),
			QueryPallet { module_name, response_info } =>
				W::query_pallet(module_name, response_info),
			ExpectPallet { index, name, module_name, crate_major, min_crate_minor } =>
				W::expect_pallet(index, name, module_name, crate_major, min_crate_minor),
			ReportTransactStatus(response_info) => W::report_transact_status(response_info),
			ClearTransactStatus => W::clear_transact_status(),
			UniversalOrigin(j) => W::universal_origin(j),
			ExportMessage { network, destination, xcm } =>
				W::export_message(network, destination, xcm),
			LockAsset { asset, unlocker } => W::lock_asset(asset, unlocker),
			UnlockAsset { asset, target } => W::unlock_asset(asset, target),
			NoteUnlockable { asset, owner } => W::note_unlockable(asset, owner),
			RequestUnlock { asset, locker } => W::request_unlock(asset, locker),
			SetFeesMode { jit_withdraw } => W::set_fees_mode(jit_withdraw),
			SetTopic(topic) => W::set_topic(topic),
			ClearTopic => W::clear_topic(),
			AliasOrigin(location) => W::alias_origin(location),
			UnpaidExecution { weight_limit, check_origin } =>
				W::unpaid_execution(weight_limit, check_origin),
		}
	}
}

pub mod opaque {
	/// The basic concrete type of `Xcm`, which doesn't make any assumptions about the
	/// format of a call other than it is pre-encoded.
	pub type Xcm = super::Xcm<()>;

	/// The basic concrete type of `Instruction`, which doesn't make any assumptions about the
	/// format of a call other than it is pre-encoded.
	pub type Instruction = super::Instruction<()>;
}

// Convert from a v3 XCM to a v4 XCM
impl<Call> TryFrom<OldXcm<Call>> for Xcm<Call> {
	type Error = ();
	fn try_from(old_xcm: OldXcm<Call>) -> result::Result<Self, Self::Error> {
		Ok(Xcm(old_xcm.0.into_iter().map(TryInto::try_into).collect::<result::Result<_, _>>()?))
	}
}

// Convert from a v5 XCM to a v4 XCM.
impl<Call: Decode + GetDispatchInfo> TryFrom<NewXcm<Call>> for Xcm<Call> {
	type Error = ();
	fn try_from(new_xcm: NewXcm<Call>) -> result::Result<Self, Self::Error> {
		Ok(Xcm(new_xcm.0.into_iter().map(TryInto::try_into).collect::<result::Result<_, _>>()?))
	}
}

// Convert from a v5 instruction to a v4 instruction.
impl<Call: Decode + GetDispatchInfo> TryFrom<NewInstruction<Call>> for Instruction<Call> {
	type Error = ();
	fn try_from(new_instruction: NewInstruction<Call>) -> result::Result<Self, Self::Error> {
		use NewInstruction::*;
		Ok(match new_instruction {
			WithdrawAsset(assets) => Self::WithdrawAsset(assets.try_into()?),
			ReserveAssetDeposited(assets) => Self::ReserveAssetDeposited(assets.try_into()?),
			ReceiveTeleportedAsset(assets) => Self::ReceiveTeleportedAsset(assets.try_into()?),
			QueryResponse { query_id, response, max_weight, querier: Some(querier) } =>
				Self::QueryResponse {
					query_id,
					querier: querier.try_into()?,
					response: response.try_into()?,
					max_weight,
				},
			QueryResponse { query_id, response, max_weight, querier: None } =>
				Self::QueryResponse {
					query_id,
					querier: None,
					response: response.try_into()?,
					max_weight,
				},
			TransferAsset { assets, beneficiary } => Self::TransferAsset {
				assets: assets.try_into()?,
				beneficiary: beneficiary.try_into()?,
			},
			TransferReserveAsset { assets, dest, xcm } => Self::TransferReserveAsset {
				assets: assets.try_into()?,
				dest: dest.try_into()?,
				xcm: xcm.try_into()?,
			},
			HrmpNewChannelOpenRequest { sender, max_message_size, max_capacity } =>
				Self::HrmpNewChannelOpenRequest { sender, max_message_size, max_capacity },
			HrmpChannelAccepted { recipient } => Self::HrmpChannelAccepted { recipient },
			HrmpChannelClosing { initiator, sender, recipient } =>
				Self::HrmpChannelClosing { initiator, sender, recipient },
			Transact { origin_kind, mut call } => {
				let require_weight_at_most = call.take_decoded()?.get_dispatch_info().call_weight;
				Self::Transact { origin_kind, require_weight_at_most, call: call.into() }
			},
			ReportError(response_info) => Self::ReportError(QueryResponseInfo {
				query_id: response_info.query_id,
				destination: response_info.destination.try_into().map_err(|_| ())?,
				max_weight: response_info.max_weight,
			}),
			DepositAsset { assets, beneficiary } => {
				let beneficiary = beneficiary.try_into()?;
				let assets = assets.try_into()?;
				Self::DepositAsset { assets, beneficiary }
			},
			DepositReserveAsset { assets, dest, xcm } => {
				let dest = dest.try_into()?;
				let xcm = xcm.try_into()?;
				let assets = assets.try_into()?;
				Self::DepositReserveAsset { assets, dest, xcm }
			},
			ExchangeAsset { give, want, maximal } => {
				let give = give.try_into()?;
				let want = want.try_into()?;
				Self::ExchangeAsset { give, want, maximal }
			},
			InitiateReserveWithdraw { assets, reserve, xcm } => {
				// No `max_assets` here, so if there's a connt, then we cannot translate.
				let assets = assets.try_into()?;
				let reserve = reserve.try_into()?;
				let xcm = xcm.try_into()?;
				Self::InitiateReserveWithdraw { assets, reserve, xcm }
			},
			InitiateTeleport { assets, dest, xcm } => {
				// No `max_assets` here, so if there's a connt, then we cannot translate.
				let assets = assets.try_into()?;
				let dest = dest.try_into()?;
				let xcm = xcm.try_into()?;
				Self::InitiateTeleport { assets, dest, xcm }
			},
			ReportHolding { response_info, assets } => {
				let response_info = QueryResponseInfo {
					destination: response_info.destination.try_into().map_err(|_| ())?,
					query_id: response_info.query_id,
					max_weight: response_info.max_weight,
				};
				Self::ReportHolding { response_info, assets: assets.try_into()? }
			},
			BuyExecution { fees, weight_limit } => {
				let fees = fees.try_into()?;
				let weight_limit = weight_limit.into();
				Self::BuyExecution { fees, weight_limit }
			},
			ClearOrigin => Self::ClearOrigin,
			DescendOrigin(who) => Self::DescendOrigin(who.try_into()?),
			RefundSurplus => Self::RefundSurplus,
			SetErrorHandler(xcm) => Self::SetErrorHandler(xcm.try_into()?),
			SetAppendix(xcm) => Self::SetAppendix(xcm.try_into()?),
			ClearError => Self::ClearError,
			ClaimAsset { assets, ticket } => {
				let assets = assets.try_into()?;
				let ticket = ticket.try_into()?;
				Self::ClaimAsset { assets, ticket }
			},
			Trap(code) => Self::Trap(code),
			SubscribeVersion { query_id, max_response_weight } =>
				Self::SubscribeVersion { query_id, max_response_weight },
			UnsubscribeVersion => Self::UnsubscribeVersion,
			BurnAsset(assets) => Self::BurnAsset(assets.try_into()?),
			ExpectAsset(assets) => Self::ExpectAsset(assets.try_into()?),
			ExpectOrigin(maybe_origin) =>
				Self::ExpectOrigin(maybe_origin.map(|origin| origin.try_into()).transpose()?),
			ExpectError(maybe_error) => Self::ExpectError(
				maybe_error
					.map(|(num, new_error)| (num, new_error.try_into()))
					.map(|(num, result)| result.map(|inner| (num, inner)))
					.transpose()?,
			),
			ExpectTransactStatus(maybe_error_code) => Self::ExpectTransactStatus(maybe_error_code),
			QueryPallet { module_name, response_info } =>
				Self::QueryPallet { module_name, response_info: response_info.try_into()? },
			ExpectPallet { index, name, module_name, crate_major, min_crate_minor } =>
				Self::ExpectPallet { index, name, module_name, crate_major, min_crate_minor },
			ReportTransactStatus(response_info) =>
				Self::ReportTransactStatus(response_info.try_into()?),
			ClearTransactStatus => Self::ClearTransactStatus,
			UniversalOrigin(junction) => Self::UniversalOrigin(junction.try_into()?),
			ExportMessage { network, destination, xcm } => Self::ExportMessage {
				network: network.into(),
				destination: destination.try_into()?,
				xcm: xcm.try_into()?,
			},
			LockAsset { asset, unlocker } =>
				Self::LockAsset { asset: asset.try_into()?, unlocker: unlocker.try_into()? },
			UnlockAsset { asset, target } =>
				Self::UnlockAsset { asset: asset.try_into()?, target: target.try_into()? },
			NoteUnlockable { asset, owner } =>
				Self::NoteUnlockable { asset: asset.try_into()?, owner: owner.try_into()? },
			RequestUnlock { asset, locker } =>
				Self::RequestUnlock { asset: asset.try_into()?, locker: locker.try_into()? },
			SetFeesMode { jit_withdraw } => Self::SetFeesMode { jit_withdraw },
			SetTopic(topic) => Self::SetTopic(topic),
			ClearTopic => Self::ClearTopic,
			AliasOrigin(location) => Self::AliasOrigin(location.try_into()?),
			UnpaidExecution { weight_limit, check_origin } => Self::UnpaidExecution {
				weight_limit,
				check_origin: check_origin.map(|origin| origin.try_into()).transpose()?,
			},
<<<<<<< HEAD
			InitiateTransfer { .. } |
			PayFees { .. } |
			SetAssetClaimer { .. } |
			ExecuteWithOrigin { .. } => {
				log::debug!(target: "xcm::versions::v5tov4", "`{new_instruction:?}` not supported by v4");
=======
			InitiateTransfer { .. } | PayFees { .. } | SetAssetClaimer { .. } => {
				log::debug!(target: "xcm::v5tov4", "`{new_instruction:?}` not supported by v4");
>>>>>>> 0e09ad44
				return Err(());
			},
		})
	}
}

// Convert from a v3 instruction to a v4 instruction
impl<Call> TryFrom<OldInstruction<Call>> for Instruction<Call> {
	type Error = ();
	fn try_from(old_instruction: OldInstruction<Call>) -> result::Result<Self, Self::Error> {
		use OldInstruction::*;
		Ok(match old_instruction {
			WithdrawAsset(assets) => Self::WithdrawAsset(assets.try_into()?),
			ReserveAssetDeposited(assets) => Self::ReserveAssetDeposited(assets.try_into()?),
			ReceiveTeleportedAsset(assets) => Self::ReceiveTeleportedAsset(assets.try_into()?),
			QueryResponse { query_id, response, max_weight, querier: Some(querier) } =>
				Self::QueryResponse {
					query_id,
					querier: querier.try_into()?,
					response: response.try_into()?,
					max_weight,
				},
			QueryResponse { query_id, response, max_weight, querier: None } =>
				Self::QueryResponse {
					query_id,
					querier: None,
					response: response.try_into()?,
					max_weight,
				},
			TransferAsset { assets, beneficiary } => Self::TransferAsset {
				assets: assets.try_into()?,
				beneficiary: beneficiary.try_into()?,
			},
			TransferReserveAsset { assets, dest, xcm } => Self::TransferReserveAsset {
				assets: assets.try_into()?,
				dest: dest.try_into()?,
				xcm: xcm.try_into()?,
			},
			HrmpNewChannelOpenRequest { sender, max_message_size, max_capacity } =>
				Self::HrmpNewChannelOpenRequest { sender, max_message_size, max_capacity },
			HrmpChannelAccepted { recipient } => Self::HrmpChannelAccepted { recipient },
			HrmpChannelClosing { initiator, sender, recipient } =>
				Self::HrmpChannelClosing { initiator, sender, recipient },
			Transact { origin_kind, require_weight_at_most, call } =>
				Self::Transact { origin_kind, require_weight_at_most, call: call.into() },
			ReportError(response_info) => Self::ReportError(QueryResponseInfo {
				query_id: response_info.query_id,
				destination: response_info.destination.try_into().map_err(|_| ())?,
				max_weight: response_info.max_weight,
			}),
			DepositAsset { assets, beneficiary } => {
				let beneficiary = beneficiary.try_into()?;
				let assets = assets.try_into()?;
				Self::DepositAsset { assets, beneficiary }
			},
			DepositReserveAsset { assets, dest, xcm } => {
				let dest = dest.try_into()?;
				let xcm = xcm.try_into()?;
				let assets = assets.try_into()?;
				Self::DepositReserveAsset { assets, dest, xcm }
			},
			ExchangeAsset { give, want, maximal } => {
				let give = give.try_into()?;
				let want = want.try_into()?;
				Self::ExchangeAsset { give, want, maximal }
			},
			InitiateReserveWithdraw { assets, reserve, xcm } => {
				let assets = assets.try_into()?;
				let reserve = reserve.try_into()?;
				let xcm = xcm.try_into()?;
				Self::InitiateReserveWithdraw { assets, reserve, xcm }
			},
			InitiateTeleport { assets, dest, xcm } => {
				let assets = assets.try_into()?;
				let dest = dest.try_into()?;
				let xcm = xcm.try_into()?;
				Self::InitiateTeleport { assets, dest, xcm }
			},
			ReportHolding { response_info, assets } => {
				let response_info = QueryResponseInfo {
					destination: response_info.destination.try_into().map_err(|_| ())?,
					query_id: response_info.query_id,
					max_weight: response_info.max_weight,
				};
				Self::ReportHolding { response_info, assets: assets.try_into()? }
			},
			BuyExecution { fees, weight_limit } => {
				let fees = fees.try_into()?;
				let weight_limit = weight_limit.into();
				Self::BuyExecution { fees, weight_limit }
			},
			ClearOrigin => Self::ClearOrigin,
			DescendOrigin(who) => Self::DescendOrigin(who.try_into()?),
			RefundSurplus => Self::RefundSurplus,
			SetErrorHandler(xcm) => Self::SetErrorHandler(xcm.try_into()?),
			SetAppendix(xcm) => Self::SetAppendix(xcm.try_into()?),
			ClearError => Self::ClearError,
			ClaimAsset { assets, ticket } => {
				let assets = assets.try_into()?;
				let ticket = ticket.try_into()?;
				Self::ClaimAsset { assets, ticket }
			},
			Trap(code) => Self::Trap(code),
			SubscribeVersion { query_id, max_response_weight } =>
				Self::SubscribeVersion { query_id, max_response_weight },
			UnsubscribeVersion => Self::UnsubscribeVersion,
			BurnAsset(assets) => Self::BurnAsset(assets.try_into()?),
			ExpectAsset(assets) => Self::ExpectAsset(assets.try_into()?),
			ExpectOrigin(maybe_location) => Self::ExpectOrigin(
				maybe_location.map(|location| location.try_into()).transpose().map_err(|_| ())?,
			),
			ExpectError(maybe_error) => Self::ExpectError(
				maybe_error.map(|error| error.try_into()).transpose().map_err(|_| ())?,
			),
			ExpectTransactStatus(maybe_error_code) => Self::ExpectTransactStatus(maybe_error_code),
			QueryPallet { module_name, response_info } => Self::QueryPallet {
				module_name,
				response_info: response_info.try_into().map_err(|_| ())?,
			},
			ExpectPallet { index, name, module_name, crate_major, min_crate_minor } =>
				Self::ExpectPallet { index, name, module_name, crate_major, min_crate_minor },
			ReportTransactStatus(response_info) =>
				Self::ReportTransactStatus(response_info.try_into().map_err(|_| ())?),
			ClearTransactStatus => Self::ClearTransactStatus,
			UniversalOrigin(junction) =>
				Self::UniversalOrigin(junction.try_into().map_err(|_| ())?),
			ExportMessage { network, destination, xcm } => Self::ExportMessage {
				network: network.into(),
				destination: destination.try_into().map_err(|_| ())?,
				xcm: xcm.try_into().map_err(|_| ())?,
			},
			LockAsset { asset, unlocker } => Self::LockAsset {
				asset: asset.try_into().map_err(|_| ())?,
				unlocker: unlocker.try_into().map_err(|_| ())?,
			},
			UnlockAsset { asset, target } => Self::UnlockAsset {
				asset: asset.try_into().map_err(|_| ())?,
				target: target.try_into().map_err(|_| ())?,
			},
			NoteUnlockable { asset, owner } => Self::NoteUnlockable {
				asset: asset.try_into().map_err(|_| ())?,
				owner: owner.try_into().map_err(|_| ())?,
			},
			RequestUnlock { asset, locker } => Self::RequestUnlock {
				asset: asset.try_into().map_err(|_| ())?,
				locker: locker.try_into().map_err(|_| ())?,
			},
			SetFeesMode { jit_withdraw } => Self::SetFeesMode { jit_withdraw },
			SetTopic(topic) => Self::SetTopic(topic),
			ClearTopic => Self::ClearTopic,
			AliasOrigin(location) => Self::AliasOrigin(location.try_into().map_err(|_| ())?),
			UnpaidExecution { weight_limit, check_origin } => Self::UnpaidExecution {
				weight_limit,
				check_origin: check_origin
					.map(|location| location.try_into())
					.transpose()
					.map_err(|_| ())?,
			},
		})
	}
}

#[cfg(test)]
mod tests {
	use super::{prelude::*, *};
	use crate::v3::{
		Junctions::Here as OldHere, MultiAssetFilter as OldMultiAssetFilter,
		WildMultiAsset as OldWildMultiAsset,
	};

	#[test]
	fn basic_roundtrip_works() {
		let xcm = Xcm::<()>(vec![TransferAsset {
			assets: (Here, 1u128).into(),
			beneficiary: Here.into(),
		}]);
		let old_xcm = OldXcm::<()>(vec![OldInstruction::TransferAsset {
			assets: (OldHere, 1u128).into(),
			beneficiary: OldHere.into(),
		}]);
		assert_eq!(old_xcm, OldXcm::<()>::try_from(xcm.clone()).unwrap());
		let new_xcm: Xcm<()> = old_xcm.try_into().unwrap();
		assert_eq!(new_xcm, xcm);
	}

	#[test]
	fn teleport_roundtrip_works() {
		let xcm = Xcm::<()>(vec![
			ReceiveTeleportedAsset((Here, 1u128).into()),
			ClearOrigin,
			DepositAsset { assets: Wild(AllCounted(1)), beneficiary: Here.into() },
		]);
		let old_xcm: OldXcm<()> = OldXcm::<()>(vec![
			OldInstruction::ReceiveTeleportedAsset((OldHere, 1u128).into()),
			OldInstruction::ClearOrigin,
			OldInstruction::DepositAsset {
				assets: crate::v3::MultiAssetFilter::Wild(crate::v3::WildMultiAsset::AllCounted(1)),
				beneficiary: OldHere.into(),
			},
		]);
		assert_eq!(old_xcm, OldXcm::<()>::try_from(xcm.clone()).unwrap());
		let new_xcm: Xcm<()> = old_xcm.try_into().unwrap();
		assert_eq!(new_xcm, xcm);
	}

	#[test]
	fn reserve_deposit_roundtrip_works() {
		let xcm = Xcm::<()>(vec![
			ReserveAssetDeposited((Here, 1u128).into()),
			ClearOrigin,
			BuyExecution {
				fees: (Here, 1u128).into(),
				weight_limit: Some(Weight::from_parts(1, 1)).into(),
			},
			DepositAsset { assets: Wild(AllCounted(1)), beneficiary: Here.into() },
		]);
		let old_xcm = OldXcm::<()>(vec![
			OldInstruction::ReserveAssetDeposited((OldHere, 1u128).into()),
			OldInstruction::ClearOrigin,
			OldInstruction::BuyExecution {
				fees: (OldHere, 1u128).into(),
				weight_limit: WeightLimit::Limited(Weight::from_parts(1, 1)),
			},
			OldInstruction::DepositAsset {
				assets: crate::v3::MultiAssetFilter::Wild(crate::v3::WildMultiAsset::AllCounted(1)),
				beneficiary: OldHere.into(),
			},
		]);
		assert_eq!(old_xcm, OldXcm::<()>::try_from(xcm.clone()).unwrap());
		let new_xcm: Xcm<()> = old_xcm.try_into().unwrap();
		assert_eq!(new_xcm, xcm);
	}

	#[test]
	fn deposit_asset_roundtrip_works() {
		let xcm = Xcm::<()>(vec![
			WithdrawAsset((Here, 1u128).into()),
			DepositAsset { assets: Wild(AllCounted(1)), beneficiary: Here.into() },
		]);
		let old_xcm = OldXcm::<()>(vec![
			OldInstruction::WithdrawAsset((OldHere, 1u128).into()),
			OldInstruction::DepositAsset {
				assets: OldMultiAssetFilter::Wild(OldWildMultiAsset::AllCounted(1)),
				beneficiary: OldHere.into(),
			},
		]);
		assert_eq!(old_xcm, OldXcm::<()>::try_from(xcm.clone()).unwrap());
		let new_xcm: Xcm<()> = old_xcm.try_into().unwrap();
		assert_eq!(new_xcm, xcm);
	}

	#[test]
	fn deposit_reserve_asset_roundtrip_works() {
		let xcm = Xcm::<()>(vec![
			WithdrawAsset((Here, 1u128).into()),
			DepositReserveAsset {
				assets: Wild(AllCounted(1)),
				dest: Here.into(),
				xcm: Xcm::<()>(vec![]),
			},
		]);
		let old_xcm = OldXcm::<()>(vec![
			OldInstruction::WithdrawAsset((OldHere, 1u128).into()),
			OldInstruction::DepositReserveAsset {
				assets: OldMultiAssetFilter::Wild(OldWildMultiAsset::AllCounted(1)),
				dest: OldHere.into(),
				xcm: OldXcm::<()>(vec![]),
			},
		]);
		assert_eq!(old_xcm, OldXcm::<()>::try_from(xcm.clone()).unwrap());
		let new_xcm: Xcm<()> = old_xcm.try_into().unwrap();
		assert_eq!(new_xcm, xcm);
	}

	#[test]
	fn decoding_respects_limit() {
		let max_xcm = Xcm::<()>(vec![ClearOrigin; MAX_INSTRUCTIONS_TO_DECODE as usize]);
		let encoded = max_xcm.encode();
		assert!(Xcm::<()>::decode(&mut &encoded[..]).is_ok());

		let big_xcm = Xcm::<()>(vec![ClearOrigin; MAX_INSTRUCTIONS_TO_DECODE as usize + 1]);
		let encoded = big_xcm.encode();
		assert!(Xcm::<()>::decode(&mut &encoded[..]).is_err());

		let nested_xcm = Xcm::<()>(vec![
			DepositReserveAsset {
				assets: All.into(),
				dest: Here.into(),
				xcm: max_xcm,
			};
			(MAX_INSTRUCTIONS_TO_DECODE / 2) as usize
		]);
		let encoded = nested_xcm.encode();
		assert!(Xcm::<()>::decode(&mut &encoded[..]).is_err());

		let even_more_nested_xcm = Xcm::<()>(vec![SetAppendix(nested_xcm); 64]);
		let encoded = even_more_nested_xcm.encode();
		assert_eq!(encoded.len(), 342530);
		// This should not decode since the limit is 100
		assert_eq!(MAX_INSTRUCTIONS_TO_DECODE, 100, "precondition");
		assert!(Xcm::<()>::decode(&mut &encoded[..]).is_err());
	}
}<|MERGE_RESOLUTION|>--- conflicted
+++ resolved
@@ -1421,16 +1421,11 @@
 				weight_limit,
 				check_origin: check_origin.map(|origin| origin.try_into()).transpose()?,
 			},
-<<<<<<< HEAD
 			InitiateTransfer { .. } |
 			PayFees { .. } |
 			SetAssetClaimer { .. } |
 			ExecuteWithOrigin { .. } => {
 				log::debug!(target: "xcm::versions::v5tov4", "`{new_instruction:?}` not supported by v4");
-=======
-			InitiateTransfer { .. } | PayFees { .. } | SetAssetClaimer { .. } => {
-				log::debug!(target: "xcm::v5tov4", "`{new_instruction:?}` not supported by v4");
->>>>>>> 0e09ad44
 				return Err(());
 			},
 		})
