--- conflicted
+++ resolved
@@ -1415,14 +1415,9 @@
 				weight_limit,
 				check_origin: check_origin.map(|origin| origin.try_into()).transpose()?,
 			},
-<<<<<<< HEAD
-			PayFees { asset } =>
-				Self::BuyExecution { fees: asset.try_into()?, weight_limit: WeightLimit::Unlimited },
-=======
 			PayFees { .. } => {
 				return Err(());
 			},
->>>>>>> cdfecb72
 		})
 	}
 }
