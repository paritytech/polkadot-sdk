--- conflicted
+++ resolved
@@ -47,11 +47,8 @@
 	Copy, Clone, Eq, PartialEq, Ord, PartialOrd, Encode, Decode, Debug, TypeInfo, MaxEncodedLen,
 )]
 #[cfg_attr(feature = "std", derive(serde::Serialize, serde::Deserialize))]
-<<<<<<< HEAD
-#[cfg_attr(feature = "schema", derive(schemars::JsonSchema))]
-=======
+#[cfg_attr(feature = "json-schema", derive(schemars::JsonSchema))]
 #[scale_info(replace_segment("staging_xcm", "xcm"))]
->>>>>>> e7651cf4
 pub enum AssetInstance {
 	/// Undefined - used if the non-fungible asset class has only one instance.
 	Undefined,
@@ -247,11 +244,8 @@
 /// instance.
 #[derive(Clone, Eq, PartialEq, Ord, PartialOrd, Debug, Encode, TypeInfo, MaxEncodedLen)]
 #[cfg_attr(feature = "std", derive(serde::Serialize, serde::Deserialize))]
-<<<<<<< HEAD
-#[cfg_attr(feature = "schema", derive(schemars::JsonSchema))]
-=======
+#[cfg_attr(feature = "json-schema", derive(schemars::JsonSchema))]
 #[scale_info(replace_segment("staging_xcm", "xcm"))]
->>>>>>> e7651cf4
 pub enum Fungibility {
 	/// A fungible asset; we record a number of units, as a `u128` in the inner item.
 	Fungible(#[codec(compact)] u128),
@@ -321,11 +315,8 @@
 	Copy, Clone, Eq, PartialEq, Ord, PartialOrd, Debug, Encode, Decode, TypeInfo, MaxEncodedLen,
 )]
 #[cfg_attr(feature = "std", derive(serde::Serialize, serde::Deserialize))]
-<<<<<<< HEAD
-#[cfg_attr(feature = "schema", derive(schemars::JsonSchema))]
-=======
+#[cfg_attr(feature = "json-schema", derive(schemars::JsonSchema))]
 #[scale_info(replace_segment("staging_xcm", "xcm"))]
->>>>>>> e7651cf4
 pub enum WildFungibility {
 	/// The asset is fungible.
 	Fungible,
@@ -349,11 +340,8 @@
 	Copy, Clone, Eq, PartialEq, Ord, PartialOrd, Debug, Encode, Decode, TypeInfo, MaxEncodedLen,
 )]
 #[cfg_attr(feature = "std", derive(serde::Serialize, serde::Deserialize))]
-<<<<<<< HEAD
-#[cfg_attr(feature = "schema", derive(schemars::JsonSchema))]
-=======
+#[cfg_attr(feature = "json-schema", derive(schemars::JsonSchema))]
 #[scale_info(replace_segment("staging_xcm", "xcm"))]
->>>>>>> e7651cf4
 pub enum AssetId {
 	/// A specific location identifying an asset.
 	Concrete(MultiLocation),
@@ -428,11 +416,8 @@
 /// Either an amount of a single fungible asset, or a single well-identified non-fungible asset.
 #[derive(Clone, Eq, PartialEq, Debug, Encode, Decode, TypeInfo, MaxEncodedLen)]
 #[cfg_attr(feature = "std", derive(serde::Serialize, serde::Deserialize))]
-<<<<<<< HEAD
-#[cfg_attr(feature = "schema", derive(schemars::JsonSchema))]
-=======
+#[cfg_attr(feature = "json-schema", derive(schemars::JsonSchema))]
 #[scale_info(replace_segment("staging_xcm", "xcm"))]
->>>>>>> e7651cf4
 pub struct MultiAsset {
 	/// The overall asset identity (aka *class*, in the case of a non-fungible).
 	pub id: AssetId,
@@ -530,11 +515,8 @@
 /// - The number of items should grow no larger than `MAX_ITEMS_IN_MULTIASSETS`.
 #[derive(Clone, Eq, PartialEq, Ord, PartialOrd, Debug, Encode, TypeInfo, Default)]
 #[cfg_attr(feature = "std", derive(serde::Serialize, serde::Deserialize))]
-<<<<<<< HEAD
-#[cfg_attr(feature = "schema", derive(schemars::JsonSchema))]
-=======
+#[cfg_attr(feature = "json-schema", derive(schemars::JsonSchema))]
 #[scale_info(replace_segment("staging_xcm", "xcm"))]
->>>>>>> e7651cf4
 pub struct MultiAssets(Vec<MultiAsset>);
 
 /// Maximum number of items in a single `MultiAssets` value that can be decoded.
@@ -734,11 +716,8 @@
 /// A wildcard representing a set of assets.
 #[derive(Clone, Eq, PartialEq, Ord, PartialOrd, Debug, Encode, Decode, TypeInfo, MaxEncodedLen)]
 #[cfg_attr(feature = "std", derive(serde::Serialize, serde::Deserialize))]
-<<<<<<< HEAD
-#[cfg_attr(feature = "schema", derive(schemars::JsonSchema))]
-=======
+#[cfg_attr(feature = "json-schema", derive(schemars::JsonSchema))]
 #[scale_info(replace_segment("staging_xcm", "xcm"))]
->>>>>>> e7651cf4
 pub enum WildMultiAsset {
 	/// All assets in Holding.
 	All,
@@ -851,11 +830,8 @@
 /// `MultiAsset` collection, defined either by a number of `MultiAssets` or a single wildcard.
 #[derive(Clone, Eq, PartialEq, Ord, PartialOrd, Debug, Encode, Decode, TypeInfo, MaxEncodedLen)]
 #[cfg_attr(feature = "std", derive(serde::Serialize, serde::Deserialize))]
-<<<<<<< HEAD
-#[cfg_attr(feature = "schema", derive(schemars::JsonSchema))]
-=======
+#[cfg_attr(feature = "json-schema", derive(schemars::JsonSchema))]
 #[scale_info(replace_segment("staging_xcm", "xcm"))]
->>>>>>> e7651cf4
 pub enum MultiAssetFilter {
 	/// Specify the filter as being everything contained by the given `MultiAssets` inner.
 	Definite(MultiAssets),
