// Copyright (C) Parity Technologies (UK) Ltd.
// This file is part of Polkadot.

// Polkadot is free software: you can redistribute it and/or modify
// it under the terms of the GNU General Public License as published by
// the Free Software Foundation, either version 3 of the License, or
// (at your option) any later version.

// Polkadot is distributed in the hope that it will be useful,
// but WITHOUT ANY WARRANTY; without even the implied warranty of
// MERCHANTABILITY or FITNESS FOR A PARTICULAR PURPOSE.  See the
// GNU General Public License for more details.

// You should have received a copy of the GNU General Public License
// along with Polkadot.  If not, see <http://www.gnu.org/licenses/>.

//! A mock runtime for XCM benchmarking.

use crate::{fungible as xcm_balances_benchmark, mock::*};
use frame_benchmarking::BenchmarkError;
use frame_support::{
	derive_impl, parameter_types,
	traits::{ConstU32, Everything, Nothing},
	weights::Weight,
};
use sp_core::H256;
use sp_runtime::traits::{BlakeTwo256, IdentityLookup};
use xcm::latest::prelude::*;
use xcm_builder::{AllowUnpaidExecutionFrom, MintLocation};

type Block = frame_system::mocking::MockBlock<Test>;

// For testing the pallet, we construct a mock runtime.
frame_support::construct_runtime!(
	pub enum Test
	{
		System: frame_system::{Pallet, Call, Config<T>, Storage, Event<T>},
		Balances: pallet_balances::{Pallet, Call, Storage, Config<T>, Event<T>},
		XcmBalancesBenchmark: xcm_balances_benchmark::{Pallet},
	}
);

parameter_types! {
	pub const BlockHashCount: u64 = 250;
	pub BlockWeights: frame_system::limits::BlockWeights =
		frame_system::limits::BlockWeights::simple_max(Weight::from_parts(1024, u64::MAX));
}
impl frame_system::Config for Test {
	type BaseCallFilter = Everything;
	type BlockWeights = ();
	type BlockLength = ();
	type DbWeight = ();
	type RuntimeOrigin = RuntimeOrigin;
	type Nonce = u64;
	type Hash = H256;
	type RuntimeCall = RuntimeCall;
	type Hashing = BlakeTwo256;
	type AccountId = u64;
	type Lookup = IdentityLookup<Self::AccountId>;
	type Block = Block;
	type RuntimeEvent = RuntimeEvent;
	type BlockHashCount = BlockHashCount;
	type Version = ();
	type PalletInfo = PalletInfo;
	type AccountData = pallet_balances::AccountData<u64>;
	type OnNewAccount = ();
	type OnKilledAccount = ();
	type SystemWeightInfo = ();
	type SS58Prefix = ();
	type OnSetCode = ();
	type MaxConsumers = ConstU32<16>;
}

parameter_types! {
	pub const ExistentialDeposit: u64 = 7;
}

#[derive_impl(pallet_balances::config_preludes::TestDefaultConfig as pallet_balances::DefaultConfig)]
impl pallet_balances::Config for Test {
	type ReserveIdentifier = [u8; 8];
	type AccountStore = System;
<<<<<<< HEAD
	type WeightInfo = ();
	type RuntimeHoldReason = RuntimeHoldReason;
	type RuntimeFreezeReason = RuntimeFreezeReason;
	type FreezeIdentifier = ();
	type MaxHolds = ConstU32<0>;
	type MaxFreezes = ConstU32<0>;
=======
>>>>>>> e2b21d00
}

parameter_types! {
	pub const AssetDeposit: u64 = 100 * ExistentialDeposit::get();
	pub const ApprovalDeposit: u64 = 1 * ExistentialDeposit::get();
	pub const StringLimit: u32 = 50;
	pub const MetadataDepositBase: u64 = 10 * ExistentialDeposit::get();
	pub const MetadataDepositPerByte: u64 = 1 * ExistentialDeposit::get();
}

pub struct MatchAnyFungible;
impl xcm_executor::traits::MatchesFungible<u64> for MatchAnyFungible {
	fn matches_fungible(m: &MultiAsset) -> Option<u64> {
		use sp_runtime::traits::SaturatedConversion;
		match m {
			MultiAsset { fun: Fungible(amount), .. } => Some((*amount).saturated_into::<u64>()),
			_ => None,
		}
	}
}

// Use balances as the asset transactor.
pub type AssetTransactor = xcm_builder::CurrencyAdapter<
	Balances,
	MatchAnyFungible,
	AccountIdConverter,
	u64,
	CheckingAccount,
>;

parameter_types! {
	/// Maximum number of instructions in a single XCM fragment. A sanity check against weight
	/// calculations getting too crazy.
	pub const MaxInstructions: u32 = 100;
	pub const MaxAssetsIntoHolding: u32 = 64;
}

pub struct XcmConfig;
impl xcm_executor::Config for XcmConfig {
	type RuntimeCall = RuntimeCall;
	type XcmSender = DevNull;
	type AssetTransactor = AssetTransactor;
	type OriginConverter = ();
	type IsReserve = TrustedReserves;
	type IsTeleporter = TrustedTeleporters;
	type UniversalLocation = UniversalLocation;
	type Barrier = AllowUnpaidExecutionFrom<Everything>;
	type Weigher = xcm_builder::FixedWeightBounds<UnitWeightCost, RuntimeCall, MaxInstructions>;
	type Trader = xcm_builder::FixedRateOfFungible<WeightPrice, ()>;
	type ResponseHandler = DevNull;
	type AssetTrap = ();
	type AssetLocker = ();
	type AssetExchanger = ();
	type AssetClaims = ();
	type SubscriptionService = ();
	type PalletInstancesInfo = AllPalletsWithSystem;
	type MaxAssetsIntoHolding = MaxAssetsIntoHolding;
	type FeeManager = ();
	type MessageExporter = ();
	type UniversalAliases = Nothing;
	type CallDispatcher = RuntimeCall;
	type SafeCallFilter = Everything;
	type Aliasers = Nothing;
}

impl crate::Config for Test {
	type XcmConfig = XcmConfig;
	type AccountIdConverter = AccountIdConverter;
	type DeliveryHelper = ();
	fn valid_destination() -> Result<MultiLocation, BenchmarkError> {
		let valid_destination: MultiLocation =
			X1(AccountId32 { network: None, id: [0u8; 32] }).into();

		Ok(valid_destination)
	}
	fn worst_case_holding(depositable_count: u32) -> MultiAssets {
		crate::mock_worst_case_holding(
			depositable_count,
			<XcmConfig as xcm_executor::Config>::MaxAssetsIntoHolding::get(),
		)
	}
}

pub type TrustedTeleporters = xcm_builder::Case<TeleportConcreteFungible>;
pub type TrustedReserves = xcm_builder::Case<ReserveConcreteFungible>;

parameter_types! {
	pub const CheckingAccount: Option<(u64, MintLocation)> = Some((100, MintLocation::Local));
	pub const ChildTeleporter: MultiLocation = Parachain(1000).into_location();
	pub const TrustedTeleporter: Option<(MultiLocation, MultiAsset)> = Some((
		ChildTeleporter::get(),
		MultiAsset { id: Concrete(Here.into_location()), fun: Fungible(100) },
	));
	pub const TrustedReserve: Option<(MultiLocation, MultiAsset)> = Some((
		ChildTeleporter::get(),
		MultiAsset { id: Concrete(Here.into_location()), fun: Fungible(100) },
	));
	pub const TeleportConcreteFungible: (MultiAssetFilter, MultiLocation) =
		(Wild(AllOf { fun: WildFungible, id: Concrete(Here.into_location()) }), ChildTeleporter::get());
	pub const ReserveConcreteFungible: (MultiAssetFilter, MultiLocation) =
		(Wild(AllOf { fun: WildFungible, id: Concrete(Here.into_location()) }), ChildTeleporter::get());
}

impl xcm_balances_benchmark::Config for Test {
	type TransactAsset = Balances;
	type CheckedAccount = CheckingAccount;
	type TrustedTeleporter = TrustedTeleporter;
	type TrustedReserve = TrustedReserve;

	fn get_multi_asset() -> MultiAsset {
		let amount =
			<Balances as frame_support::traits::fungible::Inspect<u64>>::minimum_balance() as u128;
		MultiAsset { id: Concrete(Here.into()), fun: Fungible(amount) }
	}
}

#[cfg(feature = "runtime-benchmarks")]
pub fn new_test_ext() -> sp_io::TestExternalities {
	use sp_runtime::BuildStorage;
	let t = RuntimeGenesisConfig { ..Default::default() }.build_storage().unwrap();
	sp_tracing::try_init_simple();
	t.into()
}<|MERGE_RESOLUTION|>--- conflicted
+++ resolved
@@ -79,15 +79,6 @@
 impl pallet_balances::Config for Test {
 	type ReserveIdentifier = [u8; 8];
 	type AccountStore = System;
-<<<<<<< HEAD
-	type WeightInfo = ();
-	type RuntimeHoldReason = RuntimeHoldReason;
-	type RuntimeFreezeReason = RuntimeFreezeReason;
-	type FreezeIdentifier = ();
-	type MaxHolds = ConstU32<0>;
-	type MaxFreezes = ConstU32<0>;
-=======
->>>>>>> e2b21d00
 }
 
 parameter_types! {
