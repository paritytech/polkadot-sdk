// Copyright (C) Parity Technologies (UK) Ltd.
// This file is part of Polkadot.

// Polkadot is free software: you can redistribute it and/or modify
// it under the terms of the GNU General Public License as published by
// the Free Software Foundation, either version 3 of the License, or
// (at your option) any later version.

// Polkadot is distributed in the hope that it will be useful,
// but WITHOUT ANY WARRANTY; without even the implied warranty of
// MERCHANTABILITY or FITNESS FOR A PARTICULAR PURPOSE.  See the
// GNU General Public License for more details.

// You should have received a copy of the GNU General Public License
// along with Polkadot.  If not, see <http://www.gnu.org/licenses/>.

use super::*;
use crate::{account_and_location, new_executor, EnsureDelivery, XcmCallOf};
use alloc::{vec, vec::Vec};
use codec::Encode;
<<<<<<< HEAD
use frame_benchmarking::v2::*;
use frame_support::{dispatch::GetDispatchInfo, traits::fungible::Inspect};
=======
use frame_benchmarking::{benchmarks, BenchmarkError};
use frame_support::traits::fungible::Inspect;
>>>>>>> edf79aa9
use xcm::{
	latest::{prelude::*, MaxDispatchErrorLen, MaybeErrorCode, Weight, MAX_ITEMS_IN_ASSETS},
	DoubleEncoded,
};
use xcm_executor::{
	traits::{ConvertLocation, FeeReason},
	ExecutorError, FeesMode,
};

#[benchmarks]
mod benchmarks {
	use super::*;

	#[benchmark]
	fn report_holding() -> Result<(), BenchmarkError> {
		let (sender_account, sender_location) = account_and_location::<T>(1);
		let destination = T::valid_destination().map_err(|_| BenchmarkError::Skip)?;

		let (expected_fees_mode, expected_assets_in_holding) =
			T::DeliveryHelper::ensure_successful_delivery(
				&sender_location,
				&destination,
				FeeReason::Report,
			);
		let sender_account_balance_before = T::TransactAsset::balance(&sender_account);

		// generate holding and add possible required fees
		let holding = if let Some(expected_assets_in_holding) = expected_assets_in_holding {
			let mut holding = T::worst_case_holding(expected_assets_in_holding.len() as u32);
			for a in expected_assets_in_holding.into_inner() {
				holding.push(a);
			}
			holding
		} else {
			T::worst_case_holding(0)
		};

		let mut executor = new_executor::<T>(sender_location);
		executor.set_holding(holding.clone().into());
		if let Some(expected_fees_mode) = expected_fees_mode {
			executor.set_fees_mode(expected_fees_mode);
		}

		let instruction = Instruction::<XcmCallOf<T>>::ReportHolding {
			response_info: QueryResponseInfo {
				destination,
				query_id: Default::default(),
				max_weight: Weight::MAX,
			},
			// Worst case is looking through all holdings for every asset explicitly - respecting
			// the limit `MAX_ITEMS_IN_ASSETS`.
			assets: Definite(
				holding
					.into_inner()
					.into_iter()
					.take(MAX_ITEMS_IN_ASSETS)
					.collect::<Vec<_>>()
					.into(),
			),
		};

		let xcm = Xcm(vec![instruction]);

		#[block]
		{
			executor.bench_process(xcm)?;
		}
		// Check we charged the delivery fees
		assert!(T::TransactAsset::balance(&sender_account) <= sender_account_balance_before);

		Ok(())
	}

	// This benchmark does not use any additional orders or instructions. This should be managed
	// by the `deep` and `shallow` implementation.
	#[benchmark]
	fn buy_execution() -> Result<(), BenchmarkError> {
		let holding = T::worst_case_holding(0).into();

		let mut executor = new_executor::<T>(Default::default());
		executor.set_holding(holding);

		let fee_asset = AssetId(Here.into());

		let instruction = Instruction::<XcmCallOf<T>>::BuyExecution {
			fees: (fee_asset, 100_000_000u128).into(), // should be something inside of holding
			weight_limit: WeightLimit::Unlimited,
		};

		let xcm = Xcm(vec![instruction]);

		#[block]
		{
			executor.bench_process(xcm)?;
		}

		Ok(())
	}

<<<<<<< HEAD
	#[benchmark]
	fn query_response() -> Result<(), BenchmarkError> {
=======
	pay_fees {
		let holding = T::worst_case_holding(0).into();

		let mut executor = new_executor::<T>(Default::default());
		executor.set_holding(holding);
		// Set some weight to be paid for.
		executor.set_message_weight(Weight::from_parts(100_000_000, 100_000));

		let fee_asset: Asset = T::fee_asset().unwrap();

		let instruction = Instruction::<XcmCallOf<T>>::PayFees { asset: fee_asset };

		let xcm = Xcm(vec![instruction]);
	} : {
		executor.bench_process(xcm)?;
	} verify {}

	set_asset_claimer {
		let mut executor = new_executor::<T>(Default::default());
		let (_, sender_location) = account_and_location::<T>(1);

		let instruction = Instruction::SetAssetClaimer{ location:sender_location.clone() };

		let xcm = Xcm(vec![instruction]);
	}: {
		executor.bench_process(xcm)?;
	} verify {
		assert_eq!(executor.asset_claimer(), Some(sender_location.clone()));
	}

	query_response {
>>>>>>> edf79aa9
		let mut executor = new_executor::<T>(Default::default());
		let (query_id, response) = T::worst_case_response();
		let max_weight = Weight::MAX;
		let querier: Option<Location> = Some(Here.into());
		let instruction = Instruction::QueryResponse { query_id, response, max_weight, querier };
		let xcm = Xcm(vec![instruction]);

		#[block]
		{
			executor.bench_process(xcm)?;
		}

		Ok(())
	}

	// We don't care about the call itself, since that is accounted for in the weight parameter
	// and included in the final weight calculation. So this is just the overhead of submitting
	// a noop call.
	#[benchmark]
	fn transact() -> Result<(), BenchmarkError> {
		let (origin, noop_call) = T::transact_origin_and_runtime_call()?;
		let mut executor = new_executor::<T>(origin);
		let double_encoded_noop_call: DoubleEncoded<_> = noop_call.encode().into();

		let instruction = Instruction::Transact {
			origin_kind: OriginKind::SovereignAccount,
			call: double_encoded_noop_call,
		};
		let xcm = Xcm(vec![instruction]);

		#[block]
		{
			executor.bench_process(xcm)?;
		}

		// TODO Make the assertion configurable?
		Ok(())
	}

	#[benchmark]
	fn refund_surplus() -> Result<(), BenchmarkError> {
		let mut executor = new_executor::<T>(Default::default());
		let holding_assets = T::worst_case_holding(1);
		// We can already buy execution since we'll load the holding register manually
		let asset_for_fees = T::fee_asset().unwrap();
		let previous_xcm = Xcm(vec![BuyExecution {
			fees: asset_for_fees,
			weight_limit: Limited(Weight::from_parts(1337, 1337)),
		}]);
		executor.set_holding(holding_assets.into());
		executor.set_total_surplus(Weight::from_parts(1337, 1337));
		executor.set_total_refunded(Weight::zero());
		executor
			.bench_process(previous_xcm)
			.expect("Holding has been loaded, so we can buy execution here");

		let instruction = Instruction::<XcmCallOf<T>>::RefundSurplus;
		let xcm = Xcm(vec![instruction]);

		#[block]
		{
			executor.bench_process(xcm)?;
		}
		assert_eq!(executor.total_surplus(), &Weight::from_parts(1337, 1337));
		assert_eq!(executor.total_refunded(), &Weight::from_parts(1337, 1337));

		Ok(())
	}

	#[benchmark]
	fn set_error_handler() -> Result<(), BenchmarkError> {
		let mut executor = new_executor::<T>(Default::default());
		let instruction = Instruction::<XcmCallOf<T>>::SetErrorHandler(Xcm(vec![]));
		let xcm = Xcm(vec![instruction]);

		#[block]
		{
			executor.bench_process(xcm)?;
		}

		assert_eq!(executor.error_handler(), &Xcm(vec![]));
		Ok(())
	}

	#[benchmark]
	fn set_appendix() -> Result<(), BenchmarkError> {
		let mut executor = new_executor::<T>(Default::default());
		let appendix = Xcm(vec![]);
		let instruction = Instruction::<XcmCallOf<T>>::SetAppendix(appendix);
		let xcm = Xcm(vec![instruction]);

		#[block]
		{
			executor.bench_process(xcm)?;
		}

		assert_eq!(executor.appendix(), &Xcm(vec![]));
		Ok(())
	}

	#[benchmark]
	fn clear_error() -> Result<(), BenchmarkError> {
		let mut executor = new_executor::<T>(Default::default());
		executor.set_error(Some((5u32, XcmError::Overflow)));
		let instruction = Instruction::<XcmCallOf<T>>::ClearError;
		let xcm = Xcm(vec![instruction]);

		#[block]
		{
			executor.bench_process(xcm)?;
		}

		assert!(executor.error().is_none());
		Ok(())
	}

	#[benchmark]
	fn descend_origin() -> Result<(), BenchmarkError> {
		let mut executor = new_executor::<T>(Default::default());
		let who = Junctions::from([OnlyChild, OnlyChild]);
		let instruction = Instruction::DescendOrigin(who.clone());
		let xcm = Xcm(vec![instruction]);

		#[block]
		{
			executor.bench_process(xcm)?;
		}

		assert_eq!(executor.origin(), &Some(Location { parents: 0, interior: who }),);

		Ok(())
	}

	#[benchmark]
	fn clear_origin() -> Result<(), BenchmarkError> {
		let mut executor = new_executor::<T>(Default::default());
		let instruction = Instruction::ClearOrigin;
		let xcm = Xcm(vec![instruction]);

		#[block]
		{
			executor.bench_process(xcm)?;
		}

		assert_eq!(executor.origin(), &None);
		Ok(())
	}

	#[benchmark]
	fn report_error() -> Result<(), BenchmarkError> {
		let (sender_account, sender_location) = account_and_location::<T>(1);
		let query_id = Default::default();
		let max_weight = Default::default();
		let destination = T::valid_destination().map_err(|_| BenchmarkError::Skip)?;

		let (expected_fees_mode, expected_assets_in_holding) =
			T::DeliveryHelper::ensure_successful_delivery(
				&sender_location,
				&destination,
				FeeReason::Report,
			);
		let sender_account_balance_before = T::TransactAsset::balance(&sender_account);

		let mut executor = new_executor::<T>(sender_location);
		if let Some(expected_fees_mode) = expected_fees_mode {
			executor.set_fees_mode(expected_fees_mode);
		}
		if let Some(expected_assets_in_holding) = expected_assets_in_holding {
			executor.set_holding(expected_assets_in_holding.into());
		}
		executor.set_error(Some((0u32, XcmError::Unimplemented)));

		let instruction =
			Instruction::ReportError(QueryResponseInfo { query_id, destination, max_weight });
		let xcm = Xcm(vec![instruction]);

		#[block]
		{
			executor.bench_process(xcm)?;
		}

		// Check we charged the delivery fees
		assert!(T::TransactAsset::balance(&sender_account) <= sender_account_balance_before);
		Ok(())
	}

	#[benchmark]
	fn claim_asset() -> Result<(), BenchmarkError> {
		use xcm_executor::traits::DropAssets;

		let (origin, ticket, assets) = T::claimable_asset()?;

		// We place some items into the asset trap to claim.
		<T::XcmConfig as xcm_executor::Config>::AssetTrap::drop_assets(
			&origin,
			assets.clone().into(),
			&XcmContext { origin: Some(origin.clone()), message_id: [0; 32], topic: None },
		);

		// Assets should be in the trap now.

		let mut executor = new_executor::<T>(origin);
		let instruction = Instruction::ClaimAsset { assets: assets.clone(), ticket };
		let xcm = Xcm(vec![instruction]);

		#[block]
		{
			executor.bench_process(xcm)?;
		}

		assert!(executor.holding().ensure_contains(&assets).is_ok());
		Ok(())
	}

	#[benchmark]
	fn trap() {
		let mut executor = new_executor::<T>(Default::default());
		let instruction = Instruction::Trap(10);
		let xcm = Xcm(vec![instruction]);
		// In order to access result in the verification below, it needs to be defined here.
		let result;

		#[block]
		{
			result = executor.bench_process(xcm);
		}
		assert!(matches!(result, Err(ExecutorError { xcm_error: XcmError::Trap(10), .. })));
	}

	#[benchmark]
	fn subscribe_version() -> Result<(), BenchmarkError> {
		use xcm_executor::traits::VersionChangeNotifier;
		let origin = T::subscribe_origin()?;
		let query_id = Default::default();
		let max_response_weight = Default::default();
		let mut executor = new_executor::<T>(origin.clone());
		let instruction = Instruction::SubscribeVersion { query_id, max_response_weight };
		let xcm = Xcm(vec![instruction]);

		#[block]
		{
			executor.bench_process(xcm)?;
		}

		assert!(<T::XcmConfig as xcm_executor::Config>::SubscriptionService::is_subscribed(
			&origin
		));
		Ok(())
	}

	#[benchmark]
	fn unsubscribe_version() -> Result<(), BenchmarkError> {
		use xcm_executor::traits::VersionChangeNotifier;
		// First we need to subscribe to notifications.
		let (origin, _) = T::transact_origin_and_runtime_call()?;
		let query_id = Default::default();
		let max_response_weight = Default::default();
		<T::XcmConfig as xcm_executor::Config>::SubscriptionService::start(
			&origin,
			query_id,
			max_response_weight,
			&XcmContext { origin: Some(origin.clone()), message_id: [0; 32], topic: None },
		)
		.map_err(|_| "Could not start subscription")?;
		assert!(<T::XcmConfig as xcm_executor::Config>::SubscriptionService::is_subscribed(
			&origin
		));

		let mut executor = new_executor::<T>(origin.clone());
		let instruction = Instruction::UnsubscribeVersion;
		let xcm = Xcm(vec![instruction]);

		#[block]
		{
			executor.bench_process(xcm)?;
		}

		assert!(!<T::XcmConfig as xcm_executor::Config>::SubscriptionService::is_subscribed(
			&origin
		));
		Ok(())
	}

	#[benchmark]
	fn burn_asset() -> Result<(), BenchmarkError> {
		let holding = T::worst_case_holding(0);
		let assets = holding.clone();

		let mut executor = new_executor::<T>(Default::default());
		executor.set_holding(holding.into());

		let instruction = Instruction::BurnAsset(assets.into());
		let xcm = Xcm(vec![instruction]);

		#[block]
		{
			executor.bench_process(xcm)?;
		}

		assert!(executor.holding().is_empty());
		Ok(())
	}

	#[benchmark]
	fn expect_asset() -> Result<(), BenchmarkError> {
		let holding = T::worst_case_holding(0);
		let assets = holding.clone();

		let mut executor = new_executor::<T>(Default::default());
		executor.set_holding(holding.into());

		let instruction = Instruction::ExpectAsset(assets.into());
		let xcm = Xcm(vec![instruction]);

		#[block]
		{
			executor.bench_process(xcm)?;
		}
		// `execute` completing successfully is as good as we can check.
		Ok(())
	}

	#[benchmark]
	fn expect_origin() {
		let expected_origin = Parent.into();
		let mut executor = new_executor::<T>(Default::default());

		let instruction = Instruction::ExpectOrigin(Some(expected_origin));
		let xcm = Xcm(vec![instruction]);
		let result;

		#[block]
		{
			result = executor.bench_process(xcm);
		}

		assert!(matches!(result, Err(ExecutorError { xcm_error: XcmError::ExpectationFalse, .. })));
	}

	#[benchmark]
	fn expect_error() {
		let mut executor = new_executor::<T>(Default::default());
		executor.set_error(Some((3u32, XcmError::Overflow)));

		let instruction = Instruction::ExpectError(None);
		let xcm = Xcm(vec![instruction]);
		let result;

		#[block]
		{
			result = executor.bench_process(xcm);
		}

		assert!(matches!(result, Err(ExecutorError { xcm_error: XcmError::ExpectationFalse, .. })));
	}

	#[benchmark]
	fn expect_transact_status() {
		let mut executor = new_executor::<T>(Default::default());
		let worst_error =
			|| -> MaybeErrorCode { vec![0; MaxDispatchErrorLen::get() as usize].into() };
		executor.set_transact_status(worst_error());

		let instruction = Instruction::ExpectTransactStatus(worst_error());
		let xcm = Xcm(vec![instruction]);
		let result;

		#[block]
		{
			result = executor.bench_process(xcm);
		}

		assert!(matches!(result, Ok(..)));
	}

	#[benchmark]
	fn query_pallet() -> Result<(), BenchmarkError> {
		let (sender_account, sender_location) = account_and_location::<T>(1);
		let query_id = Default::default();
		let destination = T::valid_destination().map_err(|_| BenchmarkError::Skip)?;
		let max_weight = Default::default();

		let (expected_fees_mode, expected_assets_in_holding) =
			T::DeliveryHelper::ensure_successful_delivery(
				&sender_location,
				&destination,
				FeeReason::QueryPallet,
			);
		let sender_account_balance_before = T::TransactAsset::balance(&sender_account);
		let mut executor = new_executor::<T>(sender_location);
		if let Some(expected_fees_mode) = expected_fees_mode {
			executor.set_fees_mode(expected_fees_mode);
		}
		if let Some(expected_assets_in_holding) = expected_assets_in_holding {
			executor.set_holding(expected_assets_in_holding.into());
		}

		let valid_pallet = T::valid_pallet();
		let instruction = Instruction::QueryPallet {
			module_name: valid_pallet.module_name.as_bytes().to_vec(),
			response_info: QueryResponseInfo { destination, query_id, max_weight },
		};
		let xcm = Xcm(vec![instruction]);

		#[block]
		{
			executor.bench_process(xcm)?;
		}
		// Check we charged the delivery fees
		assert!(T::TransactAsset::balance(&sender_account) <= sender_account_balance_before);
		// TODO: Potentially add new trait to XcmSender to detect a queued outgoing message. #4426

		Ok(())
	}

	#[benchmark]
	fn expect_pallet() -> Result<(), BenchmarkError> {
		let mut executor = new_executor::<T>(Default::default());
		let valid_pallet = T::valid_pallet();
		let instruction = Instruction::ExpectPallet {
			index: valid_pallet.index as u32,
			name: valid_pallet.name.as_bytes().to_vec(),
			module_name: valid_pallet.module_name.as_bytes().to_vec(),
			crate_major: valid_pallet.crate_version.major.into(),
			min_crate_minor: valid_pallet.crate_version.minor.into(),
		};
		let xcm = Xcm(vec![instruction]);

		#[block]
		{
			executor.bench_process(xcm)?;
		}
		// the execution succeeding is all we need to verify this xcm was successful
		Ok(())
	}

	#[benchmark]
	fn report_transact_status() -> Result<(), BenchmarkError> {
		let (sender_account, sender_location) = account_and_location::<T>(1);
		let query_id = Default::default();
		let destination = T::valid_destination().map_err(|_| BenchmarkError::Skip)?;
		let max_weight = Default::default();

		let (expected_fees_mode, expected_assets_in_holding) =
			T::DeliveryHelper::ensure_successful_delivery(
				&sender_location,
				&destination,
				FeeReason::Report,
			);
		let sender_account_balance_before = T::TransactAsset::balance(&sender_account);

		let mut executor = new_executor::<T>(sender_location);
		if let Some(expected_fees_mode) = expected_fees_mode {
			executor.set_fees_mode(expected_fees_mode);
		}
		if let Some(expected_assets_in_holding) = expected_assets_in_holding {
			executor.set_holding(expected_assets_in_holding.into());
		}
		executor.set_transact_status(b"MyError".to_vec().into());

		let instruction = Instruction::ReportTransactStatus(QueryResponseInfo {
			query_id,
			destination,
			max_weight,
		});
		let xcm = Xcm(vec![instruction]);

		#[block]
		{
			executor.bench_process(xcm)?;
		}
		// Check we charged the delivery fees
		assert!(T::TransactAsset::balance(&sender_account) <= sender_account_balance_before);
		// TODO: Potentially add new trait to XcmSender to detect a queued outgoing message. #4426
		Ok(())
	}

	#[benchmark]
	fn clear_transact_status() -> Result<(), BenchmarkError> {
		let mut executor = new_executor::<T>(Default::default());
		executor.set_transact_status(b"MyError".to_vec().into());

		let instruction = Instruction::ClearTransactStatus;
		let xcm = Xcm(vec![instruction]);

		#[block]
		{
			executor.bench_process(xcm)?;
		}

		assert_eq!(executor.transact_status(), &MaybeErrorCode::Success);
		Ok(())
	}

	#[benchmark]
	fn set_topic() -> Result<(), BenchmarkError> {
		let mut executor = new_executor::<T>(Default::default());

		let instruction = Instruction::SetTopic([1; 32]);
		let xcm = Xcm(vec![instruction]);

		#[block]
		{
			executor.bench_process(xcm)?;
		}

		assert_eq!(executor.topic(), &Some([1; 32]));
		Ok(())
	}

	#[benchmark]
	fn clear_topic() -> Result<(), BenchmarkError> {
		let mut executor = new_executor::<T>(Default::default());
		executor.set_topic(Some([2; 32]));

		let instruction = Instruction::ClearTopic;
		let xcm = Xcm(vec![instruction]);

		#[block]
		{
			executor.bench_process(xcm)?;
		}

		assert_eq!(executor.topic(), &None);
		Ok(())
	}

	#[benchmark]
	fn exchange_asset() -> Result<(), BenchmarkError> {
		let (give, want) = T::worst_case_asset_exchange().map_err(|_| BenchmarkError::Skip)?;
		let assets = give.clone();

		let mut executor = new_executor::<T>(Default::default());
		executor.set_holding(give.into());
		let instruction =
			Instruction::ExchangeAsset { give: assets.into(), want: want.clone(), maximal: true };
		let xcm = Xcm(vec![instruction]);

		#[block]
		{
			executor.bench_process(xcm)?;
		}

		assert_eq!(executor.holding(), &want.into());
		Ok(())
	}

	#[benchmark]
	fn universal_origin() -> Result<(), BenchmarkError> {
		let (origin, alias) = T::universal_alias().map_err(|_| BenchmarkError::Skip)?;

		let mut executor = new_executor::<T>(origin);

		let instruction = Instruction::UniversalOrigin(alias);
		let xcm = Xcm(vec![instruction]);

		#[block]
		{
			executor.bench_process(xcm)?;
		}

		use frame_support::traits::Get;
		let universal_location = <T::XcmConfig as xcm_executor::Config>::UniversalLocation::get();
		assert_eq!(
			executor.origin(),
			&Some(Junctions::from([alias]).relative_to(&universal_location))
		);
		Ok(())
	}

	#[benchmark]
	fn export_message(x: Linear<1, 1000>) -> Result<(), BenchmarkError> {
		// The `inner_xcm` influences `ExportMessage` total weight based on
		// `inner_xcm.encoded_size()`, so for this benchmark use smallest encoded instruction
		// to approximate weight per "unit" of encoded size; then actual weight can be estimated
		// to be `inner_xcm.encoded_size() * benchmarked_unit`.
		// Use `ClearOrigin` as the small encoded instruction.
		let inner_xcm = Xcm(vec![ClearOrigin; x as usize]);
		// Get `origin`, `network` and `destination` from configured runtime.
		let (origin, network, destination) = T::export_message_origin_and_destination()?;

		let (expected_fees_mode, expected_assets_in_holding) =
			T::DeliveryHelper::ensure_successful_delivery(
				&origin,
				&destination.clone().into(),
				FeeReason::Export { network, destination: destination.clone() },
			);
		let sender_account = T::AccountIdConverter::convert_location(&origin).unwrap();
		let sender_account_balance_before = T::TransactAsset::balance(&sender_account);

		let mut executor = new_executor::<T>(origin);
		if let Some(expected_fees_mode) = expected_fees_mode {
			executor.set_fees_mode(expected_fees_mode);
		}
		if let Some(expected_assets_in_holding) = expected_assets_in_holding {
			executor.set_holding(expected_assets_in_holding.into());
		}
		let xcm =
			Xcm(vec![ExportMessage { network, destination: destination.clone(), xcm: inner_xcm }]);

		#[block]
		{
			executor.bench_process(xcm)?;
		}
		// Check we charged the delivery fees
		assert!(T::TransactAsset::balance(&sender_account) <= sender_account_balance_before);
		// TODO: Potentially add new trait to XcmSender to detect a queued outgoing message. #4426
		Ok(())
	}

	#[benchmark]
	fn set_fees_mode() -> Result<(), BenchmarkError> {
		let mut executor = new_executor::<T>(Default::default());
		executor.set_fees_mode(FeesMode { jit_withdraw: false });

		let instruction = Instruction::SetFeesMode { jit_withdraw: true };
		let xcm = Xcm(vec![instruction]);

		#[block]
		{
			executor.bench_process(xcm)?;
		}

		assert_eq!(executor.fees_mode(), &FeesMode { jit_withdraw: true });
		Ok(())
	}

	#[benchmark]
	fn lock_asset() -> Result<(), BenchmarkError> {
		let (unlocker, owner, asset) = T::unlockable_asset()?;

		let (expected_fees_mode, expected_assets_in_holding) =
			T::DeliveryHelper::ensure_successful_delivery(&owner, &unlocker, FeeReason::LockAsset);
		let sender_account = T::AccountIdConverter::convert_location(&owner).unwrap();
		let sender_account_balance_before = T::TransactAsset::balance(&sender_account);

		// generate holding and add possible required fees
		let mut holding: Assets = asset.clone().into();
		if let Some(expected_assets_in_holding) = expected_assets_in_holding {
			for a in expected_assets_in_holding.into_inner() {
				holding.push(a);
			}
		};

		let mut executor = new_executor::<T>(owner);
		executor.set_holding(holding.into());
		if let Some(expected_fees_mode) = expected_fees_mode {
			executor.set_fees_mode(expected_fees_mode);
		}

		let instruction = Instruction::LockAsset { asset, unlocker };
		let xcm = Xcm(vec![instruction]);

		#[block]
		{
			executor.bench_process(xcm)?;
		}
		// Check delivery fees
		assert!(T::TransactAsset::balance(&sender_account) <= sender_account_balance_before);
		// TODO: Potentially add new trait to XcmSender to detect a queued outgoing message. #4426
		Ok(())
	}

	#[benchmark]
	fn unlock_asset() -> Result<(), BenchmarkError> {
		use xcm_executor::traits::{AssetLock, Enact};

		let (unlocker, owner, asset) = T::unlockable_asset()?;

		let mut executor = new_executor::<T>(unlocker.clone());

		// We first place the asset in lock first...
		<T::XcmConfig as xcm_executor::Config>::AssetLocker::prepare_lock(
			unlocker,
			asset.clone(),
			owner.clone(),
		)
		.map_err(|_| BenchmarkError::Skip)?
		.enact()
		.map_err(|_| BenchmarkError::Skip)?;

		// ... then unlock them with the UnlockAsset instruction.
		let instruction = Instruction::UnlockAsset { asset, target: owner };
		let xcm = Xcm(vec![instruction]);

		#[block]
		{
			executor.bench_process(xcm)?;
		}

		Ok(())
	}

	#[benchmark]
	fn note_unlockable() -> Result<(), BenchmarkError> {
		use xcm_executor::traits::{AssetLock, Enact};

		let (unlocker, owner, asset) = T::unlockable_asset()?;

		let mut executor = new_executor::<T>(unlocker.clone());

		// We first place the asset in lock first...
		<T::XcmConfig as xcm_executor::Config>::AssetLocker::prepare_lock(
			unlocker,
			asset.clone(),
			owner.clone(),
		)
		.map_err(|_| BenchmarkError::Skip)?
		.enact()
		.map_err(|_| BenchmarkError::Skip)?;

		// ... then note them as unlockable with the NoteUnlockable instruction.
		let instruction = Instruction::NoteUnlockable { asset, owner };
		let xcm = Xcm(vec![instruction]);

		#[block]
		{
			executor.bench_process(xcm)?;
		}

		Ok(())
	}

	#[benchmark]
	fn request_unlock() -> Result<(), BenchmarkError> {
		use xcm_executor::traits::{AssetLock, Enact};

		let (locker, owner, asset) = T::unlockable_asset()?;

		// We first place the asset in lock first...
		<T::XcmConfig as xcm_executor::Config>::AssetLocker::prepare_lock(
			locker.clone(),
			asset.clone(),
			owner.clone(),
		)
		.map_err(|_| BenchmarkError::Skip)?
		.enact()
		.map_err(|_| BenchmarkError::Skip)?;

		let (expected_fees_mode, expected_assets_in_holding) =
			T::DeliveryHelper::ensure_successful_delivery(
				&owner,
				&locker,
				FeeReason::RequestUnlock,
			);
		let sender_account = T::AccountIdConverter::convert_location(&owner).unwrap();
		let sender_account_balance_before = T::TransactAsset::balance(&sender_account);

		// ... then request for an unlock with the RequestUnlock instruction.
		let mut executor = new_executor::<T>(owner);
		if let Some(expected_fees_mode) = expected_fees_mode {
			executor.set_fees_mode(expected_fees_mode);
		}
		if let Some(expected_assets_in_holding) = expected_assets_in_holding {
			executor.set_holding(expected_assets_in_holding.into());
		}
		let instruction = Instruction::RequestUnlock { asset, locker };
		let xcm = Xcm(vec![instruction]);

		#[block]
		{
			executor.bench_process(xcm)?;
		}
		// Check we charged the delivery fees
		assert!(T::TransactAsset::balance(&sender_account) <= sender_account_balance_before);
		// TODO: Potentially add new trait to XcmSender to detect a queued outgoing message. #4426
		Ok(())
	}

	#[benchmark]
	fn unpaid_execution() -> Result<(), BenchmarkError> {
		let mut executor = new_executor::<T>(Default::default());
		executor.set_origin(Some(Here.into()));

		let instruction = Instruction::<XcmCallOf<T>>::UnpaidExecution {
			weight_limit: WeightLimit::Unlimited,
			check_origin: Some(Here.into()),
		};

		let xcm = Xcm(vec![instruction]);

		#[block]
		{
			executor.bench_process(xcm)?;
		}

		Ok(())
	}

	#[benchmark]
	fn alias_origin() -> Result<(), BenchmarkError> {
		let (origin, target) = T::alias_origin().map_err(|_| BenchmarkError::Skip)?;

		let mut executor = new_executor::<T>(origin);

		let instruction = Instruction::AliasOrigin(target.clone());
		let xcm = Xcm(vec![instruction]);

		#[block]
		{
			executor.bench_process(xcm)?;
		}

		assert_eq!(executor.origin(), &Some(target));
		Ok(())
	}

	impl_benchmark_test_suite!(
		Pallet,
		crate::generic::mock::new_test_ext(),
		crate::generic::mock::Test
	);
}<|MERGE_RESOLUTION|>--- conflicted
+++ resolved
@@ -18,13 +18,8 @@
 use crate::{account_and_location, new_executor, EnsureDelivery, XcmCallOf};
 use alloc::{vec, vec::Vec};
 use codec::Encode;
-<<<<<<< HEAD
 use frame_benchmarking::v2::*;
 use frame_support::{dispatch::GetDispatchInfo, traits::fungible::Inspect};
-=======
-use frame_benchmarking::{benchmarks, BenchmarkError};
-use frame_support::traits::fungible::Inspect;
->>>>>>> edf79aa9
 use xcm::{
 	latest::{prelude::*, MaxDispatchErrorLen, MaybeErrorCode, Weight, MAX_ITEMS_IN_ASSETS},
 	DoubleEncoded,
@@ -124,10 +119,6 @@
 		Ok(())
 	}
 
-<<<<<<< HEAD
-	#[benchmark]
-	fn query_response() -> Result<(), BenchmarkError> {
-=======
 	pay_fees {
 		let holding = T::worst_case_holding(0).into();
 
@@ -159,7 +150,8 @@
 	}
 
 	query_response {
->>>>>>> edf79aa9
+	#[benchmark]
+	fn query_response() -> Result<(), BenchmarkError> {
 		let mut executor = new_executor::<T>(Default::default());
 		let (query_id, response) = T::worst_case_response();
 		let max_weight = Weight::MAX;
