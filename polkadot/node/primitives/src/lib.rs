// Copyright (C) Parity Technologies (UK) Ltd.
// This file is part of Polkadot.

// Polkadot is free software: you can redistribute it and/or modify
// it under the terms of the GNU General Public License as published by
// the Free Software Foundation, either version 3 of the License, or
// (at your option) any later version.

// Polkadot is distributed in the hope that it will be useful,
// but WITHOUT ANY WARRANTY; without even the implied warranty of
// MERCHANTABILITY or FITNESS FOR A PARTICULAR PURPOSE.  See the
// GNU General Public License for more details.

// You should have received a copy of the GNU General Public License
// along with Polkadot.  If not, see <http://www.gnu.org/licenses/>.

//! Primitive types used on the node-side.
//!
//! Unlike the `polkadot-primitives` crate, these primitives are only used on the node-side,
//! not shared between the node and the runtime. This crate builds on top of the primitives defined
//! there.

#![deny(missing_docs)]

use std::pin::Pin;

use bounded_vec::BoundedVec;
use codec::{Decode, Encode, Error as CodecError, Input};
use futures::Future;
use serde::{de, Deserialize, Deserializer, Serialize, Serializer};

use polkadot_primitives::{
	BlakeTwo256, BlockNumber, CandidateCommitments, CandidateHash, ChunkIndex, CollatorPair,
	CommittedCandidateReceiptError, CommittedCandidateReceiptV2 as CommittedCandidateReceipt,
	CompactStatement, CoreIndex, EncodeAs, Hash, HashT, HeadData, Id as ParaId,
	PersistedValidationData, SessionIndex, Signed, UncheckedSigned, ValidationCode,
	ValidationCodeHash, MAX_CODE_SIZE, MAX_POV_SIZE,
};
pub use sp_consensus_babe::{
	AllowedSlots as BabeAllowedSlots, BabeEpochConfiguration, Epoch as BabeEpoch,
	Randomness as BabeRandomness,
};

pub use polkadot_parachain_primitives::primitives::{
	BlockData, HorizontalMessages, UpwardMessages,
};

pub mod approval;

/// Disputes related types.
pub mod disputes;
pub use disputes::{
	dispute_is_inactive, CandidateVotes, DisputeMessage, DisputeMessageCheckError, DisputeStatus,
	InvalidDisputeVote, SignedDisputeStatement, Timestamp, UncheckedDisputeMessage,
	ValidDisputeVote, ACTIVE_DURATION_SECS,
};

/// The current node version, which takes the basic SemVer form `<major>.<minor>.<patch>`.
/// In general, minor should be bumped on every release while major or patch releases are
/// relatively rare.
///
/// The associated worker binaries should use the same version as the node that spawns them.
<<<<<<< HEAD
pub const NODE_VERSION: &'static str = "1.18.0";
=======
pub const NODE_VERSION: &'static str = "1.20.1";
>>>>>>> 52bdb96d

// For a 16-ary Merkle Prefix Trie, we can expect at most 16 32-byte hashes per node
// plus some overhead:
// header 1 + bitmap 2 + max partial_key 8 + children 16 * (32 + len 1) + value 32 + value len 1
const MERKLE_NODE_MAX_SIZE: usize = 512 + 100;
// 16-ary Merkle Prefix Trie for 32-bit ValidatorIndex has depth at most 8.
const MERKLE_PROOF_MAX_DEPTH: usize = 8;

/// The bomb limit for decompressing code blobs.
#[deprecated(
	note = "`VALIDATION_CODE_BOMB_LIMIT` will be removed. Use `validation_code_bomb_limit`
	runtime API to retrieve the value from the runtime"
)]
pub const VALIDATION_CODE_BOMB_LIMIT: usize = (MAX_CODE_SIZE * 4u32) as usize;

/// The bomb limit for decompressing PoV blobs.
pub const POV_BOMB_LIMIT: usize = (MAX_POV_SIZE * 4u32) as usize;

/// How many blocks after finalization an information about backed/included candidate should be
/// pre-loaded (when scraping onchain votes) and kept locally (when pruning).
///
/// We don't want to remove scraped candidates on finalization because we want to
/// be sure that disputes will conclude on abandoned forks.
/// Removing the candidate on finalization creates a possibility for an attacker to
/// avoid slashing. If a bad fork is abandoned too quickly because another
/// better one gets finalized the entries for the bad fork will be pruned and we
/// might never participate in a dispute for it.
///
/// Why pre-load finalized blocks? I dispute might be raised against finalized candidate. In most
/// of the cases it will conclude valid (otherwise we are in big trouble) but never the less the
/// node must participate. It's possible to see a vote for such dispute onchain before we have it
/// imported by `dispute-distribution`. In this case we won't have `CandidateReceipt` and the import
/// will fail unless we keep them preloaded.
///
/// This value should consider the timeout we allow for participation in approval-voting. In
/// particular, the following condition should hold:
///
/// slot time * `DISPUTE_CANDIDATE_LIFETIME_AFTER_FINALIZATION` > `APPROVAL_EXECUTION_TIMEOUT`
/// + slot time
pub const DISPUTE_CANDIDATE_LIFETIME_AFTER_FINALIZATION: BlockNumber = 10;

/// Linked to `MAX_FINALITY_LAG` in relay chain selection,
/// `MAX_HEADS_LOOK_BACK` in `approval-voting` and
/// `MAX_BATCH_SCRAPE_ANCESTORS` in `dispute-coordinator`
pub const MAX_FINALITY_LAG: u32 = 500;

/// Type of a session window size.
///
/// We are not using `NonZeroU32` here because `expect` and `unwrap` are not yet const, so global
/// constants of `SessionWindowSize` would require `LazyLock` in that case.
///
/// See: <https://github.com/rust-lang/rust/issues/67441>
#[derive(Copy, Clone, Eq, PartialEq, Ord, PartialOrd)]
pub struct SessionWindowSize(SessionIndex);

#[macro_export]
/// Create a new checked `SessionWindowSize` which cannot be 0.
macro_rules! new_session_window_size {
	(0) => {
		compile_error!("Must be non zero");
	};
	(0_u32) => {
		compile_error!("Must be non zero");
	};
	(0 as u32) => {
		compile_error!("Must be non zero");
	};
	(0 as _) => {
		compile_error!("Must be non zero");
	};
	($l:literal) => {
		SessionWindowSize::unchecked_new($l as _)
	};
}

/// It would be nice to draw this from the chain state, but we have no tools for it right now.
/// On Polkadot this is 1 day, and on Kusama it's 6 hours.
///
/// Number of sessions we want to consider in disputes.
pub const DISPUTE_WINDOW: SessionWindowSize = new_session_window_size!(6);

impl SessionWindowSize {
	/// Get the value as `SessionIndex` for doing comparisons with those.
	pub fn get(self) -> SessionIndex {
		self.0
	}

	/// Helper function for `new_session_window_size`.
	///
	/// Don't use it. The only reason it is public, is because otherwise the
	/// `new_session_window_size` macro would not work outside of this module.
	#[doc(hidden)]
	pub const fn unchecked_new(size: SessionIndex) -> Self {
		Self(size)
	}
}

/// The cumulative weight of a block in a fork-choice rule.
pub type BlockWeight = u32;

/// A statement, where the candidate receipt is included in the `Seconded` variant.
///
/// This is the committed candidate receipt instead of the bare candidate receipt. As such,
/// it gives access to the commitments to validators who have not executed the candidate. This
/// is necessary to allow a block-producing validator to include candidates from outside the para
/// it is assigned to.
#[derive(Clone, PartialEq, Eq, Encode, Decode)]
pub enum Statement {
	/// A statement that a validator seconds a candidate.
	#[codec(index = 1)]
	Seconded(CommittedCandidateReceipt),
	/// A statement that a validator has deemed a candidate valid.
	#[codec(index = 2)]
	Valid(CandidateHash),
}

impl std::fmt::Debug for Statement {
	fn fmt(&self, f: &mut std::fmt::Formatter<'_>) -> std::fmt::Result {
		match self {
			Statement::Seconded(seconded) => write!(f, "Seconded: {:?}", seconded.descriptor),
			Statement::Valid(hash) => write!(f, "Valid: {:?}", hash),
		}
	}
}

impl Statement {
	/// Get the candidate hash referenced by this statement.
	///
	/// If this is a `Statement::Seconded`, this does hash the candidate receipt, which may be
	/// expensive for large candidates.
	pub fn candidate_hash(&self) -> CandidateHash {
		match *self {
			Statement::Valid(ref h) => *h,
			Statement::Seconded(ref c) => c.hash(),
		}
	}

	/// Transform this statement into its compact version, which references only the hash
	/// of the candidate.
	pub fn to_compact(&self) -> CompactStatement {
		match *self {
			Statement::Seconded(ref c) => CompactStatement::Seconded(c.hash()),
			Statement::Valid(hash) => CompactStatement::Valid(hash),
		}
	}

	/// Add the [`PersistedValidationData`] to the statement, if seconded.
	pub fn supply_pvd(self, pvd: PersistedValidationData) -> StatementWithPVD {
		match self {
			Statement::Seconded(c) => StatementWithPVD::Seconded(c, pvd),
			Statement::Valid(hash) => StatementWithPVD::Valid(hash),
		}
	}
}

impl From<&'_ Statement> for CompactStatement {
	fn from(stmt: &Statement) -> Self {
		stmt.to_compact()
	}
}

impl EncodeAs<CompactStatement> for Statement {
	fn encode_as(&self) -> Vec<u8> {
		self.to_compact().encode()
	}
}

/// A statement, exactly the same as [`Statement`] but where seconded messages carry
/// the [`PersistedValidationData`].
#[derive(Clone, PartialEq, Eq)]
pub enum StatementWithPVD {
	/// A statement that a validator seconds a candidate.
	Seconded(CommittedCandidateReceipt, PersistedValidationData),
	/// A statement that a validator has deemed a candidate valid.
	Valid(CandidateHash),
}

impl std::fmt::Debug for StatementWithPVD {
	fn fmt(&self, f: &mut std::fmt::Formatter<'_>) -> std::fmt::Result {
		match self {
			StatementWithPVD::Seconded(seconded, _) =>
				write!(f, "Seconded: {:?}", seconded.descriptor),
			StatementWithPVD::Valid(hash) => write!(f, "Valid: {:?}", hash),
		}
	}
}

impl StatementWithPVD {
	/// Get the candidate hash referenced by this statement.
	///
	/// If this is a `Statement::Seconded`, this does hash the candidate receipt, which may be
	/// expensive for large candidates.
	pub fn candidate_hash(&self) -> CandidateHash {
		match *self {
			StatementWithPVD::Valid(ref h) => *h,
			StatementWithPVD::Seconded(ref c, _) => c.hash(),
		}
	}

	/// Transform this statement into its compact version, which references only the hash
	/// of the candidate.
	pub fn to_compact(&self) -> CompactStatement {
		match *self {
			StatementWithPVD::Seconded(ref c, _) => CompactStatement::Seconded(c.hash()),
			StatementWithPVD::Valid(hash) => CompactStatement::Valid(hash),
		}
	}

	/// Drop the [`PersistedValidationData`] from the statement.
	pub fn drop_pvd(self) -> Statement {
		match self {
			StatementWithPVD::Seconded(c, _) => Statement::Seconded(c),
			StatementWithPVD::Valid(c_h) => Statement::Valid(c_h),
		}
	}

	/// Drop the [`PersistedValidationData`] from the statement in a signed
	/// variant.
	pub fn drop_pvd_from_signed(signed: SignedFullStatementWithPVD) -> SignedFullStatement {
		signed
			.convert_to_superpayload_with(|s| s.drop_pvd())
			.expect("persisted_validation_data doesn't affect encode_as; qed")
	}

	/// Converts the statement to a compact signed statement by dropping the
	/// [`CommittedCandidateReceipt`] and the [`PersistedValidationData`].
	pub fn signed_to_compact(signed: SignedFullStatementWithPVD) -> Signed<CompactStatement> {
		signed
			.convert_to_superpayload_with(|s| s.to_compact())
			.expect("doesn't affect encode_as; qed")
	}
}

impl From<&'_ StatementWithPVD> for CompactStatement {
	fn from(stmt: &StatementWithPVD) -> Self {
		stmt.to_compact()
	}
}

impl EncodeAs<CompactStatement> for StatementWithPVD {
	fn encode_as(&self) -> Vec<u8> {
		self.to_compact().encode()
	}
}

/// A statement, the corresponding signature, and the index of the sender.
///
/// Signing context and validator set should be apparent from context.
///
/// This statement is "full" in the sense that the `Seconded` variant includes the candidate
/// receipt. Only the compact `SignedStatement` is suitable for submission to the chain.
pub type SignedFullStatement = Signed<Statement, CompactStatement>;

/// Variant of `SignedFullStatement` where the signature has not yet been verified.
pub type UncheckedSignedFullStatement = UncheckedSigned<Statement, CompactStatement>;

/// A statement, the corresponding signature, and the index of the sender.
///
/// Seconded statements are accompanied by the [`PersistedValidationData`]
///
/// Signing context and validator set should be apparent from context.
pub type SignedFullStatementWithPVD = Signed<StatementWithPVD, CompactStatement>;

/// Candidate invalidity details
#[derive(Debug)]
pub enum InvalidCandidate {
	/// Failed to execute `validate_block`. This includes function panicking.
	ExecutionError(String),
	/// Validation outputs check doesn't pass.
	InvalidOutputs,
	/// Execution timeout.
	Timeout,
	/// Validation input is over the limit.
	ParamsTooLarge(u64),
	/// Code size is over the limit.
	CodeTooLarge(u64),
	/// PoV does not decompress correctly.
	PoVDecompressionFailure,
	/// Validation function returned invalid data.
	BadReturn,
	/// Invalid relay chain parent.
	BadParent,
	/// POV hash does not match.
	PoVHashMismatch,
	/// Bad collator signature.
	BadSignature,
	/// Para head hash does not match.
	ParaHeadHashMismatch,
	/// Validation code hash does not match.
	CodeHashMismatch,
	/// Validation has generated different candidate commitments.
	CommitmentsHashMismatch,
	/// The candidate receipt contains an invalid session index.
	InvalidSessionIndex,
	/// The candidate receipt invalid UMP signals.
	InvalidUMPSignals(CommittedCandidateReceiptError),
}

/// Result of the validation of the candidate.
#[derive(Debug)]
pub enum ValidationResult {
	/// Candidate is valid. The validation process yields these outputs and the persisted
	/// validation data used to form inputs.
	Valid(CandidateCommitments, PersistedValidationData),
	/// Candidate is invalid.
	Invalid(InvalidCandidate),
}

/// A Proof-of-Validity
#[derive(PartialEq, Eq, Clone, Encode, Decode, Debug)]
pub struct PoV {
	/// The block witness data.
	pub block_data: BlockData,
}

impl PoV {
	/// Get the blake2-256 hash of the PoV.
	pub fn hash(&self) -> Hash {
		BlakeTwo256::hash_of(self)
	}
}

/// A type that represents a maybe compressed [`PoV`].
#[derive(Clone, Encode, Decode)]
#[cfg(not(target_os = "unknown"))]
pub enum MaybeCompressedPoV {
	/// A raw [`PoV`], aka not compressed.
	Raw(PoV),
	/// The given [`PoV`] is already compressed.
	Compressed(PoV),
}

#[cfg(not(target_os = "unknown"))]
impl std::fmt::Debug for MaybeCompressedPoV {
	fn fmt(&self, f: &mut std::fmt::Formatter) -> std::fmt::Result {
		let (variant, size) = match self {
			MaybeCompressedPoV::Raw(pov) => ("Raw", pov.block_data.0.len()),
			MaybeCompressedPoV::Compressed(pov) => ("Compressed", pov.block_data.0.len()),
		};

		write!(f, "{} PoV ({} bytes)", variant, size)
	}
}

#[cfg(not(target_os = "unknown"))]
impl MaybeCompressedPoV {
	/// Convert into a compressed [`PoV`].
	///
	/// If `self == Raw` it is compressed using [`maybe_compress_pov`].
	pub fn into_compressed(self) -> PoV {
		match self {
			Self::Raw(raw) => maybe_compress_pov(raw),
			Self::Compressed(compressed) => compressed,
		}
	}
}

/// The output of a collator.
///
/// This differs from `CandidateCommitments` in two ways:
///
/// - does not contain the erasure root; that's computed at the Polkadot level, not at Cumulus
/// - contains a proof of validity.
#[derive(Debug, Clone, Encode, Decode)]
#[cfg(not(target_os = "unknown"))]
pub struct Collation<BlockNumber = polkadot_primitives::BlockNumber> {
	/// Messages destined to be interpreted by the Relay chain itself.
	pub upward_messages: UpwardMessages,
	/// The horizontal messages sent by the parachain.
	pub horizontal_messages: HorizontalMessages,
	/// New validation code.
	pub new_validation_code: Option<ValidationCode>,
	/// The head-data produced as a result of execution.
	pub head_data: HeadData,
	/// Proof to verify the state transition of the parachain.
	pub proof_of_validity: MaybeCompressedPoV,
	/// The number of messages processed from the DMQ.
	pub processed_downward_messages: u32,
	/// The mark which specifies the block number up to which all inbound HRMP messages are
	/// processed.
	pub hrmp_watermark: BlockNumber,
}

/// Signal that is being returned when a collation was seconded by a validator.
#[derive(Debug)]
#[cfg(not(target_os = "unknown"))]
pub struct CollationSecondedSignal {
	/// The hash of the relay chain block that was used as context to sign [`Self::statement`].
	pub relay_parent: Hash,
	/// The statement about seconding the collation.
	///
	/// Anything else than [`Statement::Seconded`] is forbidden here.
	pub statement: SignedFullStatement,
}

/// Result of the [`CollatorFn`] invocation.
#[cfg(not(target_os = "unknown"))]
pub struct CollationResult {
	/// The collation that was build.
	pub collation: Collation,
	/// An optional result sender that should be informed about a successfully seconded collation.
	///
	/// There is no guarantee that this sender is informed ever about any result, it is completely
	/// okay to just drop it. However, if it is called, it should be called with the signed
	/// statement of a parachain validator seconding the collation.
	pub result_sender: Option<futures::channel::oneshot::Sender<CollationSecondedSignal>>,
}

#[cfg(not(target_os = "unknown"))]
impl CollationResult {
	/// Convert into the inner values.
	pub fn into_inner(
		self,
	) -> (Collation, Option<futures::channel::oneshot::Sender<CollationSecondedSignal>>) {
		(self.collation, self.result_sender)
	}
}

/// Collation function.
///
/// Will be called with the hash of the relay chain block the parachain block should be build on and
/// the [`PersistedValidationData`] that provides information about the state of the parachain on
/// the relay chain.
///
/// Returns an optional [`CollationResult`].
#[cfg(not(target_os = "unknown"))]
pub type CollatorFn = Box<
	dyn Fn(
			Hash,
			&PersistedValidationData,
		) -> Pin<Box<dyn Future<Output = Option<CollationResult>> + Send>>
		+ Send
		+ Sync,
>;

/// Configuration for the collation generator
#[cfg(not(target_os = "unknown"))]
pub struct CollationGenerationConfig {
	/// Collator's authentication key, so it can sign things.
	pub key: CollatorPair,
	/// Collation function. See [`CollatorFn`] for more details.
	///
	/// If this is `None`, it implies that collations are intended to be submitted
	/// out-of-band and not pulled out of the function.
	pub collator: Option<CollatorFn>,
	/// The parachain that this collator collates for
	pub para_id: ParaId,
}

#[cfg(not(target_os = "unknown"))]
impl std::fmt::Debug for CollationGenerationConfig {
	fn fmt(&self, f: &mut std::fmt::Formatter<'_>) -> std::fmt::Result {
		write!(f, "CollationGenerationConfig {{ ... }}")
	}
}

/// Parameters for `CollationGenerationMessage::SubmitCollation`.
#[derive(Debug)]
pub struct SubmitCollationParams {
	/// The relay-parent the collation is built against.
	pub relay_parent: Hash,
	/// The collation itself (PoV and commitments)
	pub collation: Collation,
	/// The parent block's head-data.
	pub parent_head: HeadData,
	/// The hash of the validation code the collation was created against.
	pub validation_code_hash: ValidationCodeHash,
	/// An optional result sender that should be informed about a successfully seconded collation.
	///
	/// There is no guarantee that this sender is informed ever about any result, it is completely
	/// okay to just drop it. However, if it is called, it should be called with the signed
	/// statement of a parachain validator seconding the collation.
	pub result_sender: Option<futures::channel::oneshot::Sender<CollationSecondedSignal>>,
	/// The core index on which the resulting candidate should be backed
	pub core_index: CoreIndex,
}

/// This is the data we keep available for each candidate included in the relay chain.
#[derive(Clone, Encode, Decode, PartialEq, Eq, Debug)]
pub struct AvailableData {
	/// The Proof-of-Validation of the candidate.
	pub pov: std::sync::Arc<PoV>,
	/// The persisted validation data needed for approval checks.
	pub validation_data: PersistedValidationData,
}

/// This is a convenience type to allow the Erasure chunk proof to Decode into a nested BoundedVec
#[derive(PartialEq, Eq, Clone, Debug, Hash)]
pub struct Proof(BoundedVec<BoundedVec<u8, 1, MERKLE_NODE_MAX_SIZE>, 1, MERKLE_PROOF_MAX_DEPTH>);

impl Proof {
	/// This function allows to convert back to the standard nested Vec format
	pub fn iter(&self) -> impl Iterator<Item = &[u8]> {
		self.0.iter().map(|v| v.as_slice())
	}

	/// Construct an invalid dummy proof
	///
	/// Useful for testing, should absolutely not be used in production.
	pub fn dummy_proof() -> Proof {
		Proof(BoundedVec::from_vec(vec![BoundedVec::from_vec(vec![0]).unwrap()]).unwrap())
	}
}

/// Possible errors when converting from `Vec<Vec<u8>>` into [`Proof`].
#[derive(thiserror::Error, Debug)]
pub enum MerkleProofError {
	#[error("Merkle max proof depth exceeded {0} > {} .", MERKLE_PROOF_MAX_DEPTH)]
	/// This error signifies that the Proof length exceeds the trie's max depth
	MerkleProofDepthExceeded(usize),

	#[error("Merkle node max size exceeded {0} > {} .", MERKLE_NODE_MAX_SIZE)]
	/// This error signifies that a Proof node exceeds the 16-ary max node size
	MerkleProofNodeSizeExceeded(usize),
}

impl TryFrom<Vec<Vec<u8>>> for Proof {
	type Error = MerkleProofError;

	fn try_from(input: Vec<Vec<u8>>) -> Result<Self, Self::Error> {
		if input.len() > MERKLE_PROOF_MAX_DEPTH {
			return Err(Self::Error::MerkleProofDepthExceeded(input.len()))
		}
		let mut out = Vec::new();
		for element in input.into_iter() {
			let length = element.len();
			let data: BoundedVec<u8, 1, MERKLE_NODE_MAX_SIZE> = BoundedVec::from_vec(element)
				.map_err(|_| Self::Error::MerkleProofNodeSizeExceeded(length))?;
			out.push(data);
		}
		Ok(Proof(BoundedVec::from_vec(out).expect("Buffer size is deterined above. qed")))
	}
}

impl Decode for Proof {
	fn decode<I: Input>(value: &mut I) -> Result<Self, CodecError> {
		let temp: Vec<Vec<u8>> = Decode::decode(value)?;
		let mut out = Vec::new();
		for element in temp.into_iter() {
			let bounded_temp: Result<BoundedVec<u8, 1, MERKLE_NODE_MAX_SIZE>, CodecError> =
				BoundedVec::from_vec(element)
					.map_err(|_| "Inner node exceeds maximum node size.".into());
			out.push(bounded_temp?);
		}
		BoundedVec::from_vec(out)
			.map(Self)
			.map_err(|_| "Merkle proof depth exceeds maximum trie depth".into())
	}
}

impl Encode for Proof {
	fn size_hint(&self) -> usize {
		MERKLE_NODE_MAX_SIZE * MERKLE_PROOF_MAX_DEPTH
	}

	fn using_encoded<R, F: FnOnce(&[u8]) -> R>(&self, f: F) -> R {
		let temp = self.0.iter().map(|v| v.as_vec()).collect::<Vec<_>>();
		temp.using_encoded(f)
	}
}

impl Serialize for Proof {
	fn serialize<S>(&self, serializer: S) -> Result<S::Ok, S::Error>
	where
		S: Serializer,
	{
		serializer.serialize_bytes(&self.encode())
	}
}

impl<'de> Deserialize<'de> for Proof {
	fn deserialize<D>(deserializer: D) -> Result<Self, D::Error>
	where
		D: Deserializer<'de>,
	{
		// Deserialize the string and get individual components
		let s = Vec::<u8>::deserialize(deserializer)?;
		let mut slice = s.as_slice();
		Decode::decode(&mut slice).map_err(de::Error::custom)
	}
}

/// A chunk of erasure-encoded block data.
#[derive(PartialEq, Eq, Clone, Encode, Decode, Serialize, Deserialize, Debug, Hash)]
pub struct ErasureChunk {
	/// The erasure-encoded chunk of data belonging to the candidate block.
	pub chunk: Vec<u8>,
	/// The index of this erasure-encoded chunk of data.
	pub index: ChunkIndex,
	/// Proof for this chunk's branch in the Merkle tree.
	pub proof: Proof,
}

impl ErasureChunk {
	/// Convert bounded Vec Proof to regular `Vec<Vec<u8>>`
	pub fn proof(&self) -> &Proof {
		&self.proof
	}
}

/// Compress a PoV, unless it exceeds the [`POV_BOMB_LIMIT`].
#[cfg(not(target_os = "unknown"))]
pub fn maybe_compress_pov(pov: PoV) -> PoV {
	let PoV { block_data: BlockData(raw) } = pov;
	let raw = sp_maybe_compressed_blob::compress_weakly(&raw, POV_BOMB_LIMIT).unwrap_or(raw);

	let pov = PoV { block_data: BlockData(raw) };
	pov
}<|MERGE_RESOLUTION|>--- conflicted
+++ resolved
@@ -60,11 +60,7 @@
 /// relatively rare.
 ///
 /// The associated worker binaries should use the same version as the node that spawns them.
-<<<<<<< HEAD
-pub const NODE_VERSION: &'static str = "1.18.0";
-=======
 pub const NODE_VERSION: &'static str = "1.20.1";
->>>>>>> 52bdb96d
 
 // For a 16-ary Merkle Prefix Trie, we can expect at most 16 32-byte hashes per node
 // plus some overhead:
@@ -669,7 +665,7 @@
 #[cfg(not(target_os = "unknown"))]
 pub fn maybe_compress_pov(pov: PoV) -> PoV {
 	let PoV { block_data: BlockData(raw) } = pov;
-	let raw = sp_maybe_compressed_blob::compress_weakly(&raw, POV_BOMB_LIMIT).unwrap_or(raw);
+	let raw = sp_maybe_compressed_blob::compress(&raw, POV_BOMB_LIMIT).unwrap_or(raw);
 
 	let pov = PoV { block_data: BlockData(raw) };
 	pov
