--- conflicted
+++ resolved
@@ -19,16 +19,8 @@
 futures = { workspace = true }
 futures-timer = { workspace = true }
 gum = { workspace = true, default-features = true }
-<<<<<<< HEAD
-polkadot-primitives = { workspace = true, default-features = true }
-sp-staking = { workspace = true }
-sp-keystore = { workspace = true, default-features = true }
-sp-tracing = { workspace = true, default-features = true }
-polkadot-node-subsystem = { workspace = true, default-features = true }
-=======
 indexmap = { workspace = true }
 polkadot-node-network-protocol = { workspace = true, default-features = true }
->>>>>>> ca781792
 polkadot-node-primitives = { workspace = true, default-features = true }
 polkadot-node-subsystem = { workspace = true, default-features = true }
 polkadot-node-subsystem-util = { workspace = true, default-features = true }
