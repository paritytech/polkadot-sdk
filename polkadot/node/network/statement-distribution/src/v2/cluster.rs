// Copyright (C) Parity Technologies (UK) Ltd.
// This file is part of Polkadot.

// Polkadot is free software: you can redistribute it and/or modify
// it under the terms of the GNU General Public License as published by
// the Free Software Foundation, either version 3 of the License, or
// (at your option) any later version.

// Polkadot is distributed in the hope that it will be useful,
// but WITHOUT ANY WARRANTY; without even the implied warranty of
// MERCHANTABILITY or FITNESS FOR A PARTICULAR PURPOSE.  See the
// GNU General Public License for more details.

// You should have received a copy of the GNU General Public License
// along with Polkadot.  If not, see <http://www.gnu.org/licenses/>.

//! Direct distribution of statements within a cluster,
//! even those concerning candidates which are not yet backed.
//!
//! Members of a validation group assigned to a para at a given relay-parent
//! always distribute statements directly to each other.
//!
//! The main way we limit the amount of candidates that have to be handled by
//! the system is to limit the amount of `Seconded` messages that we allow
//! each validator to issue at each relay-parent. Since the amount of relay-parents
//! that we have to deal with at any time is itself bounded, this lets us bound
//! the memory and work that we have here. Bounding `Seconded` statements is enough
//! because they imply a bounded amount of `Valid` statements about the same candidate
//! which may follow.
//!
//! The motivation for this piece of code is that the statements that each validator
//! sees may differ. i.e. even though a validator is allowed to issue X `Seconded`
//! statements at a relay-parent, they may in fact issue X*2 and issue one set to
//! one partition of the backing group and one set to another. Of course, in practice
//! these types of partitions will not exist, but in the worst case each validator in the
//! group would see an entirely different set of X `Seconded` statements from some validator
//! and each validator is in its own partition. After that partition resolves, we'd have to
//! deal with up to `limit*group_size` `Seconded` statements from that validator. And then
//! if every validator in the group does the same thing, we're dealing with something like
//! `limit*group_size^2` `Seconded` statements in total.
//!
//! Given that both our group sizes and our limits per relay-parent are small, this is
//! quite manageable, and the utility here lets us deal with it in only a few kilobytes
//! of memory.
//!
//! It's also worth noting that any case where a validator issues more than the legal limit
//! of `Seconded` statements at a relay parent is trivially slashable on-chain, which means
//! the 'worst case' adversary that this code defends against is effectively lighting money
//! on fire. Nevertheless, we handle the case here to ensure that the behavior of the
//! system is well-defined even if an adversary is willing to be slashed.
//!
//! More concretely, this module exposes a [`ClusterTracker`] utility which allows us to determine
//! whether to accept or reject messages from other validators in the same group as we
//! are in, based on _the most charitable possible interpretation of our protocol rules_,
//! and to keep track of what we have sent to other validators in the group and what we may
//! continue to send them.

use polkadot_primitives::{CandidateHash, CompactStatement, Hash, ValidatorIndex};

use crate::LOG_TARGET;
use std::collections::{HashMap, HashSet};

#[derive(Hash, PartialEq, Eq)]
struct ValidStatementManifest {
	remote: ValidatorIndex,
	originator: ValidatorIndex,
	candidate_hash: CandidateHash,
}

// A piece of knowledge about a candidate
#[derive(Hash, Clone, PartialEq, Eq)]
enum Knowledge {
	// General knowledge.
	General(CandidateHash),
	// Specific knowledge of a given statement (with its originator)
	Specific(CompactStatement, ValidatorIndex),
}

// Knowledge paired with its source.
#[derive(Hash, Clone, PartialEq, Eq)]
enum TaggedKnowledge {
	// Knowledge we have received from the validator on the p2p layer.
	IncomingP2P(Knowledge),
	// Knowledge we have sent to the validator on the p2p layer.
	OutgoingP2P(Knowledge),
	// Knowledge of candidates the validator has seconded.
	// This is limited only to `Seconded` statements we have accepted
	// _without prejudice_.
	Seconded(CandidateHash),
}

/// Utility for keeping track of limits on direct statements within a group.
///
/// See module docs for more details.
pub struct ClusterTracker {
	validators: Vec<ValidatorIndex>,
	seconding_limit: usize,
	knowledge: HashMap<ValidatorIndex, HashSet<TaggedKnowledge>>,
	// Statements known locally which haven't been sent to particular validators.
	// maps target validator to (originator, statement) pairs.
	pending: HashMap<ValidatorIndex, HashSet<(ValidatorIndex, CompactStatement)>>,
}

impl ClusterTracker {
	/// Instantiate a new `ClusterTracker` tracker. Fails if `cluster_validators` is empty
	pub fn new(cluster_validators: Vec<ValidatorIndex>, seconding_limit: usize) -> Option<Self> {
		if cluster_validators.is_empty() {
			return None
		}
		Some(ClusterTracker {
			validators: cluster_validators,
			seconding_limit,
			knowledge: HashMap::new(),
			pending: HashMap::new(),
		})
	}

	/// Query whether we can receive some statement from the given validator.
	///
	/// This does no deduplication of `Valid` statements.
	pub fn can_receive(
		&self,
		sender: ValidatorIndex,
		originator: ValidatorIndex,
		statement: CompactStatement,
	) -> Result<Accept, RejectIncoming> {
		if !self.is_in_group(sender) || !self.is_in_group(originator) {
			return Err(RejectIncoming::NotInGroup)
		}

		if self.they_sent(sender, Knowledge::Specific(statement.clone(), originator)) {
			return Err(RejectIncoming::Duplicate)
		}

		match statement {
			CompactStatement::Seconded(candidate_hash) => {
				// check whether the sender has not sent too many seconded statements for the
				// originator. we know by the duplicate check above that this iterator doesn't
				// include the statement itself.
				let other_seconded_for_orig_from_remote = self
					.knowledge
					.get(&sender)
					.into_iter()
					.flat_map(|v_knowledge| v_knowledge.iter())
					.filter(|k| match k {
						TaggedKnowledge::IncomingP2P(Knowledge::Specific(
							CompactStatement::Seconded(_),
							orig,
						)) if orig == &originator => true,
						_ => false,
					})
					.count();

				if other_seconded_for_orig_from_remote == self.seconding_limit {
					return Err(RejectIncoming::ExcessiveSeconded)
				}

				// at this point, it doesn't seem like the remote has done anything wrong.
				if self.seconded_already_or_within_limit(originator, candidate_hash) {
					Ok(Accept::Ok)
				} else {
					Ok(Accept::WithPrejudice)
				}
			},
			CompactStatement::Valid(candidate_hash) => {
				if !self.knows_candidate(sender, candidate_hash) {
					return Err(RejectIncoming::CandidateUnknown)
				}

				Ok(Accept::Ok)
			},
		}
	}

	/// Note that we issued a statement. This updates internal structures.
	pub fn note_issued(&mut self, originator: ValidatorIndex, statement: CompactStatement) {
		for cluster_member in &self.validators {
			if !self.they_know_statement(*cluster_member, originator, statement.clone()) {
				// add the statement to pending knowledge for all peers
				// which don't know the statement.
				self.pending
					.entry(*cluster_member)
					.or_default()
					.insert((originator, statement.clone()));
			}
		}
	}

	/// Note that we accepted an incoming statement. This updates internal structures.
	///
	/// Should only be called after a successful `can_receive` call.
	pub fn note_received(
		&mut self,
		sender: ValidatorIndex,
		originator: ValidatorIndex,
		statement: CompactStatement,
	) {
		for cluster_member in &self.validators {
			if cluster_member == &sender {
				if let Some(pending) = self.pending.get_mut(&sender) {
					pending.remove(&(originator, statement.clone()));
				}
			} else if !self.they_know_statement(*cluster_member, originator, statement.clone()) {
				// add the statement to pending knowledge for all peers
				// which don't know the statement.
				self.pending
					.entry(*cluster_member)
					.or_default()
					.insert((originator, statement.clone()));
			}
		}

		{
			let sender_knowledge = self.knowledge.entry(sender).or_default();
			sender_knowledge.insert(TaggedKnowledge::IncomingP2P(Knowledge::Specific(
				statement.clone(),
				originator,
			)));

			if let CompactStatement::Seconded(candidate_hash) = statement.clone() {
				sender_knowledge
					.insert(TaggedKnowledge::IncomingP2P(Knowledge::General(candidate_hash)));
			}
		}

		if let CompactStatement::Seconded(candidate_hash) = statement {
			// since we accept additional `Seconded` statements beyond the limits
			// 'with prejudice', we must respect the limit here.
			if self.seconded_already_or_within_limit(originator, candidate_hash) {
				let originator_knowledge = self.knowledge.entry(originator).or_default();
				originator_knowledge.insert(TaggedKnowledge::Seconded(candidate_hash));
			}
		}
	}

	/// Query whether we can send a statement to a given validator.
	pub fn can_send(
		&self,
		target: ValidatorIndex,
		originator: ValidatorIndex,
		statement: CompactStatement,
	) -> Result<(), RejectOutgoing> {
		if !self.is_in_group(target) || !self.is_in_group(originator) {
			return Err(RejectOutgoing::NotInGroup)
		}

		if self.they_know_statement(target, originator, statement.clone()) {
			return Err(RejectOutgoing::Known)
		}

		match statement {
			CompactStatement::Seconded(candidate_hash) => {
				// we send the same `Seconded` statements to all our peers, and only the first `k`
				// from each originator.
				if !self.seconded_already_or_within_limit(originator, candidate_hash) {
					return Err(RejectOutgoing::ExcessiveSeconded)
				}

				Ok(())
			},
			CompactStatement::Valid(candidate_hash) => {
				if !self.knows_candidate(target, candidate_hash) {
					return Err(RejectOutgoing::CandidateUnknown)
				}

				Ok(())
			},
		}
	}

	/// Note that we sent an outgoing statement to a peer in the group.
	/// This must be preceded by a successful `can_send` call.
	pub fn note_sent(
		&mut self,
		target: ValidatorIndex,
		originator: ValidatorIndex,
		statement: CompactStatement,
	) {
		{
			let target_knowledge = self.knowledge.entry(target).or_default();
			target_knowledge.insert(TaggedKnowledge::OutgoingP2P(Knowledge::Specific(
				statement.clone(),
				originator,
			)));

			if let CompactStatement::Seconded(candidate_hash) = statement.clone() {
				target_knowledge
					.insert(TaggedKnowledge::OutgoingP2P(Knowledge::General(candidate_hash)));
			}
		}

		if let CompactStatement::Seconded(candidate_hash) = statement {
			let originator_knowledge = self.knowledge.entry(originator).or_default();
			originator_knowledge.insert(TaggedKnowledge::Seconded(candidate_hash));
		}

		if let Some(pending) = self.pending.get_mut(&target) {
			pending.remove(&(originator, statement));
		}
	}

	/// Get all targets as validator-indices. This doesn't attempt to filter
	/// out the local validator index.
	pub fn targets(&self) -> &[ValidatorIndex] {
		&self.validators
	}

	/// Get all possible senders for the given originator.
	/// Returns the empty slice in the case that the originator
	/// is not part of the cluster.
	// note: this API is future-proofing for a case where we may
	// extend clusters beyond just the assigned group, for optimization
	// purposes.
	pub fn senders_for_originator(&self, originator: ValidatorIndex) -> &[ValidatorIndex] {
		if self.validators.contains(&originator) {
			&self.validators[..]
		} else {
			&[]
		}
	}

	/// Whether a validator knows the candidate is `Seconded`.
	pub fn knows_candidate(
		&self,
		validator: ValidatorIndex,
		candidate_hash: CandidateHash,
	) -> bool {
		// we sent, they sent, or they signed and we received from someone else.

		self.we_sent_seconded(validator, candidate_hash) ||
			self.they_sent_seconded(validator, candidate_hash) ||
			self.validator_seconded(validator, candidate_hash)
	}

	/// Whether a validator can request a candidate from us.
	pub fn can_request(&self, target: ValidatorIndex, candidate_hash: CandidateHash) -> bool {
		self.validators.contains(&target) &&
			self.we_sent_seconded(target, candidate_hash) &&
			!self.they_sent_seconded(target, candidate_hash)
	}

	/// Returns a Vec of pending statements to be sent to a particular validator
	/// index. `Seconded` statements are sorted to the front of the vector.
	///
	/// Pending statements have the form (originator, compact statement).
	pub fn pending_statements_for(
		&self,
		target: ValidatorIndex,
	) -> Vec<(ValidatorIndex, CompactStatement)> {
		let mut v = self
			.pending
			.get(&target)
			.map(|x| x.iter().cloned().collect::<Vec<_>>())
			.unwrap_or_default();

		v.sort_by_key(|(_, s)| match s {
			CompactStatement::Seconded(_) => 0u8,
			CompactStatement::Valid(_) => 1u8,
		});

		v
	}

	// returns true if it's legal to accept a new `Seconded` message from this validator.
	// This is either
	//   1. because we've already accepted it.
	//   2. because there's space for more seconding.
	fn seconded_already_or_within_limit(
		&self,
		validator: ValidatorIndex,
		candidate_hash: CandidateHash,
	) -> bool {
		let seconded_other_candidates = self
			.knowledge
			.get(&validator)
			.into_iter()
			.flat_map(|v_knowledge| v_knowledge.iter())
			.filter(|k| match k {
				TaggedKnowledge::Seconded(c) if c != &candidate_hash => true,
				_ => false,
			})
			.count();

		// This fulfills both properties by under-counting when the validator is at the limit
		// but _has_ seconded the candidate already.
		seconded_other_candidates < self.seconding_limit
	}

	fn they_know_statement(
		&self,
		validator: ValidatorIndex,
		originator: ValidatorIndex,
		statement: CompactStatement,
	) -> bool {
		let knowledge = Knowledge::Specific(statement, originator);
		self.we_sent(validator, knowledge.clone()) || self.they_sent(validator, knowledge)
	}

	fn they_sent(&self, validator: ValidatorIndex, knowledge: Knowledge) -> bool {
		self.knowledge
			.get(&validator)
			.map_or(false, |k| k.contains(&TaggedKnowledge::IncomingP2P(knowledge)))
	}

	fn we_sent(&self, validator: ValidatorIndex, knowledge: Knowledge) -> bool {
		self.knowledge
			.get(&validator)
			.map_or(false, |k| k.contains(&TaggedKnowledge::OutgoingP2P(knowledge)))
	}

	fn we_sent_seconded(&self, validator: ValidatorIndex, candidate_hash: CandidateHash) -> bool {
		self.we_sent(validator, Knowledge::General(candidate_hash))
	}

	fn they_sent_seconded(&self, validator: ValidatorIndex, candidate_hash: CandidateHash) -> bool {
		self.they_sent(validator, Knowledge::General(candidate_hash))
	}

	fn validator_seconded(&self, validator: ValidatorIndex, candidate_hash: CandidateHash) -> bool {
		self.knowledge
			.get(&validator)
			.map_or(false, |k| k.contains(&TaggedKnowledge::Seconded(candidate_hash)))
	}

	fn is_in_group(&self, validator: ValidatorIndex) -> bool {
		self.validators.contains(&validator)
	}

	/// Dumps pending statement for this cluster.
	///
	/// Normally we should not have pending statements to validators in our cluster,
	/// but if we do for all validators in our cluster, then we don't participate
<<<<<<< HEAD
	/// in backing. Ocasional pending statements are expected if two authorities
	/// can't detect each otehr or after restart, where it takes a while to discover
=======
	/// in backing. Occasional pending statements are expected if two authorities
	/// can't detect each other or after restart, where it takes a while to discover
>>>>>>> 8eb1f559
	/// the whole network.

	pub fn warn_if_too_many_pending_statements(&self, parent_hash: Hash) {
		if self.pending.iter().filter(|pending| !pending.1.is_empty()).count() >=
			self.validators.len()
		{
			gum::warn!(
				target: LOG_TARGET,
				pending_statements  = ?self.pending,
				?parent_hash,
				"Cluster has too many pending statements, something wrong with our connection to our group peers \n
				Restart might be needed if validator gets 0 backing rewards for more than 3-4 consecutive sessions"
			);
		}
	}
}

/// Incoming statement was accepted.
#[derive(Debug, PartialEq)]
pub enum Accept {
	/// Neither the peer nor the originator have apparently exceeded limits.
	/// Candidate or statement may already be known.
	Ok,
	/// Accept the message; the peer hasn't exceeded limits but the originator has.
	WithPrejudice,
}

/// Incoming statement was rejected.
#[derive(Debug, PartialEq)]
pub enum RejectIncoming {
	/// Peer sent excessive `Seconded` statements.
	ExcessiveSeconded,
	/// Sender or originator is not in the group.
	NotInGroup,
	/// Candidate is unknown to us. Only applies to `Valid` statements.
	CandidateUnknown,
	/// Statement is duplicate.
	Duplicate,
}

/// Outgoing statement was rejected.
#[derive(Debug, PartialEq)]
pub enum RejectOutgoing {
	/// Candidate was unknown. Only applies to `Valid` statements.
	CandidateUnknown,
	/// We attempted to send excessive `Seconded` statements.
	/// indicates a bug on the local node's code.
	ExcessiveSeconded,
	/// The statement was already known to the peer.
	Known,
	/// Target or originator not in the group.
	NotInGroup,
}

#[cfg(test)]
mod tests {
	use super::*;
	use polkadot_primitives::Hash;

	#[test]
	fn rejects_incoming_outside_of_group() {
		let group =
			vec![ValidatorIndex(5), ValidatorIndex(200), ValidatorIndex(24), ValidatorIndex(146)];

		let seconding_limit = 2;

		let tracker = ClusterTracker::new(group.clone(), seconding_limit).expect("not empty");

		assert_eq!(
			tracker.can_receive(
				ValidatorIndex(100),
				ValidatorIndex(5),
				CompactStatement::Seconded(CandidateHash(Hash::repeat_byte(1))),
			),
			Err(RejectIncoming::NotInGroup),
		);

		assert_eq!(
			tracker.can_receive(
				ValidatorIndex(5),
				ValidatorIndex(100),
				CompactStatement::Seconded(CandidateHash(Hash::repeat_byte(1))),
			),
			Err(RejectIncoming::NotInGroup),
		);
	}

	#[test]
	fn begrudgingly_accepts_too_many_seconded_from_multiple_peers() {
		let group =
			vec![ValidatorIndex(5), ValidatorIndex(200), ValidatorIndex(24), ValidatorIndex(146)];

		let seconding_limit = 2;
		let hash_a = CandidateHash(Hash::repeat_byte(1));
		let hash_b = CandidateHash(Hash::repeat_byte(2));
		let hash_c = CandidateHash(Hash::repeat_byte(3));

		let mut tracker = ClusterTracker::new(group.clone(), seconding_limit).expect("not empty");

		assert_eq!(
			tracker.can_receive(
				ValidatorIndex(5),
				ValidatorIndex(5),
				CompactStatement::Seconded(hash_a),
			),
			Ok(Accept::Ok),
		);
		tracker.note_received(
			ValidatorIndex(5),
			ValidatorIndex(5),
			CompactStatement::Seconded(hash_a),
		);

		assert_eq!(
			tracker.can_receive(
				ValidatorIndex(5),
				ValidatorIndex(5),
				CompactStatement::Seconded(hash_b),
			),
			Ok(Accept::Ok),
		);
		tracker.note_received(
			ValidatorIndex(5),
			ValidatorIndex(5),
			CompactStatement::Seconded(hash_b),
		);

		assert_eq!(
			tracker.can_receive(
				ValidatorIndex(5),
				ValidatorIndex(5),
				CompactStatement::Seconded(hash_c),
			),
			Err(RejectIncoming::ExcessiveSeconded),
		);
	}

	#[test]
	fn rejects_too_many_seconded_from_sender() {
		let group =
			vec![ValidatorIndex(5), ValidatorIndex(200), ValidatorIndex(24), ValidatorIndex(146)];

		let seconding_limit = 2;
		let hash_a = CandidateHash(Hash::repeat_byte(1));
		let hash_b = CandidateHash(Hash::repeat_byte(2));
		let hash_c = CandidateHash(Hash::repeat_byte(3));

		let mut tracker = ClusterTracker::new(group.clone(), seconding_limit).expect("not empty");

		assert_eq!(
			tracker.can_receive(
				ValidatorIndex(5),
				ValidatorIndex(5),
				CompactStatement::Seconded(hash_a),
			),
			Ok(Accept::Ok),
		);
		tracker.note_received(
			ValidatorIndex(5),
			ValidatorIndex(5),
			CompactStatement::Seconded(hash_a),
		);

		assert_eq!(
			tracker.can_receive(
				ValidatorIndex(5),
				ValidatorIndex(5),
				CompactStatement::Seconded(hash_b),
			),
			Ok(Accept::Ok),
		);
		tracker.note_received(
			ValidatorIndex(5),
			ValidatorIndex(5),
			CompactStatement::Seconded(hash_b),
		);

		assert_eq!(
			tracker.can_receive(
				ValidatorIndex(200),
				ValidatorIndex(5),
				CompactStatement::Seconded(hash_c),
			),
			Ok(Accept::WithPrejudice),
		);
	}

	#[test]
	fn rejects_duplicates() {
		let group =
			vec![ValidatorIndex(5), ValidatorIndex(200), ValidatorIndex(24), ValidatorIndex(146)];

		let seconding_limit = 2;
		let hash_a = CandidateHash(Hash::repeat_byte(1));

		let mut tracker = ClusterTracker::new(group, seconding_limit).expect("not empty");

		tracker.note_received(
			ValidatorIndex(5),
			ValidatorIndex(5),
			CompactStatement::Seconded(hash_a),
		);

		tracker.note_received(
			ValidatorIndex(5),
			ValidatorIndex(200),
			CompactStatement::Valid(hash_a),
		);

		assert_eq!(
			tracker.can_receive(
				ValidatorIndex(5),
				ValidatorIndex(5),
				CompactStatement::Seconded(hash_a),
			),
			Err(RejectIncoming::Duplicate),
		);

		assert_eq!(
			tracker.can_receive(
				ValidatorIndex(5),
				ValidatorIndex(200),
				CompactStatement::Valid(hash_a),
			),
			Err(RejectIncoming::Duplicate),
		);
	}

	#[test]
	fn rejects_incoming_valid_without_seconded() {
		let group =
			vec![ValidatorIndex(5), ValidatorIndex(200), ValidatorIndex(24), ValidatorIndex(146)];

		let seconding_limit = 2;

		let tracker = ClusterTracker::new(group, seconding_limit).expect("not empty");

		let hash_a = CandidateHash(Hash::repeat_byte(1));

		assert_eq!(
			tracker.can_receive(
				ValidatorIndex(5),
				ValidatorIndex(5),
				CompactStatement::Valid(hash_a),
			),
			Err(RejectIncoming::CandidateUnknown),
		);
	}

	#[test]
	fn accepts_incoming_valid_after_receiving_seconded() {
		let group =
			vec![ValidatorIndex(5), ValidatorIndex(200), ValidatorIndex(24), ValidatorIndex(146)];

		let seconding_limit = 2;

		let mut tracker = ClusterTracker::new(group.clone(), seconding_limit).expect("not empty");
		let hash_a = CandidateHash(Hash::repeat_byte(1));

		tracker.note_received(
			ValidatorIndex(5),
			ValidatorIndex(200),
			CompactStatement::Seconded(hash_a),
		);

		assert_eq!(
			tracker.can_receive(
				ValidatorIndex(5),
				ValidatorIndex(5),
				CompactStatement::Valid(hash_a),
			),
			Ok(Accept::Ok)
		);
	}

	#[test]
	fn accepts_incoming_valid_after_outgoing_seconded() {
		let group =
			vec![ValidatorIndex(5), ValidatorIndex(200), ValidatorIndex(24), ValidatorIndex(146)];

		let seconding_limit = 2;

		let mut tracker = ClusterTracker::new(group.clone(), seconding_limit).expect("not empty");
		let hash_a = CandidateHash(Hash::repeat_byte(1));

		tracker.note_sent(
			ValidatorIndex(5),
			ValidatorIndex(200),
			CompactStatement::Seconded(hash_a),
		);

		assert_eq!(
			tracker.can_receive(
				ValidatorIndex(5),
				ValidatorIndex(5),
				CompactStatement::Valid(hash_a),
			),
			Ok(Accept::Ok)
		);
	}

	#[test]
	fn cannot_send_too_many_seconded_even_to_multiple_peers() {
		let group =
			vec![ValidatorIndex(5), ValidatorIndex(200), ValidatorIndex(24), ValidatorIndex(146)];

		let seconding_limit = 2;

		let mut tracker = ClusterTracker::new(group.clone(), seconding_limit).expect("not empty");
		let hash_a = CandidateHash(Hash::repeat_byte(1));
		let hash_b = CandidateHash(Hash::repeat_byte(2));
		let hash_c = CandidateHash(Hash::repeat_byte(3));

		tracker.note_sent(
			ValidatorIndex(200),
			ValidatorIndex(5),
			CompactStatement::Seconded(hash_a),
		);

		tracker.note_sent(
			ValidatorIndex(200),
			ValidatorIndex(5),
			CompactStatement::Seconded(hash_b),
		);

		assert_eq!(
			tracker.can_send(
				ValidatorIndex(200),
				ValidatorIndex(5),
				CompactStatement::Seconded(hash_c),
			),
			Err(RejectOutgoing::ExcessiveSeconded),
		);

		assert_eq!(
			tracker.can_send(
				ValidatorIndex(24),
				ValidatorIndex(5),
				CompactStatement::Seconded(hash_c),
			),
			Err(RejectOutgoing::ExcessiveSeconded),
		);
	}

	#[test]
	fn cannot_send_duplicate() {
		let group =
			vec![ValidatorIndex(5), ValidatorIndex(200), ValidatorIndex(24), ValidatorIndex(146)];

		let seconding_limit = 2;

		let mut tracker = ClusterTracker::new(group.clone(), seconding_limit).expect("not empty");
		let hash_a = CandidateHash(Hash::repeat_byte(1));

		tracker.note_sent(
			ValidatorIndex(200),
			ValidatorIndex(5),
			CompactStatement::Seconded(hash_a),
		);

		assert_eq!(
			tracker.can_send(
				ValidatorIndex(200),
				ValidatorIndex(5),
				CompactStatement::Seconded(hash_a),
			),
			Err(RejectOutgoing::Known),
		);
	}

	#[test]
	fn cannot_send_what_was_received() {
		let group =
			vec![ValidatorIndex(5), ValidatorIndex(200), ValidatorIndex(24), ValidatorIndex(146)];

		let seconding_limit = 2;

		let mut tracker = ClusterTracker::new(group.clone(), seconding_limit).expect("not empty");
		let hash_a = CandidateHash(Hash::repeat_byte(1));

		tracker.note_received(
			ValidatorIndex(200),
			ValidatorIndex(5),
			CompactStatement::Seconded(hash_a),
		);

		assert_eq!(
			tracker.can_send(
				ValidatorIndex(200),
				ValidatorIndex(5),
				CompactStatement::Seconded(hash_a),
			),
			Err(RejectOutgoing::Known),
		);
	}

	// Ensure statements received with prejudice don't prevent sending later.
	#[test]
	fn can_send_statements_received_with_prejudice() {
		let group =
			vec![ValidatorIndex(5), ValidatorIndex(200), ValidatorIndex(24), ValidatorIndex(146)];

		let seconding_limit = 1;

		let mut tracker = ClusterTracker::new(group.clone(), seconding_limit).expect("not empty");
		let hash_a = CandidateHash(Hash::repeat_byte(1));
		let hash_b = CandidateHash(Hash::repeat_byte(2));

		assert_eq!(
			tracker.can_receive(
				ValidatorIndex(200),
				ValidatorIndex(5),
				CompactStatement::Seconded(hash_a),
			),
			Ok(Accept::Ok),
		);

		tracker.note_received(
			ValidatorIndex(200),
			ValidatorIndex(5),
			CompactStatement::Seconded(hash_a),
		);

		assert_eq!(
			tracker.can_receive(
				ValidatorIndex(24),
				ValidatorIndex(5),
				CompactStatement::Seconded(hash_b),
			),
			Ok(Accept::WithPrejudice),
		);

		tracker.note_received(
			ValidatorIndex(24),
			ValidatorIndex(5),
			CompactStatement::Seconded(hash_b),
		);

		assert_eq!(
			tracker.can_send(
				ValidatorIndex(24),
				ValidatorIndex(5),
				CompactStatement::Seconded(hash_a),
			),
			Ok(()),
		);
	}

	// Test that the `pending_statements` are set whenever we receive a fresh statement.
	//
	// Also test that pending statements are sorted, with `Seconded` statements in the front.
	#[test]
	fn pending_statements_set_when_receiving_fresh_statements() {
		let group =
			vec![ValidatorIndex(5), ValidatorIndex(200), ValidatorIndex(24), ValidatorIndex(146)];

		let seconding_limit = 1;

		let mut tracker = ClusterTracker::new(group.clone(), seconding_limit).expect("not empty");
		let hash_a = CandidateHash(Hash::repeat_byte(1));
		let hash_b = CandidateHash(Hash::repeat_byte(2));

		// Receive a 'Seconded' statement for candidate A.
		{
			assert_eq!(
				tracker.can_receive(
					ValidatorIndex(200),
					ValidatorIndex(5),
					CompactStatement::Seconded(hash_a),
				),
				Ok(Accept::Ok),
			);
			tracker.note_received(
				ValidatorIndex(200),
				ValidatorIndex(5),
				CompactStatement::Seconded(hash_a),
			);

			assert_eq!(
				tracker.pending_statements_for(ValidatorIndex(5)),
				vec![(ValidatorIndex(5), CompactStatement::Seconded(hash_a))]
			);
			assert_eq!(tracker.pending_statements_for(ValidatorIndex(200)), vec![]);
			assert_eq!(
				tracker.pending_statements_for(ValidatorIndex(24)),
				vec![(ValidatorIndex(5), CompactStatement::Seconded(hash_a))]
			);
			assert_eq!(
				tracker.pending_statements_for(ValidatorIndex(146)),
				vec![(ValidatorIndex(5), CompactStatement::Seconded(hash_a))]
			);
		}

		// Receive a 'Valid' statement for candidate A.
		{
			// First, send a `Seconded` statement for the candidate.
			assert_eq!(
				tracker.can_send(
					ValidatorIndex(24),
					ValidatorIndex(200),
					CompactStatement::Seconded(hash_a)
				),
				Ok(())
			);
			tracker.note_sent(
				ValidatorIndex(24),
				ValidatorIndex(200),
				CompactStatement::Seconded(hash_a),
			);

			// We have to see that the candidate is known by the sender, e.g. we sent them
			// 'Seconded' above.
			assert_eq!(
				tracker.can_receive(
					ValidatorIndex(24),
					ValidatorIndex(200),
					CompactStatement::Valid(hash_a),
				),
				Ok(Accept::Ok),
			);
			tracker.note_received(
				ValidatorIndex(24),
				ValidatorIndex(200),
				CompactStatement::Valid(hash_a),
			);

			assert_eq!(
				tracker.pending_statements_for(ValidatorIndex(5)),
				vec![
					(ValidatorIndex(5), CompactStatement::Seconded(hash_a)),
					(ValidatorIndex(200), CompactStatement::Valid(hash_a))
				]
			);
			assert_eq!(
				tracker.pending_statements_for(ValidatorIndex(200)),
				vec![(ValidatorIndex(200), CompactStatement::Valid(hash_a))]
			);
			assert_eq!(
				tracker.pending_statements_for(ValidatorIndex(24)),
				vec![(ValidatorIndex(5), CompactStatement::Seconded(hash_a))]
			);
			assert_eq!(
				tracker.pending_statements_for(ValidatorIndex(146)),
				vec![
					(ValidatorIndex(5), CompactStatement::Seconded(hash_a)),
					(ValidatorIndex(200), CompactStatement::Valid(hash_a))
				]
			);
		}

		// Receive a 'Seconded' statement for candidate B.
		{
			assert_eq!(
				tracker.can_receive(
					ValidatorIndex(5),
					ValidatorIndex(146),
					CompactStatement::Seconded(hash_b),
				),
				Ok(Accept::Ok),
			);
			tracker.note_received(
				ValidatorIndex(5),
				ValidatorIndex(146),
				CompactStatement::Seconded(hash_b),
			);

			assert_eq!(
				tracker.pending_statements_for(ValidatorIndex(5)),
				vec![
					(ValidatorIndex(5), CompactStatement::Seconded(hash_a)),
					(ValidatorIndex(200), CompactStatement::Valid(hash_a))
				]
			);
			assert_eq!(
				tracker.pending_statements_for(ValidatorIndex(200)),
				vec![
					(ValidatorIndex(146), CompactStatement::Seconded(hash_b)),
					(ValidatorIndex(200), CompactStatement::Valid(hash_a)),
				]
			);
			{
				let mut pending_statements = tracker.pending_statements_for(ValidatorIndex(24));
				pending_statements.sort();
				assert_eq!(
					pending_statements,
					vec![
						(ValidatorIndex(5), CompactStatement::Seconded(hash_a)),
						(ValidatorIndex(146), CompactStatement::Seconded(hash_b))
					],
				);
			}
			{
				let mut pending_statements = tracker.pending_statements_for(ValidatorIndex(146));
				pending_statements.sort();
				assert_eq!(
					pending_statements,
					vec![
						(ValidatorIndex(5), CompactStatement::Seconded(hash_a)),
						(ValidatorIndex(146), CompactStatement::Seconded(hash_b)),
						(ValidatorIndex(200), CompactStatement::Valid(hash_a)),
					]
				);
			}
		}
	}

	// Test that the `pending_statements` are updated when we send or receive statements from others
	// in the cluster.
	#[test]
	fn pending_statements_updated_when_sending_statements() {
		let group =
			vec![ValidatorIndex(5), ValidatorIndex(200), ValidatorIndex(24), ValidatorIndex(146)];

		let seconding_limit = 1;

		let mut tracker = ClusterTracker::new(group.clone(), seconding_limit).expect("not empty");
		let hash_a = CandidateHash(Hash::repeat_byte(1));
		let hash_b = CandidateHash(Hash::repeat_byte(2));

		// Receive a 'Seconded' statement for candidate A.
		{
			assert_eq!(
				tracker.can_receive(
					ValidatorIndex(200),
					ValidatorIndex(5),
					CompactStatement::Seconded(hash_a),
				),
				Ok(Accept::Ok),
			);
			tracker.note_received(
				ValidatorIndex(200),
				ValidatorIndex(5),
				CompactStatement::Seconded(hash_a),
			);

			// Pending statements should be updated.
			assert_eq!(
				tracker.pending_statements_for(ValidatorIndex(5)),
				vec![(ValidatorIndex(5), CompactStatement::Seconded(hash_a))]
			);
			assert_eq!(tracker.pending_statements_for(ValidatorIndex(200)), vec![]);
			assert_eq!(
				tracker.pending_statements_for(ValidatorIndex(24)),
				vec![(ValidatorIndex(5), CompactStatement::Seconded(hash_a))]
			);
			assert_eq!(
				tracker.pending_statements_for(ValidatorIndex(146)),
				vec![(ValidatorIndex(5), CompactStatement::Seconded(hash_a))]
			);
		}

		// Receive a 'Valid' statement for candidate B.
		{
			// First, send a `Seconded` statement for the candidate.
			assert_eq!(
				tracker.can_send(
					ValidatorIndex(24),
					ValidatorIndex(200),
					CompactStatement::Seconded(hash_b)
				),
				Ok(())
			);
			tracker.note_sent(
				ValidatorIndex(24),
				ValidatorIndex(200),
				CompactStatement::Seconded(hash_b),
			);

			// We have to see the candidate is known by the sender, e.g. we sent them 'Seconded'.
			assert_eq!(
				tracker.can_receive(
					ValidatorIndex(24),
					ValidatorIndex(200),
					CompactStatement::Valid(hash_b),
				),
				Ok(Accept::Ok),
			);
			tracker.note_received(
				ValidatorIndex(24),
				ValidatorIndex(200),
				CompactStatement::Valid(hash_b),
			);

			// Pending statements should be updated.
			assert_eq!(
				tracker.pending_statements_for(ValidatorIndex(5)),
				vec![
					(ValidatorIndex(5), CompactStatement::Seconded(hash_a)),
					(ValidatorIndex(200), CompactStatement::Valid(hash_b))
				]
			);
			assert_eq!(
				tracker.pending_statements_for(ValidatorIndex(200)),
				vec![(ValidatorIndex(200), CompactStatement::Valid(hash_b))]
			);
			assert_eq!(
				tracker.pending_statements_for(ValidatorIndex(24)),
				vec![(ValidatorIndex(5), CompactStatement::Seconded(hash_a))]
			);
			assert_eq!(
				tracker.pending_statements_for(ValidatorIndex(146)),
				vec![
					(ValidatorIndex(5), CompactStatement::Seconded(hash_a)),
					(ValidatorIndex(200), CompactStatement::Valid(hash_b))
				]
			);
		}

		// Send a 'Seconded' statement.
		{
			assert_eq!(
				tracker.can_send(
					ValidatorIndex(5),
					ValidatorIndex(5),
					CompactStatement::Seconded(hash_a)
				),
				Ok(())
			);
			tracker.note_sent(
				ValidatorIndex(5),
				ValidatorIndex(5),
				CompactStatement::Seconded(hash_a),
			);

			// Pending statements should be updated.
			assert_eq!(
				tracker.pending_statements_for(ValidatorIndex(5)),
				vec![(ValidatorIndex(200), CompactStatement::Valid(hash_b))]
			);
			assert_eq!(
				tracker.pending_statements_for(ValidatorIndex(200)),
				vec![(ValidatorIndex(200), CompactStatement::Valid(hash_b))]
			);
			assert_eq!(
				tracker.pending_statements_for(ValidatorIndex(24)),
				vec![(ValidatorIndex(5), CompactStatement::Seconded(hash_a))]
			);
			assert_eq!(
				tracker.pending_statements_for(ValidatorIndex(146)),
				vec![
					(ValidatorIndex(5), CompactStatement::Seconded(hash_a)),
					(ValidatorIndex(200), CompactStatement::Valid(hash_b))
				]
			);
		}

		// Send a 'Valid' statement.
		{
			// First, send a `Seconded` statement for the candidate.
			assert_eq!(
				tracker.can_send(
					ValidatorIndex(5),
					ValidatorIndex(200),
					CompactStatement::Seconded(hash_b)
				),
				Ok(())
			);
			tracker.note_sent(
				ValidatorIndex(5),
				ValidatorIndex(200),
				CompactStatement::Seconded(hash_b),
			);

			// We have to see that the candidate is known by the sender, e.g. we sent them
			// 'Seconded' above.
			assert_eq!(
				tracker.can_send(
					ValidatorIndex(5),
					ValidatorIndex(200),
					CompactStatement::Valid(hash_b)
				),
				Ok(())
			);
			tracker.note_sent(
				ValidatorIndex(5),
				ValidatorIndex(200),
				CompactStatement::Valid(hash_b),
			);

			// Pending statements should be updated.
			assert_eq!(tracker.pending_statements_for(ValidatorIndex(5)), vec![]);
			assert_eq!(
				tracker.pending_statements_for(ValidatorIndex(200)),
				vec![(ValidatorIndex(200), CompactStatement::Valid(hash_b))]
			);
			assert_eq!(
				tracker.pending_statements_for(ValidatorIndex(24)),
				vec![(ValidatorIndex(5), CompactStatement::Seconded(hash_a))]
			);
			assert_eq!(
				tracker.pending_statements_for(ValidatorIndex(146)),
				vec![
					(ValidatorIndex(5), CompactStatement::Seconded(hash_a)),
					(ValidatorIndex(200), CompactStatement::Valid(hash_b))
				]
			);
		}
	}
}<|MERGE_RESOLUTION|>--- conflicted
+++ resolved
@@ -430,13 +430,8 @@
 	///
 	/// Normally we should not have pending statements to validators in our cluster,
 	/// but if we do for all validators in our cluster, then we don't participate
-<<<<<<< HEAD
-	/// in backing. Ocasional pending statements are expected if two authorities
-	/// can't detect each otehr or after restart, where it takes a while to discover
-=======
 	/// in backing. Occasional pending statements are expected if two authorities
 	/// can't detect each other or after restart, where it takes a while to discover
->>>>>>> 8eb1f559
 	/// the whole network.
 
 	pub fn warn_if_too_many_pending_statements(&self, parent_hash: Hash) {
