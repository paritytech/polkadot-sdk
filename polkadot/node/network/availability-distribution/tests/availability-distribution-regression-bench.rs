// Copyright (C) Parity Technologies (UK) Ltd.
// This file is part of Polkadot.

// Polkadot is free software: you can redistribute it and/or modify
// it under the terms of the GNU General Public License as published by
// the Free Software Foundation, either version 3 of the License, or
// (at your option) any later version.

// Polkadot is distributed in the hope that it will be useful,
// but WITHOUT ANY WARRANTY; without even the implied warranty of
// MERCHANTABILITY or FITNESS FOR A PARTICULAR PURPOSE.  See the
// GNU General Public License for more details.

// You should have received a copy of the GNU General Public License
// along with Polkadot.  If not, see <http://www.gnu.org/licenses/>.

//! availability-read regression tests
//!
//! Availability read benchmark based on Kusama parameters and scale.
//!
//! Subsystems involved:
//! - availability-distribution
//! - bitfield-distribution
//! - availability-store

use polkadot_subsystem_bench::{
	availability::{benchmark_availability_write, prepare_test, TestDataAvailability, TestState},
	configuration::TestConfiguration,
	utils::{warm_up_and_benchmark, WarmUpOptions},
};

fn main() -> Result<(), String> {
	let mut messages = vec![];
	let mut config = TestConfiguration::default();
	// A single node effort roughly n_cores * needed_approvals / n_validators = 60 * 30 / 300
	config.n_cores = 6;
	config.num_blocks = 3;
	config.generate_pov_sizes();

	let usage = warm_up_and_benchmark(
		WarmUpOptions::new(&[
			"availability-distribution",
			"bitfield-distribution",
			"availability-store",
		]),
		|| {
			let mut state = TestState::new(&config);
			let (mut env, _protocol_config) =
				prepare_test(config.clone(), &mut state, TestDataAvailability::Write, false);
			env.runtime().block_on(benchmark_availability_write(
				"data_availability_write",
				&mut env,
				state,
			))
		},
	)?;
	println!("{}", usage);

	messages.extend(usage.check_network_usage(&[
		("Received from peers", 443.333, 0.05),
		("Sent to peers", 21818.555, 0.05),
	]));
	messages.extend(usage.check_cpu_usage(&[
		("availability-distribution", 0.011, 0.05),
		("bitfield-distribution", 0.029, 0.05),
		("availability-store", 0.232, 0.05),
	]));

	if messages.is_empty() {
		Ok(())
	} else {
		eprintln!("{}", messages.join("\n"));
		Err("Regressions found".to_string())
	}
<<<<<<< HEAD
}

fn warm_up(config: TestConfiguration) -> Result<(), String> {
	println!("Warming up...");
	let mut prev_run: Option<BenchmarkUsage> = None;
	for _ in 0..WARM_UP_COUNT {
		let curr = run(config.clone());
		if let Some(ref prev) = prev_run {
			let av_distr_diff =
				curr.cpu_usage_diff(prev, "availability-distribution").expect("Must exist");
			let bitf_distr_diff =
				curr.cpu_usage_diff(prev, "bitfield-distribution").expect("Must exist");
			let av_store_diff =
				curr.cpu_usage_diff(prev, "availability-store").expect("Must exist");
			if av_distr_diff < WARM_UP_PRECISION &&
				bitf_distr_diff < WARM_UP_PRECISION &&
				av_store_diff < WARM_UP_PRECISION
			{
				return Ok(())
			}
		}
		prev_run = Some(curr);
	}

	Err("Can't warm up".to_string())
}

fn benchmark(config: TestConfiguration) -> BenchmarkUsage {
	println!("Benchmarking...");
	let usages: Vec<BenchmarkUsage> = (0..BENCH_COUNT).map(|_| run(config.clone())).collect();
	let usage = BenchmarkUsage::average(&usages);
	println!("\n{}{}", "data_availability_write", usage);
	usage
}

fn run(config: TestConfiguration) -> BenchmarkUsage {
	let mut state = TestState::new(&config);
	let (mut env, _protocol_config) =
		prepare_test(config.clone(), &mut state, TestDataAvailability::Write, false);
	env.runtime().block_on(benchmark_availability_write(&mut env, state))
=======
>>>>>>> 1b5f4243
}<|MERGE_RESOLUTION|>--- conflicted
+++ resolved
@@ -26,8 +26,13 @@
 use polkadot_subsystem_bench::{
 	availability::{benchmark_availability_write, prepare_test, TestDataAvailability, TestState},
 	configuration::TestConfiguration,
+	usage::BenchmarkUsage,
 	utils::{warm_up_and_benchmark, WarmUpOptions},
 };
+
+const BENCH_COUNT: usize = 3;
+const WARM_UP_COUNT: usize = 30;
+const WARM_UP_PRECISION: f64 = 0.01;
 
 fn main() -> Result<(), String> {
 	let mut messages = vec![];
@@ -47,14 +52,10 @@
 			let mut state = TestState::new(&config);
 			let (mut env, _protocol_config) =
 				prepare_test(config.clone(), &mut state, TestDataAvailability::Write, false);
-			env.runtime().block_on(benchmark_availability_write(
-				"data_availability_write",
-				&mut env,
-				state,
-			))
+			env.runtime().block_on(benchmark_availability_write(&mut env, state))
 		},
 	)?;
-	println!("{}", usage);
+	println!("\n{}{}", "data_availability_write", usage);
 
 	messages.extend(usage.check_network_usage(&[
 		("Received from peers", 443.333, 0.05),
@@ -72,7 +73,6 @@
 		eprintln!("{}", messages.join("\n"));
 		Err("Regressions found".to_string())
 	}
-<<<<<<< HEAD
 }
 
 fn warm_up(config: TestConfiguration) -> Result<(), String> {
@@ -113,6 +113,4 @@
 	let (mut env, _protocol_config) =
 		prepare_test(config.clone(), &mut state, TestDataAvailability::Write, false);
 	env.runtime().block_on(benchmark_availability_write(&mut env, state))
-=======
->>>>>>> 1b5f4243
 }