--- conflicted
+++ resolved
@@ -35,7 +35,6 @@
 
 fn main() -> Result<(), String> {
 	let mut messages = vec![];
-<<<<<<< HEAD
 
 	// TODO: Adjust the test configurations to Kusama values
 	let config = TestConfiguration::builder()
@@ -50,13 +49,6 @@
 		.num_blocks(3)
 		.connectivity(75)
 		.build();
-=======
-	let mut config = TestConfiguration::default();
-	// A single node effort roughly n_cores * needed_approvals / n_validators = 60 * 30 / 300
-	config.n_cores = 6;
-	config.num_blocks = 3;
-	config.generate_pov_sizes();
->>>>>>> 1ead5977
 
 	warm_up(config.clone())?;
 	let usage = benchmark(config.clone());
