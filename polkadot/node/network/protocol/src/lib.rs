--- conflicted
+++ resolved
@@ -253,16 +253,11 @@
 
 /// A protocol-versioned type.
 #[derive(Debug, Clone, PartialEq, Eq)]
-<<<<<<< HEAD
 pub enum Versioned<V1, V2, VStaging> {
-=======
-pub enum Versioned<V1, V2> {
->>>>>>> bf90cb0b
 	/// V1 type.
 	V1(V1),
 	/// V2 type.
 	V2(V2),
-<<<<<<< HEAD
 	/// VStaging type.
 	VStaging(VStaging),
 }
@@ -274,27 +269,13 @@
 			Versioned::V1(inner) => Versioned::V1(inner.clone()),
 			Versioned::V2(inner) => Versioned::V2(inner.clone()),
 			Versioned::VStaging(inner) => Versioned::VStaging(inner.clone()),
-=======
-}
-
-impl<V1: Clone, V2: Clone> Versioned<&'_ V1, &'_ V2> {
-	/// Convert to a fully-owned version of the message.
-	pub fn clone_inner(&self) -> Versioned<V1, V2> {
-		match *self {
-			Versioned::V1(inner) => Versioned::V1(inner.clone()),
-			Versioned::V2(inner) => Versioned::V2(inner.clone()),
->>>>>>> bf90cb0b
 		}
 	}
 }
 
 /// All supported versions of the validation protocol message.
-<<<<<<< HEAD
 pub type VersionedValidationProtocol =
 	Versioned<v1::ValidationProtocol, v2::ValidationProtocol, vstaging::ValidationProtocol>;
-=======
-pub type VersionedValidationProtocol = Versioned<v1::ValidationProtocol, v2::ValidationProtocol>;
->>>>>>> bf90cb0b
 
 impl From<v1::ValidationProtocol> for VersionedValidationProtocol {
 	fn from(v1: v1::ValidationProtocol) -> Self {
@@ -309,12 +290,8 @@
 }
 
 /// All supported versions of the collation protocol message.
-<<<<<<< HEAD
 pub type VersionedCollationProtocol =
 	Versioned<v1::CollationProtocol, v2::CollationProtocol, vstaging::CollationProtocol>;
-=======
-pub type VersionedCollationProtocol = Versioned<v1::CollationProtocol, v2::CollationProtocol>;
->>>>>>> bf90cb0b
 
 impl From<v1::CollationProtocol> for VersionedCollationProtocol {
 	fn from(v1: v1::CollationProtocol) -> Self {
@@ -335,10 +312,7 @@
 				match versioned_from {
 					Versioned::V1(x) => Versioned::V1(x.into()),
 					Versioned::V2(x) => Versioned::V2(x.into()),
-<<<<<<< HEAD
 					Versioned::VStaging(x) => Versioned::VStaging(x.into()),
-=======
->>>>>>> bf90cb0b
 				}
 			}
 		}
@@ -351,12 +325,8 @@
 		$from:ty,
 		$out:ty,
 		$v1_pat:pat => $v1_out:expr,
-<<<<<<< HEAD
 		$v2_pat:pat => $v2_out:expr,
 		$vstaging_pat:pat => $vstaging_out:expr
-=======
-		$v2_pat:pat => $v2_out:expr
->>>>>>> bf90cb0b
 	) => {
 		impl TryFrom<$from> for $out {
 			type Error = crate::WrongVariant;
@@ -366,10 +336,7 @@
 				match x {
 					Versioned::V1($v1_pat) => Ok(Versioned::V1($v1_out)),
 					Versioned::V2($v2_pat) => Ok(Versioned::V2($v2_out)),
-<<<<<<< HEAD
 					Versioned::VStaging($vstaging_pat) => Ok(Versioned::VStaging($vstaging_out)),
-=======
->>>>>>> bf90cb0b
 					_ => Err(crate::WrongVariant),
 				}
 			}
@@ -391,16 +358,11 @@
 }
 
 /// Version-annotated messages used by the bitfield distribution subsystem.
-<<<<<<< HEAD
 pub type BitfieldDistributionMessage = Versioned<
 	v1::BitfieldDistributionMessage,
 	v2::BitfieldDistributionMessage,
 	vstaging::BitfieldDistributionMessage,
 >;
-=======
-pub type BitfieldDistributionMessage =
-	Versioned<v1::BitfieldDistributionMessage, v2::BitfieldDistributionMessage>;
->>>>>>> bf90cb0b
 impl_versioned_full_protocol_from!(
 	BitfieldDistributionMessage,
 	VersionedValidationProtocol,
@@ -410,7 +372,6 @@
 	VersionedValidationProtocol,
 	BitfieldDistributionMessage,
 	v1::ValidationProtocol::BitfieldDistribution(x) => x,
-<<<<<<< HEAD
 	v2::ValidationProtocol::BitfieldDistribution(x) => x,
 	vstaging::ValidationProtocol::BitfieldDistribution(x) => x
 );
@@ -421,14 +382,6 @@
 	v2::StatementDistributionMessage,
 	vstaging::StatementDistributionMessage,
 >;
-=======
-	v2::ValidationProtocol::BitfieldDistribution(x) => x
-);
-
-/// Version-annotated messages used by the statement distribution subsystem.
-pub type StatementDistributionMessage =
-	Versioned<v1::StatementDistributionMessage, v2::StatementDistributionMessage>;
->>>>>>> bf90cb0b
 impl_versioned_full_protocol_from!(
 	StatementDistributionMessage,
 	VersionedValidationProtocol,
@@ -438,7 +391,6 @@
 	VersionedValidationProtocol,
 	StatementDistributionMessage,
 	v1::ValidationProtocol::StatementDistribution(x) => x,
-<<<<<<< HEAD
 	v2::ValidationProtocol::StatementDistribution(x) => x,
 	vstaging::ValidationProtocol::StatementDistribution(x) => x
 );
@@ -449,14 +401,6 @@
 	v2::ApprovalDistributionMessage,
 	vstaging::ApprovalDistributionMessage,
 >;
-=======
-	v2::ValidationProtocol::StatementDistribution(x) => x
-);
-
-/// Version-annotated messages used by the approval distribution subsystem.
-pub type ApprovalDistributionMessage =
-	Versioned<v1::ApprovalDistributionMessage, v2::ApprovalDistributionMessage>;
->>>>>>> bf90cb0b
 impl_versioned_full_protocol_from!(
 	ApprovalDistributionMessage,
 	VersionedValidationProtocol,
@@ -466,26 +410,18 @@
 	VersionedValidationProtocol,
 	ApprovalDistributionMessage,
 	v1::ValidationProtocol::ApprovalDistribution(x) => x,
-<<<<<<< HEAD
 	v2::ValidationProtocol::ApprovalDistribution(x) => x,
 	vstaging::ValidationProtocol::ApprovalDistribution(x) => x
-=======
-	v2::ValidationProtocol::ApprovalDistribution(x) => x
->>>>>>> bf90cb0b
 
 );
 
 /// Version-annotated messages used by the gossip-support subsystem (this is void).
-<<<<<<< HEAD
 pub type GossipSupportNetworkMessage = Versioned<
 	v1::GossipSupportNetworkMessage,
 	v2::GossipSupportNetworkMessage,
 	vstaging::GossipSupportNetworkMessage,
 >;
-=======
-pub type GossipSupportNetworkMessage =
-	Versioned<v1::GossipSupportNetworkMessage, v2::GossipSupportNetworkMessage>;
->>>>>>> bf90cb0b
+
 // This is a void enum placeholder, so never gets sent over the wire.
 impl TryFrom<VersionedValidationProtocol> for GossipSupportNetworkMessage {
 	type Error = WrongVariant;
@@ -502,16 +438,11 @@
 }
 
 /// Version-annotated messages used by the bitfield distribution subsystem.
-<<<<<<< HEAD
 pub type CollatorProtocolMessage = Versioned<
 	v1::CollatorProtocolMessage,
 	v2::CollatorProtocolMessage,
 	vstaging::CollatorProtocolMessage,
 >;
-=======
-pub type CollatorProtocolMessage =
-	Versioned<v1::CollatorProtocolMessage, v2::CollatorProtocolMessage>;
->>>>>>> bf90cb0b
 impl_versioned_full_protocol_from!(
 	CollatorProtocolMessage,
 	VersionedCollationProtocol,
@@ -521,12 +452,8 @@
 	VersionedCollationProtocol,
 	CollatorProtocolMessage,
 	v1::CollationProtocol::CollatorProtocol(x) => x,
-<<<<<<< HEAD
 	v2::CollationProtocol::CollatorProtocol(x) => x,
 	vstaging::CollationProtocol::CollatorProtocol(x) => x
-=======
-	v2::CollationProtocol::CollatorProtocol(x) => x
->>>>>>> bf90cb0b
 );
 
 /// v1 notification protocol types.
@@ -698,7 +625,7 @@
 	};
 
 	use polkadot_node_primitives::{
-		approval::{IndirectAssignmentCert, IndirectSignedApprovalVote},
+		approval::v1::{IndirectAssignmentCert, IndirectSignedApprovalVote},
 		UncheckedSignedFullStatement,
 	};
 
@@ -940,184 +867,24 @@
 	}
 }
 
-/// vstaging network protocol types.
+/// vstaging network protocol types, intended to become v3.
+/// Initial purpose is for chaning ApprovalDistributionMessage to
+/// include more than one assignment in the message.
 pub mod vstaging {
-	use bitvec::{order::Lsb0, slice::BitSlice, vec::BitVec};
 	use parity_scale_codec::{Decode, Encode};
 
-	use polkadot_primitives::vstaging::{
-		CandidateHash, CollatorId, CollatorSignature, GroupIndex, Hash, Id as ParaId,
-		UncheckedSignedAvailabilityBitfield, UncheckedSignedStatement,
+	use polkadot_node_primitives::approval::{
+		v1::IndirectSignedApprovalVote,
+		v2::{CandidateBitfield, IndirectAssignmentCertV2},
 	};
 
-	use polkadot_node_primitives::{
-		approval::{
-			v1::IndirectSignedApprovalVote,
-			v2::{CandidateBitfield, IndirectAssignmentCertV2},
-		},
-		UncheckedSignedFullStatement,
+	/// This parts of the protocol did not change from v2, so just alias them in vstaging,
+	/// no reason why they can't be change untill vstaging becomes v3 and is released.
+	pub use super::v2::{
+		declare_signature_payload, BackedCandidateAcknowledgement, BackedCandidateManifest,
+		BitfieldDistributionMessage, CollationProtocol, CollatorProtocolMessage,
+		GossipSupportNetworkMessage, StatementDistributionMessage, StatementFilter,
 	};
-
-	/// Network messages used by the bitfield distribution subsystem.
-	#[derive(Debug, Clone, Encode, Decode, PartialEq, Eq)]
-	pub enum BitfieldDistributionMessage {
-		/// A signed availability bitfield for a given relay-parent hash.
-		#[codec(index = 0)]
-		Bitfield(Hash, UncheckedSignedAvailabilityBitfield),
-	}
-
-	/// Bitfields indicating the statements that are known or undesired
-	/// about a candidate.
-	#[derive(Debug, Clone, Encode, Decode, PartialEq, Eq)]
-	pub struct StatementFilter {
-		/// Seconded statements. '1' is known or undesired.
-		pub seconded_in_group: BitVec<u8, Lsb0>,
-		/// Valid statements. '1' is known or undesired.
-		pub validated_in_group: BitVec<u8, Lsb0>,
-	}
-
-	impl StatementFilter {
-		/// Create a new blank filter with the given group size.
-		pub fn blank(group_size: usize) -> Self {
-			StatementFilter {
-				seconded_in_group: BitVec::repeat(false, group_size),
-				validated_in_group: BitVec::repeat(false, group_size),
-			}
-		}
-
-		/// Create a new full filter with the given group size.
-		pub fn full(group_size: usize) -> Self {
-			StatementFilter {
-				seconded_in_group: BitVec::repeat(true, group_size),
-				validated_in_group: BitVec::repeat(true, group_size),
-			}
-		}
-
-		/// Whether the filter has a specific expected length, consistent across both
-		/// bitfields.
-		pub fn has_len(&self, len: usize) -> bool {
-			self.seconded_in_group.len() == len && self.validated_in_group.len() == len
-		}
-
-		/// Determine the number of backing validators in the statement filter.
-		pub fn backing_validators(&self) -> usize {
-			self.seconded_in_group
-				.iter()
-				.by_vals()
-				.zip(self.validated_in_group.iter().by_vals())
-				.filter(|&(s, v)| s || v) // no double-counting
-				.count()
-		}
-
-		/// Whether the statement filter has at least one seconded statement.
-		pub fn has_seconded(&self) -> bool {
-			self.seconded_in_group.iter().by_vals().any(|x| x)
-		}
-
-		/// Mask out `Seconded` statements in `self` according to the provided
-		/// bitvec. Bits appearing in `mask` will not appear in `self` afterwards.
-		pub fn mask_seconded(&mut self, mask: &BitSlice<u8, Lsb0>) {
-			for (mut x, mask) in self
-				.seconded_in_group
-				.iter_mut()
-				.zip(mask.iter().by_vals().chain(std::iter::repeat(false)))
-			{
-				// (x, mask) => x
-				// (true, true) => false
-				// (true, false) => true
-				// (false, true) => false
-				// (false, false) => false
-				*x = *x && !mask;
-			}
-		}
-
-		/// Mask out `Valid` statements in `self` according to the provided
-		/// bitvec. Bits appearing in `mask` will not appear in `self` afterwards.
-		pub fn mask_valid(&mut self, mask: &BitSlice<u8, Lsb0>) {
-			for (mut x, mask) in self
-				.validated_in_group
-				.iter_mut()
-				.zip(mask.iter().by_vals().chain(std::iter::repeat(false)))
-			{
-				// (x, mask) => x
-				// (true, true) => false
-				// (true, false) => true
-				// (false, true) => false
-				// (false, false) => false
-				*x = *x && !mask;
-			}
-		}
-	}
-
-	/// A manifest of a known backed candidate, along with a description
-	/// of the statements backing it.
-	#[derive(Debug, Clone, Encode, Decode, PartialEq, Eq)]
-	pub struct BackedCandidateManifest {
-		/// The relay-parent of the candidate.
-		pub relay_parent: Hash,
-		/// The hash of the candidate.
-		pub candidate_hash: CandidateHash,
-		/// The group index backing the candidate at the relay-parent.
-		pub group_index: GroupIndex,
-		/// The para ID of the candidate. It is illegal for this to
-		/// be a para ID which is not assigned to the group indicated
-		/// in this manifest.
-		pub para_id: ParaId,
-		/// The head-data corresponding to the candidate.
-		pub parent_head_data_hash: Hash,
-		/// A statement filter which indicates which validators in the
-		/// para's group at the relay-parent have validated this candidate
-		/// and issued statements about it, to the advertiser's knowledge.
-		///
-		/// This MUST have exactly the minimum amount of bytes
-		/// necessary to represent the number of validators in the assigned
-		/// backing group as-of the relay-parent.
-		pub statement_knowledge: StatementFilter,
-	}
-
-	/// An acknowledgement of a backed candidate being known.
-	#[derive(Debug, Clone, Encode, Decode, PartialEq, Eq)]
-	pub struct BackedCandidateAcknowledgement {
-		/// The hash of the candidate.
-		pub candidate_hash: CandidateHash,
-		/// A statement filter which indicates which validators in the
-		/// para's group at the relay-parent have validated this candidate
-		/// and issued statements about it, to the advertiser's knowledge.
-		///
-		/// This MUST have exactly the minimum amount of bytes
-		/// necessary to represent the number of validators in the assigned
-		/// backing group as-of the relay-parent.
-		pub statement_knowledge: StatementFilter,
-	}
-
-	/// Network messages used by the statement distribution subsystem.
-	#[derive(Debug, Clone, Encode, Decode, PartialEq, Eq)]
-	pub enum StatementDistributionMessage {
-		/// A notification of a signed statement in compact form, for a given relay parent.
-		#[codec(index = 0)]
-		Statement(Hash, UncheckedSignedStatement),
-
-		/// A notification of a backed candidate being known by the
-		/// sending node, for the purpose of being requested by the receiving node
-		/// if needed.
-		#[codec(index = 1)]
-		BackedCandidateManifest(BackedCandidateManifest),
-
-		/// A notification of a backed candidate being known by the sending node,
-		/// for the purpose of informing a receiving node which already has the candidate.
-		#[codec(index = 2)]
-		BackedCandidateKnown(BackedCandidateAcknowledgement),
-
-		/// All messages for V1 for compatibility with the statement distribution
-		/// protocol, for relay-parents that don't support asynchronous backing.
-		///
-		/// These are illegal to send to V1 peers, and illegal to send concerning relay-parents
-		/// which support asynchronous backing. This backwards compatibility should be
-		/// considered immediately deprecated and can be removed once the node software
-		/// is not required to support logic from before asynchronous backing anymore.
-		#[codec(index = 255)]
-		V1Compatibility(crate::v1::StatementDistributionMessage),
-	}
 
 	/// Network messages used by the approval distribution subsystem.
 	#[derive(Debug, Clone, Encode, Decode, PartialEq, Eq)]
@@ -1135,33 +902,6 @@
 		Approvals(Vec<IndirectSignedApprovalVote>),
 	}
 
-	/// Dummy network message type, so we will receive connect/disconnect events.
-	#[derive(Debug, Clone, PartialEq, Eq)]
-	pub enum GossipSupportNetworkMessage {}
-
-	/// Network messages used by the collator protocol subsystem
-	#[derive(Debug, Clone, Encode, Decode, PartialEq, Eq)]
-	pub enum CollatorProtocolMessage {
-		/// Declare the intent to advertise collations under a collator ID, attaching a
-		/// signature of the `PeerId` of the node using the given collator ID key.
-		#[codec(index = 0)]
-		Declare(CollatorId, ParaId, CollatorSignature),
-		/// Advertise a collation to a validator. Can only be sent once the peer has
-		/// declared that they are a collator with given ID.
-		#[codec(index = 1)]
-		AdvertiseCollation {
-			/// Hash of the relay parent advertised collation is based on.
-			relay_parent: Hash,
-			/// Candidate hash.
-			candidate_hash: CandidateHash,
-			/// Parachain head data hash before candidate execution.
-			parent_head_data_hash: Hash,
-		},
-		/// A collation sent to a validator was seconded.
-		#[codec(index = 4)]
-		CollationSeconded(Hash, UncheckedSignedFullStatement),
-	}
-
 	/// All network messages on the validation peer-set.
 	#[derive(Debug, Clone, Encode, Decode, PartialEq, Eq, derive_more::From)]
 	pub enum ValidationProtocol {
@@ -1177,25 +917,6 @@
 		#[codec(index = 4)]
 		#[from]
 		ApprovalDistribution(ApprovalDistributionMessage),
-	}
-
-	/// All network messages on the collation peer-set.
-	#[derive(Debug, Clone, Encode, Decode, PartialEq, Eq, derive_more::From)]
-	pub enum CollationProtocol {
-		/// Collator protocol messages
-		#[codec(index = 0)]
-		#[from]
-		CollatorProtocol(CollatorProtocolMessage),
-	}
-
-	/// Get the payload that should be signed and included in a `Declare` message.
-	///
-	/// The payload is the local peer id of the node, which serves to prove that it
-	/// controls the collator key it is declaring an intention to collate under.
-	pub fn declare_signature_payload(peer_id: &sc_network::PeerId) -> Vec<u8> {
-		let mut payload = peer_id.to_bytes();
-		payload.extend_from_slice(b"COLL");
-		payload
 	}
 }
 
