[package]
name = "polkadot-availability-recovery"
description = "The Availability Recovery subsystem. Handles requests for recovering the availability data of included candidates."
version = "7.0.0"
authors.workspace = true
edition.workspace = true
license.workspace = true
homepage.workspace = true
repository.workspace = true

[lints]
workspace = true

[dependencies]
async-trait = { workspace = true }
fatality = { workspace = true }
futures = { workspace = true }
gum = { workspace = true, default-features = true }
rand = { workspace = true, default-features = true }
schnellru = { workspace = true }
thiserror = { workspace = true }
<<<<<<< HEAD
async-trait = { workspace = true }
sp-tracing = { workspace = true, default-features = true }
gum = { workspace = true, default-features = true }
=======
tokio = { workspace = true, default-features = true }
>>>>>>> ca781792

codec = { features = ["derive"], workspace = true }
polkadot-erasure-coding = { workspace = true, default-features = true }
polkadot-node-network-protocol = { workspace = true, default-features = true }
polkadot-node-primitives = { workspace = true, default-features = true }
polkadot-node-subsystem = { workspace = true, default-features = true }
polkadot-node-subsystem-util = { workspace = true, default-features = true }
polkadot-primitives = { workspace = true, default-features = true }
sc-network = { workspace = true, default-features = true }

[dev-dependencies]
assert_matches = { workspace = true }
futures-timer = { workspace = true }
log = { workspace = true, default-features = true }
rstest = { workspace = true }

sc-network = { workspace = true, default-features = true }
sp-application-crypto = { workspace = true, default-features = true }
sp-core = { workspace = true, default-features = true }
sp-keyring = { workspace = true, default-features = true }
sp-tracing = { workspace = true, default-features = true }

polkadot-node-subsystem-test-helpers = { workspace = true }
polkadot-primitives-test-helpers = { workspace = true }
polkadot-subsystem-bench = { workspace = true }

[[bench]]
name = "availability-recovery-regression-bench"
path = "benches/availability-recovery-regression-bench.rs"
harness = false
required-features = ["subsystem-benchmarks"]

[features]
subsystem-benchmarks = []<|MERGE_RESOLUTION|>--- conflicted
+++ resolved
@@ -19,13 +19,7 @@
 rand = { workspace = true, default-features = true }
 schnellru = { workspace = true }
 thiserror = { workspace = true }
-<<<<<<< HEAD
-async-trait = { workspace = true }
-sp-tracing = { workspace = true, default-features = true }
-gum = { workspace = true, default-features = true }
-=======
 tokio = { workspace = true, default-features = true }
->>>>>>> ca781792
 
 codec = { features = ["derive"], workspace = true }
 polkadot-erasure-coding = { workspace = true, default-features = true }
