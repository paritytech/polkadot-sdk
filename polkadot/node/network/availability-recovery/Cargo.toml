--- conflicted
+++ resolved
@@ -30,10 +30,6 @@
 
 [dev-dependencies]
 assert_matches = "1.4.0"
-<<<<<<< HEAD
-env_logger = { version = "0.11.3", default-features = false }
-=======
->>>>>>> 6ed02003
 futures-timer = "3.0.2"
 rstest = "0.18.2"
 log = { workspace = true, default-features = true }
