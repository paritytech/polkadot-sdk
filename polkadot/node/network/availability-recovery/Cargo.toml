--- conflicted
+++ resolved
@@ -30,10 +30,6 @@
 
 [dev-dependencies]
 assert_matches = "1.4.0"
-<<<<<<< HEAD
-=======
-env_logger = "0.11"
->>>>>>> d37719da
 futures-timer = "3.0.2"
 rstest = "0.18.2"
 log = { workspace = true, default-features = true }
