// Copyright (C) Parity Technologies (UK) Ltd.
// This file is part of Polkadot.

// Polkadot is free software: you can redistribute it and/or modify
// it under the terms of the GNU General Public License as published by
// the Free Software Foundation, either version 3 of the License, or
// (at your option) any later version.

// Polkadot is distributed in the hope that it will be useful,
// but WITHOUT ANY WARRANTY; without even the implied warranty of
// MERCHANTABILITY or FITNESS FOR A PARTICULAR PURPOSE.  See the
// GNU General Public License for more details.

// You should have received a copy of the GNU General Public License
// along with Polkadot.  If not, see <http://www.gnu.org/licenses/>.

//! Availability Recovery Subsystem of Polkadot.

#![warn(missing_docs)]

use std::{
	collections::{BTreeMap, VecDeque},
	iter::Iterator,
	num::NonZeroUsize,
	pin::Pin,
};

use futures::{
	channel::oneshot,
	future::{Future, FutureExt, RemoteHandle},
	pin_mut,
	prelude::*,
	sink::SinkExt,
	stream::{FuturesUnordered, StreamExt},
	task::{Context, Poll},
};
use sc_network::ProtocolName;
use schnellru::{ByLength, LruMap};
use task::{
	FetchChunks, FetchChunksParams, FetchFull, FetchFullParams, FetchSystematicChunks,
	FetchSystematicChunksParams,
};

use polkadot_erasure_coding::{
	branches, obtain_chunks_v1, recovery_threshold, systematic_recovery_threshold,
	Error as ErasureEncodingError,
};
use task::{RecoveryParams, RecoveryStrategy, RecoveryTask};

use error::{log_error, Error, FatalError, Result};
use polkadot_node_network_protocol::{
	request_response::{
		v1 as request_v1, v2 as request_v2, IncomingRequestReceiver, IsRequest, ReqProtocolNames,
	},
	UnifiedReputationChange as Rep,
};
use polkadot_node_primitives::AvailableData;
use polkadot_node_subsystem::{
	errors::RecoveryError,
	jaeger,
	messages::{AvailabilityRecoveryMessage, AvailabilityStoreMessage},
	overseer, ActiveLeavesUpdate, FromOrchestra, OverseerSignal, SpawnedSubsystem,
	SubsystemContext, SubsystemError,
};
use polkadot_node_subsystem_util::{
	availability_chunks::availability_chunk_indices,
	runtime::{ExtendedSessionInfo, RuntimeInfo},
};
use polkadot_primitives::{
	node_features, BlockNumber, CandidateHash, CandidateReceipt, ChunkIndex, CoreIndex, GroupIndex,
	Hash, SessionIndex, ValidatorIndex,
};

mod error;
mod futures_undead;
mod metrics;
mod task;
pub use metrics::Metrics;

#[cfg(test)]
mod tests;

type RecoveryResult = std::result::Result<AvailableData, RecoveryError>;

const LOG_TARGET: &str = "parachain::availability-recovery";

// Size of the LRU cache where we keep recovered data.
const LRU_SIZE: u32 = 16;

const COST_INVALID_REQUEST: Rep = Rep::CostMajor("Peer sent unparsable request");

/// PoV size limit in bytes for which prefer fetching from backers. (conservative, Polkadot for now)
pub(crate) const CONSERVATIVE_FETCH_CHUNKS_THRESHOLD: usize = 1 * 1024 * 1024;
/// PoV size limit in bytes for which prefer fetching from backers. (Kusama and all testnets)
pub const FETCH_CHUNKS_THRESHOLD: usize = 4 * 1024 * 1024;

#[derive(Clone, PartialEq)]
/// The strategy we use to recover the PoV.
pub enum RecoveryStrategyKind {
	/// We try the backing group first if PoV size is lower than specified, then fallback to
	/// validator chunks.
	BackersFirstIfSizeLower(usize),
	/// We try the backing group first if PoV size is lower than specified, then fallback to
	/// systematic chunks. Regular chunk recovery as a last resort.
	BackersFirstIfSizeLowerThenSystematicChunks(usize),

	/// The following variants are only helpful for integration tests.
	///
	/// We always try the backing group first, then fallback to validator chunks.
	#[allow(dead_code)]
	BackersFirstAlways,
	/// We always recover using validator chunks.
	#[allow(dead_code)]
	ChunksAlways,
	/// First try the backing group. Then systematic chunks.
	#[allow(dead_code)]
	BackersThenSystematicChunks,
	/// Always recover using systematic chunks, fall back to regular chunks.
	#[allow(dead_code)]
	SystematicChunks,
}

/// The Availability Recovery Subsystem.
pub struct AvailabilityRecoverySubsystem {
	/// PoV recovery strategy to use.
	recovery_strategy_kind: RecoveryStrategyKind,
	// If this is true, do not request data from the availability store.
	/// This is the useful for nodes where the
	/// availability-store subsystem is not expected to run,
	/// such as collators.
	bypass_availability_store: bool,
	/// Receiver for available data requests.
	req_receiver: IncomingRequestReceiver<request_v1::AvailableDataFetchingRequest>,
	/// Metrics for this subsystem.
	metrics: Metrics,
	/// The type of check to perform after available data was recovered.
	post_recovery_check: PostRecoveryCheck,
	/// Full protocol name for ChunkFetchingV1.
	req_v1_protocol_name: ProtocolName,
	/// Full protocol name for ChunkFetchingV2.
	req_v2_protocol_name: ProtocolName,
}

#[derive(Clone, PartialEq, Debug)]
/// The type of check to perform after available data was recovered.
enum PostRecoveryCheck {
	/// Reencode the data and check erasure root. For validators.
	Reencode,
	/// Only check the pov hash. For collators only.
	PovHash,
}

/// Expensive erasure coding computations that we want to run on a blocking thread.
enum ErasureTask {
	/// Reconstructs `AvailableData` from chunks given `n_validators`.
	Reconstruct(
		usize,
		BTreeMap<ChunkIndex, Vec<u8>>,
		oneshot::Sender<std::result::Result<AvailableData, ErasureEncodingError>>,
	),
	/// Re-encode `AvailableData` into erasure chunks in order to verify the provided root hash of
	/// the Merkle tree.
	Reencode(usize, Hash, AvailableData, oneshot::Sender<Option<AvailableData>>),
}

/// Re-encode the data into erasure chunks in order to verify
/// the root hash of the provided Merkle tree, which is built
/// on-top of the encoded chunks.
///
/// This (expensive) check is necessary, as otherwise we can't be sure that some chunks won't have
/// been tampered with by the backers, which would result in some validators considering the data
/// valid and some invalid as having fetched different set of chunks. The checking of the Merkle
/// proof for individual chunks only gives us guarantees, that we have fetched a chunk belonging to
/// a set the backers have committed to.
///
/// NOTE: It is fine to do this check with already decoded data, because if the decoding failed for
/// some validators, we can be sure that chunks have been tampered with (by the backers) or the
/// data was invalid to begin with. In the former case, validators fetching valid chunks will see
/// invalid data as well, because the root won't match. In the latter case the situation is the
/// same for anyone anyways.
fn reconstructed_data_matches_root(
	n_validators: usize,
	expected_root: &Hash,
	data: &AvailableData,
	metrics: &Metrics,
) -> bool {
	let _timer = metrics.time_reencode_chunks();

	let chunks = match obtain_chunks_v1(n_validators, data) {
		Ok(chunks) => chunks,
		Err(e) => {
			gum::debug!(
				target: LOG_TARGET,
				err = ?e,
				"Failed to obtain chunks",
			);
			return false
		},
	};

	let branches = branches(&chunks);

	branches.root() == *expected_root
}

/// Accumulate all awaiting sides for some particular `AvailableData`.
struct RecoveryHandle {
	candidate_hash: CandidateHash,
	remote: RemoteHandle<RecoveryResult>,
	awaiting: Vec<oneshot::Sender<RecoveryResult>>,
}

impl Future for RecoveryHandle {
	type Output = Option<(CandidateHash, RecoveryResult)>;

	fn poll(mut self: Pin<&mut Self>, cx: &mut Context<'_>) -> Poll<Self::Output> {
		let mut indices_to_remove = Vec::new();
		for (i, awaiting) in self.awaiting.iter_mut().enumerate().rev() {
			if let Poll::Ready(()) = awaiting.poll_canceled(cx) {
				indices_to_remove.push(i);
			}
		}

		// these are reverse order, so remove is fine.
		for index in indices_to_remove {
			gum::debug!(
				target: LOG_TARGET,
				candidate_hash = ?self.candidate_hash,
				"Receiver for available data dropped.",
			);

			self.awaiting.swap_remove(index);
		}

		if self.awaiting.is_empty() {
			gum::debug!(
				target: LOG_TARGET,
				candidate_hash = ?self.candidate_hash,
				"All receivers for available data dropped.",
			);

			return Poll::Ready(None)
		}

		let remote = &mut self.remote;
		futures::pin_mut!(remote);
		let result = futures::ready!(remote.poll(cx));

		for awaiting in self.awaiting.drain(..) {
			let _ = awaiting.send(result.clone());
		}

		Poll::Ready(Some((self.candidate_hash, result)))
	}
}

/// Cached result of an availability recovery operation.
#[derive(Debug, Clone)]
enum CachedRecovery {
	/// Availability was successfully retrieved before.
	Valid(AvailableData),
	/// Availability was successfully retrieved before, but was found to be invalid.
	Invalid,
}

impl CachedRecovery {
	/// Convert back to	`Result` to deliver responses.
	fn into_result(self) -> RecoveryResult {
		match self {
			Self::Valid(d) => Ok(d),
			Self::Invalid => Err(RecoveryError::Invalid),
		}
	}
}

impl TryFrom<RecoveryResult> for CachedRecovery {
	type Error = ();
	fn try_from(o: RecoveryResult) -> std::result::Result<CachedRecovery, Self::Error> {
		match o {
			Ok(d) => Ok(Self::Valid(d)),
			Err(RecoveryError::Invalid) => Ok(Self::Invalid),
			// We don't want to cache unavailable state, as that state might change, so if
			// requested again we want to try again!
			Err(RecoveryError::Unavailable) => Err(()),
			Err(RecoveryError::ChannelClosed) => Err(()),
		}
	}
}

struct State {
	/// Each recovery task is implemented as its own async task,
	/// and these handles are for communicating with them.
	ongoing_recoveries: FuturesUnordered<RecoveryHandle>,

	/// A recent block hash for which state should be available.
	live_block: (BlockNumber, Hash),

	/// An LRU cache of recently recovered data.
	availability_lru: LruMap<CandidateHash, CachedRecovery>,

	/// Cached runtime info.
	runtime_info: RuntimeInfo,
}

impl Default for State {
	fn default() -> Self {
		Self {
			ongoing_recoveries: FuturesUnordered::new(),
			live_block: (0, Hash::default()),
			availability_lru: LruMap::new(ByLength::new(LRU_SIZE)),
			runtime_info: RuntimeInfo::new(None),
		}
	}
}

#[overseer::subsystem(AvailabilityRecovery, error=SubsystemError, prefix=self::overseer)]
impl<Context> AvailabilityRecoverySubsystem {
	fn start(self, ctx: Context) -> SpawnedSubsystem {
		let future = self
			.run(ctx)
			.map_err(|e| SubsystemError::with_origin("availability-recovery", e))
			.boxed();
		SpawnedSubsystem { name: "availability-recovery-subsystem", future }
	}
}

/// Handles a signal from the overseer.
/// Returns true if subsystem receives a deadly signal.
async fn handle_signal(state: &mut State, signal: OverseerSignal) -> bool {
	match signal {
		OverseerSignal::Conclude => true,
		OverseerSignal::ActiveLeaves(ActiveLeavesUpdate { activated, .. }) => {
			// if activated is non-empty, set state.live_block to the highest block in `activated`
			if let Some(activated) = activated {
				if activated.number > state.live_block.0 {
					state.live_block = (activated.number, activated.hash)
				}
			}

			false
		},
		OverseerSignal::BlockFinalized(_, _) => false,
	}
}

/// Machinery around launching recovery tasks into the background.
#[overseer::contextbounds(AvailabilityRecovery, prefix = self::overseer)]
async fn launch_recovery_task<Context>(
	state: &mut State,
	ctx: &mut Context,
	response_sender: oneshot::Sender<RecoveryResult>,
	recovery_strategies: VecDeque<Box<dyn RecoveryStrategy<<Context as SubsystemContext>::Sender>>>,
	params: RecoveryParams,
) -> Result<()> {
	let candidate_hash = params.candidate_hash;
	let recovery_task = RecoveryTask::new(ctx.sender().clone(), params, recovery_strategies);

	let (remote, remote_handle) = recovery_task.run().remote_handle();

	state.ongoing_recoveries.push(RecoveryHandle {
		candidate_hash,
		remote: remote_handle,
		awaiting: vec![response_sender],
	});

	ctx.spawn("recovery-task", Box::pin(remote))
		.map_err(|err| Error::SpawnTask(err))
}

/// Handles an availability recovery request.
#[overseer::contextbounds(AvailabilityRecovery, prefix = self::overseer)]
async fn handle_recover<Context>(
	state: &mut State,
	ctx: &mut Context,
	receipt: CandidateReceipt,
	session_index: SessionIndex,
	backing_group: Option<GroupIndex>,
	response_sender: oneshot::Sender<RecoveryResult>,
	metrics: &Metrics,
	erasure_task_tx: futures::channel::mpsc::Sender<ErasureTask>,
	recovery_strategy_kind: RecoveryStrategyKind,
	bypass_availability_store: bool,
	post_recovery_check: PostRecoveryCheck,
	maybe_core_index: Option<CoreIndex>,
	req_v1_protocol_name: ProtocolName,
	req_v2_protocol_name: ProtocolName,
) -> Result<()> {
	let candidate_hash = receipt.hash();

	let span = jaeger::Span::new(candidate_hash, "availability-recovery")
		.with_stage(jaeger::Stage::AvailabilityRecovery);

	if let Some(result) =
		state.availability_lru.get(&candidate_hash).cloned().map(|v| v.into_result())
	{
		return response_sender.send(result).map_err(|_| Error::CanceledResponseSender)
	}

	if let Some(i) =
		state.ongoing_recoveries.iter_mut().find(|i| i.candidate_hash == candidate_hash)
	{
		i.awaiting.push(response_sender);
		return Ok(())
	}

	let _span = span.child("not-cached");
	let session_info_res = state
		.runtime_info
		.get_session_info_by_index(ctx.sender(), state.live_block.1, session_index)
		.await;

	let _span = span.child("session-info-ctx-received");
	match session_info_res {
		Ok(ExtendedSessionInfo { session_info, node_features, .. }) => {
			let mut backer_group = None;
			let n_validators = session_info.validators.len();
			let systematic_threshold = systematic_recovery_threshold(n_validators)?;
			let mut recovery_strategies: VecDeque<
				Box<dyn RecoveryStrategy<<Context as SubsystemContext>::Sender>>,
			> = VecDeque::with_capacity(3);

			if let Some(backing_group) = backing_group {
				if let Some(backing_validators) = session_info.validator_groups.get(backing_group) {
					let mut small_pov_size = true;

<<<<<<< HEAD
					match recovery_strategy_kind {
						RecoveryStrategyKind::BackersFirstIfSizeLower(small_pov_limit) |
						RecoveryStrategyKind::BackersFirstIfSizeLowerThenSystematicChunks(
							small_pov_limit,
						) => {
							// Get our own chunk size to get an estimate of the PoV size.
							let chunk_size: Result<Option<usize>> =
								query_chunk_size(ctx, candidate_hash).await;
							if let Ok(Some(chunk_size)) = chunk_size {
								let pov_size_estimate = chunk_size * systematic_threshold;
								small_pov_size = pov_size_estimate < small_pov_limit;

								if small_pov_size {
									gum::trace!(
										target: LOG_TARGET,
										?candidate_hash,
										pov_size_estimate,
										small_pov_limit,
										"Prefer fetch from backing group",
									);
								}
							} else {
								// we have a POV limit but were not able to query the chunk size, so
								// don't use the backing group.
								small_pov_size = false;
							}
						},
						_ => {},
=======
					if let RecoveryStrategyKind::BackersFirstIfSizeLower(fetch_chunks_threshold) =
						recovery_strategy_kind
					{
						// Get our own chunk size to get an estimate of the PoV size.
						let chunk_size: Result<Option<usize>, error::Error> =
							query_chunk_size(ctx, candidate_hash).await;
						if let Ok(Some(chunk_size)) = chunk_size {
							let pov_size_estimate =
								chunk_size.saturating_mul(session_info.validators.len()) / 3;
							small_pov_size = pov_size_estimate < fetch_chunks_threshold;

							gum::trace!(
								target: LOG_TARGET,
								?candidate_hash,
								pov_size_estimate,
								fetch_chunks_threshold,
								enabled = small_pov_size,
								"Prefer fetch from backing group",
							);
						} else {
							// we have a POV limit but were not able to query the chunk size, so
							// don't use the backing group.
							small_pov_size = false;
						}
>>>>>>> e192b764
					};

					match (&recovery_strategy_kind, small_pov_size) {
						(RecoveryStrategyKind::BackersFirstAlways, _) |
						(RecoveryStrategyKind::BackersFirstIfSizeLower(_), true) |
						(
							RecoveryStrategyKind::BackersFirstIfSizeLowerThenSystematicChunks(_),
							true,
						) |
						(RecoveryStrategyKind::BackersThenSystematicChunks, _) =>
							recovery_strategies.push_back(Box::new(FetchFull::new(
								FetchFullParams { validators: backing_validators.to_vec() },
							))),
						_ => {},
					};

					backer_group = Some(backing_validators);
				}
			}

			let chunk_mapping_enabled = if let Some(&true) = node_features
				.get(usize::from(node_features::FeatureIndex::AvailabilityChunkMapping as u8))
				.as_deref()
			{
				true
			} else {
				false
			};

			// We can only attempt systematic recovery if we received the core index of the
			// candidate and chunk mapping is enabled.
			if let Some(core_index) = maybe_core_index {
				if matches!(
					recovery_strategy_kind,
					RecoveryStrategyKind::BackersThenSystematicChunks |
						RecoveryStrategyKind::SystematicChunks |
						RecoveryStrategyKind::BackersFirstIfSizeLowerThenSystematicChunks(_)
				) && chunk_mapping_enabled
				{
					let chunk_indices =
						availability_chunk_indices(Some(node_features), n_validators, core_index)?;

					let chunk_indices: VecDeque<_> = chunk_indices
						.iter()
						.enumerate()
						.map(|(v_index, c_index)| {
							(
								*c_index,
								ValidatorIndex(
									u32::try_from(v_index)
										.expect("validator count should not exceed u32"),
								),
							)
						})
						.collect();

					// Only get the validators according to the threshold.
					let validators = chunk_indices
						.clone()
						.into_iter()
						.filter(|(c_index, _)| {
							usize::try_from(c_index.0)
								.expect("usize is at least u32 bytes on all modern targets.") <
								systematic_threshold
						})
						.collect();

					recovery_strategies.push_back(Box::new(FetchSystematicChunks::new(
						FetchSystematicChunksParams {
							validators,
							backers: backer_group.map(|v| v.to_vec()).unwrap_or_else(|| vec![]),
						},
					)));
				}
			}

			recovery_strategies.push_back(Box::new(FetchChunks::new(FetchChunksParams {
				n_validators: session_info.validators.len(),
			})));

			let session_info = session_info.clone();

			let n_validators = session_info.validators.len();

			launch_recovery_task(
				state,
				ctx,
				response_sender,
				recovery_strategies,
				RecoveryParams {
					validator_authority_keys: session_info.discovery_keys.clone(),
					n_validators,
					threshold: recovery_threshold(n_validators)?,
					systematic_threshold,
					candidate_hash,
					erasure_root: receipt.descriptor.erasure_root,
					metrics: metrics.clone(),
					bypass_availability_store,
					post_recovery_check,
					pov_hash: receipt.descriptor.pov_hash,
					req_v1_protocol_name,
					req_v2_protocol_name,
					chunk_mapping_enabled,
					erasure_task_tx,
				},
			)
			.await
		},
		Err(_) => {
			response_sender
				.send(Err(RecoveryError::Unavailable))
				.map_err(|_| Error::CanceledResponseSender)?;

			Err(Error::SessionInfoUnavailable(state.live_block.1))
		},
	}
}

/// Queries the full `AvailableData` from av-store.
#[overseer::contextbounds(AvailabilityRecovery, prefix = self::overseer)]
async fn query_full_data<Context>(
	ctx: &mut Context,
	candidate_hash: CandidateHash,
) -> Result<Option<AvailableData>> {
	let (tx, rx) = oneshot::channel();
	ctx.send_message(AvailabilityStoreMessage::QueryAvailableData(candidate_hash, tx))
		.await;

	rx.await.map_err(Error::CanceledQueryFullData)
}

/// Queries a chunk from av-store.
#[overseer::contextbounds(AvailabilityRecovery, prefix = self::overseer)]
async fn query_chunk_size<Context>(
	ctx: &mut Context,
	candidate_hash: CandidateHash,
) -> Result<Option<usize>> {
	let (tx, rx) = oneshot::channel();
	ctx.send_message(AvailabilityStoreMessage::QueryChunkSize(candidate_hash, tx))
		.await;

	rx.await.map_err(Error::CanceledQueryFullData)
}

#[overseer::contextbounds(AvailabilityRecovery, prefix = self::overseer)]
impl AvailabilityRecoverySubsystem {
	/// Create a new instance of `AvailabilityRecoverySubsystem` suitable for collator nodes,
	/// which never requests the `AvailabilityStoreSubsystem` subsystem and only checks the POV hash
	/// instead of reencoding the available data.
	pub fn for_collator(
		fetch_chunks_threshold: Option<usize>,
		req_receiver: IncomingRequestReceiver<request_v1::AvailableDataFetchingRequest>,
		req_protocol_names: &ReqProtocolNames,
		metrics: Metrics,
	) -> Self {
		Self {
			recovery_strategy_kind: RecoveryStrategyKind::BackersFirstIfSizeLower(
				fetch_chunks_threshold.unwrap_or(CONSERVATIVE_FETCH_CHUNKS_THRESHOLD),
			),
			bypass_availability_store: true,
			post_recovery_check: PostRecoveryCheck::PovHash,
			req_receiver,
			metrics,
			req_v1_protocol_name: req_protocol_names
				.get_name(request_v1::ChunkFetchingRequest::PROTOCOL),
			req_v2_protocol_name: req_protocol_names
				.get_name(request_v2::ChunkFetchingRequest::PROTOCOL),
		}
	}

	/// Create an optimised new instance of `AvailabilityRecoverySubsystem` suitable for validator
	/// nodes, which:
	/// - for small POVs (over 128Kib), it attempts full recovery from backers, if backing group
	///   supplied.
	/// - for large POVs, attempts systematic recovery, if core_index supplied and
	///   AvailabilityChunkMapping node feature is enabled.
	/// - as a last resort, attempt regular chunk recovery from all validators.
	pub fn for_validator(
		req_receiver: IncomingRequestReceiver<request_v1::AvailableDataFetchingRequest>,
		req_protocol_names: &ReqProtocolNames,
		metrics: Metrics,
	) -> Self {
		Self {
			recovery_strategy_kind:
				RecoveryStrategyKind::BackersFirstIfSizeLowerThenSystematicChunks(SMALL_POV_LIMIT),
			bypass_availability_store: false,
			post_recovery_check: PostRecoveryCheck::Reencode,
			req_receiver,
			metrics,
			req_v1_protocol_name: req_protocol_names
				.get_name(request_v1::ChunkFetchingRequest::PROTOCOL),
			req_v2_protocol_name: req_protocol_names
				.get_name(request_v2::ChunkFetchingRequest::PROTOCOL),
		}
	}

	/// Customise the recovery strategy kind
	/// Currently only useful for tests.
	#[cfg(any(test, feature = "subsystem-benchmarks"))]
	pub fn with_recovery_strategy_kind(
		req_receiver: IncomingRequestReceiver<request_v1::AvailableDataFetchingRequest>,
		req_protocol_names: &ReqProtocolNames,
		metrics: Metrics,
		recovery_strategy_kind: RecoveryStrategyKind,
	) -> Self {
		Self {
<<<<<<< HEAD
			recovery_strategy_kind,
=======
			recovery_strategy_kind: RecoveryStrategyKind::ChunksAlways,
			bypass_availability_store: false,
			post_recovery_check: PostRecoveryCheck::Reencode,
			req_receiver,
			metrics,
		}
	}

	/// Create a new instance of `AvailabilityRecoverySubsystem` which requests chunks if PoV is
	/// above a threshold.
	pub fn with_chunks_if_pov_large(
		fetch_chunks_threshold: Option<usize>,
		req_receiver: IncomingRequestReceiver<request_v1::AvailableDataFetchingRequest>,
		metrics: Metrics,
	) -> Self {
		Self {
			recovery_strategy_kind: RecoveryStrategyKind::BackersFirstIfSizeLower(
				fetch_chunks_threshold.unwrap_or(CONSERVATIVE_FETCH_CHUNKS_THRESHOLD),
			),
>>>>>>> e192b764
			bypass_availability_store: false,
			post_recovery_check: PostRecoveryCheck::Reencode,
			req_receiver,
			metrics,
			req_v1_protocol_name: req_protocol_names
				.get_name(request_v1::ChunkFetchingRequest::PROTOCOL),
			req_v2_protocol_name: req_protocol_names
				.get_name(request_v2::ChunkFetchingRequest::PROTOCOL),
		}
	}

	/// Starts the inner subsystem loop.
	pub async fn run<Context>(self, mut ctx: Context) -> std::result::Result<(), FatalError> {
		let mut state = State::default();
		let Self {
			mut req_receiver,
			metrics,
			recovery_strategy_kind,
			bypass_availability_store,
			post_recovery_check,
			req_v1_protocol_name,
			req_v2_protocol_name,
		} = self;

		let (erasure_task_tx, erasure_task_rx) = futures::channel::mpsc::channel(16);
		let mut erasure_task_rx = erasure_task_rx.fuse();

		// `ThreadPoolBuilder` spawns the tasks using `spawn_blocking`. For each worker there will
		// be a `mpsc` channel created. Each of these workers take the `Receiver` and poll it in an
		// infinite loop. All of the sender ends of the channel are sent as a vec which we then use
		// to create a `Cycle` iterator. We use this iterator to assign work in a round-robin
		// fashion to the workers in the pool.
		//
		// How work is dispatched to the pool from the recovery tasks:
		// - Once a recovery task finishes retrieving the availability data, it needs to reconstruct
		//   from chunks and/or
		// re-encode the data which are heavy CPU computations.
		// To do so it sends an `ErasureTask` to the main loop via the `erasure_task` channel, and
		// waits for the results over a `oneshot` channel.
		// - In the subsystem main loop we poll the `erasure_task_rx` receiver.
		// - We forward the received `ErasureTask` to the `next()` sender yielded by the `Cycle`
		//   iterator.
		// - Some worker thread handles it and sends the response over the `oneshot` channel.

		// Create a thread pool with 2 workers.
		let mut to_pool = ThreadPoolBuilder::build(
			// Pool is guaranteed to have at least 1 worker thread.
			NonZeroUsize::new(2).expect("There are 2 threads; qed"),
			metrics.clone(),
			&mut ctx,
		)
		.into_iter()
		.cycle();

		loop {
			let recv_req = req_receiver.recv(|| vec![COST_INVALID_REQUEST]).fuse();
			pin_mut!(recv_req);
			let res = futures::select! {
				erasure_task = erasure_task_rx.next() => {
					match erasure_task {
						Some(task) => {
							to_pool
								.next()
								.expect("Pool size is `NonZeroUsize`; qed")
								.send(task)
								.await
								.map_err(|_| RecoveryError::ChannelClosed)
						},
						None => {
							Err(RecoveryError::ChannelClosed)
						}
					}.map_err(Into::into)
				}
				signal = ctx.recv().fuse() => {
					match signal {
						Ok(signal) => {
							match signal {
								FromOrchestra::Signal(signal) => if handle_signal(
									&mut state,
									signal,
								).await {
									gum::debug!(target: LOG_TARGET, "subsystem concluded");
									return Ok(());
								} else {
									Ok(())
								},
								FromOrchestra::Communication {
									msg: AvailabilityRecoveryMessage::RecoverAvailableData(
										receipt,
										session_index,
										maybe_backing_group,
										maybe_core_index,
										response_sender,
									)
								} => handle_recover(
										&mut state,
										&mut ctx,
										receipt,
										session_index,
										maybe_backing_group,
										response_sender,
										&metrics,
										erasure_task_tx.clone(),
										recovery_strategy_kind.clone(),
										bypass_availability_store,
										post_recovery_check.clone(),
										maybe_core_index,
										req_v1_protocol_name.clone(),
										req_v2_protocol_name.clone(),
									).await
							}
						},
						Err(e) => Err(Error::SubsystemReceive(e))
					}
				}
				in_req = recv_req => {
					match in_req {
						Ok(req) => {
							if bypass_availability_store {
								gum::debug!(
									target: LOG_TARGET,
									"Skipping request to availability-store.",
								);
								let _ = req.send_response(None.into());
								Ok(())
							} else {
								match query_full_data(&mut ctx, req.payload.candidate_hash).await {
									Ok(res) => {
										let _ = req.send_response(res.into());
										Ok(())
									}
									Err(e) => {
										let _ = req.send_response(None.into());
										Err(e)
									}
								}
							}
						}
						Err(e) => Err(Error::IncomingRequest(e))
					}
				}
				output = state.ongoing_recoveries.select_next_some() => {
					let mut res = Ok(());
					if let Some((candidate_hash, result)) = output {
						if let Err(ref e) = result {
							res = Err(Error::Recovery(e.clone()));
						}

						if let Ok(recovery) = CachedRecovery::try_from(result) {
							state.availability_lru.insert(candidate_hash, recovery);
						}
					}

					res
				}
			};

			// Only bubble up fatal errors, but log all of them.
			if let Err(e) = res {
				log_error(Err(e))?;
			}
		}
	}
}

// A simple thread pool implementation using `spawn_blocking` threads.
struct ThreadPoolBuilder;

const MAX_THREADS: NonZeroUsize = match NonZeroUsize::new(4) {
	Some(max_threads) => max_threads,
	None => panic!("MAX_THREADS must be non-zero"),
};

impl ThreadPoolBuilder {
	// Creates a pool of `size` workers, where 1 <= `size` <= `MAX_THREADS`.
	//
	// Each worker is created by `spawn_blocking` and takes the receiver side of a channel
	// while all of the senders are returned to the caller. Each worker runs `erasure_task_thread`
	// that polls the `Receiver` for an `ErasureTask` which is expected to be CPU intensive. The
	// larger the input (more or larger chunks/availability data), the more CPU cycles will be
	// spent.
	//
	// For example, for 32KB PoVs, we'd expect re-encode to eat as much as 90ms and 500ms for
	// 2.5MiB.
	//
	// After executing such a task, the worker sends the response via a provided `oneshot` sender.
	//
	// The caller is responsible for routing work to the workers.
	#[overseer::contextbounds(AvailabilityRecovery, prefix = self::overseer)]
	pub fn build<Context>(
		size: NonZeroUsize,
		metrics: Metrics,
		ctx: &mut Context,
	) -> Vec<futures::channel::mpsc::Sender<ErasureTask>> {
		// At least 1 task, at most `MAX_THREADS.
		let size = std::cmp::min(size, MAX_THREADS);
		let mut senders = Vec::new();

		for index in 0..size.into() {
			let (tx, rx) = futures::channel::mpsc::channel(8);
			senders.push(tx);

			if let Err(e) = ctx
				.spawn_blocking("erasure-task", Box::pin(erasure_task_thread(metrics.clone(), rx)))
			{
				gum::warn!(
					target: LOG_TARGET,
					err = ?e,
					index,
					"Failed to spawn a erasure task",
				);
			}
		}
		senders
	}
}

// Handles CPU intensive operation on a dedicated blocking thread.
async fn erasure_task_thread(
	metrics: Metrics,
	mut ingress: futures::channel::mpsc::Receiver<ErasureTask>,
) {
	loop {
		match ingress.next().await {
			Some(ErasureTask::Reconstruct(n_validators, chunks, sender)) => {
				let _ = sender.send(polkadot_erasure_coding::reconstruct_v1(
					n_validators,
					chunks.iter().map(|(c_index, chunk)| {
						(
							&chunk[..],
							usize::try_from(c_index.0)
								.expect("usize is at least u32 bytes on all modern targets."),
						)
					}),
				));
			},
			Some(ErasureTask::Reencode(n_validators, root, available_data, sender)) => {
				let metrics = metrics.clone();

				let maybe_data = if reconstructed_data_matches_root(
					n_validators,
					&root,
					&available_data,
					&metrics,
				) {
					Some(available_data)
				} else {
					None
				};

				let _ = sender.send(maybe_data);
			},
			None => {
				gum::trace!(
					target: LOG_TARGET,
					"Erasure task channel closed. Node shutting down ?",
				);
				break
			},
		}

		// In benchmarks this is a very hot loop not yielding at all.
		// To update CPU metrics for the task we need to yield.
		#[cfg(feature = "subsystem-benchmarks")]
		tokio::task::yield_now().await;
	}
}<|MERGE_RESOLUTION|>--- conflicted
+++ resolved
@@ -423,25 +423,24 @@
 				if let Some(backing_validators) = session_info.validator_groups.get(backing_group) {
 					let mut small_pov_size = true;
 
-<<<<<<< HEAD
 					match recovery_strategy_kind {
-						RecoveryStrategyKind::BackersFirstIfSizeLower(small_pov_limit) |
+						RecoveryStrategyKind::BackersFirstIfSizeLower(fetch_chunks_threshold) |
 						RecoveryStrategyKind::BackersFirstIfSizeLowerThenSystematicChunks(
-							small_pov_limit,
+							fetch_chunks_threshold,
 						) => {
 							// Get our own chunk size to get an estimate of the PoV size.
 							let chunk_size: Result<Option<usize>> =
 								query_chunk_size(ctx, candidate_hash).await;
 							if let Ok(Some(chunk_size)) = chunk_size {
 								let pov_size_estimate = chunk_size * systematic_threshold;
-								small_pov_size = pov_size_estimate < small_pov_limit;
+								small_pov_size = pov_size_estimate < fetch_chunks_threshold;
 
 								if small_pov_size {
 									gum::trace!(
 										target: LOG_TARGET,
 										?candidate_hash,
 										pov_size_estimate,
-										small_pov_limit,
+										fetch_chunks_threshold,
 										"Prefer fetch from backing group",
 									);
 								}
@@ -452,32 +451,6 @@
 							}
 						},
 						_ => {},
-=======
-					if let RecoveryStrategyKind::BackersFirstIfSizeLower(fetch_chunks_threshold) =
-						recovery_strategy_kind
-					{
-						// Get our own chunk size to get an estimate of the PoV size.
-						let chunk_size: Result<Option<usize>, error::Error> =
-							query_chunk_size(ctx, candidate_hash).await;
-						if let Ok(Some(chunk_size)) = chunk_size {
-							let pov_size_estimate =
-								chunk_size.saturating_mul(session_info.validators.len()) / 3;
-							small_pov_size = pov_size_estimate < fetch_chunks_threshold;
-
-							gum::trace!(
-								target: LOG_TARGET,
-								?candidate_hash,
-								pov_size_estimate,
-								fetch_chunks_threshold,
-								enabled = small_pov_size,
-								"Prefer fetch from backing group",
-							);
-						} else {
-							// we have a POV limit but were not able to query the chunk size, so
-							// don't use the backing group.
-							small_pov_size = false;
-						}
->>>>>>> e192b764
 					};
 
 					match (&recovery_strategy_kind, small_pov_size) {
@@ -650,19 +623,23 @@
 
 	/// Create an optimised new instance of `AvailabilityRecoverySubsystem` suitable for validator
 	/// nodes, which:
-	/// - for small POVs (over 128Kib), it attempts full recovery from backers, if backing group
-	///   supplied.
+	/// - for small POVs (over the `fetch_chunks_threshold` or the
+	///   `CONSERVATIVE_FETCH_CHUNKS_THRESHOLD`), it attempts full recovery from backers, if backing
+	///   group supplied.
 	/// - for large POVs, attempts systematic recovery, if core_index supplied and
 	///   AvailabilityChunkMapping node feature is enabled.
 	/// - as a last resort, attempt regular chunk recovery from all validators.
 	pub fn for_validator(
+		fetch_chunks_threshold: Option<usize>,
 		req_receiver: IncomingRequestReceiver<request_v1::AvailableDataFetchingRequest>,
 		req_protocol_names: &ReqProtocolNames,
 		metrics: Metrics,
 	) -> Self {
 		Self {
 			recovery_strategy_kind:
-				RecoveryStrategyKind::BackersFirstIfSizeLowerThenSystematicChunks(SMALL_POV_LIMIT),
+				RecoveryStrategyKind::BackersFirstIfSizeLowerThenSystematicChunks(
+					fetch_chunks_threshold.unwrap_or(CONSERVATIVE_FETCH_CHUNKS_THRESHOLD),
+				),
 			bypass_availability_store: false,
 			post_recovery_check: PostRecoveryCheck::Reencode,
 			req_receiver,
@@ -684,29 +661,7 @@
 		recovery_strategy_kind: RecoveryStrategyKind,
 	) -> Self {
 		Self {
-<<<<<<< HEAD
 			recovery_strategy_kind,
-=======
-			recovery_strategy_kind: RecoveryStrategyKind::ChunksAlways,
-			bypass_availability_store: false,
-			post_recovery_check: PostRecoveryCheck::Reencode,
-			req_receiver,
-			metrics,
-		}
-	}
-
-	/// Create a new instance of `AvailabilityRecoverySubsystem` which requests chunks if PoV is
-	/// above a threshold.
-	pub fn with_chunks_if_pov_large(
-		fetch_chunks_threshold: Option<usize>,
-		req_receiver: IncomingRequestReceiver<request_v1::AvailableDataFetchingRequest>,
-		metrics: Metrics,
-	) -> Self {
-		Self {
-			recovery_strategy_kind: RecoveryStrategyKind::BackersFirstIfSizeLower(
-				fetch_chunks_threshold.unwrap_or(CONSERVATIVE_FETCH_CHUNKS_THRESHOLD),
-			),
->>>>>>> e192b764
 			bypass_availability_store: false,
 			post_recovery_check: PostRecoveryCheck::Reencode,
 			req_receiver,
