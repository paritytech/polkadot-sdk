[package]
name = "polkadot-gossip-support"
version = "7.0.0"
description = "Polkadot Gossip Support subsystem. Responsible for keeping track of session changes and issuing a connection request to the relevant validators on every new session."
authors.workspace = true
edition.workspace = true
license.workspace = true
homepage.workspace = true
repository.workspace = true

[lints]
workspace = true

[dependencies]
sc-network = { workspace = true, default-features = true }
sc-network-common = { workspace = true, default-features = true }
sp-application-crypto = { workspace = true, default-features = true }
sp-core = { workspace = true, default-features = true }
sp-crypto-hashing = { workspace = true, default-features = true }
<<<<<<< HEAD
sp-tracing = { workspace = true, default-features = true }
sc-network = { workspace = true, default-features = true }
sc-network-common = { workspace = true, default-features = true }
=======
sp-keystore = { workspace = true, default-features = true }
>>>>>>> ca781792

polkadot-node-network-protocol = { workspace = true, default-features = true }
polkadot-node-subsystem = { workspace = true, default-features = true }
polkadot-node-subsystem-util = { workspace = true, default-features = true }
polkadot-primitives = { workspace = true, default-features = true }

futures = { workspace = true }
futures-timer = { workspace = true }
gum = { workspace = true, default-features = true }
rand = { workspace = true }
rand_chacha = { workspace = true }

[dev-dependencies]
sp-authority-discovery = { workspace = true, default-features = true }
sp-consensus-babe = { workspace = true, default-features = true }
sp-keyring = { workspace = true, default-features = true }
sp-tracing = { workspace = true, default-features = true }

polkadot-node-subsystem-test-helpers = { workspace = true }

assert_matches = { workspace = true }
async-trait = { workspace = true }
parking_lot = { workspace = true, default-features = true }
quickcheck = { workspace = true, default-features = true }<|MERGE_RESOLUTION|>--- conflicted
+++ resolved
@@ -17,13 +17,7 @@
 sp-application-crypto = { workspace = true, default-features = true }
 sp-core = { workspace = true, default-features = true }
 sp-crypto-hashing = { workspace = true, default-features = true }
-<<<<<<< HEAD
-sp-tracing = { workspace = true, default-features = true }
-sc-network = { workspace = true, default-features = true }
-sc-network-common = { workspace = true, default-features = true }
-=======
 sp-keystore = { workspace = true, default-features = true }
->>>>>>> ca781792
 
 polkadot-node-network-protocol = { workspace = true, default-features = true }
 polkadot-node-subsystem = { workspace = true, default-features = true }
