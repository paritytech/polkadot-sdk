[package]
name = "polkadot-collator-protocol"
version = "7.0.0"
description = "Polkadot Collator Protocol subsystem. Allows collators and validators to talk to each other."
authors.workspace = true
edition.workspace = true
license.workspace = true
homepage.workspace = true
repository.workspace = true

[lints]
workspace = true

[dependencies]
bitvec = { features = ["alloc"], workspace = true }
futures = { workspace = true }
futures-timer = { workspace = true }
gum = { workspace = true, default-features = true }
schnellru.workspace = true

sp-core = { workspace = true, default-features = true }
sp-keystore = { workspace = true, default-features = true }
<<<<<<< HEAD
sp-tracing = { workspace = true, default-features = true }
=======
sp-runtime = { workspace = true, default-features = true }
>>>>>>> ca781792

fatality = { workspace = true }
polkadot-node-network-protocol = { workspace = true, default-features = true }
polkadot-node-primitives = { workspace = true, default-features = true }
polkadot-node-subsystem = { workspace = true, default-features = true }
polkadot-node-subsystem-util = { workspace = true, default-features = true }
polkadot-primitives = { workspace = true, default-features = true }
thiserror = { workspace = true }
tokio-util = { workspace = true }

[dev-dependencies]
assert_matches = { workspace = true }
rstest = { workspace = true }
sp-tracing = { workspace = true }

codec = { features = ["std"], workspace = true, default-features = true }
sc-keystore = { workspace = true, default-features = true }
sc-network = { workspace = true, default-features = true }
sp-core = { features = ["std"], workspace = true, default-features = true }
sp-keyring = { workspace = true, default-features = true }

polkadot-node-subsystem-test-helpers = { workspace = true }
polkadot-primitives-test-helpers = { workspace = true }

[features]
default = []<|MERGE_RESOLUTION|>--- conflicted
+++ resolved
@@ -20,11 +20,7 @@
 
 sp-core = { workspace = true, default-features = true }
 sp-keystore = { workspace = true, default-features = true }
-<<<<<<< HEAD
-sp-tracing = { workspace = true, default-features = true }
-=======
 sp-runtime = { workspace = true, default-features = true }
->>>>>>> ca781792
 
 fatality = { workspace = true }
 polkadot-node-network-protocol = { workspace = true, default-features = true }
