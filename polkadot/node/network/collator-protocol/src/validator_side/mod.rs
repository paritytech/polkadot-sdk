--- conflicted
+++ resolved
@@ -49,23 +49,14 @@
 use polkadot_node_subsystem_util::{
 	backing_implicit_view::View as ImplicitView,
 	reputation::{ReputationAggregator, REPUTATION_CHANGE_INTERVAL},
-<<<<<<< HEAD
-	request_async_backing_params,
-	runtime::{fetch_claim_queue, recv_runtime},
-};
-use polkadot_primitives::{
-	vstaging::CoreState, AsyncBackingParams, CandidateHash, CollatorId, Hash, HeadData,
-	Id as ParaId, OccupiedCoreAssumption, PersistedValidationData,
-=======
-	request_claim_queue, request_session_index_for_child,
-	runtime::{prospective_parachains_mode, request_node_features, ProspectiveParachainsMode},
+	request_async_backing_params, request_claim_queue, request_session_index_for_child
+	runtime::{fetch_claim_queue, recv_runtime, request_node_features},
 };
 use polkadot_primitives::{
 	node_features,
 	vstaging::{CandidateDescriptorV2, CandidateDescriptorVersion, CoreState},
 	CandidateHash, CollatorId, CoreIndex, Hash, HeadData, Id as ParaId, OccupiedCoreAssumption,
-	PersistedValidationData, SessionIndex,
->>>>>>> 0e09ad44
+	PersistedValidationData, SessionIndex, AsyncBackingParams
 };
 
 use crate::error::{Error, FetchError, Result, SecondingError};
@@ -353,19 +344,16 @@
 struct PerRelayParent {
 	assignment: GroupAssignments,
 	collations: Collations,
-<<<<<<< HEAD
+	v2_receipts: bool,
+	current_core: CoreIndex,
+	session_index: SessionIndex,
 }
 
 impl PerRelayParent {
 	fn new(assignments: GroupAssignments) -> Self {
 		let collations = Collations::new(&assignments.current);
-		Self { assignment: assignments, collations }
-	}
-=======
-	v2_receipts: bool,
-	current_core: CoreIndex,
-	session_index: SessionIndex,
->>>>>>> 0e09ad44
+		Self { assignment: assignments, collations, ..Default::default() }
+	}
 }
 
 /// All state relevant for the validator side of the protocol lives here.
@@ -442,24 +430,15 @@
 	})
 }
 
-<<<<<<< HEAD
-// Returns the group assignments for the validator based on the information in the claim queue
-async fn assign_incoming<Sender>(
-=======
 async fn construct_per_relay_parent<Sender>(
->>>>>>> 0e09ad44
 	sender: &mut Sender,
 	current_assignments: &mut HashMap<ParaId, usize>,
 	keystore: &KeystorePtr,
 	relay_parent: Hash,
-<<<<<<< HEAD
-) -> Result<GroupAssignments>
-=======
 	relay_parent_mode: ProspectiveParachainsMode,
 	v2_receipts: bool,
 	session_index: SessionIndex,
 ) -> Result<Option<PerRelayParent>>
->>>>>>> 0e09ad44
 where
 	Sender: CollatorProtocolSenderTrait,
 {
@@ -486,34 +465,6 @@
 		rotation_info.core_for_group(group, cores.len())
 	} else {
 		gum::trace!(target: LOG_TARGET, ?relay_parent, "Not a validator");
-<<<<<<< HEAD
-		return Ok(GroupAssignments { current: Vec::new() })
-	};
-
-	let assigned_paras = match fetch_claim_queue(sender, relay_parent)
-		.await
-		.map_err(Error::Runtime)?
-	{
-		// Runtime supports claim queue - use it
-		Some(mut claim_queue) => claim_queue.0.remove(&core_now),
-		// Should never happen since claim queue is released everywhere.
-		None => {
-			gum::warn!(
-				target: LOG_TARGET,
-				?relay_parent,
-				"Claim queue is not available, falling back to availability cores",
-			);
-
-			cores.get(core_now.0 as usize).and_then(|c| match c {
-				CoreState::Occupied(core) =>
-					core.next_up_on_available.as_ref().map(|c| [c.para_id].into_iter().collect()),
-				CoreState::Scheduled(core) => Some([core.para_id].into_iter().collect()),
-				CoreState::Free => None,
-			})
-		},
-	};
-	let assigned_paras = assigned_paras.unwrap_or_else(|| VecDeque::new());
-=======
 		return Ok(None)
 	};
 
@@ -533,7 +484,6 @@
 			_ => claim_queue.get(&core_now).cloned(),
 		})
 		.unwrap_or_else(|| VecDeque::new());
->>>>>>> 0e09ad44
 
 	for para_id in assigned_paras.iter() {
 		let entry = current_assignments.entry(*para_id).or_default();
@@ -548,9 +498,6 @@
 		}
 	}
 
-<<<<<<< HEAD
-	Ok(GroupAssignments { current: assigned_paras.into_iter().collect::<Vec<ParaId>>() })
-=======
 	Ok(Some(PerRelayParent {
 		prospective_parachains_mode: relay_parent_mode,
 		assignment: GroupAssignments { current: paras_now.into_iter().collect() },
@@ -559,7 +506,6 @@
 		session_index,
 		current_core: core_now,
 	}))
->>>>>>> 0e09ad44
 }
 
 fn remove_outgoing(
@@ -1323,22 +1269,14 @@
 	let added = view.iter().filter(|h| !current_leaves.contains_key(h));
 
 	for leaf in added {
-<<<<<<< HEAD
-		gum::trace!(
-			target: LOG_TARGET,
-			?view,
-			?leaf,
-			"handle_our_view_change - added",
-		);
-
-		let async_backing_params =
-			recv_runtime(request_async_backing_params(*leaf, sender).await).await?;
-=======
 		let session_index = request_session_index_for_child(*leaf, sender)
 			.await
 			.await
 			.map_err(Error::CancelledSessionIndex)??;
-		let mode = prospective_parachains_mode(sender, *leaf).await?;
+
+		let async_backing_params =
+			recv_runtime(request_async_backing_params(*leaf, sender).await).await?;
+
 		let v2_receipts = request_node_features(*leaf, session_index, sender)
 			.await?
 			.unwrap_or_default()
@@ -1359,12 +1297,7 @@
 		else {
 			continue
 		};
->>>>>>> 0e09ad44
-
-		let assignments =
-			assign_incoming(sender, &mut state.current_assignments, keystore, *leaf).await?;
-
-<<<<<<< HEAD
+
 		state.active_leaves.insert(*leaf, async_backing_params);
 		state.per_relay_parent.insert(*leaf, PerRelayParent::new(assignments));
 
@@ -1373,33 +1306,6 @@
 			.activate_leaf(sender, *leaf)
 			.await
 			.map_err(Error::ImplicitViewFetchError)?;
-
-		// Order is always descending.
-		let allowed_ancestry = state
-			.implicit_view
-			.known_allowed_relay_parents_under(leaf, None)
-			.unwrap_or_default();
-
-		for block_hash in allowed_ancestry {
-			if let Entry::Vacant(entry) = state.per_relay_parent.entry(*block_hash) {
-				gum::trace!(
-					target: LOG_TARGET,
-					?view,
-					?block_hash,
-					"handle_our_view_change - allowed_ancestry",
-				);
-				let assignments =
-					assign_incoming(sender, &mut state.current_assignments, keystore, *block_hash)
-						.await?;
-
-				entry.insert(PerRelayParent::new(assignments));
-=======
-		if mode.is_enabled() {
-			state
-				.implicit_view
-				.activate_leaf(sender, *leaf)
-				.await
-				.map_err(Error::ImplicitViewFetchError)?;
 
 			// Order is always descending.
 			let allowed_ancestry = state
@@ -1424,7 +1330,6 @@
 						entry.insert(per_relay_parent);
 					}
 				}
->>>>>>> 0e09ad44
 			}
 		}
 	}
@@ -2220,7 +2125,6 @@
 	result
 }
 
-<<<<<<< HEAD
 // Returns how many seconded candidates and pending fetches are there within the view at a specific
 // relay parent
 fn seconded_and_pending_for_para_below(
@@ -2376,7 +2280,8 @@
 	}
 	rp_state.collations.status = CollationStatus::Waiting;
 	rp_state.collations.pick_a_collation_to_fetch(unfulfilled_entries)
-=======
+}
+
 // Sanity check the candidate descriptor version.
 fn descriptor_version_sanity_check(
 	descriptor: &CandidateDescriptorV2,
@@ -2407,5 +2312,4 @@
 		},
 		descriptor_version => Err(SecondingError::InvalidReceiptVersion(descriptor_version)),
 	}
->>>>>>> 0e09ad44
 }