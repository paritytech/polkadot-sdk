--- conflicted
+++ resolved
@@ -230,55 +230,6 @@
 					return Err(InsertAdvertisementError::OutOfOurView)
 				}
 
-<<<<<<< HEAD
-				match (relay_parent_mode, candidate_hash) {
-					(ProspectiveParachainsMode::Disabled, candidate_hash) => {
-						if state.advertisements.contains_key(&on_relay_parent) {
-							return Err(InsertAdvertisementError::Duplicate)
-						}
-						state
-							.advertisements
-							.insert(on_relay_parent, HashSet::from_iter(candidate_hash));
-					},
-					(
-						ProspectiveParachainsMode::Enabled { max_candidate_depth, .. },
-						candidate_hash,
-					) => {
-						if let Some(candidate_hash) = candidate_hash {
-							if state
-								.advertisements
-								.get(&on_relay_parent)
-								.map_or(false, |candidates| candidates.contains(&candidate_hash))
-							{
-								return Err(InsertAdvertisementError::Duplicate)
-							}
-
-							let candidates =
-								state.advertisements.entry(on_relay_parent).or_default();
-
-							if candidates.len() > max_candidate_depth {
-								return Err(InsertAdvertisementError::PeerLimitReached)
-							}
-							candidates.insert(candidate_hash);
-						} else {
-							if self.version != CollationVersion::V1 {
-								sp_tracing::error!(
-									target: LOG_TARGET,
-									"Programming error, `candidate_hash` can not be `None` \
-									 for non `V1` networking.",
-								);
-							}
-
-							if state.advertisements.contains_key(&on_relay_parent) {
-								return Err(InsertAdvertisementError::Duplicate)
-							}
-							state
-								.advertisements
-								.insert(on_relay_parent, HashSet::from_iter(candidate_hash));
-						};
-					},
-				}
-=======
 				if let Some(candidate_hash) = candidate_hash {
 					if state
 						.advertisements
@@ -314,7 +265,6 @@
 						.advertisements
 						.insert(on_relay_parent, HashSet::from_iter(candidate_hash));
 				};
->>>>>>> ade1f755
 
 				state.last_active = Instant::now();
 				Ok((state.collator_id.clone(), state.para_id))
@@ -1288,31 +1238,12 @@
 		});
 
 	let collations = &mut per_relay_parent.collations;
-<<<<<<< HEAD
-	if collations.is_seconded_limit_reached(relay_parent_mode) {
-		sp_tracing::trace!(
-			target: LOG_TARGET,
-			peer_id = ?peer_id,
-			%para_id,
-			?relay_parent,
-			"Limit of seconded collations reached for valid advertisement",
-		);
-		return Ok(())
-	}
-
-=======
->>>>>>> ade1f755
 	let pending_collation =
 		PendingCollation::new(relay_parent, para_id, &peer_id, prospective_candidate);
 
 	match collations.status {
-<<<<<<< HEAD
-		CollationStatus::Fetching | CollationStatus::WaitingOnValidation => {
-			sp_tracing::trace!(
-=======
 		CollationStatus::Fetching(_) | CollationStatus::WaitingOnValidation => {
 			gum::trace!(
->>>>>>> ade1f755
 				target: LOG_TARGET,
 				peer_id = ?peer_id,
 				%para_id,
@@ -1326,24 +1257,6 @@
 			// the new collation immediately
 			fetch_collation(sender, state, pending_collation, collator_id).await?;
 		},
-<<<<<<< HEAD
-		CollationStatus::Seconded if relay_parent_mode.is_enabled() => {
-			// Limit is not reached, it's allowed to second another
-			// collation.
-			fetch_collation(sender, state, pending_collation, collator_id).await?;
-		},
-		CollationStatus::Seconded => {
-			sp_tracing::trace!(
-				target: LOG_TARGET,
-				peer_id = ?peer_id,
-				%para_id,
-				?relay_parent,
-				?relay_parent_mode,
-				"A collation has already been seconded",
-			);
-		},
-=======
->>>>>>> ade1f755
 	}
 
 	Ok(())
@@ -1851,17 +1764,8 @@
 	// The collator we tried to fetch from last, optionally which candidate.
 	previous_fetch: (CollatorId, Option<CandidateHash>),
 ) {
-<<<<<<< HEAD
-	while let Some((next, id)) = state.per_relay_parent.get_mut(&relay_parent).and_then(|state| {
-		state
-			.collations
-			.get_next_collation_to_fetch(&previous_fetch, state.prospective_parachains_mode)
-	}) {
-		sp_tracing::debug!(
-=======
 	while let Some((next, id)) = get_next_collation_to_fetch(&previous_fetch, relay_parent, state) {
 		gum::debug!(
->>>>>>> ade1f755
 			target: LOG_TARGET,
 			?relay_parent,
 			?id,
