// Copyright (C) Parity Technologies (UK) Ltd.
// This file is part of Polkadot.

// Polkadot is free software: you can redistribute it and/or modify
// it under the terms of the GNU General Public License as published by
// the Free Software Foundation, either version 3 of the License, or
// (at your option) any later version.

// Polkadot is distributed in the hope that it will be useful,
// but WITHOUT ANY WARRANTY; without even the implied warranty of
// MERCHANTABILITY or FITNESS FOR A PARTICULAR PURPOSE.  See the
// GNU General Public License for more details.

// You should have received a copy of the GNU General Public License
// along with Polkadot.  If not, see <http://www.gnu.org/licenses/>.

use super::*;
use assert_matches::assert_matches;
use futures::{executor, future, Future};
use sc_network::ProtocolName;
use sp_core::{crypto::Pair, Encode};
use sp_keyring::Sr25519Keyring;
use sp_keystore::Keystore;
use std::{
	collections::{BTreeMap, VecDeque},
	iter,
	sync::Arc,
	time::Duration,
};

use self::prospective_parachains::update_view;
use polkadot_node_network_protocol::{
	peer_set::CollationVersion,
	request_response::{Requests, ResponseSender},
	ObservedRole,
};
use polkadot_node_primitives::{BlockData, PoV};
use polkadot_node_subsystem::messages::{
	AllMessages, ReportPeerMessage, RuntimeApiMessage, RuntimeApiRequest,
};
use polkadot_node_subsystem_test_helpers as test_helpers;
use polkadot_node_subsystem_util::{reputation::add_reputation, TimeoutExt};
use polkadot_primitives::{
	node_features, vstaging::CandidateReceiptV2 as CandidateReceipt, AsyncBackingParams,
	CollatorPair, CoreIndex, GroupRotationInfo, HeadData, NodeFeatures, PersistedValidationData,
	ValidatorId, ValidatorIndex,
};
use polkadot_primitives_test_helpers::{dummy_candidate_receipt_bad_sig, dummy_hash};

mod prospective_parachains;

const ACTIVITY_TIMEOUT: Duration = Duration::from_millis(500);
const DECLARE_TIMEOUT: Duration = Duration::from_millis(25);
const REPUTATION_CHANGE_TEST_INTERVAL: Duration = Duration::from_millis(10);

fn dummy_pvd() -> PersistedValidationData {
	PersistedValidationData {
		parent_head: HeadData(vec![7, 8, 9]),
		relay_parent_number: 5,
		max_pov_size: 1024,
		relay_parent_storage_root: Default::default(),
	}
}

#[derive(Clone)]
struct TestState {
	chain_ids: Vec<ParaId>,
	relay_parent: Hash,
	collators: Vec<CollatorPair>,
	validator_public: Vec<ValidatorId>,
	validator_groups: Vec<Vec<ValidatorIndex>>,
	group_rotation_info: GroupRotationInfo,
	claim_queue: BTreeMap<CoreIndex, VecDeque<ParaId>>,
	async_backing_params: AsyncBackingParams,
	node_features: NodeFeatures,
	session_index: SessionIndex,
	// Used by `update_view` to keep track of latest requested ancestor
	last_known_block: Option<u32>,
}

impl Default for TestState {
	fn default() -> Self {
		let relay_parent = Hash::from_low_u64_be(0x05);
		let collators = iter::repeat(()).map(|_| CollatorPair::generate().0).take(5).collect();

		let validators = vec![
			Sr25519Keyring::Alice,
			Sr25519Keyring::Bob,
			Sr25519Keyring::Charlie,
			Sr25519Keyring::Dave,
			Sr25519Keyring::Eve,
		];

		let validator_public = validators.iter().map(|k| k.public().into()).collect();
		let validator_groups = vec![
			vec![ValidatorIndex(0), ValidatorIndex(1)],
			vec![ValidatorIndex(2), ValidatorIndex(3)],
			vec![ValidatorIndex(4)],
		];

		let group_rotation_info =
			GroupRotationInfo { session_start_block: 0, group_rotation_frequency: 1, now: 0 };

		let mut claim_queue = BTreeMap::new();
		claim_queue.insert(
			CoreIndex(0),
			iter::repeat(ParaId::from(Self::CHAIN_IDS[0]))
				.take(Self::ASYNC_BACKING_PARAMS.allowed_ancestry_len as usize)
				.collect(),
		);
		claim_queue.insert(CoreIndex(1), VecDeque::new());
		claim_queue.insert(
			CoreIndex(2),
			iter::repeat(ParaId::from(Self::CHAIN_IDS[1]))
				.take(Self::ASYNC_BACKING_PARAMS.allowed_ancestry_len as usize)
				.collect(),
		);

		let mut node_features = NodeFeatures::EMPTY;
		node_features.resize(node_features::FeatureIndex::CandidateReceiptV2 as usize + 1, false);
		node_features.set(node_features::FeatureIndex::CandidateReceiptV2 as u8 as usize, true);

		Self {
			chain_ids: Self::CHAIN_IDS.map(|id| ParaId::from(id)).to_vec(),
			relay_parent,
			collators,
			validator_public,
			validator_groups,
			group_rotation_info,
			claim_queue,
			async_backing_params: Self::ASYNC_BACKING_PARAMS,
			node_features,
			session_index: 1,
			last_known_block: None,
		}
	}
}

impl TestState {
	const CHAIN_IDS: [u32; 2] = [1, 2];
	const ASYNC_BACKING_PARAMS: AsyncBackingParams =
		AsyncBackingParams { max_candidate_depth: 4, allowed_ancestry_len: 3 };

	fn with_shared_core() -> Self {
		let mut state = Self::default();

		let mut claim_queue = BTreeMap::new();
		claim_queue.insert(
			CoreIndex(0),
			VecDeque::from_iter(
				[
					ParaId::from(Self::CHAIN_IDS[1]),
					ParaId::from(Self::CHAIN_IDS[0]),
					ParaId::from(Self::CHAIN_IDS[0]),
				]
				.into_iter(),
			),
		);
		state.validator_groups.truncate(1);

		assert!(
			claim_queue.get(&CoreIndex(0)).unwrap().len() ==
				Self::ASYNC_BACKING_PARAMS.allowed_ancestry_len as usize
		);

		state.claim_queue = claim_queue;

		state
	}

	fn with_one_scheduled_para() -> Self {
		let mut state = Self::default();

		let validator_groups = vec![vec![ValidatorIndex(0), ValidatorIndex(1)]];

		let mut claim_queue = BTreeMap::new();
		claim_queue.insert(
			CoreIndex(0),
			VecDeque::from_iter(
				[
					ParaId::from(Self::CHAIN_IDS[0]),
					ParaId::from(Self::CHAIN_IDS[0]),
					ParaId::from(Self::CHAIN_IDS[0]),
				]
				.into_iter(),
			),
		);

		assert!(
			claim_queue.get(&CoreIndex(0)).unwrap().len() ==
				Self::ASYNC_BACKING_PARAMS.allowed_ancestry_len as usize
		);

		state.validator_groups = validator_groups;
		state.claim_queue = claim_queue;

		state
	}
}

type VirtualOverseer =
	polkadot_node_subsystem_test_helpers::TestSubsystemContextHandle<CollatorProtocolMessage>;

struct TestHarness {
	virtual_overseer: VirtualOverseer,
	keystore: KeystorePtr,
}

fn test_harness<T: Future<Output = VirtualOverseer>>(
	reputation: ReputationAggregator,
	test: impl FnOnce(TestHarness) -> T,
) {
	sp_tracing::init_for_tests();

	let pool = sp_core::testing::TaskExecutor::new();

	let (context, virtual_overseer) =
		polkadot_node_subsystem_test_helpers::make_subsystem_context(pool.clone());

	let keystore = Arc::new(sc_keystore::LocalKeystore::in_memory());
	Keystore::sr25519_generate_new(
		&*keystore,
		polkadot_primitives::PARACHAIN_KEY_TYPE_ID,
		Some(&Sr25519Keyring::Alice.to_seed()),
	)
	.expect("Insert key into keystore");

	let subsystem = run_inner(
		context,
		keystore.clone(),
		crate::CollatorEvictionPolicy {
			inactive_collator: ACTIVITY_TIMEOUT,
			undeclared: DECLARE_TIMEOUT,
		},
		Metrics::default(),
		reputation,
		REPUTATION_CHANGE_TEST_INTERVAL,
	);

	let test_fut = test(TestHarness { virtual_overseer, keystore });

	futures::pin_mut!(test_fut);
	futures::pin_mut!(subsystem);

	executor::block_on(future::join(
		async move {
			let mut overseer = test_fut.await;
			overseer_signal(&mut overseer, OverseerSignal::Conclude).await;
		},
		subsystem,
	))
	.1
	.unwrap();
}

const TIMEOUT: Duration = Duration::from_millis(200);

async fn overseer_send(overseer: &mut VirtualOverseer, msg: CollatorProtocolMessage) {
	gum::trace!("Sending message:\n{:?}", &msg);
	overseer
		.send(FromOrchestra::Communication { msg })
		.timeout(TIMEOUT)
		.await
		.expect(&format!("{:?} is enough for sending messages.", TIMEOUT));
}

async fn overseer_recv(overseer: &mut VirtualOverseer) -> AllMessages {
	let msg = overseer_recv_with_timeout(overseer, TIMEOUT)
		.await
		.expect(&format!("{:?} is enough to receive messages.", TIMEOUT));

	gum::trace!("Received message:\n{:?}", &msg);

	msg
}

async fn overseer_recv_with_timeout(
	overseer: &mut VirtualOverseer,
	timeout: Duration,
) -> Option<AllMessages> {
	gum::trace!("Waiting for message...");
	overseer.recv().timeout(timeout).await
}

async fn overseer_signal(overseer: &mut VirtualOverseer, signal: OverseerSignal) {
	overseer
		.send(FromOrchestra::Signal(signal))
		.timeout(TIMEOUT)
		.await
		.expect(&format!("{:?} is more than enough for sending signals.", TIMEOUT));
}

/// Assert that the next message is a `CandidateBacking(Second())`.
async fn assert_candidate_backing_second(
	virtual_overseer: &mut VirtualOverseer,
	expected_relay_parent: Hash,
	expected_para_id: ParaId,
	expected_pov: &PoV,
	version: CollationVersion,
) -> CandidateReceipt {
	let pvd = dummy_pvd();

	// Depending on relay parent mode pvd will be either requested
	// from the Runtime API or Prospective Parachains.
	let msg = overseer_recv(virtual_overseer).await;
	match version {
		CollationVersion::V1 => assert_matches!(
			msg,
			AllMessages::RuntimeApi(RuntimeApiMessage::Request(
				hash,
				RuntimeApiRequest::PersistedValidationData(para_id, assumption, tx),
			)) => {
				assert_eq!(expected_relay_parent, hash);
				assert_eq!(expected_para_id, para_id);
				assert_eq!(OccupiedCoreAssumption::Free, assumption);
				tx.send(Ok(Some(pvd.clone()))).unwrap();
			}
		),
		CollationVersion::V2 => assert_matches!(
			msg,
			AllMessages::ProspectiveParachains(
				ProspectiveParachainsMessage::GetProspectiveValidationData(request, tx),
			) => {
				assert_eq!(expected_relay_parent, request.candidate_relay_parent);
				assert_eq!(expected_para_id, request.para_id);
				tx.send(Some(pvd.clone())).unwrap();
			}
		),
	}

	assert_matches!(
		overseer_recv(virtual_overseer).await,
		AllMessages::CandidateBacking(CandidateBackingMessage::Second(
			relay_parent,
			candidate_receipt,
			received_pvd,
			incoming_pov,
		)) => {
			assert_eq!(expected_relay_parent, relay_parent);
			assert_eq!(expected_para_id, candidate_receipt.descriptor.para_id());
			assert_eq!(*expected_pov, incoming_pov);
			assert_eq!(pvd, received_pvd);
			candidate_receipt
		}
	)
}

/// Assert that a collator got disconnected.
async fn assert_collator_disconnect(virtual_overseer: &mut VirtualOverseer, expected_peer: PeerId) {
	assert_matches!(
		overseer_recv(virtual_overseer).await,
		AllMessages::NetworkBridgeTx(NetworkBridgeTxMessage::DisconnectPeer(
			peer,
			peer_set,
		)) => {
			assert_eq!(expected_peer, peer);
			assert_eq!(PeerSet::Collation, peer_set);
		}
	);
}

/// Assert that a fetch collation request was send.
async fn assert_fetch_collation_request(
	virtual_overseer: &mut VirtualOverseer,
	relay_parent: Hash,
	para_id: ParaId,
	candidate_hash: Option<CandidateHash>,
) -> ResponseSender {
	assert_matches!(
		overseer_recv(virtual_overseer).await,
		AllMessages::NetworkBridgeTx(NetworkBridgeTxMessage::SendRequests(reqs, IfDisconnected::ImmediateError)
	) => {
		let req = reqs.into_iter().next()
			.expect("There should be exactly one request");
		match candidate_hash {
			None => assert_matches!(
				req,
				Requests::CollationFetchingV1(req) => {
					let payload = req.payload;
					assert_eq!(payload.relay_parent, relay_parent);
					assert_eq!(payload.para_id, para_id);
					req.pending_response
				}
			),
			Some(candidate_hash) => assert_matches!(
				req,
				Requests::CollationFetchingV2(req) => {
					let payload = req.payload;
					assert_eq!(payload.relay_parent, relay_parent);
					assert_eq!(payload.para_id, para_id);
					assert_eq!(payload.candidate_hash, candidate_hash);
					req.pending_response
				}
			),
		}
	})
}

/// Connect and declare a collator
async fn connect_and_declare_collator(
	virtual_overseer: &mut VirtualOverseer,
	peer: PeerId,
	collator: CollatorPair,
	para_id: ParaId,
	version: CollationVersion,
) {
	overseer_send(
		virtual_overseer,
		CollatorProtocolMessage::NetworkBridgeUpdate(NetworkBridgeEvent::PeerConnected(
			peer,
			ObservedRole::Full,
			version.into(),
			None,
		)),
	)
	.await;

	let wire_message = match version {
		CollationVersion::V1 => Versioned::V1(protocol_v1::CollatorProtocolMessage::Declare(
			collator.public(),
			para_id,
			collator.sign(&protocol_v1::declare_signature_payload(&peer)),
		)),
		CollationVersion::V2 => Versioned::V2(protocol_v2::CollatorProtocolMessage::Declare(
			collator.public(),
			para_id,
			collator.sign(&protocol_v1::declare_signature_payload(&peer)),
		)),
	};

	overseer_send(
		virtual_overseer,
		CollatorProtocolMessage::NetworkBridgeUpdate(NetworkBridgeEvent::PeerMessage(
			peer,
			wire_message,
		)),
	)
	.await;
}

/// Advertise a collation.
async fn advertise_collation(
	virtual_overseer: &mut VirtualOverseer,
	peer: PeerId,
	relay_parent: Hash,
	candidate: Option<(CandidateHash, Hash)>, // Candidate hash + parent head data hash.
) {
	let wire_message = match candidate {
		Some((candidate_hash, parent_head_data_hash)) =>
			Versioned::V2(protocol_v2::CollatorProtocolMessage::AdvertiseCollation {
				relay_parent,
				candidate_hash,
				parent_head_data_hash,
			}),
		None =>
			Versioned::V1(protocol_v1::CollatorProtocolMessage::AdvertiseCollation(relay_parent)),
	};
	overseer_send(
		virtual_overseer,
		CollatorProtocolMessage::NetworkBridgeUpdate(NetworkBridgeEvent::PeerMessage(
			peer,
			wire_message,
		)),
	)
	.await;
}

<<<<<<< HEAD
// Test that other subsystems may modify collators' reputations.
#[test]
fn collator_reporting_works() {
	let mut test_state = TestState::default();
=======
// As we receive a relevant advertisement act on it and issue a collation request.
#[test]
fn act_on_advertisement() {
	let test_state = TestState::default();
>>>>>>> 139691b1

	test_harness(ReputationAggregator::new(|_| true), |test_harness| async move {
		let TestHarness { mut virtual_overseer, .. } = test_harness;

<<<<<<< HEAD
		let head = Hash::from_low_u64_be(128);
		let head_num: u32 = 0;

		update_view(&mut virtual_overseer, &mut test_state, vec![(head, head_num)]).await;

		let peer_b = PeerId::random();
		let peer_c = PeerId::random();
=======
		let pair = CollatorPair::generate().0;
		gum::trace!("activating");

		overseer_send(
			&mut virtual_overseer,
			CollatorProtocolMessage::NetworkBridgeUpdate(NetworkBridgeEvent::OurViewChange(
				our_view![test_state.relay_parent],
			)),
		)
		.await;

		respond_to_runtime_api_queries(&mut virtual_overseer, &test_state, test_state.relay_parent)
			.await;

		let peer_b = PeerId::random();
>>>>>>> 139691b1

		connect_and_declare_collator(
			&mut virtual_overseer,
			peer_b,
<<<<<<< HEAD
			test_state.collators[0].clone(),
=======
			pair.clone(),
>>>>>>> 139691b1
			test_state.chain_ids[0],
			CollationVersion::V1,
		)
		.await;

<<<<<<< HEAD
		connect_and_declare_collator(
			&mut virtual_overseer,
			peer_c,
			test_state.collators[1].clone(),
			test_state.chain_ids[0],
			CollationVersion::V1,
		)
		.await;

		overseer_send(
			&mut virtual_overseer,
			CollatorProtocolMessage::ReportCollator(test_state.collators[0].public()),
		)
		.await;

		assert_matches!(
			overseer_recv(&mut virtual_overseer).await,
			AllMessages::NetworkBridgeTx(
				NetworkBridgeTxMessage::ReportPeer(ReportPeerMessage::Single(peer, rep)),
			) => {
				assert_eq!(peer, peer_b);
				assert_eq!(rep.value, COST_REPORT_BAD.cost_or_benefit());
			}
		);
=======
		advertise_collation(&mut virtual_overseer, peer_b, test_state.relay_parent, None).await;

		assert_fetch_collation_request(
			&mut virtual_overseer,
			test_state.relay_parent,
			test_state.chain_ids[0],
			None,
		)
		.await;

		virtual_overseer
	});
}

/// Tests that validator side works with v2 network protocol
/// before async backing is enabled.
#[test]
fn act_on_advertisement_v2() {
	let test_state = TestState::default();

	test_harness(ReputationAggregator::new(|_| true), |test_harness| async move {
		let TestHarness { mut virtual_overseer, .. } = test_harness;

		let pair = CollatorPair::generate().0;
		gum::trace!("activating");

		overseer_send(
			&mut virtual_overseer,
			CollatorProtocolMessage::NetworkBridgeUpdate(NetworkBridgeEvent::OurViewChange(
				our_view![test_state.relay_parent],
			)),
		)
		.await;

		respond_to_runtime_api_queries(&mut virtual_overseer, &test_state, test_state.relay_parent)
			.await;

		let peer_b = PeerId::random();

		connect_and_declare_collator(
			&mut virtual_overseer,
			peer_b,
			pair.clone(),
			test_state.chain_ids[0],
			CollationVersion::V2,
		)
		.await;

		let pov = PoV { block_data: BlockData(vec![]) };
		let mut candidate_a =
			dummy_candidate_receipt_bad_sig(dummy_hash(), Some(Default::default()));
		candidate_a.descriptor.para_id = test_state.chain_ids[0];
		candidate_a.descriptor.relay_parent = test_state.relay_parent;
		candidate_a.descriptor.persisted_validation_data_hash = dummy_pvd().hash();

		let candidate_hash = candidate_a.hash();
		let parent_head_data_hash = Hash::zero();
		// v2 advertisement.
		advertise_collation(
			&mut virtual_overseer,
			peer_b,
			test_state.relay_parent,
			Some((candidate_hash, parent_head_data_hash)),
		)
		.await;

		let response_channel = assert_fetch_collation_request(
			&mut virtual_overseer,
			test_state.relay_parent,
			test_state.chain_ids[0],
			Some(candidate_hash),
		)
		.await;

		response_channel
			.send(Ok((
				request_v1::CollationFetchingResponse::Collation(
					candidate_a.clone().into(),
					pov.clone(),
				)
				.encode(),
				ProtocolName::from(""),
			)))
			.expect("Sending response should succeed");

		assert_candidate_backing_second(
			&mut virtual_overseer,
			test_state.relay_parent,
			test_state.chain_ids[0],
			&pov,
			// Async backing isn't enabled and thus it should do it the old way.
			CollationVersion::V1,
		)
		.await;
>>>>>>> 139691b1

		virtual_overseer
	});
}

// Test that we verify the signatures on `Declare` and `AdvertiseCollation` messages.
#[test]
fn collator_authentication_verification_works() {
	let test_state = TestState::default();

	test_harness(ReputationAggregator::new(|_| true), |test_harness| async move {
		let TestHarness { mut virtual_overseer, .. } = test_harness;

		let peer_b = PeerId::random();

		overseer_send(
			&mut virtual_overseer,
			CollatorProtocolMessage::NetworkBridgeUpdate(NetworkBridgeEvent::PeerConnected(
				peer_b,
				ObservedRole::Full,
				CollationVersion::V1.into(),
				None,
			)),
		)
		.await;

		// the peer sends a declare message but sign the wrong payload
		overseer_send(
			&mut virtual_overseer,
			CollatorProtocolMessage::NetworkBridgeUpdate(NetworkBridgeEvent::PeerMessage(
				peer_b,
				Versioned::V1(protocol_v1::CollatorProtocolMessage::Declare(
					test_state.collators[0].public(),
					test_state.chain_ids[0],
					test_state.collators[0].sign(&[42]),
				)),
			)),
		)
		.await;

		// it should be reported for sending a message with an invalid signature
		assert_matches!(
			overseer_recv(&mut virtual_overseer).await,
			AllMessages::NetworkBridgeTx(
				NetworkBridgeTxMessage::ReportPeer(ReportPeerMessage::Single(peer, rep)),
			) => {
				assert_eq!(peer, peer_b);
				assert_eq!(rep.value, COST_INVALID_SIGNATURE.cost_or_benefit());
			}
		);
		virtual_overseer
	});
}

/// Tests that on a V1 Advertisement a validator fetches only one collation at any moment of time
/// per relay parent and ignores other V1 advertisements once a candidate gets seconded.
#[test]
fn fetch_one_collation_at_a_time_for_v1_advertisement() {
	let mut test_state = TestState::default();

	test_harness(ReputationAggregator::new(|_| true), |test_harness| async move {
		let TestHarness { mut virtual_overseer, .. } = test_harness;
		let second = Hash::from_low_u64_be(test_state.relay_parent.to_low_u64_be() - 1);
		let relay_parent = test_state.relay_parent;
		update_view(&mut virtual_overseer, &mut test_state, vec![(relay_parent, 0), (second, 1)])
			.await;

		let peer_b = PeerId::random();
		let peer_c = PeerId::random();

		connect_and_declare_collator(
			&mut virtual_overseer,
			peer_b,
			test_state.collators[0].clone(),
			test_state.chain_ids[0],
			CollationVersion::V1,
		)
		.await;

		connect_and_declare_collator(
			&mut virtual_overseer,
			peer_c,
			test_state.collators[1].clone(),
			test_state.chain_ids[0],
			CollationVersion::V1,
		)
		.await;

		advertise_collation(&mut virtual_overseer, peer_b, relay_parent, None).await;
		advertise_collation(&mut virtual_overseer, peer_c, relay_parent, None).await;

		let response_channel = assert_fetch_collation_request(
			&mut virtual_overseer,
			test_state.relay_parent,
			test_state.chain_ids[0],
			None,
		)
		.await;

		assert!(
			overseer_recv_with_timeout(&mut &mut virtual_overseer, Duration::from_millis(30)).await.is_none(),
			"There should not be sent any other PoV request while the first one wasn't finished or timed out.",
		);

		let pov = PoV { block_data: BlockData(vec![]) };
		let mut candidate_a =
			dummy_candidate_receipt_bad_sig(dummy_hash(), Some(Default::default()));
		candidate_a.descriptor.para_id = test_state.chain_ids[0];
		candidate_a.descriptor.relay_parent = test_state.relay_parent;
		candidate_a.descriptor.persisted_validation_data_hash = dummy_pvd().hash();
		response_channel
			.send(Ok((
				request_v1::CollationFetchingResponse::Collation(
					candidate_a.clone().into(),
					pov.clone(),
				)
				.encode(),
				ProtocolName::from(""),
			)))
			.expect("Sending response should succeed");

		assert_candidate_backing_second(
			&mut virtual_overseer,
			test_state.relay_parent,
			test_state.chain_ids[0],
			&pov,
			CollationVersion::V1,
		)
		.await;

		// Ensure the subsystem is polled.
		test_helpers::Yield::new().await;

		// Second collation is not requested since there's already seconded one.
		assert_matches!(virtual_overseer.recv().now_or_never(), None);

		virtual_overseer
	})
}

/// Tests that a validator starts fetching next queued collations on [`MAX_UNSHARED_DOWNLOAD_TIME`]
/// timeout and in case of an error.
#[test]
fn fetches_next_collation() {
	let mut test_state = TestState::with_one_scheduled_para();

	test_harness(ReputationAggregator::new(|_| true), |test_harness| async move {
		let TestHarness { mut virtual_overseer, .. } = test_harness;

		let first = test_state.relay_parent;
		let second = Hash::random();
		update_view(&mut virtual_overseer, &mut test_state, vec![(first, 0), (second, 1)]).await;

		let peer_b = PeerId::random();
		let peer_c = PeerId::random();
		let peer_d = PeerId::random();

		connect_and_declare_collator(
			&mut virtual_overseer,
			peer_b,
			test_state.collators[2].clone(),
			test_state.chain_ids[0],
			CollationVersion::V1,
		)
		.await;

		connect_and_declare_collator(
			&mut virtual_overseer,
			peer_c,
			test_state.collators[3].clone(),
			test_state.chain_ids[0],
			CollationVersion::V1,
		)
		.await;

		connect_and_declare_collator(
			&mut virtual_overseer,
			peer_d,
			test_state.collators[4].clone(),
			test_state.chain_ids[0],
			CollationVersion::V1,
		)
		.await;

		advertise_collation(&mut virtual_overseer, peer_b, second, None).await;
		advertise_collation(&mut virtual_overseer, peer_c, second, None).await;
		advertise_collation(&mut virtual_overseer, peer_d, second, None).await;

		// Dropping the response channel should lead to fetching the second collation.
		assert_fetch_collation_request(
			&mut virtual_overseer,
			second,
			test_state.chain_ids[0],
			None,
		)
		.await;

		let response_channel_non_exclusive = assert_fetch_collation_request(
			&mut virtual_overseer,
			second,
			test_state.chain_ids[0],
			None,
		)
		.await;

		// Third collator should receive response after that timeout:
		Delay::new(MAX_UNSHARED_DOWNLOAD_TIME + Duration::from_millis(50)).await;

		let response_channel = assert_fetch_collation_request(
			&mut virtual_overseer,
			second,
			test_state.chain_ids[0],
			None,
		)
		.await;

		let pov = PoV { block_data: BlockData(vec![1]) };
		let mut candidate_a =
			dummy_candidate_receipt_bad_sig(dummy_hash(), Some(Default::default()));
		candidate_a.descriptor.para_id = test_state.chain_ids[0];
		candidate_a.descriptor.relay_parent = second;
		candidate_a.descriptor.persisted_validation_data_hash = dummy_pvd().hash();

		// First request finishes now:
		response_channel_non_exclusive
			.send(Ok((
				request_v1::CollationFetchingResponse::Collation(
					candidate_a.clone().into(),
					pov.clone(),
				)
				.encode(),
				ProtocolName::from(""),
			)))
			.expect("Sending response should succeed");

		response_channel
			.send(Ok((
				request_v1::CollationFetchingResponse::Collation(
					candidate_a.clone().into(),
					pov.clone(),
				)
				.encode(),
				ProtocolName::from(""),
			)))
			.expect("Sending response should succeed");

		assert_candidate_backing_second(
			&mut virtual_overseer,
			second,
			test_state.chain_ids[0],
			&pov,
			CollationVersion::V1,
		)
		.await;

		virtual_overseer
	});
}

#[test]
fn reject_connection_to_next_group() {
	let mut test_state = TestState::default();

	test_harness(ReputationAggregator::new(|_| true), |test_harness| async move {
		let TestHarness { mut virtual_overseer, .. } = test_harness;

		let relay_parent = test_state.relay_parent;
		update_view(&mut virtual_overseer, &mut test_state, vec![(relay_parent, 0)]).await;

		let peer_b = PeerId::random();

		connect_and_declare_collator(
			&mut virtual_overseer,
			peer_b,
			test_state.collators[0].clone(),
			test_state.chain_ids[1], // next, not current `para_id`
			CollationVersion::V1,
		)
		.await;

		assert_matches!(
			overseer_recv(&mut virtual_overseer).await,
			AllMessages::NetworkBridgeTx(NetworkBridgeTxMessage::ReportPeer(
				ReportPeerMessage::Single(peer, rep),
			)) => {
				assert_eq!(peer, peer_b);
				assert_eq!(rep.value, COST_UNNEEDED_COLLATOR.cost_or_benefit());
			}
		);

		assert_collator_disconnect(&mut virtual_overseer, peer_b).await;

		virtual_overseer
	})
}

// Ensure that we fetch a second collation, after the first checked collation was found to be
// invalid.
#[test]
fn fetch_next_collation_on_invalid_collation() {
	let mut test_state = TestState::with_one_scheduled_para();

	test_harness(ReputationAggregator::new(|_| true), |test_harness| async move {
		let TestHarness { mut virtual_overseer, .. } = test_harness;

		let relay_parent = test_state.relay_parent;
		update_view(&mut virtual_overseer, &mut test_state, vec![(relay_parent, 0)]).await;

		let peer_b = PeerId::random();
		let peer_c = PeerId::random();

		connect_and_declare_collator(
			&mut virtual_overseer,
			peer_b,
			test_state.collators[0].clone(),
			test_state.chain_ids[0],
			CollationVersion::V1,
		)
		.await;

		connect_and_declare_collator(
			&mut virtual_overseer,
			peer_c,
			test_state.collators[1].clone(),
			test_state.chain_ids[0],
			CollationVersion::V1,
		)
		.await;

		advertise_collation(&mut virtual_overseer, peer_b, relay_parent, None).await;
		advertise_collation(&mut virtual_overseer, peer_c, relay_parent, None).await;

		let response_channel = assert_fetch_collation_request(
			&mut virtual_overseer,
			relay_parent,
			test_state.chain_ids[0],
			None,
		)
		.await;

		let pov = PoV { block_data: BlockData(vec![]) };
		let mut candidate_a =
			dummy_candidate_receipt_bad_sig(dummy_hash(), Some(Default::default()));
		candidate_a.descriptor.para_id = test_state.chain_ids[0];
		candidate_a.descriptor.relay_parent = relay_parent;
		candidate_a.descriptor.persisted_validation_data_hash = dummy_pvd().hash();
		response_channel
			.send(Ok((
				request_v1::CollationFetchingResponse::Collation(
					candidate_a.clone().into(),
					pov.clone(),
				)
				.encode(),
				ProtocolName::from(""),
			)))
			.expect("Sending response should succeed");

		let receipt = assert_candidate_backing_second(
			&mut virtual_overseer,
			relay_parent,
			test_state.chain_ids[0],
			&pov,
			CollationVersion::V1,
		)
		.await;

		// Inform that the candidate was invalid.
		overseer_send(
			&mut virtual_overseer,
			CollatorProtocolMessage::Invalid(relay_parent, receipt),
		)
		.await;

		assert_matches!(
			overseer_recv(&mut virtual_overseer).await,
			AllMessages::NetworkBridgeTx(NetworkBridgeTxMessage::ReportPeer(
				ReportPeerMessage::Single(peer, rep),
			)) => {
				assert_eq!(peer, peer_b);
				assert_eq!(rep.value, COST_REPORT_BAD.cost_or_benefit());
			}
		);

		// We should see a request for another collation.
		assert_fetch_collation_request(
			&mut virtual_overseer,
			relay_parent,
			test_state.chain_ids[0],
			None,
		)
		.await;

		virtual_overseer
	});
}

#[test]
fn inactive_disconnected() {
	let mut test_state = TestState::default();

	test_harness(ReputationAggregator::new(|_| true), |test_harness| async move {
		let TestHarness { mut virtual_overseer, .. } = test_harness;

		let pair = CollatorPair::generate().0;

		let relay_parent = test_state.relay_parent;
		update_view(&mut virtual_overseer, &mut test_state, vec![(relay_parent, 0)]).await;

		let peer_b = PeerId::random();

		connect_and_declare_collator(
			&mut virtual_overseer,
			peer_b,
			pair.clone(),
			test_state.chain_ids[0],
			CollationVersion::V1,
		)
		.await;
		advertise_collation(&mut virtual_overseer, peer_b, relay_parent, None).await;

		assert_fetch_collation_request(
			&mut virtual_overseer,
			relay_parent,
			test_state.chain_ids[0],
			None,
		)
		.await;

		Delay::new(ACTIVITY_TIMEOUT * 3).await;

		assert_collator_disconnect(&mut virtual_overseer, peer_b).await;
		virtual_overseer
	});
}

#[test]
fn activity_extends_life() {
	let mut test_state = TestState::with_one_scheduled_para();

	test_harness(ReputationAggregator::new(|_| true), |test_harness| async move {
		let TestHarness { mut virtual_overseer, .. } = test_harness;

		let pair = CollatorPair::generate().0;

		let hash_a = Hash::from_low_u64_be(12);
		let hash_b = Hash::from_low_u64_be(11);
		let hash_c = Hash::from_low_u64_be(10);

		update_view(
			&mut virtual_overseer,
			&mut test_state,
			vec![(hash_a, 0), (hash_b, 1), (hash_c, 2)],
		)
		.await;

		let peer_b = PeerId::random();

		connect_and_declare_collator(
			&mut virtual_overseer,
			peer_b,
			pair.clone(),
			test_state.chain_ids[0],
			CollationVersion::V1,
		)
		.await;

		Delay::new(ACTIVITY_TIMEOUT * 2 / 3).await;

		advertise_collation(&mut virtual_overseer, peer_b, hash_a, None).await;

		assert_fetch_collation_request(
			&mut virtual_overseer,
			hash_a,
			test_state.chain_ids[0],
			None,
		)
		.await;

		Delay::new(ACTIVITY_TIMEOUT * 2 / 3).await;

		advertise_collation(&mut virtual_overseer, peer_b, hash_b, None).await;

		assert_fetch_collation_request(
			&mut virtual_overseer,
			hash_b,
			test_state.chain_ids[0],
			None,
		)
		.await;

		Delay::new(ACTIVITY_TIMEOUT * 2 / 3).await;

		advertise_collation(&mut virtual_overseer, peer_b, hash_c, None).await;

		assert_fetch_collation_request(
			&mut virtual_overseer,
			hash_c,
			test_state.chain_ids[0],
			None,
		)
		.await;

		Delay::new(ACTIVITY_TIMEOUT * 3 / 2).await;

		assert_collator_disconnect(&mut virtual_overseer, peer_b).await;

		virtual_overseer
	});
}

#[test]
fn disconnect_if_no_declare() {
	let mut test_state = TestState::default();

	test_harness(ReputationAggregator::new(|_| true), |test_harness| async move {
		let TestHarness { mut virtual_overseer, .. } = test_harness;

		let relay_parent = test_state.relay_parent;
		update_view(&mut virtual_overseer, &mut test_state, vec![(relay_parent, 0)]).await;

		let peer_b = PeerId::random();

		overseer_send(
			&mut virtual_overseer,
			CollatorProtocolMessage::NetworkBridgeUpdate(NetworkBridgeEvent::PeerConnected(
				peer_b,
				ObservedRole::Full,
				CollationVersion::V1.into(),
				None,
			)),
		)
		.await;

		assert_collator_disconnect(&mut virtual_overseer, peer_b).await;

		virtual_overseer
	})
}

#[test]
fn disconnect_if_wrong_declare() {
	let mut test_state = TestState::default();

	test_harness(ReputationAggregator::new(|_| true), |test_harness| async move {
		let TestHarness { mut virtual_overseer, .. } = test_harness;
		let pair = CollatorPair::generate().0;
		let peer_b = PeerId::random();

		let relay_parent = test_state.relay_parent;
		update_view(&mut virtual_overseer, &mut test_state, vec![(relay_parent, 0)]).await;

		overseer_send(
			&mut virtual_overseer,
			CollatorProtocolMessage::NetworkBridgeUpdate(NetworkBridgeEvent::PeerConnected(
				peer_b,
				ObservedRole::Full,
				CollationVersion::V1.into(),
				None,
			)),
		)
		.await;

		overseer_send(
			&mut virtual_overseer,
			CollatorProtocolMessage::NetworkBridgeUpdate(NetworkBridgeEvent::PeerMessage(
				peer_b,
				Versioned::V1(protocol_v1::CollatorProtocolMessage::Declare(
					pair.public(),
					ParaId::from(69),
					pair.sign(&protocol_v1::declare_signature_payload(&peer_b)),
				)),
			)),
		)
		.await;

		assert_matches!(
			overseer_recv(&mut virtual_overseer).await,
			AllMessages::NetworkBridgeTx(NetworkBridgeTxMessage::ReportPeer(
				ReportPeerMessage::Single(peer, rep),
			)) => {
				assert_eq!(peer, peer_b);
				assert_eq!(rep.value, COST_UNNEEDED_COLLATOR.cost_or_benefit());
			}
		);

		assert_collator_disconnect(&mut virtual_overseer, peer_b).await;

		virtual_overseer
	})
}

#[test]
fn delay_reputation_change() {
	let mut test_state = TestState::default();

	test_harness(ReputationAggregator::new(|_| false), |test_harness| async move {
		let TestHarness { mut virtual_overseer, .. } = test_harness;
		let pair = CollatorPair::generate().0;
		let peer_b = PeerId::random();

		let relay_parent = test_state.relay_parent;
		update_view(&mut virtual_overseer, &mut test_state, vec![(relay_parent, 0)]).await;

		overseer_send(
			&mut virtual_overseer,
			CollatorProtocolMessage::NetworkBridgeUpdate(NetworkBridgeEvent::PeerConnected(
				peer_b,
				ObservedRole::Full,
				CollationVersion::V1.into(),
				None,
			)),
		)
		.await;

		overseer_send(
			&mut virtual_overseer,
			CollatorProtocolMessage::NetworkBridgeUpdate(NetworkBridgeEvent::PeerMessage(
				peer_b,
				Versioned::V1(protocol_v1::CollatorProtocolMessage::Declare(
					pair.public(),
					ParaId::from(69),
					pair.sign(&protocol_v1::declare_signature_payload(&peer_b)),
				)),
			)),
		)
		.await;

		overseer_send(
			&mut virtual_overseer,
			CollatorProtocolMessage::NetworkBridgeUpdate(NetworkBridgeEvent::PeerMessage(
				peer_b,
				Versioned::V1(protocol_v1::CollatorProtocolMessage::Declare(
					pair.public(),
					ParaId::from(69),
					pair.sign(&protocol_v1::declare_signature_payload(&peer_b)),
				)),
			)),
		)
		.await;

		// Wait enough to fire reputation delay
		futures_timer::Delay::new(REPUTATION_CHANGE_TEST_INTERVAL).await;

		loop {
			match overseer_recv(&mut virtual_overseer).await {
				AllMessages::NetworkBridgeTx(NetworkBridgeTxMessage::DisconnectPeer(_, _)) => {
					gum::trace!("`Disconnecting inactive peer` message skipped");
					continue
				},
				AllMessages::NetworkBridgeTx(NetworkBridgeTxMessage::ReportPeer(
					ReportPeerMessage::Batch(v),
				)) => {
					let mut expected_change = HashMap::new();
					for rep in vec![COST_UNNEEDED_COLLATOR, COST_UNNEEDED_COLLATOR] {
						add_reputation(&mut expected_change, peer_b, rep);
					}
					assert_eq!(v, expected_change);
					break
				},
				_ => panic!("Message should be either `DisconnectPeer` or `ReportPeer`"),
			}
		}

		virtual_overseer
	})
}

#[test]
fn view_change_clears_old_collators() {
	let mut test_state = TestState::default();

	test_harness(ReputationAggregator::new(|_| true), |test_harness| async move {
		let TestHarness { mut virtual_overseer, .. } = test_harness;

		let pair = CollatorPair::generate().0;

		let peer = PeerId::random();
		let relay_parent = test_state.relay_parent;
		update_view(&mut virtual_overseer, &mut test_state, vec![(relay_parent, 0)]).await;

		connect_and_declare_collator(
			&mut virtual_overseer,
			peer,
			pair.clone(),
			test_state.chain_ids[0],
			CollationVersion::V1,
		)
		.await;

		test_state.group_rotation_info = test_state.group_rotation_info.bump_rotation();

		update_view(&mut virtual_overseer, &mut test_state, vec![]).await;

		assert_collator_disconnect(&mut virtual_overseer, peer).await;

		virtual_overseer
	})
}<|MERGE_RESOLUTION|>--- conflicted
+++ resolved
@@ -465,186 +465,6 @@
 	.await;
 }
 
-<<<<<<< HEAD
-// Test that other subsystems may modify collators' reputations.
-#[test]
-fn collator_reporting_works() {
-	let mut test_state = TestState::default();
-=======
-// As we receive a relevant advertisement act on it and issue a collation request.
-#[test]
-fn act_on_advertisement() {
-	let test_state = TestState::default();
->>>>>>> 139691b1
-
-	test_harness(ReputationAggregator::new(|_| true), |test_harness| async move {
-		let TestHarness { mut virtual_overseer, .. } = test_harness;
-
-<<<<<<< HEAD
-		let head = Hash::from_low_u64_be(128);
-		let head_num: u32 = 0;
-
-		update_view(&mut virtual_overseer, &mut test_state, vec![(head, head_num)]).await;
-
-		let peer_b = PeerId::random();
-		let peer_c = PeerId::random();
-=======
-		let pair = CollatorPair::generate().0;
-		gum::trace!("activating");
-
-		overseer_send(
-			&mut virtual_overseer,
-			CollatorProtocolMessage::NetworkBridgeUpdate(NetworkBridgeEvent::OurViewChange(
-				our_view![test_state.relay_parent],
-			)),
-		)
-		.await;
-
-		respond_to_runtime_api_queries(&mut virtual_overseer, &test_state, test_state.relay_parent)
-			.await;
-
-		let peer_b = PeerId::random();
->>>>>>> 139691b1
-
-		connect_and_declare_collator(
-			&mut virtual_overseer,
-			peer_b,
-<<<<<<< HEAD
-			test_state.collators[0].clone(),
-=======
-			pair.clone(),
->>>>>>> 139691b1
-			test_state.chain_ids[0],
-			CollationVersion::V1,
-		)
-		.await;
-
-<<<<<<< HEAD
-		connect_and_declare_collator(
-			&mut virtual_overseer,
-			peer_c,
-			test_state.collators[1].clone(),
-			test_state.chain_ids[0],
-			CollationVersion::V1,
-		)
-		.await;
-
-		overseer_send(
-			&mut virtual_overseer,
-			CollatorProtocolMessage::ReportCollator(test_state.collators[0].public()),
-		)
-		.await;
-
-		assert_matches!(
-			overseer_recv(&mut virtual_overseer).await,
-			AllMessages::NetworkBridgeTx(
-				NetworkBridgeTxMessage::ReportPeer(ReportPeerMessage::Single(peer, rep)),
-			) => {
-				assert_eq!(peer, peer_b);
-				assert_eq!(rep.value, COST_REPORT_BAD.cost_or_benefit());
-			}
-		);
-=======
-		advertise_collation(&mut virtual_overseer, peer_b, test_state.relay_parent, None).await;
-
-		assert_fetch_collation_request(
-			&mut virtual_overseer,
-			test_state.relay_parent,
-			test_state.chain_ids[0],
-			None,
-		)
-		.await;
-
-		virtual_overseer
-	});
-}
-
-/// Tests that validator side works with v2 network protocol
-/// before async backing is enabled.
-#[test]
-fn act_on_advertisement_v2() {
-	let test_state = TestState::default();
-
-	test_harness(ReputationAggregator::new(|_| true), |test_harness| async move {
-		let TestHarness { mut virtual_overseer, .. } = test_harness;
-
-		let pair = CollatorPair::generate().0;
-		gum::trace!("activating");
-
-		overseer_send(
-			&mut virtual_overseer,
-			CollatorProtocolMessage::NetworkBridgeUpdate(NetworkBridgeEvent::OurViewChange(
-				our_view![test_state.relay_parent],
-			)),
-		)
-		.await;
-
-		respond_to_runtime_api_queries(&mut virtual_overseer, &test_state, test_state.relay_parent)
-			.await;
-
-		let peer_b = PeerId::random();
-
-		connect_and_declare_collator(
-			&mut virtual_overseer,
-			peer_b,
-			pair.clone(),
-			test_state.chain_ids[0],
-			CollationVersion::V2,
-		)
-		.await;
-
-		let pov = PoV { block_data: BlockData(vec![]) };
-		let mut candidate_a =
-			dummy_candidate_receipt_bad_sig(dummy_hash(), Some(Default::default()));
-		candidate_a.descriptor.para_id = test_state.chain_ids[0];
-		candidate_a.descriptor.relay_parent = test_state.relay_parent;
-		candidate_a.descriptor.persisted_validation_data_hash = dummy_pvd().hash();
-
-		let candidate_hash = candidate_a.hash();
-		let parent_head_data_hash = Hash::zero();
-		// v2 advertisement.
-		advertise_collation(
-			&mut virtual_overseer,
-			peer_b,
-			test_state.relay_parent,
-			Some((candidate_hash, parent_head_data_hash)),
-		)
-		.await;
-
-		let response_channel = assert_fetch_collation_request(
-			&mut virtual_overseer,
-			test_state.relay_parent,
-			test_state.chain_ids[0],
-			Some(candidate_hash),
-		)
-		.await;
-
-		response_channel
-			.send(Ok((
-				request_v1::CollationFetchingResponse::Collation(
-					candidate_a.clone().into(),
-					pov.clone(),
-				)
-				.encode(),
-				ProtocolName::from(""),
-			)))
-			.expect("Sending response should succeed");
-
-		assert_candidate_backing_second(
-			&mut virtual_overseer,
-			test_state.relay_parent,
-			test_state.chain_ids[0],
-			&pov,
-			// Async backing isn't enabled and thus it should do it the old way.
-			CollationVersion::V1,
-		)
-		.await;
->>>>>>> 139691b1
-
-		virtual_overseer
-	});
-}
-
 // Test that we verify the signatures on `Declare` and `AdvertiseCollation` messages.
 #[test]
 fn collator_authentication_verification_works() {
