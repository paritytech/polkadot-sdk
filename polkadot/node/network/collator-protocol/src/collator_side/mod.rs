// Copyright (C) Parity Technologies (UK) Ltd.
// This file is part of Polkadot.

// Polkadot is free software: you can redistribute it and/or modify
// it under the terms of the GNU General Public License as published by
// the Free Software Foundation, either version 3 of the License, or
// (at your option) any later version.

// Polkadot is distributed in the hope that it will be useful,
// but WITHOUT ANY WARRANTY; without even the implied warranty of
// MERCHANTABILITY or FITNESS FOR A PARTICULAR PURPOSE.  See the
// GNU General Public License for more details.

// You should have received a copy of the GNU General Public License
// along with Polkadot.  If not, see <http://www.gnu.org/licenses/>.

use std::{
	collections::{hash_map::Entry, HashMap, HashSet},
	time::Duration,
};

use bitvec::{bitvec, vec::BitVec};
use futures::{
	channel::oneshot, future::Fuse, pin_mut, select, stream::FuturesUnordered, FutureExt, StreamExt,
};
use metrics::{CollationStats, CollationTracker};
use schnellru::{ByLength, LruMap};
use sp_core::Pair;

use polkadot_node_network_protocol::{
	self as net_protocol,
	peer_set::{CollationVersion, PeerSet},
	request_response::{
		incoming::{self, OutgoingResponse},
		v2 as request_v2, IncomingRequestReceiver,
	},
	v1 as protocol_v1, v2 as protocol_v2, CollationProtocols, OurView, PeerId,
	UnifiedReputationChange as Rep, View,
};
use polkadot_node_primitives::{CollationSecondedSignal, PoV, Statement};
use polkadot_node_subsystem::{
	messages::{CollatorProtocolMessage, NetworkBridgeEvent, NetworkBridgeTxMessage},
	overseer, FromOrchestra, OverseerSignal,
};
use polkadot_node_subsystem_util::{
	backing_implicit_view::View as ImplicitView,
	reputation::{ReputationAggregator, REPUTATION_CHANGE_INTERVAL},
	runtime::{
		fetch_claim_queue, get_candidate_events, get_group_rotation_info, ClaimQueueSnapshot,
		RuntimeInfo,
	},
	TimeoutExt,
};
use polkadot_primitives::{
<<<<<<< HEAD
	vstaging::{CandidateEvent, CandidateReceiptV2 as CandidateReceipt},
	AuthorityDiscoveryId, BlockNumber, CandidateHash, CollatorPair, CoreIndex, Hash, HeadData,
	Id as ParaId,
=======
	AuthorityDiscoveryId, BlockNumber, CandidateEvent, CandidateHash,
	CandidateReceiptV2 as CandidateReceipt, CollatorPair, CoreIndex, GroupIndex, Hash, HeadData,
	Id as ParaId, SessionIndex,
>>>>>>> e8f1aff5
};

use crate::{modify_reputation, LOG_TARGET, LOG_TARGET_STATS};

mod collation;
mod error;
mod metrics;
#[cfg(test)]
mod tests;
mod validators_buffer;

use collation::{
	ActiveCollationFetches, Collation, CollationSendResult, CollationStatus,
	VersionedCollationRequest, WaitingCollationFetches,
};
use error::{log_error, Error, FatalError, Result};
use validators_buffer::{ResetInterestTimeout, RESET_INTEREST_TIMEOUT};

pub use metrics::Metrics;

const COST_INVALID_REQUEST: Rep = Rep::CostMajor("Peer sent unparsable request");
const COST_UNEXPECTED_MESSAGE: Rep = Rep::CostMinor("An unexpected message");
const COST_APPARENT_FLOOD: Rep =
	Rep::CostMinor("Message received when previous one was still being processed");

/// Time after starting an upload to a validator we will start another one to the next validator,
/// even if the upload was not finished yet.
///
/// This is to protect from a single slow validator preventing collations from happening.
///
/// For considerations on this value, see: https://github.com/paritytech/polkadot/issues/4386
const MAX_UNSHARED_UPLOAD_TIME: Duration = Duration::from_millis(150);

/// Ensure that collator updates its connection requests to validators
/// this long after the most recent leaf.
///
/// The timeout is designed for substreams to be properly closed if they need to be
/// reopened shortly after the next leaf.
///
/// Collators also update their connection requests on every new collation.
/// This timeout is mostly about removing stale connections while avoiding races
/// with new collations which may want to reactivate them.
///
/// Validators are obtained from [`ValidatorGroupsBuffer::validators_to_connect`].
const RECONNECT_AFTER_LEAF_TIMEOUT: Duration = Duration::from_secs(4);

/// Future that when resolved indicates that we should update reserved peer-set
/// of validators we want to be connected to.
///
/// `Pending` variant never finishes and should be used when there're no peers
/// connected.
type ReconnectTimeout = Fuse<futures_timer::Delay>;

#[derive(Debug)]
enum ShouldAdvertiseTo {
	Yes,
	NotAuthority,
	AlreadyAdvertised,
}

/// Info about validators we are currently connected to.
///
/// It keeps track to which validators we advertised our collation.
#[derive(Debug, Default, Clone)]
struct ValidatorGroup {
	/// Validators discovery ids. Lazily initialized when first
	/// distributing a collation.
	validators: Vec<AuthorityDiscoveryId>,

	/// Bits indicating which validators have already seen the announcement
	/// per candidate.
	advertised_to: HashMap<CandidateHash, BitVec>,
}

impl ValidatorGroup {
	/// Returns `true` if we should advertise our collation to the given peer.
	fn should_advertise_to(
		&self,
		candidate_hash: &CandidateHash,
		peer_ids: &HashMap<PeerId, HashSet<AuthorityDiscoveryId>>,
		peer: &PeerId,
	) -> ShouldAdvertiseTo {
		let authority_ids = match peer_ids.get(peer) {
			Some(authority_ids) => authority_ids,
			None => return ShouldAdvertiseTo::NotAuthority,
		};

		for id in authority_ids {
			// One peer id may correspond to different discovery ids across sessions,
			// having a non-empty intersection is sufficient to assume that this peer
			// belongs to this particular validator group.
			let validator_index = match self.validators.iter().position(|v| v == id) {
				Some(idx) => idx,
				None => continue,
			};

			// Either the candidate is unseen by this validator group
			// or the corresponding bit is not set.
			if self
				.advertised_to
				.get(candidate_hash)
				.map_or(true, |advertised| !advertised[validator_index])
			{
				return ShouldAdvertiseTo::Yes
			} else {
				return ShouldAdvertiseTo::AlreadyAdvertised
			}
		}

		ShouldAdvertiseTo::NotAuthority
	}

	/// Should be called after we advertised our collation to the given `peer` to keep track of it.
	fn advertised_to_peer(
		&mut self,
		candidate_hash: &CandidateHash,
		peer_ids: &HashMap<PeerId, HashSet<AuthorityDiscoveryId>>,
		peer: &PeerId,
	) {
		if let Some(authority_ids) = peer_ids.get(peer) {
			for id in authority_ids {
				let validator_index = match self.validators.iter().position(|v| v == id) {
					Some(idx) => idx,
					None => continue,
				};
				self.advertised_to
					.entry(*candidate_hash)
					.or_insert_with(|| bitvec![0; self.validators.len()])
					.set(validator_index, true);
			}
		}
	}
}

#[derive(Debug)]
struct PeerData {
	/// Peer's view.
	view: View,
	/// Unknown heads in the view.
	///
	/// This can happen when the validator is faster at importing a block and sending out its
	/// `View` than the collator is able to import a block.
	unknown_heads: LruMap<Hash, (), ByLength>,
}

/// A type wrapping a collation, it's designated core index and stats.
struct CollationData {
	collation: Collation,
	core_index: CoreIndex,
	stats: Option<CollationStats>,
	session_index: SessionIndex,
}

impl CollationData {
	/// Returns inner collation ref.
	pub fn collation(&self) -> &Collation {
		&self.collation
	}

	/// Returns inner collation mut ref.
	pub fn collation_mut(&mut self) -> &mut Collation {
		&mut self.collation
	}

	/// Returns inner core index.
	pub fn core_index(&self) -> &CoreIndex {
		&self.core_index
	}

	/// Takes the stats and returns them.
	pub fn take_stats(&mut self) -> Option<CollationStats> {
		self.stats.take()
	}
}

struct PerRelayParent {
	/// Per core index validators group responsible for backing candidates built
	/// on top of this relay parent.
	validator_group: HashMap<CoreIndex, ValidatorGroup>,
	/// Distributed collations.
	collations: HashMap<CandidateHash, CollationData>,
	/// Number of assignments per core
	assignments: HashMap<CoreIndex, usize>,
	/// The relay parent block number
	block_number: Option<BlockNumber>,
	/// The session index of this relay parent.
	session_index: SessionIndex,
}

impl PerRelayParent {
	#[overseer::contextbounds(CollatorProtocol, prefix = self::overseer)]
	async fn new<Context>(
		ctx: &mut Context,
		runtime: &mut RuntimeInfo,
		para_id: ParaId,
		claim_queue: ClaimQueueSnapshot,
		block_number: Option<BlockNumber>,
<<<<<<< HEAD
		block_hash: Hash,
	) -> Result<Self> {
=======
		session_index: SessionIndex,
	) -> Self {
>>>>>>> e8f1aff5
		let assignments =
			claim_queue.iter_all_claims().fold(HashMap::new(), |mut acc, (core, claims)| {
				let n_claims = claims.iter().filter(|para| para == &&para_id).count();
				if n_claims > 0 {
					acc.insert(*core, n_claims);
				}
				acc
			});

		let mut validator_groups = HashMap::default();

		for (core, _) in &assignments {
			let GroupValidators { validators } =
				determine_our_validators(ctx, runtime, *core, block_hash).await?;
			let mut group = ValidatorGroup::default();
			group.validators = validators;
			validator_groups.insert(*core, group);
		}

		Ok(Self {
			validator_group: validator_groups,
			collations: HashMap::new(),
			assignments,
			block_number,
<<<<<<< HEAD
		})
=======
			session_index,
		}
>>>>>>> e8f1aff5
	}
}

struct State {
	/// Our network peer id.
	local_peer_id: PeerId,

	/// Our collator pair.
	collator_pair: CollatorPair,

	/// The para this collator is collating on.
	/// Starts as `None` and is updated with every `CollateOn` message.
	collating_on: Option<ParaId>,

	/// Track all active peers and their views
	/// to determine what is relevant to them.
	peer_data: HashMap<PeerId, PeerData>,

	/// Leaves along with implicit ancestry.
	///
	/// It's `None` if the collator is not yet collating for a paraid.
	implicit_view: Option<ImplicitView>,

	/// Validators and distributed collations tracked for each relay parent from
	/// our view, including both leaves and implicit ancestry.
	per_relay_parent: HashMap<Hash, PerRelayParent>,

	/// The result senders per collation.
	collation_result_senders: HashMap<CandidateHash, oneshot::Sender<CollationSecondedSignal>>,

	/// The mapping from [`PeerId`] to [`HashSet<AuthorityDiscoveryId>`]. This is filled over time
	/// as we learn the [`PeerId`]'s by `PeerConnected` events.
	peer_ids: HashMap<PeerId, HashSet<AuthorityDiscoveryId>>,

	/// Timeout-future which is reset after every leaf to [`RECONNECT_AFTER_LEAF_TIMEOUT`] seconds.
	/// When it fires, we update our reserved peers.
	reconnect_timeout: ReconnectTimeout,

	/// Metrics.
	metrics: Metrics,

	/// All collation fetching requests that are still waiting to be answered.
	///
	/// They are stored per relay parent, when our view changes and the relay parent moves out, we
	/// will cancel the fetch request.
	waiting_collation_fetches: HashMap<Hash, WaitingCollationFetches>,

	/// Active collation fetches.
	///
	/// Each future returns the relay parent of the finished collation fetch.
	active_collation_fetches: ActiveCollationFetches,

	/// Time limits for validators to fetch the collation once the advertisement
	/// was sent.
	///
	/// Given an implicit view a collation may stay in memory for significant amount
	/// of time, if we don't timeout validators the node will keep attempting to connect
	/// to unneeded peers.
	advertisement_timeouts: FuturesUnordered<ResetInterestTimeout>,

	/// Aggregated reputation change
	reputation: ReputationAggregator,

	/// An utility for tracking all collations produced by the collator.
	collation_tracker: CollationTracker,
}

impl State {
	/// Creates a new `State` instance with the given parameters and setting all remaining
	/// state fields to their default values (i.e. empty).
	fn new(
		local_peer_id: PeerId,
		collator_pair: CollatorPair,
		metrics: Metrics,
		reputation: ReputationAggregator,
	) -> State {
		State {
			local_peer_id,
			collator_pair,
			metrics,
			collating_on: Default::default(),
			peer_data: Default::default(),
			implicit_view: None,
			per_relay_parent: Default::default(),
			collation_result_senders: Default::default(),
			peer_ids: Default::default(),
			reconnect_timeout: Fuse::terminated(),
			waiting_collation_fetches: Default::default(),
			active_collation_fetches: Default::default(),
			advertisement_timeouts: Default::default(),
			reputation,
			collation_tracker: Default::default(),
		}
	}
}

/// Distribute a collation.
///
/// Figure out the core our para is assigned to and the relevant validators.
/// Issue a connection request to these validators.
/// If the para is not scheduled or next up on any core, at the relay-parent,
/// or the relay-parent isn't in the implicit ancestry, we ignore the message
/// as it must be invalid in that case - although this indicates a logic error
/// elsewhere in the node.
#[overseer::contextbounds(CollatorProtocol, prefix = self::overseer)]
async fn distribute_collation<Context>(
	ctx: &mut Context,
	runtime: &mut RuntimeInfo,
	state: &mut State,
	id: ParaId,
	receipt: CandidateReceipt,
	pov: PoV,
	parent_head_data: HeadData,
	result_sender: Option<oneshot::Sender<CollationSecondedSignal>>,
	core_index: CoreIndex,
) -> Result<()> {
	let candidate_relay_parent = receipt.descriptor.relay_parent();
	let candidate_hash = receipt.hash();

	// We should already be connected to the validators, but if we aren't, we will try to connect to
	// them now.
	connect_to_validators(ctx, &state.implicit_view, &state.per_relay_parent).await;

	let per_relay_parent = match state.per_relay_parent.get_mut(&candidate_relay_parent) {
		Some(per_relay_parent) => per_relay_parent,
		None => {
			gum::debug!(
				target: LOG_TARGET,
				para_id = %id,
				candidate_relay_parent = %candidate_relay_parent,
				candidate_hash = ?candidate_hash,
				"Candidate relay parent is out of our view",
			);
			return Ok(())
		},
	};

	let Some(collations_limit) = per_relay_parent.assignments.get(&core_index) else {
		gum::warn!(
			target: LOG_TARGET,
			para_id = %id,
			relay_parent = ?candidate_relay_parent,
			cores = ?per_relay_parent.assignments.keys(),
			?core_index,
			"Attempting to distribute collation for a core we are not assigned to ",
		);

		return Ok(())
	};

	let current_collations_count = per_relay_parent
		.collations
		.values()
		.filter(|c| c.core_index() == &core_index)
		.count();
	if current_collations_count >= *collations_limit {
		gum::debug!(
			target: LOG_TARGET,
			?candidate_relay_parent,
			"The limit of {} collations per relay parent for core {} is already reached",
			collations_limit,
			core_index.0,
		);
		return Ok(())
	}

	// We have already seen collation for this relay parent.
	if per_relay_parent.collations.contains_key(&candidate_hash) {
		gum::debug!(
			target: LOG_TARGET,
			?candidate_relay_parent,
			?candidate_hash,
			"Already seen this candidate",
		);
		return Ok(())
	}

	let elastic_scaling = per_relay_parent.assignments.len() > 1;
	if elastic_scaling {
		gum::debug!(
			target: LOG_TARGET,
			para_id = %id,
			cores = ?per_relay_parent.assignments.keys(),
			"{} is assigned to {} cores at {}", id, per_relay_parent.assignments.len(), candidate_relay_parent,
		);
	}

	let our_core = core_index;

	// Determine the group on that core.
	let GroupValidators { validators } =
		determine_our_validators(ctx, runtime, our_core, candidate_relay_parent).await?;

	if validators.is_empty() {
		gum::warn!(
			target: LOG_TARGET,
			core = ?our_core,
			"there are no validators assigned to core",
		);

		return Ok(())
	}

	gum::debug!(
		target: LOG_TARGET,
		para_id = %id,
		candidate_relay_parent = %candidate_relay_parent,
		?candidate_hash,
		pov_hash = ?pov.hash(),
		core = ?our_core,
		current_validators = ?validators,
		"Accepted collation, connecting to validators."
	);

	// Insert validator group for the `core_index` at relay parent.
	per_relay_parent.validator_group.entry(core_index).or_insert_with(|| {
		let mut group = ValidatorGroup::default();
		group.validators = validators;
		group
	});

	if let Some(result_sender) = result_sender {
		state.collation_result_senders.insert(candidate_hash, result_sender);
	}

	let para_head = receipt.descriptor.para_head();
	per_relay_parent.collations.insert(
		candidate_hash,
		CollationData {
			collation: Collation {
				receipt,
				pov,
				parent_head_data,
				status: CollationStatus::Created,
			},
			core_index,
			session_index,
			stats: per_relay_parent
				.block_number
				.map(|n| CollationStats::new(para_head, n, &state.metrics)),
		},
	);

	// The leaf should be present in the allowed ancestry of some leaf.
	//
	// It's collation-producer responsibility to verify that there exists
	// a hypothetical membership in a fragment chain for the candidate.
	let interested = state
		.peer_data
		.iter()
		.filter(|(_, PeerData { view: v, .. })| {
			v.iter().any(|block_hash| {
				state.implicit_view.as_ref().map(|implicit_view| {
					implicit_view
						.known_allowed_relay_parents_under(block_hash, Some(id))
						.unwrap_or_default()
						.contains(&candidate_relay_parent)
				}) == Some(true)
			})
		})
		.map(|(id, _)| id);

	// Make sure already connected peers get collations:
	for peer_id in interested {
		advertise_collation(
			ctx,
			candidate_relay_parent,
			per_relay_parent,
			peer_id,
			&state.peer_ids,
			&mut state.advertisement_timeouts,
			&state.metrics,
		)
		.await;
	}

	Ok(())
}

/// Validators of a particular group index.
#[derive(Debug)]
struct GroupValidators {
	/// The validators of above group (their discovery keys).
	validators: Vec<AuthorityDiscoveryId>,
}

/// Figure out current group of validators assigned to the para being collated on.
///
/// Returns [`ValidatorId`]'s of current group as determined based on the `relay_parent`.
#[overseer::contextbounds(CollatorProtocol, prefix = self::overseer)]
async fn determine_our_validators<Context>(
	ctx: &mut Context,
	runtime: &mut RuntimeInfo,
	core_index: CoreIndex,
	relay_parent: Hash,
) -> Result<GroupValidators> {
	let session_index = runtime.get_session_index_for_child(ctx.sender(), relay_parent).await?;
	let info = &runtime
		.get_session_info_by_index(ctx.sender(), relay_parent, session_index)
		.await?
		.session_info;
	gum::debug!(target: LOG_TARGET, ?session_index, "Received session info");
	let groups = &info.validator_groups;
	let num_cores = groups.len();
	let rotation_info = get_group_rotation_info(ctx.sender(), relay_parent).await?;

	let current_group_index = rotation_info.group_for_core(core_index, num_cores);
	let current_validators =
		groups.get(current_group_index).map(|v| v.as_slice()).unwrap_or_default();

	let validators = &info.discovery_keys;

	let current_validators =
		current_validators.iter().map(|i| validators[i.0 as usize].clone()).collect();

	let current_validators = GroupValidators { validators: current_validators };

	Ok(current_validators)
}

/// Construct the declare message to be sent to validator.
fn declare_message(
	state: &mut State,
) -> Option<CollationProtocols<protocol_v1::CollationProtocol, protocol_v2::CollationProtocol>> {
	let para_id = state.collating_on?;
	let declare_signature_payload = protocol_v2::declare_signature_payload(&state.local_peer_id);
	let wire_message = protocol_v2::CollatorProtocolMessage::Declare(
		state.collator_pair.public(),
		para_id,
		state.collator_pair.sign(&declare_signature_payload),
	);
	Some(CollationProtocols::V2(protocol_v2::CollationProtocol::CollatorProtocol(wire_message)))
}

/// Issue versioned `Declare` collation message to the given `peer`.
#[overseer::contextbounds(CollatorProtocol, prefix = self::overseer)]
async fn declare<Context>(ctx: &mut Context, state: &mut State, peer: &PeerId) {
	if let Some(wire_message) = declare_message(state) {
		ctx.send_message(NetworkBridgeTxMessage::SendCollationMessage(vec![*peer], wire_message))
			.await;
	}
}

/// Checks whether there are any core assignments for our para on any active relay chain leaves.
fn has_assigned_cores(
	implicit_view: &Option<ImplicitView>,
	per_relay_parent: &HashMap<Hash, PerRelayParent>,
) -> bool {
	let Some(implicit_view) = implicit_view else { return false };

	for leaf in implicit_view.leaves() {
		if let Some(relay_parent) = per_relay_parent.get(leaf) {
			if !relay_parent.assignments.is_empty() {
				return true;
			}
		}
	}

	false
}

fn list_of_backing_validators_in_view(
	implicit_view: &Option<ImplicitView>,
	per_relay_parent: &HashMap<Hash, PerRelayParent>,
) -> Vec<AuthorityDiscoveryId> {
	let mut backing_validators = HashSet::new();
	let Some(implicit_view) = implicit_view else { return vec![] };

	for leaf in implicit_view.leaves() {
		if let Some(relay_parent) = per_relay_parent.get(leaf) {
			for group in relay_parent.validator_group.values() {
				backing_validators.extend(group.validators.iter().cloned());
			}
		}
	}

	backing_validators.into_iter().collect()
}

/// Updates a set of connected validators based on their advertisement-bits
/// in a validators buffer.
#[overseer::contextbounds(CollatorProtocol, prefix = self::overseer)]
async fn connect_to_validators<Context>(
	ctx: &mut Context,
	implicit_view: &Option<ImplicitView>,
	per_relay_parent: &HashMap<Hash, PerRelayParent>,
) {
	let cores_assigned = has_assigned_cores(implicit_view, per_relay_parent);
	// If no cores are assigned to the para, we still need to send a ConnectToValidators request to
	// the network bridge passing an empty list of validator ids. Otherwise, it will keep connecting
	// to the last requested validators until a new request is issued.
	let validator_ids = if cores_assigned {
		list_of_backing_validators_in_view(implicit_view, per_relay_parent)
	} else {
		Vec::new()
	};

	gum::trace!(
		target: LOG_TARGET,
		?cores_assigned,
		"Sending connection request to validators: {:?}",
		validator_ids,
	);

	// ignore address resolution failure
	// will reissue a new request on new collation
	let (failed, _) = oneshot::channel();
	ctx.send_message(NetworkBridgeTxMessage::ConnectToValidators {
		validator_ids,
		peer_set: PeerSet::Collation,
		failed,
	})
	.await;
}

/// Advertise collation to the given `peer`.
///
/// This will only advertise a collation if there exists at least one for the given
/// `relay_parent` and the given `peer` is set as validator for our para at the given
/// `relay_parent`.
///
/// We also make sure not to advertise the same collation multiple times to the same validator.
#[overseer::contextbounds(CollatorProtocol, prefix = self::overseer)]
async fn advertise_collation<Context>(
	ctx: &mut Context,
	relay_parent: Hash,
	per_relay_parent: &mut PerRelayParent,
	peer: &PeerId,
	peer_ids: &HashMap<PeerId, HashSet<AuthorityDiscoveryId>>,
	advertisement_timeouts: &mut FuturesUnordered<ResetInterestTimeout>,
	metrics: &Metrics,
) {
	for (candidate_hash, collation_and_core) in per_relay_parent.collations.iter_mut() {
		let core_index = *collation_and_core.core_index();
		let collation = collation_and_core.collation_mut();

		let Some(validator_group) = per_relay_parent.validator_group.get_mut(&core_index) else {
			gum::debug!(
				target: LOG_TARGET,
				?relay_parent,
				?core_index,
				"Skipping advertising to validator, validator group for core not found",
			);
			return
		};

		let should_advertise = validator_group.should_advertise_to(candidate_hash, peer_ids, &peer);
		match should_advertise {
			ShouldAdvertiseTo::Yes => {},
			ShouldAdvertiseTo::NotAuthority | ShouldAdvertiseTo::AlreadyAdvertised => {
				gum::trace!(
					target: LOG_TARGET,
					?relay_parent,
					?candidate_hash,
					peer_id = %peer,
					reason = ?should_advertise,
					"Not advertising collation"
				);
				continue
			},
		}

		gum::debug!(
			target: LOG_TARGET,
			?relay_parent,
			?candidate_hash,
			peer_id = %peer,
			"Advertising collation.",
		);

		collation.status.advance_to_advertised();

		ctx.send_message(NetworkBridgeTxMessage::SendCollationMessage(
			vec![*peer],
			CollationProtocols::V2(protocol_v2::CollationProtocol::CollatorProtocol(
				protocol_v2::CollatorProtocolMessage::AdvertiseCollation {
					relay_parent,
					candidate_hash: *candidate_hash,
					parent_head_data_hash: collation.parent_head_data.hash(),
				},
			)),
		))
		.await;

		validator_group.advertised_to_peer(candidate_hash, &peer_ids, peer);

		advertisement_timeouts.push(ResetInterestTimeout::new(
			*candidate_hash,
			*peer,
			RESET_INTEREST_TIMEOUT,
		));

		metrics.on_advertisement_made();
	}
}

/// The main incoming message dispatching switch.
#[overseer::contextbounds(CollatorProtocol, prefix = self::overseer)]
async fn process_msg<Context>(
	ctx: &mut Context,
	runtime: &mut RuntimeInfo,
	state: &mut State,
	msg: CollatorProtocolMessage,
) -> Result<()> {
	use CollatorProtocolMessage::*;

	match msg {
		CollateOn(id) => {
			state.collating_on = Some(id);
			state.implicit_view = Some(ImplicitView::new(Some(id)));
		},
		DistributeCollation {
			candidate_receipt,
			parent_head_data_hash: _,
			pov,
			parent_head_data,
			result_sender,
			core_index,
		} => {
			match state.collating_on {
				Some(id) if candidate_receipt.descriptor.para_id() != id => {
					// If the ParaId of a collation requested to be distributed does not match
					// the one we expect, we ignore the message.
					gum::warn!(
						target: LOG_TARGET,
						para_id = %candidate_receipt.descriptor.para_id(),
						collating_on = %id,
						"DistributeCollation for unexpected para_id",
					);
				},
				Some(id) => {
					let _ = state.metrics.time_collation_distribution("distribute");
					distribute_collation(
						ctx,
						runtime,
						state,
						id,
						candidate_receipt,
						pov,
						parent_head_data,
						result_sender,
						core_index,
					)
					.await?;
				},
				None => {
					gum::warn!(
						target: LOG_TARGET,
						para_id = %candidate_receipt.descriptor.para_id(),
						"DistributeCollation message while not collating on any",
					);
				},
			}
		},
		NetworkBridgeUpdate(event) => {
			// We should count only this shoulder in the histogram, as other shoulders are just
			// introducing noise
			let _ = state.metrics.time_process_msg();

			if let Err(e) = handle_network_msg(ctx, runtime, state, event).await {
				gum::warn!(
					target: LOG_TARGET,
					err = ?e,
					"Failed to handle incoming network message",
				);
			}
		},
		msg @ (Invalid(..) | Seconded(..)) => {
			gum::warn!(
				target: LOG_TARGET,
				"{:?} message is not expected on the collator side of the protocol",
				msg,
			);
		},
	}

	Ok(())
}

/// Issue a response to a previously requested collation.
async fn send_collation(
	state: &mut State,
	request: VersionedCollationRequest,
	receipt: CandidateReceipt,
	pov: PoV,
	parent_head_data: HeadData,
) {
	let (tx, rx) = oneshot::channel();

	let relay_parent = request.relay_parent();
	let peer_id = request.peer_id();
	let candidate_hash = receipt.hash();

	let result = Ok(request_v2::CollationFetchingResponse::CollationWithParentHeadData {
		receipt,
		pov,
		parent_head_data,
	});

	let response =
		OutgoingResponse { result, reputation_changes: Vec::new(), sent_feedback: Some(tx) };

	if let Err(_) = request.send_outgoing_response(response) {
		gum::warn!(target: LOG_TARGET, "Sending collation response failed");
	}

	state.active_collation_fetches.push(
		async move {
			let r = rx.timeout(MAX_UNSHARED_UPLOAD_TIME).await;
			let timed_out = r.is_none();

			CollationSendResult { relay_parent, candidate_hash, peer_id, timed_out }
		}
		.boxed(),
	);

	state.metrics.on_collation_sent();
}

/// A networking messages switch.
#[overseer::contextbounds(CollatorProtocol, prefix = self::overseer)]
async fn handle_incoming_peer_message<Context>(
	ctx: &mut Context,
	runtime: &mut RuntimeInfo,
	state: &mut State,
	origin: PeerId,
	msg: CollationProtocols<
		protocol_v1::CollatorProtocolMessage,
		protocol_v2::CollatorProtocolMessage,
	>,
) -> Result<()> {
	use protocol_v1::CollatorProtocolMessage as V1;
	use protocol_v2::CollatorProtocolMessage as V2;

	match msg {
		CollationProtocols::V1(V1::Declare(..)) | CollationProtocols::V2(V2::Declare(..)) => {
			gum::trace!(
				target: LOG_TARGET,
				?origin,
				"Declare message is not expected on the collator side of the protocol",
			);

			// If we are declared to, this is another collator, and we should disconnect.
			ctx.send_message(NetworkBridgeTxMessage::DisconnectPeers(
				vec![origin],
				PeerSet::Collation,
			))
			.await;
		},
		CollationProtocols::V1(V1::AdvertiseCollation(_)) |
		CollationProtocols::V2(V2::AdvertiseCollation { .. }) => {
			gum::trace!(
				target: LOG_TARGET,
				?origin,
				"AdvertiseCollation message is not expected on the collator side of the protocol",
			);

			modify_reputation(&mut state.reputation, ctx.sender(), origin, COST_UNEXPECTED_MESSAGE)
				.await;

			// If we are advertised to, this is another collator, and we should disconnect.
			ctx.send_message(NetworkBridgeTxMessage::DisconnectPeers(
				vec![origin],
				PeerSet::Collation,
			))
			.await;
		},
		CollationProtocols::V1(V1::CollationSeconded(relay_parent, statement)) => {
			// Impossible, we no longer accept connections on v1.
			gum::warn!(
				target: LOG_TARGET,
				?statement,
				?origin,
				?relay_parent,
				"Collation seconded message received on unsupported protocol version 1",
			);
		},
		CollationProtocols::V2(V2::CollationSeconded(relay_parent, statement)) => {
			if !matches!(statement.unchecked_payload(), Statement::Seconded(_)) {
				gum::warn!(
					target: LOG_TARGET,
					?statement,
					?origin,
					"Collation seconded message received with none-seconded statement.",
				);
			} else {
				let statement = runtime
					.check_signature(ctx.sender(), relay_parent, statement)
					.await?
					.map_err(Error::InvalidStatementSignature)?;

				let removed =
					state.collation_result_senders.remove(&statement.payload().candidate_hash());

				if let Some(sender) = removed {
					gum::trace!(
						target: LOG_TARGET,
						?statement,
						?origin,
						"received a valid `CollationSeconded`, forwarding result to collator",
					);
					let _ = sender.send(CollationSecondedSignal { statement, relay_parent });
				} else {
					// Checking whether the `CollationSeconded` statement is unexpected
					let relay_parent = match state.per_relay_parent.get(&relay_parent) {
						Some(per_relay_parent) => per_relay_parent,
						None => {
							gum::debug!(
								target: LOG_TARGET,
								candidate_relay_parent = %relay_parent,
								candidate_hash = ?&statement.payload().candidate_hash(),
								"Seconded statement relay parent is out of our view",
							);
							return Ok(())
						},
					};
					match relay_parent.collations.get(&statement.payload().candidate_hash()) {
						Some(_) => {
							// We've seen this collation before, so a seconded statement is expected
							gum::trace!(
								target: LOG_TARGET,
								?statement,
								?origin,
								"received a valid `CollationSeconded`",
							);
						},
						None => {
							gum::debug!(
								target: LOG_TARGET,
								candidate_hash = ?&statement.payload().candidate_hash(),
								?origin,
								"received an unexpected `CollationSeconded`: unknown statement",
							);
						},
					}
				}
			}
		},
	}

	Ok(())
}

/// Process an incoming network request for a collation.
#[overseer::contextbounds(CollatorProtocol, prefix = self::overseer)]
async fn handle_incoming_request<Context>(
	ctx: &mut Context,
	state: &mut State,
	req: std::result::Result<VersionedCollationRequest, incoming::Error>,
) -> Result<()> {
	let req = req?;
	let relay_parent = req.relay_parent();
	let peer_id = req.peer_id();
	let para_id = req.para_id();

	match state.collating_on {
		Some(our_para_id) if our_para_id == para_id => {
			let per_relay_parent = match state.per_relay_parent.get_mut(&relay_parent) {
				Some(per_relay_parent) => per_relay_parent,
				None => {
					gum::debug!(
						target: LOG_TARGET,
						relay_parent = %relay_parent,
						"received a `RequestCollation` for a relay parent out of our view",
					);

					return Ok(())
				},
			};

			let collation_with_core = match &req {
				VersionedCollationRequest::V2(req) =>
					per_relay_parent.collations.get_mut(&req.payload.candidate_hash),
			};
			let (receipt, pov, parent_head_data) =
				if let Some(collation_with_core) = collation_with_core {
					let collation = collation_with_core.collation_mut();
					collation.status.advance_to_requested();
					(
						collation.receipt.clone(),
						collation.pov.clone(),
						collation.parent_head_data.clone(),
					)
				} else {
					gum::warn!(
						target: LOG_TARGET,
						relay_parent = %relay_parent,
						"received a `RequestCollation` for a relay parent we don't have collation stored.",
					);

					return Ok(())
				};

			state.metrics.on_collation_sent_requested();

			let waiting = state.waiting_collation_fetches.entry(relay_parent).or_default();
			let candidate_hash = receipt.hash();

			if !waiting.waiting_peers.insert((peer_id, candidate_hash)) {
				gum::debug!(
					target: LOG_TARGET,
					"Dropping incoming request as peer has a request in flight already."
				);
				modify_reputation(
					&mut state.reputation,
					ctx.sender(),
					peer_id,
					COST_APPARENT_FLOOD.into(),
				)
				.await;
				return Ok(())
			}

			if waiting.collation_fetch_active {
				waiting.req_queue.push_back(req);
			} else {
				waiting.collation_fetch_active = true;
				// Obtain a timer for sending collation
				let _ = state.metrics.time_collation_distribution("send");

				send_collation(state, req, receipt, pov, parent_head_data).await;
			}
		},
		Some(our_para_id) => {
			gum::warn!(
				target: LOG_TARGET,
				for_para_id = %para_id,
				our_para_id = %our_para_id,
				"received a `CollationFetchingRequest` for unexpected para_id",
			);
		},
		None => {
			gum::warn!(
				target: LOG_TARGET,
				for_para_id = %para_id,
				"received a `RequestCollation` while not collating on any para",
			);
		},
	}
	Ok(())
}

/// Peer's view has changed. Send advertisements for new relay parents
/// if there're any.
#[overseer::contextbounds(CollatorProtocol, prefix = self::overseer)]
async fn handle_peer_view_change<Context>(
	ctx: &mut Context,
	state: &mut State,
	peer_id: PeerId,
	view: View,
) {
	let Some(PeerData { view: current, unknown_heads }) = state.peer_data.get_mut(&peer_id) else {
		return
	};

	let added: Vec<Hash> = view.difference(&*current).cloned().collect();

	*current = view;

	for added in added.into_iter() {
		let block_hashes = match state.per_relay_parent.contains_key(&added) {
			true => state
				.implicit_view
				.as_ref()
				.and_then(|implicit_view| {
					implicit_view.known_allowed_relay_parents_under(&added, state.collating_on)
				})
				.unwrap_or_default(),
			false => {
				gum::trace!(
					target: LOG_TARGET,
					?peer_id,
					new_leaf = ?added,
					"New leaf in peer's view is unknown",
				);

				unknown_heads.insert(added, ());

				continue
			},
		};

		for block_hash in block_hashes {
			let Some(per_relay_parent) = state.per_relay_parent.get_mut(block_hash) else {
				continue
			};

			advertise_collation(
				ctx,
				*block_hash,
				per_relay_parent,
				&peer_id,
				&state.peer_ids,
				&mut state.advertisement_timeouts,
				&state.metrics,
			)
			.await;
		}
	}
}

/// Bridge messages switch.
#[overseer::contextbounds(CollatorProtocol, prefix = self::overseer)]
async fn handle_network_msg<Context>(
	ctx: &mut Context,
	runtime: &mut RuntimeInfo,
	state: &mut State,
	bridge_message: NetworkBridgeEvent<net_protocol::CollatorProtocolMessage>,
) -> Result<()> {
	use NetworkBridgeEvent::*;

	match bridge_message {
		PeerConnected(peer_id, observed_role, protocol_version, maybe_authority) => {
			// If it is possible that a disconnected validator would attempt a reconnect
			// it should be handled here.
			gum::trace!(target: LOG_TARGET, ?peer_id, ?observed_role, ?maybe_authority, "Peer connected");

			let version: CollationVersion = match protocol_version.try_into() {
				Ok(version) => version,
				Err(err) => {
					// Network bridge is expected to handle this.
					gum::error!(
						target: LOG_TARGET,
						?peer_id,
						?observed_role,
						?err,
						"Unsupported protocol version"
					);
					return Ok(())
				},
			};
			if version == CollationVersion::V1 {
				gum::warn!(
					target: LOG_TARGET,
					?peer_id,
					?observed_role,
					"Unsupported protocol version v1"
				);

				// V1 no longer supported, we should disconnect.
				ctx.send_message(NetworkBridgeTxMessage::DisconnectPeers(
					vec![peer_id],
					PeerSet::Collation,
				))
				.await;
				return Ok(())
			}

			state.peer_data.entry(peer_id).or_insert_with(|| PeerData {
				view: View::default(),
				// Unlikely that the collator is falling 10 blocks behind and if so, it probably is
				// not able to keep up any way.
				unknown_heads: LruMap::new(ByLength::new(10)),
			});

			if let Some(authority_ids) = maybe_authority {
				gum::trace!(
					target: LOG_TARGET,
					?authority_ids,
					?peer_id,
					"Connected to requested validator"
				);
				state.peer_ids.insert(peer_id, authority_ids);

				declare(ctx, state, &peer_id).await;
			}
		},
		PeerViewChange(peer_id, view) => {
			gum::trace!(target: LOG_TARGET, ?peer_id, ?view, "Peer view change");
			handle_peer_view_change(ctx, state, peer_id, view).await;
		},
		PeerDisconnected(peer_id) => {
			gum::trace!(target: LOG_TARGET, ?peer_id, "Peer disconnected");
			state.peer_data.remove(&peer_id);
			state.peer_ids.remove(&peer_id);
		},
		OurViewChange(view) => {
			gum::trace!(target: LOG_TARGET, ?view, "Own view change");
<<<<<<< HEAD
			handle_our_view_change(ctx, runtime, state, view).await?;
			connect_to_validators(ctx, &state.implicit_view, &state.per_relay_parent).await;
=======
			handle_our_view_change(ctx, state, view, runtime).await?;
>>>>>>> e8f1aff5
		},
		PeerMessage(remote, msg) => {
			handle_incoming_peer_message(ctx, runtime, state, remote, msg).await?;
		},
		UpdatedAuthorityIds(peer_id, authority_ids) => {
			gum::trace!(target: LOG_TARGET, ?peer_id, ?authority_ids, "Updated authority ids");
			if state.peer_data.contains_key(&peer_id) {
				if state.peer_ids.insert(peer_id, authority_ids).is_none() {
					declare(ctx, state, &peer_id).await;
				}
			}
		},
		NewGossipTopology { .. } => {
			// impossible!
		},
	}

	Ok(())
}

/// Update collation tracker with the backed and included candidates.
#[overseer::contextbounds(CollatorProtocol, prefix = crate::overseer)]
async fn process_block_events<Context>(
	ctx: &mut Context,
	collation_tracker: &mut CollationTracker,
	leaf: Hash,
	maybe_block_number: Option<BlockNumber>,
	para_id: ParaId,
	metrics: &Metrics,
) {
	if let Ok(events) = get_candidate_events(ctx.sender(), leaf).await {
		let Some(block_number) = maybe_block_number else {
			// This should not happen. If it does this log message explains why
			// metrics and logs are missing for the candidates under this block.
			gum::debug!(
				target: crate::LOG_TARGET_STATS,
				relay_block = ?leaf,
				?para_id,
				"Failed to get relay chain block number",
			);
			return
		};

		for ev in events {
			match ev {
				CandidateEvent::CandidateIncluded(receipt, _, _, _) => {
					if receipt.descriptor.para_id() != para_id {
						continue
					}
					collation_tracker.collation_included(block_number, leaf, receipt, metrics);
				},
				CandidateEvent::CandidateBacked(receipt, _, _, _) => {
					if receipt.descriptor.para_id() != para_id {
						continue
					}

					let Some(block_number) = maybe_block_number else { continue };
					let Some(stats) =
						collation_tracker.collation_backed(block_number, leaf, receipt, metrics)
					else {
						continue
					};

					// Continue measuring inclusion latency.
					collation_tracker.track(stats);
				},
				_ => {
					// do not care about other events
				},
			}
		}
	}
}

/// Handles our view changes.
#[overseer::contextbounds(CollatorProtocol, prefix = crate::overseer)]
async fn handle_our_view_change<Context>(
	ctx: &mut Context,
	runtime: &mut RuntimeInfo,
	state: &mut State,
	view: OurView,
	runtime_info: &mut RuntimeInfo,
) -> Result<()> {
	let Some(implicit_view) = &mut state.implicit_view else { return Ok(()) };
	let Some(para_id) = state.collating_on else { return Ok(()) };

	let removed: Vec<_> = implicit_view.leaves().filter(|h| !view.contains(h)).copied().collect();
	let added: Vec<_> = view.iter().filter(|h| !implicit_view.contains_leaf(h)).collect();

	for leaf in added {
		let session_index = runtime_info.get_session_index_for_child(ctx.sender(), *leaf).await?;

		let claim_queue = fetch_claim_queue(ctx.sender(), *leaf).await?;

		implicit_view
			.activate_leaf(ctx.sender(), *leaf)
			.await
			.map_err(Error::ImplicitViewFetchError)?;

		let block_number = implicit_view.block_number(leaf);
<<<<<<< HEAD
		state.per_relay_parent.insert(
			*leaf,
			PerRelayParent::new(ctx, runtime, para_id, claim_queue, block_number, *leaf).await?,
		);
=======
		state
			.per_relay_parent
			.insert(*leaf, PerRelayParent::new(para_id, claim_queue, block_number, session_index));
>>>>>>> e8f1aff5

		process_block_events(
			ctx,
			&mut state.collation_tracker,
			*leaf,
			block_number,
			para_id,
			&state.metrics,
		)
		.await;
		let allowed_ancestry = implicit_view
			.known_allowed_relay_parents_under(leaf, state.collating_on)
			.unwrap_or_default();

		// Get the peers that already reported us this head, but we didn't know it at this
		// point.
		let peers = state
			.peer_data
			.iter_mut()
			.filter_map(|(id, data)| data.unknown_heads.remove(leaf).map(|_| id))
			.collect::<Vec<_>>();

		for block_hash in allowed_ancestry {
			let block_number = implicit_view.block_number(block_hash);

<<<<<<< HEAD
			if state.per_relay_parent.get(block_hash).is_none() {
				let claim_queue = fetch_claim_queue(ctx.sender(), *block_hash).await?;

				state.per_relay_parent.insert(
					*block_hash,
					PerRelayParent::new(
						ctx,
						runtime,
						para_id,
						claim_queue,
						block_number,
						*block_hash,
					)
					.await?,
				);
			}

			let per_relay_parent =
				state.per_relay_parent.get_mut(block_hash).expect("Just inserted");
=======
			let per_relay_parent = match state.per_relay_parent.entry(*block_hash) {
				Entry::Vacant(entry) => {
					let claim_queue = match fetch_claim_queue(ctx.sender(), *block_hash).await {
						Ok(cq) => cq,
						Err(error) => {
							gum::debug!(
								target: LOG_TARGET,
								?block_hash,
								?error,
								"Failed to fetch claim queue while iterating allowed ancestry",
							);
							continue
						},
					};
					let session_index =
						match runtime_info.get_session_index_for_child(ctx.sender(), *leaf).await {
							Ok(si) => si,
							Err(error) => {
								gum::debug!(
									target: LOG_TARGET,
									?block_hash,
									?error,
									"Failed to fetch session index while iterating allowed ancestry",
								);
								continue
							},
						};

					entry.insert(PerRelayParent::new(
						para_id,
						claim_queue,
						block_number,
						session_index,
					))
				},
				Entry::Occupied(entry) => entry.into_mut(),
			};
>>>>>>> e8f1aff5

			// Announce relevant collations to these peers.
			for peer_id in &peers {
				advertise_collation(
					ctx,
					*block_hash,
					per_relay_parent,
					&peer_id,
					&state.peer_ids,
					&mut state.advertisement_timeouts,
					&state.metrics,
				)
				.await;
			}
		}
	}

	let highest_session_index = state.per_relay_parent.values().map(|pr| pr.session_index).max();

	for leaf in removed {
		// If the leaf is deactivated it still may stay in the view as a part
		// of implicit ancestry. Only update the state after the hash is actually
		// pruned from the block info storage.
		let maybe_block_number = implicit_view.block_number(&leaf);
		let pruned = implicit_view.deactivate_leaf(leaf);

		for removed in &pruned {
			gum::debug!(
				target: LOG_TARGET,
				relay_parent = ?removed,
				"Removing relay parent because our view changed.",
			);

			if let Some(block_number) = maybe_block_number {
				let expired_collations = state.collation_tracker.drain_expired(block_number);
				process_expired_collations(expired_collations, *removed, para_id, &state.metrics);
			}

			// Get all the collations built on top of the removed leaf.
			let collations = state
				.per_relay_parent
				.remove(removed)
				.map(|per_relay_parent| per_relay_parent.collations)
				.unwrap_or_default();

			for collation_with_core in collations.into_values() {
				let collation = collation_with_core.collation();
				let candidate_hash = collation.receipt.hash();

				state.collation_result_senders.remove(&candidate_hash);

				process_out_of_view_collation(
					&mut state.collation_tracker,
					collation_with_core,
					highest_session_index,
				);
			}

			state.waiting_collation_fetches.remove(removed);
		}
	}
	Ok(())
}

fn process_out_of_view_collation(
	collation_tracker: &mut CollationTracker,
	mut collation_with_core: CollationData,
	highest_session_index: Option<SessionIndex>,
) {
	let is_same_session =
		highest_session_index.map_or(true, |hs| hs == collation_with_core.session_index);
	let collation = collation_with_core.collation_mut();
	let candidate_hash = collation.receipt.hash();

	match collation.status {
		CollationStatus::Created =>
			if is_same_session {
				gum::warn!(
					target: LOG_TARGET,
					?candidate_hash,
					pov_hash = ?collation.pov.hash(),
					"Collation wasn't advertised to any validator.",
				)
			} else {
				gum::debug!(
					target: LOG_TARGET,
					?candidate_hash,
					pov_hash = ?collation.pov.hash(),
					"Collation wasn't advertised because it was built on a relay chain block that is now part of an old session.",
				)
			},
		CollationStatus::Advertised => gum::debug!(
			target: LOG_TARGET,
			?candidate_hash,
			pov_hash = ?collation.pov.hash(),
			"Collation was advertised but not requested by any validator.",
		),
		CollationStatus::Requested => {
			gum::debug!(
				target: LOG_TARGET,
				?candidate_hash,
				pov_hash = ?collation.pov.hash(),
				"Collation was requested.",
			);
		},
	}

	let collation_status = collation.status.clone();
	let Some(mut stats) = collation_with_core.take_stats() else { return };

	// If the collation stats are still available, it means it was never
	// succesfully fetched, even if a fetch request was received, but not succeed.
	//
	// Will expire in it's current state at the next block import.
	stats.set_pre_backing_status(collation_status);
	collation_tracker.track(stats);
}

fn process_expired_collations(
	expired_collations: Vec<CollationStats>,
	removed: Hash,
	para_id: ParaId,
	metrics: &Metrics,
) {
	for expired_collation in expired_collations {
		let collation_state = if expired_collation.fetch_latency().is_none() {
			// If collation was not fetched, we rely on the status provided
			// by the collator protocol.
			expired_collation.pre_backing_status().label()
		} else if expired_collation.backed().is_none() {
			"fetched"
		} else if expired_collation.included().is_none() {
			"backed"
		} else {
			"none"
		};

		let age = expired_collation.expired().unwrap_or_default();
		gum::debug!(
			target: crate::LOG_TARGET_STATS,
			?age,
			?collation_state,
			relay_parent = ?removed,
			?para_id,
			head = ?expired_collation.head(),
			"Collation expired",
		);

		metrics.on_collation_expired(age as f64, collation_state);
	}
}

/// The collator protocol collator side main loop.
#[overseer::contextbounds(CollatorProtocol, prefix = crate::overseer)]
pub(crate) async fn run<Context>(
	ctx: Context,
	local_peer_id: PeerId,
	collator_pair: CollatorPair,
	req_v2_receiver: IncomingRequestReceiver<request_v2::CollationFetchingRequest>,
	metrics: Metrics,
) -> std::result::Result<(), FatalError> {
	run_inner(
		ctx,
		local_peer_id,
		collator_pair,
		req_v2_receiver,
		metrics,
		ReputationAggregator::default(),
		REPUTATION_CHANGE_INTERVAL,
	)
	.await
}

#[overseer::contextbounds(CollatorProtocol, prefix = crate::overseer)]
async fn run_inner<Context>(
	mut ctx: Context,
	local_peer_id: PeerId,
	collator_pair: CollatorPair,
	mut req_v2_receiver: IncomingRequestReceiver<request_v2::CollationFetchingRequest>,
	metrics: Metrics,
	reputation: ReputationAggregator,
	reputation_interval: Duration,
) -> std::result::Result<(), FatalError> {
	use OverseerSignal::*;

	let new_reputation_delay = || futures_timer::Delay::new(reputation_interval).fuse();
	let mut reputation_delay = new_reputation_delay();

	let mut state = State::new(local_peer_id, collator_pair, metrics.clone(), reputation);
	let mut runtime = RuntimeInfo::new(None);

	loop {
		let reputation_changes = || vec![COST_INVALID_REQUEST];
		let recv_req_v2 = req_v2_receiver.recv(reputation_changes).fuse();
		pin_mut!(recv_req_v2);

		let mut reconnect_timeout = &mut state.reconnect_timeout;
		select! {
			_ = reputation_delay => {
				state.reputation.send(ctx.sender()).await;
				reputation_delay = new_reputation_delay();
			},
			msg = ctx.recv().fuse() => match msg.map_err(FatalError::SubsystemReceive)? {
				FromOrchestra::Communication { msg } => {
					log_error(
						process_msg(&mut ctx, &mut runtime, &mut state, msg).await,
						"Failed to process message"
					)?;
				},
				FromOrchestra::Signal(ActiveLeaves(update)) => {
					if update.activated.is_some() {
						*reconnect_timeout = futures_timer::Delay::new(RECONNECT_AFTER_LEAF_TIMEOUT).fuse();
					}
				}
				FromOrchestra::Signal(BlockFinalized(..)) => {}
				FromOrchestra::Signal(Conclude) => return Ok(()),
			},
			CollationSendResult { relay_parent, candidate_hash, peer_id, timed_out } =
				state.active_collation_fetches.select_next_some() => {

				let next = if let Some(waiting) = state.waiting_collation_fetches.get_mut(&relay_parent) {
					if timed_out {
						gum::debug!(
							target: LOG_TARGET_STATS,
							?relay_parent,
							?peer_id,
							?candidate_hash,
							"Sending collation to validator timed out, carrying on with next validator."
						);
						// We try to throttle requests per relay parent to give validators
						// more bandwidth, but if the collation is not received within the
						// timeout, we simply start processing next request.
						// The request it still alive, it should be kept in a waiting queue.
					} else {
						waiting.waiting_peers.remove(&(peer_id, candidate_hash));

						// Update collation status to fetched.
						if let Some(per_relay_parent) =  state.per_relay_parent.get_mut(&relay_parent) {
							if let Some(collation_with_core) = per_relay_parent.collations.get_mut(&candidate_hash) {
								let maybe_stats = collation_with_core.take_stats();
								let our_para_id = collation_with_core.collation().receipt.descriptor.para_id();

								if let Some(mut stats) = maybe_stats {
									// Update the timestamp when collation has been sent (from subsysytem perspective)
									stats.set_fetched_at(std::time::Instant::now());
									gum::debug!(
										target: LOG_TARGET_STATS,
										para_head = ?stats.head(),
										%our_para_id,
										"Collation fetch latency is {}ms",
										stats.fetch_latency().unwrap_or_default().as_millis(),
									);

									// Update the pre-backing status. Should be requested at this point.
									stats.set_pre_backing_status(collation_with_core.collation().status.clone());
									debug_assert_eq!(collation_with_core.collation().status, CollationStatus::Requested);

									// Observe fetch latency metric.
									stats.take_fetch_latency_metric();
									stats.set_backed_latency_metric(metrics.time_collation_backing_latency());

									// Next step is to measure backing latency.
									state.collation_tracker.track(stats);
								}
							}
						}
					}

					if let Some(next) = waiting.req_queue.pop_front() {
						next
					} else {
						waiting.collation_fetch_active = false;
						continue
					}
				} else {
					// No waiting collation fetches means we already removed the relay parent from our view.
					continue
				};

				let next_collation_with_core = {
					let per_relay_parent = match state.per_relay_parent.get(&relay_parent) {
						Some(per_relay_parent) => per_relay_parent,
						None => continue,
					};

					per_relay_parent.collations.get(&next.candidate_hash())
				};

				if let Some(collation_with_core) = next_collation_with_core {
					let collation = collation_with_core.collation();
					let receipt = collation.receipt.clone();
					let pov = collation.pov.clone();
					let parent_head_data = collation.parent_head_data.clone();

					send_collation(&mut state, next, receipt, pov, parent_head_data).await;
				}
			},
			(candidate_hash, peer_id) = state.advertisement_timeouts.select_next_some() => {
				gum::debug!(
					target: LOG_TARGET,
					?candidate_hash,
					?peer_id,
					"Advertising to peer timed out"
				);
			}
			_ = reconnect_timeout => {

				connect_to_validators(&mut ctx, &state.implicit_view, &state.per_relay_parent).await;

				gum::trace!(
					target: LOG_TARGET,
					timeout = ?RECONNECT_AFTER_LEAF_TIMEOUT,
					"Peer-set updated due to a timeout"
				);
			},
			in_req = recv_req_v2 => {
				let request = in_req.map(VersionedCollationRequest::from);

				log_error(
					handle_incoming_request(&mut ctx, &mut state, request).await,
					"Handling incoming collation fetch request V2"
				)?;
			}
		}
	}
}<|MERGE_RESOLUTION|>--- conflicted
+++ resolved
@@ -52,15 +52,9 @@
 	TimeoutExt,
 };
 use polkadot_primitives::{
-<<<<<<< HEAD
-	vstaging::{CandidateEvent, CandidateReceiptV2 as CandidateReceipt},
-	AuthorityDiscoveryId, BlockNumber, CandidateHash, CollatorPair, CoreIndex, Hash, HeadData,
-	Id as ParaId,
-=======
 	AuthorityDiscoveryId, BlockNumber, CandidateEvent, CandidateHash,
-	CandidateReceiptV2 as CandidateReceipt, CollatorPair, CoreIndex, GroupIndex, Hash, HeadData,
+	CandidateReceiptV2 as CandidateReceipt, CollatorPair, CoreIndex, Hash, HeadData,
 	Id as ParaId, SessionIndex,
->>>>>>> e8f1aff5
 };
 
 use crate::{modify_reputation, LOG_TARGET, LOG_TARGET_STATS};
@@ -258,13 +252,9 @@
 		para_id: ParaId,
 		claim_queue: ClaimQueueSnapshot,
 		block_number: Option<BlockNumber>,
-<<<<<<< HEAD
 		block_hash: Hash,
+		session_index: SessionIndex,
 	) -> Result<Self> {
-=======
-		session_index: SessionIndex,
-	) -> Self {
->>>>>>> e8f1aff5
 		let assignments =
 			claim_queue.iter_all_claims().fold(HashMap::new(), |mut acc, (core, claims)| {
 				let n_claims = claims.iter().filter(|para| para == &&para_id).count();
@@ -289,12 +279,8 @@
 			collations: HashMap::new(),
 			assignments,
 			block_number,
-<<<<<<< HEAD
+			session_index,
 		})
-=======
-			session_index,
-		}
->>>>>>> e8f1aff5
 	}
 }
 
@@ -531,7 +517,7 @@
 				status: CollationStatus::Created,
 			},
 			core_index,
-			session_index,
+			session_index: per_relay_parent.session_index,
 			stats: per_relay_parent
 				.block_number
 				.map(|n| CollationStats::new(para_head, n, &state.metrics)),
@@ -1273,12 +1259,8 @@
 		},
 		OurViewChange(view) => {
 			gum::trace!(target: LOG_TARGET, ?view, "Own view change");
-<<<<<<< HEAD
 			handle_our_view_change(ctx, runtime, state, view).await?;
 			connect_to_validators(ctx, &state.implicit_view, &state.per_relay_parent).await;
-=======
-			handle_our_view_change(ctx, state, view, runtime).await?;
->>>>>>> e8f1aff5
 		},
 		PeerMessage(remote, msg) => {
 			handle_incoming_peer_message(ctx, runtime, state, remote, msg).await?;
@@ -1360,7 +1342,6 @@
 	runtime: &mut RuntimeInfo,
 	state: &mut State,
 	view: OurView,
-	runtime_info: &mut RuntimeInfo,
 ) -> Result<()> {
 	let Some(implicit_view) = &mut state.implicit_view else { return Ok(()) };
 	let Some(para_id) = state.collating_on else { return Ok(()) };
@@ -1369,7 +1350,7 @@
 	let added: Vec<_> = view.iter().filter(|h| !implicit_view.contains_leaf(h)).collect();
 
 	for leaf in added {
-		let session_index = runtime_info.get_session_index_for_child(ctx.sender(), *leaf).await?;
+		let session_index = runtime.get_session_index_for_child(ctx.sender(), *leaf).await?;
 
 		let claim_queue = fetch_claim_queue(ctx.sender(), *leaf).await?;
 
@@ -1379,16 +1360,11 @@
 			.map_err(Error::ImplicitViewFetchError)?;
 
 		let block_number = implicit_view.block_number(leaf);
-<<<<<<< HEAD
+
 		state.per_relay_parent.insert(
 			*leaf,
-			PerRelayParent::new(ctx, runtime, para_id, claim_queue, block_number, *leaf).await?,
+			PerRelayParent::new(ctx, runtime, para_id, claim_queue, block_number, *leaf, session_index).await?,
 		);
-=======
-		state
-			.per_relay_parent
-			.insert(*leaf, PerRelayParent::new(para_id, claim_queue, block_number, session_index));
->>>>>>> e8f1aff5
 
 		process_block_events(
 			ctx,
@@ -1414,27 +1390,6 @@
 		for block_hash in allowed_ancestry {
 			let block_number = implicit_view.block_number(block_hash);
 
-<<<<<<< HEAD
-			if state.per_relay_parent.get(block_hash).is_none() {
-				let claim_queue = fetch_claim_queue(ctx.sender(), *block_hash).await?;
-
-				state.per_relay_parent.insert(
-					*block_hash,
-					PerRelayParent::new(
-						ctx,
-						runtime,
-						para_id,
-						claim_queue,
-						block_number,
-						*block_hash,
-					)
-					.await?,
-				);
-			}
-
-			let per_relay_parent =
-				state.per_relay_parent.get_mut(block_hash).expect("Just inserted");
-=======
 			let per_relay_parent = match state.per_relay_parent.entry(*block_hash) {
 				Entry::Vacant(entry) => {
 					let claim_queue = match fetch_claim_queue(ctx.sender(), *block_hash).await {
@@ -1450,7 +1405,7 @@
 						},
 					};
 					let session_index =
-						match runtime_info.get_session_index_for_child(ctx.sender(), *leaf).await {
+						match runtime.get_session_index_for_child(ctx.sender(), *leaf).await {
 							Ok(si) => si,
 							Err(error) => {
 								gum::debug!(
@@ -1463,16 +1418,21 @@
 							},
 						};
 
-					entry.insert(PerRelayParent::new(
-						para_id,
-						claim_queue,
-						block_number,
-						session_index,
-					))
+					entry.insert(
+						PerRelayParent::new(
+							ctx,
+							runtime,
+							para_id,
+							claim_queue,
+							block_number,
+							*block_hash,
+							session_index
+						)
+						.await?,
+					)
 				},
 				Entry::Occupied(entry) => entry.into_mut(),
 			};
->>>>>>> e8f1aff5
 
 			// Announce relevant collations to these peers.
 			for peer_id in &peers {
