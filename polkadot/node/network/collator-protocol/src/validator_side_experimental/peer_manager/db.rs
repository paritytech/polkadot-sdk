// Copyright (C) Parity Technologies (UK) Ltd.
// This file is part of Polkadot.

// Polkadot is free software: you can redistribute it and/or modify
// it under the terms of the GNU General Public License as published by
// the Free Software Foundation, either version 3 of the License, or
// (at your option) any later version.

// Polkadot is distributed in the hope that it will be useful,
// but WITHOUT ANY WARRANTY; without even the implied warranty of
// MERCHANTABILITY or FITNESS FOR A PARTICULAR PURPOSE.  See the
// GNU General Public License for more details.

// You should have received a copy of the GNU General Public License
// along with Polkadot.  If not, see <http://www.gnu.org/licenses/>.

use crate::validator_side_experimental::{
	common::{Score, INACTIVITY_DECAY},
	peer_manager::{backend::Backend, ReputationUpdate, ReputationUpdateKind},
};
use async_trait::async_trait;
use polkadot_node_network_protocol::PeerId;
use polkadot_primitives::{BlockNumber, Hash, Id as ParaId};
use std::{
	collections::{btree_map, hash_map, BTreeMap, BTreeSet, HashMap},
	time::{SystemTime, UNIX_EPOCH},
};

/// This is an in-memory temporary implementation for the DB, to be used only for prototyping and
/// testing purposes.
pub struct Db {
	db: BTreeMap<ParaId, HashMap<PeerId, ScoreEntry>>,
	highest_block: Option<BlockNumber>,
	stored_limit_per_para: u8,
}

type Timestamp = u128;

#[derive(Clone, Debug)]
struct ScoreEntry {
	score: Score,
	last_bumped: Timestamp,
}

#[async_trait]
impl Backend for Db {
	async fn new(stored_limit_per_para: u8) -> Self {
		Self { db: BTreeMap::new(), highest_block: None, stored_limit_per_para }
	}

<<<<<<< HEAD
	async fn latest_block_number(&self) -> Option<BlockNumber> {
		self.highest_block
=======
	async fn processed_finalized_block_number(&self) -> Option<BlockNumber> {
		None
>>>>>>> b23c4e12
	}

	async fn query(&self, peer_id: &PeerId, para_id: &ParaId) -> Option<Score> {
		self.db.get(para_id).and_then(|per_para| per_para.get(peer_id).map(|e| e.score))
	}

	async fn slash(&mut self, peer_id: &PeerId, para_id: &ParaId, value: Score) {
		if let btree_map::Entry::Occupied(mut per_para_entry) = self.db.entry(*para_id) {
			if let hash_map::Entry::Occupied(mut e) = per_para_entry.get_mut().entry(*peer_id) {
				let score = e.get_mut().score;
				// Remove the entry if it goes to zero.
				if score <= value {
					e.remove();
				} else {
					e.get_mut().score.saturating_sub(value.into());
				}
			}

			// If the per_para length went to 0, remove it completely
			if per_para_entry.get().is_empty() {
				per_para_entry.remove();
			}
		}
	}

	async fn prune_paras(&mut self, registered_paras: BTreeSet<ParaId>) {
		self.db.retain(|para, _| registered_paras.contains(&para));
	}

	async fn process_bumps(
		&mut self,
		leaf_number: BlockNumber,
		bumps: BTreeMap<ParaId, HashMap<PeerId, Score>>,
		decay_value: Option<Score>,
	) -> Vec<ReputationUpdate> {
		if self.highest_block.unwrap_or(0) > leaf_number {
			return vec![]
		}

		self.highest_block = Some(leaf_number);
		self.bump_reputations(bumps, decay_value)
	}
}

impl Db {
	fn bump_reputations(
		&mut self,
		bumps: BTreeMap<ParaId, HashMap<PeerId, Score>>,
		maybe_decay_value: Option<Score>,
	) -> Vec<ReputationUpdate> {
		let mut reported_updates = vec![];
		let now = SystemTime::now().duration_since(UNIX_EPOCH).unwrap().as_millis();

		for (para, bumps_per_para) in bumps {
			reported_updates.reserve(bumps_per_para.len());

			for (peer_id, bump) in bumps_per_para.iter() {
				if u16::from(*bump) == 0 {
					continue
				}

				self.db
					.entry(para)
					.or_default()
					.entry(*peer_id)
					.and_modify(|e| {
						e.score.saturating_add(u16::from(*bump));
						e.last_bumped = now;
					})
					.or_insert(ScoreEntry { score: *bump, last_bumped: now });

				reported_updates.push(ReputationUpdate {
					peer_id: *peer_id,
					para_id: para,
					value: *bump,
					kind: ReputationUpdateKind::Bump,
				});
			}

			if let btree_map::Entry::Occupied(mut per_para_entry) = self.db.entry(para) {
				if let Some(decay_value) = maybe_decay_value {
					let peers_to_slash = per_para_entry
						.get()
						.keys()
						.filter(|peer_id| !bumps_per_para.contains_key(peer_id))
						.copied()
						.collect::<Vec<PeerId>>();

					for peer_id in peers_to_slash {
						if let hash_map::Entry::Occupied(mut e) =
							per_para_entry.get_mut().entry(peer_id)
						{
							// Remove the entry if it goes to zero.
							if e.get_mut().score <= decay_value {
								let score = e.remove().score;
								reported_updates.push(ReputationUpdate {
									peer_id,
									para_id: para,
									value: score,
									kind: ReputationUpdateKind::Slash,
								});
							} else {
								e.get_mut().score.saturating_sub(decay_value.into());
								reported_updates.push(ReputationUpdate {
									peer_id,
									para_id: para,
									value: decay_value,
									kind: ReputationUpdateKind::Slash,
								});
							}
						}
					}
				}

				let per_para_limit = self.stored_limit_per_para as usize;
				if per_para_entry.get().is_empty() {
					// If the per_para length went to 0, remove it completely
					per_para_entry.remove();
				} else if per_para_entry.get().len() > per_para_limit {
					// We have exceeded the maximum capacity, in which case we need to prune
					// the least recently bumped values
					let diff = per_para_entry.get().len() - per_para_limit;
					Self::prune_for_para(&para, &mut per_para_entry, diff, &mut reported_updates);
				}
			}
		}

		reported_updates
	}

	fn prune_for_para(
		para_id: &ParaId,
		per_para: &mut btree_map::OccupiedEntry<ParaId, HashMap<PeerId, ScoreEntry>>,
		diff: usize,
		reported_updates: &mut Vec<ReputationUpdate>,
	) {
		for _ in 0..diff {
			let (peer_id_to_remove, score) = per_para
				.get()
				.iter()
				.min_by_key(|(_peer, entry)| entry.last_bumped)
				.map(|(peer, entry)| (*peer, entry.score))
				.expect("We know there are enough reps over the limit");

			per_para.get_mut().remove(&peer_id_to_remove);

			reported_updates.push(ReputationUpdate {
				peer_id: peer_id_to_remove,
				para_id: *para_id,
				value: score,
				kind: ReputationUpdateKind::Slash,
			});
		}
	}

	#[cfg(test)]
	fn len(&self) -> usize {
		self.db.len()
	}
}

#[cfg(test)]
mod tests {
	use std::time::Duration;

	use super::*;

	#[tokio::test]
	// Test different types of reputation updates and their effects.
	async fn test_reputation_updates() {
		let mut db = Db::new(10).await;
		assert_eq!(db.latest_block_number().await, None);
		assert_eq!(db.len(), 0);

		// Test empty update with no decay.
		assert!(db.process_bumps(10, Default::default(), None).await.is_empty());
		assert_eq!(db.latest_block_number().await, Some(10));
		assert_eq!(db.len(), 0);

		// Test a query on a non-existant entry.
		assert_eq!(db.query(&PeerId::random(), &ParaId::from(1000)).await, None);

		// Test empty update with decay.
		assert!(db
			.process_bumps(11, Default::default(), Some(Score::new(1).unwrap()))
			.await
			.is_empty());
		assert_eq!(db.latest_block_number().await, Some(11));
		assert_eq!(db.len(), 0);

		// Test empty update with a leaf number smaller than the latest one.
		assert!(db
			.process_bumps(5, Default::default(), Some(Score::new(1).unwrap()))
			.await
			.is_empty());
		assert_eq!(db.latest_block_number().await, Some(11));
		assert_eq!(db.len(), 0);

		// Test an update with zeroed score.
		assert!(db
			.process_bumps(
				12,
				[(
					ParaId::from(100),
					[(PeerId::random(), Score::new(0).unwrap())].into_iter().collect()
				)]
				.into_iter()
				.collect(),
				Some(Score::new(1).unwrap())
			)
			.await
			.is_empty());
		assert_eq!(db.latest_block_number().await, Some(12));
		assert_eq!(db.len(), 0);

		// Test a non-zero update on an empty DB.
		let first_peer_id = PeerId::random();
		let first_para_id = ParaId::from(100);
		assert_eq!(
			db.process_bumps(
				// Reuse the same 12 block height, it should be taken into consideration.
				12,
				[(first_para_id, [(first_peer_id, Score::new(10).unwrap())].into_iter().collect())]
					.into_iter()
					.collect(),
				Some(Score::new(1).unwrap())
			)
			.await,
			vec![ReputationUpdate {
				peer_id: first_peer_id,
				para_id: first_para_id,
				kind: ReputationUpdateKind::Bump,
				value: Score::new(10).unwrap()
			}]
		);
		assert_eq!(db.latest_block_number().await, Some(12));
		assert_eq!(db.len(), 1);
		assert_eq!(
			db.query(&first_peer_id, &first_para_id).await.unwrap(),
			Score::new(10).unwrap()
		);
		// Query a non-existant peer_id for this para.
		assert_eq!(db.query(&PeerId::random(), &first_para_id).await, None);
		// Query this peer's rep for a different para.
		assert_eq!(db.query(&first_peer_id, &ParaId::from(200)).await, None);

		// Test a subsequent update with a lower block height. Will be ignored.
		assert!(db
			.process_bumps(
				10,
				[(first_para_id, [(first_peer_id, Score::new(10).unwrap())].into_iter().collect())]
					.into_iter()
					.collect(),
				Some(Score::new(1).unwrap())
			)
			.await
			.is_empty());
		assert_eq!(db.latest_block_number().await, Some(12));
		assert_eq!(db.len(), 1);
		assert_eq!(
			db.query(&first_peer_id, &first_para_id).await.unwrap(),
			Score::new(10).unwrap()
		);

		let second_para_id = ParaId::from(200);
		let second_peer_id = PeerId::random();
		// Test a subsequent update with no decay.
		assert_eq!(
			db.process_bumps(
				13,
				[
					(
						first_para_id,
						[(second_peer_id, Score::new(10).unwrap())].into_iter().collect()
					),
					(
						second_para_id,
						[(first_peer_id, Score::new(5).unwrap())].into_iter().collect()
					)
				]
				.into_iter()
				.collect(),
				None
			)
			.await,
			vec![
				ReputationUpdate {
					peer_id: second_peer_id,
					para_id: first_para_id,
					kind: ReputationUpdateKind::Bump,
					value: Score::new(10).unwrap()
				},
				ReputationUpdate {
					peer_id: first_peer_id,
					para_id: second_para_id,
					kind: ReputationUpdateKind::Bump,
					value: Score::new(5).unwrap()
				}
			]
		);
		assert_eq!(db.len(), 2);
		assert_eq!(db.latest_block_number().await, Some(13));
		assert_eq!(
			db.query(&first_peer_id, &first_para_id).await.unwrap(),
			Score::new(10).unwrap()
		);
		assert_eq!(
			db.query(&second_peer_id, &first_para_id).await.unwrap(),
			Score::new(10).unwrap()
		);
		assert_eq!(
			db.query(&first_peer_id, &second_para_id).await.unwrap(),
			Score::new(5).unwrap()
		);

		// Empty update with decay has no effect.
		assert!(db
			.process_bumps(14, Default::default(), Some(Score::new(1).unwrap()))
			.await
			.is_empty());
		assert_eq!(db.latest_block_number().await, Some(14));
		assert_eq!(db.len(), 2);
		assert_eq!(
			db.query(&first_peer_id, &first_para_id).await.unwrap(),
			Score::new(10).unwrap()
		);
		assert_eq!(
			db.query(&second_peer_id, &first_para_id).await.unwrap(),
			Score::new(10).unwrap()
		);
		assert_eq!(
			db.query(&first_peer_id, &second_para_id).await.unwrap(),
			Score::new(5).unwrap()
		);

		// Test a subsequent update with decay.
		assert_eq!(
			db.process_bumps(
				14,
				[
					(
						first_para_id,
						[(first_peer_id, Score::new(10).unwrap())].into_iter().collect()
					),
					(
						second_para_id,
						[(second_peer_id, Score::new(10).unwrap())].into_iter().collect()
					),
				]
				.into_iter()
				.collect(),
				Some(Score::new(1).unwrap())
			)
			.await,
			vec![
				ReputationUpdate {
					peer_id: first_peer_id,
					para_id: first_para_id,
					kind: ReputationUpdateKind::Bump,
					value: Score::new(10).unwrap()
				},
				ReputationUpdate {
					peer_id: second_peer_id,
					para_id: first_para_id,
					kind: ReputationUpdateKind::Slash,
					value: Score::new(1).unwrap()
				},
				ReputationUpdate {
					peer_id: second_peer_id,
					para_id: second_para_id,
					kind: ReputationUpdateKind::Bump,
					value: Score::new(10).unwrap()
				},
				ReputationUpdate {
					peer_id: first_peer_id,
					para_id: second_para_id,
					kind: ReputationUpdateKind::Slash,
					value: Score::new(1).unwrap()
				},
			]
		);
		assert_eq!(db.latest_block_number().await, Some(14));
		assert_eq!(db.len(), 2);
		assert_eq!(
			db.query(&first_peer_id, &first_para_id).await.unwrap(),
			Score::new(20).unwrap()
		);
		assert_eq!(
			db.query(&second_peer_id, &first_para_id).await.unwrap(),
			Score::new(9).unwrap()
		);
		assert_eq!(
			db.query(&first_peer_id, &second_para_id).await.unwrap(),
			Score::new(4).unwrap()
		);
		assert_eq!(
			db.query(&second_peer_id, &second_para_id).await.unwrap(),
			Score::new(10).unwrap()
		);

		// Test a decay that makes the reputation go to 0 (The peer's entry will be removed)
		assert_eq!(
			db.process_bumps(
				15,
				[(
					second_para_id,
					[(second_peer_id, Score::new(10).unwrap())].into_iter().collect()
				),]
				.into_iter()
				.collect(),
				Some(Score::new(5).unwrap())
			)
			.await,
			vec![
				ReputationUpdate {
					peer_id: second_peer_id,
					para_id: second_para_id,
					kind: ReputationUpdateKind::Bump,
					value: Score::new(10).unwrap()
				},
				ReputationUpdate {
					peer_id: first_peer_id,
					para_id: second_para_id,
					kind: ReputationUpdateKind::Slash,
					value: Score::new(4).unwrap()
				}
			]
		);
		assert_eq!(db.latest_block_number().await, Some(15));
		assert_eq!(db.len(), 2);
		assert_eq!(
			db.query(&first_peer_id, &first_para_id).await.unwrap(),
			Score::new(20).unwrap()
		);
		assert_eq!(
			db.query(&second_peer_id, &first_para_id).await.unwrap(),
			Score::new(9).unwrap()
		);
		assert_eq!(db.query(&first_peer_id, &second_para_id).await, None);
		assert_eq!(
			db.query(&second_peer_id, &second_para_id).await.unwrap(),
			Score::new(20).unwrap()
		);

		// Test an update which ends up pruning least recently used entries. The per-para limit is
		// 10.
		let mut db = Db::new(10).await;
		let peer_ids = (0..10).map(|_| PeerId::random()).collect::<Vec<_>>();

		// Add an equal reputation for all peers.
		assert_eq!(
			db.process_bumps(
				1,
				[(
					first_para_id,
					peer_ids.iter().map(|peer_id| (*peer_id, Score::new(10).unwrap())).collect()
				)]
				.into_iter()
				.collect(),
				None,
			)
			.await
			.len(),
			10
		);
		assert_eq!(db.len(), 1);

		for peer_id in peer_ids.iter() {
			assert_eq!(db.query(peer_id, &first_para_id).await.unwrap(), Score::new(10).unwrap());
		}

		// Now sleep for one second and then bump the reputations of all peers except for the one
		// with 4th index. We need to sleep so that the update time of the 4th peer is older than
		// the rest.
		tokio::time::sleep(Duration::from_millis(100)).await;
		assert_eq!(
			db.process_bumps(
				2,
				[(
					first_para_id,
					peer_ids
						.iter()
						.enumerate()
						.filter_map(
							|(i, peer_id)| (i != 4).then_some((*peer_id, Score::new(10).unwrap()))
						)
						.collect()
				)]
				.into_iter()
				.collect(),
				Some(Score::new(5).unwrap()),
			)
			.await
			.len(),
			10
		);

		for (i, peer_id) in peer_ids.iter().enumerate() {
			if i == 4 {
				assert_eq!(
					db.query(peer_id, &first_para_id).await.unwrap(),
					Score::new(5).unwrap()
				);
			} else {
				assert_eq!(
					db.query(peer_id, &first_para_id).await.unwrap(),
					Score::new(20).unwrap()
				);
			}
		}

		// Now add a 11th peer. It should evict the 4th peer.
		let new_peer = PeerId::random();
		tokio::time::sleep(Duration::from_millis(100)).await;
		assert_eq!(
			db.process_bumps(
				3,
				[(first_para_id, [(new_peer, Score::new(10).unwrap())].into_iter().collect())]
					.into_iter()
					.collect(),
				Some(Score::new(5).unwrap()),
			)
			.await
			.len(),
			11
		);
		for (i, peer_id) in peer_ids.iter().enumerate() {
			if i == 4 {
				assert_eq!(db.query(peer_id, &first_para_id).await, None);
			} else {
				assert_eq!(
					db.query(peer_id, &first_para_id).await.unwrap(),
					Score::new(15).unwrap()
				);
			}
		}
		assert_eq!(db.query(&new_peer, &first_para_id).await.unwrap(), Score::new(10).unwrap());

		// Now try adding yet another peer. The decay would naturally evict the new peer so no need
		// to evict the least recently bumped.
		let yet_another_peer = PeerId::random();
		assert_eq!(
			db.process_bumps(
				4,
				[(
					first_para_id,
					[(yet_another_peer, Score::new(10).unwrap())].into_iter().collect()
				)]
				.into_iter()
				.collect(),
				Some(Score::new(10).unwrap()),
			)
			.await
			.len(),
			11
		);
		for (i, peer_id) in peer_ids.iter().enumerate() {
			if i == 4 {
				assert_eq!(db.query(peer_id, &first_para_id).await, None);
			} else {
				assert_eq!(
					db.query(peer_id, &first_para_id).await.unwrap(),
					Score::new(5).unwrap()
				);
			}
		}
		assert_eq!(db.query(&new_peer, &first_para_id).await, None);
		assert_eq!(
			db.query(&yet_another_peer, &first_para_id).await,
			Some(Score::new(10).unwrap())
		);
	}

	#[tokio::test]
	// Test reputation slashes.
	async fn test_slash() {
		let mut db = Db::new(10).await;

		// Test slash on empty DB
		let peer_id = PeerId::random();
		db.slash(&peer_id, &ParaId::from(100), Score::new(50).unwrap()).await;
		assert_eq!(db.query(&peer_id, &ParaId::from(100)).await, None);

		// Test slash on non-existent para
		let another_peer_id = PeerId::random();
		assert_eq!(
			db.process_bumps(
				1,
				[
					(ParaId::from(100), [(peer_id, Score::new(10).unwrap())].into_iter().collect()),
					(
						ParaId::from(200),
						[(another_peer_id, Score::new(12).unwrap())].into_iter().collect()
					),
					(ParaId::from(300), [(peer_id, Score::new(15).unwrap())].into_iter().collect())
				]
				.into_iter()
				.collect(),
				Some(Score::new(10).unwrap()),
			)
			.await
			.len(),
			3
		);
		assert_eq!(db.query(&peer_id, &ParaId::from(100)).await.unwrap(), Score::new(10).unwrap());
		assert_eq!(
			db.query(&another_peer_id, &ParaId::from(200)).await.unwrap(),
			Score::new(12).unwrap()
		);
		assert_eq!(db.query(&peer_id, &ParaId::from(300)).await.unwrap(), Score::new(15).unwrap());

		db.slash(&peer_id, &ParaId::from(200), Score::new(4).unwrap()).await;
		assert_eq!(db.query(&peer_id, &ParaId::from(100)).await.unwrap(), Score::new(10).unwrap());
		assert_eq!(
			db.query(&another_peer_id, &ParaId::from(200)).await.unwrap(),
			Score::new(12).unwrap()
		);
		assert_eq!(db.query(&peer_id, &ParaId::from(300)).await.unwrap(), Score::new(15).unwrap());

		// Test regular slash
		db.slash(&peer_id, &ParaId::from(100), Score::new(4).unwrap()).await;
		assert_eq!(db.query(&peer_id, &ParaId::from(100)).await.unwrap(), Score::new(6).unwrap());

		// Test slash which removes the entry altogether
		db.slash(&peer_id, &ParaId::from(100), Score::new(8).unwrap()).await;
		assert_eq!(db.query(&peer_id, &ParaId::from(100)).await, None);
		assert_eq!(db.len(), 2);
	}

	#[tokio::test]
	// Test para pruning.
	async fn test_prune_paras() {
		let mut db = Db::new(10).await;

		db.prune_paras(BTreeSet::new()).await;
		assert_eq!(db.len(), 0);

		db.prune_paras([ParaId::from(100), ParaId::from(200)].into_iter().collect())
			.await;
		assert_eq!(db.len(), 0);

		let peer_id = PeerId::random();
		let another_peer_id = PeerId::random();

		assert_eq!(
			db.process_bumps(
				1,
				[
					(ParaId::from(100), [(peer_id, Score::new(10).unwrap())].into_iter().collect()),
					(
						ParaId::from(200),
						[(another_peer_id, Score::new(12).unwrap())].into_iter().collect()
					),
					(ParaId::from(300), [(peer_id, Score::new(15).unwrap())].into_iter().collect())
				]
				.into_iter()
				.collect(),
				Some(Score::new(10).unwrap()),
			)
			.await
			.len(),
			3
		);
		assert_eq!(db.len(), 3);

		// Registered paras include the existing ones. Does nothing
		db.prune_paras(
			[ParaId::from(100), ParaId::from(200), ParaId::from(300), ParaId::from(400)]
				.into_iter()
				.collect(),
		)
		.await;
		assert_eq!(db.len(), 3);

		assert_eq!(db.query(&peer_id, &ParaId::from(100)).await.unwrap(), Score::new(10).unwrap());
		assert_eq!(
			db.query(&another_peer_id, &ParaId::from(200)).await.unwrap(),
			Score::new(12).unwrap()
		);
		assert_eq!(db.query(&peer_id, &ParaId::from(300)).await.unwrap(), Score::new(15).unwrap());

		// Prunes multiple paras.
		db.prune_paras([ParaId::from(300)].into_iter().collect()).await;
		assert_eq!(db.len(), 1);
		assert_eq!(db.query(&peer_id, &ParaId::from(100)).await, None);
		assert_eq!(db.query(&another_peer_id, &ParaId::from(200)).await, None);
		assert_eq!(db.query(&peer_id, &ParaId::from(300)).await.unwrap(), Score::new(15).unwrap());

		// Prunes all paras.
		db.prune_paras(BTreeSet::new()).await;
		assert_eq!(db.len(), 0);
		assert_eq!(db.query(&peer_id, &ParaId::from(300)).await, None);
	}
}<|MERGE_RESOLUTION|>--- conflicted
+++ resolved
@@ -48,13 +48,8 @@
 		Self { db: BTreeMap::new(), highest_block: None, stored_limit_per_para }
 	}
 
-<<<<<<< HEAD
-	async fn latest_block_number(&self) -> Option<BlockNumber> {
+	async fn processed_finalized_block_number(&self) -> Option<BlockNumber> {
 		self.highest_block
-=======
-	async fn processed_finalized_block_number(&self) -> Option<BlockNumber> {
-		None
->>>>>>> b23c4e12
 	}
 
 	async fn query(&self, peer_id: &PeerId, para_id: &ParaId) -> Option<Score> {
