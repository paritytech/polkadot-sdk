// Copyright (C) Parity Technologies (UK) Ltd.
// This file is part of Polkadot.

// Polkadot is free software: you can redistribute it and/or modify
// it under the terms of the GNU General Public License as published by
// the Free Software Foundation, either version 3 of the License, or
// (at your option) any later version.

// Polkadot is distributed in the hope that it will be useful,
// but WITHOUT ANY WARRANTY; without even the implied warranty of
// MERCHANTABILITY or FITNESS FOR A PARTICULAR PURPOSE.  See the
// GNU General Public License for more details.

// You should have received a copy of the GNU General Public License
// along with Polkadot.  If not, see <http://www.gnu.org/licenses/>.
mod backend;
mod connected;
mod db;

use futures::channel::oneshot;
use std::collections::{BTreeMap, BTreeSet, HashMap, HashSet};

use crate::{
	validator_side_experimental::{
		common::{
			PeerInfo, Score, TryAcceptOutcome, CONNECTED_PEERS_LIMIT, CONNECTED_PEERS_PARA_LIMIT,
			INACTIVITY_DECAY, MAX_STARTUP_ANCESTRY_LOOKBACK, VALID_INCLUDED_CANDIDATE_BUMP,
		},
		error::{Error, JfyiError, Result},
	},
	LOG_TARGET,
};
pub use backend::Backend;
use connected::ConnectedPeers;
pub use db::Db;
use polkadot_node_network_protocol::{peer_set::PeerSet, PeerId};
use polkadot_node_subsystem::{
	messages::{ChainApiMessage, NetworkBridgeTxMessage},
	CollatorProtocolSenderTrait, RuntimeApiError,
};
use polkadot_node_subsystem_util::{
	request_candidate_events, request_candidates_pending_availability, request_para_ids,
	runtime::{self, recv_runtime},
};
use polkadot_primitives::{
<<<<<<< HEAD
	vstaging::{CandidateDescriptorVersion, CandidateEvent},
	BlockNumber, CandidateHash, Hash, Id as ParaId, SessionIndex,
=======
	BlockNumber, CandidateDescriptorVersion, CandidateEvent, CandidateHash, Hash, Id as ParaId,
>>>>>>> dadd3f5f
};

#[derive(Debug, PartialEq, Clone)]
pub struct ReputationUpdate {
	pub peer_id: PeerId,
	pub para_id: ParaId,
	pub value: Score,
	pub kind: ReputationUpdateKind,
}

#[derive(Debug, PartialEq, Clone)]
pub enum ReputationUpdateKind {
	Bump,
	Slash,
}

#[derive(Debug, PartialEq)]
enum DeclarationOutcome {
	Rejected,
	Switched(ParaId),
	Accepted,
}

pub struct PeerManager<B> {
	db: B,
	connected: ConnectedPeers,
	/// The `SessionIndex` of the last finalized block
	latest_finalized_session: Option<SessionIndex>,
}

impl<B: Backend> PeerManager<B> {
	/// Initialize the peer manager (called on subsystem startup, after the node finished syncing to
	/// the tip of the chain).
	pub async fn startup<Sender: CollatorProtocolSenderTrait>(
		backend: B,
		sender: &mut Sender,
		scheduled_paras: BTreeSet<ParaId>,
	) -> Result<Self> {
		let mut instance = Self {
			db: backend,
			connected: ConnectedPeers::new(
				scheduled_paras,
				CONNECTED_PEERS_LIMIT,
				CONNECTED_PEERS_PARA_LIMIT,
			),
			latest_finalized_session: None,
		};

		let (latest_finalized_block_number, latest_finalized_block_hash) =
			get_latest_finalized_block(sender).await?;

		let processed_finalized_block_number =
			instance.db.processed_finalized_block_number().await.unwrap_or_default();

		gum::trace!(
			target: LOG_TARGET,
			scheduled_paras = ?instance.connected.scheduled_paras().collect::<Vec<_>>(),
			latest_finalized_block_number,
			?latest_finalized_block_hash,
			processed_finalized_block_number,
			"PeerManager startup"
		);

		let bumps = extract_reputation_bumps_on_new_finalized_block(
			sender,
			processed_finalized_block_number,
			(latest_finalized_block_number, latest_finalized_block_hash),
		)
		.await?;

		instance.db.process_bumps(latest_finalized_block_number, bumps, None).await;

		Ok(instance)
	}

	/// Handle a new block finality notification, by updating peer reputations.
	pub async fn update_reputations_on_new_finalized_block<Sender: CollatorProtocolSenderTrait>(
		&mut self,
		sender: &mut Sender,
		(finalized_block_hash, finalized_block_number): (Hash, BlockNumber),
	) -> Result<()> {
		let processed_finalized_block_number =
			self.db.processed_finalized_block_number().await.unwrap_or_default();

		let bumps = extract_reputation_bumps_on_new_finalized_block(
			sender,
			processed_finalized_block_number,
			(finalized_block_number, finalized_block_hash),
		)
		.await?;

		let updates = self
			.db
			.process_bumps(
				finalized_block_number,
				bumps,
				Some(Score::new(INACTIVITY_DECAY).expect("INACTIVITY_DECAY is a valid score")),
			)
			.await;
		for update in updates {
			self.connected.update_reputation(update);
		}

		Ok(())
	}

	/// Process the registered paras and cleanup all data pertaining to any unregistered paras, if
	/// any. Should be called every finalized block. Only queries the registered paras once per
	/// session since they can only change at session boundaries.
	pub async fn prune_registered_paras<Sender: CollatorProtocolSenderTrait>(
		&mut self,
		sender: &mut Sender,
		finalized_session: SessionIndex,
		finalized_hash: Hash,
	) {
		let needs_update = self
			.latest_finalized_session
			.map(|last_stored| last_stored < finalized_session)
			.unwrap_or(true);

		if !needs_update {
			return
		}

		self.latest_finalized_session = Some(finalized_session);

		let registered_paras = match recv_runtime(
			request_para_ids(finalized_hash, finalized_session, sender).await,
		)
		.await
		{
			Ok(registered_paras) => registered_paras.into_iter().collect(),
			Err(runtime::Error::RuntimeRequest(RuntimeApiError::NotSupported { .. })) => {
				gum::warn!(
					target: LOG_TARGET,
					"Using a runtime which does not support querying the registered paras, this should not be used in production with the `--enable-experimental-collator-protocol` flag."
				);
				return
			},
			Err(err) => {
				JfyiError::Runtime(err).log();
				return
			},
		};

		// Tell the DB to cleanup paras that are no longer registered. No need to clean
		// up the connected peers state, since it will get automatically cleaned up
		// as the claim queue gets rid of these stale assignments.
		self.db.prune_paras(registered_paras).await;
	}

	/// Process a potential change of the scheduled paras. Returns a record of the disconnected
	/// peers.
	pub async fn scheduled_paras_update<Sender: CollatorProtocolSenderTrait>(
		&mut self,
		sender: &mut Sender,
		scheduled_paras: BTreeSet<ParaId>,
	) -> HashSet<PeerId> {
		let prev_scheduled_paras: BTreeSet<_> = self.connected.scheduled_paras().copied().collect();

		if prev_scheduled_paras == scheduled_paras {
			// Nothing to do if the scheduled paras didn't change.
			return HashSet::new()
		}

		// Recreate the connected peers based on the new schedule and try populating it again based
		// on their reputations. Disconnect any peers that couldn't be kept
		let mut new_instance =
			ConnectedPeers::new(scheduled_paras, CONNECTED_PEERS_LIMIT, CONNECTED_PEERS_PARA_LIMIT);

		std::mem::swap(&mut new_instance, &mut self.connected);
		let prev_instance = new_instance;
		let (prev_peers, cached_scores) = prev_instance.consume();

		// Build a closure that can be used to first query the in-memory past reputations of the
		// peers before reaching for the DB.

		// Borrow these for use in the closure.
		let cached_scores = &cached_scores;
		let db = &self.db;
		let reputation_query_fn = |peer_id: PeerId, para_id: ParaId| async move {
			if let Some(cached_score) =
				cached_scores.get(&para_id).and_then(|per_para| per_para.get_score(&peer_id))
			{
				cached_score
			} else {
				db.query(&peer_id, &para_id).await.unwrap_or_default()
			}
		};

		// See which of the old peers we should keep.
		let mut peers_to_disconnect = HashSet::new();
		for (peer_id, peer_info) in prev_peers {
			let outcome = self.connected.try_accept(reputation_query_fn, peer_id, peer_info).await;

			match outcome {
				TryAcceptOutcome::Rejected => {
					peers_to_disconnect.insert(peer_id);
				},
				TryAcceptOutcome::Replaced(replaced_peer_ids) => {
					peers_to_disconnect.extend(replaced_peer_ids);
				},
				TryAcceptOutcome::Added => {},
			}
		}

		// Disconnect peers that couldn't be kept.
		self.disconnect_peers(sender, peers_to_disconnect.clone().into_iter()).await;

		peers_to_disconnect
	}

	/// Process a declaration message of a peer.
	pub async fn declared<Sender: CollatorProtocolSenderTrait>(
		&mut self,
		sender: &mut Sender,
		peer_id: PeerId,
		para_id: ParaId,
	) -> bool {
		if self.connected.peer_info(&peer_id).is_none() {
			return false
		}
		let outcome = self.connected.declared(peer_id, para_id);

		match outcome {
			DeclarationOutcome::Accepted => {
				gum::debug!(
					target: LOG_TARGET,
					?para_id,
					?peer_id,
					"Peer declared",
				);
				true
			},
			DeclarationOutcome::Switched(old_para_id) => {
				gum::debug!(
					target: LOG_TARGET,
					?para_id,
					?old_para_id,
					?peer_id,
					"Peer switched collating paraid. Rejected.",
				);
				self.disconnect_peers(sender, [peer_id].into_iter()).await;
				false
			},
			DeclarationOutcome::Rejected => {
				gum::debug!(
					target: LOG_TARGET,
					?para_id,
					?peer_id,
					"Peer declared but rejected. Going to disconnect.",
				);

				self.disconnect_peers(sender, [peer_id].into_iter()).await;
				false
			},
		}
	}

	/// Slash a peer's reputation for this paraid.
	pub async fn slash_reputation(&mut self, peer_id: &PeerId, para_id: &ParaId, value: Score) {
		gum::debug!(
			target: LOG_TARGET,
			?peer_id,
			?para_id,
			?value,
			"Slashing peer's reputation",
		);

		self.db.slash(peer_id, para_id, value).await;
		self.connected.update_reputation(ReputationUpdate {
			peer_id: *peer_id,
			para_id: *para_id,
			value,
			kind: ReputationUpdateKind::Slash,
		});
	}

	/// Process a peer disconnected event coming from the network.
	pub fn disconnected(&mut self, peer_id: &PeerId) {
		self.connected.remove(peer_id);
	}

	/// A connection was made, triage it.
	pub async fn try_accept_connection<Sender: CollatorProtocolSenderTrait>(
		&mut self,
		sender: &mut Sender,
		peer_id: PeerId,
		peer_info: PeerInfo,
	) -> TryAcceptOutcome {
		let db = &self.db;
		let reputation_query_fn = |peer_id: PeerId, para_id: ParaId| async move {
			// Go straight to the DB. We only store in-memory the reputations of connected peers.
			db.query(&peer_id, &para_id).await.unwrap_or_default()
		};

		let outcome = self.connected.try_accept(reputation_query_fn, peer_id, peer_info).await;

		match outcome {
			TryAcceptOutcome::Added => TryAcceptOutcome::Added,
			TryAcceptOutcome::Replaced(other_peers) => {
				self.disconnect_peers(sender, other_peers.clone().into_iter()).await;
				TryAcceptOutcome::Replaced(other_peers)
			},
			TryAcceptOutcome::Rejected => {
				self.disconnect_peers(sender, [peer_id].into_iter()).await;
				TryAcceptOutcome::Rejected
			},
		}
	}

	/// Retrieve the score of the connected peer. We assume the peer is declared for this paraid.
	pub fn connected_peer_score(&self, peer_id: &PeerId, para_id: &ParaId) -> Option<Score> {
		self.connected.peer_score(peer_id, para_id)
	}

	/// Retrieve the peer info associated to this PeerId, if any.
	pub fn peer_info(&self, peer_id: &PeerId) -> Option<&PeerInfo> {
		self.connected.peer_info(peer_id)
	}

	/// Retrieve the max scores for the given paras.
	pub async fn max_scores_for_paras(&self, paras: BTreeSet<ParaId>) -> HashMap<ParaId, Score> {
		self.db.max_scores_for_paras(paras).await
	}

	#[cfg(test)]
	pub fn connected_peers(&self) -> BTreeSet<PeerId> {
		self.connected.clone().consume().0.into_keys().collect()
	}

	async fn disconnect_peers<Sender: CollatorProtocolSenderTrait>(
		&self,
		sender: &mut Sender,
		peers: impl Iterator<Item = PeerId>,
	) {
		let peers: Vec<_> = peers.collect();
		if peers.is_empty() {
			return
		}
		gum::trace!(
			target: LOG_TARGET,
			?peers,
			"Disconnecting peers",
		);

		sender
			.send_message(NetworkBridgeTxMessage::DisconnectPeers(peers, PeerSet::Collation))
			.await;
	}
}

async fn get_ancestors<Sender: CollatorProtocolSenderTrait>(
	sender: &mut Sender,
	k: usize,
	hash: Hash,
) -> Result<Vec<Hash>> {
	let (tx, rx) = oneshot::channel();
	sender
		.send_message(ChainApiMessage::Ancestors { hash, k, response_channel: tx })
		.await;

	Ok(rx.await.map_err(|_| Error::CanceledAncestors)??)
}

async fn get_latest_finalized_block<Sender: CollatorProtocolSenderTrait>(
	sender: &mut Sender,
) -> Result<(BlockNumber, Hash)> {
	let (tx, rx) = oneshot::channel();
	sender.send_message(ChainApiMessage::FinalizedBlockNumber(tx)).await;

	let block_number = rx.await.map_err(|_| Error::CanceledFinalizedBlockNumber)??;

	let (tx, rx) = oneshot::channel();
	sender.send_message(ChainApiMessage::FinalizedBlockHash(block_number, tx)).await;

	let block_hash = rx
		.await
		.map_err(|_| Error::CanceledFinalizedBlockHash)??
		.ok_or_else(|| Error::FinalizedBlockNotFound(block_number))?;

	Ok((block_number, block_hash))
}

async fn extract_reputation_bumps_on_new_finalized_block<Sender: CollatorProtocolSenderTrait>(
	sender: &mut Sender,
	processed_finalized_block_number: BlockNumber,
	(latest_finalized_block_number, latest_finalized_block_hash): (BlockNumber, Hash),
) -> Result<BTreeMap<ParaId, HashMap<PeerId, Score>>> {
	if latest_finalized_block_number < processed_finalized_block_number {
		// Shouldn't be possible, but in this case there is no other initialisation needed.
		gum::warn!(
			target: LOG_TARGET,
			latest_finalized_block_number,
			?latest_finalized_block_hash,
			"Peer manager stored finalized block number {} is higher than the latest finalized block.",
			processed_finalized_block_number,
		);
		return Ok(BTreeMap::new())
	}

	let ancestry_len = std::cmp::min(
		latest_finalized_block_number.saturating_sub(processed_finalized_block_number),
		MAX_STARTUP_ANCESTRY_LOOKBACK,
	);

	if ancestry_len == 0 {
		return Ok(BTreeMap::new())
	}

	let mut ancestors =
		get_ancestors(sender, ancestry_len as usize, latest_finalized_block_hash).await?;
	ancestors.reverse();
	ancestors.push(latest_finalized_block_hash);

	gum::trace!(
		target: LOG_TARGET,
		?latest_finalized_block_hash,
		processed_finalized_block_number,
		"Processing reputation bumps for finalized relay parent {} and its {} ancestors",
		latest_finalized_block_number,
		ancestry_len
	);

	let mut v2_candidates_per_rp: HashMap<Hash, BTreeMap<ParaId, HashSet<CandidateHash>>> =
		HashMap::with_capacity(ancestors.len());

	for i in 1..ancestors.len() {
		let rp = ancestors[i];
		let parent_rp = ancestors[i - 1];
		let candidate_events = recv_runtime(request_candidate_events(rp, sender).await).await?;

		for event in candidate_events {
			if let CandidateEvent::CandidateIncluded(receipt, _, _, _) = event {
				// Only v2 receipts can contain UMP signals.
				if receipt.descriptor.version() == CandidateDescriptorVersion::V2 {
					v2_candidates_per_rp
						.entry(parent_rp)
						.or_default()
						.entry(receipt.descriptor.para_id())
						.or_default()
						.insert(receipt.hash());
				}
			}
		}
	}

	// This could be removed if we implemented https://github.com/paritytech/polkadot-sdk/issues/7732.
	let mut updates: BTreeMap<ParaId, HashMap<PeerId, Score>> = BTreeMap::new();
	for (rp, per_para) in v2_candidates_per_rp {
		for (para_id, included_candidates) in per_para {
			let candidates_pending_availability =
				recv_runtime(request_candidates_pending_availability(rp, para_id, sender).await)
					.await?;

			for candidate in candidates_pending_availability {
				let candidate_hash = candidate.hash();
				if included_candidates.contains(&candidate_hash) {
					match candidate.commitments.ump_signals() {
						Ok(ump_signals) => {
							if let Some(approved_peer) = ump_signals.approved_peer() {
								match PeerId::from_bytes(approved_peer) {
									Ok(peer_id) => updates
										.entry(para_id)
										.or_default()
										.entry(peer_id)
										.or_default()
										.saturating_add(VALID_INCLUDED_CANDIDATE_BUMP),
									Err(err) => {
										// Collator sent an invalid peerid. It's only harming
										// itself.
										gum::debug!(
											target: LOG_TARGET,
											?candidate_hash,
											"UMP signal contains invalid ApprovedPeer id: {}",
											err
										);
									},
								}
							}
						},
						Err(err) => {
							// This should never happen, as the ump signals are checked during
							// on-chain backing.
							gum::warn!(
								target: LOG_TARGET,
								?candidate_hash,
								"Failed to parse UMP signals for included candidate: {}",
								err
							);
						},
					}
				}
			}
		}
	}

	Ok(updates)
}<|MERGE_RESOLUTION|>--- conflicted
+++ resolved
@@ -43,12 +43,8 @@
 	runtime::{self, recv_runtime},
 };
 use polkadot_primitives::{
-<<<<<<< HEAD
-	vstaging::{CandidateDescriptorVersion, CandidateEvent},
-	BlockNumber, CandidateHash, Hash, Id as ParaId, SessionIndex,
-=======
 	BlockNumber, CandidateDescriptorVersion, CandidateEvent, CandidateHash, Hash, Id as ParaId,
->>>>>>> dadd3f5f
+	SessionIndex,
 };
 
 #[derive(Debug, PartialEq, Clone)]
