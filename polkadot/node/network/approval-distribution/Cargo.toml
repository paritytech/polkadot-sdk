[package]
name = "polkadot-approval-distribution"
version = "7.0.0"
description = "Polkadot Approval Distribution subsystem for the distribution of assignments and approvals for approval checks on candidates over the network."
authors.workspace = true
edition.workspace = true
license.workspace = true
homepage.workspace = true
repository.workspace = true

[lints]
workspace = true

[dependencies]
itertools = { workspace = true }
polkadot-node-metrics = { workspace = true, default-features = true }
polkadot-node-network-protocol = { workspace = true, default-features = true }
polkadot-node-primitives = { workspace = true, default-features = true }
polkadot-node-subsystem = { workspace = true, default-features = true }
polkadot-node-subsystem-util = { workspace = true, default-features = true }
polkadot-primitives = { workspace = true, default-features = true }
rand = { workspace = true, default-features = true }

bitvec = { features = ["alloc"], workspace = true }
futures = { workspace = true }
futures-timer = { workspace = true }
<<<<<<< HEAD
sp-tracing = { workspace = true, default-features = true }
bitvec = { features = ["alloc"], workspace = true }
=======
gum = { workspace = true, default-features = true }
>>>>>>> ca781792

[dev-dependencies]
sc-keystore = { workspace = true }
sp-application-crypto = { workspace = true, default-features = true }
sp-authority-discovery = { workspace = true, default-features = true }
sp-core = { features = ["std"], workspace = true, default-features = true }

polkadot-node-subsystem-test-helpers = { workspace = true }
polkadot-primitives-test-helpers = { workspace = true }

assert_matches = { workspace = true }
schnorrkel = { workspace = true }
# rand_core should match schnorrkel
log = { workspace = true, default-features = true }
rand_chacha = { workspace = true, default-features = true }
rand_core = { workspace = true }
sp-tracing = { workspace = true }<|MERGE_RESOLUTION|>--- conflicted
+++ resolved
@@ -24,12 +24,7 @@
 bitvec = { features = ["alloc"], workspace = true }
 futures = { workspace = true }
 futures-timer = { workspace = true }
-<<<<<<< HEAD
-sp-tracing = { workspace = true, default-features = true }
-bitvec = { features = ["alloc"], workspace = true }
-=======
 gum = { workspace = true, default-features = true }
->>>>>>> ca781792
 
 [dev-dependencies]
 sc-keystore = { workspace = true }
