// Copyright (C) Parity Technologies (UK) Ltd.
// This file is part of Polkadot.

// Polkadot is free software: you can redistribute it and/or modify
// it under the terms of the GNU General Public License as published by
// the Free Software Foundation, either version 3 of the License, or
// (at your option) any later version.

// Polkadot is distributed in the hope that it will be useful,
// but WITHOUT ANY WARRANTY; without even the implied warranty of
// MERCHANTABILITY or FITNESS FOR A PARTICULAR PURPOSE.  See the
// GNU General Public License for more details.

// You should have received a copy of the GNU General Public License
// along with Polkadot.  If not, see <http://www.gnu.org/licenses/>.

//! [`ApprovalDistribution`] implementation.
//!
//! See the documentation on [approval distribution][approval-distribution-page] in the
//! implementers' guide.
//!
//! [approval-distribution-page]: https://paritytech.github.io/polkadot-sdk/book/node/approval/approval-distribution.html

#![warn(missing_docs)]

use self::metrics::Metrics;
use futures::{select, FutureExt as _};
use itertools::Itertools;
use net_protocol::peer_set::{ProtocolVersion, ValidationVersion};
use polkadot_node_core_approval_voting::{
	criteria::InvalidAssignment,
	time::{Clock, ClockExt, SystemClock},
	AssignmentCriteria, RealAssignmentCriteria, TICK_TOO_FAR_IN_FUTURE,
};
use polkadot_node_jaeger as jaeger;
use polkadot_node_network_protocol::{
	self as net_protocol, filter_by_peer_version,
	grid_topology::{RandomRouting, RequiredRouting, SessionGridTopologies, SessionGridTopology},
	peer_set::MAX_NOTIFICATION_SIZE,
	v1 as protocol_v1, v2 as protocol_v2, v3 as protocol_v3, PeerId,
	UnifiedReputationChange as Rep, Versioned, View,
};
use polkadot_node_primitives::{
	approval::{
		v1::{
			AssignmentCertKind, BlockApprovalMeta, DelayTranche, IndirectAssignmentCert,
			IndirectSignedApprovalVote, RelayVRFStory,
		},
		v2::{
			AsBitIndex, AssignmentCertKindV2, CandidateBitfield, IndirectAssignmentCertV2,
			IndirectSignedApprovalVoteV2,
		},
	},
	DISPUTE_WINDOW,
};
use polkadot_node_subsystem::{
	messages::{
		ApprovalDistributionMessage, ApprovalVotingMessage, CheckedIndirectAssignment,
		CheckedIndirectSignedApprovalVote, NetworkBridgeEvent, NetworkBridgeTxMessage,
		RuntimeApiMessage,
	},
	overseer, FromOrchestra, OverseerSignal, SpawnedSubsystem, SubsystemError,
};
use polkadot_node_subsystem_util::{
	reputation::{ReputationAggregator, REPUTATION_CHANGE_INTERVAL},
	runtime::{Config as RuntimeInfoConfig, ExtendedSessionInfo, RuntimeInfo},
};
use polkadot_primitives::{
	BlockNumber, CandidateHash, CandidateIndex, CoreIndex, DisputeStatement, GroupIndex, Hash,
	SessionIndex, Slot, ValidDisputeStatementKind, ValidatorIndex, ValidatorSignature,
};
use rand::{CryptoRng, Rng, SeedableRng};
use std::{
	collections::{hash_map, BTreeMap, HashMap, HashSet, VecDeque},
	time::Duration,
};

mod metrics;

#[cfg(test)]
mod tests;

const LOG_TARGET: &str = "parachain::approval-distribution";

const COST_UNEXPECTED_MESSAGE: Rep =
	Rep::CostMinor("Peer sent an out-of-view assignment or approval");
const COST_DUPLICATE_MESSAGE: Rep = Rep::CostMinorRepeated("Peer sent identical messages");
const COST_ASSIGNMENT_TOO_FAR_IN_THE_FUTURE: Rep =
	Rep::CostMinor("The vote was valid but too far in the future");
const COST_INVALID_MESSAGE: Rep = Rep::CostMajor("The vote was bad");
const COST_OVERSIZED_BITFIELD: Rep = Rep::CostMajor("Oversized certificate or candidate bitfield");

const BENEFIT_VALID_MESSAGE: Rep = Rep::BenefitMinor("Peer sent a valid message");
const BENEFIT_VALID_MESSAGE_FIRST: Rep =
	Rep::BenefitMinorFirst("Valid message with new information");

// Maximum valid size for the `CandidateBitfield` in the assignment messages.
const MAX_BITFIELD_SIZE: usize = 500;

/// The Approval Distribution subsystem.
pub struct ApprovalDistribution {
	metrics: Metrics,
	slot_duration_millis: u64,
	clock: Box<dyn Clock + Send + Sync>,
}

/// Contains recently finalized
/// or those pruned due to finalization.
#[derive(Default)]
struct RecentlyOutdated {
	buf: VecDeque<Hash>,
}

impl RecentlyOutdated {
	fn note_outdated(&mut self, hash: Hash) {
		const MAX_BUF_LEN: usize = 20;

		self.buf.push_back(hash);

		while self.buf.len() > MAX_BUF_LEN {
			let _ = self.buf.pop_front();
		}
	}

	fn is_recent_outdated(&self, hash: &Hash) -> bool {
		self.buf.contains(hash)
	}
}

// Contains topology routing information for assignments and approvals.
struct ApprovalRouting {
	required_routing: RequiredRouting,
	local: bool,
	random_routing: RandomRouting,
	peers_randomly_routed: Vec<PeerId>,
}

impl ApprovalRouting {
	fn mark_randomly_sent(&mut self, peer: PeerId) {
		self.random_routing.inc_sent();
		self.peers_randomly_routed.push(peer);
	}
}

// This struct is responsible for tracking the full state of an assignment and grid routing
// information.
struct ApprovalEntry {
	// The assignment certificate.
	assignment: IndirectAssignmentCertV2,
	// The candidates claimed by the certificate. A mapping between bit index and candidate index.
	assignment_claimed_candidates: CandidateBitfield,
	// The approval signatures for each `CandidateIndex` claimed by the assignment certificate.
	approvals: HashMap<CandidateBitfield, IndirectSignedApprovalVoteV2>,
	// The validator index of the assignment signer.
	validator_index: ValidatorIndex,
	// Information required for gossiping to other peers using the grid topology.
	routing_info: ApprovalRouting,
}

#[derive(Debug)]
enum ApprovalEntryError {
	InvalidValidatorIndex,
	CandidateIndexOutOfBounds,
	InvalidCandidateIndex,
	DuplicateApproval,
	UnknownAssignment,
	#[allow(dead_code)]
	AssignmentsFollowedDifferentPaths(RequiredRouting, RequiredRouting),
}

impl ApprovalEntry {
	pub fn new(
		assignment: IndirectAssignmentCertV2,
		candidates: CandidateBitfield,
		routing_info: ApprovalRouting,
	) -> ApprovalEntry {
		Self {
			validator_index: assignment.validator,
			assignment,
			approvals: HashMap::new(),
			assignment_claimed_candidates: candidates,
			routing_info,
		}
	}

	// Create a `MessageSubject` to reference the assignment.
	pub fn create_assignment_knowledge(&self, block_hash: Hash) -> (MessageSubject, MessageKind) {
		(
			MessageSubject(
				block_hash,
				self.assignment_claimed_candidates.clone(),
				self.validator_index,
			),
			MessageKind::Assignment,
		)
	}

	// Updates routing information and returns the previous information if any.
	pub fn routing_info_mut(&mut self) -> &mut ApprovalRouting {
		&mut self.routing_info
	}

	// Get the routing information.
	pub fn routing_info(&self) -> &ApprovalRouting {
		&self.routing_info
	}

	// Update routing information.
	pub fn update_required_routing(&mut self, required_routing: RequiredRouting) {
		self.routing_info.required_routing = required_routing;
	}

	// Tells if this entry assignment covers at least one candidate in the approval
	pub fn includes_approval_candidates(&self, approval: &IndirectSignedApprovalVoteV2) -> bool {
		for candidate_index in approval.candidate_indices.iter_ones() {
			if self.assignment_claimed_candidates.bit_at((candidate_index).as_bit_index()) {
				return true
			}
		}
		return false
	}

	// Records a new approval. Returns error if the claimed candidate is not found or we already
	// have received the approval.
	pub fn note_approval(
		&mut self,
		approval: IndirectSignedApprovalVoteV2,
	) -> Result<(), ApprovalEntryError> {
		// First do some sanity checks:
		// - check validator index matches
		// - check claimed candidate
		// - check for duplicate approval
		if self.validator_index != approval.validator {
			return Err(ApprovalEntryError::InvalidValidatorIndex)
		}

		// We need at least one of the candidates in the approval to be in this assignment
		if !self.includes_approval_candidates(&approval) {
			return Err(ApprovalEntryError::InvalidCandidateIndex)
		}

		if self.approvals.contains_key(&approval.candidate_indices) {
			return Err(ApprovalEntryError::DuplicateApproval)
		}

		self.approvals.insert(approval.candidate_indices.clone(), approval.clone());
		Ok(())
	}

	// Get the assignment certificate and claimed candidates.
	pub fn assignment(&self) -> (IndirectAssignmentCertV2, CandidateBitfield) {
		(self.assignment.clone(), self.assignment_claimed_candidates.clone())
	}

	// Get all approvals for all candidates claimed by the assignment.
	pub fn approvals(&self) -> Vec<IndirectSignedApprovalVoteV2> {
		self.approvals.values().cloned().collect::<Vec<_>>()
	}

	// Get validator index.
	pub fn validator_index(&self) -> ValidatorIndex {
		self.validator_index
	}
}

// We keep track of each peer view and protocol version using this struct.
struct PeerEntry {
	pub view: View,
	pub version: ProtocolVersion,
}

// In case the original grid topology mechanisms don't work on their own, we need to trade bandwidth
// for protocol liveliness by introducing aggression.
//
// Aggression has 3 levels:
//
//  * Aggression Level 0: The basic behaviors described above.
//  * Aggression Level 1: The originator of a message sends to all peers. Other peers follow the
//    rules above.
//  * Aggression Level 2: All peers send all messages to all their row and column neighbors. This
//    means that each validator will, on average, receive each message approximately `2*sqrt(n)`
//    times.
// The aggression level of messages pertaining to a block increases when that block is unfinalized
// and is a child of the finalized block.
// This means that only one block at a time has its messages propagated with aggression > 0.
//
// A note on aggression thresholds: changes in propagation apply only to blocks which are the
// _direct descendants_ of the finalized block which are older than the given threshold,
// not to all blocks older than the threshold. Most likely, a few assignments struggle to
// be propagated in a single block and this holds up all of its descendants blocks.
// Accordingly, we only step on the gas for the block which is most obviously holding up finality.
/// Aggression configuration representation
#[derive(Clone)]
struct AggressionConfig {
	/// Aggression level 1: all validators send all their own messages to all peers.
	l1_threshold: Option<BlockNumber>,
	/// Aggression level 2: level 1 + all validators send all messages to all peers in the X and Y
	/// dimensions.
	l2_threshold: Option<BlockNumber>,
	/// How often to re-send messages to all targeted recipients.
	/// This applies to all unfinalized blocks.
	resend_unfinalized_period: Option<BlockNumber>,
}

impl AggressionConfig {
	/// Returns `true` if age is past threshold depending on the aggression level
	fn should_trigger_aggression(&self, age: BlockNumber) -> bool {
		if let Some(t) = self.l1_threshold {
			age >= t
		} else if let Some(t) = self.resend_unfinalized_period {
			age > 0 && age % t == 0
		} else {
			false
		}
	}
}

impl Default for AggressionConfig {
	fn default() -> Self {
		AggressionConfig {
			l1_threshold: Some(16),
			l2_threshold: Some(28),
			resend_unfinalized_period: Some(8),
		}
	}
}

#[derive(PartialEq)]
enum Resend {
	Yes,
	No,
}

/// The [`State`] struct is responsible for tracking the overall state of the subsystem.
///
/// It tracks metadata about our view of the unfinalized chain,
/// which assignments and approvals we have seen, and our peers' views.
#[derive(Default)]
pub struct State {
	/// These two fields are used in conjunction to construct a view over the unfinalized chain.
	blocks_by_number: BTreeMap<BlockNumber, Vec<Hash>>,
	blocks: HashMap<Hash, BlockEntry>,

	/// Our view updates to our peers can race with `NewBlocks` updates. We store messages received
	/// against the directly mentioned blocks in our view in this map until `NewBlocks` is
	/// received.
	///
	/// As long as the parent is already in the `blocks` map and `NewBlocks` messages aren't
	/// delayed by more than a block length, this strategy will work well for mitigating the race.
	/// This is also a race that occurs typically on local networks.
	pending_known: HashMap<Hash, Vec<(PeerId, PendingMessage)>>,

	/// Peer data is partially stored here, and partially inline within the [`BlockEntry`]s
	peer_views: HashMap<PeerId, PeerEntry>,

	/// Keeps a topology for various different sessions.
	topologies: SessionGridTopologies,

	/// Tracks recently finalized blocks.
	recent_outdated_blocks: RecentlyOutdated,

	/// HashMap from active leaves to spans
	spans: HashMap<Hash, jaeger::PerLeafSpan>,

	/// Aggression configuration.
	aggression_config: AggressionConfig,

	/// Current approval checking finality lag.
	approval_checking_lag: BlockNumber,

	/// Aggregated reputation change
	reputation: ReputationAggregator,

	/// Slot duration in millis
	slot_duration_millis: u64,
}

#[derive(Debug, Clone, Copy, PartialEq, Eq)]
enum MessageKind {
	Assignment,
	Approval,
}

// Utility structure to identify assignments and approvals for specific candidates.
// Assignments can span multiple candidates, while approvals refer to only one candidate.
//
#[derive(Debug, Clone, Hash, PartialEq, Eq)]
struct MessageSubject(Hash, pub CandidateBitfield, ValidatorIndex);

#[derive(Debug, Clone, Default)]
struct Knowledge {
	// When there is no entry, this means the message is unknown
	// When there is an entry with `MessageKind::Assignment`, the assignment is known.
	// When there is an entry with `MessageKind::Approval`, the assignment and approval are known.
	known_messages: HashMap<MessageSubject, MessageKind>,
}

impl Knowledge {
	fn contains(&self, message: &MessageSubject, kind: MessageKind) -> bool {
		match (kind, self.known_messages.get(message)) {
			(_, None) => false,
			(MessageKind::Assignment, Some(_)) => true,
			(MessageKind::Approval, Some(MessageKind::Assignment)) => false,
			(MessageKind::Approval, Some(MessageKind::Approval)) => true,
		}
	}

	fn insert(&mut self, message: MessageSubject, kind: MessageKind) -> bool {
		let mut success = match self.known_messages.entry(message.clone()) {
			hash_map::Entry::Vacant(vacant) => {
				vacant.insert(kind);
				// If there are multiple candidates assigned in the message, create
				// separate entries for each one.
				true
			},
			hash_map::Entry::Occupied(mut occupied) => match (*occupied.get(), kind) {
				(MessageKind::Assignment, MessageKind::Assignment) => false,
				(MessageKind::Approval, MessageKind::Approval) => false,
				(MessageKind::Approval, MessageKind::Assignment) => false,
				(MessageKind::Assignment, MessageKind::Approval) => {
					*occupied.get_mut() = MessageKind::Approval;
					true
				},
			},
		};

		// In case of successful insertion of multiple candidate assignments create additional
		// entries for each assigned candidate. This fakes knowledge of individual assignments, but
		// we need to share the same `MessageSubject` with the followup approval candidate index.
		if kind == MessageKind::Assignment && success && message.1.count_ones() > 1 {
			for candidate_index in message.1.iter_ones() {
				success = success &&
					self.insert(
						MessageSubject(
							message.0,
							vec![candidate_index as u32].try_into().expect("Non-empty vec; qed"),
							message.2,
						),
						kind,
					);
			}
		}
		success
	}
}

/// Information that has been circulated to and from a peer.
#[derive(Debug, Clone, Default)]
struct PeerKnowledge {
	/// The knowledge we've sent to the peer.
	sent: Knowledge,
	/// The knowledge we've received from the peer.
	received: Knowledge,
}

impl PeerKnowledge {
	fn contains(&self, message: &MessageSubject, kind: MessageKind) -> bool {
		self.sent.contains(message, kind) || self.received.contains(message, kind)
	}

	// Generate the knowledge keys for querying if all assignments of an approval are known
	// by this peer.
	fn generate_assignments_keys(
		approval: &IndirectSignedApprovalVoteV2,
	) -> Vec<(MessageSubject, MessageKind)> {
		approval
			.candidate_indices
			.iter_ones()
			.map(|candidate_index| {
				(
					MessageSubject(
						approval.block_hash,
						(candidate_index as CandidateIndex).into(),
						approval.validator,
					),
					MessageKind::Assignment,
				)
			})
			.collect_vec()
	}

	// Generate the knowledge keys for querying if an approval is known by peer.
	fn generate_approval_key(
		approval: &IndirectSignedApprovalVoteV2,
	) -> (MessageSubject, MessageKind) {
		(
			MessageSubject(
				approval.block_hash,
				approval.candidate_indices.clone(),
				approval.validator,
			),
			MessageKind::Approval,
		)
	}
}

/// Information about blocks in our current view as well as whether peers know of them.
struct BlockEntry {
	/// Peers who we know are aware of this block and thus, the candidates within it.
	/// This maps to their knowledge of messages.
	known_by: HashMap<PeerId, PeerKnowledge>,
	/// The number of the block.
	number: BlockNumber,
	/// The parent hash of the block.
	parent_hash: Hash,
	/// Our knowledge of messages.
	knowledge: Knowledge,
	/// A votes entry for each candidate indexed by [`CandidateIndex`].
	candidates: Vec<CandidateEntry>,
	/// Information about candidate metadata.
	candidates_metadata: Vec<(CandidateHash, CoreIndex, GroupIndex)>,
	/// The session index of this block.
	session: SessionIndex,
	/// Approval entries for whole block. These also contain all approvals in the case of multiple
	/// candidates being claimed by assignments.
	approval_entries: HashMap<(ValidatorIndex, CandidateBitfield), ApprovalEntry>,
	/// The block vrf story.
	pub vrf_story: RelayVRFStory,
	/// The block slot.
	slot: Slot,
}

impl BlockEntry {
	// Returns the peer which currently know this block.
	pub fn known_by(&self) -> Vec<PeerId> {
		self.known_by.keys().cloned().collect::<Vec<_>>()
	}

	pub fn insert_approval_entry(&mut self, entry: ApprovalEntry) -> &mut ApprovalEntry {
		// First map one entry per candidate to the same key we will use in `approval_entries`.
		// Key is (Validator_index, CandidateBitfield) that links the `ApprovalEntry` to the (K,V)
		// entry in `candidate_entry.messages`.
		for claimed_candidate_index in entry.assignment_claimed_candidates.iter_ones() {
			match self.candidates.get_mut(claimed_candidate_index) {
				Some(candidate_entry) => {
					candidate_entry
						.assignments
						.entry(entry.validator_index())
						.or_insert(entry.assignment_claimed_candidates.clone());
				},
				None => {
					// This should never happen, but if it happens, it means the subsystem is
					// broken.
					gum::warn!(
						target: LOG_TARGET,
						hash = ?entry.assignment.block_hash,
						?claimed_candidate_index,
						"Missing candidate entry on `import_and_circulate_assignment`",
					);
				},
			};
		}

		self.approval_entries
			.entry((entry.validator_index, entry.assignment_claimed_candidates.clone()))
			.or_insert(entry)
	}

	// Tels if all candidate_indices are valid candidates
	pub fn contains_candidates(&self, candidate_indices: &CandidateBitfield) -> bool {
		candidate_indices
			.iter_ones()
			.all(|candidate_index| self.candidates.get(candidate_index as usize).is_some())
	}

	// Saves the given approval in all ApprovalEntries that contain an assignment for any of the
	// candidates in the approval.
	//
	// Returns the required routing needed for this approval and the lit of random peers the
	// covering assignments were sent.
	pub fn note_approval(
		&mut self,
		approval: IndirectSignedApprovalVoteV2,
	) -> Result<(RequiredRouting, HashSet<PeerId>), ApprovalEntryError> {
		let mut required_routing = None;
		let mut peers_randomly_routed_to = HashSet::new();

		if self.candidates.len() < approval.candidate_indices.len() as usize {
			return Err(ApprovalEntryError::CandidateIndexOutOfBounds)
		}

		// First determine all assignments bitfields that might be covered by this approval
		let covered_assignments_bitfields: HashSet<CandidateBitfield> = approval
			.candidate_indices
			.iter_ones()
			.filter_map(|candidate_index| {
				self.candidates.get_mut(candidate_index).map_or(None, |candidate_entry| {
					candidate_entry.assignments.get(&approval.validator).cloned()
				})
			})
			.collect();

		// Mark the vote in all approval entries
		for assignment_bitfield in covered_assignments_bitfields {
			if let Some(approval_entry) =
				self.approval_entries.get_mut(&(approval.validator, assignment_bitfield))
			{
				approval_entry.note_approval(approval.clone())?;
				peers_randomly_routed_to
					.extend(approval_entry.routing_info().peers_randomly_routed.iter());

				if let Some(required_routing) = required_routing {
					if required_routing != approval_entry.routing_info().required_routing {
						// This shouldn't happen since the required routing is computed based on the
						// validator_index, so two assignments from the same validators will have
						// the same required routing.
						return Err(ApprovalEntryError::AssignmentsFollowedDifferentPaths(
							required_routing,
							approval_entry.routing_info().required_routing,
						))
					}
				} else {
					required_routing = Some(approval_entry.routing_info().required_routing)
				}
			}
		}

		if let Some(required_routing) = required_routing {
			Ok((required_routing, peers_randomly_routed_to))
		} else {
			Err(ApprovalEntryError::UnknownAssignment)
		}
	}

	/// Returns the list of approval votes covering this candidate
	pub fn approval_votes(
		&self,
		candidate_index: CandidateIndex,
	) -> Vec<IndirectSignedApprovalVoteV2> {
		let result: Option<
			HashMap<(ValidatorIndex, CandidateBitfield), IndirectSignedApprovalVoteV2>,
		> = self.candidates.get(candidate_index as usize).map(|candidate_entry| {
			candidate_entry
				.assignments
				.iter()
				.filter_map(|(validator, assignment_bitfield)| {
					self.approval_entries.get(&(*validator, assignment_bitfield.clone()))
				})
				.flat_map(|approval_entry| {
					approval_entry
						.approvals
						.clone()
						.into_iter()
						.filter(|(approved_candidates, _)| {
							approved_candidates.bit_at(candidate_index.as_bit_index())
						})
						.map(|(approved_candidates, vote)| {
							((approval_entry.validator_index, approved_candidates), vote)
						})
				})
				.collect()
		});

		result.map(|result| result.into_values().collect_vec()).unwrap_or_default()
	}
}

// Information about candidates in the context of a particular block they are included in.
// In other words, multiple `CandidateEntry`s may exist for the same candidate,
// if it is included by multiple blocks - this is likely the case when there are forks.
#[derive(Debug, Default)]
struct CandidateEntry {
	// The value represents part of the lookup key in `approval_entries` to fetch the assignment
	// and existing votes.
	assignments: HashMap<ValidatorIndex, CandidateBitfield>,
}

#[derive(Debug, Clone, PartialEq)]
enum MessageSource {
	Peer(PeerId),
	Local,
}

// Encountered error while validating an assignment.
#[derive(Debug)]
enum InvalidAssignmentError {
	// The vrf check for the assignment failed.
	#[allow(dead_code)]
	CryptoCheckFailed(InvalidAssignment),
	// The assignment did not claim any valid candidate.
	NoClaimedCandidates,
	// Claimed invalid candidate.
	#[allow(dead_code)]
	ClaimedInvalidCandidateIndex {
		claimed_index: usize,
		max_index: usize,
	},
	// The assignment claimes more candidates than the maximum allowed.
	OversizedClaimedBitfield,
	// `SessionInfo`  was not found for the block hash in the assignment.
	#[allow(dead_code)]
	SessionInfoNotFound(polkadot_node_subsystem_util::runtime::Error),
}

// Encountered error while validating an approval.
#[derive(Debug)]
enum InvalidVoteError {
	// The candidate index was out of bounds.
	CandidateIndexOutOfBounds,
	// The validator index was out of bounds.
	ValidatorIndexOutOfBounds,
	// The signature of the vote was invalid.
	InvalidSignature,
	// `SessionInfo` was not found for the block hash in the approval.
	#[allow(dead_code)]
	SessionInfoNotFound(polkadot_node_subsystem_util::runtime::Error),
}

impl MessageSource {
	fn peer_id(&self) -> Option<PeerId> {
		match self {
			Self::Peer(id) => Some(*id),
			Self::Local => None,
		}
	}
}

enum PendingMessage {
	Assignment(IndirectAssignmentCertV2, CandidateBitfield),
	Approval(IndirectSignedApprovalVoteV2),
}

#[overseer::contextbounds(ApprovalDistribution, prefix = self::overseer)]
impl State {
	/// Build State with specified slot duration.
	pub fn with_config(slot_duration_millis: u64) -> Self {
		Self { slot_duration_millis, ..Default::default() }
	}

	async fn handle_network_msg<
		N: overseer::SubsystemSender<NetworkBridgeTxMessage>,
		A: overseer::SubsystemSender<ApprovalVotingMessage>,
		RA: overseer::SubsystemSender<RuntimeApiMessage>,
	>(
		&mut self,
		approval_voting_sender: &mut A,
		network_sender: &mut N,
		runtime_api_sender: &mut RA,
		metrics: &Metrics,
		event: NetworkBridgeEvent<net_protocol::ApprovalDistributionMessage>,
		rng: &mut (impl CryptoRng + Rng),
		assignment_criteria: &impl AssignmentCriteria,
		clock: &(impl Clock + ?Sized),
		session_info_provider: &mut RuntimeInfo,
	) {
		match event {
			NetworkBridgeEvent::PeerConnected(peer_id, role, version, authority_ids) => {
				gum::trace!(target: LOG_TARGET, ?peer_id, ?role, ?authority_ids, "Peer connected");
				if let Some(authority_ids) = authority_ids {
					self.topologies.update_authority_ids(peer_id, &authority_ids);
				}
				// insert a blank view if none already present
				self.peer_views
					.entry(peer_id)
					.or_insert(PeerEntry { view: Default::default(), version });
			},
			NetworkBridgeEvent::PeerDisconnected(peer_id) => {
				gum::trace!(target: LOG_TARGET, ?peer_id, "Peer disconnected");
				self.peer_views.remove(&peer_id);
				self.blocks.iter_mut().for_each(|(_hash, entry)| {
					entry.known_by.remove(&peer_id);
				})
			},
			NetworkBridgeEvent::NewGossipTopology(topology) => {
				self.handle_new_session_topology(
					network_sender,
					topology.session,
					topology.topology,
					topology.local_index,
				)
				.await;
			},
			NetworkBridgeEvent::PeerViewChange(peer_id, view) => {
				self.handle_peer_view_change(network_sender, metrics, peer_id, view, rng).await;
			},
			NetworkBridgeEvent::OurViewChange(view) => {
				gum::trace!(target: LOG_TARGET, ?view, "Own view change");
				for head in view.iter() {
					if !self.blocks.contains_key(head) {
						self.pending_known.entry(*head).or_default();
					}
				}

				self.pending_known.retain(|h, _| {
					let live = view.contains(h);
					if !live {
						gum::trace!(
							target: LOG_TARGET,
							block_hash = ?h,
							"Cleaning up stale pending messages",
						);
					}
					live
				});
			},
			NetworkBridgeEvent::PeerMessage(peer_id, message) => {
				self.process_incoming_peer_message(
					approval_voting_sender,
					network_sender,
					runtime_api_sender,
					metrics,
					peer_id,
					message,
					rng,
					assignment_criteria,
					clock,
					session_info_provider,
				)
				.await;
			},
			NetworkBridgeEvent::UpdatedAuthorityIds(peer_id, authority_ids) => {
				gum::debug!(target: LOG_TARGET, ?peer_id, ?authority_ids, "Update Authority Ids");
				// If we learn about a new PeerId for an authority ids we need to try to route the
				// messages that should have sent to that validator according to the topology.
				if self.topologies.update_authority_ids(peer_id, &authority_ids) {
					if let Some(PeerEntry { view, version }) = self.peer_views.get(&peer_id) {
						let intersection = self
							.blocks_by_number
							.iter()
							.filter(|(block_number, _)| *block_number > &view.finalized_number)
							.flat_map(|(_, hashes)| {
								hashes.iter().filter(|hash| {
									self.blocks
										.get(&hash)
										.map(|block| block.known_by.get(&peer_id).is_some())
										.unwrap_or_default()
								})
							});
						let view_intersection =
							View::new(intersection.cloned(), view.finalized_number);
						Self::unify_with_peer(
							network_sender,
							metrics,
							&mut self.blocks,
							&self.topologies,
							self.peer_views.len(),
							peer_id,
							*version,
							view_intersection,
							rng,
							true,
						)
						.await;
					}
				}
			},
		}
	}

	async fn handle_new_blocks<
		N: overseer::SubsystemSender<NetworkBridgeTxMessage>,
		A: overseer::SubsystemSender<ApprovalVotingMessage>,
		RA: overseer::SubsystemSender<RuntimeApiMessage>,
	>(
		&mut self,
		approval_voting_sender: &mut A,
		network_sender: &mut N,
		runtime_api_sender: &mut RA,
		metrics: &Metrics,
		metas: Vec<BlockApprovalMeta>,
		rng: &mut (impl CryptoRng + Rng),
		assignment_criteria: &impl AssignmentCriteria,
		clock: &(impl Clock + ?Sized),
		session_info_provider: &mut RuntimeInfo,
	) {
		let mut new_hashes = HashSet::new();

		gum::debug!(
			target: LOG_TARGET,
			"Got new blocks {:?}",
			metas.iter().map(|m| (m.hash, m.number)).collect::<Vec<_>>(),
		);

		for meta in metas {
			let mut span = self
				.spans
				.get(&meta.hash)
				.map(|span| span.child(&"handle-new-blocks"))
				.unwrap_or_else(|| jaeger::Span::new(meta.hash, &"handle-new-blocks"))
				.with_string_tag("block-hash", format!("{:?}", meta.hash))
				.with_stage(jaeger::Stage::ApprovalDistribution);

			match self.blocks.entry(meta.hash) {
				hash_map::Entry::Vacant(entry) => {
					let candidates_count = meta.candidates.len();
					span.add_uint_tag("candidates-count", candidates_count as u64);
					let mut candidates = Vec::with_capacity(candidates_count);
					candidates.resize_with(candidates_count, Default::default);

					entry.insert(BlockEntry {
						known_by: HashMap::new(),
						number: meta.number,
						parent_hash: meta.parent_hash,
						knowledge: Knowledge::default(),
						candidates,
						session: meta.session,
						approval_entries: HashMap::new(),
						candidates_metadata: meta.candidates,
						vrf_story: meta.vrf_story,
						slot: meta.slot,
					});

					self.topologies.inc_session_refs(meta.session);

					new_hashes.insert(meta.hash);

					// In case there are duplicates, we should only set this if the entry
					// was vacant.
					self.blocks_by_number.entry(meta.number).or_default().push(meta.hash);
				},
				_ => continue,
			}
		}

		{
			for (peer_id, PeerEntry { view, version }) in self.peer_views.iter() {
				let intersection = view.iter().filter(|h| new_hashes.contains(h));
				let view_intersection = View::new(intersection.cloned(), view.finalized_number);
				Self::unify_with_peer(
					network_sender,
					metrics,
					&mut self.blocks,
					&self.topologies,
					self.peer_views.len(),
					*peer_id,
					*version,
					view_intersection,
					rng,
					false,
				)
				.await;
			}

			let pending_now_known = self
				.pending_known
				.keys()
				.filter(|k| self.blocks.contains_key(k))
				.copied()
				.collect::<Vec<_>>();

			let to_import = pending_now_known
				.into_iter()
				.inspect(|h| {
					gum::trace!(
						target: LOG_TARGET,
						block_hash = ?h,
						"Extracting pending messages for new block"
					)
				})
				.filter_map(|k| self.pending_known.remove(&k))
				.flatten()
				.collect::<Vec<_>>();

			if !to_import.is_empty() {
				gum::debug!(
					target: LOG_TARGET,
					num = to_import.len(),
					"Processing pending assignment/approvals",
				);

				let _timer = metrics.time_import_pending_now_known();

				for (peer_id, message) in to_import {
					match message {
						PendingMessage::Assignment(assignment, claimed_indices) => {
							self.import_and_circulate_assignment(
								approval_voting_sender,
								network_sender,
								runtime_api_sender,
								metrics,
								MessageSource::Peer(peer_id),
								assignment,
								claimed_indices,
								rng,
								assignment_criteria,
								clock,
								session_info_provider,
							)
							.await;
						},
						PendingMessage::Approval(approval_vote) => {
							self.import_and_circulate_approval(
								approval_voting_sender,
								network_sender,
								runtime_api_sender,
								metrics,
								MessageSource::Peer(peer_id),
								approval_vote,
								session_info_provider,
							)
							.await;
						},
					}
				}
			}
		}

		self.enable_aggression(network_sender, Resend::Yes, metrics).await;
	}

	async fn handle_new_session_topology<N: overseer::SubsystemSender<NetworkBridgeTxMessage>>(
		&mut self,
		network_sender: &mut N,
		session: SessionIndex,
		topology: SessionGridTopology,
		local_index: Option<ValidatorIndex>,
	) {
		if local_index.is_none() {
			// this subsystem only matters to validators.
			return
		}

		self.topologies.insert_topology(session, topology, local_index);
		let topology = self.topologies.get_topology(session).expect("just inserted above; qed");

		adjust_required_routing_and_propagate(
			network_sender,
			&mut self.blocks,
			&self.topologies,
			|block_entry| block_entry.session == session,
			|required_routing, local, validator_index| {
				if required_routing == &RequiredRouting::PendingTopology {
					topology
						.local_grid_neighbors()
						.required_routing_by_index(*validator_index, local)
				} else {
					*required_routing
				}
			},
			&self.peer_views,
		)
		.await;
	}

	async fn process_incoming_assignments<A, N, R, RA>(
		&mut self,
		approval_voting_sender: &mut A,
		network_sender: &mut N,
		runtime_api_sender: &mut RA,
		metrics: &Metrics,
		peer_id: PeerId,
		assignments: Vec<(IndirectAssignmentCertV2, CandidateBitfield)>,
		rng: &mut R,
		assignment_criteria: &impl AssignmentCriteria,
		clock: &(impl Clock + ?Sized),
		session_info_provider: &mut RuntimeInfo,
	) where
		A: overseer::SubsystemSender<ApprovalVotingMessage>,
		N: overseer::SubsystemSender<NetworkBridgeTxMessage>,
		RA: overseer::SubsystemSender<RuntimeApiMessage>,
		R: CryptoRng + Rng,
	{
		for (assignment, claimed_indices) in assignments {
			if let Some(pending) = self.pending_known.get_mut(&assignment.block_hash) {
				let block_hash = &assignment.block_hash;
				let validator_index = assignment.validator;

				gum::trace!(
					target: LOG_TARGET,
					%peer_id,
					?block_hash,
					?claimed_indices,
					?validator_index,
					"Pending assignment",
				);

				pending.push((peer_id, PendingMessage::Assignment(assignment, claimed_indices)));

				continue
			}

			self.import_and_circulate_assignment(
				approval_voting_sender,
				network_sender,
				runtime_api_sender,
				metrics,
				MessageSource::Peer(peer_id),
				assignment,
				claimed_indices,
				rng,
				assignment_criteria,
				clock,
				session_info_provider,
			)
			.await;
		}
	}

	// Entry point for processing an approval coming from a peer.
	async fn process_incoming_approvals<
		N: overseer::SubsystemSender<NetworkBridgeTxMessage>,
		A: overseer::SubsystemSender<ApprovalVotingMessage>,
		RA: overseer::SubsystemSender<RuntimeApiMessage>,
	>(
		&mut self,
		approval_voting_sender: &mut A,
		network_sender: &mut N,
		runtime_api_sender: &mut RA,
		metrics: &Metrics,
		peer_id: PeerId,
		approvals: Vec<IndirectSignedApprovalVoteV2>,
		session_info_provider: &mut RuntimeInfo,
	) {
		gum::trace!(
			target: LOG_TARGET,
			peer_id = %peer_id,
			num = approvals.len(),
			"Processing approvals from a peer",
		);
		for approval_vote in approvals.into_iter() {
			if let Some(pending) = self.pending_known.get_mut(&approval_vote.block_hash) {
				let block_hash = approval_vote.block_hash;
				let validator_index = approval_vote.validator;

				gum::trace!(
					target: LOG_TARGET,
					%peer_id,
					?block_hash,
					?validator_index,
					"Pending assignment candidates {:?}",
					approval_vote.candidate_indices,
				);

				pending.push((peer_id, PendingMessage::Approval(approval_vote)));

				continue
			}

			self.import_and_circulate_approval(
				approval_voting_sender,
				network_sender,
				runtime_api_sender,
				metrics,
				MessageSource::Peer(peer_id),
				approval_vote,
				session_info_provider,
			)
			.await;
		}
	}

	async fn process_incoming_peer_message<A, N, RA, R>(
		&mut self,
		approval_voting_sender: &mut A,
		network_sender: &mut N,
		runtime_api_sender: &mut RA,
		metrics: &Metrics,
		peer_id: PeerId,
		msg: Versioned<
			protocol_v1::ApprovalDistributionMessage,
			protocol_v2::ApprovalDistributionMessage,
			protocol_v3::ApprovalDistributionMessage,
		>,
		rng: &mut R,
		assignment_criteria: &impl AssignmentCriteria,
		clock: &(impl Clock + ?Sized),
		session_info_provider: &mut RuntimeInfo,
	) where
		A: overseer::SubsystemSender<ApprovalVotingMessage>,
		N: overseer::SubsystemSender<NetworkBridgeTxMessage>,
		RA: overseer::SubsystemSender<RuntimeApiMessage>,
		R: CryptoRng + Rng,
	{
		match msg {
			Versioned::V3(protocol_v3::ApprovalDistributionMessage::Assignments(assignments)) => {
				gum::trace!(
					target: LOG_TARGET,
					peer_id = %peer_id,
					num = assignments.len(),
					"Processing assignments from a peer",
				);
				let sanitized_assignments =
					self.sanitize_v2_assignments(peer_id, network_sender, assignments).await;

				self.process_incoming_assignments(
					approval_voting_sender,
					network_sender,
					runtime_api_sender,
					metrics,
					peer_id,
					sanitized_assignments,
					rng,
					assignment_criteria,
					clock,
					session_info_provider,
				)
				.await;
			},
			Versioned::V1(protocol_v1::ApprovalDistributionMessage::Assignments(assignments)) |
			Versioned::V2(protocol_v2::ApprovalDistributionMessage::Assignments(assignments)) => {
				gum::trace!(
					target: LOG_TARGET,
					peer_id = %peer_id,
					num = assignments.len(),
					"Processing assignments from a peer",
				);

				let sanitized_assignments =
					self.sanitize_v1_assignments(peer_id, network_sender, assignments).await;

				self.process_incoming_assignments(
					approval_voting_sender,
					network_sender,
					runtime_api_sender,
					metrics,
					peer_id,
					sanitized_assignments,
					rng,
					assignment_criteria,
					clock,
					session_info_provider,
				)
				.await;
			},
			Versioned::V3(protocol_v3::ApprovalDistributionMessage::Approvals(approvals)) => {
				let sanitized_approvals =
					self.sanitize_v2_approvals(peer_id, network_sender, approvals).await;
				self.process_incoming_approvals(
					approval_voting_sender,
					network_sender,
					runtime_api_sender,
					metrics,
					peer_id,
					sanitized_approvals,
					session_info_provider,
				)
				.await;
			},
			Versioned::V1(protocol_v1::ApprovalDistributionMessage::Approvals(approvals)) |
			Versioned::V2(protocol_v2::ApprovalDistributionMessage::Approvals(approvals)) => {
				let sanitized_approvals =
					self.sanitize_v1_approvals(peer_id, network_sender, approvals).await;
				self.process_incoming_approvals(
					approval_voting_sender,
					network_sender,
					runtime_api_sender,
					metrics,
					peer_id,
					sanitized_approvals,
					session_info_provider,
				)
				.await;
			},
		}
	}

	// handle a peer view change: requires that the peer is already connected
	// and has an entry in the `PeerData` struct.
	async fn handle_peer_view_change<N: overseer::SubsystemSender<NetworkBridgeTxMessage>, R>(
		&mut self,
		network_sender: &mut N,
		metrics: &Metrics,
		peer_id: PeerId,
		view: View,
		rng: &mut R,
	) where
		R: CryptoRng + Rng,
	{
		gum::trace!(target: LOG_TARGET, ?view, "Peer view change");
		let finalized_number = view.finalized_number;

		let (old_view, protocol_version) =
			if let Some(peer_entry) = self.peer_views.get_mut(&peer_id) {
				(Some(std::mem::replace(&mut peer_entry.view, view.clone())), peer_entry.version)
			} else {
				// This shouldn't happen, but if it does we assume protocol version 1.
				gum::warn!(
					target: LOG_TARGET,
					?peer_id,
					?view,
					"Peer view change for missing `peer_entry`"
				);

				(None, ValidationVersion::V1.into())
			};

		let old_finalized_number = old_view.map(|v| v.finalized_number).unwrap_or(0);

		// we want to prune every block known_by peer up to (including) view.finalized_number
		let blocks = &mut self.blocks;
		// the `BTreeMap::range` is constrained by stored keys
		// so the loop won't take ages if the new finalized_number skyrockets
		// but we need to make sure the range is not empty, otherwise it will panic
		// it shouldn't be, we make sure of this in the network bridge
		let range = old_finalized_number..=finalized_number;
		if !range.is_empty() && !blocks.is_empty() {
			self.blocks_by_number
				.range(range)
				.flat_map(|(_number, hashes)| hashes)
				.for_each(|hash| {
					if let Some(entry) = blocks.get_mut(hash) {
						entry.known_by.remove(&peer_id);
					}
				});
		}

		Self::unify_with_peer(
			network_sender,
			metrics,
			&mut self.blocks,
			&self.topologies,
			self.peer_views.len(),
			peer_id,
			protocol_version,
			view,
			rng,
			false,
		)
		.await;
	}

	async fn handle_block_finalized<N: overseer::SubsystemSender<NetworkBridgeTxMessage>>(
		&mut self,
		network_sender: &mut N,
		metrics: &Metrics,
		finalized_number: BlockNumber,
	) {
		// we want to prune every block up to (including) finalized_number
		// why +1 here?
		// split_off returns everything after the given key, including the key
		let split_point = finalized_number.saturating_add(1);
		let mut old_blocks = self.blocks_by_number.split_off(&split_point);

		// after split_off old_blocks actually contains new blocks, we need to swap
		std::mem::swap(&mut self.blocks_by_number, &mut old_blocks);

		// now that we pruned `self.blocks_by_number`, let's clean up `self.blocks` too
		old_blocks.values().flatten().for_each(|relay_block| {
			self.recent_outdated_blocks.note_outdated(*relay_block);
			if let Some(block_entry) = self.blocks.remove(relay_block) {
				self.topologies.dec_session_refs(block_entry.session);
			}
			self.spans.remove(&relay_block);
		});

		// If a block was finalized, this means we may need to move our aggression
		// forward to the now oldest block(s).
		self.enable_aggression(network_sender, Resend::No, metrics).await;
	}

	async fn import_and_circulate_assignment<A, N, RA, R>(
		&mut self,
		approval_voting_sender: &mut A,
		network_sender: &mut N,
		runtime_api_sender: &mut RA,
		metrics: &Metrics,
		source: MessageSource,
		assignment: IndirectAssignmentCertV2,
		claimed_candidate_indices: CandidateBitfield,
		rng: &mut R,
		assignment_criteria: &impl AssignmentCriteria,
		clock: &(impl Clock + ?Sized),
		session_info_provider: &mut RuntimeInfo,
	) where
		A: overseer::SubsystemSender<ApprovalVotingMessage>,
		N: overseer::SubsystemSender<NetworkBridgeTxMessage>,
		RA: overseer::SubsystemSender<RuntimeApiMessage>,
		R: CryptoRng + Rng,
	{
		let _span = self
			.spans
			.get(&assignment.block_hash)
			.map(|span| {
				span.child(if source.peer_id().is_some() {
					"peer-import-and-distribute-assignment"
				} else {
					"local-import-and-distribute-assignment"
				})
			})
			.unwrap_or_else(|| jaeger::Span::new(&assignment.block_hash, "distribute-assignment"))
			.with_string_tag("block-hash", format!("{:?}", assignment.block_hash))
			.with_optional_peer_id(source.peer_id().as_ref())
			.with_stage(jaeger::Stage::ApprovalDistribution);

		let block_hash = assignment.block_hash;
		let validator_index = assignment.validator;

		let entry = match self.blocks.get_mut(&block_hash) {
			Some(entry) => entry,
			None => {
				if let Some(peer_id) = source.peer_id() {
					gum::trace!(
						target: LOG_TARGET,
						?peer_id,
						hash = ?block_hash,
						?validator_index,
						"Unexpected assignment",
					);
					if !self.recent_outdated_blocks.is_recent_outdated(&block_hash) {
						modify_reputation(
							&mut self.reputation,
							network_sender,
							peer_id,
							COST_UNEXPECTED_MESSAGE,
						)
						.await;
						gum::debug!(target: LOG_TARGET, "Received assignment for invalid block");
						metrics.on_assignment_recent_outdated();
					}
				}
				metrics.on_assignment_invalid_block();
				return
			},
		};

		// Compute metadata on the assignment.
		let (message_subject, message_kind) = (
			MessageSubject(block_hash, claimed_candidate_indices.clone(), validator_index),
			MessageKind::Assignment,
		);

		if let Some(peer_id) = source.peer_id() {
			// check if our knowledge of the peer already contains this assignment
			match entry.known_by.entry(peer_id) {
				hash_map::Entry::Occupied(mut peer_knowledge) => {
					let peer_knowledge = peer_knowledge.get_mut();
					if peer_knowledge.contains(&message_subject, message_kind) {
						// wasn't included before
						if !peer_knowledge.received.insert(message_subject.clone(), message_kind) {
							gum::debug!(
								target: LOG_TARGET,
								?peer_id,
								?message_subject,
								"Duplicate assignment",
							);

							modify_reputation(
								&mut self.reputation,
								network_sender,
								peer_id,
								COST_DUPLICATE_MESSAGE,
							)
							.await;
							metrics.on_assignment_duplicate();
						} else {
							gum::trace!(
								target: LOG_TARGET,
								?peer_id,
								hash = ?block_hash,
								?validator_index,
								?message_subject,
								"We sent the message to the peer while peer was sending it to us. Known race condition.",
							);
						}
						return
					}
				},
				hash_map::Entry::Vacant(_) => {
					gum::debug!(
						target: LOG_TARGET,
						?peer_id,
						?message_subject,
						"Assignment from a peer is out of view",
					);
					modify_reputation(
						&mut self.reputation,
						network_sender,
						peer_id,
						COST_UNEXPECTED_MESSAGE,
					)
					.await;
					metrics.on_assignment_out_of_view();
				},
			}

			// if the assignment is known to be valid, reward the peer
			if entry.knowledge.contains(&message_subject, message_kind) {
				modify_reputation(
					&mut self.reputation,
					network_sender,
					peer_id,
					BENEFIT_VALID_MESSAGE,
				)
				.await;
				if let Some(peer_knowledge) = entry.known_by.get_mut(&peer_id) {
					gum::trace!(target: LOG_TARGET, ?peer_id, ?message_subject, "Known assignment");
					peer_knowledge.received.insert(message_subject, message_kind);
				}
				metrics.on_assignment_good_known();
				return
			}

			let result = Self::check_assignment_valid(
				assignment_criteria,
				&entry,
				&assignment,
				&claimed_candidate_indices,
				session_info_provider,
				runtime_api_sender,
			)
			.await;

			match result {
				Ok(checked_assignment) => {
					let current_tranche = clock.tranche_now(self.slot_duration_millis, entry.slot);
					let too_far_in_future =
						current_tranche + TICK_TOO_FAR_IN_FUTURE as DelayTranche;

					if checked_assignment.tranche() >= too_far_in_future {
						gum::debug!(
							target: LOG_TARGET,
							hash = ?block_hash,
							?peer_id,
							"Got an assignment too far in the future",
						);
						modify_reputation(
							&mut self.reputation,
							network_sender,
							peer_id,
							COST_ASSIGNMENT_TOO_FAR_IN_THE_FUTURE,
						)
						.await;
						metrics.on_assignment_far();

						return
					}

					approval_voting_sender
						.send_message(ApprovalVotingMessage::ImportAssignment(
							checked_assignment,
							None,
						))
						.await;
					modify_reputation(
						&mut self.reputation,
						network_sender,
						peer_id,
						BENEFIT_VALID_MESSAGE_FIRST,
					)
					.await;
					entry.knowledge.insert(message_subject.clone(), message_kind);
					if let Some(peer_knowledge) = entry.known_by.get_mut(&peer_id) {
						peer_knowledge.received.insert(message_subject.clone(), message_kind);
					}
				},
				Err(error) => {
					gum::info!(
						target: LOG_TARGET,
						hash = ?block_hash,
						?peer_id,
						?error,
						"Got a bad assignment from peer",
					);
					modify_reputation(
						&mut self.reputation,
						network_sender,
						peer_id,
						COST_INVALID_MESSAGE,
					)
					.await;
					metrics.on_assignment_bad();
					return
				},
			}
		} else {
			if !entry.knowledge.insert(message_subject.clone(), message_kind) {
				// if we already imported an assignment, there is no need to distribute it again
				gum::warn!(
					target: LOG_TARGET,
					?message_subject,
					"Importing locally an already known assignment",
				);
				return
			} else {
				gum::debug!(
					target: LOG_TARGET,
					?message_subject,
					"Importing locally a new assignment",
				);
			}
		}

		// Invariant: to our knowledge, none of the peers except for the `source` know about the
		// assignment.
		metrics.on_assignment_imported(&assignment.cert.kind);

		let topology = self.topologies.get_topology(entry.session);
		let local = source == MessageSource::Local;

		let required_routing = topology.map_or(RequiredRouting::PendingTopology, |t| {
			t.local_grid_neighbors().required_routing_by_index(validator_index, local)
		});
		// Peers that we will send the assignment to.
		let mut peers = HashSet::new();

		let peers_to_route_to = topology
			.as_ref()
			.map(|t| t.peers_to_route(required_routing))
			.unwrap_or_default();

		for peer in peers_to_route_to {
			if !entry.known_by.contains_key(&peer) {
				continue
			}

			peers.insert(peer);
		}

		// All the peers that know the relay chain block.
		let peers_to_filter = entry.known_by();

		let approval_entry = entry.insert_approval_entry(ApprovalEntry::new(
			assignment.clone(),
			claimed_candidate_indices.clone(),
			ApprovalRouting {
				required_routing,
				local,
				random_routing: Default::default(),
				peers_randomly_routed: Default::default(),
			},
		));

		// Dispatch the message to all peers in the routing set which
		// know the block.
		//
		// If the topology isn't known yet (race with networking subsystems)
		// then messages will be sent when we get it.

		let assignments = vec![(assignment, claimed_candidate_indices.clone())];
		let n_peers_total = self.peer_views.len();
		let source_peer = source.peer_id();

		// Filter destination peers
		for peer in peers_to_filter.into_iter() {
			if Some(peer) == source_peer {
				continue
			}

			if peers.contains(&peer) {
				continue
			}

			if !topology.map(|topology| topology.is_validator(&peer)).unwrap_or(false) {
				continue
			}

			// Note: at this point, we haven't received the message from any peers
			// other than the source peer, and we just got it, so we haven't sent it
			// to any peers either.
			let route_random =
				approval_entry.routing_info().random_routing.sample(n_peers_total, rng);

			if route_random {
				approval_entry.routing_info_mut().mark_randomly_sent(peer);
				peers.insert(peer);
			}

			if approval_entry.routing_info().random_routing.is_complete() {
				break
			}
		}

		// Add the metadata of the assignment to the knowledge of each peer.
		for peer in peers.iter() {
			// we already filtered peers above, so this should always be Some
			if let Some(peer_knowledge) = entry.known_by.get_mut(peer) {
				peer_knowledge.sent.insert(message_subject.clone(), message_kind);
			}
		}

		if !peers.is_empty() {
			gum::trace!(
				target: LOG_TARGET,
				?block_hash,
				?claimed_candidate_indices,
				local = source.peer_id().is_none(),
				num_peers = peers.len(),
				"Sending an assignment to peers",
			);

			let peers = peers
				.iter()
				.filter_map(|peer_id| {
					self.peer_views.get(peer_id).map(|peer_entry| (*peer_id, peer_entry.version))
				})
				.collect::<Vec<_>>();

			send_assignments_batched(network_sender, assignments, &peers).await;
		}
	}

	async fn check_assignment_valid<RA: overseer::SubsystemSender<RuntimeApiMessage>>(
		assignment_criteria: &impl AssignmentCriteria,
		entry: &BlockEntry,
		assignment: &IndirectAssignmentCertV2,
		claimed_candidate_indices: &CandidateBitfield,
		runtime_info: &mut RuntimeInfo,
		runtime_api_sender: &mut RA,
	) -> Result<CheckedIndirectAssignment, InvalidAssignmentError> {
		let ExtendedSessionInfo { ref session_info, .. } = runtime_info
			.get_session_info_by_index(runtime_api_sender, assignment.block_hash, entry.session)
			.await
			.map_err(|err| InvalidAssignmentError::SessionInfoNotFound(err))?;

		if claimed_candidate_indices.len() > session_info.n_cores as usize {
			return Err(InvalidAssignmentError::OversizedClaimedBitfield)
		}

		let claimed_cores: Vec<CoreIndex> = claimed_candidate_indices
			.iter_ones()
			.map(|candidate_index| {
				entry.candidates_metadata.get(candidate_index).map(|(_, core, _)| *core).ok_or(
					InvalidAssignmentError::ClaimedInvalidCandidateIndex {
						claimed_index: candidate_index,
						max_index: entry.candidates_metadata.len(),
					},
				)
			})
			.collect::<Result<Vec<_>, InvalidAssignmentError>>()?;

		let Ok(claimed_cores) = claimed_cores.try_into() else {
			return Err(InvalidAssignmentError::NoClaimedCandidates)
		};

		let backing_groups = claimed_candidate_indices
			.iter_ones()
			.flat_map(|candidate_index| {
				entry.candidates_metadata.get(candidate_index).map(|(_, _, group)| *group)
			})
			.collect::<Vec<_>>();

		assignment_criteria
			.check_assignment_cert(
				claimed_cores,
				assignment.validator,
				&polkadot_node_core_approval_voting::AssignmentConfig::from(session_info),
				entry.vrf_story.clone(),
				&assignment.cert,
				backing_groups,
			)
			.map_err(|err| InvalidAssignmentError::CryptoCheckFailed(err))
			.map(|tranche| {
				CheckedIndirectAssignment::from_checked(
					assignment.clone(),
					claimed_candidate_indices.clone(),
					tranche,
				)
			})
	}
	// Checks if an approval can be processed.
	// Returns true if we can continue with processing the approval and false otherwise.
	async fn check_approval_can_be_processed<
		N: overseer::SubsystemSender<NetworkBridgeTxMessage>,
	>(
		network_sender: &mut N,
		assignments_knowledge_key: &Vec<(MessageSubject, MessageKind)>,
		approval_knowledge_key: &(MessageSubject, MessageKind),
		entry: &mut BlockEntry,
		reputation: &mut ReputationAggregator,
		peer_id: PeerId,
		metrics: &Metrics,
	) -> bool {
		for message_subject in assignments_knowledge_key {
			if !entry.knowledge.contains(&message_subject.0, message_subject.1) {
				gum::trace!(
					target: LOG_TARGET,
					?peer_id,
					?message_subject,
					"Unknown approval assignment",
				);
				modify_reputation(reputation, network_sender, peer_id, COST_UNEXPECTED_MESSAGE)
					.await;
				metrics.on_approval_unknown_assignment();
				return false
			}
		}

		// check if our knowledge of the peer already contains this approval
		match entry.known_by.entry(peer_id) {
			hash_map::Entry::Occupied(mut knowledge) => {
				let peer_knowledge = knowledge.get_mut();
				if peer_knowledge.contains(&approval_knowledge_key.0, approval_knowledge_key.1) {
					if !peer_knowledge
						.received
						.insert(approval_knowledge_key.0.clone(), approval_knowledge_key.1)
					{
						gum::trace!(
							target: LOG_TARGET,
							?peer_id,
							?approval_knowledge_key,
							"Duplicate approval",
						);

						modify_reputation(
							reputation,
							network_sender,
							peer_id,
							COST_DUPLICATE_MESSAGE,
						)
						.await;
						metrics.on_approval_duplicate();
					}
					return false
				}
			},
			hash_map::Entry::Vacant(_) => {
				gum::debug!(
					target: LOG_TARGET,
					?peer_id,
					?approval_knowledge_key,
					"Approval from a peer is out of view",
				);
				modify_reputation(reputation, network_sender, peer_id, COST_UNEXPECTED_MESSAGE)
					.await;
				metrics.on_approval_out_of_view();
			},
		}

		if entry.knowledge.contains(&approval_knowledge_key.0, approval_knowledge_key.1) {
			if let Some(peer_knowledge) = entry.known_by.get_mut(&peer_id) {
				peer_knowledge
					.received
					.insert(approval_knowledge_key.0.clone(), approval_knowledge_key.1);
			}

			// We already processed this approval no need to continue.
			gum::trace!(target: LOG_TARGET, ?peer_id, ?approval_knowledge_key, "Known approval");
			metrics.on_approval_good_known();
			modify_reputation(reputation, network_sender, peer_id, BENEFIT_VALID_MESSAGE).await;
			false
		} else {
			true
		}
	}

	async fn import_and_circulate_approval<
		N: overseer::SubsystemSender<NetworkBridgeTxMessage>,
		A: overseer::SubsystemSender<ApprovalVotingMessage>,
		RA: overseer::SubsystemSender<RuntimeApiMessage>,
	>(
		&mut self,
		approval_voting_sender: &mut A,
		network_sender: &mut N,
		runtime_api_sender: &mut RA,
		metrics: &Metrics,
		source: MessageSource,
		vote: IndirectSignedApprovalVoteV2,
		session_info_provider: &mut RuntimeInfo,
	) {
		let _span = self
			.spans
			.get(&vote.block_hash)
			.map(|span| {
				span.child(if source.peer_id().is_some() {
					"peer-import-and-distribute-approval"
				} else {
					"local-import-and-distribute-approval"
				})
			})
			.unwrap_or_else(|| jaeger::Span::new(&vote.block_hash, "distribute-approval"))
			.with_string_tag("block-hash", format!("{:?}", vote.block_hash))
			.with_optional_peer_id(source.peer_id().as_ref())
			.with_stage(jaeger::Stage::ApprovalDistribution);

		let block_hash = vote.block_hash;
		let validator_index = vote.validator;
		let candidate_indices = &vote.candidate_indices;
		let entry = match self.blocks.get_mut(&block_hash) {
			Some(entry) if entry.contains_candidates(&vote.candidate_indices) => entry,
			_ => {
				if let Some(peer_id) = source.peer_id() {
					if !self.recent_outdated_blocks.is_recent_outdated(&block_hash) {
						gum::debug!(
							target: LOG_TARGET,
							?peer_id,
							?block_hash,
							?validator_index,
							?candidate_indices,
							"Approval from a peer is out of view",
						);
						modify_reputation(
							&mut self.reputation,
							network_sender,
							peer_id,
							COST_UNEXPECTED_MESSAGE,
						)
						.await;
						metrics.on_approval_invalid_block();
					} else {
						metrics.on_approval_recent_outdated();
					}
				}
				return
			},
		};

		// compute metadata on the assignment.
		let assignments_knowledge_keys = PeerKnowledge::generate_assignments_keys(&vote);
		let approval_knwowledge_key = PeerKnowledge::generate_approval_key(&vote);

		if let Some(peer_id) = source.peer_id() {
			if !Self::check_approval_can_be_processed(
				network_sender,
				&assignments_knowledge_keys,
				&approval_knwowledge_key,
				entry,
				&mut self.reputation,
				peer_id,
				metrics,
			)
			.await
			{
				return
			}

			let result =
				Self::check_vote_valid(&vote, &entry, session_info_provider, runtime_api_sender)
					.await;

			match result {
				Ok(vote) => {
					approval_voting_sender
						.send_message(ApprovalVotingMessage::ImportApproval(vote, None))
						.await;

					modify_reputation(
						&mut self.reputation,
						network_sender,
						peer_id,
						BENEFIT_VALID_MESSAGE_FIRST,
					)
					.await;

					entry
						.knowledge
						.insert(approval_knwowledge_key.0.clone(), approval_knwowledge_key.1);
					if let Some(peer_knowledge) = entry.known_by.get_mut(&peer_id) {
						peer_knowledge
							.received
							.insert(approval_knwowledge_key.0.clone(), approval_knwowledge_key.1);
					}
				},
				Err(err) => {
					modify_reputation(
						&mut self.reputation,
						network_sender,
						peer_id,
						COST_INVALID_MESSAGE,
					)
					.await;

					gum::info!(
						target: LOG_TARGET,
						?peer_id,
						?err,
						"Got a bad approval from peer",
					);
					metrics.on_approval_bad();
					return
				},
			}
		} else {
			if !entry
				.knowledge
				.insert(approval_knwowledge_key.0.clone(), approval_knwowledge_key.1)
			{
				// if we already imported all approvals, there is no need to distribute it again
				gum::warn!(
					target: LOG_TARGET,
					"Importing locally an already known approval",
				);
				return
			} else {
				gum::debug!(
					target: LOG_TARGET,
					"Importing locally a new approval",
				);
			}
		}

		let (required_routing, peers_randomly_routed_to) = match entry.note_approval(vote.clone()) {
			Ok(required_routing) => required_routing,
			Err(err) => {
				gum::warn!(
					target: LOG_TARGET,
					hash = ?block_hash,
					validator_index = ?vote.validator,
					candidate_bitfield = ?vote.candidate_indices,
					?err,
					"Possible bug: Vote import failed",
				);
				metrics.on_approval_bug();
				return
			},
		};

		// Invariant: to our knowledge, none of the peers except for the `source` know about the
		// approval.
		metrics.on_approval_imported();

		// Dispatch a ApprovalDistributionV1Message::Approval(vote)
		// to all peers required by the topology, with the exception of the source peer.
		let topology = self.topologies.get_topology(entry.session);
		let source_peer = source.peer_id();

		let peer_filter = move |peer| {
			if Some(peer) == source_peer.as_ref() {
				return false
			}

			// Here we're leaning on a few behaviors of assignment propagation:
			//   1. At this point, the only peer we're aware of which has the approval message is
			//      the source peer.
			//   2. We have sent the assignment message to every peer in the required routing which
			//      is aware of this block _unless_ the peer we originally received the assignment
			//      from was part of the required routing. In that case, we've sent the assignment
			//      to all aware peers in the required routing _except_ the original source of the
			//      assignment. Hence the `in_topology_check`.
			//   3. Any randomly selected peers have been sent the assignment already.
			let in_topology = topology
				.map_or(false, |t| t.local_grid_neighbors().route_to_peer(required_routing, peer));
			in_topology || peers_randomly_routed_to.contains(peer)
		};

		let peers = entry
			.known_by
			.iter()
			.filter(|(p, _)| peer_filter(p))
			.filter_map(|(p, _)| self.peer_views.get(p).map(|entry| (*p, entry.version)))
			.collect::<Vec<_>>();

		// Add the metadata of the assignment to the knowledge of each peer.
		for peer in peers.iter() {
			// we already filtered peers above, so this should always be Some
			if let Some(entry) = entry.known_by.get_mut(&peer.0) {
				entry.sent.insert(approval_knwowledge_key.0.clone(), approval_knwowledge_key.1);
			}
		}

		if !peers.is_empty() {
			let approvals = vec![vote];
			gum::trace!(
				target: LOG_TARGET,
				?block_hash,
				local = source.peer_id().is_none(),
				num_peers = peers.len(),
				"Sending an approval to peers",
			);
			send_approvals_batched(network_sender, approvals, &peers).await;
		}
	}

	// Checks if the approval vote is valid.
	async fn check_vote_valid<RA: overseer::SubsystemSender<RuntimeApiMessage>>(
		vote: &IndirectSignedApprovalVoteV2,
		entry: &BlockEntry,
		runtime_info: &mut RuntimeInfo,
		runtime_api_sender: &mut RA,
	) -> Result<CheckedIndirectSignedApprovalVote, InvalidVoteError> {
		if vote.candidate_indices.len() > entry.candidates_metadata.len() {
			return Err(InvalidVoteError::CandidateIndexOutOfBounds)
		}

		let candidate_hashes = vote
			.candidate_indices
			.iter_ones()
			.flat_map(|candidate_index| {
				entry
					.candidates_metadata
					.get(candidate_index)
					.map(|(candidate_hash, _, _)| *candidate_hash)
			})
			.collect::<Vec<_>>();

		let ExtendedSessionInfo { ref session_info, .. } = runtime_info
			.get_session_info_by_index(runtime_api_sender, vote.block_hash, entry.session)
			.await
			.map_err(|err| InvalidVoteError::SessionInfoNotFound(err))?;

		let pubkey = session_info
			.validators
			.get(vote.validator)
			.ok_or(InvalidVoteError::ValidatorIndexOutOfBounds)?;
		DisputeStatement::Valid(ValidDisputeStatementKind::ApprovalCheckingMultipleCandidates(
			candidate_hashes.clone(),
		))
		.check_signature(
			&pubkey,
			*candidate_hashes.first().unwrap(),
			entry.session,
			&vote.signature,
		)
		.map_err(|_| InvalidVoteError::InvalidSignature)
		.map(|_| CheckedIndirectSignedApprovalVote::from_checked(vote.clone()))
	}

	/// Retrieve approval signatures from state for the given relay block/indices:
	fn get_approval_signatures(
		&mut self,
		indices: HashSet<(Hash, CandidateIndex)>,
	) -> HashMap<ValidatorIndex, (Hash, Vec<CandidateIndex>, ValidatorSignature)> {
		let mut all_sigs = HashMap::new();
		for (hash, index) in indices {
			let _span = self
				.spans
				.get(&hash)
				.map(|span| span.child("get-approval-signatures"))
				.unwrap_or_else(|| jaeger::Span::new(&hash, "get-approval-signatures"))
				.with_string_tag("block-hash", format!("{:?}", hash))
				.with_stage(jaeger::Stage::ApprovalDistribution);

			let block_entry = match self.blocks.get(&hash) {
				None => {
					gum::debug!(
						target: LOG_TARGET,
						?hash,
						"`get_approval_signatures`: could not find block entry for given hash!"
					);
					continue
				},
				Some(e) => e,
			};

			let sigs = block_entry.approval_votes(index).into_iter().map(|approval| {
				(
					approval.validator,
					(
						hash,
						approval
							.candidate_indices
							.iter_ones()
							.map(|val| val as CandidateIndex)
							.collect_vec(),
						approval.signature,
					),
				)
			});
			all_sigs.extend(sigs);
		}
		all_sigs
	}

	async fn unify_with_peer(
		sender: &mut impl overseer::SubsystemSender<NetworkBridgeTxMessage>,
		metrics: &Metrics,
		entries: &mut HashMap<Hash, BlockEntry>,
		topologies: &SessionGridTopologies,
		total_peers: usize,
		peer_id: PeerId,
		protocol_version: ProtocolVersion,
		view: View,
		rng: &mut (impl CryptoRng + Rng),
		retry_known_blocks: bool,
	) {
		metrics.on_unify_with_peer();
		let _timer = metrics.time_unify_with_peer();

		let mut assignments_to_send = Vec::new();
		let mut approvals_to_send = Vec::new();

		let view_finalized_number = view.finalized_number;
		for head in view.into_iter() {
			let mut block = head;

			// Walk the chain back to last finalized block of the peer view.
			loop {
				let entry = match entries.get_mut(&block) {
					Some(entry) if entry.number > view_finalized_number => entry,
					_ => break,
				};

				// Any peer which is in the `known_by` see and we know its peer_id authority id
				// mapping has already been sent all messages it's meant to get for that block and
				// all in-scope prior blocks. In case, we just learnt about its peer_id
				// authority-id mapping we have to retry sending the messages that should be sent
				// to it for all un-finalized blocks.
				if entry.known_by.contains_key(&peer_id) && !retry_known_blocks {
					break
				}

				let peer_knowledge = entry.known_by.entry(peer_id).or_default();
				let topology = topologies.get_topology(entry.session);

				// We want to iterate the `approval_entries` of the block entry as these contain
				// all assignments that also link all approval votes.
				for approval_entry in entry.approval_entries.values_mut() {
					// Propagate the message to all peers in the required routing set OR
					// randomly sample peers.
					{
						let required_routing = approval_entry.routing_info().required_routing;
						let routing_info = &mut approval_entry.routing_info_mut();
						let rng = &mut *rng;
						let mut peer_filter = move |peer_id| {
							let in_topology = topology.as_ref().map_or(false, |t| {
								t.local_grid_neighbors().route_to_peer(required_routing, peer_id)
							});
							in_topology || {
								if !topology
									.map(|topology| topology.is_validator(peer_id))
									.unwrap_or(false)
								{
									return false
								}

								let route_random =
									routing_info.random_routing.sample(total_peers, rng);
								if route_random {
									routing_info.mark_randomly_sent(*peer_id);
								}

								route_random
							}
						};

						if !peer_filter(&peer_id) {
							continue
						}
					}

					let assignment_message = approval_entry.assignment();
					let approval_messages = approval_entry.approvals();
					let (assignment_knowledge, message_kind) =
						approval_entry.create_assignment_knowledge(block);

					// Only send stuff a peer doesn't know in the context of a relay chain
					// block.
					if !peer_knowledge.contains(&assignment_knowledge, message_kind) {
						peer_knowledge.sent.insert(assignment_knowledge, message_kind);
						assignments_to_send.push(assignment_message);
					}

					// Filter approval votes.
					for approval_message in approval_messages {
						let approval_knowledge =
							PeerKnowledge::generate_approval_key(&approval_message);

						if !peer_knowledge.contains(&approval_knowledge.0, approval_knowledge.1) {
							approvals_to_send.push(approval_message);
							peer_knowledge.sent.insert(approval_knowledge.0, approval_knowledge.1);
						}
					}
				}

				block = entry.parent_hash;
			}
		}

		if !assignments_to_send.is_empty() {
			gum::trace!(
				target: LOG_TARGET,
				?peer_id,
				?protocol_version,
				num = assignments_to_send.len(),
				"Sending assignments to unified peer",
			);

			send_assignments_batched(
				sender,
				assignments_to_send,
				&vec![(peer_id, protocol_version)],
			)
			.await;
		}

		if !approvals_to_send.is_empty() {
			gum::trace!(
				target: LOG_TARGET,
				?peer_id,
				?protocol_version,
				num = approvals_to_send.len(),
				"Sending approvals to unified peer",
			);

			send_approvals_batched(sender, approvals_to_send, &vec![(peer_id, protocol_version)])
				.await;
		}
	}

	// It is very important that aggression starts with oldest unfinalized block, rather than oldest
	// unapproved block. Using the gossip approach to distribute potentially
	// missing votes to validators requires that we always trigger on finality lag, even if
	// we have have the approval lag value. The reason for this, is to avoid finality stall
	// when more than 1/3 nodes go offline for a period o time. When they come back
	// there wouldn't get any of the approvals since the on-line nodes would never trigger
	// aggression as they have approved all the candidates and don't detect any approval lag.
	//
	// In order to switch to using approval lag as a trigger we need a request/response protocol
	// to fetch votes from validators rather than use gossip.
	async fn enable_aggression<N: overseer::SubsystemSender<NetworkBridgeTxMessage>>(
		&mut self,
		network_sender: &mut N,
		resend: Resend,
		metrics: &Metrics,
	) {
		let config = self.aggression_config.clone();
		let min_age = self.blocks_by_number.iter().next().map(|(num, _)| num);
		let max_age = self.blocks_by_number.iter().rev().next().map(|(num, _)| num);

		// Return if we don't have at least 1 block.
		let (min_age, max_age) = match (min_age, max_age) {
			(Some(min), Some(max)) => (*min, *max),
			_ => return, // empty.
		};

		let age = max_age.saturating_sub(min_age);

		// Trigger on approval checking lag.
		if !self.aggression_config.should_trigger_aggression(age) {
			gum::trace!(
				target: LOG_TARGET,
				approval_checking_lag = self.approval_checking_lag,
				age,
				"Aggression not enabled",
			);
			return
		}
		gum::debug!(target: LOG_TARGET, min_age, max_age, "Aggression enabled",);

		adjust_required_routing_and_propagate(
			network_sender,
			&mut self.blocks,
			&self.topologies,
			|block_entry| {
				let block_age = max_age - block_entry.number;

				if resend == Resend::Yes &&
					config
						.resend_unfinalized_period
						.as_ref()
						.map_or(false, |p| block_age > 0 && block_age % p == 0)
				{
					// Retry sending to all peers.
					for (_, knowledge) in block_entry.known_by.iter_mut() {
						knowledge.sent = Knowledge::default();
					}

					true
				} else {
					false
				}
			},
			|required_routing, _, _| *required_routing,
			&self.peer_views,
		)
		.await;

		adjust_required_routing_and_propagate(
			network_sender,
			&mut self.blocks,
			&self.topologies,
			|block_entry| {
				// Ramp up aggression only for the very oldest block(s).
				// Approval voting can get stuck on a single block preventing
				// its descendants from being finalized. Waste minimal bandwidth
				// this way. Also, disputes might prevent finality - again, nothing
				// to waste bandwidth on newer blocks for.
				block_entry.number == min_age
			},
			|required_routing, local, _| {
				// It's a bit surprising not to have a topology at this age.
				if *required_routing == RequiredRouting::PendingTopology {
					gum::debug!(
						target: LOG_TARGET,
						lag = ?self.approval_checking_lag,
						"Encountered old block pending gossip topology",
					);
					return *required_routing
				}

				let mut new_required_routing = *required_routing;

				if config.l1_threshold.as_ref().map_or(false, |t| &age >= t) {
					// Message originator sends to everyone.
					if local && new_required_routing != RequiredRouting::All {
						metrics.on_aggression_l1();
						new_required_routing = RequiredRouting::All;
					}
				}

				if config.l2_threshold.as_ref().map_or(false, |t| &age >= t) {
					// Message originator sends to everyone. Everyone else sends to XY.
					if !local && new_required_routing != RequiredRouting::GridXY {
						metrics.on_aggression_l2();
						new_required_routing = RequiredRouting::GridXY;
					}
				}
				new_required_routing
			},
			&self.peer_views,
		)
		.await;
	}

	// Filter out invalid candidate index and certificate core bitfields.
	// For each invalid assignment we also punish the peer.
	async fn sanitize_v1_assignments(
		&mut self,
		peer_id: PeerId,
		sender: &mut impl overseer::SubsystemSender<NetworkBridgeTxMessage>,
		assignments: Vec<(IndirectAssignmentCert, CandidateIndex)>,
	) -> Vec<(IndirectAssignmentCertV2, CandidateBitfield)> {
		let mut sanitized_assignments = Vec::new();
		for (cert, candidate_index) in assignments.into_iter() {
			let cert_bitfield_bits = match cert.cert.kind {
				AssignmentCertKind::RelayVRFDelay { core_index } => core_index.0 as usize + 1,
				// We don't want to run the VRF yet, but the output is always bounded by `n_cores`.
				// We assume `candidate_bitfield` length for the core bitfield and we just check
				// against `MAX_BITFIELD_SIZE` later.
				AssignmentCertKind::RelayVRFModulo { .. } => candidate_index as usize + 1,
			};

			let candidate_bitfield_bits = candidate_index as usize + 1;

			// Ensure bitfields length under hard limit.
			if cert_bitfield_bits > MAX_BITFIELD_SIZE || candidate_bitfield_bits > MAX_BITFIELD_SIZE
			{
				// Punish the peer for the invalid message.
				modify_reputation(&mut self.reputation, sender, peer_id, COST_OVERSIZED_BITFIELD)
					.await;
				gum::debug!(target: LOG_TARGET, block_hash = ?cert.block_hash, ?candidate_index, validator_index = ?cert.validator, kind = ?cert.cert.kind, "Bad assignment v1, invalid candidate index");
			} else {
				sanitized_assignments.push((cert.into(), candidate_index.into()))
			}
		}

		sanitized_assignments
	}

	// Filter out oversized candidate and certificate core bitfields.
	// For each invalid assignment we also punish the peer.
	async fn sanitize_v2_assignments(
		&mut self,
		peer_id: PeerId,
		sender: &mut impl overseer::SubsystemSender<NetworkBridgeTxMessage>,
		assignments: Vec<(IndirectAssignmentCertV2, CandidateBitfield)>,
	) -> Vec<(IndirectAssignmentCertV2, CandidateBitfield)> {
		let mut sanitized_assignments = Vec::new();
		for (cert, candidate_bitfield) in assignments.into_iter() {
			let cert_bitfield_bits = match &cert.cert.kind {
				AssignmentCertKindV2::RelayVRFDelay { core_index } => core_index.0 as usize + 1,
				// We don't want to run the VRF yet, but the output is always bounded by `n_cores`.
				// We assume `candidate_bitfield` length for the core bitfield and we just check
				// against `MAX_BITFIELD_SIZE` later.
				AssignmentCertKindV2::RelayVRFModulo { .. } => candidate_bitfield.len(),
				AssignmentCertKindV2::RelayVRFModuloCompact { core_bitfield } =>
					core_bitfield.len(),
			};

			let candidate_bitfield_bits = candidate_bitfield.len();

			// Our bitfield has `Lsb0`.
			let msb = candidate_bitfield_bits - 1;

			// Ensure bitfields length under hard limit.
			if cert_bitfield_bits > MAX_BITFIELD_SIZE
				|| candidate_bitfield_bits > MAX_BITFIELD_SIZE
				// Ensure minimum bitfield size - MSB needs to be one.
				|| !candidate_bitfield.bit_at(msb.as_bit_index())
			{
				// Punish the peer for the invalid message.
				modify_reputation(&mut self.reputation, sender, peer_id, COST_OVERSIZED_BITFIELD)
					.await;
				for candidate_index in candidate_bitfield.iter_ones() {
					gum::debug!(target: LOG_TARGET, block_hash = ?cert.block_hash, ?candidate_index, validator_index = ?cert.validator, "Bad assignment v2, oversized bitfield");
				}
			} else {
				sanitized_assignments.push((cert, candidate_bitfield))
			}
		}

		sanitized_assignments
	}

	// Filter out obviously invalid candidate indices.
	async fn sanitize_v1_approvals(
		&mut self,
		peer_id: PeerId,
		sender: &mut impl overseer::SubsystemSender<NetworkBridgeTxMessage>,
		approval: Vec<IndirectSignedApprovalVote>,
	) -> Vec<IndirectSignedApprovalVoteV2> {
		let mut sanitized_approvals = Vec::new();
		for approval in approval.into_iter() {
			if approval.candidate_index as usize > MAX_BITFIELD_SIZE {
				// Punish the peer for the invalid message.
				modify_reputation(&mut self.reputation, sender, peer_id, COST_OVERSIZED_BITFIELD)
					.await;
				gum::debug!(
					target: LOG_TARGET,
					block_hash = ?approval.block_hash,
					candidate_index = ?approval.candidate_index,
					"Bad approval v1, invalid candidate index"
				);
			} else {
				sanitized_approvals.push(approval.into())
			}
		}

		sanitized_approvals
	}

	// Filter out obviously invalid candidate indices.
	async fn sanitize_v2_approvals(
		&mut self,
		peer_id: PeerId,
		sender: &mut impl overseer::SubsystemSender<NetworkBridgeTxMessage>,
		approval: Vec<IndirectSignedApprovalVoteV2>,
	) -> Vec<IndirectSignedApprovalVoteV2> {
		let mut sanitized_approvals = Vec::new();
		for approval in approval.into_iter() {
			if approval.candidate_indices.len() as usize > MAX_BITFIELD_SIZE {
				// Punish the peer for the invalid message.
				modify_reputation(&mut self.reputation, sender, peer_id, COST_OVERSIZED_BITFIELD)
					.await;
				gum::debug!(
					target: LOG_TARGET,
					block_hash = ?approval.block_hash,
					candidate_indices_len = ?approval.candidate_indices.len(),
					"Bad approval v2, invalid candidate indices size"
				);
			} else {
				sanitized_approvals.push(approval)
			}
		}

		sanitized_approvals
	}
}

// This adjusts the required routing of messages in blocks that pass the block filter
// according to the modifier function given.
//
// The modifier accepts as inputs the current required-routing state, whether
// the message is locally originating, and the validator index of the message issuer.
//
// Then, if the topology is known, this propagates messages to all peers in the required
// routing set which are aware of the block. Peers which are unaware of the block
// will have the message sent when it enters their view in `unify_with_peer`.
//
// Note that the required routing of a message can be modified even if the
// topology is unknown yet.
#[overseer::contextbounds(ApprovalDistribution, prefix = self::overseer)]
async fn adjust_required_routing_and_propagate<
	N: overseer::SubsystemSender<NetworkBridgeTxMessage>,
	BlockFilter,
	RoutingModifier,
>(
	network_sender: &mut N,
	blocks: &mut HashMap<Hash, BlockEntry>,
	topologies: &SessionGridTopologies,
	block_filter: BlockFilter,
	routing_modifier: RoutingModifier,
	peer_views: &HashMap<PeerId, PeerEntry>,
) where
	BlockFilter: Fn(&mut BlockEntry) -> bool,
	RoutingModifier: Fn(&RequiredRouting, bool, &ValidatorIndex) -> RequiredRouting,
{
	let mut peer_assignments = HashMap::new();
	let mut peer_approvals = HashMap::new();

	// Iterate all blocks in the session, producing payloads
	// for each connected peer.
	for (block_hash, block_entry) in blocks {
		if !block_filter(block_entry) {
			continue
		}

		let topology = match topologies.get_topology(block_entry.session) {
			Some(t) => t,
			None => continue,
		};

		// We just need to iterate the `approval_entries` of the block entry as these contain all
		// assignments that also link all approval votes.
		for approval_entry in block_entry.approval_entries.values_mut() {
			let new_required_routing = routing_modifier(
				&approval_entry.routing_info().required_routing,
				approval_entry.routing_info().local,
				&approval_entry.validator_index(),
			);

			approval_entry.update_required_routing(new_required_routing);

			if approval_entry.routing_info().required_routing.is_empty() {
				continue
			}

			let assignment_message = approval_entry.assignment();
			let approval_messages = approval_entry.approvals();
			let (assignment_knowledge, message_kind) =
				approval_entry.create_assignment_knowledge(*block_hash);

			for (peer, peer_knowledge) in &mut block_entry.known_by {
				if !topology
					.local_grid_neighbors()
					.route_to_peer(approval_entry.routing_info().required_routing, peer)
				{
					continue
				}

				// Only send stuff a peer doesn't know in the context of a relay chain block.
				if !peer_knowledge.contains(&assignment_knowledge, message_kind) {
					peer_knowledge.sent.insert(assignment_knowledge.clone(), message_kind);
					peer_assignments
						.entry(*peer)
						.or_insert_with(Vec::new)
						.push(assignment_message.clone());
				}

				// Filter approval votes.
				for approval_message in &approval_messages {
					let approval_knowledge = PeerKnowledge::generate_approval_key(approval_message);

					if !peer_knowledge.contains(&approval_knowledge.0, approval_knowledge.1) {
						peer_knowledge.sent.insert(approval_knowledge.0, approval_knowledge.1);
						peer_approvals
							.entry(*peer)
							.or_insert_with(Vec::new)
							.push(approval_message.clone());
					}
				}
			}
		}
	}

	// Send messages in accumulated packets, assignments preceding approvals.
	for (peer, assignments_packet) in peer_assignments {
		if let Some(peer_view) = peer_views.get(&peer) {
			send_assignments_batched(
				network_sender,
				assignments_packet,
				&vec![(peer, peer_view.version)],
			)
			.await;
		} else {
			// This should never happen.
			gum::warn!(target: LOG_TARGET, ?peer, "Unknown protocol version for peer",);
		}
	}

	for (peer, approvals_packet) in peer_approvals {
		if let Some(peer_view) = peer_views.get(&peer) {
			send_approvals_batched(
				network_sender,
				approvals_packet,
				&vec![(peer, peer_view.version)],
			)
			.await;
		} else {
			// This should never happen.
			gum::warn!(target: LOG_TARGET, ?peer, "Unknown protocol version for peer",);
		}
	}
}

/// Modify the reputation of a peer based on its behavior.
async fn modify_reputation(
	reputation: &mut ReputationAggregator,
	sender: &mut impl overseer::SubsystemSender<NetworkBridgeTxMessage>,
	peer_id: PeerId,
	rep: Rep,
) {
	gum::trace!(
		target: LOG_TARGET,
		reputation = ?rep,
		?peer_id,
		"Reputation change for peer",
	);
	reputation.modify(sender, peer_id, rep).await;
}

#[overseer::contextbounds(ApprovalDistribution, prefix = self::overseer)]
impl ApprovalDistribution {
	/// Create a new instance of the [`ApprovalDistribution`] subsystem.
	pub fn new(metrics: Metrics, slot_duration_millis: u64) -> Self {
		Self::new_with_clock(metrics, slot_duration_millis, Box::new(SystemClock))
	}

	/// Create a new instance of the [`ApprovalDistribution`] subsystem, with a custom clock.
	pub fn new_with_clock(
		metrics: Metrics,
		slot_duration_millis: u64,
		clock: Box<dyn Clock + Send + Sync>,
	) -> Self {
		Self { metrics, slot_duration_millis, clock }
	}

	async fn run<Context>(self, ctx: Context) {
		let mut state =
			State { slot_duration_millis: self.slot_duration_millis, ..Default::default() };
		// According to the docs of `rand`, this is a ChaCha12 RNG in practice
		// and will always be chosen for strong performance and security properties.
		let mut rng = rand::rngs::StdRng::from_entropy();
		let assignment_criteria = RealAssignmentCriteria {};
		let mut session_info_provider = RuntimeInfo::new_with_config(RuntimeInfoConfig {
			keystore: None,
			session_cache_lru_size: DISPUTE_WINDOW.get(),
		});

		self.run_inner(
			ctx,
			&mut state,
			REPUTATION_CHANGE_INTERVAL,
			&mut rng,
			&assignment_criteria,
			&mut session_info_provider,
		)
		.await
	}

	/// Used for testing.
	async fn run_inner<Context>(
		self,
		mut ctx: Context,
		state: &mut State,
		reputation_interval: Duration,
		rng: &mut (impl CryptoRng + Rng),
		assignment_criteria: &impl AssignmentCriteria,
		session_info_provider: &mut RuntimeInfo,
	) {
		let new_reputation_delay = || futures_timer::Delay::new(reputation_interval).fuse();
		let mut reputation_delay = new_reputation_delay();
		let mut approval_voting_sender = ctx.sender().clone();
		let mut network_sender = ctx.sender().clone();
		let mut runtime_api_sender = ctx.sender().clone();

		loop {
			select! {
				_ = reputation_delay => {
					state.reputation.send(ctx.sender()).await;
					reputation_delay = new_reputation_delay();
				},
				message = ctx.recv().fuse() => {
					let message = match message {
						Ok(message) => message,
						Err(e) => {
							gum::debug!(target: LOG_TARGET, err = ?e, "Failed to receive a message from Overseer, exiting");
							return
						},
					};

<<<<<<< HEAD
					self.handle_from_orchestra(message, &mut approval_voting_sender, &mut network_sender, &mut runtime_api_sender, state, rng, assignment_criteria, session_info_provider).await;
=======

					if self.handle_from_orchestra(message, &mut approval_voting_sender, &mut network_sender, state, rng).await {
						return;
					}
>>>>>>> 6ecbde33

				},
			}
		}
	}

	/// Handles a from orchestra message received by approval distribution subystem.
	///
	/// Returns `true` if the subsystem should be stopped.
	pub async fn handle_from_orchestra<
		N: overseer::SubsystemSender<NetworkBridgeTxMessage>,
		A: overseer::SubsystemSender<ApprovalVotingMessage>,
		RA: overseer::SubsystemSender<RuntimeApiMessage>,
	>(
		&self,
		message: FromOrchestra<ApprovalDistributionMessage>,
		approval_voting_sender: &mut A,
		network_sender: &mut N,
		runtime_api_sender: &mut RA,
		state: &mut State,
		rng: &mut (impl CryptoRng + Rng),
<<<<<<< HEAD
		assignment_criteria: &impl AssignmentCriteria,
		session_info_provider: &mut RuntimeInfo,
	) {
=======
	) -> bool {
>>>>>>> 6ecbde33
		match message {
			FromOrchestra::Communication { msg } =>
				Self::handle_incoming(
					approval_voting_sender,
					network_sender,
					runtime_api_sender,
					state,
					msg,
					&self.metrics,
					rng,
					assignment_criteria,
					self.clock.as_ref(),
					session_info_provider,
				)
				.await,
			FromOrchestra::Signal(OverseerSignal::ActiveLeaves(update)) => {
				gum::trace!(target: LOG_TARGET, "active leaves signal (ignored)");
				// the relay chain blocks relevant to the approval subsystems
				// are those that are available, but not finalized yet
				// activated and deactivated heads hence are irrelevant to this subsystem, other
				// than for tracing purposes.
				if let Some(activated) = update.activated {
					let head = activated.hash;
					let approval_distribution_span =
						jaeger::PerLeafSpan::new(activated.span, "approval-distribution");
					state.spans.insert(head, approval_distribution_span);
				}
			},
			FromOrchestra::Signal(OverseerSignal::BlockFinalized(_hash, number)) => {
				gum::trace!(target: LOG_TARGET, number = %number, "finalized signal");
				state.handle_block_finalized(network_sender, &self.metrics, number).await;
			},
			FromOrchestra::Signal(OverseerSignal::Conclude) => return true,
		}
		false
	}

	async fn handle_incoming<
		N: overseer::SubsystemSender<NetworkBridgeTxMessage>,
		A: overseer::SubsystemSender<ApprovalVotingMessage>,
		RA: overseer::SubsystemSender<RuntimeApiMessage>,
	>(
		approval_voting_sender: &mut A,
		network_sender: &mut N,
		runtime_api_sender: &mut RA,
		state: &mut State,
		msg: ApprovalDistributionMessage,
		metrics: &Metrics,
		rng: &mut (impl CryptoRng + Rng),
		assignment_criteria: &impl AssignmentCriteria,
		clock: &(impl Clock + ?Sized),
		session_info_provider: &mut RuntimeInfo,
	) {
		match msg {
			ApprovalDistributionMessage::NetworkBridgeUpdate(event) => {
				state
					.handle_network_msg(
						approval_voting_sender,
						network_sender,
						runtime_api_sender,
						metrics,
						event,
						rng,
						assignment_criteria,
						clock,
						session_info_provider,
					)
					.await;
			},
			ApprovalDistributionMessage::NewBlocks(metas) => {
				state
					.handle_new_blocks(
						approval_voting_sender,
						network_sender,
						runtime_api_sender,
						metrics,
						metas,
						rng,
						assignment_criteria,
						clock,
						session_info_provider,
					)
					.await;
			},
			ApprovalDistributionMessage::DistributeAssignment(cert, candidate_indices) => {
				let _span = state
					.spans
					.get(&cert.block_hash)
					.map(|span| span.child("import-and-distribute-assignment"))
					.unwrap_or_else(|| jaeger::Span::new(&cert.block_hash, "distribute-assignment"))
					.with_string_tag("block-hash", format!("{:?}", cert.block_hash))
					.with_stage(jaeger::Stage::ApprovalDistribution);

				gum::debug!(
					target: LOG_TARGET,
					?candidate_indices,
					block_hash = ?cert.block_hash,
					assignment_kind = ?cert.cert.kind,
					"Distributing our assignment on candidates",
				);

				state
					.import_and_circulate_assignment(
						approval_voting_sender,
						network_sender,
						runtime_api_sender,
						&metrics,
						MessageSource::Local,
						cert,
						candidate_indices,
						rng,
						assignment_criteria,
						clock,
						session_info_provider,
					)
					.await;
			},
			ApprovalDistributionMessage::DistributeApproval(vote) => {
				gum::debug!(
					target: LOG_TARGET,
					"Distributing our approval vote on candidate (block={}, index={:?})",
					vote.block_hash,
					vote.candidate_indices,
				);

				state
					.import_and_circulate_approval(
						approval_voting_sender,
						network_sender,
						runtime_api_sender,
						metrics,
						MessageSource::Local,
						vote,
						session_info_provider,
					)
					.await;
			},
			ApprovalDistributionMessage::GetApprovalSignatures(indices, tx) => {
				let sigs = state.get_approval_signatures(indices);
				if let Err(_) = tx.send(sigs) {
					gum::debug!(
						target: LOG_TARGET,
						"Sending back approval signatures failed, oneshot got closed"
					);
				}
			},
			ApprovalDistributionMessage::ApprovalCheckingLagUpdate(lag) => {
				gum::debug!(target: LOG_TARGET, lag, "Received `ApprovalCheckingLagUpdate`");
				state.approval_checking_lag = lag;
			},
		}
	}
}

#[overseer::subsystem(ApprovalDistribution, error=SubsystemError, prefix=self::overseer)]
impl<Context> ApprovalDistribution {
	fn start(self, ctx: Context) -> SpawnedSubsystem {
		let future = self.run(ctx).map(|_| Ok(())).boxed();

		SpawnedSubsystem { name: "approval-distribution-subsystem", future }
	}
}

/// Ensures the batch size is always at least 1 element.
const fn ensure_size_not_zero(size: usize) -> usize {
	if 0 == size {
		panic!("Batch size must be at least 1 (MAX_NOTIFICATION_SIZE constant is too low)",);
	}

	size
}

/// The maximum amount of assignments per batch is 33% of maximum allowed by protocol.
/// This is an arbitrary value. Bumping this up increases the maximum amount of approvals or
/// assignments we send in a single message to peers. Exceeding `MAX_NOTIFICATION_SIZE` will violate
/// the protocol configuration.
pub const MAX_ASSIGNMENT_BATCH_SIZE: usize = ensure_size_not_zero(
	MAX_NOTIFICATION_SIZE as usize /
		std::mem::size_of::<(IndirectAssignmentCertV2, CandidateIndex)>() /
		3,
);

/// The maximum amount of approvals per batch is 33% of maximum allowed by protocol.
pub const MAX_APPROVAL_BATCH_SIZE: usize = ensure_size_not_zero(
	MAX_NOTIFICATION_SIZE as usize / std::mem::size_of::<IndirectSignedApprovalVoteV2>() / 3,
);

// Low level helper for sending assignments.
async fn send_assignments_batched_inner(
	sender: &mut impl overseer::SubsystemSender<NetworkBridgeTxMessage>,
	batch: impl IntoIterator<Item = (IndirectAssignmentCertV2, CandidateBitfield)>,
	peers: Vec<PeerId>,
	peer_version: ValidationVersion,
) {
	if peer_version == ValidationVersion::V3 {
		sender
			.send_message(NetworkBridgeTxMessage::SendValidationMessage(
				peers,
				Versioned::V3(protocol_v3::ValidationProtocol::ApprovalDistribution(
					protocol_v3::ApprovalDistributionMessage::Assignments(
						batch.into_iter().collect(),
					),
				)),
			))
			.await;
	} else {
		// Create a batch of v1 assignments from v2 assignments that are compatible with v1.
		// `IndirectAssignmentCertV2` -> `IndirectAssignmentCert`
		let batch = batch
			.into_iter()
			.filter_map(|(cert, candidates)| {
				cert.try_into().ok().map(|cert| {
					(
						cert,
						// First 1 bit index is the candidate index.
						candidates
							.first_one()
							.map(|index| index as CandidateIndex)
							.expect("Assignment was checked for not being empty; qed"),
					)
				})
			})
			.collect();
		let message = if peer_version == ValidationVersion::V1 {
			Versioned::V1(protocol_v1::ValidationProtocol::ApprovalDistribution(
				protocol_v1::ApprovalDistributionMessage::Assignments(batch),
			))
		} else {
			Versioned::V2(protocol_v2::ValidationProtocol::ApprovalDistribution(
				protocol_v2::ApprovalDistributionMessage::Assignments(batch),
			))
		};
		sender
			.send_message(NetworkBridgeTxMessage::SendValidationMessage(peers, message))
			.await;
	}
}

/// Send assignments while honoring the `max_notification_size` of the protocol.
///
/// Splitting the messages into multiple notifications allows more granular processing at the
/// destination, such that the subsystem doesn't get stuck for long processing a batch
/// of assignments and can `select!` other tasks.
pub(crate) async fn send_assignments_batched(
	network_sender: &mut impl overseer::SubsystemSender<NetworkBridgeTxMessage>,
	v2_assignments: impl IntoIterator<Item = (IndirectAssignmentCertV2, CandidateBitfield)> + Clone,
	peers: &[(PeerId, ProtocolVersion)],
) {
	let v1_peers = filter_by_peer_version(peers, ValidationVersion::V1.into());
	let v2_peers = filter_by_peer_version(peers, ValidationVersion::V2.into());
	let v3_peers = filter_by_peer_version(peers, ValidationVersion::V3.into());

	// V1 and V2 validation protocol do not have any changes with regard to
	// ApprovalDistributionMessage so they can be treated the same.
	if !v1_peers.is_empty() || !v2_peers.is_empty() {
		// Older peers(v1) do not understand `AssignmentsV2` messages, so we have to filter these
		// out.
		let v1_assignments = v2_assignments
			.clone()
			.into_iter()
			.filter(|(_, candidates)| candidates.count_ones() == 1);

		let mut v1_batches = v1_assignments.peekable();

		while v1_batches.peek().is_some() {
			let batch: Vec<_> = v1_batches.by_ref().take(MAX_ASSIGNMENT_BATCH_SIZE).collect();
			if !v1_peers.is_empty() {
				send_assignments_batched_inner(
					network_sender,
					batch.clone(),
					v1_peers.clone(),
					ValidationVersion::V1,
				)
				.await;
			}

			if !v2_peers.is_empty() {
				send_assignments_batched_inner(
					network_sender,
					batch,
					v2_peers.clone(),
					ValidationVersion::V2,
				)
				.await;
			}
		}
	}

	if !v3_peers.is_empty() {
		let mut v3 = v2_assignments.into_iter().peekable();

		while v3.peek().is_some() {
			let batch = v3.by_ref().take(MAX_ASSIGNMENT_BATCH_SIZE).collect::<Vec<_>>();
			send_assignments_batched_inner(
				network_sender,
				batch,
				v3_peers.clone(),
				ValidationVersion::V3,
			)
			.await;
		}
	}
}

/// Send approvals while honoring the `max_notification_size` of the protocol and peer version.
pub(crate) async fn send_approvals_batched(
	sender: &mut impl overseer::SubsystemSender<NetworkBridgeTxMessage>,
	approvals: impl IntoIterator<Item = IndirectSignedApprovalVoteV2> + Clone,
	peers: &[(PeerId, ProtocolVersion)],
) {
	let v1_peers = filter_by_peer_version(peers, ValidationVersion::V1.into());
	let v2_peers = filter_by_peer_version(peers, ValidationVersion::V2.into());
	let v3_peers = filter_by_peer_version(peers, ValidationVersion::V3.into());

	if !v1_peers.is_empty() || !v2_peers.is_empty() {
		let mut batches = approvals
			.clone()
			.into_iter()
			.filter(|approval| approval.candidate_indices.count_ones() == 1)
			.filter_map(|val| val.try_into().ok())
			.peekable();

		while batches.peek().is_some() {
			let batch: Vec<_> = batches.by_ref().take(MAX_APPROVAL_BATCH_SIZE).collect();

			if !v1_peers.is_empty() {
				sender
					.send_message(NetworkBridgeTxMessage::SendValidationMessage(
						v1_peers.clone(),
						Versioned::V1(protocol_v1::ValidationProtocol::ApprovalDistribution(
							protocol_v1::ApprovalDistributionMessage::Approvals(batch.clone()),
						)),
					))
					.await;
			}

			if !v2_peers.is_empty() {
				sender
					.send_message(NetworkBridgeTxMessage::SendValidationMessage(
						v2_peers.clone(),
						Versioned::V2(protocol_v2::ValidationProtocol::ApprovalDistribution(
							protocol_v2::ApprovalDistributionMessage::Approvals(batch),
						)),
					))
					.await;
			}
		}
	}

	if !v3_peers.is_empty() {
		let mut batches = approvals.into_iter().peekable();

		while batches.peek().is_some() {
			let batch: Vec<_> = batches.by_ref().take(MAX_APPROVAL_BATCH_SIZE).collect();

			sender
				.send_message(NetworkBridgeTxMessage::SendValidationMessage(
					v3_peers.clone(),
					Versioned::V3(protocol_v3::ValidationProtocol::ApprovalDistribution(
						protocol_v3::ApprovalDistributionMessage::Approvals(batch),
					)),
				))
				.await;
		}
	}
}<|MERGE_RESOLUTION|>--- conflicted
+++ resolved
@@ -2728,14 +2728,9 @@
 						},
 					};
 
-<<<<<<< HEAD
-					self.handle_from_orchestra(message, &mut approval_voting_sender, &mut network_sender, &mut runtime_api_sender, state, rng, assignment_criteria, session_info_provider).await;
-=======
-
-					if self.handle_from_orchestra(message, &mut approval_voting_sender, &mut network_sender, state, rng).await {
+					if self.handle_from_orchestra(message, &mut approval_voting_sender, &mut network_sender, &mut runtime_api_sender, state, rng, assignment_criteria, session_info_provider).await {
 						return;
 					}
->>>>>>> 6ecbde33
 
 				},
 			}
@@ -2757,13 +2752,9 @@
 		runtime_api_sender: &mut RA,
 		state: &mut State,
 		rng: &mut (impl CryptoRng + Rng),
-<<<<<<< HEAD
 		assignment_criteria: &impl AssignmentCriteria,
 		session_info_provider: &mut RuntimeInfo,
-	) {
-=======
 	) -> bool {
->>>>>>> 6ecbde33
 		match message {
 			FromOrchestra::Communication { msg } =>
 				Self::handle_incoming(
