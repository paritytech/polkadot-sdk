--- conflicted
+++ resolved
@@ -59,10 +59,7 @@
 
 [dev-dependencies]
 pallet-balances = { path = "../../../../substrate/frame/balances", default-features = false }
-<<<<<<< HEAD
-=======
 serde_json = "1.0.107"
->>>>>>> ffe5db0f
 substrate-test-utils = { path = "../../../../substrate/test-utils" }
 tokio = { version = "1.24.2", features = ["macros"] }
 
