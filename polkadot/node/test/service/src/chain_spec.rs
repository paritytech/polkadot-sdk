--- conflicted
+++ resolved
@@ -169,15 +169,12 @@
 				max_head_data_size: 32 * 1024,
 				no_show_slots: 10,
 				minimum_validation_upgrade_delay: 5,
-<<<<<<< HEAD
+				max_downward_message_size: 1024,
 				scheduler_params: SchedulerParams {
 					group_rotation_frequency: 20,
 					paras_availability_period: 4,
 					..Default::default()
 				},
-=======
-				max_downward_message_size: 1024,
->>>>>>> f5de090a
 				..Default::default()
 			},
 		}
