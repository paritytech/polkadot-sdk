// Copyright (C) Parity Technologies (UK) Ltd.
// This file is part of Polkadot.

// Polkadot is free software: you can redistribute it and/or modify
// it under the terms of the GNU General Public License as published by
// the Free Software Foundation, either version 3 of the License, or
// (at your option) any later version.

// Polkadot is distributed in the hope that it will be useful,
// but WITHOUT ANY WARRANTY; without even the implied warranty of
// MERCHANTABILITY or FITNESS FOR A PARTICULAR PURPOSE.  See the
// GNU General Public License for more details.

// You should have received a copy of the GNU General Public License
// along with Polkadot.  If not, see <http://www.gnu.org/licenses/>.

use std::collections::{btree_map::BTreeMap, VecDeque};

use schnellru::{ByLength, LruMap};
use sp_consensus_babe::Epoch;

use polkadot_primitives::{
	async_backing, slashing,
	vstaging::{
		self, async_backing::Constraints, CandidateEvent,
		CommittedCandidateReceiptV2 as CommittedCandidateReceipt, CoreState, ScrapedOnChainVotes,
	},
	ApprovalVotingParams, AuthorityDiscoveryId, BlockNumber, CandidateCommitments, CandidateHash,
	CoreIndex, DisputeState, ExecutorParams, GroupRotationInfo, Hash, Id as ParaId,
	InboundDownwardMessage, InboundHrmpMessage, NodeFeatures, OccupiedCoreAssumption,
	PersistedValidationData, SessionIndex, SessionInfo, ValidationCode, ValidationCodeHash,
	ValidatorId, ValidatorIndex,
};

/// For consistency we have the same capacity for all caches. We use 128 as we'll only need that
/// much if finality stalls (we only query state for unfinalized blocks + maybe latest finalized).
/// In any case, a cache is an optimization. We should avoid a situation where having a large cache
/// leads to OOM or puts pressure on other important stuff like PVF execution/preparation.
const DEFAULT_CACHE_CAP: u32 = 128;

pub(crate) struct RequestResultCache {
	authorities: LruMap<Hash, Vec<AuthorityDiscoveryId>>,
	validators: LruMap<Hash, Vec<ValidatorId>>,
	validator_groups: LruMap<Hash, (Vec<Vec<ValidatorIndex>>, GroupRotationInfo)>,
	availability_cores: LruMap<Hash, Vec<CoreState>>,
	persisted_validation_data:
		LruMap<(Hash, ParaId, OccupiedCoreAssumption), Option<PersistedValidationData>>,
	assumed_validation_data:
		LruMap<(ParaId, Hash), Option<(PersistedValidationData, ValidationCodeHash)>>,
	check_validation_outputs: LruMap<(Hash, ParaId, CandidateCommitments), bool>,
	session_index_for_child: LruMap<Hash, SessionIndex>,
	validation_code: LruMap<(Hash, ParaId, OccupiedCoreAssumption), Option<ValidationCode>>,
	validation_code_by_hash: LruMap<ValidationCodeHash, Option<ValidationCode>>,
	candidate_pending_availability: LruMap<(Hash, ParaId), Option<CommittedCandidateReceipt>>,
	candidates_pending_availability: LruMap<(Hash, ParaId), Vec<CommittedCandidateReceipt>>,
	candidate_events: LruMap<Hash, Vec<CandidateEvent>>,
	session_executor_params: LruMap<SessionIndex, Option<ExecutorParams>>,
	session_info: LruMap<SessionIndex, SessionInfo>,
	dmq_contents: LruMap<(Hash, ParaId), Vec<InboundDownwardMessage<BlockNumber>>>,
	inbound_hrmp_channels_contents:
		LruMap<(Hash, ParaId), BTreeMap<ParaId, Vec<InboundHrmpMessage<BlockNumber>>>>,
	current_babe_epoch: LruMap<Hash, Epoch>,
	on_chain_votes: LruMap<Hash, Option<ScrapedOnChainVotes>>,
	pvfs_require_precheck: LruMap<Hash, Vec<ValidationCodeHash>>,
	validation_code_hash:
		LruMap<(Hash, ParaId, OccupiedCoreAssumption), Option<ValidationCodeHash>>,
	version: LruMap<Hash, u32>,
	disputes: LruMap<Hash, Vec<(SessionIndex, CandidateHash, DisputeState<BlockNumber>)>>,
	unapplied_slashes: LruMap<Hash, Vec<(SessionIndex, CandidateHash, slashing::PendingSlashes)>>,
	key_ownership_proof: LruMap<(Hash, ValidatorId), Option<slashing::OpaqueKeyOwnershipProof>>,
	minimum_backing_votes: LruMap<SessionIndex, u32>,
	disabled_validators: LruMap<Hash, Vec<ValidatorIndex>>,
	para_backing_state: LruMap<(Hash, ParaId), Option<vstaging::async_backing::BackingState>>,
	async_backing_params: LruMap<Hash, async_backing::AsyncBackingParams>,
	node_features: LruMap<SessionIndex, NodeFeatures>,
	approval_voting_params: LruMap<SessionIndex, ApprovalVotingParams>,
	claim_queue: LruMap<Hash, BTreeMap<CoreIndex, VecDeque<ParaId>>>,
<<<<<<< HEAD
	scheduling_lookahead: LruMap<SessionIndex, u32>,
=======
	backing_constraints: LruMap<(Hash, ParaId), Option<Constraints>>,
>>>>>>> e9393a9a
}

impl Default for RequestResultCache {
	fn default() -> Self {
		Self {
			authorities: LruMap::new(ByLength::new(DEFAULT_CACHE_CAP)),
			validators: LruMap::new(ByLength::new(DEFAULT_CACHE_CAP)),
			validator_groups: LruMap::new(ByLength::new(DEFAULT_CACHE_CAP)),
			availability_cores: LruMap::new(ByLength::new(DEFAULT_CACHE_CAP)),
			persisted_validation_data: LruMap::new(ByLength::new(DEFAULT_CACHE_CAP)),
			assumed_validation_data: LruMap::new(ByLength::new(DEFAULT_CACHE_CAP)),
			check_validation_outputs: LruMap::new(ByLength::new(DEFAULT_CACHE_CAP)),
			session_index_for_child: LruMap::new(ByLength::new(DEFAULT_CACHE_CAP)),
			validation_code: LruMap::new(ByLength::new(DEFAULT_CACHE_CAP)),
			validation_code_by_hash: LruMap::new(ByLength::new(DEFAULT_CACHE_CAP)),
			candidate_pending_availability: LruMap::new(ByLength::new(DEFAULT_CACHE_CAP)),
			candidates_pending_availability: LruMap::new(ByLength::new(DEFAULT_CACHE_CAP)),
			candidate_events: LruMap::new(ByLength::new(DEFAULT_CACHE_CAP)),
			session_executor_params: LruMap::new(ByLength::new(DEFAULT_CACHE_CAP)),
			session_info: LruMap::new(ByLength::new(DEFAULT_CACHE_CAP)),
			dmq_contents: LruMap::new(ByLength::new(DEFAULT_CACHE_CAP)),
			inbound_hrmp_channels_contents: LruMap::new(ByLength::new(DEFAULT_CACHE_CAP)),
			current_babe_epoch: LruMap::new(ByLength::new(DEFAULT_CACHE_CAP)),
			on_chain_votes: LruMap::new(ByLength::new(DEFAULT_CACHE_CAP)),
			pvfs_require_precheck: LruMap::new(ByLength::new(DEFAULT_CACHE_CAP)),
			validation_code_hash: LruMap::new(ByLength::new(DEFAULT_CACHE_CAP)),
			version: LruMap::new(ByLength::new(DEFAULT_CACHE_CAP)),
			disputes: LruMap::new(ByLength::new(DEFAULT_CACHE_CAP)),
			unapplied_slashes: LruMap::new(ByLength::new(DEFAULT_CACHE_CAP)),
			key_ownership_proof: LruMap::new(ByLength::new(DEFAULT_CACHE_CAP)),
			minimum_backing_votes: LruMap::new(ByLength::new(DEFAULT_CACHE_CAP)),
			approval_voting_params: LruMap::new(ByLength::new(DEFAULT_CACHE_CAP)),
			disabled_validators: LruMap::new(ByLength::new(DEFAULT_CACHE_CAP)),
			para_backing_state: LruMap::new(ByLength::new(DEFAULT_CACHE_CAP)),
			async_backing_params: LruMap::new(ByLength::new(DEFAULT_CACHE_CAP)),
			node_features: LruMap::new(ByLength::new(DEFAULT_CACHE_CAP)),
			claim_queue: LruMap::new(ByLength::new(DEFAULT_CACHE_CAP)),
<<<<<<< HEAD
			scheduling_lookahead: LruMap::new(ByLength::new(DEFAULT_CACHE_CAP)),
=======
			backing_constraints: LruMap::new(ByLength::new(DEFAULT_CACHE_CAP)),
>>>>>>> e9393a9a
		}
	}
}

impl RequestResultCache {
	pub(crate) fn authorities(
		&mut self,
		relay_parent: &Hash,
	) -> Option<&Vec<AuthorityDiscoveryId>> {
		self.authorities.get(relay_parent).map(|v| &*v)
	}

	pub(crate) fn cache_authorities(
		&mut self,
		relay_parent: Hash,
		authorities: Vec<AuthorityDiscoveryId>,
	) {
		self.authorities.insert(relay_parent, authorities);
	}

	pub(crate) fn validators(&mut self, relay_parent: &Hash) -> Option<&Vec<ValidatorId>> {
		self.validators.get(relay_parent).map(|v| &*v)
	}

	pub(crate) fn cache_validators(&mut self, relay_parent: Hash, validators: Vec<ValidatorId>) {
		self.validators.insert(relay_parent, validators);
	}

	pub(crate) fn validator_groups(
		&mut self,
		relay_parent: &Hash,
	) -> Option<&(Vec<Vec<ValidatorIndex>>, GroupRotationInfo)> {
		self.validator_groups.get(relay_parent).map(|v| &*v)
	}

	pub(crate) fn cache_validator_groups(
		&mut self,
		relay_parent: Hash,
		groups: (Vec<Vec<ValidatorIndex>>, GroupRotationInfo),
	) {
		self.validator_groups.insert(relay_parent, groups);
	}

	pub(crate) fn availability_cores(&mut self, relay_parent: &Hash) -> Option<&Vec<CoreState>> {
		self.availability_cores.get(relay_parent).map(|v| &*v)
	}

	pub(crate) fn cache_availability_cores(&mut self, relay_parent: Hash, cores: Vec<CoreState>) {
		self.availability_cores.insert(relay_parent, cores);
	}

	pub(crate) fn persisted_validation_data(
		&mut self,
		key: (Hash, ParaId, OccupiedCoreAssumption),
	) -> Option<&Option<PersistedValidationData>> {
		self.persisted_validation_data.get(&key).map(|v| &*v)
	}

	pub(crate) fn cache_persisted_validation_data(
		&mut self,
		key: (Hash, ParaId, OccupiedCoreAssumption),
		data: Option<PersistedValidationData>,
	) {
		self.persisted_validation_data.insert(key, data);
	}

	pub(crate) fn assumed_validation_data(
		&mut self,
		key: (Hash, ParaId, Hash),
	) -> Option<&Option<(PersistedValidationData, ValidationCodeHash)>> {
		self.assumed_validation_data.get(&(key.1, key.2)).map(|v| &*v)
	}

	pub(crate) fn cache_assumed_validation_data(
		&mut self,
		key: (ParaId, Hash),
		data: Option<(PersistedValidationData, ValidationCodeHash)>,
	) {
		self.assumed_validation_data.insert(key, data);
	}

	pub(crate) fn check_validation_outputs(
		&mut self,
		key: (Hash, ParaId, CandidateCommitments),
	) -> Option<&bool> {
		self.check_validation_outputs.get(&key).map(|v| &*v)
	}

	pub(crate) fn cache_check_validation_outputs(
		&mut self,
		key: (Hash, ParaId, CandidateCommitments),
		value: bool,
	) {
		self.check_validation_outputs.insert(key, value);
	}

	pub(crate) fn session_index_for_child(&mut self, relay_parent: &Hash) -> Option<&SessionIndex> {
		self.session_index_for_child.get(relay_parent).map(|v| &*v)
	}

	pub(crate) fn cache_session_index_for_child(
		&mut self,
		relay_parent: Hash,
		index: SessionIndex,
	) {
		self.session_index_for_child.insert(relay_parent, index);
	}

	pub(crate) fn validation_code(
		&mut self,
		key: (Hash, ParaId, OccupiedCoreAssumption),
	) -> Option<&Option<ValidationCode>> {
		self.validation_code.get(&key).map(|v| &*v)
	}

	pub(crate) fn cache_validation_code(
		&mut self,
		key: (Hash, ParaId, OccupiedCoreAssumption),
		value: Option<ValidationCode>,
	) {
		self.validation_code.insert(key, value);
	}

	// the actual key is `ValidationCodeHash` (`Hash` is ignored),
	// but we keep the interface that way to keep the macro simple
	pub(crate) fn validation_code_by_hash(
		&mut self,
		key: (Hash, ValidationCodeHash),
	) -> Option<&Option<ValidationCode>> {
		self.validation_code_by_hash.get(&key.1).map(|v| &*v)
	}

	pub(crate) fn cache_validation_code_by_hash(
		&mut self,
		key: ValidationCodeHash,
		value: Option<ValidationCode>,
	) {
		self.validation_code_by_hash.insert(key, value);
	}

	pub(crate) fn candidate_pending_availability(
		&mut self,
		key: (Hash, ParaId),
	) -> Option<&Option<CommittedCandidateReceipt>> {
		self.candidate_pending_availability.get(&key).map(|v| &*v)
	}

	pub(crate) fn cache_candidate_pending_availability(
		&mut self,
		key: (Hash, ParaId),
		value: Option<CommittedCandidateReceipt>,
	) {
		self.candidate_pending_availability.insert(key, value);
	}

	pub(crate) fn candidates_pending_availability(
		&mut self,
		key: (Hash, ParaId),
	) -> Option<&Vec<CommittedCandidateReceipt>> {
		self.candidates_pending_availability.get(&key).map(|v| &*v)
	}

	pub(crate) fn cache_candidates_pending_availability(
		&mut self,
		key: (Hash, ParaId),
		value: Vec<CommittedCandidateReceipt>,
	) {
		self.candidates_pending_availability.insert(key, value);
	}

	pub(crate) fn candidate_events(&mut self, relay_parent: &Hash) -> Option<&Vec<CandidateEvent>> {
		self.candidate_events.get(relay_parent).map(|v| &*v)
	}

	pub(crate) fn cache_candidate_events(
		&mut self,
		relay_parent: Hash,
		events: Vec<CandidateEvent>,
	) {
		self.candidate_events.insert(relay_parent, events);
	}

	pub(crate) fn session_info(&mut self, key: SessionIndex) -> Option<&SessionInfo> {
		self.session_info.get(&key).map(|v| &*v)
	}

	pub(crate) fn cache_session_info(&mut self, key: SessionIndex, value: SessionInfo) {
		self.session_info.insert(key, value);
	}

	pub(crate) fn session_executor_params(
		&mut self,
		session_index: SessionIndex,
	) -> Option<&Option<ExecutorParams>> {
		self.session_executor_params.get(&session_index).map(|v| &*v)
	}

	pub(crate) fn cache_session_executor_params(
		&mut self,
		session_index: SessionIndex,
		value: Option<ExecutorParams>,
	) {
		self.session_executor_params.insert(session_index, value);
	}

	pub(crate) fn dmq_contents(
		&mut self,
		key: (Hash, ParaId),
	) -> Option<&Vec<InboundDownwardMessage<BlockNumber>>> {
		self.dmq_contents.get(&key).map(|v| &*v)
	}

	pub(crate) fn cache_dmq_contents(
		&mut self,
		key: (Hash, ParaId),
		value: Vec<InboundDownwardMessage<BlockNumber>>,
	) {
		self.dmq_contents.insert(key, value);
	}

	pub(crate) fn inbound_hrmp_channels_contents(
		&mut self,
		key: (Hash, ParaId),
	) -> Option<&BTreeMap<ParaId, Vec<InboundHrmpMessage<BlockNumber>>>> {
		self.inbound_hrmp_channels_contents.get(&key).map(|v| &*v)
	}

	pub(crate) fn cache_inbound_hrmp_channel_contents(
		&mut self,
		key: (Hash, ParaId),
		value: BTreeMap<ParaId, Vec<InboundHrmpMessage<BlockNumber>>>,
	) {
		self.inbound_hrmp_channels_contents.insert(key, value);
	}

	pub(crate) fn current_babe_epoch(&mut self, relay_parent: &Hash) -> Option<&Epoch> {
		self.current_babe_epoch.get(relay_parent).map(|v| &*v)
	}

	pub(crate) fn cache_current_babe_epoch(&mut self, relay_parent: Hash, epoch: Epoch) {
		self.current_babe_epoch.insert(relay_parent, epoch);
	}

	pub(crate) fn on_chain_votes(
		&mut self,
		relay_parent: &Hash,
	) -> Option<&Option<ScrapedOnChainVotes>> {
		self.on_chain_votes.get(relay_parent).map(|v| &*v)
	}

	pub(crate) fn cache_on_chain_votes(
		&mut self,
		relay_parent: Hash,
		scraped: Option<ScrapedOnChainVotes>,
	) {
		self.on_chain_votes.insert(relay_parent, scraped);
	}

	pub(crate) fn pvfs_require_precheck(
		&mut self,
		relay_parent: &Hash,
	) -> Option<&Vec<ValidationCodeHash>> {
		self.pvfs_require_precheck.get(relay_parent).map(|v| &*v)
	}

	pub(crate) fn cache_pvfs_require_precheck(
		&mut self,
		relay_parent: Hash,
		pvfs: Vec<ValidationCodeHash>,
	) {
		self.pvfs_require_precheck.insert(relay_parent, pvfs);
	}

	pub(crate) fn validation_code_hash(
		&mut self,
		key: (Hash, ParaId, OccupiedCoreAssumption),
	) -> Option<&Option<ValidationCodeHash>> {
		self.validation_code_hash.get(&key).map(|v| &*v)
	}

	pub(crate) fn cache_validation_code_hash(
		&mut self,
		key: (Hash, ParaId, OccupiedCoreAssumption),
		value: Option<ValidationCodeHash>,
	) {
		self.validation_code_hash.insert(key, value);
	}

	pub(crate) fn version(&mut self, relay_parent: &Hash) -> Option<&u32> {
		self.version.get(relay_parent).map(|v| &*v)
	}

	pub(crate) fn cache_version(&mut self, key: Hash, value: u32) {
		self.version.insert(key, value);
	}

	pub(crate) fn disputes(
		&mut self,
		relay_parent: &Hash,
	) -> Option<&Vec<(SessionIndex, CandidateHash, DisputeState<BlockNumber>)>> {
		self.disputes.get(relay_parent).map(|v| &*v)
	}

	pub(crate) fn cache_disputes(
		&mut self,
		relay_parent: Hash,
		value: Vec<(SessionIndex, CandidateHash, DisputeState<BlockNumber>)>,
	) {
		self.disputes.insert(relay_parent, value);
	}

	pub(crate) fn unapplied_slashes(
		&mut self,
		relay_parent: &Hash,
	) -> Option<&Vec<(SessionIndex, CandidateHash, slashing::PendingSlashes)>> {
		self.unapplied_slashes.get(relay_parent).map(|v| &*v)
	}

	pub(crate) fn cache_unapplied_slashes(
		&mut self,
		relay_parent: Hash,
		value: Vec<(SessionIndex, CandidateHash, slashing::PendingSlashes)>,
	) {
		self.unapplied_slashes.insert(relay_parent, value);
	}

	pub(crate) fn key_ownership_proof(
		&mut self,
		key: (Hash, ValidatorId),
	) -> Option<&Option<slashing::OpaqueKeyOwnershipProof>> {
		self.key_ownership_proof.get(&key).map(|v| &*v)
	}

	pub(crate) fn cache_key_ownership_proof(
		&mut self,
		key: (Hash, ValidatorId),
		value: Option<slashing::OpaqueKeyOwnershipProof>,
	) {
		self.key_ownership_proof.insert(key, value);
	}

	// This request is never cached, hence always returns `None`.
	pub(crate) fn submit_report_dispute_lost(
		&mut self,
		_key: (Hash, slashing::DisputeProof, slashing::OpaqueKeyOwnershipProof),
	) -> Option<&Option<()>> {
		None
	}

	pub(crate) fn minimum_backing_votes(&mut self, session_index: SessionIndex) -> Option<u32> {
		self.minimum_backing_votes.get(&session_index).copied()
	}

	pub(crate) fn cache_minimum_backing_votes(
		&mut self,
		session_index: SessionIndex,
		minimum_backing_votes: u32,
	) {
		self.minimum_backing_votes.insert(session_index, minimum_backing_votes);
	}

	pub(crate) fn node_features(&mut self, session_index: SessionIndex) -> Option<&NodeFeatures> {
		self.node_features.get(&session_index).map(|f| &*f)
	}

	pub(crate) fn cache_node_features(
		&mut self,
		session_index: SessionIndex,
		features: NodeFeatures,
	) {
		self.node_features.insert(session_index, features);
	}

	pub(crate) fn disabled_validators(
		&mut self,
		relay_parent: &Hash,
	) -> Option<&Vec<ValidatorIndex>> {
		self.disabled_validators.get(relay_parent).map(|v| &*v)
	}

	pub(crate) fn cache_disabled_validators(
		&mut self,
		relay_parent: Hash,
		disabled_validators: Vec<ValidatorIndex>,
	) {
		self.disabled_validators.insert(relay_parent, disabled_validators);
	}

	pub(crate) fn para_backing_state(
		&mut self,
		key: (Hash, ParaId),
	) -> Option<&Option<vstaging::async_backing::BackingState>> {
		self.para_backing_state.get(&key).map(|v| &*v)
	}

	pub(crate) fn cache_para_backing_state(
		&mut self,
		key: (Hash, ParaId),
		value: Option<vstaging::async_backing::BackingState>,
	) {
		self.para_backing_state.insert(key, value);
	}

	pub(crate) fn async_backing_params(
		&mut self,
		key: &Hash,
	) -> Option<&async_backing::AsyncBackingParams> {
		self.async_backing_params.get(key).map(|v| &*v)
	}

	pub(crate) fn cache_async_backing_params(
		&mut self,
		key: Hash,
		value: async_backing::AsyncBackingParams,
	) {
		self.async_backing_params.insert(key, value);
	}

	pub(crate) fn approval_voting_params(
		&mut self,
		key: (Hash, SessionIndex),
	) -> Option<&ApprovalVotingParams> {
		self.approval_voting_params.get(&key.1).map(|v| &*v)
	}

	pub(crate) fn cache_approval_voting_params(
		&mut self,
		session_index: SessionIndex,
		value: ApprovalVotingParams,
	) {
		self.approval_voting_params.insert(session_index, value);
	}

	pub(crate) fn claim_queue(
		&mut self,
		relay_parent: &Hash,
	) -> Option<&BTreeMap<CoreIndex, VecDeque<ParaId>>> {
		self.claim_queue.get(relay_parent).map(|v| &*v)
	}

	pub(crate) fn cache_claim_queue(
		&mut self,
		relay_parent: Hash,
		value: BTreeMap<CoreIndex, VecDeque<ParaId>>,
	) {
		self.claim_queue.insert(relay_parent, value);
	}

<<<<<<< HEAD
	pub(crate) fn scheduling_lookahead(&mut self, session_index: SessionIndex) -> Option<u32> {
		self.scheduling_lookahead.get(&session_index).copied()
	}

	pub(crate) fn cache_scheduling_lookahead(
		&mut self,
		session_index: SessionIndex,
		scheduling_lookahead: u32,
	) {
		self.scheduling_lookahead.insert(session_index, scheduling_lookahead);
=======
	pub(crate) fn backing_constraints(
		&mut self,
		key: (Hash, ParaId),
	) -> Option<&Option<Constraints>> {
		self.backing_constraints.get(&key).map(|v| &*v)
	}

	pub(crate) fn cache_backing_constraints(
		&mut self,
		key: (Hash, ParaId),
		value: Option<Constraints>,
	) {
		self.backing_constraints.insert(key, value);
>>>>>>> e9393a9a
	}
}

pub(crate) enum RequestResult {
	Authorities(Hash, Vec<AuthorityDiscoveryId>),
	Validators(Hash, Vec<ValidatorId>),
	MinimumBackingVotes(SessionIndex, u32),
	ValidatorGroups(Hash, (Vec<Vec<ValidatorIndex>>, GroupRotationInfo)),
	AvailabilityCores(Hash, Vec<CoreState>),
	PersistedValidationData(Hash, ParaId, OccupiedCoreAssumption, Option<PersistedValidationData>),
	AssumedValidationData(
		Hash,
		ParaId,
		Hash,
		Option<(PersistedValidationData, ValidationCodeHash)>,
	),
	CheckValidationOutputs(Hash, ParaId, CandidateCommitments, bool),
	SessionIndexForChild(Hash, SessionIndex),
	ValidationCode(Hash, ParaId, OccupiedCoreAssumption, Option<ValidationCode>),
	ValidationCodeByHash(Hash, ValidationCodeHash, Option<ValidationCode>),
	CandidatePendingAvailability(Hash, ParaId, Option<CommittedCandidateReceipt>),
	CandidateEvents(Hash, Vec<CandidateEvent>),
	SessionExecutorParams(Hash, SessionIndex, Option<ExecutorParams>),
	SessionInfo(Hash, SessionIndex, Option<SessionInfo>),
	DmqContents(Hash, ParaId, Vec<InboundDownwardMessage<BlockNumber>>),
	InboundHrmpChannelsContents(
		Hash,
		ParaId,
		BTreeMap<ParaId, Vec<InboundHrmpMessage<BlockNumber>>>,
	),
	CurrentBabeEpoch(Hash, Epoch),
	FetchOnChainVotes(Hash, Option<ScrapedOnChainVotes>),
	PvfsRequirePrecheck(Hash, Vec<ValidationCodeHash>),
	// This is a request with side-effects and no result, hence ().
	#[allow(dead_code)]
	SubmitPvfCheckStatement(()),
	ValidationCodeHash(Hash, ParaId, OccupiedCoreAssumption, Option<ValidationCodeHash>),
	Version(Hash, u32),
	Disputes(Hash, Vec<(SessionIndex, CandidateHash, DisputeState<BlockNumber>)>),
	UnappliedSlashes(Hash, Vec<(SessionIndex, CandidateHash, slashing::PendingSlashes)>),
	KeyOwnershipProof(Hash, ValidatorId, Option<slashing::OpaqueKeyOwnershipProof>),
	// This is a request with side-effects.
	#[allow(dead_code)]
	SubmitReportDisputeLost(Option<()>),
	ApprovalVotingParams(Hash, SessionIndex, ApprovalVotingParams),
	DisabledValidators(Hash, Vec<ValidatorIndex>),
	ParaBackingState(Hash, ParaId, Option<vstaging::async_backing::BackingState>),
	AsyncBackingParams(Hash, async_backing::AsyncBackingParams),
	NodeFeatures(SessionIndex, NodeFeatures),
	ClaimQueue(Hash, BTreeMap<CoreIndex, VecDeque<ParaId>>),
	CandidatesPendingAvailability(Hash, ParaId, Vec<CommittedCandidateReceipt>),
<<<<<<< HEAD
	SchedulingLookahead(SessionIndex, u32),
=======
	BackingConstraints(Hash, ParaId, Option<Constraints>),
>>>>>>> e9393a9a
}<|MERGE_RESOLUTION|>--- conflicted
+++ resolved
@@ -75,11 +75,8 @@
 	node_features: LruMap<SessionIndex, NodeFeatures>,
 	approval_voting_params: LruMap<SessionIndex, ApprovalVotingParams>,
 	claim_queue: LruMap<Hash, BTreeMap<CoreIndex, VecDeque<ParaId>>>,
-<<<<<<< HEAD
+	backing_constraints: LruMap<(Hash, ParaId), Option<Constraints>>,
 	scheduling_lookahead: LruMap<SessionIndex, u32>,
-=======
-	backing_constraints: LruMap<(Hash, ParaId), Option<Constraints>>,
->>>>>>> e9393a9a
 }
 
 impl Default for RequestResultCache {
@@ -117,11 +114,8 @@
 			async_backing_params: LruMap::new(ByLength::new(DEFAULT_CACHE_CAP)),
 			node_features: LruMap::new(ByLength::new(DEFAULT_CACHE_CAP)),
 			claim_queue: LruMap::new(ByLength::new(DEFAULT_CACHE_CAP)),
-<<<<<<< HEAD
+			backing_constraints: LruMap::new(ByLength::new(DEFAULT_CACHE_CAP)),
 			scheduling_lookahead: LruMap::new(ByLength::new(DEFAULT_CACHE_CAP)),
-=======
-			backing_constraints: LruMap::new(ByLength::new(DEFAULT_CACHE_CAP)),
->>>>>>> e9393a9a
 		}
 	}
 }
@@ -570,7 +564,21 @@
 		self.claim_queue.insert(relay_parent, value);
 	}
 
-<<<<<<< HEAD
+	pub(crate) fn backing_constraints(
+		&mut self,
+		key: (Hash, ParaId),
+	) -> Option<&Option<Constraints>> {
+		self.backing_constraints.get(&key).map(|v| &*v)
+	}
+
+	pub(crate) fn cache_backing_constraints(
+		&mut self,
+		key: (Hash, ParaId),
+		value: Option<Constraints>,
+	) {
+		self.backing_constraints.insert(key, value);
+	}
+
 	pub(crate) fn scheduling_lookahead(&mut self, session_index: SessionIndex) -> Option<u32> {
 		self.scheduling_lookahead.get(&session_index).copied()
 	}
@@ -581,21 +589,6 @@
 		scheduling_lookahead: u32,
 	) {
 		self.scheduling_lookahead.insert(session_index, scheduling_lookahead);
-=======
-	pub(crate) fn backing_constraints(
-		&mut self,
-		key: (Hash, ParaId),
-	) -> Option<&Option<Constraints>> {
-		self.backing_constraints.get(&key).map(|v| &*v)
-	}
-
-	pub(crate) fn cache_backing_constraints(
-		&mut self,
-		key: (Hash, ParaId),
-		value: Option<Constraints>,
-	) {
-		self.backing_constraints.insert(key, value);
->>>>>>> e9393a9a
 	}
 }
 
@@ -647,9 +640,6 @@
 	NodeFeatures(SessionIndex, NodeFeatures),
 	ClaimQueue(Hash, BTreeMap<CoreIndex, VecDeque<ParaId>>),
 	CandidatesPendingAvailability(Hash, ParaId, Vec<CommittedCandidateReceipt>),
-<<<<<<< HEAD
+	BackingConstraints(Hash, ParaId, Option<Constraints>),
 	SchedulingLookahead(SessionIndex, u32),
-=======
-	BackingConstraints(Hash, ParaId, Option<Constraints>),
->>>>>>> e9393a9a
 }