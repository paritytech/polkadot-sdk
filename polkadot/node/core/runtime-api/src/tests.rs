--- conflicted
+++ resolved
@@ -308,15 +308,15 @@
 		todo!("Not required for tests")
 	}
 
-<<<<<<< HEAD
 	async fn scheduling_lookahead(&self, _: Hash) -> Result<u32, ApiError> {
-=======
+		todo!("Not required for tests")
+	}
+
 	async fn backing_constraints(
 		&self,
 		_at: Hash,
 		_para_id: ParaId,
 	) -> Result<Option<Constraints>, ApiError> {
->>>>>>> e9393a9a
 		todo!("Not required for tests")
 	}
 }
