[package]
name = "polkadot-node-core-chain-selection"
description = "Chain Selection Subsystem"
version = "7.0.0"
authors.workspace = true
edition.workspace = true
license.workspace = true
homepage.workspace = true
repository.workspace = true

[lints]
workspace = true

[dependencies]
codec = { workspace = true, default-features = true }
futures = { workspace = true }
futures-timer = { workspace = true }
<<<<<<< HEAD
sp-tracing = { workspace = true, default-features = true }
polkadot-primitives = { workspace = true, default-features = true }
=======
gum = { workspace = true, default-features = true }
kvdb = { workspace = true }
>>>>>>> ca781792
polkadot-node-primitives = { workspace = true, default-features = true }
polkadot-node-subsystem = { workspace = true, default-features = true }
polkadot-node-subsystem-util = { workspace = true, default-features = true }
polkadot-primitives = { workspace = true, default-features = true }
thiserror = { workspace = true }

[dev-dependencies]
assert_matches = { workspace = true }
kvdb-memorydb = { workspace = true }
parking_lot = { workspace = true, default-features = true }
polkadot-node-subsystem-test-helpers = { workspace = true }
sp-core = { workspace = true, default-features = true }<|MERGE_RESOLUTION|>--- conflicted
+++ resolved
@@ -15,13 +15,7 @@
 codec = { workspace = true, default-features = true }
 futures = { workspace = true }
 futures-timer = { workspace = true }
-<<<<<<< HEAD
-sp-tracing = { workspace = true, default-features = true }
-polkadot-primitives = { workspace = true, default-features = true }
-=======
-gum = { workspace = true, default-features = true }
 kvdb = { workspace = true }
->>>>>>> ca781792
 polkadot-node-primitives = { workspace = true, default-features = true }
 polkadot-node-subsystem = { workspace = true, default-features = true }
 polkadot-node-subsystem-util = { workspace = true, default-features = true }
