[package]
name = "polkadot-node-core-bitfield-signing"
version = "7.0.0"
authors.workspace = true
edition.workspace = true
license.workspace = true
description = "Bitfield signing subsystem for the Polkadot node"
homepage.workspace = true
repository.workspace = true

[lints]
workspace = true

[dependencies]
futures = { workspace = true }
<<<<<<< HEAD
polkadot-primitives = { workspace = true, default-features = true }
=======
gum = { workspace = true, default-features = true }
>>>>>>> ca781792
polkadot-node-subsystem = { workspace = true, default-features = true }
polkadot-node-subsystem-util = { workspace = true, default-features = true }
polkadot-primitives = { workspace = true, default-features = true }
sp-keystore = { workspace = true, default-features = true }
<<<<<<< HEAD
sp-tracing = { workspace = true, default-features = true }
wasm-timer = { workspace = true }
=======
>>>>>>> ca781792
thiserror = { workspace = true }
wasm-timer = { workspace = true }

[dev-dependencies]
polkadot-node-subsystem-test-helpers = { workspace = true }
polkadot-primitives-test-helpers = { workspace = true }<|MERGE_RESOLUTION|>--- conflicted
+++ resolved
@@ -13,20 +13,10 @@
 
 [dependencies]
 futures = { workspace = true }
-<<<<<<< HEAD
-polkadot-primitives = { workspace = true, default-features = true }
-=======
-gum = { workspace = true, default-features = true }
->>>>>>> ca781792
 polkadot-node-subsystem = { workspace = true, default-features = true }
 polkadot-node-subsystem-util = { workspace = true, default-features = true }
 polkadot-primitives = { workspace = true, default-features = true }
 sp-keystore = { workspace = true, default-features = true }
-<<<<<<< HEAD
-sp-tracing = { workspace = true, default-features = true }
-wasm-timer = { workspace = true }
-=======
->>>>>>> ca781792
 thiserror = { workspace = true }
 wasm-timer = { workspace = true }
 
