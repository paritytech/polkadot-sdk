[package]
name = "polkadot-node-core-pvf"
description = "Polkadot crate that implements the PVF validation host. Responsible for coordinating preparation and execution of PVFs."
version = "7.0.0"
authors.workspace = true
edition.workspace = true
license.workspace = true

[lints]
workspace = true

[dependencies]
always-assert = { workspace = true }
array-bytes = { workspace = true, default-features = true }
blake3 = { workspace = true }
cfg-if = { workspace = true }
futures = { workspace = true }
futures-timer = { workspace = true }
is_executable = { optional = true, workspace = true }
pin-project = { workspace = true }
rand = { workspace = true, default-features = true }
slotmap = { workspace = true }
tempfile = { workspace = true }
thiserror = { workspace = true }
tokio = { features = [
	"fs",
	"process",
], workspace = true, default-features = true }
strum = { features = ["derive"], workspace = true, default-features = true }

codec = { features = ["derive"], workspace = true }

polkadot-parachain-primitives = { workspace = true, default-features = true }
polkadot-core-primitives = { workspace = true, default-features = true }
polkadot-node-core-pvf-common = { workspace = true, default-features = true }
polkadot-node-metrics = { workspace = true, default-features = true }
polkadot-node-primitives = { workspace = true, default-features = true }
polkadot-node-subsystem = { workspace = true, default-features = true }
polkadot-primitives = { workspace = true, default-features = true }

sc-tracing = { workspace = true }
sp-core = { workspace = true, default-features = true }
sp-maybe-compressed-blob = { optional = true, workspace = true, default-features = true }
sp-tracing = { workspace = true, default-features = true }
polkadot-node-core-pvf-prepare-worker = { optional = true, workspace = true, default-features = true }
polkadot-node-core-pvf-execute-worker = { optional = true, workspace = true, default-features = true }

[dev-dependencies]
assert_matches = { workspace = true }
criterion = { features = [
	"async_tokio",
	"cargo_bench_support",
], workspace = true }
hex-literal = { workspace = true, default-features = true }

<<<<<<< HEAD
polkadot-node-core-pvf-common = { features = [
	"test-utils",
], workspace = true, default-features = true }
=======
polkadot-node-core-pvf-common = { features = ["test-utils"], workspace = true, default-features = true }
polkadot-node-subsystem-test-helpers = { workspace = true }
>>>>>>> 5e0bcb0e
# For benches and integration tests, depend on ourselves with the test-utils
# feature.
polkadot-node-core-pvf = { features = [
	"test-utils",
], workspace = true, default-features = true }
rococo-runtime = { workspace = true }

test-parachain-adder = { workspace = true }
test-parachain-halt = { workspace = true }

[target.'cfg(target_os = "linux")'.dev-dependencies]
libc = "0.2.155"
procfs = "0.16.0"
rusty-fork = "0.3.0"
sc-sysinfo = { workspace = true, default-features = true }

[[bench]]
name = "host_prepare_rococo_runtime"
harness = false

[features]
ci-only-tests = []
jemalloc-allocator = ["polkadot-node-core-pvf-common/jemalloc-allocator"]
# This feature is used to export test code to other crates without putting it in the production build.
test-utils = [
	"dep:is_executable",
	"dep:polkadot-node-core-pvf-execute-worker",
	"dep:polkadot-node-core-pvf-prepare-worker",
	"dep:sp-maybe-compressed-blob",
]<|MERGE_RESOLUTION|>--- conflicted
+++ resolved
@@ -53,14 +53,8 @@
 ], workspace = true }
 hex-literal = { workspace = true, default-features = true }
 
-<<<<<<< HEAD
-polkadot-node-core-pvf-common = { features = [
-	"test-utils",
-], workspace = true, default-features = true }
-=======
 polkadot-node-core-pvf-common = { features = ["test-utils"], workspace = true, default-features = true }
 polkadot-node-subsystem-test-helpers = { workspace = true }
->>>>>>> 5e0bcb0e
 # For benches and integration tests, depend on ourselves with the test-utils
 # feature.
 polkadot-node-core-pvf = { features = [
