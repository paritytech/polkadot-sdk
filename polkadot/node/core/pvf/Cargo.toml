[package]
name = "polkadot-node-core-pvf"
description = "Polkadot crate that implements the PVF validation host. Responsible for coordinating preparation and execution of PVFs."
version = "1.0.0"
authors.workspace = true
edition.workspace = true
license.workspace = true

[dependencies]
always-assert = "0.1"
cfg-if = "1.0"
futures = "0.3.21"
futures-timer = "3.0.2"
gum = { package = "tracing-gum", path = "../../gum" }
is_executable = "1.0.1"
libc = "0.2.139"
pin-project = "1.0.9"
rand = "0.8.5"
slotmap = "1.0"
tempfile = "3.3.0"
tokio = { version = "1.24.2", features = ["fs", "process"] }

parity-scale-codec = { version = "3.6.1", default-features = false, features = ["derive"] }

polkadot-parachain-primitives = { path = "../../../parachain" }
polkadot-core-primitives = { path = "../../../core-primitives" }
polkadot-node-core-pvf-common = { path = "common" }
polkadot-node-metrics = { path = "../../metrics" }
polkadot-node-primitives = { path = "../../primitives" }
polkadot-primitives = { path = "../../../primitives" }

sp-core = { path = "../../../../substrate/primitives/core" }
sp-wasm-interface = { path = "../../../../substrate/primitives/wasm-interface" }
sp-maybe-compressed-blob = { path = "../../../../substrate/primitives/maybe-compressed-blob" }
polkadot-node-core-pvf-prepare-worker = { path = "prepare-worker", optional = true }
polkadot-node-core-pvf-execute-worker = { path = "execute-worker", optional = true }

[dev-dependencies]
assert_matches = "1.4.0"
criterion = { version = "0.4.0", default-features = false, features = ["cargo_bench_support", "async_tokio"] }
hex-literal = "0.4.1"
polkadot-node-core-pvf-common = { path = "common", features = ["test-utils"] }
<<<<<<< HEAD
=======
# For benches and integration tests, depend on ourselves with the test-utils
# feature.
>>>>>>> a7061712
polkadot-node-core-pvf = { path = ".", features = ["test-utils"] }
rococo-runtime = { path = "../../../runtime/rococo" }

adder = { package = "test-parachain-adder", path = "../../../parachain/test-parachains/adder" }
halt = { package = "test-parachain-halt", path = "../../../parachain/test-parachains/halt" }

[[bench]]
name = "host_prepare_rococo_runtime"
harness = false

[features]
ci-only-tests = []
jemalloc-allocator = [ "polkadot-node-core-pvf-common/jemalloc-allocator" ]
# This feature is used to export test code to other crates without putting it in the production build.
test-utils = [
	"polkadot-node-core-pvf-execute-worker",
	"polkadot-node-core-pvf-prepare-worker",
]<|MERGE_RESOLUTION|>--- conflicted
+++ resolved
@@ -40,11 +40,8 @@
 criterion = { version = "0.4.0", default-features = false, features = ["cargo_bench_support", "async_tokio"] }
 hex-literal = "0.4.1"
 polkadot-node-core-pvf-common = { path = "common", features = ["test-utils"] }
-<<<<<<< HEAD
-=======
 # For benches and integration tests, depend on ourselves with the test-utils
 # feature.
->>>>>>> a7061712
 polkadot-node-core-pvf = { path = ".", features = ["test-utils"] }
 rococo-runtime = { path = "../../../runtime/rococo" }
 
