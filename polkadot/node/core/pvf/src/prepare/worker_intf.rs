// Copyright (C) Parity Technologies (UK) Ltd.
// This file is part of Polkadot.

// Polkadot is free software: you can redistribute it and/or modify
// it under the terms of the GNU General Public License as published by
// the Free Software Foundation, either version 3 of the License, or
// (at your option) any later version.

// Polkadot is distributed in the hope that it will be useful,
// but WITHOUT ANY WARRANTY; without even the implied warranty of
// MERCHANTABILITY or FITNESS FOR A PARTICULAR PURPOSE.  See the
// GNU General Public License for more details.

// You should have received a copy of the GNU General Public License
// along with Polkadot.  If not, see <http://www.gnu.org/licenses/>.

//! Host interface to the prepare worker.

use crate::{
	artifacts::ArtifactId,
	metrics::Metrics,
	security,
	worker_intf::{
		clear_worker_dir_path, framed_recv, framed_send, spawn_with_program_path, IdleWorker,
		SpawnErr, WorkerDir, WorkerHandle, JOB_TIMEOUT_WALL_CLOCK_FACTOR,
	},
	LOG_TARGET,
};
use parity_scale_codec::{Decode, Encode};
use polkadot_node_core_pvf_common::{
	error::{PrepareError, PrepareResult, PrepareWorkerResult},
	prepare::{PrepareStats, PrepareSuccess, PrepareWorkerSuccess},
	pvf::PvfPrepData,
	worker_dir, SecurityStatus,
};

use sp_core::hexdisplay::HexDisplay;
use std::{
	path::{Path, PathBuf},
	time::Duration,
};
use tokio::{io, net::UnixStream};

/// Spawns a new worker with the given program path that acts as the worker and the spawn timeout.
///
/// Sends a handshake message to the worker as soon as it is spawned.
pub async fn spawn(
	program_path: &Path,
	cache_path: &Path,
	spawn_timeout: Duration,
	node_version: Option<&str>,
	security_status: SecurityStatus,
) -> Result<(IdleWorker, WorkerHandle), SpawnErr> {
	let mut extra_args = vec!["prepare-worker"];
	if let Some(node_version) = node_version {
		extra_args.extend_from_slice(&["--node-impl-version", node_version]);
	}

	spawn_with_program_path(
		"prepare",
		program_path,
		cache_path,
		&extra_args,
		spawn_timeout,
		security_status,
	)
	.await
}

/// Outcome of PVF preparation.
///
/// If the idle worker token is not returned, it means the worker must be terminated.
pub enum Outcome {
	/// The worker has finished the work assigned to it.
	Concluded { worker: IdleWorker, result: PrepareResult },
	/// The host tried to reach the worker but failed. This is most likely because the worked was
	/// killed by the system.
	Unreachable,
	/// The temporary file for the artifact could not be created at the given cache path.
	CreateTmpFileErr { worker: IdleWorker, err: String },
	/// The response from the worker is received, but the tmp file cannot be renamed (moved) to the
	/// final destination location.
	RenameTmpFile {
		worker: IdleWorker,
		result: PrepareWorkerResult,
		err: String,
		// Unfortunately `PathBuf` doesn't implement `Encode`/`Decode`, so we do a fallible
		// conversion to `Option<String>`.
		src: Option<String>,
		dest: Option<String>,
	},
	/// The worker cache could not be cleared for the given reason.
	ClearWorkerDir { err: String },
	/// The worker failed to finish the job until the given deadline.
	///
	/// The worker is no longer usable and should be killed.
	TimedOut,
	/// An IO error occurred while receiving the result from the worker process.
	///
	/// This doesn't return an idle worker instance, thus this worker is no longer usable.
	IoErr(String),
	/// The worker ran out of memory and is aborting. The worker should be ripped.
	OutOfMemory,
	/// The preparation job process died, due to OOM, a seccomp violation, or some other factor.
	///
	/// The worker might still be usable, but we kill it just in case.
	JobDied(String),
}

/// Given the idle token of a worker and parameters of work, communicates with the worker and
/// returns the outcome.
///
/// NOTE: Returning the `TimedOut`, `IoErr` or `Unreachable` outcomes will trigger the child process
/// being killed.
pub async fn start_work(
	metrics: &Metrics,
	worker: IdleWorker,
	pvf: PvfPrepData,
	cache_path: PathBuf,
) -> Outcome {
	let IdleWorker { stream, pid, worker_dir } = worker;

	gum::debug!(
		target: LOG_TARGET,
		worker_pid = %pid,
		?worker_dir,
		"starting prepare for {:?}",
		pvf,
	);

	with_worker_dir_setup(
		worker_dir,
		stream,
		pid,
		|tmp_artifact_file, mut stream, worker_dir| async move {
			let preparation_timeout = pvf.prep_timeout();
			let audit_log_file = security::AuditLogFile::try_open_and_seek_to_end().await;

			if let Err(err) = send_request(&mut stream, &pvf).await {
				gum::warn!(
					target: LOG_TARGET,
					worker_pid = %pid,
					"failed to send a prepare request: {:?}",
					err,
				);
				return Outcome::Unreachable
			}

			// Wait for the result from the worker, keeping in mind that there may be a timeout, the
			// worker may get killed, or something along these lines. In that case we should
			// propagate the error to the pool.
			//
			// We use a generous timeout here. This is in addition to the one in the child process,
			// in case the child stalls. We have a wall clock timeout here in the host, but a CPU
			// timeout in the child. We want to use CPU time because it varies less than wall clock
			// time under load, but the CPU resources of the child can only be measured from the
			// parent after the child process terminates.
			let timeout = preparation_timeout * JOB_TIMEOUT_WALL_CLOCK_FACTOR;
			let result = tokio::time::timeout(timeout, recv_response(&mut stream, pid)).await;

			match result {
				// Received bytes from worker within the time limit.
<<<<<<< HEAD
				Ok(Ok(prepare_result)) => {
=======
				Ok(Ok(prepare_worker_result)) => {
					// Check if any syscall violations occurred during the job. For now this is only
					// informative, as we are not enforcing the seccomp policy yet.
					for syscall in security::check_seccomp_violations_for_worker(audit_log_file, pid).await {
						gum::error!(
							target: LOG_TARGET,
							worker_pid = %pid,
							%syscall,
							?pvf,
							"A forbidden syscall was attempted! This is a violation of our seccomp security policy. Report an issue ASAP!"
						);
					}

>>>>>>> b5858936
					handle_response(
						metrics,
						IdleWorker { stream, pid, worker_dir },
						prepare_worker_result,
						pid,
						tmp_artifact_file,
						&pvf,
						&cache_path,
						preparation_timeout,
					)
					.await
				},
				Ok(Err(err)) => {
					// Communication error within the time limit.
					gum::warn!(
						target: LOG_TARGET,
						worker_pid = %pid,
						"failed to recv a prepare response: {:?}",
						err,
					);
					Outcome::IoErr(err.to_string())
				},
				Err(_) => {
					// Timed out here on the host.
					gum::warn!(
						target: LOG_TARGET,
						worker_pid = %pid,
						"did not recv a prepare response within the time limit",
					);
					Outcome::TimedOut
				},
			}
		},
	)
	.await
}

/// Handles the case where we successfully received response bytes on the host from the child.
///
/// Here we know the artifact exists, but is still located in a temporary file which will be cleared
/// by [`with_worker_dir_setup`].
async fn handle_response(
	metrics: &Metrics,
	worker: IdleWorker,
	result: PrepareWorkerResult,
	worker_pid: u32,
	tmp_file: PathBuf,
	pvf: &PvfPrepData,
	cache_path: &PathBuf,
	preparation_timeout: Duration,
) -> Outcome {
	let PrepareWorkerSuccess { checksum, stats: PrepareStats { cpu_time_elapsed, memory_stats } } =
		match result.clone() {
			Ok(result) => result,
			// Timed out on the child. This should already be logged by the child.
			Err(PrepareError::TimedOut) => return Outcome::TimedOut,
			Err(PrepareError::JobDied(err)) => return Outcome::JobDied(err),
			Err(PrepareError::OutOfMemory) => return Outcome::OutOfMemory,
			Err(err) => return Outcome::Concluded { worker, result: Err(err) },
		};

	if cpu_time_elapsed > preparation_timeout {
		// The job didn't complete within the timeout.
		gum::warn!(
			target: LOG_TARGET,
			%worker_pid,
			"prepare job took {}ms cpu time, exceeded preparation timeout {}ms. Clearing WIP artifact {}",
			cpu_time_elapsed.as_millis(),
			preparation_timeout.as_millis(),
			tmp_file.display(),
		);
		return Outcome::TimedOut
	}

	let artifact_id = ArtifactId::from_pvf_prep_data(pvf);
	let artifact_path = artifact_id.path(cache_path, &checksum);

	gum::debug!(
		target: LOG_TARGET,
		%worker_pid,
		"promoting WIP artifact {} to {}",
		tmp_file.display(),
		artifact_path.display(),
	);

	let outcome = match tokio::fs::rename(&tmp_file, &artifact_path).await {
		Ok(()) => Outcome::Concluded {
			worker,
			result: Ok(PrepareSuccess {
				path: artifact_path,
				stats: PrepareStats { cpu_time_elapsed, memory_stats: memory_stats.clone() },
			}),
		},
		Err(err) => {
			gum::warn!(
				target: LOG_TARGET,
				%worker_pid,
				"failed to rename the artifact from {} to {}: {:?}",
				tmp_file.display(),
				artifact_path.display(),
				err,
			);
			Outcome::RenameTmpFile {
				worker,
				result,
				err: format!("{:?}", err),
				src: tmp_file.to_str().map(String::from),
				dest: artifact_path.to_str().map(String::from),
			}
		},
	};

	// If there were no errors up until now, log the memory stats for a successful preparation, if
	// available.
	metrics.observe_preparation_memory_metrics(memory_stats);

	outcome
}

/// Create a temporary file for an artifact in the worker cache, execute the given future/closure
/// passing the file path in, and clean up the worker cache.
///
/// Failure to clean up the worker cache results in an error - leaving any files here could be a
/// security issue, and we should shut down the worker. This should be very rare.
async fn with_worker_dir_setup<F, Fut>(
	worker_dir: WorkerDir,
	stream: UnixStream,
	pid: u32,
	f: F,
) -> Outcome
where
	Fut: futures::Future<Output = Outcome>,
	F: FnOnce(PathBuf, UnixStream, WorkerDir) -> Fut,
{
	// Create the tmp file here so that the child doesn't need any file creation rights. This will
	// be cleared at the end of this function.
	let tmp_file = worker_dir::prepare_tmp_artifact(&worker_dir.path);
	if let Err(err) = tokio::fs::File::create(&tmp_file).await {
		gum::warn!(
			target: LOG_TARGET,
			worker_pid = %pid,
			?worker_dir,
			"failed to create a temp file for the artifact: {:?}",
			err,
		);
		return Outcome::CreateTmpFileErr {
			worker: IdleWorker { stream, pid, worker_dir },
			err: format!("{:?}", err),
		}
	};

	let worker_dir_path = worker_dir.path.clone();
	let outcome = f(tmp_file, stream, worker_dir).await;

	// Try to clear the worker dir.
	if let Err(err) = clear_worker_dir_path(&worker_dir_path) {
		gum::warn!(
			target: LOG_TARGET,
			worker_pid = %pid,
			?worker_dir_path,
			"failed to clear worker cache after the job: {:?}",
			err,
		);
		return Outcome::ClearWorkerDir { err: format!("{:?}", err) }
	}

	outcome
}

async fn send_request(stream: &mut UnixStream, pvf: &PvfPrepData) -> io::Result<()> {
	framed_send(stream, &pvf.encode()).await?;
	Ok(())
}

async fn recv_response(stream: &mut UnixStream, pid: u32) -> io::Result<PrepareWorkerResult> {
	let result = framed_recv(stream).await?;
	let result = PrepareWorkerResult::decode(&mut &result[..]).map_err(|e| {
		// We received invalid bytes from the worker.
		let bound_bytes = &result[..result.len().min(4)];
		gum::warn!(
			target: LOG_TARGET,
			worker_pid = %pid,
			"received unexpected response from the prepare worker: {}",
			HexDisplay::from(&bound_bytes),
		);
		io::Error::new(
			io::ErrorKind::Other,
			format!("prepare pvf recv_response: failed to decode result: {:?}", e),
		)
	})?;
	Ok(result)
}<|MERGE_RESOLUTION|>--- conflicted
+++ resolved
@@ -160,23 +160,7 @@
 
 			match result {
 				// Received bytes from worker within the time limit.
-<<<<<<< HEAD
-				Ok(Ok(prepare_result)) => {
-=======
 				Ok(Ok(prepare_worker_result)) => {
-					// Check if any syscall violations occurred during the job. For now this is only
-					// informative, as we are not enforcing the seccomp policy yet.
-					for syscall in security::check_seccomp_violations_for_worker(audit_log_file, pid).await {
-						gum::error!(
-							target: LOG_TARGET,
-							worker_pid = %pid,
-							%syscall,
-							?pvf,
-							"A forbidden syscall was attempted! This is a violation of our seccomp security policy. Report an issue ASAP!"
-						);
-					}
-
->>>>>>> b5858936
 					handle_response(
 						metrics,
 						IdleWorker { stream, pid, worker_dir },
