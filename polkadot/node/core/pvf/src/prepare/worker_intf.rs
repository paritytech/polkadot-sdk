--- conflicted
+++ resolved
@@ -98,15 +98,12 @@
 	///
 	/// This doesn't return an idle worker instance, thus this worker is no longer usable.
 	IoErr(String),
-<<<<<<< HEAD
+	/// The worker ran out of memory and is aborting. The worker should be ripped.
+	OutOfMemory,
 	/// The preparation job process died, due to OOM, a seccomp violation, or some other factor.
 	///
 	/// The worker might still be usable, but we kill it just in case.
 	JobDied,
-=======
-	/// The worker ran out of memory and is aborting. The worker should be ripped.
-	OutOfMemory,
->>>>>>> f84b8971
 }
 
 /// Given the idle token of a worker and parameters of work, communicates with the worker and
@@ -228,12 +225,8 @@
 		Ok(result) => result,
 		// Timed out on the child. This should already be logged by the child.
 		Err(PrepareError::TimedOut) => return Outcome::TimedOut,
-<<<<<<< HEAD
-		// The prepare job died.
 		Err(PrepareError::JobDied) => return Outcome::JobDied,
-=======
 		Err(PrepareError::OutOfMemory) => return Outcome::OutOfMemory,
->>>>>>> f84b8971
 		Err(_) => return Outcome::Concluded { worker, result },
 	};
 
