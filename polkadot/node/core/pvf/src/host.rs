--- conflicted
+++ resolved
@@ -40,7 +40,7 @@
 use polkadot_parachain_primitives::primitives::ValidationResult;
 use std::{
 	collections::HashMap,
-	path::{Path, PathBuf},
+	path::PathBuf,
 	time::{Duration, SystemTime},
 };
 
@@ -465,14 +465,8 @@
 			ArtifactState::Preparing { waiting_for_response, num_failures: _ } =>
 				waiting_for_response.push(result_sender),
 			ArtifactState::FailedToProcess { error, .. } => {
-<<<<<<< HEAD
-				// Do not retry failed preparation if another pre-check request comes in. We do not
-				// retry pre-checking, anyway.
+				// Do not retry an artifact that previously failed preparation.
 				let _ = result_sender.send(PrecheckResult::Err(error.clone()));
-=======
-				// Do not retry an artifact that previously failed preparation.
-				let _ = result_sender.send(PrepareResult::Err(error.clone()));
->>>>>>> 0c5dcca9
 			},
 		}
 	} else {
