// Copyright (C) Parity Technologies (UK) Ltd.
// This file is part of Polkadot.

// Polkadot is free software: you can redistribute it and/or modify
// it under the terms of the GNU General Public License as published by
// the Free Software Foundation, either version 3 of the License, or
// (at your option) any later version.

// Polkadot is distributed in the hope that it will be useful,
// but WITHOUT ANY WARRANTY; without even the implied warranty of
// MERCHANTABILITY or FITNESS FOR A PARTICULAR PURPOSE.  See the
// GNU General Public License for more details.

// You should have received a copy of the GNU General Public License
// along with Polkadot.  If not, see <http://www.gnu.org/licenses/>.

//! Validation host - is the primary interface for this crate. It allows the clients to enqueue
//! jobs for PVF execution or preparation.
//!
//! The validation host is represented by a future/task that runs an event-loop and by a handle,
//! [`ValidationHost`], that allows communication with that event-loop.

use crate::{
	artifacts::{ArtifactId, ArtifactPathId, ArtifactState, Artifacts, ArtifactsCleanupConfig},
	execute::{self, PendingExecutionRequest},
	metrics::Metrics,
	prepare, Priority, SecurityStatus, ValidationError, LOG_TARGET,
};
use always_assert::never;
use futures::{
	channel::{mpsc, oneshot},
	Future, FutureExt, SinkExt, StreamExt,
};
use polkadot_node_core_pvf_common::{
	error::{PrecheckResult, PrepareError},
	prepare::PrepareSuccess,
	pvf::PvfPrepData,
};
<<<<<<< HEAD
use polkadot_node_subsystem::{messages::PvfExecPriority, SubsystemError, SubsystemResult};
=======
use polkadot_node_primitives::PoV;
use polkadot_node_subsystem::{SubsystemError, SubsystemResult};
>>>>>>> e600b74c
use polkadot_parachain_primitives::primitives::ValidationResult;
use polkadot_primitives::PersistedValidationData;
use std::{
	collections::HashMap,
	path::PathBuf,
	sync::Arc,
	time::{Duration, SystemTime},
};

/// The time period after which a failed preparation artifact is considered ready to be retried.
/// Note that we will only retry if another request comes in after this cooldown has passed.
#[cfg(not(test))]
pub const PREPARE_FAILURE_COOLDOWN: Duration = Duration::from_secs(15 * 60);
#[cfg(test)]
pub const PREPARE_FAILURE_COOLDOWN: Duration = Duration::from_millis(200);

/// The amount of times we will retry failed prepare jobs.
pub const NUM_PREPARE_RETRIES: u32 = 5;

/// The name of binary spawned to prepare a PVF artifact
pub const PREPARE_BINARY_NAME: &str = "polkadot-prepare-worker";

/// The name of binary spawned to execute a PVF
pub const EXECUTE_BINARY_NAME: &str = "polkadot-execute-worker";

/// The size of incoming message queue
pub const HOST_MESSAGE_QUEUE_SIZE: usize = 10;

/// An alias to not spell the type for the oneshot sender for the PVF execution result.
pub(crate) type ResultSender = oneshot::Sender<Result<ValidationResult, ValidationError>>;

/// Transmission end used for sending the PVF preparation result.
pub(crate) type PrecheckResultSender = oneshot::Sender<PrecheckResult>;

/// A handle to the async process serving the validation host requests.
#[derive(Clone)]
pub struct ValidationHost {
	to_host_tx: mpsc::Sender<ToHost>,
	/// Available security features, detected by the host during startup.
	pub security_status: SecurityStatus,
}

impl ValidationHost {
	/// Precheck PVF with the given code, i.e. verify that it compiles within a reasonable time
	/// limit. This will prepare the PVF. The result of preparation will be sent to the provided
	/// result sender.
	///
	/// This is async to accommodate the possibility of back-pressure. In the vast majority of
	/// situations this function should return immediately.
	///
	/// Returns an error if the request cannot be sent to the validation host, i.e. if it shut down.
	pub async fn precheck_pvf(
		&mut self,
		pvf: PvfPrepData,
		result_tx: PrecheckResultSender,
	) -> Result<(), String> {
		self.to_host_tx
			.send(ToHost::PrecheckPvf { pvf, result_tx })
			.await
			.map_err(|_| "the inner loop hung up".to_string())
	}

	/// Execute PVF with the given code, execution timeout, parameters and priority.
	/// The result of execution will be sent to the provided result sender.
	///
	/// This is async to accommodate the possibility of back-pressure. In the vast majority of
	/// situations this function should return immediately.
	///
	/// Returns an error if the request cannot be sent to the validation host, i.e. if it shut down.
	pub async fn execute_pvf(
		&mut self,
		pvf: PvfPrepData,
		exec_timeout: Duration,
		pvd: Arc<PersistedValidationData>,
		pov: Arc<PoV>,
		priority: Priority,
		execute_priority: PvfExecPriority,
		result_tx: ResultSender,
	) -> Result<(), String> {
		self.to_host_tx
			.send(ToHost::ExecutePvf(ExecutePvfInputs {
				pvf,
				exec_timeout,
				pvd,
				pov,
				priority,
				execute_priority,
				result_tx,
			}))
			.await
			.map_err(|_| "the inner loop hung up".to_string())
	}

	/// Sends a signal to the validation host requesting to prepare a list of the given PVFs.
	///
	/// This is async to accommodate the possibility of back-pressure. In the vast majority of
	/// situations this function should return immediately.
	///
	/// Returns an error if the request cannot be sent to the validation host, i.e. if it shut down.
	pub async fn heads_up(&mut self, active_pvfs: Vec<PvfPrepData>) -> Result<(), String> {
		self.to_host_tx
			.send(ToHost::HeadsUp { active_pvfs })
			.await
			.map_err(|_| "the inner loop hung up".to_string())
	}
}

enum ToHost {
	PrecheckPvf { pvf: PvfPrepData, result_tx: PrecheckResultSender },
	ExecutePvf(ExecutePvfInputs),
	HeadsUp { active_pvfs: Vec<PvfPrepData> },
}

struct ExecutePvfInputs {
	pvf: PvfPrepData,
	exec_timeout: Duration,
	pvd: Arc<PersistedValidationData>,
	pov: Arc<PoV>,
	priority: Priority,
	execute_priority: PvfExecPriority,
	result_tx: ResultSender,
}

/// Configuration for the validation host.
#[derive(Debug)]
pub struct Config {
	/// The root directory where the prepared artifacts can be stored.
	pub cache_path: PathBuf,
	/// The version of the node. `None` can be passed to skip the version check (only for tests).
	pub node_version: Option<String>,
	/// Whether the node is attempting to run as a secure validator.
	pub secure_validator_mode: bool,

	/// The path to the program that can be used to spawn the prepare workers.
	pub prepare_worker_program_path: PathBuf,
	/// The time allotted for a prepare worker to spawn and report to the host.
	pub prepare_worker_spawn_timeout: Duration,
	/// The maximum number of workers that can be spawned in the prepare pool for tasks with the
	/// priority below critical.
	pub prepare_workers_soft_max_num: usize,
	/// The absolute number of workers that can be spawned in the prepare pool.
	pub prepare_workers_hard_max_num: usize,

	/// The path to the program that can be used to spawn the execute workers.
	pub execute_worker_program_path: PathBuf,
	/// The time allotted for an execute worker to spawn and report to the host.
	pub execute_worker_spawn_timeout: Duration,
	/// The maximum number of execute workers that can run at the same time.
	pub execute_workers_max_num: usize,
}

impl Config {
	/// Create a new instance of the configuration.
	pub fn new(
		cache_path: PathBuf,
		node_version: Option<String>,
		secure_validator_mode: bool,
		prepare_worker_program_path: PathBuf,
		execute_worker_program_path: PathBuf,
		execute_workers_max_num: usize,
		prepare_workers_soft_max_num: usize,
		prepare_workers_hard_max_num: usize,
	) -> Self {
		Self {
			cache_path,
			node_version,
			secure_validator_mode,

			prepare_worker_program_path,
			prepare_worker_spawn_timeout: Duration::from_secs(3),
			prepare_workers_soft_max_num,
			prepare_workers_hard_max_num,

			execute_worker_program_path,
			execute_worker_spawn_timeout: Duration::from_secs(3),
			execute_workers_max_num,
		}
	}
}

/// Start the validation host.
///
/// Returns a [handle][`ValidationHost`] to the started validation host and the future. The future
/// must be polled in order for validation host to function.
///
/// The future should not return normally but if it does then that indicates an unrecoverable error.
/// In that case all pending requests will be canceled, dropping the result senders and new ones
/// will be rejected.
pub async fn start(
	config: Config,
	metrics: Metrics,
) -> SubsystemResult<(ValidationHost, impl Future<Output = ()>)> {
	gum::debug!(target: LOG_TARGET, ?config, "starting PVF validation host");

	// Make sure the cache is initialized before doing anything else.
	let artifacts = Artifacts::new(&config.cache_path).await;

	// Run checks for supported security features once per host startup. If some checks fail, warn
	// if Secure Validator Mode is disabled and return an error otherwise.
	#[cfg(target_os = "linux")]
	let security_status = match crate::security::check_security_status(&config).await {
		Ok(ok) => ok,
		Err(err) => return Err(SubsystemError::Context(err)),
	};
	#[cfg(not(target_os = "linux"))]
	let security_status = if config.secure_validator_mode {
		gum::error!(
			target: LOG_TARGET,
			"{}{}{}",
			crate::SECURE_MODE_ERROR,
			crate::SECURE_LINUX_NOTE,
			crate::IGNORE_SECURE_MODE_TIP
		);
		return Err(SubsystemError::Context(
			"could not enable Secure Validator Mode for non-Linux; check logs".into(),
		));
	} else {
		gum::warn!(
			target: LOG_TARGET,
			"{}{}",
			crate::SECURE_MODE_WARNING,
			crate::SECURE_LINUX_NOTE,
		);
		SecurityStatus::default()
	};

	let (to_host_tx, to_host_rx) = mpsc::channel(HOST_MESSAGE_QUEUE_SIZE);

	let validation_host = ValidationHost { to_host_tx, security_status: security_status.clone() };

	let (to_prepare_pool, from_prepare_pool, run_prepare_pool) = prepare::start_pool(
		metrics.clone(),
		config.prepare_worker_program_path.clone(),
		config.cache_path.clone(),
		config.prepare_worker_spawn_timeout,
		config.node_version.clone(),
		security_status.clone(),
	);

	let (to_prepare_queue_tx, from_prepare_queue_rx, run_prepare_queue) = prepare::start_queue(
		metrics.clone(),
		config.prepare_workers_soft_max_num,
		config.prepare_workers_hard_max_num,
		config.cache_path.clone(),
		to_prepare_pool,
		from_prepare_pool,
	);

	let (to_execute_queue_tx, from_execute_queue_rx, run_execute_queue) = execute::start(
		metrics,
		config.execute_worker_program_path.to_owned(),
		config.cache_path.clone(),
		config.execute_workers_max_num,
		config.execute_worker_spawn_timeout,
		config.node_version,
		security_status,
	);

	let (to_sweeper_tx, to_sweeper_rx) = mpsc::channel(100);
	let run_sweeper = sweeper_task(to_sweeper_rx);

	let run_host = async move {
		run(Inner {
			cleanup_pulse_interval: Duration::from_secs(3600),
			cleanup_config: ArtifactsCleanupConfig::default(),
			artifacts,
			to_host_rx,
			to_prepare_queue_tx,
			from_prepare_queue_rx,
			to_execute_queue_tx,
			from_execute_queue_rx,
			to_sweeper_tx,
			awaiting_prepare: AwaitingPrepare::default(),
		})
		.await
	};

	let task = async move {
		// Bundle the sub-components' tasks together into a single future.
		futures::select! {
			_ = run_host.fuse() => {},
			_ = run_prepare_queue.fuse() => {},
			_ = run_prepare_pool.fuse() => {},
			_ = run_execute_queue.fuse() => {},
			_ = run_sweeper.fuse() => {},
		};
	};

	Ok((validation_host, task))
}

/// A mapping from an artifact ID which is in preparation state to the list of pending execution
/// requests that should be executed once the artifact's preparation is finished.
#[derive(Default)]
struct AwaitingPrepare(HashMap<ArtifactId, Vec<PendingExecutionRequest>>);

impl AwaitingPrepare {
	fn add(&mut self, artifact_id: ArtifactId, pending_execution_request: PendingExecutionRequest) {
		self.0.entry(artifact_id).or_default().push(pending_execution_request);
	}

	fn take(&mut self, artifact_id: &ArtifactId) -> Vec<PendingExecutionRequest> {
		self.0.remove(artifact_id).unwrap_or_default()
	}
}

struct Inner {
	cleanup_pulse_interval: Duration,
	cleanup_config: ArtifactsCleanupConfig,
	artifacts: Artifacts,

	to_host_rx: mpsc::Receiver<ToHost>,

	to_prepare_queue_tx: mpsc::Sender<prepare::ToQueue>,
	from_prepare_queue_rx: mpsc::UnboundedReceiver<prepare::FromQueue>,

	to_execute_queue_tx: mpsc::Sender<execute::ToQueue>,
	from_execute_queue_rx: mpsc::UnboundedReceiver<execute::FromQueue>,

	to_sweeper_tx: mpsc::Sender<PathBuf>,

	awaiting_prepare: AwaitingPrepare,
}

#[derive(Debug)]
struct Fatal;

async fn run(
	Inner {
		cleanup_pulse_interval,
		cleanup_config,
		mut artifacts,
		to_host_rx,
		from_prepare_queue_rx,
		mut to_prepare_queue_tx,
		from_execute_queue_rx,
		mut to_execute_queue_tx,
		mut to_sweeper_tx,
		mut awaiting_prepare,
	}: Inner,
) {
	macro_rules! break_if_fatal {
		($expr:expr) => {
			match $expr {
				Err(Fatal) => {
					gum::error!(
						target: LOG_TARGET,
						"Fatal error occurred, terminating the host. Line: {}",
						line!(),
					);
					break
				},
				Ok(v) => v,
			}
		};
	}

	let cleanup_pulse = pulse_every(cleanup_pulse_interval).fuse();
	futures::pin_mut!(cleanup_pulse);

	let mut to_host_rx = to_host_rx.fuse();
	let mut from_prepare_queue_rx = from_prepare_queue_rx.fuse();
	let mut from_execute_queue_rx = from_execute_queue_rx.fuse();

	loop {
		// biased to make it behave deterministically for tests.
		futures::select_biased! {
			from_execute_queue_rx = from_execute_queue_rx.next() => {
				let from_queue = break_if_fatal!(from_execute_queue_rx.ok_or(Fatal));
				let execute::FromQueue::RemoveArtifact { artifact, reply_to } = from_queue;
				break_if_fatal!(handle_artifact_removal(
					&mut to_sweeper_tx,
					&mut artifacts,
					artifact,
					reply_to,
				).await);
			},
			() = cleanup_pulse.select_next_some() => {
				// `select_next_some` because we don't expect this to fail, but if it does, we
				// still don't fail. The trade-off is that the compiled cache will start growing
				// in size. That is, however, rather a slow process and hopefully the operator
				// will notice it.

				break_if_fatal!(handle_cleanup_pulse(
					&mut to_sweeper_tx,
					&mut artifacts,
					&cleanup_config,
				).await);
			},
			to_host = to_host_rx.next() => {
				let to_host = match to_host {
					None => {
						// The sending half of the channel has been closed, meaning the
						// `ValidationHost` struct was dropped. Shutting down gracefully.
						break;
					},
					Some(to_host) => to_host,
				};

				// If the artifact failed before, it could be re-scheduled for preparation here if
				// the preparation failure cooldown has elapsed.
				break_if_fatal!(handle_to_host(
					&mut artifacts,
					&mut to_prepare_queue_tx,
					&mut to_execute_queue_tx,
					&mut awaiting_prepare,
					to_host,
				)
				.await);
			},
			from_prepare_queue = from_prepare_queue_rx.next() => {
				let from_queue = break_if_fatal!(from_prepare_queue.ok_or(Fatal));

				// Note that the preparation outcome is always reported as concluded.
				//
				// That's because the error conditions are written into the artifact and will be
				// reported at the time of the execution. It potentially, but not necessarily, can
				// be scheduled for execution as a result of this function call, in case there are
				// pending executions.
				//
				// We could be eager in terms of reporting and plumb the result from the preparation
				// worker but we don't for the sake of simplicity.
				break_if_fatal!(handle_prepare_done(
					&mut artifacts,
					&mut to_execute_queue_tx,
					&mut awaiting_prepare,
					from_queue,
				).await);
			},
		}
	}
}

async fn handle_to_host(
	artifacts: &mut Artifacts,
	prepare_queue: &mut mpsc::Sender<prepare::ToQueue>,
	execute_queue: &mut mpsc::Sender<execute::ToQueue>,
	awaiting_prepare: &mut AwaitingPrepare,
	to_host: ToHost,
) -> Result<(), Fatal> {
	match to_host {
		ToHost::PrecheckPvf { pvf, result_tx } => {
			handle_precheck_pvf(artifacts, prepare_queue, pvf, result_tx).await?;
		},
		ToHost::ExecutePvf(inputs) => {
			handle_execute_pvf(artifacts, prepare_queue, execute_queue, awaiting_prepare, inputs)
				.await?;
		},
		ToHost::HeadsUp { active_pvfs } =>
			handle_heads_up(artifacts, prepare_queue, active_pvfs).await?,
	}

	Ok(())
}

/// Handles PVF prechecking requests.
///
/// This tries to prepare the PVF by compiling the WASM blob within a timeout set in
/// `PvfPrepData`.
///
/// We don't retry artifacts that previously failed preparation. We don't expect multiple
/// pre-checking requests.
async fn handle_precheck_pvf(
	artifacts: &mut Artifacts,
	prepare_queue: &mut mpsc::Sender<prepare::ToQueue>,
	pvf: PvfPrepData,
	result_sender: PrecheckResultSender,
) -> Result<(), Fatal> {
	let artifact_id = ArtifactId::from_pvf_prep_data(&pvf);

	if let Some(state) = artifacts.artifact_state_mut(&artifact_id) {
		match state {
			ArtifactState::Prepared { last_time_needed, .. } => {
				*last_time_needed = SystemTime::now();
				let _ = result_sender.send(Ok(()));
			},
			ArtifactState::Preparing { waiting_for_response, num_failures: _ } =>
				waiting_for_response.push(result_sender),
			ArtifactState::FailedToProcess { error, .. } => {
				// Do not retry an artifact that previously failed preparation.
				let _ = result_sender.send(PrecheckResult::Err(error.clone()));
			},
		}
	} else {
		artifacts.insert_preparing(artifact_id, vec![result_sender]);
		send_prepare(prepare_queue, prepare::ToQueue::Enqueue { priority: Priority::Normal, pvf })
			.await?;
	}
	Ok(())
}

/// Handles PVF execution.
///
/// This will try to prepare the PVF, if a prepared artifact does not already exist. If there is
/// already a preparation job, we coalesce the two preparation jobs.
///
/// If the prepare job succeeded previously, we will enqueue an execute job right away.
///
/// If the prepare job failed previously, we may retry it under certain conditions.
///
/// When preparing for execution, we use a more lenient timeout
/// ([`DEFAULT_LENIENT_PREPARATION_TIMEOUT`](polkadot_primitives::executor_params::DEFAULT_LENIENT_PREPARATION_TIMEOUT))
/// than when prechecking.
async fn handle_execute_pvf(
	artifacts: &mut Artifacts,
	prepare_queue: &mut mpsc::Sender<prepare::ToQueue>,
	execute_queue: &mut mpsc::Sender<execute::ToQueue>,
	awaiting_prepare: &mut AwaitingPrepare,
	inputs: ExecutePvfInputs,
) -> Result<(), Fatal> {
<<<<<<< HEAD
	let ExecutePvfInputs { pvf, exec_timeout, params, priority, execute_priority, result_tx } =
		inputs;
=======
	let ExecutePvfInputs { pvf, exec_timeout, pvd, pov, priority, result_tx } = inputs;
>>>>>>> e600b74c
	let artifact_id = ArtifactId::from_pvf_prep_data(&pvf);
	let executor_params = (*pvf.executor_params()).clone();

	if let Some(state) = artifacts.artifact_state_mut(&artifact_id) {
		match state {
			ArtifactState::Prepared { ref path, last_time_needed, .. } => {
				let file_metadata = std::fs::metadata(path);

				if file_metadata.is_ok() {
					*last_time_needed = SystemTime::now();

					// This artifact has already been prepared, send it to the execute queue.
					send_execute(
						execute_queue,
						execute::ToQueue::Enqueue {
							artifact: ArtifactPathId::new(artifact_id, path),
							pending_execution_request: PendingExecutionRequest {
								exec_timeout,
								pvd,
								pov,
								executor_params,
								execute_priority,
								result_tx,
							},
						},
					)
					.await?;
				} else {
					gum::warn!(
						target: LOG_TARGET,
						?pvf,
						?artifact_id,
						"handle_execute_pvf: Re-queuing PVF preparation for prepared artifact with missing file."
					);

					// The artifact has been prepared previously but the file is missing, prepare it
					// again.
					*state = ArtifactState::Preparing {
						waiting_for_response: Vec::new(),
						num_failures: 0,
					};
					enqueue_prepare_for_execute(
						prepare_queue,
						awaiting_prepare,
						pvf,
						priority,
						artifact_id,
						PendingExecutionRequest {
							exec_timeout,
							pvd,
							pov,
							executor_params,
							execute_priority,
							result_tx,
						},
					)
					.await?;
				}
			},
			ArtifactState::Preparing { .. } => {
				awaiting_prepare.add(
					artifact_id,
<<<<<<< HEAD
					PendingExecutionRequest {
						exec_timeout,
						params,
						executor_params,
						result_tx,
						execute_priority,
					},
=======
					PendingExecutionRequest { exec_timeout, pvd, pov, executor_params, result_tx },
>>>>>>> e600b74c
				);
			},
			ArtifactState::FailedToProcess { last_time_failed, num_failures, error } => {
				if can_retry_prepare_after_failure(*last_time_failed, *num_failures, error) {
					gum::warn!(
						target: LOG_TARGET,
						?pvf,
						?artifact_id,
						?last_time_failed,
						%num_failures,
						%error,
						"handle_execute_pvf: Re-trying failed PVF preparation."
					);

					// If we are allowed to retry the failed prepare job, change the state to
					// Preparing and re-queue this job.
					*state = ArtifactState::Preparing {
						waiting_for_response: Vec::new(),
						num_failures: *num_failures,
					};
					enqueue_prepare_for_execute(
						prepare_queue,
						awaiting_prepare,
						pvf,
						priority,
						artifact_id,
						PendingExecutionRequest {
							exec_timeout,
							pvd,
							pov,
							executor_params,
							execute_priority,
							result_tx,
						},
					)
					.await?;
				} else {
					let _ = result_tx.send(Err(ValidationError::from(error.clone())));
				}
			},
		}
	} else {
		// Artifact is unknown: register it and enqueue a job with the corresponding priority and
		// PVF.
		artifacts.insert_preparing(artifact_id.clone(), Vec::new());
		enqueue_prepare_for_execute(
			prepare_queue,
			awaiting_prepare,
			pvf,
			priority,
			artifact_id,
<<<<<<< HEAD
			PendingExecutionRequest {
				exec_timeout,
				params,
				executor_params,
				result_tx,
				execute_priority,
			},
=======
			PendingExecutionRequest { exec_timeout, pvd, pov, executor_params, result_tx },
>>>>>>> e600b74c
		)
		.await?;
	}

	Ok(())
}

async fn handle_heads_up(
	artifacts: &mut Artifacts,
	prepare_queue: &mut mpsc::Sender<prepare::ToQueue>,
	active_pvfs: Vec<PvfPrepData>,
) -> Result<(), Fatal> {
	let now = SystemTime::now();

	for active_pvf in active_pvfs {
		let artifact_id = ArtifactId::from_pvf_prep_data(&active_pvf);
		if let Some(state) = artifacts.artifact_state_mut(&artifact_id) {
			match state {
				ArtifactState::Prepared { last_time_needed, .. } => {
					*last_time_needed = now;
				},
				ArtifactState::Preparing { .. } => {
					// The artifact is already being prepared, so we don't need to do anything.
				},
				ArtifactState::FailedToProcess { last_time_failed, num_failures, error } => {
					if can_retry_prepare_after_failure(*last_time_failed, *num_failures, error) {
						gum::warn!(
							target: LOG_TARGET,
							?active_pvf,
							?artifact_id,
							?last_time_failed,
							%num_failures,
							%error,
							"handle_heads_up: Re-trying failed PVF preparation."
						);

						// If we are allowed to retry the failed prepare job, change the state to
						// Preparing and re-queue this job.
						*state = ArtifactState::Preparing {
							waiting_for_response: vec![],
							num_failures: *num_failures,
						};
						send_prepare(
							prepare_queue,
							prepare::ToQueue::Enqueue {
								priority: Priority::Normal,
								pvf: active_pvf,
							},
						)
						.await?;
					}
				},
			}
		} else {
			// It's not in the artifacts, so we need to enqueue a job to prepare it.
			artifacts.insert_preparing(artifact_id.clone(), Vec::new());

			send_prepare(
				prepare_queue,
				prepare::ToQueue::Enqueue { priority: Priority::Normal, pvf: active_pvf },
			)
			.await?;
		}
	}

	Ok(())
}

async fn handle_prepare_done(
	artifacts: &mut Artifacts,
	execute_queue: &mut mpsc::Sender<execute::ToQueue>,
	awaiting_prepare: &mut AwaitingPrepare,
	from_queue: prepare::FromQueue,
) -> Result<(), Fatal> {
	let prepare::FromQueue { artifact_id, result } = from_queue;

	// Make some sanity checks and extract the current state.
	let state = match artifacts.artifact_state_mut(&artifact_id) {
		None => {
			// before sending request to prepare, the artifact is inserted with `preparing` state;
			// the requests are deduplicated for the same artifact id;
			// there is only one possible state change: prepare is done;
			// thus the artifact cannot be unknown, only preparing;
			// qed.
			never!("an unknown artifact was prepared: {:?}", artifact_id);
			return Ok(())
		},
		Some(ArtifactState::Prepared { .. }) => {
			// before sending request to prepare, the artifact is inserted with `preparing` state;
			// the requests are deduplicated for the same artifact id;
			// there is only one possible state change: prepare is done;
			// thus the artifact cannot be prepared, only preparing;
			// qed.
			never!("the artifact is already prepared: {:?}", artifact_id);
			return Ok(())
		},
		Some(ArtifactState::FailedToProcess { .. }) => {
			// The reasoning is similar to the above, the artifact cannot be
			// processed at this point.
			never!("the artifact is already processed unsuccessfully: {:?}", artifact_id);
			return Ok(())
		},
		Some(state @ ArtifactState::Preparing { .. }) => state,
	};

	let num_failures = if let ArtifactState::Preparing { waiting_for_response, num_failures } =
		state
	{
		for result_sender in waiting_for_response.drain(..) {
			let result = result.clone().map(|_| ());
			let _ = result_sender.send(result);
		}
		num_failures
	} else {
		never!("The reasoning is similar to the above, the artifact can only be preparing at this point; qed");
		return Ok(())
	};

	// It's finally time to dispatch all the execution requests that were waiting for this artifact
	// to be prepared.
	let pending_requests = awaiting_prepare.take(&artifact_id);
<<<<<<< HEAD
	for PendingExecutionRequest {
		exec_timeout,
		params,
		executor_params,
		result_tx,
		execute_priority,
	} in pending_requests
=======
	for PendingExecutionRequest { exec_timeout, pvd, pov, executor_params, result_tx } in
		pending_requests
>>>>>>> e600b74c
	{
		if result_tx.is_canceled() {
			// Preparation could've taken quite a bit of time and the requester may be not
			// interested in execution anymore, in which case we just skip the request.
			continue
		}

		let path = match &result {
			Ok(success) => success.path.clone(),
			Err(error) => {
				let _ = result_tx.send(Err(ValidationError::from(error.clone())));
				continue
			},
		};

		send_execute(
			execute_queue,
			execute::ToQueue::Enqueue {
				artifact: ArtifactPathId::new(artifact_id.clone(), &path),
				pending_execution_request: PendingExecutionRequest {
					exec_timeout,
					pvd,
					pov,
					executor_params,
					execute_priority,
					result_tx,
				},
			},
		)
		.await?;
	}

	*state = match result {
		Ok(PrepareSuccess { path, stats: prepare_stats, size }) => ArtifactState::Prepared {
			path,
			last_time_needed: SystemTime::now(),
			size,
			prepare_stats,
		},
		Err(error) => {
			let last_time_failed = SystemTime::now();
			let num_failures = *num_failures + 1;

			gum::error!(
				target: LOG_TARGET,
				?artifact_id,
				time_failed = ?last_time_failed,
				%num_failures,
				"artifact preparation failed: {}",
				error
			);
			ArtifactState::FailedToProcess { last_time_failed, num_failures, error }
		},
	};

	Ok(())
}

async fn send_prepare(
	prepare_queue: &mut mpsc::Sender<prepare::ToQueue>,
	to_queue: prepare::ToQueue,
) -> Result<(), Fatal> {
	prepare_queue.send(to_queue).await.map_err(|_| Fatal)
}

async fn send_execute(
	execute_queue: &mut mpsc::Sender<execute::ToQueue>,
	to_queue: execute::ToQueue,
) -> Result<(), Fatal> {
	execute_queue.send(to_queue).await.map_err(|_| Fatal)
}

/// Sends a job to the preparation queue, and adds an execution request that will wait to run after
/// this prepare job has finished.
async fn enqueue_prepare_for_execute(
	prepare_queue: &mut mpsc::Sender<prepare::ToQueue>,
	awaiting_prepare: &mut AwaitingPrepare,
	pvf: PvfPrepData,
	priority: Priority,
	artifact_id: ArtifactId,
	pending_execution_request: PendingExecutionRequest,
) -> Result<(), Fatal> {
	send_prepare(prepare_queue, prepare::ToQueue::Enqueue { priority, pvf }).await?;

	// Add an execution request that will wait to run after this prepare job has finished.
	awaiting_prepare.add(artifact_id, pending_execution_request);

	Ok(())
}

async fn handle_cleanup_pulse(
	sweeper_tx: &mut mpsc::Sender<PathBuf>,
	artifacts: &mut Artifacts,
	cleanup_config: &ArtifactsCleanupConfig,
) -> Result<(), Fatal> {
	let to_remove = artifacts.prune(cleanup_config);
	gum::debug!(
		target: LOG_TARGET,
		"PVF pruning: {} artifacts reached their end of life",
		to_remove.len(),
	);
	for (artifact_id, path) in to_remove {
		gum::debug!(
			target: LOG_TARGET,
			validation_code_hash = ?artifact_id.code_hash,
			"pruning artifact",
		);
		sweeper_tx.send(path).await.map_err(|_| Fatal)?;
	}

	Ok(())
}

async fn handle_artifact_removal(
	sweeper_tx: &mut mpsc::Sender<PathBuf>,
	artifacts: &mut Artifacts,
	artifact_id: ArtifactId,
	reply_to: oneshot::Sender<()>,
) -> Result<(), Fatal> {
	let (artifact_id, path) = if let Some(artifact) = artifacts.remove(artifact_id) {
		artifact
	} else {
		// if we haven't found the artifact by its id,
		// it has been probably removed
		// anyway with the randomness of the artifact name
		// it is safe to ignore
		return Ok(());
	};
	reply_to
		.send(())
		.expect("the execute queue waits for the artifact remove confirmation; qed");
	// Thanks to the randomness of the artifact name (see
	// `artifacts::generate_artifact_path`) there is no issue with any name conflict on
	// future repreparation.
	// So we can confirm the artifact removal already
	gum::debug!(
		target: LOG_TARGET,
		validation_code_hash = ?artifact_id.code_hash,
		"PVF pruning: pruning artifact by request from the execute queue",
	);
	sweeper_tx.send(path).await.map_err(|_| Fatal)?;
	Ok(())
}

/// A simple task which sole purpose is to delete files thrown at it.
async fn sweeper_task(mut sweeper_rx: mpsc::Receiver<PathBuf>) {
	loop {
		match sweeper_rx.next().await {
			None => break,
			Some(condemned) => {
				let result = tokio::fs::remove_file(&condemned).await;
				gum::trace!(
					target: LOG_TARGET,
					?result,
					"Swept the artifact file {}",
					condemned.display(),
				);
			},
		}
	}
}

/// Check if the conditions to retry a prepare job have been met.
fn can_retry_prepare_after_failure(
	last_time_failed: SystemTime,
	num_failures: u32,
	error: &PrepareError,
) -> bool {
	if error.is_deterministic() {
		// This error is considered deterministic, so it will probably be reproducible. Don't retry.
		return false
	}

	// Retry if the retry cooldown has elapsed and if we have already retried less than
	// `NUM_PREPARE_RETRIES` times. IO errors may resolve themselves.
	SystemTime::now() >= last_time_failed + PREPARE_FAILURE_COOLDOWN &&
		num_failures <= NUM_PREPARE_RETRIES
}

/// A stream that yields a pulse continuously at a given interval.
fn pulse_every(interval: std::time::Duration) -> impl futures::Stream<Item = ()> {
	futures::stream::unfold(interval, {
		|interval| async move {
			futures_timer::Delay::new(interval).await;
			Some(((), interval))
		}
	})
	.map(|_| ())
}

#[cfg(test)]
pub(crate) mod tests {
	use super::*;
	use crate::{artifacts::generate_artifact_path, testing::artifact_id, PossiblyInvalidError};
	use assert_matches::assert_matches;
	use futures::future::BoxFuture;
	use polkadot_node_core_pvf_common::prepare::PrepareStats;
	use polkadot_node_primitives::BlockData;
	use sp_core::H256;

	const TEST_EXECUTION_TIMEOUT: Duration = Duration::from_secs(3);
	pub(crate) const TEST_PREPARATION_TIMEOUT: Duration = Duration::from_secs(30);

	#[tokio::test]
	async fn pulse_test() {
		let pulse = pulse_every(Duration::from_millis(100));
		futures::pin_mut!(pulse);

		for _ in 0..5 {
			let start = std::time::Instant::now();
			let _ = pulse.next().await.unwrap();

			let el = start.elapsed().as_millis();
			assert!(el > 50 && el < 150, "pulse duration: {}", el);
		}
	}

	struct Builder {
		cleanup_pulse_interval: Duration,
		cleanup_config: ArtifactsCleanupConfig,
		artifacts: Artifacts,
	}

	impl Builder {
		fn default() -> Self {
			Self {
				// these are selected high to not interfere in tests in which pruning is irrelevant.
				cleanup_pulse_interval: Duration::from_secs(3600),
				cleanup_config: ArtifactsCleanupConfig::default(),
				artifacts: Artifacts::empty(),
			}
		}

		fn build(self) -> Test {
			Test::new(self)
		}
	}

	struct Test {
		to_host_tx: Option<mpsc::Sender<ToHost>>,

		to_prepare_queue_rx: mpsc::Receiver<prepare::ToQueue>,
		from_prepare_queue_tx: mpsc::UnboundedSender<prepare::FromQueue>,
		to_execute_queue_rx: mpsc::Receiver<execute::ToQueue>,
		#[allow(unused)]
		from_execute_queue_tx: mpsc::UnboundedSender<execute::FromQueue>,
		to_sweeper_rx: mpsc::Receiver<PathBuf>,

		run: BoxFuture<'static, ()>,
	}

	impl Test {
		fn new(Builder { cleanup_pulse_interval, artifacts, cleanup_config }: Builder) -> Self {
			let (to_host_tx, to_host_rx) = mpsc::channel(10);
			let (to_prepare_queue_tx, to_prepare_queue_rx) = mpsc::channel(10);
			let (from_prepare_queue_tx, from_prepare_queue_rx) = mpsc::unbounded();
			let (to_execute_queue_tx, to_execute_queue_rx) = mpsc::channel(10);
			let (from_execute_queue_tx, from_execute_queue_rx) = mpsc::unbounded();
			let (to_sweeper_tx, to_sweeper_rx) = mpsc::channel(10);

			let run = run(Inner {
				cleanup_pulse_interval,
				cleanup_config,
				artifacts,
				to_host_rx,
				to_prepare_queue_tx,
				from_prepare_queue_rx,
				to_execute_queue_tx,
				from_execute_queue_rx,
				to_sweeper_tx,
				awaiting_prepare: AwaitingPrepare::default(),
			})
			.boxed();

			Self {
				to_host_tx: Some(to_host_tx),
				to_prepare_queue_rx,
				from_prepare_queue_tx,
				to_execute_queue_rx,
				from_execute_queue_tx,
				to_sweeper_rx,
				run,
			}
		}

		fn host_handle(&mut self) -> ValidationHost {
			let to_host_tx = self.to_host_tx.take().unwrap();
			let security_status = Default::default();
			ValidationHost { to_host_tx, security_status }
		}

		async fn poll_and_recv_result<T>(&mut self, result_rx: oneshot::Receiver<T>) -> T
		where
			T: Send,
		{
			run_until(&mut self.run, async { result_rx.await.unwrap() }.boxed()).await
		}

		async fn poll_and_recv_to_prepare_queue(&mut self) -> prepare::ToQueue {
			let to_prepare_queue_rx = &mut self.to_prepare_queue_rx;
			run_until(&mut self.run, async { to_prepare_queue_rx.next().await.unwrap() }.boxed())
				.await
		}

		async fn poll_and_recv_to_execute_queue(&mut self) -> execute::ToQueue {
			let to_execute_queue_rx = &mut self.to_execute_queue_rx;
			run_until(&mut self.run, async { to_execute_queue_rx.next().await.unwrap() }.boxed())
				.await
		}

		async fn poll_ensure_to_prepare_queue_is_empty(&mut self) {
			use futures_timer::Delay;

			let to_prepare_queue_rx = &mut self.to_prepare_queue_rx;
			run_until(
				&mut self.run,
				async {
					futures::select! {
						_ = Delay::new(Duration::from_millis(500)).fuse() => (),
						_ = to_prepare_queue_rx.next().fuse() => {
							panic!("the prepare queue is supposed to be empty")
						}
					}
				}
				.boxed(),
			)
			.await
		}

		async fn poll_ensure_to_execute_queue_is_empty(&mut self) {
			use futures_timer::Delay;

			let to_execute_queue_rx = &mut self.to_execute_queue_rx;
			run_until(
				&mut self.run,
				async {
					futures::select! {
						_ = Delay::new(Duration::from_millis(500)).fuse() => (),
						_ = to_execute_queue_rx.next().fuse() => {
							panic!("the execute queue is supposed to be empty")
						}
					}
				}
				.boxed(),
			)
			.await
		}

		async fn poll_ensure_to_sweeper_is_empty(&mut self) {
			use futures_timer::Delay;

			let to_sweeper_rx = &mut self.to_sweeper_rx;
			run_until(
				&mut self.run,
				async {
					futures::select! {
						_ = Delay::new(Duration::from_millis(500)).fuse() => (),
						msg = to_sweeper_rx.next().fuse() => {
							panic!("the sweeper is supposed to be empty, but received: {:?}", msg)
						}
					}
				}
				.boxed(),
			)
			.await
		}
	}

	async fn run_until<R>(
		task: &mut (impl Future<Output = ()> + Unpin),
		mut fut: (impl Future<Output = R> + Unpin),
	) -> R {
		use std::task::Poll;

		let start = std::time::Instant::now();
		let fut = &mut fut;
		loop {
			if start.elapsed() > std::time::Duration::from_secs(2) {
				// We expect that this will take only a couple of iterations and thus to take way
				// less than a second.
				panic!("timeout");
			}

			if let Poll::Ready(r) = futures::poll!(&mut *fut) {
				break r
			}

			if futures::poll!(&mut *task).is_ready() {
				panic!()
			}
		}
	}

	#[tokio::test]
	async fn shutdown_on_handle_drop() {
		let test = Builder::default().build();

		let join_handle = tokio::task::spawn(test.run);

		// Dropping the handle will lead to conclusion of the read part and thus will make the event
		// loop to stop, which in turn will resolve the join handle.
		drop(test.to_host_tx);
		join_handle.await.unwrap();
	}

	#[tokio::test]
	async fn pruning() {
		let mock_now = SystemTime::now() - Duration::from_millis(1000);
		let tempdir = tempfile::tempdir().unwrap();
		let cache_path = tempdir.path();

		let mut builder = Builder::default();
		builder.cleanup_pulse_interval = Duration::from_millis(100);
		builder.cleanup_config = ArtifactsCleanupConfig::new(1024, Duration::from_secs(0));
		let path1 = generate_artifact_path(cache_path);
		let path2 = generate_artifact_path(cache_path);
		builder.artifacts.insert_prepared(
			artifact_id(1),
			path1.clone(),
			mock_now,
			1024,
			PrepareStats::default(),
		);
		builder.artifacts.insert_prepared(
			artifact_id(2),
			path2.clone(),
			mock_now,
			1024,
			PrepareStats::default(),
		);
		let mut test = builder.build();
		let mut host = test.host_handle();

		host.heads_up(vec![PvfPrepData::from_discriminator(1)]).await.unwrap();

		let to_sweeper_rx = &mut test.to_sweeper_rx;
		run_until(
			&mut test.run,
			async {
				assert_eq!(to_sweeper_rx.next().await.unwrap(), path2);
			}
			.boxed(),
		)
		.await;

		// Extend TTL for the first artifact and make sure we don't receive another file removal
		// request.
		host.heads_up(vec![PvfPrepData::from_discriminator(1)]).await.unwrap();
		test.poll_ensure_to_sweeper_is_empty().await;
	}

	#[tokio::test]
	async fn execute_pvf_requests() {
		let mut test = Builder::default().build();
		let mut host = test.host_handle();
		let pvd = Arc::new(PersistedValidationData {
			parent_head: Default::default(),
			relay_parent_number: 1u32,
			relay_parent_storage_root: H256::default(),
			max_pov_size: 4096 * 1024,
		});
		let pov1 = Arc::new(PoV { block_data: BlockData(b"pov1".to_vec()) });
		let pov2 = Arc::new(PoV { block_data: BlockData(b"pov2".to_vec()) });

		let (result_tx, result_rx_pvf_1_1) = oneshot::channel();
		host.execute_pvf(
			PvfPrepData::from_discriminator(1),
			TEST_EXECUTION_TIMEOUT,
			pvd.clone(),
			pov1.clone(),
			Priority::Normal,
			PvfExecPriority::Backing,
			result_tx,
		)
		.await
		.unwrap();

		let (result_tx, result_rx_pvf_1_2) = oneshot::channel();
		host.execute_pvf(
			PvfPrepData::from_discriminator(1),
			TEST_EXECUTION_TIMEOUT,
			pvd.clone(),
			pov1,
			Priority::Critical,
			PvfExecPriority::Backing,
			result_tx,
		)
		.await
		.unwrap();

		let (result_tx, result_rx_pvf_2) = oneshot::channel();
		host.execute_pvf(
			PvfPrepData::from_discriminator(2),
			TEST_EXECUTION_TIMEOUT,
			pvd,
			pov2,
			Priority::Normal,
			PvfExecPriority::Backing,
			result_tx,
		)
		.await
		.unwrap();

		assert_matches!(
			test.poll_and_recv_to_prepare_queue().await,
			prepare::ToQueue::Enqueue { .. }
		);
		assert_matches!(
			test.poll_and_recv_to_prepare_queue().await,
			prepare::ToQueue::Enqueue { .. }
		);

		test.from_prepare_queue_tx
			.send(prepare::FromQueue {
				artifact_id: artifact_id(1),
				result: Ok(PrepareSuccess::default()),
			})
			.await
			.unwrap();
		let result_tx_pvf_1_1 = assert_matches!(
			test.poll_and_recv_to_execute_queue().await,
			execute::ToQueue::Enqueue { pending_execution_request: PendingExecutionRequest { result_tx, .. }, .. } => result_tx
		);
		let result_tx_pvf_1_2 = assert_matches!(
			test.poll_and_recv_to_execute_queue().await,
			execute::ToQueue::Enqueue { pending_execution_request: PendingExecutionRequest { result_tx, .. }, .. } => result_tx
		);

		test.from_prepare_queue_tx
			.send(prepare::FromQueue {
				artifact_id: artifact_id(2),
				result: Ok(PrepareSuccess::default()),
			})
			.await
			.unwrap();
		let result_tx_pvf_2 = assert_matches!(
			test.poll_and_recv_to_execute_queue().await,
			execute::ToQueue::Enqueue { pending_execution_request: PendingExecutionRequest { result_tx, .. }, .. } => result_tx
		);

		result_tx_pvf_1_1
			.send(Err(ValidationError::PossiblyInvalid(PossiblyInvalidError::AmbiguousWorkerDeath)))
			.unwrap();
		assert_matches!(
			result_rx_pvf_1_1.now_or_never().unwrap().unwrap(),
			Err(ValidationError::PossiblyInvalid(PossiblyInvalidError::AmbiguousWorkerDeath))
		);

		result_tx_pvf_1_2
			.send(Err(ValidationError::PossiblyInvalid(PossiblyInvalidError::AmbiguousWorkerDeath)))
			.unwrap();
		assert_matches!(
			result_rx_pvf_1_2.now_or_never().unwrap().unwrap(),
			Err(ValidationError::PossiblyInvalid(PossiblyInvalidError::AmbiguousWorkerDeath))
		);

		result_tx_pvf_2
			.send(Err(ValidationError::PossiblyInvalid(PossiblyInvalidError::AmbiguousWorkerDeath)))
			.unwrap();
		assert_matches!(
			result_rx_pvf_2.now_or_never().unwrap().unwrap(),
			Err(ValidationError::PossiblyInvalid(PossiblyInvalidError::AmbiguousWorkerDeath))
		);
	}

	#[tokio::test]
	async fn precheck_pvf() {
		let mut test = Builder::default().build();
		let mut host = test.host_handle();

		// First, test a simple precheck request.
		let (result_tx, result_rx) = oneshot::channel();
		host.precheck_pvf(PvfPrepData::from_discriminator_precheck(1), result_tx)
			.await
			.unwrap();

		// The queue received the prepare request.
		assert_matches!(
			test.poll_and_recv_to_prepare_queue().await,
			prepare::ToQueue::Enqueue { .. }
		);
		// Send `Ok` right away and poll the host.
		test.from_prepare_queue_tx
			.send(prepare::FromQueue {
				artifact_id: artifact_id(1),
				result: Ok(PrepareSuccess::default()),
			})
			.await
			.unwrap();
		// No pending execute requests.
		test.poll_ensure_to_execute_queue_is_empty().await;
		// Received the precheck result.
		assert_matches!(result_rx.now_or_never().unwrap().unwrap(), Ok(_));

		// Send multiple requests for the same PVF.
		let mut precheck_receivers = Vec::new();
		for _ in 0..3 {
			let (result_tx, result_rx) = oneshot::channel();
			host.precheck_pvf(PvfPrepData::from_discriminator_precheck(2), result_tx)
				.await
				.unwrap();
			precheck_receivers.push(result_rx);
		}
		// Received prepare request.
		assert_matches!(
			test.poll_and_recv_to_prepare_queue().await,
			prepare::ToQueue::Enqueue { .. }
		);
		test.from_prepare_queue_tx
			.send(prepare::FromQueue {
				artifact_id: artifact_id(2),
				result: Err(PrepareError::TimedOut),
			})
			.await
			.unwrap();
		test.poll_ensure_to_execute_queue_is_empty().await;
		for result_rx in precheck_receivers {
			assert_matches!(
				result_rx.now_or_never().unwrap().unwrap(),
				Err(PrepareError::TimedOut)
			);
		}
	}

	#[tokio::test]
	async fn test_prepare_done() {
		let mut test = Builder::default().build();
		let mut host = test.host_handle();
		let pvd = Arc::new(PersistedValidationData {
			parent_head: Default::default(),
			relay_parent_number: 1u32,
			relay_parent_storage_root: H256::default(),
			max_pov_size: 4096 * 1024,
		});
		let pov = Arc::new(PoV { block_data: BlockData(b"pov".to_vec()) });

		// Test mixed cases of receiving execute and precheck requests
		// for the same PVF.

		// Send PVF for the execution and request the prechecking for it.
		let (result_tx, result_rx_execute) = oneshot::channel();
		host.execute_pvf(
			PvfPrepData::from_discriminator(1),
			TEST_EXECUTION_TIMEOUT,
			pvd.clone(),
			pov.clone(),
			Priority::Critical,
			PvfExecPriority::Backing,
			result_tx,
		)
		.await
		.unwrap();

		assert_matches!(
			test.poll_and_recv_to_prepare_queue().await,
			prepare::ToQueue::Enqueue { .. }
		);

		let (result_tx, result_rx) = oneshot::channel();
		host.precheck_pvf(PvfPrepData::from_discriminator_precheck(1), result_tx)
			.await
			.unwrap();

		// Suppose the preparation failed, the execution queue is empty and both
		// "clients" receive their results.
		test.from_prepare_queue_tx
			.send(prepare::FromQueue {
				artifact_id: artifact_id(1),
				result: Err(PrepareError::TimedOut),
			})
			.await
			.unwrap();
		test.poll_ensure_to_execute_queue_is_empty().await;
		assert_matches!(result_rx.now_or_never().unwrap().unwrap(), Err(PrepareError::TimedOut));
		assert_matches!(
			result_rx_execute.now_or_never().unwrap().unwrap(),
			Err(ValidationError::Internal(_))
		);

		// Reversed case: first send multiple precheck requests, then ask for an execution.
		let mut precheck_receivers = Vec::new();
		for _ in 0..3 {
			let (result_tx, result_rx) = oneshot::channel();
			host.precheck_pvf(PvfPrepData::from_discriminator_precheck(2), result_tx)
				.await
				.unwrap();
			precheck_receivers.push(result_rx);
		}

		let (result_tx, _result_rx_execute) = oneshot::channel();
		host.execute_pvf(
			PvfPrepData::from_discriminator(2),
			TEST_EXECUTION_TIMEOUT,
			pvd,
			pov,
			Priority::Critical,
			PvfExecPriority::Backing,
			result_tx,
		)
		.await
		.unwrap();
		// Received prepare request.
		assert_matches!(
			test.poll_and_recv_to_prepare_queue().await,
			prepare::ToQueue::Enqueue { .. }
		);
		test.from_prepare_queue_tx
			.send(prepare::FromQueue {
				artifact_id: artifact_id(2),
				result: Ok(PrepareSuccess::default()),
			})
			.await
			.unwrap();
		// The execute queue receives new request, preckecking is finished and we can
		// fetch results.
		assert_matches!(
			test.poll_and_recv_to_execute_queue().await,
			execute::ToQueue::Enqueue { .. }
		);
		for result_rx in precheck_receivers {
			assert_matches!(result_rx.now_or_never().unwrap().unwrap(), Ok(_));
		}
	}

	// Test that multiple prechecking requests do not trigger preparation retries if the first one
	// failed.
	#[tokio::test]
	async fn test_precheck_prepare_no_retry() {
		let mut test = Builder::default().build();
		let mut host = test.host_handle();

		// Submit a precheck request that fails.
		let (result_tx, result_rx) = oneshot::channel();
		host.precheck_pvf(PvfPrepData::from_discriminator_precheck(1), result_tx)
			.await
			.unwrap();

		// The queue received the prepare request.
		assert_matches!(
			test.poll_and_recv_to_prepare_queue().await,
			prepare::ToQueue::Enqueue { .. }
		);
		// Send a PrepareError.
		test.from_prepare_queue_tx
			.send(prepare::FromQueue {
				artifact_id: artifact_id(1),
				result: Err(PrepareError::TimedOut),
			})
			.await
			.unwrap();

		// The result should contain the error.
		let result = test.poll_and_recv_result(result_rx).await;
		assert_matches!(result, Err(PrepareError::TimedOut));

		// Submit another precheck request.
		let (result_tx_2, result_rx_2) = oneshot::channel();
		host.precheck_pvf(PvfPrepData::from_discriminator_precheck(1), result_tx_2)
			.await
			.unwrap();

		// Assert the prepare queue is empty.
		test.poll_ensure_to_prepare_queue_is_empty().await;

		// The result should contain the original error.
		let result = test.poll_and_recv_result(result_rx_2).await;
		assert_matches!(result, Err(PrepareError::TimedOut));

		// Pause for enough time to reset the cooldown for this failed prepare request.
		futures_timer::Delay::new(PREPARE_FAILURE_COOLDOWN).await;

		// Submit another precheck request.
		let (result_tx_3, result_rx_3) = oneshot::channel();
		host.precheck_pvf(PvfPrepData::from_discriminator_precheck(1), result_tx_3)
			.await
			.unwrap();

		// Assert the prepare queue is empty - we do not retry for precheck requests.
		test.poll_ensure_to_prepare_queue_is_empty().await;

		// The result should still contain the original error.
		let result = test.poll_and_recv_result(result_rx_3).await;
		assert_matches!(result, Err(PrepareError::TimedOut));
	}

	// Test that multiple execution requests trigger preparation retries if the first one failed due
	// to a potentially non-reproducible error.
	#[tokio::test]
	async fn test_execute_prepare_retry() {
		let mut test = Builder::default().build();
		let mut host = test.host_handle();
		let pvd = Arc::new(PersistedValidationData {
			parent_head: Default::default(),
			relay_parent_number: 1u32,
			relay_parent_storage_root: H256::default(),
			max_pov_size: 4096 * 1024,
		});
		let pov = Arc::new(PoV { block_data: BlockData(b"pov".to_vec()) });

		// Submit a execute request that fails.
		let (result_tx, result_rx) = oneshot::channel();
		host.execute_pvf(
			PvfPrepData::from_discriminator(1),
			TEST_EXECUTION_TIMEOUT,
			pvd.clone(),
			pov.clone(),
			Priority::Critical,
			PvfExecPriority::Backing,
			result_tx,
		)
		.await
		.unwrap();

		// The queue received the prepare request.
		assert_matches!(
			test.poll_and_recv_to_prepare_queue().await,
			prepare::ToQueue::Enqueue { .. }
		);
		// Send a PrepareError.
		test.from_prepare_queue_tx
			.send(prepare::FromQueue {
				artifact_id: artifact_id(1),
				result: Err(PrepareError::TimedOut),
			})
			.await
			.unwrap();

		// The result should contain the error.
		let result = test.poll_and_recv_result(result_rx).await;
		assert_matches!(result, Err(ValidationError::Internal(_)));

		// Submit another execute request. We shouldn't try to prepare again, yet.
		let (result_tx_2, result_rx_2) = oneshot::channel();
		host.execute_pvf(
			PvfPrepData::from_discriminator(1),
			TEST_EXECUTION_TIMEOUT,
			pvd.clone(),
			pov.clone(),
			Priority::Critical,
			PvfExecPriority::Backing,
			result_tx_2,
		)
		.await
		.unwrap();

		// Assert the prepare queue is empty.
		test.poll_ensure_to_prepare_queue_is_empty().await;

		// The result should contain the original error.
		let result = test.poll_and_recv_result(result_rx_2).await;
		assert_matches!(result, Err(ValidationError::Internal(_)));

		// Pause for enough time to reset the cooldown for this failed prepare request.
		futures_timer::Delay::new(PREPARE_FAILURE_COOLDOWN).await;

		// Submit another execute request.
		let (result_tx_3, result_rx_3) = oneshot::channel();
		host.execute_pvf(
			PvfPrepData::from_discriminator(1),
			TEST_EXECUTION_TIMEOUT,
			pvd.clone(),
			pov.clone(),
			Priority::Critical,
			PvfExecPriority::Backing,
			result_tx_3,
		)
		.await
		.unwrap();

		// Assert the prepare queue contains the request.
		assert_matches!(
			test.poll_and_recv_to_prepare_queue().await,
			prepare::ToQueue::Enqueue { .. }
		);

		test.from_prepare_queue_tx
			.send(prepare::FromQueue {
				artifact_id: artifact_id(1),
				result: Ok(PrepareSuccess::default()),
			})
			.await
			.unwrap();

		// Preparation should have been retried and succeeded this time.
		let result_tx_3 = assert_matches!(
			test.poll_and_recv_to_execute_queue().await,
			execute::ToQueue::Enqueue { pending_execution_request: PendingExecutionRequest { result_tx, .. }, .. } => result_tx
		);

		// Send an error for the execution here, just so we can check the result receiver is still
		// alive.
		result_tx_3
			.send(Err(ValidationError::PossiblyInvalid(PossiblyInvalidError::AmbiguousWorkerDeath)))
			.unwrap();
		assert_matches!(
			result_rx_3.now_or_never().unwrap().unwrap(),
			Err(ValidationError::PossiblyInvalid(PossiblyInvalidError::AmbiguousWorkerDeath))
		);
	}

	// Test that multiple execution requests don't trigger preparation retries if the first one
	// failed due to a reproducible error (e.g. Prevalidation).
	#[tokio::test]
	async fn test_execute_prepare_no_retry() {
		let mut test = Builder::default().build();
		let mut host = test.host_handle();
		let pvd = Arc::new(PersistedValidationData {
			parent_head: Default::default(),
			relay_parent_number: 1u32,
			relay_parent_storage_root: H256::default(),
			max_pov_size: 4096 * 1024,
		});
		let pov = Arc::new(PoV { block_data: BlockData(b"pov".to_vec()) });

		// Submit an execute request that fails.
		let (result_tx, result_rx) = oneshot::channel();
		host.execute_pvf(
			PvfPrepData::from_discriminator(1),
			TEST_EXECUTION_TIMEOUT,
			pvd.clone(),
			pov.clone(),
			Priority::Critical,
			PvfExecPriority::Backing,
			result_tx,
		)
		.await
		.unwrap();

		// The queue received the prepare request.
		assert_matches!(
			test.poll_and_recv_to_prepare_queue().await,
			prepare::ToQueue::Enqueue { .. }
		);
		// Send a PrepareError.
		test.from_prepare_queue_tx
			.send(prepare::FromQueue {
				artifact_id: artifact_id(1),
				result: Err(PrepareError::Prevalidation("reproducible error".into())),
			})
			.await
			.unwrap();

		// The result should contain the error.
		let result = test.poll_and_recv_result(result_rx).await;
		assert_matches!(result, Err(ValidationError::Preparation(_)));

		// Submit another execute request.
		let (result_tx_2, result_rx_2) = oneshot::channel();
		host.execute_pvf(
			PvfPrepData::from_discriminator(1),
			TEST_EXECUTION_TIMEOUT,
			pvd.clone(),
			pov.clone(),
			Priority::Critical,
			PvfExecPriority::Backing,
			result_tx_2,
		)
		.await
		.unwrap();

		// Assert the prepare queue is empty.
		test.poll_ensure_to_prepare_queue_is_empty().await;

		// The result should contain the original error.
		let result = test.poll_and_recv_result(result_rx_2).await;
		assert_matches!(result, Err(ValidationError::Preparation(_)));

		// Pause for enough time to reset the cooldown for this failed prepare request.
		futures_timer::Delay::new(PREPARE_FAILURE_COOLDOWN).await;

		// Submit another execute request.
		let (result_tx_3, result_rx_3) = oneshot::channel();
		host.execute_pvf(
			PvfPrepData::from_discriminator(1),
			TEST_EXECUTION_TIMEOUT,
			pvd.clone(),
			pov.clone(),
			Priority::Critical,
			PvfExecPriority::Backing,
			result_tx_3,
		)
		.await
		.unwrap();

		// Assert the prepare queue is empty - we do not retry for prevalidation errors.
		test.poll_ensure_to_prepare_queue_is_empty().await;

		// The result should still contain the original error.
		let result = test.poll_and_recv_result(result_rx_3).await;
		assert_matches!(result, Err(ValidationError::Preparation(_)));
	}

	// Test that multiple heads-up requests trigger preparation retries if the first one failed.
	#[tokio::test]
	async fn test_heads_up_prepare_retry() {
		let mut test = Builder::default().build();
		let mut host = test.host_handle();

		// Submit a heads-up request that fails.
		host.heads_up(vec![PvfPrepData::from_discriminator(1)]).await.unwrap();

		// The queue received the prepare request.
		assert_matches!(
			test.poll_and_recv_to_prepare_queue().await,
			prepare::ToQueue::Enqueue { .. }
		);
		// Send a PrepareError.
		test.from_prepare_queue_tx
			.send(prepare::FromQueue {
				artifact_id: artifact_id(1),
				result: Err(PrepareError::TimedOut),
			})
			.await
			.unwrap();

		// Submit another heads-up request.
		host.heads_up(vec![PvfPrepData::from_discriminator(1)]).await.unwrap();

		// Assert the prepare queue is empty.
		test.poll_ensure_to_prepare_queue_is_empty().await;

		// Pause for enough time to reset the cooldown for this failed prepare request.
		futures_timer::Delay::new(PREPARE_FAILURE_COOLDOWN).await;

		// Submit another heads-up request.
		host.heads_up(vec![PvfPrepData::from_discriminator(1)]).await.unwrap();

		// Assert the prepare queue contains the request.
		assert_matches!(
			test.poll_and_recv_to_prepare_queue().await,
			prepare::ToQueue::Enqueue { .. }
		);
	}

	#[tokio::test]
	async fn cancellation() {
		let mut test = Builder::default().build();
		let mut host = test.host_handle();
		let pvd = Arc::new(PersistedValidationData {
			parent_head: Default::default(),
			relay_parent_number: 1u32,
			relay_parent_storage_root: H256::default(),
			max_pov_size: 4096 * 1024,
		});
		let pov = Arc::new(PoV { block_data: BlockData(b"pov".to_vec()) });

		let (result_tx, result_rx) = oneshot::channel();
		host.execute_pvf(
			PvfPrepData::from_discriminator(1),
			TEST_EXECUTION_TIMEOUT,
			pvd,
			pov,
			Priority::Normal,
			PvfExecPriority::Backing,
			result_tx,
		)
		.await
		.unwrap();

		assert_matches!(
			test.poll_and_recv_to_prepare_queue().await,
			prepare::ToQueue::Enqueue { .. }
		);

		test.from_prepare_queue_tx
			.send(prepare::FromQueue {
				artifact_id: artifact_id(1),
				result: Ok(PrepareSuccess::default()),
			})
			.await
			.unwrap();

		drop(result_rx);

		test.poll_ensure_to_execute_queue_is_empty().await;
	}
}<|MERGE_RESOLUTION|>--- conflicted
+++ resolved
@@ -36,12 +36,9 @@
 	prepare::PrepareSuccess,
 	pvf::PvfPrepData,
 };
-<<<<<<< HEAD
-use polkadot_node_subsystem::{messages::PvfExecPriority, SubsystemError, SubsystemResult};
-=======
 use polkadot_node_primitives::PoV;
 use polkadot_node_subsystem::{SubsystemError, SubsystemResult};
->>>>>>> e600b74c
+use polkadot_node_subsystem::{messages::PvfExecPriority, SubsystemError, SubsystemResult};
 use polkadot_parachain_primitives::primitives::ValidationResult;
 use polkadot_primitives::PersistedValidationData;
 use std::{
@@ -552,12 +549,8 @@
 	awaiting_prepare: &mut AwaitingPrepare,
 	inputs: ExecutePvfInputs,
 ) -> Result<(), Fatal> {
-<<<<<<< HEAD
-	let ExecutePvfInputs { pvf, exec_timeout, params, priority, execute_priority, result_tx } =
+	let ExecutePvfInputs { pvf, exec_timeout, pvd, pov, priority, execute_priority, result_tx } =
 		inputs;
-=======
-	let ExecutePvfInputs { pvf, exec_timeout, pvd, pov, priority, result_tx } = inputs;
->>>>>>> e600b74c
 	let artifact_id = ArtifactId::from_pvf_prep_data(&pvf);
 	let executor_params = (*pvf.executor_params()).clone();
 
@@ -620,17 +613,14 @@
 			ArtifactState::Preparing { .. } => {
 				awaiting_prepare.add(
 					artifact_id,
-<<<<<<< HEAD
 					PendingExecutionRequest {
 						exec_timeout,
-						params,
+						pvd,
+						pov,
 						executor_params,
 						result_tx,
 						execute_priority,
 					},
-=======
-					PendingExecutionRequest { exec_timeout, pvd, pov, executor_params, result_tx },
->>>>>>> e600b74c
 				);
 			},
 			ArtifactState::FailedToProcess { last_time_failed, num_failures, error } => {
@@ -682,17 +672,14 @@
 			pvf,
 			priority,
 			artifact_id,
-<<<<<<< HEAD
 			PendingExecutionRequest {
 				exec_timeout,
-				params,
+				pvd,
+				pov,
 				executor_params,
 				result_tx,
 				execute_priority,
 			},
-=======
-			PendingExecutionRequest { exec_timeout, pvd, pov, executor_params, result_tx },
->>>>>>> e600b74c
 		)
 		.await?;
 	}
@@ -814,18 +801,14 @@
 	// It's finally time to dispatch all the execution requests that were waiting for this artifact
 	// to be prepared.
 	let pending_requests = awaiting_prepare.take(&artifact_id);
-<<<<<<< HEAD
 	for PendingExecutionRequest {
 		exec_timeout,
-		params,
+		pvd,
+		pov,
 		executor_params,
 		result_tx,
 		execute_priority,
 	} in pending_requests
-=======
-	for PendingExecutionRequest { exec_timeout, pvd, pov, executor_params, result_tx } in
-		pending_requests
->>>>>>> e600b74c
 	{
 		if result_tx.is_canceled() {
 			// Preparation could've taken quite a bit of time and the requester may be not
