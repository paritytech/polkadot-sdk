--- conflicted
+++ resolved
@@ -33,7 +33,7 @@
 use nix::{
 	errno::Errno,
 	sys::{
-		resource::{Resource, Usage, UsageWho},
+		resource::{Usage, UsageWho},
 		wait::WaitStatus,
 	},
 	unistd::{ForkResult, Pid},
@@ -63,7 +63,6 @@
 	sync::{mpsc::channel, Arc},
 	time::Duration,
 };
-use std::fs::File;
 
 /// Contains the bytes for a successfully compiled artifact.
 #[derive(Encode, Decode)]
@@ -284,19 +283,6 @@
 		"worker job: preparing artifact",
 	);
 
-<<<<<<< HEAD
-=======
-	// Set a hard CPU time limit for the child process.
-	nix::sys::resource::setrlimit(
-		Resource::RLIMIT_CPU,
-		preparation_timeout.as_secs(),
-		preparation_timeout.as_secs(),
-	)
-	.unwrap_or_else(|errno| {
-		send_child_response(&pipe_write, Err(error_from_errno("setrlimit", errno)))
-	});
-
->>>>>>> 0c048424
 	// Conditional variable to notify us when a thread is done.
 	let condvar = thread::get_condvar();
 
@@ -394,7 +380,7 @@
 		// dropped and the thread will finish in the background.
 		WaitOutcome::TimedOut => {
 			match cpu_time_monitor_thread.join() {
-				Ok(Some(cpu_time_elapsed)) => Err(PrepareError::TimedOut),
+				Ok(Some(_cpu_time_elapsed)) => Err(PrepareError::TimedOut),
 				Ok(None) =>
 					Err(PrepareError::IoErr("error communicating over closed channel".into())),
 				// Errors in this thread are independent of the PVF.
@@ -451,21 +437,14 @@
 	let usage_after = nix::sys::resource::getrusage(UsageWho::RUSAGE_CHILDREN)
 		.map_err(|errno| error_from_errno("getrusage after", errno))?;
 
-	// Using `getrusage` is needed to check whether `setrlimit` was triggered.
+	// Using `getrusage` is needed to check whether child has timedout since we cannot rely on child.
+	// to report its own time.
 	// As `getrusage` returns resource usage from all terminated child processes,
 	// it is necessary to subtract the usage before the current child process to isolate its cpu
 	// time
 	let cpu_tv = get_total_cpu_usage(usage_after) - get_total_cpu_usage(usage_before);
-<<<<<<< HEAD
 
 	return match status {
-=======
-	if cpu_tv >= timeout {
-		return Err(PrepareError::TimedOut)
-	}
-
-	match status {
->>>>>>> 0c048424
 		Ok(WaitStatus::Exited(_, libc::EXIT_SUCCESS)) => {
 			let result: Result<Response, PrepareError> =
 				Result::decode(&mut received_data.as_slice())
@@ -521,14 +500,6 @@
 				},
 			}
 		},
-<<<<<<< HEAD
-		Ok(WaitStatus::Exited(_, libc::EXIT_FAILURE)) =>
-			Err(PrepareError::Panic("child exited with failure".to_string())),
-		Ok(WaitStatus::Exited(_, exit_status)) =>
-			Err(PrepareError::Panic(format!("child exited with unexpected status {}", exit_status))),
-		Ok(_) => Err(PrepareError::Panic("child ended unexpectedly".to_string())),
-		Err(err) => Err(PrepareError::Panic(err.to_string())),
-=======
 		// The job gets SIGSYS on seccomp violations. We can also treat other termination signals as
 		// death. But also, receiving any signal is unexpected, so treat them all the same.
 		Ok(WaitStatus::Signaled(..)) => Err(PrepareError::JobDied),
@@ -539,7 +510,6 @@
 		Ok(unexpected_wait_status) => Err(PrepareError::IoErr(format!(
 			"unexpected status from wait: {unexpected_wait_status:?}"
 		))),
->>>>>>> 0c048424
 	}
 }
 
