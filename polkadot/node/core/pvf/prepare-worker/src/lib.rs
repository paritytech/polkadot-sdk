// Copyright (C) Parity Technologies (UK) Ltd.
// This file is part of Polkadot.

// Polkadot is free software: you can redistribute it and/or modify
// it under the terms of the GNU General Public License as published by
// the Free Software Foundation, either version 3 of the License, or
// (at your option) any later version.

// Polkadot is distributed in the hope that it will be useful,
// but WITHOUT ANY WARRANTY; without even the implied warranty of
// MERCHANTABILITY or FITNESS FOR A PARTICULAR PURPOSE.  See the
// GNU General Public License for more details.

// You should have received a copy of the GNU General Public License
// along with Polkadot.  If not, see <http://www.gnu.org/licenses/>.

//! Contains the logic for preparing PVFs. Used by the polkadot-prepare-worker binary.

mod memory_stats;

use polkadot_node_core_pvf_common::executor_intf::{prepare, prevalidate};

// NOTE: Initializing logging in e.g. tests will not have an effect in the workers, as they are
//       separate spawned processes. Run with e.g. `RUST_LOG=parachain::pvf-prepare-worker=trace`.
const LOG_TARGET: &str = "parachain::pvf-prepare-worker";

#[cfg(target_os = "linux")]
use crate::memory_stats::max_rss_stat::{extract_max_rss_stat, get_max_rss_thread};
#[cfg(any(target_os = "linux", feature = "jemalloc-allocator"))]
use crate::memory_stats::memory_tracker::{get_memory_tracker_loop_stats, memory_tracker_loop};
use parity_scale_codec::{Decode, Encode};
use polkadot_node_core_pvf_common::{
	error::{PrepareError, PrepareResult, OOM_PAYLOAD},
	executor_intf::create_runtime_from_artifact_bytes,
	framed_recv_blocking, framed_send_blocking,
	prepare::{MemoryStats, PrepareJobKind, PrepareStats},
	pvf::PvfPrepData,
	worker::{
		cpu_time_monitor_loop, stringify_panic_payload,
		thread::{self, WaitOutcome},
		worker_event_loop, WorkerKind,
	},
	worker_dir, ProcessTime, SecurityStatus,
};
use polkadot_primitives::ExecutorParams;
use std::{
<<<<<<< HEAD
	os::{
		fd::{AsRawFd, RawFd},
		unix::net::UnixStream,
	},
=======
	fs, io,
	os::unix::net::UnixStream,
>>>>>>> 9987bbb1
	path::PathBuf,
	sync::{mpsc::channel, Arc},
	time::Duration,
};
<<<<<<< HEAD
use tokio::io;
use tracking_allocator::TrackingAllocator;

#[cfg(any(target_os = "linux", feature = "jemalloc-allocator"))]
#[global_allocator]
static ALLOC: TrackingAllocator<tikv_jemallocator::Jemalloc> =
	TrackingAllocator(tikv_jemallocator::Jemalloc);

#[cfg(not(any(target_os = "linux", feature = "jemalloc-allocator")))]
#[global_allocator]
static ALLOC: TrackingAllocator<std::alloc::System> = TrackingAllocator(std::alloc::System);
=======
>>>>>>> 9987bbb1

/// Contains the bytes for a successfully compiled artifact.
pub struct CompiledArtifact(Vec<u8>);

impl CompiledArtifact {
	/// Creates a `CompiledArtifact`.
	pub fn new(code: Vec<u8>) -> Self {
		Self(code)
	}
}

impl AsRef<[u8]> for CompiledArtifact {
	fn as_ref(&self) -> &[u8] {
		self.0.as_slice()
	}
}

fn recv_request(stream: &mut UnixStream) -> io::Result<PvfPrepData> {
	let pvf = framed_recv_blocking(stream)?;
	let pvf = PvfPrepData::decode(&mut &pvf[..]).map_err(|e| {
		io::Error::new(
			io::ErrorKind::Other,
			format!("prepare pvf recv_request: failed to decode PvfPrepData: {}", e),
		)
	})?;
	Ok(pvf)
}

fn send_response(stream: &mut UnixStream, result: PrepareResult) -> io::Result<()> {
	framed_send_blocking(stream, &result.encode())
}

fn start_memory_tracking(fd: RawFd, limit: Option<isize>) {
	unsafe {
		// SAFETY: Inside the failure handler, the allocator is locked and no allocations or
		// deallocations are possible. For Linux, that always holds for the code below, so it's
		// safe. For MacOS, that technically holds at the time of writing, but there are no future
		// guarantees.
		// The arguments of unsafe `libc` calls are valid, the payload validity is covered with
		// a test.
		ALLOC.start_tracking(
			limit,
			Some(Box::new(move || {
				#[cfg(target_os = "linux")]
				{
					// Syscalls never allocate or deallocate, so this is safe.
					libc::syscall(libc::SYS_write, fd, OOM_PAYLOAD.as_ptr(), OOM_PAYLOAD.len());
					libc::syscall(libc::SYS_close, fd);
					libc::syscall(libc::SYS_exit, 1);
				}
				#[cfg(not(target_os = "linux"))]
				{
					// Syscalls are not available on MacOS, so we have to use `libc` wrappers.
					// Technicaly, there may be allocations inside, although they shouldn't be
					// there. In that case, we'll see deadlocks on MacOS after the OOM condition
					// triggered. As we consider running a validator on MacOS unsafe, and this
					// code is only run by a validator, it's a lesser evil.
					libc::write(fd, OOM_PAYLOAD.as_ptr().cast(), OOM_PAYLOAD.len());
					libc::close(fd);
					std::process::exit(1);
				}
			})),
		);
	}
}

fn end_memory_tracking() -> isize {
	ALLOC.end_tracking()
}

/// The entrypoint that the spawned prepare worker should start with.
///
/// # Parameters
///
/// - `socket_path`: specifies the path to the socket used to communicate with the host.
///
/// - `worker_dir_path`: specifies the path to the worker-specific temporary directory.
///
/// - `node_version`: if `Some`, is checked against the `worker_version`. A mismatch results in
///   immediate worker termination. `None` is used for tests and in other situations when version
///   check is not necessary.
///
/// - `worker_version`: see above
///
/// - `security_status`: contains the detected status of security features.
///
/// # Flow
///
/// This runs the following in a loop:
///
/// 1. Get the code and parameters for preparation from the host.
///
/// 2. Start a memory tracker in a separate thread.
///
/// 3. Start the CPU time monitor loop and the actual preparation in two separate threads.
///
/// 4. Wait on the two threads created in step 3.
///
/// 5. Stop the memory tracker and get the stats.
///
/// 6. If compilation succeeded, write the compiled artifact into a temporary file.
///
/// 7. Send the result of preparation back to the host. If any error occurred in the above steps, we
///    send that in the `PrepareResult`.
pub fn worker_entrypoint(
	socket_path: PathBuf,
	worker_dir_path: PathBuf,
	node_version: Option<&str>,
	worker_version: Option<&str>,
	security_status: SecurityStatus,
) {
	worker_event_loop(
		WorkerKind::Prepare,
		socket_path,
		worker_dir_path,
		node_version,
		worker_version,
		&security_status,
		|mut stream, worker_dir_path| {
			let worker_pid = std::process::id();
			let temp_artifact_dest = worker_dir::prepare_tmp_artifact(&worker_dir_path);

			loop {
				let pvf = recv_request(&mut stream)?;
				gum::debug!(
					target: LOG_TARGET,
					%worker_pid,
					"worker: preparing artifact",
				);

				let preparation_timeout = pvf.prep_timeout();
				let prepare_job_kind = pvf.prep_kind();
				let executor_params = pvf.executor_params();

				// Conditional variable to notify us when a thread is done.
				let condvar = thread::get_condvar();

				// Run the memory tracker in a regular, non-worker thread.
				#[cfg(any(target_os = "linux", feature = "jemalloc-allocator"))]
				let condvar_memory = Arc::clone(&condvar);
				#[cfg(any(target_os = "linux", feature = "jemalloc-allocator"))]
				let memory_tracker_thread = std::thread::spawn(|| memory_tracker_loop(condvar_memory));

				let cpu_time_start = ProcessTime::now();

				// Spawn a new thread that runs the CPU time monitor.
				let (cpu_time_monitor_tx, cpu_time_monitor_rx) = channel::<()>();
				let cpu_time_monitor_thread = thread::spawn_worker_thread(
					"cpu time monitor thread",
					move || {
						cpu_time_monitor_loop(
							cpu_time_start,
							preparation_timeout,
							cpu_time_monitor_rx,
						)
					},
					Arc::clone(&condvar),
					WaitOutcome::TimedOut,
				)?;

				start_memory_tracking(
					stream.as_raw_fd(),
					executor_params.prechecking_max_memory().map(|v| {
						v.try_into().unwrap_or_else(|_| {
							gum::warn!(
								LOG_TARGET,
								%worker_pid,
								"Illegal pre-checking max memory value {} discarded",
								v,
							);
							0
						})
					}),
				);

				// Spawn another thread for preparation.
				let prepare_thread = thread::spawn_worker_thread(
					"prepare thread",
					move || {
						#[allow(unused_mut)]
						let mut result = prepare_artifact(pvf, cpu_time_start);

						// Get the `ru_maxrss` stat. If supported, call getrusage for the thread.
						#[cfg(target_os = "linux")]
						let mut result = result
							.map(|(artifact, elapsed)| (artifact, elapsed, get_max_rss_thread()));

						// If we are pre-checking, check for runtime construction errors.
						//
						// As pre-checking is more strict than just preparation in terms of memory
						// and time, it is okay to do extra checks here. This takes negligible time
						// anyway.
						if let PrepareJobKind::Prechecking = prepare_job_kind {
							result = result.and_then(|output| {
								runtime_construction_check(
									output.0.as_ref(),
									executor_params.as_ref(),
								)?;
								Ok(output)
							});
						}

						result
					},
					Arc::clone(&condvar),
					WaitOutcome::Finished,
				)?;

				let outcome = thread::wait_for_threads(condvar);

				let peak_alloc = {
					let peak = end_memory_tracking();
					gum::debug!(
						target: LOG_TARGET,
						%worker_pid,
						"prepare job peak allocation is {} bytes",
						peak,
					);
					peak
				};

				let result = match outcome {
					WaitOutcome::Finished => {
						let _ = cpu_time_monitor_tx.send(());

						match prepare_thread.join().unwrap_or_else(|err| {
							Err(PrepareError::Panic(stringify_panic_payload(err)))
						}) {
							Err(err) => {
								// Serialized error will be written into the socket.
								Err(err)
							},
							Ok(ok) => {
								cfg_if::cfg_if! {
									if #[cfg(target_os = "linux")] {
										let (artifact, cpu_time_elapsed, max_rss) = ok;
									} else {
										let (artifact, cpu_time_elapsed) = ok;
									}
								}

								// Stop the memory stats worker and get its observed memory stats.
								#[cfg(any(target_os = "linux", feature = "jemalloc-allocator"))]
								let memory_tracker_stats = get_memory_tracker_loop_stats(memory_tracker_thread, worker_pid);
								let memory_stats = MemoryStats {
									#[cfg(any(
										target_os = "linux",
										feature = "jemalloc-allocator"
									))]
									memory_tracker_stats,
									#[cfg(target_os = "linux")]
									max_rss: extract_max_rss_stat(max_rss, worker_pid),
									// Negative peak allocation values are legit; they are narrow
									// corner cases and shouldn't affect overall statistics
									// significantly
									peak_tracked_alloc: if peak_alloc > 0 {
										peak_alloc as u64
									} else {
										0u64
									},
								};

								// Write the serialized artifact into a temp file.
								//
								// PVF host only keeps artifacts statuses in its memory,
								// successfully compiled code gets stored on the disk (and
								// consequently deserialized by execute-workers). The prepare worker
								// is only required to send `Ok` to the pool to indicate the
								// success.

								gum::debug!(
									target: LOG_TARGET,
									%worker_pid,
									"worker: writing artifact to {}",
									temp_artifact_dest.display(),
								);
								fs::write(&temp_artifact_dest, &artifact)?;

								Ok(PrepareStats { cpu_time_elapsed, memory_stats })
							},
						}
					},
					// If the CPU thread is not selected, we signal it to end, the join handle is
					// dropped and the thread will finish in the background.
					WaitOutcome::TimedOut => {
						match cpu_time_monitor_thread.join() {
							Ok(Some(cpu_time_elapsed)) => {
								// Log if we exceed the timeout and the other thread hasn't
								// finished.
								gum::warn!(
									target: LOG_TARGET,
									%worker_pid,
									"prepare job took {}ms cpu time, exceeded prepare timeout {}ms",
									cpu_time_elapsed.as_millis(),
									preparation_timeout.as_millis(),
								);
								Err(PrepareError::TimedOut)
							},
							Ok(None) => Err(PrepareError::IoErr(
								"error communicating over closed channel".into(),
							)),
							// Errors in this thread are independent of the PVF.
							Err(err) => Err(PrepareError::IoErr(stringify_panic_payload(err))),
						}
					},
					WaitOutcome::Pending => unreachable!(
						"we run wait_while until the outcome is no longer pending; qed"
					),
				};

				gum::trace!(
					target: LOG_TARGET,
					%worker_pid,
					"worker: sending response to host: {:?}",
					result
				);
				send_response(&mut stream, result)?;
			}
		},
	);
}

fn prepare_artifact(
	pvf: PvfPrepData,
	cpu_time_start: ProcessTime,
) -> Result<(CompiledArtifact, Duration), PrepareError> {
	let blob = match prevalidate(&pvf.code()) {
		Err(err) => return Err(PrepareError::Prevalidation(format!("{:?}", err))),
		Ok(b) => b,
	};

	match prepare(blob, &pvf.executor_params()) {
		Ok(compiled_artifact) => Ok(CompiledArtifact::new(compiled_artifact)),
		Err(err) => Err(PrepareError::Preparation(format!("{:?}", err))),
	}
	.map(|artifact| (artifact, cpu_time_start.elapsed()))
}

/// Try constructing the runtime to catch any instantiation errors during pre-checking.
fn runtime_construction_check(
	artifact_bytes: &[u8],
	executor_params: &ExecutorParams,
) -> Result<(), PrepareError> {
	// SAFETY: We just compiled this artifact.
	let result = unsafe { create_runtime_from_artifact_bytes(artifact_bytes, executor_params) };
	result
		.map(|_runtime| ())
		.map_err(|err| PrepareError::RuntimeConstruction(format!("{:?}", err)))
}<|MERGE_RESOLUTION|>--- conflicted
+++ resolved
@@ -44,21 +44,15 @@
 };
 use polkadot_primitives::ExecutorParams;
 use std::{
-<<<<<<< HEAD
+	fs, io,
 	os::{
 		fd::{AsRawFd, RawFd},
 		unix::net::UnixStream,
 	},
-=======
-	fs, io,
-	os::unix::net::UnixStream,
->>>>>>> 9987bbb1
 	path::PathBuf,
 	sync::{mpsc::channel, Arc},
 	time::Duration,
 };
-<<<<<<< HEAD
-use tokio::io;
 use tracking_allocator::TrackingAllocator;
 
 #[cfg(any(target_os = "linux", feature = "jemalloc-allocator"))]
@@ -69,8 +63,6 @@
 #[cfg(not(any(target_os = "linux", feature = "jemalloc-allocator")))]
 #[global_allocator]
 static ALLOC: TrackingAllocator<std::alloc::System> = TrackingAllocator(std::alloc::System);
-=======
->>>>>>> 9987bbb1
 
 /// Contains the bytes for a successfully compiled artifact.
 pub struct CompiledArtifact(Vec<u8>);
