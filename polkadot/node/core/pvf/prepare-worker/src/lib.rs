--- conflicted
+++ resolved
@@ -232,7 +232,6 @@
 					},
 				};
 
-<<<<<<< HEAD
 				cfg_if::cfg_if! {
 					if #[cfg(any(target_os = "linux"))
 					] {
@@ -245,7 +244,7 @@
 						| CloneFlags::CLONE_NEWPID
 						| CloneFlags::CLONE_NEWUSER
 						| CloneFlags::CLONE_NEWUTS
-						| CloneFlags::from_bits_retain(libc::SIGCHLD);
+						| CloneFlags::fr&mut om_bits_retain(libc::SIGCHLD);
 
 						// SAFETY: new process is spawned within a single threaded process. This invariant
 						// is enforced by tests. Stack size being specified to ensure child doesn't overflow
@@ -303,54 +302,6 @@
 								// this drop is necessary to avoid deadlock
 								drop(pipe_writer);
 
-								handle_parent_process(
-									pipe_reader,
-									child,
-									temp_artifact_dest.clone(),
-									worker_pid,
-									usage_before,
-									preparation_timeout,
-								)
-							},
-						};
-
-
-						gum::trace!(
-							target: LOG_TARGET,
-							%worker_pid,
-							"worker: sending result to host: {:?}",
-							result
-						);
-						send_response(&mut stream, result)?;
-					}
-				}
-=======
-				// SAFETY: new process is spawned within a single threaded process. This invariant
-				// is enforced by tests.
-				let result = match unsafe { nix::unistd::fork() } {
-					Err(errno) => Err(error_from_errno("fork", errno)),
-					Ok(ForkResult::Child) => {
-						// Dropping the stream closes the underlying socket. We want to make sure
-						// that the sandboxed child can't get any kind of information from the
-						// outside world. The only IPC it should be able to do is sending its
-						// response over the pipe.
-						drop(stream);
-						// Drop the read end so we don't have too many FDs open.
-						drop(pipe_reader);
-
-						handle_child_process(
-							pvf,
-							pipe_writer,
-							preparation_timeout,
-							prepare_job_kind,
-							executor_params,
-						)
-					},
-					Ok(ForkResult::Parent { child }) => {
-						// the read end will wait until all write ends have been closed,
-						// this drop is necessary to avoid deadlock
-						drop(pipe_writer);
-
 						handle_parent_process(
 							pipe_reader,
 							worker_pid,
@@ -362,14 +313,16 @@
 					},
 				};
 
-				gum::trace!(
-					target: LOG_TARGET,
-					%worker_pid,
-					"worker: sending result to host: {:?}",
-					result
-				);
-				send_response(&mut stream, result)?;
->>>>>>> e3242d2c
+
+						gum::trace!(
+							target: LOG_TARGET,
+							%worker_pid,
+							"worker: sending result to host: {:?}",
+							result
+						);
+						send_response(&mut stream, result)?;
+					}
+				}
 			}
 		},
 	);
