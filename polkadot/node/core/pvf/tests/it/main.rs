// Copyright (C) Parity Technologies (UK) Ltd.
// This file is part of Polkadot.

// Polkadot is free software: you can redistribute it and/or modify
// it under the terms of the GNU General Public License as published by
// the Free Software Foundation, either version 3 of the License, or
// (at your option) any later version.

// Polkadot is distributed in the hope that it will be useful,
// but WITHOUT ANY WARRANTY; without even the implied warranty of
// MERCHANTABILITY or FITNESS FOR A PARTICULAR PURPOSE.  See the
// GNU General Public License for more details.

// You should have received a copy of the GNU General Public License
// along with Polkadot.  If not, see <http://www.gnu.org/licenses/>.

//! General PVF host integration tests checking the functionality of the PVF host itself.

use assert_matches::assert_matches;
#[cfg(all(feature = "ci-only-tests", target_os = "linux"))]
use polkadot_node_core_pvf::SecurityStatus;
use polkadot_node_core_pvf::{
	start, testing::build_workers_and_get_paths, Config, InvalidCandidate, Metrics,
	PossiblyInvalidError, PrepareError, PrepareJobKind, PvfPrepData, ValidationError,
	ValidationHost, JOB_TIMEOUT_WALL_CLOCK_FACTOR,
};
use polkadot_node_core_pvf_common::{compute_checksum, ArtifactChecksum};
use polkadot_node_primitives::{PoV, POV_BOMB_LIMIT};
use polkadot_node_subsystem::messages::PvfExecKind;
use polkadot_parachain_primitives::primitives::{BlockData, ValidationResult};
use polkadot_primitives::{
	ExecutorParam, ExecutorParams, Hash, PersistedValidationData,
	PvfExecKind as RuntimePvfExecKind, PvfPrepKind,
};
use sp_core::H256;

const VALIDATION_CODE_BOMB_LIMIT: u32 = 30 * 1024 * 1024;

use sp_maybe_compressed_blob::{compress_as, MaybeCompressedBlobType};

use std::{io::Write, sync::Arc, time::Duration};
use tokio::sync::Mutex;

mod adder;
#[cfg(target_os = "linux")]
mod process;
mod worker_common;

const TEST_EXECUTION_TIMEOUT: Duration = Duration::from_secs(6);
const TEST_PREPARATION_TIMEOUT: Duration = Duration::from_secs(6);

struct TestHost {
	// Keep a reference to the tempdir as it gets deleted on drop.
	cache_dir: tempfile::TempDir,
	host: Mutex<ValidationHost>,
}

impl TestHost {
	async fn new() -> Self {
		Self::new_with_config(|_| ()).await
	}

	async fn new_with_config<F>(f: F) -> Self
	where
		F: FnOnce(&mut Config),
	{
		let (prepare_worker_path, execute_worker_path) = build_workers_and_get_paths();

		let cache_dir = tempfile::tempdir().unwrap();
		let mut config = Config::new(
			cache_dir.path().to_owned(),
			None,
			false,
			prepare_worker_path,
			execute_worker_path,
			2,
			1,
			2,
		);
		f(&mut config);
		let (host, task) = start(config, Metrics::default()).await.unwrap();
		let _ = tokio::task::spawn(task);
		Self { cache_dir, host: Mutex::new(host) }
	}

	async fn precheck_pvf(
		&self,
		code: &[u8],
		executor_params: ExecutorParams,
	) -> Result<(), PrepareError> {
		let (result_tx, result_rx) = futures::channel::oneshot::channel();

		self.host
			.lock()
			.await
			.precheck_pvf(
				PvfPrepData::from_code(
					code.into(),
					executor_params,
					TEST_PREPARATION_TIMEOUT,
					PrepareJobKind::Prechecking,
					VALIDATION_CODE_BOMB_LIMIT,
				),
				result_tx,
			)
			.await
			.unwrap();
		result_rx.await.unwrap()
	}

	async fn validate_candidate(
		&self,
		code: &[u8],
		pvd: PersistedValidationData,
		pov: PoV,
		executor_params: ExecutorParams,
		relay_parent: Hash,
	) -> Result<ValidationResult, ValidationError> {
		let (result_tx, result_rx) = futures::channel::oneshot::channel();

		self.host
			.lock()
			.await
			.execute_pvf(
				PvfPrepData::from_code(
					code.into(),
					executor_params,
					TEST_PREPARATION_TIMEOUT,
					PrepareJobKind::Compilation,
					VALIDATION_CODE_BOMB_LIMIT,
				),
				TEST_EXECUTION_TIMEOUT,
				Arc::new(pvd),
				Arc::new(pov),
				polkadot_node_core_pvf::Priority::Normal,
				PvfExecKind::Backing(relay_parent),
				result_tx,
			)
			.await
			.unwrap();
		result_rx.await.unwrap()
	}

	async fn replace_artifact_checksum(
		&self,
		checksum: ArtifactChecksum,
		new_checksum: ArtifactChecksum,
	) {
		self.host
			.lock()
			.await
			.replace_artifact_checksum(checksum, new_checksum)
			.await
			.unwrap();
	}

	#[cfg(all(feature = "ci-only-tests", target_os = "linux"))]
	async fn security_status(&self) -> SecurityStatus {
		self.host.lock().await.security_status.clone()
	}
}

#[tokio::test]
async fn prepare_job_terminates_on_timeout() {
	let host = TestHost::new().await;

	let start = std::time::Instant::now();
	let result = host
		.precheck_pvf(rococo_runtime::WASM_BINARY.unwrap(), Default::default())
		.await;

	match result {
		Err(PrepareError::TimedOut) => {},
		r => panic!("{:?}", r),
	}

	let duration = std::time::Instant::now().duration_since(start);
	assert!(duration >= TEST_PREPARATION_TIMEOUT);
	assert!(duration < TEST_PREPARATION_TIMEOUT * JOB_TIMEOUT_WALL_CLOCK_FACTOR);
}

#[tokio::test]
async fn execute_job_terminates_on_timeout() {
	let host = TestHost::new().await;
	let pvd = PersistedValidationData {
		parent_head: Default::default(),
		relay_parent_number: 1u32,
		relay_parent_storage_root: H256::default(),
		max_pov_size: 4096 * 1024,
	};
	let pov = PoV { block_data: BlockData(Vec::new()) };

	let start = std::time::Instant::now();
	let result = host
		.validate_candidate(
			test_parachain_halt::wasm_binary_unwrap(),
			pvd,
			pov,
			Default::default(),
			H256::default(),
		)
		.await;

	match result {
		Err(ValidationError::Invalid(InvalidCandidate::HardTimeout)) => {},
		r => panic!("{:?}", r),
	}

	let duration = std::time::Instant::now().duration_since(start);
	assert!(duration >= TEST_EXECUTION_TIMEOUT);
	assert!(duration < TEST_EXECUTION_TIMEOUT * JOB_TIMEOUT_WALL_CLOCK_FACTOR);
}

#[cfg(feature = "ci-only-tests")]
#[tokio::test]
async fn ensure_parallel_execution() {
	// Run some jobs that do not complete, thus timing out.
	let host = TestHost::new().await;
	let pvd = PersistedValidationData {
		parent_head: Default::default(),
		relay_parent_number: 1u32,
		relay_parent_storage_root: H256::default(),
		max_pov_size: 4096 * 1024,
	};
	let pov = PoV { block_data: BlockData(Vec::new()) };
	let execute_pvf_future_1 = host.validate_candidate(
		test_parachain_halt::wasm_binary_unwrap(),
		pvd.clone(),
		pov.clone(),
		Default::default(),
		H256::default(),
	);
	let execute_pvf_future_2 = host.validate_candidate(
		test_parachain_halt::wasm_binary_unwrap(),
		pvd,
		pov,
		Default::default(),
		H256::default(),
	);

	let start = std::time::Instant::now();
	let (res1, res2) = futures::join!(execute_pvf_future_1, execute_pvf_future_2);
	assert_matches!(
		(res1, res2),
		(
			Err(ValidationError::Invalid(InvalidCandidate::HardTimeout)),
			Err(ValidationError::Invalid(InvalidCandidate::HardTimeout))
		)
	);

	// Total time should be < 2 x TEST_EXECUTION_TIMEOUT (two workers run in parallel).
	let duration = std::time::Instant::now().duration_since(start);
	let max_duration = 2 * TEST_EXECUTION_TIMEOUT;
	assert!(
		duration < max_duration,
		"Expected duration {}ms to be less than {}ms",
		duration.as_millis(),
		max_duration.as_millis()
	);
}

#[tokio::test]
async fn execute_queue_doesnt_stall_if_workers_died() {
	let host = TestHost::new_with_config(|cfg| {
		cfg.execute_workers_max_num = 5;
	})
	.await;
	let pvd = PersistedValidationData {
		parent_head: Default::default(),
		relay_parent_number: 1u32,
		relay_parent_storage_root: H256::default(),
		max_pov_size: 4096 * 1024,
	};
	let pov = PoV { block_data: BlockData(Vec::new()) };

	// Here we spawn 8 validation jobs for the `halt` PVF and share those between 5 workers. The
	// first five jobs should timeout and the workers killed. For the next 3 jobs a new batch of
	// workers should be spun up.
	let start = std::time::Instant::now();
	futures::future::join_all((0u8..=8).map(|_| {
		host.validate_candidate(
			test_parachain_halt::wasm_binary_unwrap(),
			pvd.clone(),
			pov.clone(),
			Default::default(),
			H256::default(),
		)
	}))
	.await;

	// Total time should be >= 2 x TEST_EXECUTION_TIMEOUT (two separate sets of workers that should
	// both timeout).
	let duration = std::time::Instant::now().duration_since(start);
	let max_duration = 2 * TEST_EXECUTION_TIMEOUT;
	assert!(
		duration >= max_duration,
		"Expected duration {}ms to be greater than or equal to {}ms",
		duration.as_millis(),
		max_duration.as_millis()
	);
}

#[cfg(feature = "ci-only-tests")]
#[tokio::test]
async fn execute_queue_doesnt_stall_with_varying_executor_params() {
	let host = TestHost::new_with_config(|cfg| {
		cfg.execute_workers_max_num = 2;
	})
	.await;
	let pvd = PersistedValidationData {
		parent_head: Default::default(),
		relay_parent_number: 1u32,
		relay_parent_storage_root: H256::default(),
		max_pov_size: 4096 * 1024,
	};
	let pov = PoV { block_data: BlockData(Vec::new()) };

	let executor_params_1 = ExecutorParams::default();
	let executor_params_2 = ExecutorParams::from(&[ExecutorParam::StackLogicalMax(1024)][..]);

	// Here we spawn 6 validation jobs for the `halt` PVF and share those between 2 workers. Every
	// 3rd job will have different set of executor parameters. All the workers should be killed
	// and in this case the queue should respawn new workers with needed executor environment
	// without waiting. The jobs will be executed in 3 batches, each running two jobs in parallel,
	// and execution time would be roughly 3 * TEST_EXECUTION_TIMEOUT
	let start = std::time::Instant::now();
	futures::future::join_all((0u8..6).map(|i| {
		host.validate_candidate(
			test_parachain_halt::wasm_binary_unwrap(),
			pvd.clone(),
			pov.clone(),
			match i % 3 {
				0 => executor_params_1.clone(),
				_ => executor_params_2.clone(),
			},
			H256::default(),
		)
	}))
	.await;

	let duration = std::time::Instant::now().duration_since(start);
	let min_duration = 3 * TEST_EXECUTION_TIMEOUT;
	let max_duration = 4 * TEST_EXECUTION_TIMEOUT;
	assert!(
		duration >= min_duration,
		"Expected duration {}ms to be greater than or equal to {}ms",
		duration.as_millis(),
		min_duration.as_millis()
	);
	assert!(
		duration <= max_duration,
		"Expected duration {}ms to be less than or equal to {}ms",
		duration.as_millis(),
		max_duration.as_millis()
	);
}

// Test that deleting a prepared artifact does not lead to a dispute when we try to execute it.
#[tokio::test]
async fn deleting_prepared_artifact_does_not_dispute() {
	let host = TestHost::new().await;
	let cache_dir = host.cache_dir.path();
	let pvd = PersistedValidationData {
		parent_head: Default::default(),
		relay_parent_number: 1u32,
		relay_parent_storage_root: H256::default(),
		max_pov_size: 4096 * 1024,
	};
	let pov = PoV { block_data: BlockData(Vec::new()) };

	let _stats = host
		.precheck_pvf(test_parachain_halt::wasm_binary_unwrap(), Default::default())
		.await
		.unwrap();

	// Manually delete the prepared artifact from disk. The in-memory artifacts table won't change.
	{
		// Get the artifact path (asserting it exists).
		let mut cache_dir: Vec<_> = std::fs::read_dir(cache_dir).unwrap().collect();
		// Should contain the artifact and the worker dir.
		assert_eq!(cache_dir.len(), 2);
		let mut artifact_path = cache_dir.pop().unwrap().unwrap();
		if artifact_path.path().is_dir() {
			artifact_path = cache_dir.pop().unwrap().unwrap();
		}

		// Delete the artifact.
		std::fs::remove_file(artifact_path.path()).unwrap();
	}

	// Try to validate, artifact should get recreated.
	let result = host
		.validate_candidate(
			test_parachain_halt::wasm_binary_unwrap(),
			pvd,
			pov,
			Default::default(),
			H256::default(),
		)
		.await;

	assert_matches!(result, Err(ValidationError::Invalid(InvalidCandidate::HardTimeout)));
}

// Test that corruption of a prepared artifact due to disk issues does not lead to a dispute when we
// try to execute it.
#[tokio::test]
async fn corrupted_on_disk_prepared_artifact_does_not_dispute() {
	let host = TestHost::new().await;
	let cache_dir = host.cache_dir.path();
	let pvd = PersistedValidationData {
		parent_head: Default::default(),
		relay_parent_number: 1u32,
		relay_parent_storage_root: H256::default(),
		max_pov_size: 4096 * 1024,
	};
	let pov = PoV { block_data: BlockData(Vec::new()) };

	let _stats = host
		.precheck_pvf(test_parachain_halt::wasm_binary_unwrap(), Default::default())
		.await
		.unwrap();

	// Manually corrupting the prepared artifact from disk. The in-memory artifacts table won't
	// change.
	let artifact_path = {
		// Get the artifact path (asserting it exists).
		let mut cache_dir: Vec<_> = std::fs::read_dir(cache_dir).unwrap().collect();
		// Should contain the artifact and the worker dir.
		assert_eq!(cache_dir.len(), 2);
		let mut artifact_path = cache_dir.pop().unwrap().unwrap();
		if artifact_path.path().is_dir() {
			artifact_path = cache_dir.pop().unwrap().unwrap();
		}

		// Corrupt the artifact.
		let mut f = std::fs::OpenOptions::new()
			.write(true)
			.truncate(true)
			.open(artifact_path.path())
			.unwrap();
		f.write_all(b"corrupted wasm").unwrap();
		f.flush().unwrap();
		artifact_path
	};

	assert!(artifact_path.path().exists());

	// Try to validate, artifact should get removed because of the corruption.
	let result = host
		.validate_candidate(
			test_parachain_halt::wasm_binary_unwrap(),
			pvd,
			pov,
			Default::default(),
			H256::default(),
		)
		.await;

	assert_matches!(
		result,
		Err(ValidationError::PossiblyInvalid(PossiblyInvalidError::CorruptedArtifact))
	);

	// because of CorruptedArtifact we may retry
	host.precheck_pvf(test_parachain_halt::wasm_binary_unwrap(), Default::default())
		.await
		.unwrap();

	// The actual artifact removal is done concurrently
	// with sending of the result of the execution
	// it is not a problem for further re-preparation as
	// artifact filenames are random
	for _ in 1..5 {
		if !artifact_path.path().exists() {
			break;
		}
		tokio::time::sleep(Duration::from_secs(1)).await;
	}

	assert!(
		!artifact_path.path().exists(),
		"the corrupted artifact ({}) should be deleted by the host",
		artifact_path.path().display()
	);
}

// Test that corruption of a prepared artifact does not lead to a dispute when we try to execute it.
#[tokio::test]
async fn corrupted_prepared_artifact_does_not_dispute() {
	let host = TestHost::new().await;
	let cache_dir = host.cache_dir.path();
	let pvd = PersistedValidationData {
		parent_head: Default::default(),
		relay_parent_number: 1u32,
		relay_parent_storage_root: H256::default(),
		max_pov_size: 4096 * 1024,
	};
	let pov = PoV { block_data: BlockData(Vec::new()) };

	let _stats = host
		.precheck_pvf(test_parachain_halt::wasm_binary_unwrap(), Default::default())
		.await
		.unwrap();

	// Manually corrupting the prepared artifact from disk. The in-memory artifacts table won't
	// change.
	let (artifact_path, checksum, new_checksum) = {
		// Get the artifact path (asserting it exists).
		let mut cache_dir: Vec<_> = std::fs::read_dir(cache_dir).unwrap().collect();
		// Should contain the artifact and the worker dir.
		assert_eq!(cache_dir.len(), 2);
		let mut artifact_path = cache_dir.pop().unwrap().unwrap();
		if artifact_path.path().is_dir() {
			artifact_path = cache_dir.pop().unwrap().unwrap();
		}

		let checksum =
			compute_checksum(&std::fs::read(artifact_path.path()).expect("artifact exists"));
		let new_artifact = b"corrupted wasm";
		let new_checksum = compute_checksum(new_artifact);

		// Corrupt the artifact.
		let mut f = std::fs::OpenOptions::new()
			.write(true)
			.truncate(true)
			.open(artifact_path.path())
			.unwrap();
		f.write_all(new_artifact).unwrap();
		f.flush().unwrap();
		(artifact_path, checksum, new_checksum)
	};

	assert!(artifact_path.path().exists());

	host.replace_artifact_checksum(checksum, new_checksum).await;

	// Try to validate, artifact should get removed because of the corruption.
	let result = host
		.validate_candidate(
			test_parachain_halt::wasm_binary_unwrap(),
			pvd,
			pov,
			Default::default(),
			H256::default(),
		)
		.await;

	assert_matches!(
		result,
		Err(ValidationError::PossiblyInvalid(PossiblyInvalidError::RuntimeConstruction(_)))
	);

	// because of RuntimeConstruction we may retry
	host.precheck_pvf(test_parachain_halt::wasm_binary_unwrap(), Default::default())
		.await
		.unwrap();

	// The actual artifact removal is done concurrently
	// with sending of the result of the execution
	// it is not a problem for further re-preparation as
	// artifact filenames are random
	for _ in 1..5 {
		if !artifact_path.path().exists() {
			break;
		}
		tokio::time::sleep(Duration::from_secs(1)).await;
	}

	assert!(
		!artifact_path.path().exists(),
		"the corrupted artifact ({}) should be deleted by the host",
		artifact_path.path().display()
	);
}

#[tokio::test]
async fn cache_cleared_on_startup() {
	// Don't drop this host, it owns the `TempDir` which gets cleared on drop.
	let host = TestHost::new().await;

	let _stats = host
		.precheck_pvf(test_parachain_halt::wasm_binary_unwrap(), Default::default())
		.await
		.unwrap();

	// The cache dir should contain one artifact and one worker dir.
	let cache_dir = host.cache_dir.path().to_owned();
	assert_eq!(std::fs::read_dir(&cache_dir).unwrap().count(), 2);

	// Start a new host, previous artifact should be cleared.
	let _host = TestHost::new_with_config(|cfg| {
		cfg.cache_path = cache_dir.clone();
	})
	.await;
	assert_eq!(std::fs::read_dir(&cache_dir).unwrap().count(), 0);
}

// This test checks if the adder parachain runtime can be prepared with 10Mb preparation memory
// limit enforced. At the moment of writing, the limit if far enough to prepare the PVF. If it
// starts failing, either Wasmtime version has changed, or the PVF code itself has changed, and
// more memory is required now. Multi-threaded preparation, if ever enabled, may also affect
// memory consumption.
#[tokio::test]
async fn prechecking_within_memory_limits() {
	let host = TestHost::new().await;
	let result = host
		.precheck_pvf(
			::test_parachain_adder::wasm_binary_unwrap(),
			ExecutorParams::from(&[ExecutorParam::PrecheckingMaxMemory(10 * 1024 * 1024)][..]),
		)
		.await;

	assert_matches!(result, Ok(_));
}

// This test checks if the adder parachain runtime can be prepared with 512Kb preparation memory
// limit enforced. At the moment of writing, the limit if not enough to prepare the PVF, and the
// preparation is supposed to generate an error. If the test starts failing, either Wasmtime
// version has changed, or the PVF code itself has changed, and less memory is required now.
#[tokio::test]
async fn prechecking_out_of_memory() {
	use polkadot_node_core_pvf::PrepareError;

	let host = TestHost::new().await;
	let result = host
		.precheck_pvf(
			::test_parachain_adder::wasm_binary_unwrap(),
			ExecutorParams::from(&[ExecutorParam::PrecheckingMaxMemory(512 * 1024)][..]),
		)
		.await;

	assert_matches!(result, Err(PrepareError::OutOfMemory));
}

// With one worker, run multiple preparation jobs serially. They should not conflict.
#[tokio::test]
async fn prepare_can_run_serially() {
	let host = TestHost::new_with_config(|cfg| {
		cfg.prepare_workers_hard_max_num = 1;
	})
	.await;

	let _stats = host
		.precheck_pvf(::test_parachain_adder::wasm_binary_unwrap(), Default::default())
		.await
		.unwrap();

	// Prepare a different wasm blob to prevent skipping work.
	let _stats = host
		.precheck_pvf(test_parachain_halt::wasm_binary_unwrap(), Default::default())
		.await
		.unwrap();
}

// CI machines should be able to enable all the security features.
#[cfg(all(feature = "ci-only-tests", target_os = "linux"))]
#[tokio::test]
async fn all_security_features_work() {
	let can_enable_landlock = {
		let res = unsafe { libc::syscall(libc::SYS_landlock_create_ruleset, 0usize, 0usize, 1u32) };
		if res == -1 {
			let err = std::io::Error::last_os_error().raw_os_error().unwrap();
			if err == libc::ENOSYS {
				false
			} else {
				panic!("Unexpected errno from landlock check: {err}");
			}
		} else {
			true
		}
	};

	let host = TestHost::new().await;

	assert_eq!(
		host.security_status().await,
		SecurityStatus {
			// Disabled in tests to not enforce the presence of security features. This CI-only test
			// is the only one that tests them.
			secure_validator_mode: false,
			can_enable_landlock,
			can_enable_seccomp: true,
			can_unshare_user_namespace_and_change_root: true,
			can_do_secure_clone: true,
		}
	);
}

// Regression test to make sure the unshare-pivot-root capability does not depend on the PVF
// artifacts cache existing.
#[cfg(all(feature = "ci-only-tests", target_os = "linux"))]
#[tokio::test]
async fn nonexistent_cache_dir() {
	let host = TestHost::new_with_config(|cfg| {
		cfg.cache_path = cfg.cache_path.join("nonexistent_cache_dir");
	})
	.await;

	assert!(host.security_status().await.can_unshare_user_namespace_and_change_root);

	let _stats = host
		.precheck_pvf(::test_parachain_adder::wasm_binary_unwrap(), Default::default())
		.await
		.unwrap();
}

// Checks the the artifact is not re-prepared when the executor environment parameters change
// in a way not affecting the preparation
#[tokio::test]
async fn artifact_does_not_reprepare_on_non_meaningful_exec_parameter_change() {
	let host = TestHost::new_with_config(|cfg| {
		cfg.prepare_workers_hard_max_num = 1;
	})
	.await;
	let cache_dir = host.cache_dir.path();

	let set1 = ExecutorParams::default();
	let set2 = ExecutorParams::from(
		&[ExecutorParam::PvfExecTimeout(RuntimePvfExecKind::Backing, 2500)][..],
	);

	let _stats = host
		.precheck_pvf(test_parachain_halt::wasm_binary_unwrap(), set1)
		.await
		.unwrap();

	let md1 = {
		let mut cache_dir: Vec<_> = std::fs::read_dir(cache_dir).unwrap().collect();
		assert_eq!(cache_dir.len(), 2);
		let mut artifact_path = cache_dir.pop().unwrap().unwrap();
		if artifact_path.path().is_dir() {
			artifact_path = cache_dir.pop().unwrap().unwrap();
		}
		std::fs::metadata(artifact_path.path()).unwrap()
	};

	// FS times are not monotonical so we wait 2 secs here to be sure that the creation time of the
	// second attifact will be different
	tokio::time::sleep(Duration::from_secs(2)).await;

	let _stats = host
		.precheck_pvf(test_parachain_halt::wasm_binary_unwrap(), set2)
		.await
		.unwrap();

	let md2 = {
		let mut cache_dir: Vec<_> = std::fs::read_dir(cache_dir).unwrap().collect();
		assert_eq!(cache_dir.len(), 2);
		let mut artifact_path = cache_dir.pop().unwrap().unwrap();
		if artifact_path.path().is_dir() {
			artifact_path = cache_dir.pop().unwrap().unwrap();
		}
		std::fs::metadata(artifact_path.path()).unwrap()
	};

	assert_eq!(md1.created().unwrap(), md2.created().unwrap());
}

// Checks if the artifact is re-prepared if the re-preparation is needed by the nature of
// the execution environment parameters change
#[tokio::test]
async fn artifact_does_reprepare_on_meaningful_exec_parameter_change() {
	let host = TestHost::new_with_config(|cfg| {
		cfg.prepare_workers_hard_max_num = 1;
	})
	.await;
	let cache_dir = host.cache_dir.path();

	let set1 = ExecutorParams::default();
	let set2 =
		ExecutorParams::from(&[ExecutorParam::PvfPrepTimeout(PvfPrepKind::Prepare, 60000)][..]);

	let _stats = host
		.precheck_pvf(test_parachain_halt::wasm_binary_unwrap(), set1)
		.await
		.unwrap();
	let cache_dir_contents: Vec<_> = std::fs::read_dir(cache_dir).unwrap().collect();

	assert_eq!(cache_dir_contents.len(), 2);

	let _stats = host
		.precheck_pvf(test_parachain_halt::wasm_binary_unwrap(), set2)
		.await
		.unwrap();
	let cache_dir_contents: Vec<_> = std::fs::read_dir(cache_dir).unwrap().collect();

	assert_eq!(cache_dir_contents.len(), 3); // new artifact has been added
}

// Checks that we cannot prepare oversized compressed code
#[tokio::test]
async fn invalid_compressed_code_fails_prechecking() {
	let host = TestHost::new().await;
	let raw_code = vec![2u8; VALIDATION_CODE_BOMB_LIMIT as usize + 1];
<<<<<<< HEAD
	let validation_code = compress_as(
		MaybeCompressedBlobType::Wasm,
=======
	let validation_code = sp_maybe_compressed_blob::compress_strongly(
>>>>>>> a44be635
		&raw_code,
		VALIDATION_CODE_BOMB_LIMIT as usize + 1,
	)
	.unwrap();

	let res = host.precheck_pvf(&validation_code, Default::default()).await;

	assert_matches!(res, Err(PrepareError::CouldNotDecompressCodeBlob(_)));
}

// Checks that we cannot validate with oversized compressed code
#[tokio::test]
async fn invalid_compressed_code_fails_validation() {
	let host = TestHost::new().await;
	let pvd = PersistedValidationData {
		parent_head: Default::default(),
		relay_parent_number: 1u32,
		relay_parent_storage_root: H256::default(),
		max_pov_size: 4096 * 1024,
	};
	let pov = PoV { block_data: BlockData(Vec::new()) };

	let raw_code = vec![2u8; VALIDATION_CODE_BOMB_LIMIT as usize + 1];
<<<<<<< HEAD
	let validation_code = compress_as(
		MaybeCompressedBlobType::Wasm,
=======
	let validation_code = sp_maybe_compressed_blob::compress_strongly(
>>>>>>> a44be635
		&raw_code,
		VALIDATION_CODE_BOMB_LIMIT as usize + 1,
	)
	.unwrap();

	let result = host
		.validate_candidate(&validation_code, pvd, pov, Default::default(), H256::default())
		.await;

	assert_matches!(
		result,
		Err(ValidationError::Preparation(PrepareError::CouldNotDecompressCodeBlob(_)))
	);
}

// Checks that we cannot validate with an oversized PoV
#[tokio::test]
async fn invalid_compressed_pov_fails_validation() {
	let host = TestHost::new().await;
	let pvd = PersistedValidationData {
		parent_head: Default::default(),
		relay_parent_number: 1u32,
		relay_parent_storage_root: H256::default(),
		max_pov_size: 4096 * 1024,
	};
	let raw_block_data = vec![1u8; POV_BOMB_LIMIT + 1];
	let block_data =
<<<<<<< HEAD
		compress_as(MaybeCompressedBlobType::Pov, &raw_block_data, POV_BOMB_LIMIT + 1).unwrap();
=======
		sp_maybe_compressed_blob::compress_weakly(&raw_block_data, POV_BOMB_LIMIT + 1).unwrap();
>>>>>>> a44be635
	let pov = PoV { block_data: BlockData(block_data) };

	let result = host
		.validate_candidate(
			test_parachain_halt::wasm_binary_unwrap(),
			pvd,
			pov,
			Default::default(),
			H256::default(),
		)
		.await;

	assert_matches!(
		result,
		Err(ValidationError::Invalid(InvalidCandidate::PoVDecompressionFailure))
	);
}<|MERGE_RESOLUTION|>--- conflicted
+++ resolved
@@ -793,12 +793,8 @@
 async fn invalid_compressed_code_fails_prechecking() {
 	let host = TestHost::new().await;
 	let raw_code = vec![2u8; VALIDATION_CODE_BOMB_LIMIT as usize + 1];
-<<<<<<< HEAD
-	let validation_code = compress_as(
+	let validation_code = sp_maybe_compressed_blob::compress_strongly_as(
 		MaybeCompressedBlobType::Wasm,
-=======
-	let validation_code = sp_maybe_compressed_blob::compress_strongly(
->>>>>>> a44be635
 		&raw_code,
 		VALIDATION_CODE_BOMB_LIMIT as usize + 1,
 	)
@@ -822,12 +818,8 @@
 	let pov = PoV { block_data: BlockData(Vec::new()) };
 
 	let raw_code = vec![2u8; VALIDATION_CODE_BOMB_LIMIT as usize + 1];
-<<<<<<< HEAD
-	let validation_code = compress_as(
+	let validation_code = sp_maybe_compressed_blob::compress_strongly_as(
 		MaybeCompressedBlobType::Wasm,
-=======
-	let validation_code = sp_maybe_compressed_blob::compress_strongly(
->>>>>>> a44be635
 		&raw_code,
 		VALIDATION_CODE_BOMB_LIMIT as usize + 1,
 	)
@@ -855,11 +847,7 @@
 	};
 	let raw_block_data = vec![1u8; POV_BOMB_LIMIT + 1];
 	let block_data =
-<<<<<<< HEAD
-		compress_as(MaybeCompressedBlobType::Pov, &raw_block_data, POV_BOMB_LIMIT + 1).unwrap();
-=======
-		sp_maybe_compressed_blob::compress_weakly(&raw_block_data, POV_BOMB_LIMIT + 1).unwrap();
->>>>>>> a44be635
+		sp_maybe_compressed_blob::compress_weakly_as(MaybeCompressedBlobType::Pov, &raw_block_data, POV_BOMB_LIMIT + 1).unwrap();
 	let pov = PoV { block_data: BlockData(block_data) };
 
 	let result = host
