--- conflicted
+++ resolved
@@ -397,27 +397,7 @@
 	let host = TestHost::new().await;
 	let cache_dir = host.cache_dir.path();
 
-<<<<<<< HEAD
-	let result = host
-		.validate_candidate(
-			halt::wasm_binary_unwrap(),
-			ValidationParams {
-				block_data: BlockData(Vec::new()),
-				parent_head: Default::default(),
-				relay_parent_number: 1,
-				relay_parent_storage_root: Default::default(),
-			},
-			Default::default(),
-		)
-		.await;
-
-	match result {
-		Err(ValidationError::Invalid(InvalidCandidate::HardTimeout)) => {},
-		r => panic!("{:?}", r),
-	}
-=======
 	let _stats = host.precheck_pvf(halt::wasm_binary_unwrap(), Default::default()).await.unwrap();
->>>>>>> 0d3c67d9
 
 	// Manually delete the prepared artifact from disk. The in-memory artifacts table won't change.
 	{
