// Copyright (C) Parity Technologies (UK) Ltd.
// This file is part of Polkadot.

// Polkadot is free software: you can redistribute it and/or modify
// it under the terms of the GNU General Public License as published by
// the Free Software Foundation, either version 3 of the License, or
// (at your option) any later version.

// Polkadot is distributed in the hope that it will be useful,
// but WITHOUT ANY WARRANTY; without even the implied warranty of
// MERCHANTABILITY or FITNESS FOR A PARTICULAR PURPOSE.  See the
// GNU General Public License for more details.

// You should have received a copy of the GNU General Public License
// along with Polkadot.  If not, see <http://www.gnu.org/licenses/>.

//! Functionality common to both prepare and execute workers.

pub mod security;

use crate::{worker_dir, SecurityStatus, LOG_TARGET};
use cpu_time::ProcessTime;
use futures::never::Never;
use std::{
	any::Any,
	fmt,
	path::PathBuf,
	sync::mpsc::{Receiver, RecvTimeoutError},
	time::Duration,
};
use tokio::{io, net::UnixStream, runtime::Runtime};

/// Use this macro to declare a `fn main() {}` that will create an executable that can be used for
/// spawning the desired worker.
#[macro_export]
macro_rules! decl_worker_main {
	($expected_command:expr, $entrypoint:expr, $worker_version:expr $(,)*) => {
		fn print_help(expected_command: &str) {
			println!("{} {}", expected_command, $worker_version);
			println!();
			println!("PVF worker that is called by polkadot.");
		}

		fn main() {
			#[cfg(target_os = "linux")]
			use $crate::worker::security;

			// TODO: Remove this dependency, and `pub use sp_tracing` in `lib.rs`.
			// See <https://github.com/paritytech/polkadot/issues/7117>.
			$crate::sp_tracing::try_init_simple();

			let args = std::env::args().collect::<Vec<_>>();
			if args.len() == 1 {
				print_help($expected_command);
				return
			}

			match args[1].as_ref() {
				"--help" | "-h" => {
					print_help($expected_command);
					return
				},
				"--version" | "-v" => {
					println!("{}", $worker_version);
					return
				},
<<<<<<< HEAD

				"--check-can-enable-landlock" => {
					#[cfg(target_os = "linux")]
					let status = if security::landlock::check_is_fully_enabled() { 0 } else { -1 };
					#[cfg(not(target_os = "linux"))]
					let status = -1;
					std::process::exit(status)
				},
				"--check-can-unshare-user-namespace-and-change-root" => {
					#[cfg(target_os = "linux")]
					let status = if security::unshare_user_namespace_and_change_root(
						WorkerKind::Execute,
						// We're not accessing any files, so we can try to pivot_root in the temp
						// dir without conflicts with other processes.
						&std::env::temp_dir(),
					)
					.is_ok()
					{
						0
					} else {
						-1
					};
					#[cfg(not(target_os = "linux"))]
					let status = -1;
					std::process::exit(status)
				},

=======
				"test-sleep" => {
					std::thread::sleep(std::time::Duration::from_secs(5));
					return
				},
>>>>>>> 730edeb6
				subcommand => {
					// Must be passed for compatibility with the single-binary test workers.
					if subcommand != $expected_command {
						panic!(
							"trying to run {} binary with the {} subcommand",
							$expected_command, subcommand
						)
					}
				},
			}

			let mut worker_dir_path = None;
			let mut node_version = None;
			let mut can_enable_landlock = false;
			let mut can_unshare_user_namespace_and_change_root = false;

			let mut i = 2;
			while i < args.len() {
				match args[i].as_ref() {
					"--worker-dir-path" => {
						worker_dir_path = Some(args[i + 1].as_str());
						i += 1
					},
					"--node-impl-version" => {
						node_version = Some(args[i + 1].as_str());
						i += 1
					},
					"--can-enable-landlock" => can_enable_landlock = true,
					"--can-unshare-user-namespace-and-change-root" =>
						can_unshare_user_namespace_and_change_root = true,
					arg => panic!("Unexpected argument found: {}", arg),
				}
				i += 1;
			}
			let worker_dir_path =
				worker_dir_path.expect("the --worker-dir-path argument is required");

			let worker_dir_path = std::path::Path::new(worker_dir_path).to_owned();
			let security_status = $crate::SecurityStatus {
				can_enable_landlock,
				can_unshare_user_namespace_and_change_root,
			};

			$entrypoint(worker_dir_path, node_version, Some($worker_version), security_status);
		}
	};
}

/// Some allowed overhead that we account for in the "CPU time monitor" thread's sleeps, on the
/// child process.
pub const JOB_TIMEOUT_OVERHEAD: Duration = Duration::from_millis(50);

#[derive(Debug, Clone, Copy)]
pub enum WorkerKind {
	Prepare,
	Execute,
}

impl fmt::Display for WorkerKind {
	fn fmt(&self, f: &mut fmt::Formatter<'_>) -> fmt::Result {
		match self {
			Self::Prepare => write!(f, "prepare"),
			Self::Execute => write!(f, "execute"),
		}
	}
}

// The worker version must be passed in so that we accurately get the version of the worker, and not
// the version that this crate was compiled with.
pub fn worker_event_loop<F, Fut>(
	worker_kind: WorkerKind,
	#[cfg_attr(not(target_os = "linux"), allow(unused_mut))] mut worker_dir_path: PathBuf,
	node_version: Option<&str>,
	worker_version: Option<&str>,
	#[cfg_attr(not(target_os = "linux"), allow(unused_variables))] security_status: &SecurityStatus,
	mut event_loop: F,
) where
	F: FnMut(UnixStream, PathBuf) -> Fut,
	Fut: futures::Future<Output = io::Result<Never>>,
{
	let worker_pid = std::process::id();
	gum::debug!(target: LOG_TARGET, %worker_pid, ?worker_dir_path, "starting pvf worker ({})", worker_kind);

	// Check for a mismatch between the node and worker versions.
	if let (Some(node_version), Some(worker_version)) = (node_version, worker_version) {
		if node_version != worker_version {
			gum::error!(
				target: LOG_TARGET,
				%worker_kind,
				%worker_pid,
				%node_version,
				%worker_version,
				"Node and worker version mismatch, node needs restarting, forcing shutdown",
			);
			kill_parent_node_in_emergency();
			let err = String::from("Version mismatch");
			worker_shutdown_message(worker_kind, worker_pid, err);
			return
		}
	}

	// Enable some security features.
	//
	// Landlock is enabled a bit later after the socket has been removed.
	{
		// Call based on whether we can change root. Error out if it should work but fails.
		//
		// NOTE: This should not be called in a multi-threaded context (i.e. inside the tokio
		// runtime). `unshare(2)`:
		//
		//       > CLONE_NEWUSER requires that the calling process is not threaded.
		#[cfg(target_os = "linux")]
		if security_status.can_unshare_user_namespace_and_change_root {
			if let Err(err) =
				security::unshare_user_namespace_and_change_root(worker_kind, &worker_dir_path)
			{
				gum::error!(
					target: LOG_TARGET,
					%worker_kind,
					%worker_pid,
					?worker_dir_path,
					"Could not change root to be the worker cache path: {}",
					err
				);
				worker_shutdown_message(worker_kind, worker_pid, err);
				return
			}
			worker_dir_path = std::path::Path::new("/").to_owned();
		}

		security::remove_env_vars(worker_kind);
	}

	// Run the main worker loop.
	let rt = Runtime::new().expect("Creates tokio runtime. If this panics the worker will die and the host will detect that and deal with it.");
	let err = rt
		.block_on(async move {
			let socket_path = worker_dir::socket(&worker_dir_path);
			let stream = UnixStream::connect(&socket_path).await?;
			let _ = tokio::fs::remove_file(&socket_path).await;

			#[cfg(target_os = "linux")]
			if security_status.can_enable_landlock {
				let landlock_status =
					security::landlock::enable_for_worker(worker_kind, &worker_dir_path);
				if !matches!(landlock_status, Ok(landlock::RulesetStatus::FullyEnforced)) {
					// We previously were able to enable landlock, so this should never happen.
					//
					// TODO: Make this a real error in secure-mode. See:
					// <https://github.com/paritytech/polkadot-sdk/issues/1444>
					gum::error!(
						target: LOG_TARGET,
						%worker_kind,
						%worker_pid,
						"could not fully enable landlock: {:?}. This should not happen, please report to the Polkadot devs",
						landlock_status
					);
				}
			}

			let result = event_loop(stream, worker_dir_path).await;

			result
		})
		// It's never `Ok` because it's `Ok(Never)`.
		.unwrap_err();

	worker_shutdown_message(worker_kind, worker_pid, err.to_string());

	// We don't want tokio to wait for the tasks to finish. We want to bring down the worker as fast
	// as possible and not wait for stalled validation to finish. This isn't strictly necessary now,
	// but may be in the future.
	rt.shutdown_background();
}

/// Provide a consistent message on worker shutdown.
fn worker_shutdown_message(worker_kind: WorkerKind, worker_pid: u32, err: String) {
	gum::debug!(target: LOG_TARGET, %worker_pid, "quitting pvf worker ({}): {}", worker_kind, err);
}

/// Loop that runs in the CPU time monitor thread on prepare and execute jobs. Continuously wakes up
/// and then either blocks for the remaining CPU time, or returns if we exceed the CPU timeout.
///
/// Returning `Some` indicates that we should send a `TimedOut` error to the host. Will return
/// `None` if the other thread finishes first, without us timing out.
///
/// NOTE: Sending a `TimedOut` error to the host will cause the worker, whether preparation or
/// execution, to be killed by the host. We do not kill the process here because it would interfere
/// with the proper handling of this error.
pub fn cpu_time_monitor_loop(
	cpu_time_start: ProcessTime,
	timeout: Duration,
	finished_rx: Receiver<()>,
) -> Option<Duration> {
	loop {
		let cpu_time_elapsed = cpu_time_start.elapsed();

		// Treat the timeout as CPU time, which is less subject to variance due to load.
		if cpu_time_elapsed <= timeout {
			// Sleep for the remaining CPU time, plus a bit to account for overhead. (And we don't
			// want to wake up too often -- so, since we just want to halt the worker thread if it
			// stalled, we can sleep longer than necessary.) Note that the sleep is wall clock time.
			// The CPU clock may be slower than the wall clock.
			let sleep_interval = timeout.saturating_sub(cpu_time_elapsed) + JOB_TIMEOUT_OVERHEAD;
			match finished_rx.recv_timeout(sleep_interval) {
				// Received finish signal.
				Ok(()) => return None,
				// Timed out, restart loop.
				Err(RecvTimeoutError::Timeout) => continue,
				Err(RecvTimeoutError::Disconnected) => return None,
			}
		}

		return Some(cpu_time_elapsed)
	}
}

/// Attempt to convert an opaque panic payload to a string.
///
/// This is a best effort, and is not guaranteed to provide the most accurate value.
pub fn stringify_panic_payload(payload: Box<dyn Any + Send + 'static>) -> String {
	match payload.downcast::<&'static str>() {
		Ok(msg) => msg.to_string(),
		Err(payload) => match payload.downcast::<String>() {
			Ok(msg) => *msg,
			// At least we tried...
			Err(_) => "unknown panic payload".to_string(),
		},
	}
}

/// In case of node and worker version mismatch (as a result of in-place upgrade), send `SIGTERM`
/// to the node to tear it down and prevent it from raising disputes on valid candidates. Node
/// restart should be handled by the node owner. As node exits, Unix sockets opened to workers
/// get closed by the OS and other workers receive error on socket read and also exit. Preparation
/// jobs are written to the temporary files that are renamed to real artifacts on the node side, so
/// no leftover artifacts are possible.
fn kill_parent_node_in_emergency() {
	unsafe {
		// SAFETY: `getpid()` never fails but may return "no-parent" (0) or "parent-init" (1) in
		// some corner cases, which is checked. `kill()` never fails.
		let ppid = libc::getppid();
		if ppid > 1 {
			libc::kill(ppid, libc::SIGTERM);
		}
	}
}

/// Functionality related to threads spawned by the workers.
///
/// The motivation for this module is to coordinate worker threads without using async Rust.
pub mod thread {
	use std::{
		panic,
		sync::{Arc, Condvar, Mutex},
		thread,
		time::Duration,
	};

	/// Contains the outcome of waiting on threads, or `Pending` if none are ready.
	#[derive(Debug, Clone, Copy)]
	pub enum WaitOutcome {
		Finished,
		TimedOut,
		Pending,
	}

	impl WaitOutcome {
		pub fn is_pending(&self) -> bool {
			matches!(self, Self::Pending)
		}
	}

	/// Helper type.
	pub type Cond = Arc<(Mutex<WaitOutcome>, Condvar)>;

	/// Gets a condvar initialized to `Pending`.
	pub fn get_condvar() -> Cond {
		Arc::new((Mutex::new(WaitOutcome::Pending), Condvar::new()))
	}

	/// Runs a worker thread. Will run the requested function, and afterwards notify the threads
	/// waiting on the condvar. Catches panics during execution and resumes the panics after
	/// triggering the condvar, so that the waiting thread is notified on panics.
	///
	/// # Returns
	///
	/// Returns the thread's join handle. Calling `.join()` on it returns the result of executing
	/// `f()`, as well as whether we were able to enable sandboxing.
	pub fn spawn_worker_thread<F, R>(
		name: &str,
		f: F,
		cond: Cond,
		outcome: WaitOutcome,
	) -> std::io::Result<thread::JoinHandle<R>>
	where
		F: FnOnce() -> R,
		F: Send + 'static + panic::UnwindSafe,
		R: Send + 'static,
	{
		thread::Builder::new()
			.name(name.into())
			.spawn(move || cond_notify_on_done(f, cond, outcome))
	}

	/// Runs a worker thread with the given stack size. See [`spawn_worker_thread`].
	pub fn spawn_worker_thread_with_stack_size<F, R>(
		name: &str,
		f: F,
		cond: Cond,
		outcome: WaitOutcome,
		stack_size: usize,
	) -> std::io::Result<thread::JoinHandle<R>>
	where
		F: FnOnce() -> R,
		F: Send + 'static + panic::UnwindSafe,
		R: Send + 'static,
	{
		thread::Builder::new()
			.name(name.into())
			.stack_size(stack_size)
			.spawn(move || cond_notify_on_done(f, cond, outcome))
	}

	/// Runs a function, afterwards notifying the threads waiting on the condvar. Catches panics and
	/// resumes them after triggering the condvar, so that the waiting thread is notified on panics.
	fn cond_notify_on_done<F, R>(f: F, cond: Cond, outcome: WaitOutcome) -> R
	where
		F: FnOnce() -> R,
		F: panic::UnwindSafe,
	{
		let result = panic::catch_unwind(|| f());
		cond_notify_all(cond, outcome);
		match result {
			Ok(inner) => return inner,
			Err(err) => panic::resume_unwind(err),
		}
	}

	/// Helper function to notify all threads waiting on this condvar.
	fn cond_notify_all(cond: Cond, outcome: WaitOutcome) {
		let (lock, cvar) = &*cond;
		let mut flag = lock.lock().unwrap();
		if !flag.is_pending() {
			// Someone else already triggered the condvar.
			return
		}
		*flag = outcome;
		cvar.notify_all();
	}

	/// Block the thread while it waits on the condvar.
	pub fn wait_for_threads(cond: Cond) -> WaitOutcome {
		let (lock, cvar) = &*cond;
		let guard = cvar.wait_while(lock.lock().unwrap(), |flag| flag.is_pending()).unwrap();
		*guard
	}

	/// Block the thread while it waits on the condvar or on a timeout. If the timeout is hit,
	/// returns `None`.
	#[cfg_attr(not(any(target_os = "linux", feature = "jemalloc-allocator")), allow(dead_code))]
	pub fn wait_for_threads_with_timeout(cond: &Cond, dur: Duration) -> Option<WaitOutcome> {
		let (lock, cvar) = &**cond;
		let result = cvar
			.wait_timeout_while(lock.lock().unwrap(), dur, |flag| flag.is_pending())
			.unwrap();
		if result.1.timed_out() {
			None
		} else {
			Some(*result.0)
		}
	}

	#[cfg(test)]
	mod tests {
		use super::*;
		use assert_matches::assert_matches;

		#[test]
		fn get_condvar_should_be_pending() {
			let condvar = get_condvar();
			let outcome = *condvar.0.lock().unwrap();
			assert!(outcome.is_pending());
		}

		#[test]
		fn wait_for_threads_with_timeout_return_none_on_time_out() {
			let condvar = Arc::new((Mutex::new(WaitOutcome::Pending), Condvar::new()));
			let outcome = wait_for_threads_with_timeout(&condvar, Duration::from_millis(100));
			assert!(outcome.is_none());
		}

		#[test]
		fn wait_for_threads_with_timeout_returns_outcome() {
			let condvar = Arc::new((Mutex::new(WaitOutcome::Pending), Condvar::new()));
			let condvar2 = condvar.clone();
			cond_notify_all(condvar2, WaitOutcome::Finished);
			let outcome = wait_for_threads_with_timeout(&condvar, Duration::from_secs(2));
			assert_matches!(outcome.unwrap(), WaitOutcome::Finished);
		}

		#[test]
		fn spawn_worker_thread_should_notify_on_done() {
			let condvar = Arc::new((Mutex::new(WaitOutcome::Pending), Condvar::new()));
			let response =
				spawn_worker_thread("thread", || 2, condvar.clone(), WaitOutcome::TimedOut);
			let (lock, _) = &*condvar;
			let r = response.unwrap().join().unwrap();
			assert_eq!(r, 2);
			assert_matches!(*lock.lock().unwrap(), WaitOutcome::TimedOut);
		}

		#[test]
		fn spawn_worker_should_not_change_finished_outcome() {
			let condvar = Arc::new((Mutex::new(WaitOutcome::Finished), Condvar::new()));
			let response =
				spawn_worker_thread("thread", move || 2, condvar.clone(), WaitOutcome::TimedOut);

			let r = response.unwrap().join().unwrap();
			assert_eq!(r, 2);
			assert_matches!(*condvar.0.lock().unwrap(), WaitOutcome::Finished);
		}

		#[test]
		fn cond_notify_on_done_should_update_wait_outcome_when_panic() {
			let condvar = Arc::new((Mutex::new(WaitOutcome::Pending), Condvar::new()));
			let err = panic::catch_unwind(panic::AssertUnwindSafe(|| {
				cond_notify_on_done(|| panic!("test"), condvar.clone(), WaitOutcome::Finished)
			}));

			assert_matches!(*condvar.0.lock().unwrap(), WaitOutcome::Finished);
			assert!(err.is_err());
		}
	}
}

#[cfg(test)]
mod tests {
	use super::*;
	use std::sync::mpsc::channel;

	#[test]
	fn cpu_time_monitor_loop_should_return_time_elapsed() {
		let cpu_time_start = ProcessTime::now();
		let timeout = Duration::from_secs(0);
		let (_tx, rx) = channel();
		let result = cpu_time_monitor_loop(cpu_time_start, timeout, rx);
		assert_ne!(result, None);
	}

	#[test]
	fn cpu_time_monitor_loop_should_return_none() {
		let cpu_time_start = ProcessTime::now();
		let timeout = Duration::from_secs(10);
		let (tx, rx) = channel();
		tx.send(()).unwrap();
		let result = cpu_time_monitor_loop(cpu_time_start, timeout, rx);
		assert_eq!(result, None);
	}
}<|MERGE_RESOLUTION|>--- conflicted
+++ resolved
@@ -64,7 +64,6 @@
 					println!("{}", $worker_version);
 					return
 				},
-<<<<<<< HEAD
 
 				"--check-can-enable-landlock" => {
 					#[cfg(target_os = "linux")]
@@ -92,12 +91,11 @@
 					std::process::exit(status)
 				},
 
-=======
 				"test-sleep" => {
 					std::thread::sleep(std::time::Duration::from_secs(5));
 					return
 				},
->>>>>>> 730edeb6
+
 				subcommand => {
 					// Must be passed for compatibility with the single-binary test workers.
 					if subcommand != $expected_command {
