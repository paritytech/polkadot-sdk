// Copyright (C) Parity Technologies (UK) Ltd.
// This file is part of Polkadot.

// Polkadot is free software: you can redistribute it and/or modify
// it under the terms of the GNU General Public License as published by
// the Free Software Foundation, either version 3 of the License, or
// (at your option) any later version.

// Polkadot is distributed in the hope that it will be useful,
// but WITHOUT ANY WARRANTY; without even the implied warranty of
// MERCHANTABILITY or FITNESS FOR A PARTICULAR PURPOSE.  See the
// GNU General Public License for more details.

// You should have received a copy of the GNU General Public License
// along with Polkadot.  If not, see <http://www.gnu.org/licenses/>.

//! Contains functionality related to PVFs that is shared by the PVF host and the PVF workers.

pub mod error;
pub mod execute;
pub mod executor_interface;
pub mod prepare;
pub mod pvf;
pub mod worker;
pub mod worker_dir;

pub use cpu_time::ProcessTime;

// Used by `decl_worker_main!`.
pub use sp_tracing;

const LOG_TARGET: &str = "parachain::pvf-common";

pub const RUNTIME_VERSION: &str = env!("SUBSTRATE_WASMTIME_VERSION");

use parity_scale_codec::{Decode, Encode};
use std::{
	io::{self, Read, Write},
	mem,
};

#[cfg(feature = "test-utils")]
pub mod tests {
	use std::time::Duration;

	pub const TEST_EXECUTION_TIMEOUT: Duration = Duration::from_secs(3);
	pub const TEST_PREPARATION_TIMEOUT: Duration = Duration::from_secs(30);
}

<<<<<<< HEAD
/// Status of security features on thfe current system.
#[derive(Debug, Clone, Default, PartialEq, Eq)]
=======
/// Status of security features on the current system.
#[derive(Debug, Clone, Default, PartialEq, Eq, Encode, Decode)]
>>>>>>> 5dd6a4ba
pub struct SecurityStatus {
	/// Whether Secure Validator Mode is enabled. This mode enforces that all required security
	/// features are present. All features are enabled on a best-effort basis regardless.
	pub secure_validator_mode: bool,
	/// Whether the landlock features we use are fully available on this system.
	pub can_enable_landlock: bool,
	/// Whether the seccomp features we use are fully available on this system.
	pub can_enable_seccomp: bool,
	/// Whether we are able to unshare the user namespace and change the filesystem root.
	pub can_unshare_user_namespace_and_change_root: bool,
}

/// A handshake with information for the worker.
#[derive(Debug, Encode, Decode)]
pub struct WorkerHandshake {
	pub security_status: SecurityStatus,
}

/// Write some data prefixed by its length into `w`. Sync version of `framed_send` to avoid
/// dependency on tokio.
pub fn framed_send_blocking(w: &mut (impl Write + Unpin), buf: &[u8]) -> io::Result<()> {
	let len_buf = buf.len().to_le_bytes();
	w.write_all(&len_buf)?;
	w.write_all(buf)?;
	Ok(())
}

/// Read some data prefixed by its length from `r`. Sync version of `framed_recv` to avoid
/// dependency on tokio.
pub fn framed_recv_blocking(r: &mut (impl Read + Unpin)) -> io::Result<Vec<u8>> {
	let mut len_buf = [0u8; mem::size_of::<usize>()];
	r.read_exact(&mut len_buf)?;
	let len = usize::from_le_bytes(len_buf);
	let mut buf = vec![0; len];
	r.read_exact(&mut buf)?;
	Ok(buf)
}<|MERGE_RESOLUTION|>--- conflicted
+++ resolved
@@ -47,13 +47,8 @@
 	pub const TEST_PREPARATION_TIMEOUT: Duration = Duration::from_secs(30);
 }
 
-<<<<<<< HEAD
-/// Status of security features on thfe current system.
-#[derive(Debug, Clone, Default, PartialEq, Eq)]
-=======
 /// Status of security features on the current system.
 #[derive(Debug, Clone, Default, PartialEq, Eq, Encode, Decode)]
->>>>>>> 5dd6a4ba
 pub struct SecurityStatus {
 	/// Whether Secure Validator Mode is enabled. This mode enforces that all required security
 	/// features are present. All features are enabled on a best-effort basis regardless.
