[package]
name = "polkadot-node-core-pvf-common"
description = "Polkadot crate that contains functionality related to PVFs that is shared by the PVF host and the PVF workers."
version = "7.0.0"
authors.workspace = true
edition.workspace = true
license.workspace = true
homepage.workspace = true
repository.workspace = true

[lints]
workspace = true

[dependencies]
cpu-time = { workspace = true }
futures = { workspace = true }
gum = { workspace = true, default-features = true }
libc = { workspace = true }
nix = { features = ["resource", "sched"], workspace = true }
thiserror = { workspace = true }

codec = { features = ["derive"], workspace = true }

polkadot-node-primitives = { workspace = true, default-features = true }
polkadot-parachain-primitives = { workspace = true, default-features = true }
polkadot-primitives = { workspace = true, default-features = true }

sc-executor = { workspace = true, default-features = true }
sc-executor-common = { workspace = true, default-features = true }
sc-executor-wasmtime = { workspace = true, default-features = true }

sp-core = { workspace = true, default-features = true }
sp-crypto-hashing = { workspace = true, default-features = true }
sp-externalities = { workspace = true, default-features = true }
sp-io = { workspace = true, default-features = true }
sp-tracing = { workspace = true, default-features = true }

[target.'cfg(target_os = "linux")'.dependencies]
<<<<<<< HEAD
landlock = "0.4.0"
=======
landlock = { workspace = true }
>>>>>>> 357984bd

[target.'cfg(all(target_os = "linux", target_arch = "x86_64"))'.dependencies]
seccompiler = { workspace = true }

[dev-dependencies]
assert_matches = { workspace = true }
wat = { workspace = true }

[target.'cfg(target_os = "linux")'.dev-dependencies]
tempfile = { workspace = true }

[features]
# This feature is used to export test code to other crates without putting it in the production build.
test-utils = []
jemalloc-allocator = []<|MERGE_RESOLUTION|>--- conflicted
+++ resolved
@@ -36,11 +36,7 @@
 sp-tracing = { workspace = true, default-features = true }
 
 [target.'cfg(target_os = "linux")'.dependencies]
-<<<<<<< HEAD
-landlock = "0.4.0"
-=======
 landlock = { workspace = true }
->>>>>>> 357984bd
 
 [target.'cfg(all(target_os = "linux", target_arch = "x86_64"))'.dependencies]
 seccompiler = { workspace = true }
