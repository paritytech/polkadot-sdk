// Copyright (C) Parity Technologies (UK) Ltd.
// This file is part of Polkadot.

// Polkadot is free software: you can redistribute it and/or modify
// it under the terms of the GNU General Public License as published by
// the Free Software Foundation, either version 3 of the License, or
// (at your option) any later version.

// Polkadot is distributed in the hope that it will be useful,
// but WITHOUT ANY WARRANTY; without even the implied warranty of
// MERCHANTABILITY or FITNESS FOR A PARTICULAR PURPOSE.  See the
// GNU General Public License for more details.

// You should have received a copy of the GNU General Public License
// along with Polkadot.  If not, see <http://www.gnu.org/licenses/>.

//! Contains the logic for executing PVFs. Used by the polkadot-execute-worker binary.

<<<<<<< HEAD
pub use polkadot_node_core_pvf_common::{executor_intf::execute_artifact, worker_dir};
=======
pub use polkadot_node_core_pvf_common::{
	executor_interface::execute_artifact, worker_dir, SecurityStatus,
};
>>>>>>> 39d6c95c

// NOTE: Initializing logging in e.g. tests will not have an effect in the workers, as they are
//       separate spawned processes. Run with e.g. `RUST_LOG=parachain::pvf-execute-worker=trace`.
const LOG_TARGET: &str = "parachain::pvf-execute-worker";

use cpu_time::ProcessTime;
use nix::{
	errno::Errno,
	sys::{
		resource::{Usage, UsageWho},
		wait::WaitStatus,
	},
	unistd::{ForkResult, Pid},
};
use os_pipe::{self, PipeReader, PipeWriter};
use parity_scale_codec::{Decode, Encode};
use polkadot_node_core_pvf_common::{
	error::InternalValidationError,
	execute::{Handshake, JobError, JobResponse, JobResult, WorkerResponse},
	framed_recv_blocking, framed_send_blocking,
	worker::{
		cpu_time_monitor_loop, run_worker, stringify_panic_payload,
		thread::{self, WaitOutcome},
		WorkerKind,
	},
};
use polkadot_parachain_primitives::primitives::ValidationResult;
use polkadot_primitives::{executor_params::DEFAULT_NATIVE_STACK_MAX, ExecutorParams};
use std::{
	io::{self, Read},
	os::unix::net::UnixStream,
	path::PathBuf,
	process,
	sync::{mpsc::channel, Arc},
	time::Duration,
};

// Wasmtime powers the Substrate Executor. It compiles the wasm bytecode into native code.
// That native code does not create any stacks and just reuses the stack of the thread that
// wasmtime was invoked from.
//
// Also, we configure the executor to provide the deterministic stack and that requires
// supplying the amount of the native stack space that wasm is allowed to use. This is
// realized by supplying the limit into `wasmtime::Config::max_wasm_stack`.
//
// There are quirks to that configuration knob:
//
// 1. It only limits the amount of stack space consumed by wasm but does not ensure nor check that
//    the stack space is actually available.
//
//    That means, if the calling thread has 1 MiB of stack space left and the wasm code consumes
//    more, then the wasmtime limit will **not** trigger. Instead, the wasm code will hit the
//    guard page and the Rust stack overflow handler will be triggered. That leads to an
//    **abort**.
//
// 2. It cannot and does not limit the stack space consumed by Rust code.
//
//    Meaning that if the wasm code leaves no stack space for Rust code, then the Rust code
//    will abort and that will abort the process as well.
//
// Typically on Linux the main thread gets the stack size specified by the `ulimit` and
// typically it's configured to 8 MiB. Rust's spawned threads are 2 MiB. OTOH, the
// DEFAULT_NATIVE_STACK_MAX is set to 256 MiB. Not nearly enough.
//
// Hence we need to increase it. The simplest way to fix that is to spawn a thread with the desired
// stack limit.
//
// The reasoning why we pick this particular size is:
//
// The default Rust thread stack limit 2 MiB + 256 MiB wasm stack.
/// The stack size for the execute thread.
pub const EXECUTE_THREAD_STACK_SIZE: usize = 2 * 1024 * 1024 + DEFAULT_NATIVE_STACK_MAX as usize;

/// Receives a handshake with information specific to the execute worker.
fn recv_execute_handshake(stream: &mut UnixStream) -> io::Result<Handshake> {
	let handshake_enc = framed_recv_blocking(stream)?;
	let handshake = Handshake::decode(&mut &handshake_enc[..]).map_err(|_| {
		io::Error::new(
			io::ErrorKind::Other,
			"execute pvf recv_execute_handshake: failed to decode Handshake".to_owned(),
		)
	})?;
	Ok(handshake)
}

fn recv_request(stream: &mut UnixStream) -> io::Result<(Vec<u8>, Duration)> {
	let params = framed_recv_blocking(stream)?;
	let execution_timeout = framed_recv_blocking(stream)?;
	let execution_timeout = Duration::decode(&mut &execution_timeout[..]).map_err(|_| {
		io::Error::new(
			io::ErrorKind::Other,
			"execute pvf recv_request: failed to decode duration".to_string(),
		)
	})?;
	Ok((params, execution_timeout))
}

fn send_response(stream: &mut UnixStream, response: WorkerResponse) -> io::Result<()> {
	framed_send_blocking(stream, &response.encode())
}

/// The entrypoint that the spawned execute worker should start with.
///
/// # Parameters
///
/// - `socket_path`: specifies the path to the socket used to communicate with the host.
///
/// - `worker_dir_path`: specifies the path to the worker-specific temporary directory.
///
/// - `node_version`: if `Some`, is checked against the `worker_version`. A mismatch results in
///   immediate worker termination. `None` is used for tests and in other situations when version
///   check is not necessary.
///
/// - `worker_version`: see above
///
/// - `security_status`: contains the detected status of security features.
pub fn worker_entrypoint(
	socket_path: PathBuf,
	worker_dir_path: PathBuf,
	node_version: Option<&str>,
	worker_version: Option<&str>,
) {
	run_worker(
		WorkerKind::Execute,
		socket_path,
		worker_dir_path,
		node_version,
		worker_version,
		|mut stream, worker_dir_path| {
			let worker_pid = process::id();
			let artifact_path = worker_dir::execute_artifact(&worker_dir_path);

			let Handshake { executor_params } = recv_execute_handshake(&mut stream)?;

			loop {
				let (params, execution_timeout) = recv_request(&mut stream)?;
				gum::debug!(
					target: LOG_TARGET,
					%worker_pid,
					"worker: validating artifact {}",
					artifact_path.display(),
				);

				// Get the artifact bytes.
				let compiled_artifact_blob = match std::fs::read(&artifact_path) {
					Ok(bytes) => bytes,
					Err(err) => {
						let response = WorkerResponse::InternalError(
							InternalValidationError::CouldNotOpenFile(err.to_string()),
						);
						send_response(&mut stream, response)?;
						continue
					},
				};

				let (pipe_reader, pipe_writer) = os_pipe::pipe()?;

				let usage_before = match nix::sys::resource::getrusage(UsageWho::RUSAGE_CHILDREN) {
					Ok(usage) => usage,
					Err(errno) => {
						let response = internal_error_from_errno("getrusage before", errno);
						send_response(&mut stream, response)?;
						continue
					},
				};

				// SAFETY: new process is spawned within a single threaded process. This invariant
				// is enforced by tests.
				let response = match unsafe { nix::unistd::fork() } {
					Err(errno) => internal_error_from_errno("fork", errno),
					Ok(ForkResult::Child) => {
						// Dropping the stream closes the underlying socket. We want to make sure
						// that the sandboxed child can't get any kind of information from the
						// outside world. The only IPC it should be able to do is sending its
						// response over the pipe.
						drop(stream);
						// Drop the read end so we don't have too many FDs open.
						drop(pipe_reader);

						handle_child_process(
							pipe_writer,
							compiled_artifact_blob,
							executor_params,
							params,
							execution_timeout,
						)
					},
					Ok(ForkResult::Parent { child }) => {
						// the read end will wait until all write ends have been closed,
						// this drop is necessary to avoid deadlock
						drop(pipe_writer);

						handle_parent_process(
							pipe_reader,
							child,
							worker_pid,
							usage_before,
							execution_timeout,
						)?
					},
				};

				send_response(&mut stream, response)?;
			}
		},
	);
}

fn validate_using_artifact(
	compiled_artifact_blob: &[u8],
	executor_params: &ExecutorParams,
	params: &[u8],
) -> JobResponse {
	let descriptor_bytes = match unsafe {
		// SAFETY: this should be safe since the compiled artifact passed here comes from the
		//         file created by the prepare workers. These files are obtained by calling
		//         [`executor_interface::prepare`].
		execute_artifact(compiled_artifact_blob, executor_params, params)
	} {
		Err(err) => return JobResponse::format_invalid("execute", &err),
		Ok(d) => d,
	};

	let result_descriptor = match ValidationResult::decode(&mut &descriptor_bytes[..]) {
		Err(err) =>
			return JobResponse::format_invalid(
				"validation result decoding failed",
				&err.to_string(),
			),
		Ok(r) => r,
	};

	JobResponse::Ok { result_descriptor }
}

/// This is used to handle child process during pvf execute worker.
/// It execute the artifact and pipes back the response to the parent process
///
/// # Arguments
///
/// - `pipe_write`: A `PipeWriter` structure, the writing end of a pipe.
///
/// - `compiled_artifact_blob`: The artifact bytes from compiled by the prepare worker`.
///
/// - `executor_params`: Deterministically serialized execution environment semantics.
///
/// - `params`: Validation parameters.
///
/// - `execution_timeout`: The timeout in `Duration`.
///
/// # Returns
///
/// - pipe back `JobResponse` to the parent process.
fn handle_child_process(
	mut pipe_write: PipeWriter,
	compiled_artifact_blob: Vec<u8>,
	executor_params: ExecutorParams,
	params: Vec<u8>,
	execution_timeout: Duration,
) -> ! {
	gum::debug!(
		target: LOG_TARGET,
		worker_job_pid = %process::id(),
		"worker job: executing artifact",
	);

	// Conditional variable to notify us when a thread is done.
	let condvar = thread::get_condvar();
	let cpu_time_start = ProcessTime::now();

	// Spawn a new thread that runs the CPU time monitor.
	let (cpu_time_monitor_tx, cpu_time_monitor_rx) = channel::<()>();
	let cpu_time_monitor_thread = thread::spawn_worker_thread(
		"cpu time monitor thread",
		move || cpu_time_monitor_loop(cpu_time_start, execution_timeout, cpu_time_monitor_rx),
		Arc::clone(&condvar),
		WaitOutcome::TimedOut,
	)
	.unwrap_or_else(|err| {
		send_child_response(&mut pipe_write, Err(JobError::CouldNotSpawnThread(err.to_string())))
	});

	let executor_params_2 = executor_params.clone();
	let execute_thread = thread::spawn_worker_thread_with_stack_size(
		"execute thread",
		move || validate_using_artifact(&compiled_artifact_blob, &executor_params_2, &params),
		Arc::clone(&condvar),
		WaitOutcome::Finished,
		EXECUTE_THREAD_STACK_SIZE,
	)
	.unwrap_or_else(|err| {
		send_child_response(&mut pipe_write, Err(JobError::CouldNotSpawnThread(err.to_string())))
	});

	let outcome = thread::wait_for_threads(condvar);

	let response = match outcome {
		WaitOutcome::Finished => {
			let _ = cpu_time_monitor_tx.send(());
			execute_thread.join().map_err(|e| JobError::Panic(stringify_panic_payload(e)))
		},
		// If the CPU thread is not selected, we signal it to end, the join handle is
		// dropped and the thread will finish in the background.
		WaitOutcome::TimedOut => match cpu_time_monitor_thread.join() {
			Ok(Some(_cpu_time_elapsed)) => Err(JobError::TimedOut),
			Ok(None) => Err(JobError::CpuTimeMonitorThread(
				"error communicating over finished channel".into(),
			)),
			Err(e) => Err(JobError::CpuTimeMonitorThread(stringify_panic_payload(e))),
		},
		WaitOutcome::Pending =>
			unreachable!("we run wait_while until the outcome is no longer pending; qed"),
	};

	send_child_response(&mut pipe_write, response);
}

/// Waits for child process to finish and handle child response from pipe.
///
/// # Arguments
///
/// - `pipe_read`: A `PipeReader` used to read data from the child process.
///
/// - `child`: The child pid.
///
/// - `usage_before`: Resource usage statistics before executing the child process.
///
/// - `timeout`: The maximum allowed time for the child process to finish, in `Duration`.
///
/// # Returns
///
/// - The response, either `Ok` or some error state.
fn handle_parent_process(
	mut pipe_read: PipeReader,
	job_pid: Pid,
	worker_pid: u32,
	usage_before: Usage,
	timeout: Duration,
) -> io::Result<WorkerResponse> {
	// Read from the child. Don't decode unless the process exited normally, which we check later.
	let mut received_data = Vec::new();
	pipe_read
		.read_to_end(&mut received_data)
		// Could not decode job response. There is either a bug or the job was hijacked.
		// Should retry at any rate.
		.map_err(|err| io::Error::new(io::ErrorKind::Other, err.to_string()))?;

	let status = nix::sys::wait::waitpid(job_pid, None);
	gum::trace!(
		target: LOG_TARGET,
		%worker_pid,
		%job_pid,
		"execute worker received wait status from job: {:?}",
		status,
	);

	let usage_after = match nix::sys::resource::getrusage(UsageWho::RUSAGE_CHILDREN) {
		Ok(usage) => usage,
		Err(errno) => return Ok(internal_error_from_errno("getrusage after", errno)),
	};

	// Using `getrusage` is needed to check whether child has timedout since we cannot rely on
	// child to report its own time.
	// As `getrusage` returns resource usage from all terminated child processes,
	// it is necessary to subtract the usage before the current child process to isolate its cpu
	// time
	let cpu_tv = get_total_cpu_usage(usage_after) - get_total_cpu_usage(usage_before);
	if cpu_tv >= timeout {
		gum::warn!(
			target: LOG_TARGET,
			%worker_pid,
			%job_pid,
			"execute job took {}ms cpu time, exceeded execute timeout {}ms",
			cpu_tv.as_millis(),
			timeout.as_millis(),
		);
		return Ok(WorkerResponse::JobTimedOut)
	}

	match status {
		Ok(WaitStatus::Exited(_, exit_status)) => {
			let mut reader = io::BufReader::new(received_data.as_slice());
			let result = match recv_child_response(&mut reader) {
				Ok(result) => result,
				Err(err) => return Ok(WorkerResponse::JobError(err.to_string())),
			};

			match result {
				Ok(JobResponse::Ok { result_descriptor }) => {
					// The exit status should have been zero if no error occurred.
					if exit_status != 0 {
						return Ok(WorkerResponse::JobError(format!(
							"unexpected exit status: {}",
							exit_status
						)))
					}

					Ok(WorkerResponse::Ok { result_descriptor, duration: cpu_tv })
				},
				Ok(JobResponse::InvalidCandidate(err)) => Ok(WorkerResponse::InvalidCandidate(err)),
				Err(job_error) => {
					gum::warn!(
						target: LOG_TARGET,
						%worker_pid,
						%job_pid,
						"execute job error: {}",
						job_error,
					);
					if matches!(job_error, JobError::TimedOut) {
						Ok(WorkerResponse::JobTimedOut)
					} else {
						Ok(WorkerResponse::JobError(job_error.to_string()))
					}
				},
			}
		},
		// The job was killed by the given signal.
		//
		// The job gets SIGSYS on seccomp violations, but this signal may have been sent for some
		// other reason, so we still need to check for seccomp violations elsewhere.
		Ok(WaitStatus::Signaled(_pid, signal, _core_dump)) => Ok(WorkerResponse::JobDied {
			err: format!("received signal: {signal:?}"),
			job_pid: job_pid.as_raw(),
		}),
		Err(errno) => Ok(internal_error_from_errno("waitpid", errno)),

		// It is within an attacker's power to send an unexpected exit status. So we cannot treat
		// this as an internal error (which would make us abstain), but must vote against.
		Ok(unexpected_wait_status) => Ok(WorkerResponse::JobDied {
			err: format!("unexpected status from wait: {unexpected_wait_status:?}"),
			job_pid: job_pid.as_raw(),
		}),
	}
}

/// Calculate the total CPU time from the given `usage` structure, returned from
/// [`nix::sys::resource::getrusage`], and calculates the total CPU time spent, including both user
/// and system time.
///
/// # Arguments
///
/// - `rusage`: Contains resource usage information.
///
/// # Returns
///
/// Returns a `Duration` representing the total CPU time.
fn get_total_cpu_usage(rusage: Usage) -> Duration {
	let micros = (((rusage.user_time().tv_sec() + rusage.system_time().tv_sec()) * 1_000_000) +
		(rusage.system_time().tv_usec() + rusage.user_time().tv_usec()) as i64) as u64;

	return Duration::from_micros(micros)
}

/// Get a job response.
fn recv_child_response(received_data: &mut io::BufReader<&[u8]>) -> io::Result<JobResult> {
	let response_bytes = framed_recv_blocking(received_data)?;
	JobResult::decode(&mut response_bytes.as_slice()).map_err(|e| {
		io::Error::new(
			io::ErrorKind::Other,
			format!("execute pvf recv_child_response: decode error: {:?}", e),
		)
	})
}

/// Write response to the pipe and exit process after.
///
/// # Arguments
///
/// - `pipe_write`: A `PipeWriter` structure, the writing end of a pipe.
///
/// - `response`: Child process response, or error.
fn send_child_response(pipe_write: &mut PipeWriter, response: JobResult) -> ! {
	framed_send_blocking(pipe_write, response.encode().as_slice())
		.unwrap_or_else(|_| process::exit(libc::EXIT_FAILURE));

	if response.is_ok() {
		process::exit(libc::EXIT_SUCCESS)
	} else {
		process::exit(libc::EXIT_FAILURE)
	}
}

fn internal_error_from_errno(context: &'static str, errno: Errno) -> WorkerResponse {
	WorkerResponse::InternalError(InternalValidationError::Kernel(format!(
		"{}: {}: {}",
		context,
		errno,
		io::Error::last_os_error()
	)))
}<|MERGE_RESOLUTION|>--- conflicted
+++ resolved
@@ -16,13 +16,7 @@
 
 //! Contains the logic for executing PVFs. Used by the polkadot-execute-worker binary.
 
-<<<<<<< HEAD
-pub use polkadot_node_core_pvf_common::{executor_intf::execute_artifact, worker_dir};
-=======
-pub use polkadot_node_core_pvf_common::{
-	executor_interface::execute_artifact, worker_dir, SecurityStatus,
-};
->>>>>>> 39d6c95c
+pub use polkadot_node_core_pvf_common::{executor_interface::execute_artifact, worker_dir};
 
 // NOTE: Initializing logging in e.g. tests will not have an effect in the workers, as they are
 //       separate spawned processes. Run with e.g. `RUST_LOG=parachain::pvf-execute-worker=trace`.
