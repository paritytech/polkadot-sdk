--- conflicted
+++ resolved
@@ -16,17 +16,6 @@
 
 //! Contains the logic for executing PVFs. Used by the polkadot-execute-worker binary.
 
-<<<<<<< HEAD
-use nix::{
-	sys::{
-		resource::{Resource, Usage, UsageWho},
-		wait::WaitStatus,
-	},
-	unistd::ForkResult,
-};
-use os_pipe::PipeWriter;
-=======
->>>>>>> 0c048424
 pub use polkadot_node_core_pvf_common::{
 	executor_intf::execute_artifact, worker_dir, SecurityStatus,
 };
@@ -35,9 +24,6 @@
 //       separate spawned processes. Run with e.g. `RUST_LOG=parachain::pvf-execute-worker=trace`.
 const LOG_TARGET: &str = "parachain::pvf-execute-worker";
 
-<<<<<<< HEAD
-use cpu_time::ProcessTime;
-=======
 use nix::{
 	errno::Errno,
 	sys::{
@@ -47,7 +33,7 @@
 	unistd::{ForkResult, Pid},
 };
 use os_pipe::PipeWriter;
->>>>>>> 0c048424
+use cpu_time::ProcessTime;
 use parity_scale_codec::{Decode, Encode};
 use polkadot_node_core_pvf_common::{
 	error::InternalValidationError,
@@ -66,11 +52,7 @@
 	os::unix::net::UnixStream,
 	path::PathBuf,
 	process,
-<<<<<<< HEAD
 	sync::{mpsc::channel, Arc},
-=======
-	sync::Arc,
->>>>>>> 0c048424
 	time::Duration,
 };
 
@@ -195,13 +177,6 @@
 
 				let (pipe_reader, pipe_writer) = os_pipe::pipe()?;
 
-<<<<<<< HEAD
-				let usage_before = nix::sys::resource::getrusage(UsageWho::RUSAGE_CHILDREN)?;
-
-				// SAFETY: new process is spawned within a single threaded process
-				let response = match unsafe { nix::unistd::fork() } {
-					Err(_errno) => Response::Panic(String::from("error forking")),
-=======
 				let usage_before = match nix::sys::resource::getrusage(UsageWho::RUSAGE_CHILDREN) {
 					Ok(usage) => usage,
 					Err(errno) => {
@@ -213,8 +188,7 @@
 
 				// SAFETY: new process is spawned within a single threaded process
 				let response = match unsafe { nix::unistd::fork() } {
-					Err(errno) => internal_error_from_errno("fork", errno),
->>>>>>> 0c048424
+                    Err(errno) => internal_error_from_errno("fork", errno),
 					Ok(ForkResult::Child) => {
 						// Dropping the stream closes the underlying socket. We want to make sure
 						// that the sandboxed child can't get any kind of information from the
@@ -230,21 +204,12 @@
 							execution_timeout,
 						)
 					},
-<<<<<<< HEAD
-					// parent
-					Ok(ForkResult::Parent { child: _child }) => {
-=======
 					Ok(ForkResult::Parent { child }) => {
->>>>>>> 0c048424
 						// the read end will wait until all write ends have been closed,
 						// this drop is necessary to avoid deadlock
 						drop(pipe_writer);
 
-<<<<<<< HEAD
-						handle_parent_process(pipe_reader, usage_before, execution_timeout)
-=======
 						handle_parent_process(pipe_reader, child, usage_before, execution_timeout)?
->>>>>>> 0c048424
 					},
 				};
 
@@ -328,7 +293,6 @@
 
 	// Conditional variable to notify us when a thread is done.
 	let condvar = thread::get_condvar();
-<<<<<<< HEAD
 	let cpu_time_start = ProcessTime::now();
 
 	// Spawn a new thread that runs the CPU time monitor.
@@ -341,11 +305,8 @@
 	)
 	.unwrap_or_else(|err| send_child_response(&pipe_write, Response::Panic(err.to_string())));
 
-=======
-
 	// TODO: We may not need this since there's only one thread here now. We do still need to
 	// control the stack size (see EXECUTE_THREAD_STACK_SIZE). Look into simplifying.
->>>>>>> 0c048424
 	let executor_params_2 = executor_params.clone();
 	let execute_thread = thread::spawn_worker_thread_with_stack_size(
 		"execute thread",
@@ -354,8 +315,14 @@
 		WaitOutcome::Finished,
 		EXECUTE_THREAD_STACK_SIZE,
 	)
-<<<<<<< HEAD
-	.unwrap_or_else(|err| send_child_response(&pipe_write, Response::Panic(err.to_string())));
+	.unwrap_or_else(|err| {
+		send_child_response(
+			&pipe_write,
+			Response::InternalError(InternalValidationError::CouldNotSpawnJobThread(
+				err.to_string(),
+			)),
+		)
+	});
 
 	let outcome = thread::wait_for_threads(condvar);
 
@@ -369,7 +336,7 @@
 		// If the CPU thread is not selected, we signal it to end, the join handle is
 		// dropped and the thread will finish in the background.
 		WaitOutcome::TimedOut => match cpu_time_monitor_thread.join() {
-			Ok(Some(cpu_time_elapsed)) => Response::TimedOut,
+			Ok(Some(_cpu_time_elapsed)) => Response::TimedOut,
 			Ok(None) => Response::InternalError(InternalValidationError::CpuTimeMonitorThread(
 				"error communicating over finished channel".into(),
 			)),
@@ -380,22 +347,6 @@
 		WaitOutcome::Pending =>
 			unreachable!("we run wait_while until the outcome is no longer pending; qed"),
 	};
-=======
-	.unwrap_or_else(|err| {
-		send_child_response(
-			&pipe_write,
-			Response::InternalError(InternalValidationError::CouldNotSpawnJobThread(
-				err.to_string(),
-			)),
-		)
-	});
-
-	// There's only one thread that can trigger the condvar, so ignore the condvar outcome and
-	// simply join. We don't have to be concerned with timeouts, setrlimit will kill the process.
-	let response = execute_thread
-		.join()
-		.unwrap_or_else(|e| Response::Panic(stringify_panic_payload(e)));
->>>>>>> 0c048424
 
 	send_child_response(&pipe_write, response);
 }
@@ -420,25 +371,9 @@
 	child: Pid,
 	usage_before: Usage,
 	timeout: Duration,
-<<<<<<< HEAD
-) -> Response {
-	let worker_pid = std::process::id();
-	let mut received_data = Vec::new();
-
-	// Read from the child.
-	if let Err(err) = pipe_read.read_to_end(&mut received_data) {
-		return Response::Panic(err.to_string())
-	}
-
-	let status = nix::sys::wait::wait();
-
-	let usage_after: Usage;
-
-	match nix::sys::resource::getrusage(UsageWho::RUSAGE_CHILDREN) {
-		Ok(usage) => usage_after = usage,
-		Err(err) => return Response::Panic(err.to_string()),
-=======
 ) -> io::Result<Response> {
+    let worker_pid = std::process::id();
+
 	// Read from the child.
 	let mut received_data = Vec::new();
 	if let Err(_err) = pipe_read.read_to_end(&mut received_data) {
@@ -451,15 +386,14 @@
 	let usage_after = match nix::sys::resource::getrusage(UsageWho::RUSAGE_CHILDREN) {
 		Ok(usage) => usage,
 		Err(errno) => return Ok(internal_error_from_errno("getrusage after", errno)),
->>>>>>> 0c048424
 	};
 
-	// Using `getrusage` is needed to check whether `setrlimit` was triggered.
+	// Using `getrusage` is needed to check whether child has timedout since we cannot rely on child.
+    // to report its own time.
 	// As `getrusage` returns resource usage from all terminated child processes,
 	// it is necessary to subtract the usage before the current child process to isolate its cpu
 	// time
 	let cpu_tv = get_total_cpu_usage(usage_after) - get_total_cpu_usage(usage_before);
-<<<<<<< HEAD
 
 	match status {
 		Ok(WaitStatus::Exited(_, libc::EXIT_SUCCESS)) => {
@@ -475,9 +409,9 @@
 							cpu_tv.as_millis(),
 							timeout.as_millis(),
 						);
-						return Response::TimedOut
+						return Ok(Response::TimedOut)
 					}
-					Response::Ok { result_descriptor, duration: cpu_tv }
+					Ok(Response::Ok { result_descriptor, duration: cpu_tv })
 				},
 				Ok(Response::TimedOut) => {
 					// Log if we exceed the timeout and the other thread hasn't
@@ -489,55 +423,24 @@
 						cpu_tv.as_millis(),
 						timeout.as_millis(),
 					);
-					return Response::TimedOut
+					return Ok(Response::TimedOut)
 				},
-				Ok(response) => response,
-				Err(err) => Response::Panic(err.to_string()),
+                Ok(response) => Ok(response),
+                // There is either a bug or the job was hijacked. Should retry at any rate.
+                Err(err) => return Err(io::Error::new(io::ErrorKind::Other, err.to_string())),
 			}
 		},
-		Ok(WaitStatus::Exited(_, libc::EXIT_FAILURE)) =>
-			Response::Panic("child exited with failure".to_string()),
-		Ok(WaitStatus::Exited(_, exit_status)) =>
-			Response::Panic(format!("child exited with unexpected status {}", exit_status)),
-		Ok(WaitStatus::Signaled(_, sig, _)) => Response::Panic(format!(
-			"child ended with unexpected signal {:?}, timeout {} cpu_tv {} after {} before {}",
-			sig,
-			timeout.as_secs(),
-			cpu_tv.as_micros(),
-			usage_after.user_time().tv_sec() + usage_after.system_time().tv_sec(),
-			get_total_cpu_usage(usage_before).as_micros()
-		)),
-		Ok(_) => Response::Panic("child ended unexpectedly".to_string()),
-		Err(err) => Response::Panic(err.to_string()),
+        // The job gets SIGSYS on seccomp violations. We can also treat other termination signals as
+        // death. But also, receiving any signal is unexpected, so treat them all the same.
+        Ok(WaitStatus::Signaled(..)) => Ok(Response::JobDied),
+        Err(errno) => Ok(internal_error_from_errno("waitpid", errno)),
+
+        // It is within an attacker's power to send an unexpected exit status. So we cannot treat
+        // this as an internal error (which would make us abstain), but must vote against.
+        Ok(unexpected_wait_status) => Ok(Response::UnexpectedJobStatus(format!(
+            "unexpected status from wait: {unexpected_wait_status:?}"
+        ))),
 	}
-=======
-	if cpu_tv >= timeout {
-		return Ok(Response::TimedOut)
-	}
-
-	let response = match status {
-		Ok(WaitStatus::Exited(_, libc::EXIT_SUCCESS)) => {
-			match Response::decode(&mut received_data.as_slice()) {
-				Ok(Response::Ok { result_descriptor, duration: _ }) =>
-					Response::Ok { result_descriptor, duration: cpu_tv },
-				Ok(response) => response,
-				// There is either a bug or the job was hijacked. Should retry at any rate.
-				Err(err) => return Err(io::Error::new(io::ErrorKind::Other, err.to_string())),
-			}
-		},
-		// The job gets SIGSYS on seccomp violations. We can also treat other termination signals as
-		// death. But also, receiving any signal is unexpected, so treat them all the same.
-		Ok(WaitStatus::Signaled(..)) => Response::JobDied,
-		Err(errno) => internal_error_from_errno("waitpid", errno),
-
-		// It is within an attacker's power to send an unexpected exit status. So we cannot treat
-		// this as an internal error (which would make us abstain), but must vote against.
-		Ok(unexpected_wait_status) => Response::UnexpectedJobStatus(format!(
-			"unexpected status from wait: {unexpected_wait_status:?}"
-		)),
-	};
-	Ok(response)
->>>>>>> 0c048424
 }
 
 /// Calculate the total CPU time from the given `usage` structure, returned from
