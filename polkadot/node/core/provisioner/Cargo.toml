--- conflicted
+++ resolved
@@ -15,14 +15,8 @@
 bitvec = { features = ["alloc"], workspace = true }
 fatality = { workspace = true }
 futures = { workspace = true }
-<<<<<<< HEAD
-sp-tracing = { workspace = true, default-features = true }
-thiserror = { workspace = true }
-polkadot-primitives = { workspace = true, default-features = true }
-=======
 futures-timer = { workspace = true }
 gum = { workspace = true, default-features = true }
->>>>>>> ca781792
 polkadot-node-primitives = { workspace = true, default-features = true }
 polkadot-node-subsystem = { workspace = true, default-features = true }
 polkadot-node-subsystem-util = { workspace = true, default-features = true }
