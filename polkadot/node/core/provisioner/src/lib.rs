--- conflicted
+++ resolved
@@ -747,27 +747,6 @@
 		};
 	}
 
-<<<<<<< HEAD
-		// We should be calling this once per para rather than per core.
-		// TODO: Will be fixed in https://github.com/paritytech/polkadot-sdk/pull/3233.
-		// For now, at least make sure we don't supply the same candidate multiple times in case a
-		// para has multiple cores scheduled.
-		let response = get_backable_candidate(relay_parent, para_id, required_path, sender).await?;
-		match response {
-			Some((hash, relay_parent)) => {
-				if !selected_candidates.iter().any(|bc| &(hash, relay_parent) == bc) {
-					selected_candidates.push((hash, relay_parent))
-				}
-			},
-			None => {
-				gum::debug!(
-					target: LOG_TARGET,
-					leaf_hash = ?relay_parent,
-					core = core_idx,
-					"No backable candidate returned by prospective parachains",
-				);
-			},
-=======
 	let mut selected_candidates: HashMap<ParaId, Vec<(CandidateHash, Hash)>> =
 		HashMap::with_capacity(scheduled_cores_per_para.len());
 
@@ -777,7 +756,6 @@
 		// If elastic scaling MVP is disabled, only allow one candidate per parachain.
 		if !elastic_scaling_mvp && core_count > 1 {
 			continue
->>>>>>> 8eb1f559
 		}
 
 		let response = get_backable_candidates(
@@ -854,12 +832,6 @@
 
 	// keep only one candidate with validation code.
 	let mut with_validation_code = false;
-<<<<<<< HEAD
-	candidates.retain(|c| {
-		if c.candidate().commitments.new_validation_code.is_some() {
-			if with_validation_code {
-				return false
-=======
 	// merge the candidates into a common collection, preserving the order
 	let mut merged_candidates = Vec::with_capacity(availability_cores.len());
 
@@ -871,7 +843,6 @@
 				} else {
 					with_validation_code = true;
 				}
->>>>>>> 8eb1f559
 			}
 
 			merged_candidates.push(candidate);
