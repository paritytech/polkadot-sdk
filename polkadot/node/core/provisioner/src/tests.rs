--- conflicted
+++ resolved
@@ -16,15 +16,8 @@
 
 use super::*;
 use bitvec::bitvec;
-<<<<<<< HEAD
 use polkadot_node_subsystem_util::CoreAvailability;
-use polkadot_primitives::{
-	vstaging::{MutateDescriptorV2, OccupiedCore},
-	ScheduledCore,
-};
-=======
 use polkadot_primitives::{MutateDescriptorV2, OccupiedCore, ScheduledCore};
->>>>>>> 63958c45
 use polkadot_primitives_test_helpers::{dummy_candidate_descriptor_v2, dummy_hash};
 
 const MOCK_GROUP_SIZE: usize = 5;
@@ -262,17 +255,9 @@
 	};
 	use polkadot_node_subsystem_test_helpers::{mock::new_leaf, TestSubsystemSender};
 	use polkadot_primitives::{
-<<<<<<< HEAD
-		vstaging::{
-			CandidateReceiptV2 as CandidateReceipt,
-			CommittedCandidateReceiptV2 as CommittedCandidateReceipt, MutateDescriptorV2,
-		},
-		BlockNumber, CandidateCommitments, CandidateHash, CoreIndex, Id as ParaId,
-=======
-		BlockNumber, CandidateCommitments, CandidateReceiptV2 as CandidateReceipt,
-		CommittedCandidateReceiptV2 as CommittedCandidateReceipt, MutateDescriptorV2,
->>>>>>> 63958c45
-		PersistedValidationData,
+		BlockNumber, CandidateCommitments, CandidateHash, CandidateReceiptV2 as CandidateReceipt,
+		CommittedCandidateReceiptV2 as CommittedCandidateReceipt, CoreIndex, Id as ParaId,
+		MutateDescriptorV2, PersistedValidationData,
 	};
 	use polkadot_primitives_test_helpers::{dummy_candidate_descriptor_v2, dummy_hash};
 	use std::ops::Not;
@@ -589,8 +574,9 @@
 					_parent_hash,
 					PersistedValidationDataReq(_para_id, _assumption, tx),
 				)) => tx.send(Ok(Some(Default::default()))).unwrap(),
-				AllMessages::RuntimeApi(Request(_parent_hash, AvailabilityCores(tx))) =>
-					tx.send(Ok(mock_availability_cores.clone())).unwrap(),
+				AllMessages::RuntimeApi(Request(_parent_hash, AvailabilityCores(tx))) => {
+					tx.send(Ok(mock_availability_cores.clone())).unwrap()
+				},
 				AllMessages::CandidateBacking(CandidateBackingMessage::GetBackableCandidates(
 					hashes,
 					sender,
