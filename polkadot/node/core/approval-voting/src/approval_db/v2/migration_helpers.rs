--- conflicted
+++ resolved
@@ -29,23 +29,6 @@
 use sp_application_crypto::sp_core::H256;
 use std::{collections::HashSet, sync::Arc};
 
-<<<<<<< HEAD
-fn dummy_assignment_cert(kind: AssignmentCertKind) -> AssignmentCert {
-	let ctx = schnorrkel::signing_context(RELAY_VRF_MODULO_CONTEXT);
-	let msg = b"test-garbage";
-	let mut prng = rand_core::OsRng;
-	let keypair = schnorrkel::Keypair::generate_with(&mut prng);
-	let (inout, proof, _) = keypair.vrf_sign(ctx.bytes(msg));
-	let preout = inout.to_preout();
-
-	AssignmentCert {
-		kind,
-		vrf: VrfSignature { pre_output: VrfPreOutput(preout), proof: VrfProof(proof) },
-	}
-}
-
-=======
->>>>>>> bc82eb6e
 fn make_block_entry_v1(
 	block_hash: Hash,
 	parent_hash: Hash,
