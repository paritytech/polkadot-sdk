// Copyright (C) Parity Technologies (UK) Ltd.
// This file is part of Polkadot.

// Polkadot is free software: you can redistribute it and/or modify
// it under the terms of the GNU General Public License as published by
// the Free Software Foundation, either version 3 of the License, or
// (at your option) any later version.

// Polkadot is distributed in the hope that it will be useful,
// but WITHOUT ANY WARRANTY; without even the implied warranty of
// MERCHANTABILITY or FITNESS FOR A PARTICULAR PURPOSE.  See the
// GNU General Public License for more details.

// You should have received a copy of the GNU General Public License
// along with Polkadot.  If not, see <http://www.gnu.org/licenses/>.

//! The Approval Voting Subsystem.
//!
//! This subsystem is responsible for determining candidates to do approval checks
//! on, performing those approval checks, and tracking the assignments and approvals
//! of others. It uses this information to determine when candidates and blocks have
//! been sufficiently approved to finalize.

use polkadot_node_primitives::{
	approval::{
		v1::{BlockApprovalMeta, DelayTranche},
		v2::{
			AssignmentCertKindV2, BitfieldError, CandidateBitfield, CoreBitfield,
			IndirectAssignmentCertV2, IndirectSignedApprovalVoteV2,
		},
	},
	ValidationResult, DISPUTE_WINDOW,
};
use polkadot_node_subsystem::{
	errors::RecoveryError,
	messages::{
		ApprovalCheckError, ApprovalCheckResult, ApprovalDistributionMessage,
		ApprovalVotingMessage, AssignmentCheckError, AssignmentCheckResult,
		AvailabilityRecoveryMessage, BlockDescription, CandidateValidationMessage, ChainApiMessage,
		ChainSelectionMessage, CheckedIndirectAssignment, CheckedIndirectSignedApprovalVote,
		DisputeCoordinatorMessage, HighestApprovedAncestorBlock, PvfExecKind, RuntimeApiMessage,
		RuntimeApiRequest,
	},
	overseer, FromOrchestra, OverseerSignal, SpawnedSubsystem, SubsystemError, SubsystemResult,
	SubsystemSender,
};
use polkadot_node_subsystem_util::{
	self,
	database::Database,
	metrics::{self, prometheus},
	runtime::{Config as RuntimeInfoConfig, ExtendedSessionInfo, RuntimeInfo},
	TimeoutExt,
};
use polkadot_primitives::{
	vstaging::CandidateReceiptV2 as CandidateReceipt, ApprovalVoteMultipleCandidates,
	ApprovalVotingParams, BlockNumber, CandidateHash, CandidateIndex, CoreIndex, ExecutorParams,
	GroupIndex, Hash, SessionIndex, SessionInfo, ValidatorId, ValidatorIndex, ValidatorPair,
	ValidatorSignature,
};
use sc_keystore::LocalKeystore;
use sp_application_crypto::Pair;
use sp_consensus::SyncOracle;
use sp_consensus_slots::Slot;
use std::time::Instant;

// The max number of blocks we keep track of assignments gathering times. Normally,
// this would never be reached because we prune the data on finalization, but we need
// to also ensure the data is not growing unecessarily large.
const MAX_BLOCKS_WITH_ASSIGNMENT_TIMESTAMPS: u32 = 100;

use futures::{
	channel::oneshot,
	future::{BoxFuture, RemoteHandle},
	prelude::*,
	stream::FuturesUnordered,
	StreamExt,
};

use std::{
	cmp::min,
	collections::{
		btree_map::Entry as BTMEntry, hash_map::Entry as HMEntry, BTreeMap, HashMap, HashSet,
	},
	sync::Arc,
	time::Duration,
};

use schnellru::{ByLength, LruMap};

use approval_checking::RequiredTranches;
use bitvec::{order::Lsb0, vec::BitVec};
pub use criteria::{AssignmentCriteria, Config as AssignmentConfig, RealAssignmentCriteria};
use persisted_entries::{ApprovalEntry, BlockEntry, CandidateEntry};
use polkadot_node_primitives::approval::time::{
	slot_number_to_tick, Clock, ClockExt, DelayedApprovalTimer, SystemClock, Tick,
};

mod approval_checking;
pub mod approval_db;
mod backend;
pub mod criteria;
mod import;
mod ops;
mod persisted_entries;

use crate::{
	approval_checking::{Check, TranchesToApproveResult},
	approval_db::common::{Config as DatabaseConfig, DbBackend},
	backend::{Backend, OverlayedBackend},
	criteria::InvalidAssignmentReason,
	persisted_entries::OurApproval,
};

#[cfg(test)]
mod tests;

const APPROVAL_CHECKING_TIMEOUT: Duration = Duration::from_secs(120);
/// How long are we willing to wait for approval signatures?
///
/// Value rather arbitrarily: Should not be hit in practice, it exists to more easily diagnose dead
/// lock issues for example.
const WAIT_FOR_SIGS_TIMEOUT: Duration = Duration::from_millis(500);
const APPROVAL_CACHE_SIZE: u32 = 1024;

const APPROVAL_DELAY: Tick = 2;
pub(crate) const LOG_TARGET: &str = "parachain::approval-voting";

// The max number of ticks we delay sending the approval after we are ready to issue the approval
const MAX_APPROVAL_COALESCE_WAIT_TICKS: Tick = 12;

/// Configuration for the approval voting subsystem
#[derive(Debug, Clone)]
pub struct Config {
	/// The column family in the DB where approval-voting data is stored.
	pub col_approval_data: u32,
	/// The slot duration of the consensus algorithm, in milliseconds. Should be evenly
	/// divisible by 500.
	pub slot_duration_millis: u64,
}

// The mode of the approval voting subsystem. It should start in a `Syncing` mode when it first
// starts, and then once it's reached the head of the chain it should move into the `Active` mode.
//
// In `Active` mode, the node is an active participant in the approvals protocol. When syncing,
// the node follows the new incoming blocks and finalized number, but does not yet participate.
//
// When transitioning from `Syncing` to `Active`, the node notifies the `ApprovalDistribution`
// subsystem of all unfinalized blocks and the candidates included within them, as well as all
// votes that the local node itself has cast on candidates within those blocks.
enum Mode {
	Active,
	Syncing(Box<dyn SyncOracle + Send>),
}

/// The approval voting subsystem.
pub struct ApprovalVotingSubsystem {
	/// `LocalKeystore` is needed for assignment keys, but not necessarily approval keys.
	///
	/// We do a lot of VRF signing and need the keys to have low latency.
	keystore: Arc<LocalKeystore>,
	db_config: DatabaseConfig,
	slot_duration_millis: u64,
	db: Arc<dyn Database>,
	mode: Mode,
	metrics: Metrics,
	clock: Arc<dyn Clock + Send + Sync>,
	spawner: Arc<dyn overseer::gen::Spawner + 'static>,
}

#[derive(Clone)]
struct MetricsInner {
	imported_candidates_total: prometheus::Counter<prometheus::U64>,
	assignments_produced: prometheus::Histogram,
	approvals_produced_total: prometheus::CounterVec<prometheus::U64>,
	no_shows_total: prometheus::Counter<prometheus::U64>,
	// The difference from `no_shows_total` is that this counts all observed no-shows at any
	// moment in time. While `no_shows_total` catches that the no-shows at the moment the candidate
	// is approved, approvals might arrive late and `no_shows_total` wouldn't catch that number.
	observed_no_shows: prometheus::Counter<prometheus::U64>,
	approved_by_one_third: prometheus::Counter<prometheus::U64>,
	wakeups_triggered_total: prometheus::Counter<prometheus::U64>,
	coalesced_approvals_buckets: prometheus::Histogram,
	coalesced_approvals_delay: prometheus::Histogram,
	candidate_approval_time_ticks: prometheus::Histogram,
	block_approval_time_ticks: prometheus::Histogram,
	time_db_transaction: prometheus::Histogram,
	time_recover_and_approve: prometheus::Histogram,
	candidate_signatures_requests_total: prometheus::Counter<prometheus::U64>,
	unapproved_candidates_in_unfinalized_chain: prometheus::Gauge<prometheus::U64>,
	// The time it takes in each stage to gather enough assignments.
	// We defined a `stage` as being the entire process of gathering enough assignments to
	// be able to approve a candidate:
	// E.g:
	// - Stage 0: We wait for the needed_approvals assignments to be gathered.
	// - Stage 1: We wait for enough tranches to cover all no-shows in stage 0.
	// - Stage 2: We wait for enough tranches to cover all no-shows  of stage 1.
	assignments_gathering_time_by_stage: prometheus::HistogramVec,
}

/// Approval Voting metrics.
#[derive(Default, Clone)]
pub struct Metrics(Option<MetricsInner>);

impl Metrics {
	fn on_candidate_imported(&self) {
		if let Some(metrics) = &self.0 {
			metrics.imported_candidates_total.inc();
		}
	}

	fn on_assignment_produced(&self, tranche: DelayTranche) {
		if let Some(metrics) = &self.0 {
			metrics.assignments_produced.observe(tranche as f64);
		}
	}

	fn on_approval_coalesce(&self, num_coalesced: u32) {
		if let Some(metrics) = &self.0 {
			// Count how many candidates we covered with this coalesced approvals,
			// so that the heat-map really gives a good understanding of the scales.
			for _ in 0..num_coalesced {
				metrics.coalesced_approvals_buckets.observe(num_coalesced as f64)
			}
		}
	}

	fn on_delayed_approval(&self, delayed_ticks: u64) {
		if let Some(metrics) = &self.0 {
			metrics.coalesced_approvals_delay.observe(delayed_ticks as f64)
		}
	}

	fn on_approval_stale(&self) {
		if let Some(metrics) = &self.0 {
			metrics.approvals_produced_total.with_label_values(&["stale"]).inc()
		}
	}

	fn on_approval_invalid(&self) {
		if let Some(metrics) = &self.0 {
			metrics.approvals_produced_total.with_label_values(&["invalid"]).inc()
		}
	}

	fn on_approval_unavailable(&self) {
		if let Some(metrics) = &self.0 {
			metrics.approvals_produced_total.with_label_values(&["unavailable"]).inc()
		}
	}

	fn on_approval_error(&self) {
		if let Some(metrics) = &self.0 {
			metrics.approvals_produced_total.with_label_values(&["internal error"]).inc()
		}
	}

	fn on_approval_produced(&self) {
		if let Some(metrics) = &self.0 {
			metrics.approvals_produced_total.with_label_values(&["success"]).inc()
		}
	}

	fn on_no_shows(&self, n: usize) {
		if let Some(metrics) = &self.0 {
			metrics.no_shows_total.inc_by(n as u64);
		}
	}

	fn on_observed_no_shows(&self, n: usize) {
		if let Some(metrics) = &self.0 {
			metrics.observed_no_shows.inc_by(n as u64);
		}
	}

	fn on_approved_by_one_third(&self) {
		if let Some(metrics) = &self.0 {
			metrics.approved_by_one_third.inc();
		}
	}

	fn on_wakeup(&self) {
		if let Some(metrics) = &self.0 {
			metrics.wakeups_triggered_total.inc();
		}
	}

	fn on_candidate_approved(&self, ticks: Tick) {
		if let Some(metrics) = &self.0 {
			metrics.candidate_approval_time_ticks.observe(ticks as f64);
		}
	}

	fn on_block_approved(&self, ticks: Tick) {
		if let Some(metrics) = &self.0 {
			metrics.block_approval_time_ticks.observe(ticks as f64);
		}
	}

	fn on_candidate_signatures_request(&self) {
		if let Some(metrics) = &self.0 {
			metrics.candidate_signatures_requests_total.inc();
		}
	}

	fn time_db_transaction(&self) -> Option<metrics::prometheus::prometheus::HistogramTimer> {
		self.0.as_ref().map(|metrics| metrics.time_db_transaction.start_timer())
	}

	fn time_recover_and_approve(&self) -> Option<metrics::prometheus::prometheus::HistogramTimer> {
		self.0.as_ref().map(|metrics| metrics.time_recover_and_approve.start_timer())
	}

	fn on_unapproved_candidates_in_unfinalized_chain(&self, count: usize) {
		if let Some(metrics) = &self.0 {
			metrics.unapproved_candidates_in_unfinalized_chain.set(count as u64);
		}
	}

	pub fn observe_assignment_gathering_time(&self, stage: usize, elapsed_as_millis: usize) {
		if let Some(metrics) = &self.0 {
			let stage_string = stage.to_string();
			// We don't want to have too many metrics entries with this label to not put unncessary
			// pressure on the metrics infrastructure, so we cap the stage at 10, which is
			// equivalent to having already a finalization lag to 10 * no_show_slots, so it should
			// be more than enough.
			metrics
				.assignments_gathering_time_by_stage
				.with_label_values(&[if stage < 10 { stage_string.as_str() } else { "inf" }])
				.observe(elapsed_as_millis as f64);
		}
	}
}

impl metrics::Metrics for Metrics {
	fn try_register(
		registry: &prometheus::Registry,
	) -> std::result::Result<Self, prometheus::PrometheusError> {
		let metrics = MetricsInner {
			imported_candidates_total: prometheus::register(
				prometheus::Counter::new(
					"polkadot_parachain_imported_candidates_total",
					"Number of candidates imported by the approval voting subsystem",
				)?,
				registry,
			)?,
			assignments_produced: prometheus::register(
				prometheus::Histogram::with_opts(
					prometheus::HistogramOpts::new(
						"polkadot_parachain_assignments_produced",
						"Assignments and tranches produced by the approval voting subsystem",
					).buckets(vec![0.0, 1.0, 2.0, 3.0, 4.0, 5.0, 10.0, 15.0, 25.0, 40.0, 70.0]),
				)?,
				registry,
			)?,
			approvals_produced_total: prometheus::register(
				prometheus::CounterVec::new(
					prometheus::Opts::new(
						"polkadot_parachain_approvals_produced_total",
						"Number of approvals produced by the approval voting subsystem",
					),
					&["status"]
				)?,
				registry,
			)?,
			no_shows_total: prometheus::register(
				prometheus::Counter::new(
					"polkadot_parachain_approvals_no_shows_total",
					"Number of assignments which became no-shows in the approval voting subsystem",
				)?,
				registry,
			)?,
			observed_no_shows: prometheus::register(
				prometheus::Counter::new(
					"polkadot_parachain_approvals_observed_no_shows_total",
					"Number of observed no shows at any moment in time",
				)?,
				registry,
			)?,
			wakeups_triggered_total: prometheus::register(
				prometheus::Counter::new(
					"polkadot_parachain_approvals_wakeups_total",
					"Number of times we woke up to process a candidate in the approval voting subsystem",
				)?,
				registry,
			)?,
			candidate_approval_time_ticks: prometheus::register(
				prometheus::Histogram::with_opts(
					prometheus::HistogramOpts::new(
						"polkadot_parachain_approvals_candidate_approval_time_ticks",
						"Number of ticks (500ms) to approve candidates.",
					).buckets(vec![6.0, 12.0, 18.0, 24.0, 30.0, 36.0, 72.0, 100.0, 144.0]),
				)?,
				registry,
			)?,
			coalesced_approvals_buckets: prometheus::register(
				prometheus::Histogram::with_opts(
					prometheus::HistogramOpts::new(
						"polkadot_parachain_approvals_coalesced_approvals_buckets",
						"Number of coalesced approvals.",
					).buckets(vec![1.5, 2.5, 3.5, 4.5, 5.5, 6.5, 7.5, 8.5, 9.5]),
				)?,
				registry,
			)?,
			coalesced_approvals_delay: prometheus::register(
				prometheus::Histogram::with_opts(
					prometheus::HistogramOpts::new(
						"polkadot_parachain_approvals_coalescing_delay",
						"Number of ticks we delay the sending of a candidate approval",
					).buckets(vec![1.1, 2.1, 3.1, 4.1, 6.1, 8.1, 12.1, 20.1, 32.1]),
				)?,
				registry,
			)?,
			approved_by_one_third: prometheus::register(
				prometheus::Counter::new(
					"polkadot_parachain_approved_by_one_third",
					"Number of candidates where more than one third had to vote ",
				)?,
				registry,
			)?,
			block_approval_time_ticks: prometheus::register(
				prometheus::Histogram::with_opts(
					prometheus::HistogramOpts::new(
						"polkadot_parachain_approvals_blockapproval_time_ticks",
						"Number of ticks (500ms) to approve blocks.",
					).buckets(vec![6.0, 12.0, 18.0, 24.0, 30.0, 36.0, 72.0, 100.0, 144.0]),
				)?,
				registry,
			)?,
			time_db_transaction: prometheus::register(
				prometheus::Histogram::with_opts(
					prometheus::HistogramOpts::new(
						"polkadot_parachain_time_approval_db_transaction",
						"Time spent writing an approval db transaction.",
					)
				)?,
				registry,
			)?,
			time_recover_and_approve: prometheus::register(
				prometheus::Histogram::with_opts(
					prometheus::HistogramOpts::new(
						"polkadot_parachain_time_recover_and_approve",
						"Time spent recovering and approving data in approval voting",
					)
				)?,
				registry,
			)?,
			candidate_signatures_requests_total: prometheus::register(
				prometheus::Counter::new(
					"polkadot_parachain_approval_candidate_signatures_requests_total",
					"Number of times signatures got requested by other subsystems",
				)?,
				registry,
			)?,
			unapproved_candidates_in_unfinalized_chain: prometheus::register(
				prometheus::Gauge::new(
					"polkadot_parachain_approval_unapproved_candidates_in_unfinalized_chain",
					"Number of unapproved candidates in unfinalized chain",
				)?,
				registry,
			)?,
			assignments_gathering_time_by_stage: prometheus::register(
				prometheus::HistogramVec::new(
					prometheus::HistogramOpts::new(
						"polkadot_parachain_assignments_gather_time_by_stage_ms",
						"The time in ms it takes for each stage to gather enough assignments needed for approval",
					)
					.buckets(vec![0.0, 250.0, 500.0, 1000.0, 2000.0, 4000.0, 8000.0, 16000.0, 32000.0]),
					&["stage"],
				)?,
				registry,
			)?,
		};

		Ok(Metrics(Some(metrics)))
	}
}

impl ApprovalVotingSubsystem {
	/// Create a new approval voting subsystem with the given keystore, config, and database.
	pub fn with_config(
		config: Config,
		db: Arc<dyn Database>,
		keystore: Arc<LocalKeystore>,
		sync_oracle: Box<dyn SyncOracle + Send>,
		metrics: Metrics,
		spawner: Arc<dyn overseer::gen::Spawner + 'static>,
	) -> Self {
		ApprovalVotingSubsystem::with_config_and_clock(
			config,
			db,
			keystore,
			sync_oracle,
			metrics,
			Arc::new(SystemClock {}),
			spawner,
		)
	}

	/// Create a new approval voting subsystem with the given keystore, config, and database.
	pub fn with_config_and_clock(
		config: Config,
		db: Arc<dyn Database>,
		keystore: Arc<LocalKeystore>,
		sync_oracle: Box<dyn SyncOracle + Send>,
		metrics: Metrics,
		clock: Arc<dyn Clock + Send + Sync>,
		spawner: Arc<dyn overseer::gen::Spawner + 'static>,
	) -> Self {
		ApprovalVotingSubsystem {
			keystore,
			slot_duration_millis: config.slot_duration_millis,
			db,
			db_config: DatabaseConfig { col_approval_data: config.col_approval_data },
			mode: Mode::Syncing(sync_oracle),
			metrics,
			clock,
			spawner,
		}
	}

	/// Revert to the block corresponding to the specified `hash`.
	/// The operation is not allowed for blocks older than the last finalized one.
	pub fn revert_to(&self, hash: Hash) -> Result<(), SubsystemError> {
		let config =
			approval_db::common::Config { col_approval_data: self.db_config.col_approval_data };
		let mut backend = approval_db::common::DbBackend::new(self.db.clone(), config);
		let mut overlay = OverlayedBackend::new(&backend);

		ops::revert_to(&mut overlay, hash)?;

		let ops = overlay.into_write_ops();
		backend.write(ops)
	}
}

// Checks and logs approval vote db state. It is perfectly normal to start with an
// empty approval vote DB if we changed DB type or the node will sync from scratch.
fn db_sanity_check(db: Arc<dyn Database>, config: DatabaseConfig) -> SubsystemResult<()> {
	let backend = DbBackend::new(db, config);
	let all_blocks = backend.load_all_blocks()?;

	if all_blocks.is_empty() {
		sp_tracing::info!(target: LOG_TARGET, "Starting with an empty approval vote DB.",);
	} else {
		sp_tracing::debug!(
			target: LOG_TARGET,
			"Starting with {} blocks in approval vote DB.",
			all_blocks.len()
		);
	}

	Ok(())
}

#[overseer::subsystem(ApprovalVoting, error = SubsystemError, prefix = self::overseer)]
impl<Context: Send> ApprovalVotingSubsystem {
	fn start(self, mut ctx: Context) -> SpawnedSubsystem {
		let backend = DbBackend::new(self.db.clone(), self.db_config);
		let to_other_subsystems = ctx.sender().clone();
		let to_approval_distr = ctx.sender().clone();

		let future = run::<DbBackend, _, _, _>(
			ctx,
			to_other_subsystems,
			to_approval_distr,
			self,
			Box::new(RealAssignmentCriteria),
			backend,
		)
		.map_err(|e| SubsystemError::with_origin("approval-voting", e))
		.boxed();

		SpawnedSubsystem { name: "approval-voting-subsystem", future }
	}
}

#[derive(Debug, Clone)]
struct ApprovalVoteRequest {
	validator_index: ValidatorIndex,
	block_hash: Hash,
}

#[derive(Default)]
struct Wakeups {
	// Tick -> [(Relay Block, Candidate Hash)]
	wakeups: BTreeMap<Tick, Vec<(Hash, CandidateHash)>>,
	reverse_wakeups: HashMap<(Hash, CandidateHash), Tick>,
	block_numbers: BTreeMap<BlockNumber, HashSet<Hash>>,
}

impl Wakeups {
	// Returns the first tick there exist wakeups for, if any.
	fn first(&self) -> Option<Tick> {
		self.wakeups.keys().next().map(|t| *t)
	}

	fn note_block(&mut self, block_hash: Hash, block_number: BlockNumber) {
		self.block_numbers.entry(block_number).or_default().insert(block_hash);
	}

	// Schedules a wakeup at the given tick. no-op if there is already an earlier or equal wake-up
	// for these values. replaces any later wakeup.
	fn schedule(
		&mut self,
		block_hash: Hash,
		block_number: BlockNumber,
		candidate_hash: CandidateHash,
		tick: Tick,
	) {
		if let Some(prev) = self.reverse_wakeups.get(&(block_hash, candidate_hash)) {
			if prev <= &tick {
				return
			}

			// we are replacing previous wakeup with an earlier one.
			if let BTMEntry::Occupied(mut entry) = self.wakeups.entry(*prev) {
				if let Some(pos) =
					entry.get().iter().position(|x| x == &(block_hash, candidate_hash))
				{
					entry.get_mut().remove(pos);
				}

				if entry.get().is_empty() {
					let _ = entry.remove_entry();
				}
			}
		} else {
			self.note_block(block_hash, block_number);
		}

		self.reverse_wakeups.insert((block_hash, candidate_hash), tick);
		self.wakeups.entry(tick).or_default().push((block_hash, candidate_hash));
	}

	fn prune_finalized_wakeups(&mut self, finalized_number: BlockNumber) {
		let after = self.block_numbers.split_off(&(finalized_number + 1));
		let pruned_blocks: HashSet<_> = std::mem::replace(&mut self.block_numbers, after)
			.into_iter()
			.flat_map(|(_number, hashes)| hashes)
			.collect();

		let mut pruned_wakeups = BTreeMap::new();
		self.reverse_wakeups.retain(|(h, c_h), tick| {
			let live = !pruned_blocks.contains(h);
			if !live {
				pruned_wakeups.entry(*tick).or_insert_with(HashSet::new).insert((*h, *c_h));
			}
			live
		});

		for (tick, pruned) in pruned_wakeups {
			if let BTMEntry::Occupied(mut entry) = self.wakeups.entry(tick) {
				entry.get_mut().retain(|wakeup| !pruned.contains(wakeup));
				if entry.get().is_empty() {
					let _ = entry.remove();
				}
			}
		}
	}

	// Get the wakeup for a particular block/candidate combo, if any.
	fn wakeup_for(&self, block_hash: Hash, candidate_hash: CandidateHash) -> Option<Tick> {
		self.reverse_wakeups.get(&(block_hash, candidate_hash)).map(|t| *t)
	}

	// Returns the next wakeup. this future never returns if there are no wakeups.
	async fn next(&mut self, clock: &(dyn Clock + Sync)) -> (Tick, Hash, CandidateHash) {
		match self.first() {
			None => future::pending().await,
			Some(tick) => {
				clock.wait(tick).await;
				match self.wakeups.entry(tick) {
					BTMEntry::Vacant(_) => {
						panic!("entry is known to exist since `first` was `Some`; qed")
					},
					BTMEntry::Occupied(mut entry) => {
						let (hash, candidate_hash) = entry.get_mut().pop()
							.expect("empty entries are removed here and in `schedule`; no other mutation of this map; qed");

						if entry.get().is_empty() {
							let _ = entry.remove();
						}

						self.reverse_wakeups.remove(&(hash, candidate_hash));

						(tick, hash, candidate_hash)
					},
				}
			},
		}
	}
}

struct ApprovalStatus {
	required_tranches: RequiredTranches,
	tranche_now: DelayTranche,
	block_tick: Tick,
	last_no_shows: usize,
	no_show_validators: Vec<ValidatorIndex>,
}

#[derive(Copy, Clone)]
enum ApprovalOutcome {
	Approved,
	Failed,
	TimedOut,
}

struct ApprovalState {
	validator_index: ValidatorIndex,
	candidate_hash: CandidateHash,
	approval_outcome: ApprovalOutcome,
}

impl ApprovalState {
	fn approved(validator_index: ValidatorIndex, candidate_hash: CandidateHash) -> Self {
		Self { validator_index, candidate_hash, approval_outcome: ApprovalOutcome::Approved }
	}
	fn failed(validator_index: ValidatorIndex, candidate_hash: CandidateHash) -> Self {
		Self { validator_index, candidate_hash, approval_outcome: ApprovalOutcome::Failed }
	}
}

struct CurrentlyCheckingSet {
	candidate_hash_map: HashMap<CandidateHash, HashSet<Hash>>,
	currently_checking: FuturesUnordered<BoxFuture<'static, ApprovalState>>,
}

impl Default for CurrentlyCheckingSet {
	fn default() -> Self {
		Self { candidate_hash_map: HashMap::new(), currently_checking: FuturesUnordered::new() }
	}
}

impl CurrentlyCheckingSet {
	// This function will lazily launch approval voting work whenever the
	// candidate is not already undergoing validation.
	pub async fn insert_relay_block_hash(
		&mut self,
		candidate_hash: CandidateHash,
		validator_index: ValidatorIndex,
		relay_block: Hash,
		launch_work: impl Future<Output = SubsystemResult<RemoteHandle<ApprovalState>>>,
	) -> SubsystemResult<()> {
		match self.candidate_hash_map.entry(candidate_hash) {
			HMEntry::Occupied(mut entry) => {
				// validation already undergoing. just add the relay hash if unknown.
				entry.get_mut().insert(relay_block);
			},
			HMEntry::Vacant(entry) => {
				// validation not ongoing. launch work and time out the remote handle.
				entry.insert(HashSet::new()).insert(relay_block);
				let work = launch_work.await?;
				self.currently_checking.push(Box::pin(async move {
					match work.timeout(APPROVAL_CHECKING_TIMEOUT).await {
						None => ApprovalState {
							candidate_hash,
							validator_index,
							approval_outcome: ApprovalOutcome::TimedOut,
						},
						Some(approval_state) => approval_state,
					}
				}));
			},
		}

		Ok(())
	}

	pub async fn next(
		&mut self,
		approvals_cache: &mut LruMap<CandidateHash, ApprovalOutcome>,
	) -> (HashSet<Hash>, ApprovalState) {
		if !self.currently_checking.is_empty() {
			if let Some(approval_state) = self.currently_checking.next().await {
				let out = self
					.candidate_hash_map
					.remove(&approval_state.candidate_hash)
					.unwrap_or_default();
				approvals_cache
					.insert(approval_state.candidate_hash, approval_state.approval_outcome);
				return (out, approval_state)
			}
		}

		future::pending().await
	}
}

async fn get_extended_session_info<'a, Sender>(
	runtime_info: &'a mut RuntimeInfo,
	sender: &mut Sender,
	relay_parent: Hash,
	session_index: SessionIndex,
) -> Option<&'a ExtendedSessionInfo>
where
	Sender: SubsystemSender<RuntimeApiMessage>,
{
	match runtime_info
		.get_session_info_by_index(sender, relay_parent, session_index)
		.await
	{
		Ok(extended_info) => Some(&extended_info),
		Err(_) => {
			sp_tracing::debug!(
				target: LOG_TARGET,
				session = session_index,
				?relay_parent,
				"Can't obtain SessionInfo or ExecutorParams"
			);
			None
		},
	}
}

async fn get_session_info<'a, Sender>(
	runtime_info: &'a mut RuntimeInfo,
	sender: &mut Sender,
	relay_parent: Hash,
	session_index: SessionIndex,
) -> Option<&'a SessionInfo>
where
	Sender: SubsystemSender<RuntimeApiMessage>,
{
	get_extended_session_info(runtime_info, sender, relay_parent, session_index)
		.await
		.map(|extended_info| &extended_info.session_info)
}

struct State {
	keystore: Arc<LocalKeystore>,
	slot_duration_millis: u64,
	clock: Arc<dyn Clock + Send + Sync>,
	assignment_criteria: Box<dyn AssignmentCriteria + Send + Sync>,
	// Per block, candidate records about how long we take until we gather enough
	// assignments, this is relevant because it gives us a good idea about how many
	// tranches we trigger and why.
	per_block_assignments_gathering_times:
		LruMap<BlockNumber, HashMap<(Hash, CandidateHash), AssignmentGatheringRecord>>,
	no_show_stats: NoShowStats,
}

// Regularly dump the no-show stats at this block number frequency.
const NO_SHOW_DUMP_FREQUENCY: BlockNumber = 50;
// The maximum number of validators we record no-shows for, per candidate.
pub(crate) const MAX_RECORDED_NO_SHOW_VALIDATORS_PER_CANDIDATE: usize = 20;

// No show stats per validator and per parachain.
// This is valuable information when we have to debug live network issue, because
// it gives information if things are going wrong only for some validators or just
// for some parachains.
#[derive(Debug, Clone, PartialEq, Eq, Default)]
struct NoShowStats {
	per_validator_no_show: HashMap<SessionIndex, HashMap<ValidatorIndex, usize>>,
	per_parachain_no_show: HashMap<u32, usize>,
	last_dumped_block_number: BlockNumber,
}

impl NoShowStats {
	// Print the no-show stats if NO_SHOW_DUMP_FREQUENCY blocks have passed since the last
	// print.
	fn maybe_print(&mut self, current_block_number: BlockNumber) {
		if self.last_dumped_block_number > current_block_number ||
			current_block_number - self.last_dumped_block_number < NO_SHOW_DUMP_FREQUENCY
		{
			return
		}
		if self.per_parachain_no_show.is_empty() && self.per_validator_no_show.is_empty() {
			return
		}

		sp_tracing::debug!(
			target: LOG_TARGET,
			"Validators with no_show {:?} and parachains with no_shows {:?} since {:}",
			self.per_validator_no_show,
			self.per_parachain_no_show,
			self.last_dumped_block_number
		);

		self.last_dumped_block_number = current_block_number;

		self.per_validator_no_show.clear();
		self.per_parachain_no_show.clear();
	}
}

#[derive(Debug, Clone, PartialEq, Eq)]
struct AssignmentGatheringRecord {
	// The stage we are in.
	// Candidate assignment gathering goes in stages, first we wait for needed_approvals(stage 0)
	// Then if we have no-shows, we move into stage 1 and wait for enough tranches to cover all
	// no-shows.
	stage: usize,
	// The time we started the stage.
	stage_start: Option<Instant>,
}

impl Default for AssignmentGatheringRecord {
	fn default() -> Self {
		AssignmentGatheringRecord { stage: 0, stage_start: Some(Instant::now()) }
	}
}

#[overseer::contextbounds(ApprovalVoting, prefix = self::overseer)]
impl State {
	// Compute the required tranches for approval for this block and candidate combo.
	// Fails if there is no approval entry for the block under the candidate or no candidate entry
	// under the block, or if the session is out of bounds.
	async fn approval_status<Sender, 'a, 'b>(
		&'a self,
		sender: &mut Sender,
		session_info_provider: &'a mut RuntimeInfo,
		block_entry: &'a BlockEntry,
		candidate_entry: &'b CandidateEntry,
	) -> Option<(&'b ApprovalEntry, ApprovalStatus)>
	where
		Sender: SubsystemSender<RuntimeApiMessage>,
	{
		let session_info = match get_session_info(
			session_info_provider,
			sender,
			block_entry.parent_hash(),
			block_entry.session(),
		)
		.await
		{
			Some(s) => s,
			None => return None,
		};
		let block_hash = block_entry.block_hash();

		let tranche_now = self.clock.tranche_now(self.slot_duration_millis, block_entry.slot());
		let block_tick = slot_number_to_tick(self.slot_duration_millis, block_entry.slot());
		let no_show_duration = slot_number_to_tick(
			self.slot_duration_millis,
			Slot::from(u64::from(session_info.no_show_slots)),
		);

		if let Some(approval_entry) = candidate_entry.approval_entry(&block_hash) {
			let TranchesToApproveResult {
				required_tranches,
				total_observed_no_shows,
				no_show_validators,
			} = approval_checking::tranches_to_approve(
				approval_entry,
				candidate_entry.approvals(),
				tranche_now,
				block_tick,
				no_show_duration,
				session_info.needed_approvals as _,
			);

			let status = ApprovalStatus {
				required_tranches,
				block_tick,
				tranche_now,
				last_no_shows: total_observed_no_shows,
				no_show_validators,
			};

			Some((approval_entry, status))
		} else {
			None
		}
	}

	// Returns the approval voting params from the RuntimeApi.
	async fn get_approval_voting_params_or_default<Sender: SubsystemSender<RuntimeApiMessage>>(
		&self,
		sender: &mut Sender,
		session_index: SessionIndex,
		block_hash: Hash,
	) -> Option<ApprovalVotingParams> {
		let (s_tx, s_rx) = oneshot::channel();

		sender
			.send_message(RuntimeApiMessage::Request(
				block_hash,
				RuntimeApiRequest::ApprovalVotingParams(session_index, s_tx),
			))
			.await;

		match s_rx.await {
			Ok(Ok(params)) => {
				sp_tracing::trace!(
					target: LOG_TARGET,
					approval_voting_params = ?params,
					session = ?session_index,
					"Using the following subsystem params"
				);
				Some(params)
			},
			Ok(Err(err)) => {
				sp_tracing::debug!(
					target: LOG_TARGET,
					?err,
					"Could not request approval voting params from runtime"
				);
				None
			},
			Err(err) => {
				sp_tracing::debug!(
					target: LOG_TARGET,
					?err,
					"Could not request approval voting params from runtime"
				);
				None
			},
		}
	}

	fn mark_begining_of_gathering_assignments(
		&mut self,
		block_number: BlockNumber,
		block_hash: Hash,
		candidate: CandidateHash,
	) {
		if let Some(record) = self
			.per_block_assignments_gathering_times
			.get_or_insert(block_number, HashMap::new)
			.and_then(|records| Some(records.entry((block_hash, candidate)).or_default()))
		{
			if record.stage_start.is_none() {
				record.stage += 1;
				sp_tracing::debug!(
					target: LOG_TARGET,
					stage = ?record.stage,
					?block_hash,
					?candidate,
					"Started a new assignment gathering stage",
				);
				record.stage_start = Some(Instant::now());
			}
		}
	}

	fn mark_gathered_enough_assignments(
		&mut self,
		block_number: BlockNumber,
		block_hash: Hash,
		candidate: CandidateHash,
	) -> AssignmentGatheringRecord {
		let record = self
			.per_block_assignments_gathering_times
			.get(&block_number)
			.and_then(|entry| entry.get_mut(&(block_hash, candidate)));
		let stage = record.as_ref().map(|record| record.stage).unwrap_or_default();
		AssignmentGatheringRecord {
			stage,
			stage_start: record.and_then(|record| record.stage_start.take()),
		}
	}

	fn cleanup_assignments_gathering_timestamp(&mut self, remove_lower_than: BlockNumber) {
		while let Some((block_number, _)) = self.per_block_assignments_gathering_times.peek_oldest()
		{
			if *block_number < remove_lower_than {
				self.per_block_assignments_gathering_times.pop_oldest();
			} else {
				break
			}
		}
	}

	fn observe_assignment_gathering_status(
		&mut self,
		metrics: &Metrics,
		required_tranches: &RequiredTranches,
		block_hash: Hash,
		block_number: BlockNumber,
		candidate_hash: CandidateHash,
	) {
		match required_tranches {
			RequiredTranches::All | RequiredTranches::Pending { .. } => {
				self.mark_begining_of_gathering_assignments(
					block_number,
					block_hash,
					candidate_hash,
				);
			},
			RequiredTranches::Exact { .. } => {
				let time_to_gather =
					self.mark_gathered_enough_assignments(block_number, block_hash, candidate_hash);
				if let Some(gathering_started) = time_to_gather.stage_start {
					if gathering_started.elapsed().as_millis() > 6000 {
						sp_tracing::trace!(
							target: LOG_TARGET,
							?block_hash,
							?candidate_hash,
							"Long assignment gathering time",
						);
					}
					metrics.observe_assignment_gathering_time(
						time_to_gather.stage,
						gathering_started.elapsed().as_millis() as usize,
					)
				}
			},
		}
	}

	fn record_no_shows(
		&mut self,
		session_index: SessionIndex,
		para_id: u32,
		no_show_validators: &Vec<ValidatorIndex>,
	) {
		if !no_show_validators.is_empty() {
			*self.no_show_stats.per_parachain_no_show.entry(para_id.into()).or_default() += 1;
		}
		for validator_index in no_show_validators {
			*self
				.no_show_stats
				.per_validator_no_show
				.entry(session_index)
				.or_default()
				.entry(*validator_index)
				.or_default() += 1;
		}
	}
}

#[derive(Debug, Clone)]
enum Action {
	ScheduleWakeup {
		block_hash: Hash,
		block_number: BlockNumber,
		candidate_hash: CandidateHash,
		tick: Tick,
	},
	LaunchApproval {
		claimed_candidate_indices: CandidateBitfield,
		candidate_hash: CandidateHash,
		indirect_cert: IndirectAssignmentCertV2,
		assignment_tranche: DelayTranche,
		relay_block_hash: Hash,
		session: SessionIndex,
		executor_params: ExecutorParams,
		candidate: CandidateReceipt,
		backing_group: GroupIndex,
		distribute_assignment: bool,
		core_index: Option<CoreIndex>,
	},
	NoteApprovedInChainSelection(Hash),
	IssueApproval(CandidateHash, ApprovalVoteRequest),
	BecomeActive,
	Conclude,
}

/// Trait for providing approval voting subsystem with work.
#[async_trait::async_trait]
pub trait ApprovalVotingWorkProvider {
	async fn recv(&mut self) -> SubsystemResult<FromOrchestra<ApprovalVotingMessage>>;
}

#[async_trait::async_trait]
#[overseer::contextbounds(ApprovalVoting, prefix = self::overseer)]
impl<Context> ApprovalVotingWorkProvider for Context {
	async fn recv(&mut self) -> SubsystemResult<FromOrchestra<ApprovalVotingMessage>> {
		self.recv().await
	}
}

#[overseer::contextbounds(ApprovalVoting, prefix = self::overseer)]
async fn run<
	B,
	WorkProvider: ApprovalVotingWorkProvider,
	Sender: SubsystemSender<ChainApiMessage>
		+ SubsystemSender<RuntimeApiMessage>
		+ SubsystemSender<ChainSelectionMessage>
		+ SubsystemSender<AvailabilityRecoveryMessage>
		+ SubsystemSender<DisputeCoordinatorMessage>
		+ SubsystemSender<CandidateValidationMessage>
		+ Clone,
	ADSender: SubsystemSender<ApprovalDistributionMessage>,
>(
	mut work_provider: WorkProvider,
	mut to_other_subsystems: Sender,
	mut to_approval_distr: ADSender,
	mut subsystem: ApprovalVotingSubsystem,
	assignment_criteria: Box<dyn AssignmentCriteria + Send + Sync>,
	mut backend: B,
) -> SubsystemResult<()>
where
	B: Backend,
{
	if let Err(err) = db_sanity_check(subsystem.db.clone(), subsystem.db_config) {
		sp_tracing::warn!(target: LOG_TARGET, ?err, "Could not run approval vote DB sanity check");
	}

	let mut state = State {
		keystore: subsystem.keystore,
		slot_duration_millis: subsystem.slot_duration_millis,
		clock: subsystem.clock,
		assignment_criteria,
		per_block_assignments_gathering_times: LruMap::new(ByLength::new(
			MAX_BLOCKS_WITH_ASSIGNMENT_TIMESTAMPS,
		)),
		no_show_stats: NoShowStats::default(),
	};

	let mut last_finalized_height: Option<BlockNumber> = {
		let (tx, rx) = oneshot::channel();
		to_other_subsystems
			.send_message(ChainApiMessage::FinalizedBlockNumber(tx))
			.await;
		match rx.await? {
			Ok(number) => Some(number),
			Err(err) => {
				sp_tracing::warn!(target: LOG_TARGET, ?err, "Failed fetching finalized number");
				None
			},
		}
	};

	// `None` on start-up. Gets initialized/updated on leaf update
	let mut session_info_provider = RuntimeInfo::new_with_config(RuntimeInfoConfig {
		keystore: None,
		session_cache_lru_size: DISPUTE_WINDOW.get(),
	});

	let mut wakeups = Wakeups::default();
	let mut currently_checking_set = CurrentlyCheckingSet::default();
	let mut delayed_approvals_timers = DelayedApprovalTimer::default();
	let mut approvals_cache = LruMap::new(ByLength::new(APPROVAL_CACHE_SIZE));

	loop {
		let mut overlayed_db = OverlayedBackend::new(&backend);
		let actions = futures::select! {
			(_tick, woken_block, woken_candidate) = wakeups.next(&*state.clock).fuse() => {
				subsystem.metrics.on_wakeup();
				process_wakeup(
					&mut to_other_subsystems,
					&mut state,
					&mut overlayed_db,
					&mut session_info_provider,
					woken_block,
					woken_candidate,
					&subsystem.metrics,
					&wakeups,
				).await?
			}
			next_msg = work_provider.recv().fuse() => {
				let mut actions = handle_from_overseer(
					&mut to_other_subsystems,
					&mut to_approval_distr,
					&subsystem.spawner,
					&mut state,
					&mut overlayed_db,
					&mut session_info_provider,
					&subsystem.metrics,
					next_msg?,
					&mut last_finalized_height,
					&mut wakeups,
				).await?;

				if let Mode::Syncing(ref mut oracle) = subsystem.mode {
					if !oracle.is_major_syncing() {
						// note that we're active before processing other actions.
						actions.insert(0, Action::BecomeActive)
					}
				}

				actions
			}
			approval_state = currently_checking_set.next(&mut approvals_cache).fuse() => {
				let mut actions = Vec::new();
				let (
					relay_block_hashes,
					ApprovalState {
						validator_index,
						candidate_hash,
						approval_outcome,
					}
				) = approval_state;

				if matches!(approval_outcome, ApprovalOutcome::Approved) {
					let mut approvals: Vec<Action> = relay_block_hashes
						.into_iter()
						.map(|block_hash|
							Action::IssueApproval(
								candidate_hash,
								ApprovalVoteRequest {
									validator_index,
									block_hash,
								},
							)
						)
						.collect();
					actions.append(&mut approvals);
				}

				actions
			},
			(block_hash, validator_index) = delayed_approvals_timers.select_next_some() => {
				sp_tracing::debug!(
					target: LOG_TARGET,
					?block_hash,
					?validator_index,
					"Sign approval for multiple candidates",
				);

				match maybe_create_signature(
					&mut overlayed_db,
					&mut session_info_provider,
					&state,
					&mut to_other_subsystems,
					&mut to_approval_distr,
					block_hash,
					validator_index,
					&subsystem.metrics,
				).await {
					Ok(Some(next_wakeup)) => {
						delayed_approvals_timers.maybe_arm_timer(next_wakeup, state.clock.as_ref(), block_hash, validator_index);
					},
					Ok(None) => {}
					Err(err) => {
						sp_tracing::error!(
							target: LOG_TARGET,
							?err,
							"Failed to create signature",
						);
					}
				}
				vec![]
			}
		};

		if handle_actions(
			&mut to_other_subsystems,
			&mut to_approval_distr,
			&subsystem.spawner,
			&mut state,
			&mut overlayed_db,
			&mut session_info_provider,
			&subsystem.metrics,
			&mut wakeups,
			&mut currently_checking_set,
			&mut delayed_approvals_timers,
			&mut approvals_cache,
			&mut subsystem.mode,
			actions,
		)
		.await?
		{
			break
		}

		if !overlayed_db.is_empty() {
			let _timer = subsystem.metrics.time_db_transaction();
			let ops = overlayed_db.into_write_ops();
			backend.write(ops)?;
		}
	}

	Ok(())
}

// Starts a worker thread that runs the approval voting subsystem.
pub async fn start_approval_worker<
	WorkProvider: ApprovalVotingWorkProvider + Send + 'static,
	Sender: SubsystemSender<ChainApiMessage>
		+ SubsystemSender<RuntimeApiMessage>
		+ SubsystemSender<ChainSelectionMessage>
		+ SubsystemSender<AvailabilityRecoveryMessage>
		+ SubsystemSender<DisputeCoordinatorMessage>
		+ SubsystemSender<CandidateValidationMessage>
		+ Clone,
	ADSender: SubsystemSender<ApprovalDistributionMessage>,
>(
	work_provider: WorkProvider,
	to_other_subsystems: Sender,
	to_approval_distr: ADSender,
	config: Config,
	db: Arc<dyn Database>,
	keystore: Arc<LocalKeystore>,
	sync_oracle: Box<dyn SyncOracle + Send>,
	metrics: Metrics,
	spawner: Arc<dyn overseer::gen::Spawner + 'static>,
	task_name: &'static str,
	group_name: &'static str,
	clock: Arc<dyn Clock + Send + Sync>,
) -> SubsystemResult<()> {
	let approval_voting = ApprovalVotingSubsystem::with_config_and_clock(
		config,
		db.clone(),
		keystore,
		sync_oracle,
		metrics,
		clock,
		spawner,
	);
	let backend = DbBackend::new(db.clone(), approval_voting.db_config);
	let spawner = approval_voting.spawner.clone();
	spawner.spawn_blocking(
		task_name,
		Some(group_name),
		Box::pin(async move {
			if let Err(err) = run(
				work_provider,
				to_other_subsystems,
				to_approval_distr,
				approval_voting,
				Box::new(RealAssignmentCriteria),
				backend,
			)
			.await
			{
				sp_tracing::error!(target: LOG_TARGET, ?err, "Approval voting worker stopped processing messages");
			};
		}),
	);
	Ok(())
}

// Handle actions is a function that accepts a set of instructions
// and subsequently updates the underlying approvals_db in accordance
// with the linear set of instructions passed in. Therefore, actions
// must be processed in series to ensure that earlier actions are not
// negated/corrupted by later actions being executed out-of-order.
//
// However, certain Actions can cause additional actions to need to be
// processed by this function. In order to preserve linearity, we would
// need to handle these newly generated actions before we finalize
// completing additional actions in the submitted sequence of actions.
//
// Since recursive async functions are not stable yet, we are
// forced to modify the actions iterator on the fly whenever a new set
// of actions are generated by handling a single action.
//
// This particular problem statement is specified in issue 3311:
// 	https://github.com/paritytech/polkadot/issues/3311
//
// returns `true` if any of the actions was a `Conclude` command.
#[overseer::contextbounds(ApprovalVoting, prefix = self::overseer)]
async fn handle_actions<
	Sender: SubsystemSender<ChainApiMessage>
		+ SubsystemSender<RuntimeApiMessage>
		+ SubsystemSender<ChainSelectionMessage>
		+ SubsystemSender<AvailabilityRecoveryMessage>
		+ SubsystemSender<DisputeCoordinatorMessage>
		+ SubsystemSender<CandidateValidationMessage>
		+ Clone,
	ADSender: SubsystemSender<ApprovalDistributionMessage>,
>(
	sender: &mut Sender,
	approval_voting_sender: &mut ADSender,
	spawn_handle: &Arc<dyn overseer::gen::Spawner + 'static>,
	state: &mut State,
	overlayed_db: &mut OverlayedBackend<'_, impl Backend>,
	session_info_provider: &mut RuntimeInfo,
	metrics: &Metrics,
	wakeups: &mut Wakeups,
	currently_checking_set: &mut CurrentlyCheckingSet,
	delayed_approvals_timers: &mut DelayedApprovalTimer,
	approvals_cache: &mut LruMap<CandidateHash, ApprovalOutcome>,
	mode: &mut Mode,
	actions: Vec<Action>,
) -> SubsystemResult<bool> {
	let mut conclude = false;
	let mut actions_iter = actions.into_iter();
	while let Some(action) = actions_iter.next() {
		match action {
			Action::ScheduleWakeup { block_hash, block_number, candidate_hash, tick } => {
				wakeups.schedule(block_hash, block_number, candidate_hash, tick);
			},
			Action::IssueApproval(candidate_hash, approval_request) => {
				// Note that the IssueApproval action will create additional
				// actions that will need to all be processed before we can
				// handle the next action in the set passed to the ambient
				// function.
				//
				// In order to achieve this, we append the existing iterator
				// to the end of the iterator made up of these newly generated
				// actions.
				//
				// Note that chaining these iterators is O(n) as we must consume
				// the prior iterator.
				let next_actions: Vec<Action> = issue_approval(
					sender,
					approval_voting_sender,
					state,
					overlayed_db,
					session_info_provider,
					metrics,
					candidate_hash,
					delayed_approvals_timers,
					approval_request,
					&wakeups,
				)
				.await?
				.into_iter()
				.map(|v| v.clone())
				.chain(actions_iter)
				.collect();

				actions_iter = next_actions.into_iter();
			},
			Action::LaunchApproval {
				claimed_candidate_indices,
				candidate_hash,
				indirect_cert,
				assignment_tranche,
				relay_block_hash,
				session,
				executor_params,
				candidate,
				backing_group,
				distribute_assignment,
				core_index,
			} => {
				// Don't launch approval work if the node is syncing.
				if let Mode::Syncing(_) = *mode {
					continue
				}

				metrics.on_assignment_produced(assignment_tranche);
				let block_hash = indirect_cert.block_hash;
				let validator_index = indirect_cert.validator;

				if distribute_assignment {
					approval_voting_sender.send_unbounded_message(
						ApprovalDistributionMessage::DistributeAssignment(
							indirect_cert,
							claimed_candidate_indices,
						),
					);
				}

				match approvals_cache.get(&candidate_hash) {
					Some(ApprovalOutcome::Approved) => {
						let new_actions: Vec<Action> = std::iter::once(Action::IssueApproval(
							candidate_hash,
							ApprovalVoteRequest { validator_index, block_hash },
						))
						.map(|v| v.clone())
						.chain(actions_iter)
						.collect();
						actions_iter = new_actions.into_iter();
					},
					None => {
						let sender = sender.clone();
						let spawn_handle = spawn_handle.clone();

						currently_checking_set
							.insert_relay_block_hash(
								candidate_hash,
								validator_index,
								relay_block_hash,
								async move {
									launch_approval(
										sender,
										spawn_handle,
										metrics.clone(),
										session,
										candidate,
										validator_index,
										block_hash,
										backing_group,
										executor_params,
										core_index,
									)
									.await
								},
							)
							.await?;
					},
					Some(_) => {},
				}
			},
			Action::NoteApprovedInChainSelection(block_hash) => {
				sender.send_message(ChainSelectionMessage::Approved(block_hash)).await;
			},
			Action::BecomeActive => {
				*mode = Mode::Active;

				let (messages, next_actions) = distribution_messages_for_activation(
					sender,
					overlayed_db,
					state,
					delayed_approvals_timers,
					session_info_provider,
				)
				.await?;

				approval_voting_sender.send_messages(messages.into_iter()).await;
				let next_actions: Vec<Action> =
					next_actions.into_iter().map(|v| v.clone()).chain(actions_iter).collect();

				actions_iter = next_actions.into_iter();
			},
			Action::Conclude => {
				conclude = true;
			},
		}
	}

	Ok(conclude)
}

fn cores_to_candidate_indices(
	core_indices: &CoreBitfield,
	block_entry: &BlockEntry,
) -> Result<CandidateBitfield, BitfieldError> {
	let mut candidate_indices = Vec::new();

	// Map from core index to candidate index.
	for claimed_core_index in core_indices.iter_ones() {
		if let Some(candidate_index) = block_entry
			.candidates()
			.iter()
			.position(|(core_index, _)| core_index.0 == claimed_core_index as u32)
		{
			candidate_indices.push(candidate_index as _);
		}
	}

	CandidateBitfield::try_from(candidate_indices)
}

// Returns the claimed core bitfield from the assignment cert and the core index
// from the block entry.
fn get_core_indices_on_startup(
	assignment: &AssignmentCertKindV2,
	block_entry_core_index: CoreIndex,
) -> CoreBitfield {
	match &assignment {
		AssignmentCertKindV2::RelayVRFModuloCompact { core_bitfield } => core_bitfield.clone(),
		AssignmentCertKindV2::RelayVRFModulo { sample: _ } =>
			CoreBitfield::try_from(vec![block_entry_core_index]).expect("Not an empty vec; qed"),
		AssignmentCertKindV2::RelayVRFDelay { core_index } =>
			CoreBitfield::try_from(vec![*core_index]).expect("Not an empty vec; qed"),
	}
}

// Returns the claimed core bitfield from the assignment cert, the candidate hash and a
// `BlockEntry`. Can fail only for VRF Delay assignments for which we cannot find the candidate hash
// in the block entry which indicates a bug or corrupted storage.
fn get_assignment_core_indices(
	assignment: &AssignmentCertKindV2,
	candidate_hash: &CandidateHash,
	block_entry: &BlockEntry,
) -> Option<CoreBitfield> {
	match &assignment {
		AssignmentCertKindV2::RelayVRFModuloCompact { core_bitfield } =>
			Some(core_bitfield.clone()),
		AssignmentCertKindV2::RelayVRFModulo { sample: _ } => block_entry
			.candidates()
			.iter()
			.find(|(_core_index, h)| candidate_hash == h)
			.map(|(core_index, _candidate_hash)| {
				CoreBitfield::try_from(vec![*core_index]).expect("Not an empty vec; qed")
			}),
		AssignmentCertKindV2::RelayVRFDelay { core_index } =>
			Some(CoreBitfield::try_from(vec![*core_index]).expect("Not an empty vec; qed")),
	}
}

#[overseer::contextbounds(ApprovalVoting, prefix = self::overseer)]
async fn distribution_messages_for_activation<Sender: SubsystemSender<RuntimeApiMessage>>(
	sender: &mut Sender,
	db: &OverlayedBackend<'_, impl Backend>,
	state: &State,
	delayed_approvals_timers: &mut DelayedApprovalTimer,
	session_info_provider: &mut RuntimeInfo,
) -> SubsystemResult<(Vec<ApprovalDistributionMessage>, Vec<Action>)> {
	let all_blocks: Vec<Hash> = db.load_all_blocks()?;

	let mut approval_meta = Vec::with_capacity(all_blocks.len());
	let mut messages = Vec::new();
	let mut actions = Vec::new();

	messages.push(ApprovalDistributionMessage::NewBlocks(Vec::new())); // dummy value.

	for block_hash in all_blocks {
		let block_entry = match db.load_block_entry(&block_hash)? {
			Some(b) => b,
			None => {
				sp_tracing::warn!(target: LOG_TARGET, ?block_hash, "Missing block entry");

				continue
			},
		};

		approval_meta.push(BlockApprovalMeta {
			hash: block_hash,
			number: block_entry.block_number(),
			parent_hash: block_entry.parent_hash(),
			candidates: block_entry
				.candidates()
				.iter()
				.map(|(core_index, c_hash)| {
					let candidate = db.load_candidate_entry(c_hash).ok().flatten();
					let group_index = candidate
						.and_then(|entry| {
							entry.approval_entry(&block_hash).map(|entry| entry.backing_group())
						})
						.unwrap_or_else(|| {
							sp_tracing::warn!(
								target: LOG_TARGET,
								?block_hash,
								?c_hash,
								"Missing candidate entry or approval entry",
							);
							GroupIndex::default()
						});
					(*c_hash, *core_index, group_index)
				})
				.collect(),
			slot: block_entry.slot(),
			session: block_entry.session(),
			vrf_story: block_entry.relay_vrf_story(),
		});
		let mut signatures_queued = HashSet::new();
		for (core_index, candidate_hash) in block_entry.candidates() {
			let candidate_entry = match db.load_candidate_entry(&candidate_hash)? {
				Some(c) => c,
				None => {
					sp_tracing::warn!(
						target: LOG_TARGET,
						?block_hash,
						?candidate_hash,
						"Missing candidate entry",
					);

					continue
				},
			};

			match candidate_entry.approval_entry(&block_hash) {
				Some(approval_entry) => {
					match approval_entry.local_statements() {
						(None, None) | (None, Some(_)) => {}, // second is impossible case.
						(Some(assignment), None) => {
							let claimed_core_indices =
								get_core_indices_on_startup(&assignment.cert().kind, *core_index);

							if block_entry.has_candidates_pending_signature() {
								delayed_approvals_timers.maybe_arm_timer(
									state.clock.tick_now(),
									state.clock.as_ref(),
									block_entry.block_hash(),
									assignment.validator_index(),
								)
							}

							match cores_to_candidate_indices(&claimed_core_indices, &block_entry) {
								Ok(bitfield) => {
									sp_tracing::debug!(
										target: LOG_TARGET,
										candidate_hash = ?candidate_entry.candidate_receipt().hash(),
										?block_hash,
										"Discovered, triggered assignment, not approved yet",
									);

									let indirect_cert = IndirectAssignmentCertV2 {
										block_hash,
										validator: assignment.validator_index(),
										cert: assignment.cert().clone(),
									};
									messages.push(
										ApprovalDistributionMessage::DistributeAssignment(
											indirect_cert.clone(),
											bitfield.clone(),
										),
									);

									if !block_entry.candidate_is_pending_signature(*candidate_hash)
									{
										let ExtendedSessionInfo { ref executor_params, .. } =
											match get_extended_session_info(
												session_info_provider,
												sender,
												block_entry.block_hash(),
												block_entry.session(),
											)
											.await
											{
												Some(i) => i,
												None => continue,
											};

										actions.push(Action::LaunchApproval {
											claimed_candidate_indices: bitfield,
											candidate_hash: candidate_entry
												.candidate_receipt()
												.hash(),
											indirect_cert,
											assignment_tranche: assignment.tranche(),
											relay_block_hash: block_hash,
											session: block_entry.session(),
											executor_params: executor_params.clone(),
											candidate: candidate_entry.candidate_receipt().clone(),
											backing_group: approval_entry.backing_group(),
											distribute_assignment: false,
											core_index: Some(*core_index),
										});
									}
								},
								Err(err) => {
									// Should never happen. If we fail here it means the
									// assignment is null (no cores claimed).
									sp_tracing::warn!(
										target: LOG_TARGET,
										?block_hash,
										?candidate_hash,
										?err,
										"Failed to create assignment bitfield",
									);
								},
							}
						},
						(Some(assignment), Some(approval_sig)) => {
							let claimed_core_indices =
								get_core_indices_on_startup(&assignment.cert().kind, *core_index);
							match cores_to_candidate_indices(&claimed_core_indices, &block_entry) {
								Ok(bitfield) => messages.push(
									ApprovalDistributionMessage::DistributeAssignment(
										IndirectAssignmentCertV2 {
											block_hash,
											validator: assignment.validator_index(),
											cert: assignment.cert().clone(),
										},
										bitfield,
									),
								),
								Err(err) => {
									sp_tracing::warn!(
										target: LOG_TARGET,
										?block_hash,
										?candidate_hash,
										?err,
										"Failed to create assignment bitfield",
									);
									// If we didn't send assignment, we don't send approval.
									continue
								},
							}
							if signatures_queued
								.insert(approval_sig.signed_candidates_indices.clone())
							{
								messages.push(ApprovalDistributionMessage::DistributeApproval(
									IndirectSignedApprovalVoteV2 {
										block_hash,
										candidate_indices: approval_sig.signed_candidates_indices,
										validator: assignment.validator_index(),
										signature: approval_sig.signature,
									},
								))
							};
						},
					}
				},
				None => {
					sp_tracing::warn!(
						target: LOG_TARGET,
						?block_hash,
						?candidate_hash,
						"Missing approval entry",
					);
				},
			}
		}
	}

	messages[0] = ApprovalDistributionMessage::NewBlocks(approval_meta);
	Ok((messages, actions))
}

// Handle an incoming signal from the overseer. Returns true if execution should conclude.
async fn handle_from_overseer<
	Sender: SubsystemSender<ChainApiMessage>
		+ SubsystemSender<RuntimeApiMessage>
		+ SubsystemSender<ChainSelectionMessage>
		+ Clone,
	ADSender: SubsystemSender<ApprovalDistributionMessage>,
>(
	sender: &mut Sender,
	approval_voting_sender: &mut ADSender,
	spawn_handle: &Arc<dyn overseer::gen::Spawner + 'static>,
	state: &mut State,
	db: &mut OverlayedBackend<'_, impl Backend>,
	session_info_provider: &mut RuntimeInfo,
	metrics: &Metrics,
	x: FromOrchestra<ApprovalVotingMessage>,
	last_finalized_height: &mut Option<BlockNumber>,
	wakeups: &mut Wakeups,
) -> SubsystemResult<Vec<Action>> {
	let actions = match x {
		FromOrchestra::Signal(OverseerSignal::ActiveLeaves(update)) => {
			let mut actions = Vec::new();
			if let Some(activated) = update.activated {
				let head = activated.hash;
				match import::handle_new_head(
					sender,
					approval_voting_sender,
					state,
					db,
					session_info_provider,
					head,
					last_finalized_height,
				)
				.await
				{
					Err(e) => return Err(SubsystemError::with_origin("db", e)),
					Ok(block_imported_candidates) => {
						// Schedule wakeups for all imported candidates.
						for block_batch in block_imported_candidates {
							sp_tracing::debug!(
								target: LOG_TARGET,
								block_number = ?block_batch.block_number,
								block_hash = ?block_batch.block_hash,
								num_candidates = block_batch.imported_candidates.len(),
								"Imported new block.",
							);

							state.no_show_stats.maybe_print(block_batch.block_number);

							for (c_hash, c_entry) in block_batch.imported_candidates {
								metrics.on_candidate_imported();

								let our_tranche = c_entry
									.approval_entry(&block_batch.block_hash)
									.and_then(|a| a.our_assignment().map(|a| a.tranche()));

								if let Some(our_tranche) = our_tranche {
									let tick = our_tranche as Tick + block_batch.block_tick;
									sp_tracing::trace!(
										target: LOG_TARGET,
										tranche = our_tranche,
										candidate_hash = ?c_hash,
										block_hash = ?block_batch.block_hash,
										block_tick = block_batch.block_tick,
										"Scheduling first wakeup.",
									);

									// Our first wakeup will just be the tranche of our assignment,
									// if any. This will likely be superseded by incoming
									// assignments and approvals which trigger rescheduling.
									actions.push(Action::ScheduleWakeup {
										block_hash: block_batch.block_hash,
										block_number: block_batch.block_number,
										candidate_hash: c_hash,
										tick,
									});
								}
							}
						}
					},
				}
			}

			actions
		},
		FromOrchestra::Signal(OverseerSignal::BlockFinalized(block_hash, block_number)) => {
			sp_tracing::debug!(target: LOG_TARGET, ?block_hash, ?block_number, "Block finalized");
			*last_finalized_height = Some(block_number);

			crate::ops::canonicalize(db, block_number, block_hash)
				.map_err(|e| SubsystemError::with_origin("db", e))?;

			// `prune_finalized_wakeups` prunes all finalized block hashes. We prune spans
			// accordingly.
			wakeups.prune_finalized_wakeups(block_number);
			state.cleanup_assignments_gathering_timestamp(block_number);

			// // `prune_finalized_wakeups` prunes all finalized block hashes. We prune spans
			// accordingly. let hash_set =
			// wakeups.block_numbers.values().flatten().collect::<HashSet<_>>(); state.spans.
			// retain(|hash, _| hash_set.contains(hash));

			Vec::new()
		},
		FromOrchestra::Signal(OverseerSignal::Conclude) => {
			vec![Action::Conclude]
		},
		FromOrchestra::Communication { msg } => match msg {
			ApprovalVotingMessage::ImportAssignment(checked_assignment, tx) => {
				let (check_outcome, actions) =
					import_assignment(sender, state, db, session_info_provider, checked_assignment)
						.await?;
				// approval-distribution makes sure this assignment is valid and expected,
				// so this import should never fail, if it does it might mean one of two things,
				// there is a bug in the code or the two subsystems got out of sync.
				if let AssignmentCheckResult::Bad(ref err) = check_outcome {
					sp_tracing::debug!(target: LOG_TARGET, ?err, "Unexpected fail when importing an assignment");
				}
				let _ = tx.map(|tx| tx.send(check_outcome));
				actions
			},
			ApprovalVotingMessage::ImportApproval(a, tx) => {
				let result =
					import_approval(sender, state, db, session_info_provider, metrics, a, &wakeups)
						.await?;
				// approval-distribution makes sure this vote is valid and expected,
				// so this import should never fail, if it does it might mean one of two things,
				// there is a bug in the code or the two subsystems got out of sync.
				if let ApprovalCheckResult::Bad(ref err) = result.1 {
					sp_tracing::debug!(target: LOG_TARGET, ?err, "Unexpected fail when importing an approval");
				}
				let _ = tx.map(|tx| tx.send(result.1));

				result.0
			},
			ApprovalVotingMessage::ApprovedAncestor(target, lower_bound, res) => {
				match handle_approved_ancestor(sender, db, target, lower_bound, wakeups, &metrics)
					.await
				{
					Ok(v) => {
						let _ = res.send(v);
					},
					Err(e) => {
						let _ = res.send(None);
						return Err(e)
					},
				}

				Vec::new()
			},
			ApprovalVotingMessage::GetApprovalSignaturesForCandidate(candidate_hash, tx) => {
				metrics.on_candidate_signatures_request();
				get_approval_signatures_for_candidate(
					approval_voting_sender.clone(),
					spawn_handle,
					db,
					candidate_hash,
					tx,
				)
				.await?;
				Vec::new()
			},
		},
	};

	Ok(actions)
}

/// Retrieve approval signatures.
///
/// This involves an unbounded message send to approval-distribution, the caller has to ensure that
/// calls to this function are infrequent and bounded.
#[overseer::contextbounds(ApprovalVoting, prefix = self::overseer)]
async fn get_approval_signatures_for_candidate<
	Sender: SubsystemSender<ApprovalDistributionMessage>,
>(
	mut sender: Sender,
	spawn_handle: &Arc<dyn overseer::gen::Spawner + 'static>,
	db: &OverlayedBackend<'_, impl Backend>,
	candidate_hash: CandidateHash,
	tx: oneshot::Sender<HashMap<ValidatorIndex, (Vec<CandidateHash>, ValidatorSignature)>>,
) -> SubsystemResult<()> {
	let send_votes = |votes| {
		if let Err(_) = tx.send(votes) {
			sp_tracing::debug!(
				target: LOG_TARGET,
				"Sending approval signatures back failed, as receiver got closed."
			);
		}
	};
	let entry = match db.load_candidate_entry(&candidate_hash)? {
		None => {
			send_votes(HashMap::new());
			sp_tracing::debug!(
				target: LOG_TARGET,
				?candidate_hash,
				"Sent back empty votes because the candidate was not found in db."
			);
			return Ok(())
		},
		Some(e) => e,
	};

	let relay_hashes = entry.block_assignments.keys();

	let mut candidate_indices = HashSet::new();
	let mut candidate_indices_to_candidate_hashes: HashMap<
		Hash,
		HashMap<CandidateIndex, CandidateHash>,
	> = HashMap::new();

	// Retrieve `CoreIndices`/`CandidateIndices` as required by approval-distribution:
	for hash in relay_hashes {
		let entry = match db.load_block_entry(hash)? {
			None => {
				sp_tracing::debug!(
					target: LOG_TARGET,
					?candidate_hash,
					?hash,
					"Block entry for assignment missing."
				);
				continue
			},
			Some(e) => e,
		};
		for (candidate_index, (_core_index, c_hash)) in entry.candidates().iter().enumerate() {
			if c_hash == &candidate_hash {
				candidate_indices.insert((*hash, candidate_index as u32));
			}
			candidate_indices_to_candidate_hashes
				.entry(*hash)
				.or_default()
				.insert(candidate_index as _, *c_hash);
		}
	}

	let get_approvals = async move {
		let (tx_distribution, rx_distribution) = oneshot::channel();
		sender.send_unbounded_message(ApprovalDistributionMessage::GetApprovalSignatures(
			candidate_indices,
			tx_distribution,
		));

		// Because of the unbounded sending and the nature of the call (just fetching data from
		// state), this should not block long:
		match rx_distribution.timeout(WAIT_FOR_SIGS_TIMEOUT).await {
			None => {
				sp_tracing::warn!(
					target: LOG_TARGET,
					"Waiting for approval signatures timed out - dead lock?"
				);
			},
			Some(Err(_)) => sp_tracing::debug!(
				target: LOG_TARGET,
				"Request for approval signatures got cancelled by `approval-distribution`."
			),
			Some(Ok(votes)) => {
				let votes = votes
					.into_iter()
					.filter_map(|(validator_index, (hash, signed_candidates_indices, signature))| {
						let candidates_hashes = candidate_indices_to_candidate_hashes.get(&hash);

						if candidates_hashes.is_none() {
							sp_tracing::warn!(
								target: LOG_TARGET,
								?hash,
								"Possible bug! Could not find map of candidate_hashes for block hash received from approval-distribution"
							);
						}

						let num_signed_candidates = signed_candidates_indices.len();

						let signed_candidates_hashes: Vec<CandidateHash> =
							signed_candidates_indices
								.into_iter()
								.filter_map(|candidate_index| {
									candidates_hashes.and_then(|candidate_hashes| {
										if let Some(candidate_hash) =
											candidate_hashes.get(&candidate_index)
										{
											Some(*candidate_hash)
										} else {
											sp_tracing::warn!(
												target: LOG_TARGET,
												?candidate_index,
												"Possible bug! Could not find candidate hash for candidate_index coming from approval-distribution"
											);
											None
										}
									})
								})
								.collect();
						if num_signed_candidates == signed_candidates_hashes.len() {
							Some((validator_index, (signed_candidates_hashes, signature)))
						} else {
							sp_tracing::warn!(
								target: LOG_TARGET,
								"Possible bug! Could not find all hashes for candidates coming from approval-distribution"
							);
							None
						}
					})
					.collect();
				send_votes(votes)
			},
		}
	};

	// No need to block subsystem on this (also required to break cycle).
	// We should not be sending this message frequently - caller must make sure this is bounded.
	sp_tracing::trace!(
		target: LOG_TARGET,
		?candidate_hash,
		"Spawning task for fetching signatures from approval-distribution"
	);
	spawn_handle.spawn(
		"get-approval-signatures",
		Some("approval-voting-subsystem"),
		Box::pin(get_approvals),
	);
	Ok(())
}

#[overseer::contextbounds(ApprovalVoting, prefix = self::overseer)]
async fn handle_approved_ancestor<Sender: SubsystemSender<ChainApiMessage>>(
	sender: &mut Sender,
	db: &OverlayedBackend<'_, impl Backend>,
	target: Hash,
	lower_bound: BlockNumber,
	wakeups: &Wakeups,
	metrics: &Metrics,
) -> SubsystemResult<Option<HighestApprovedAncestorBlock>> {
	const MAX_TRACING_WINDOW: usize = 200;
	const ABNORMAL_DEPTH_THRESHOLD: usize = 5;
	const LOGGING_DEPTH_THRESHOLD: usize = 10;

	let mut all_approved_max = None;

	let target_number = {
		let (tx, rx) = oneshot::channel();

		sender.send_message(ChainApiMessage::BlockNumber(target, tx)).await;

		match rx.await {
			Ok(Ok(Some(n))) => n,
			Ok(Ok(None)) => return Ok(None),
			Ok(Err(_)) | Err(_) => return Ok(None),
		}
	};

	if target_number <= lower_bound {
		return Ok(None)
	}

	// request ancestors up to but not including the lower bound,
	// as a vote on the lower bound is implied if we cannot find
	// anything else.
	let ancestry = if target_number > lower_bound + 1 {
		let (tx, rx) = oneshot::channel();

		sender
			.send_message(ChainApiMessage::Ancestors {
				hash: target,
				k: (target_number - (lower_bound + 1)) as usize,
				response_channel: tx,
			})
			.await;

		match rx.await {
			Ok(Ok(a)) => a,
			Err(_) | Ok(Err(_)) => return Ok(None),
		}
	} else {
		Vec::new()
	};
	let ancestry_len = ancestry.len();

	let mut block_descriptions = Vec::new();

	let mut bits: BitVec<u8, Lsb0> = Default::default();
	for (i, block_hash) in std::iter::once(target).chain(ancestry).enumerate() {
		// Block entries should be present as the assumption is that
		// nothing here is finalized. If we encounter any missing block
		// entries we can fail.
		let entry = match db.load_block_entry(&block_hash)? {
			None => {
				let block_number = target_number.saturating_sub(i as u32);
				sp_tracing::info!(
					target: LOG_TARGET,
					unknown_number = ?block_number,
					unknown_hash = ?block_hash,
					"Chain between ({}, {}) and {} not fully known. Forcing vote on {}",
					target,
					target_number,
					lower_bound,
					lower_bound,
				);
				return Ok(None)
			},
			Some(b) => b,
		};

		// even if traversing millions of blocks this is fairly cheap and always dwarfed by the
		// disk lookups.
		bits.push(entry.is_fully_approved());
		if entry.is_fully_approved() {
			if all_approved_max.is_none() {
				// First iteration of the loop is target, i = 0. After that,
				// ancestry is moving backwards.
				all_approved_max = Some((block_hash, target_number - i as BlockNumber));
			}
			block_descriptions.push(BlockDescription {
				block_hash,
				session: entry.session(),
				candidates: entry
					.candidates()
					.iter()
					.map(|(_idx, candidate_hash)| *candidate_hash)
					.collect(),
			});
		} else if bits.len() <= ABNORMAL_DEPTH_THRESHOLD {
			all_approved_max = None;
			block_descriptions.clear();
		} else {
			all_approved_max = None;
			block_descriptions.clear();

			let unapproved: Vec<_> = entry.unapproved_candidates().collect();
			sp_tracing::debug!(
				target: LOG_TARGET,
				"Block {} is {} blocks deep and has {}/{} candidates unapproved",
				block_hash,
				bits.len() - 1,
				unapproved.len(),
				entry.candidates().len(),
			);
			if ancestry_len >= LOGGING_DEPTH_THRESHOLD && i > ancestry_len - LOGGING_DEPTH_THRESHOLD
			{
				sp_tracing::trace!(
					target: LOG_TARGET,
					?block_hash,
					"Unapproved candidates at depth {}: {:?}",
					bits.len(),
					unapproved
				)
			}
			metrics.on_unapproved_candidates_in_unfinalized_chain(unapproved.len());
			for candidate_hash in unapproved {
				match db.load_candidate_entry(&candidate_hash)? {
					None => {
						sp_tracing::warn!(
							target: LOG_TARGET,
							?candidate_hash,
							"Missing expected candidate in DB",
						);

						continue
					},
					Some(c_entry) => match c_entry.approval_entry(&block_hash) {
						None => {
							sp_tracing::warn!(
								target: LOG_TARGET,
								?candidate_hash,
								?block_hash,
								"Missing expected approval entry under candidate.",
							);
						},
						Some(a_entry) => {
							let status = || {
								let n_assignments = a_entry.n_assignments();

								// Take the approvals, filtered by the assignments
								// for this block.
								let n_approvals = c_entry
									.approvals()
									.iter()
									.by_vals()
									.enumerate()
									.filter(|(i, approved)| {
										*approved && a_entry.is_assigned(ValidatorIndex(*i as _))
									})
									.count();

								format!(
									"{}/{}/{}",
									n_assignments,
									n_approvals,
									a_entry.n_validators(),
								)
							};

							match a_entry.our_assignment() {
								None => sp_tracing::debug!(
									target: LOG_TARGET,
									?candidate_hash,
									?block_hash,
									status = %status(),
									"no assignment."
								),
								Some(a) => {
									let tranche = a.tranche();
									let triggered = a.triggered();

									let next_wakeup =
										wakeups.wakeup_for(block_hash, candidate_hash);

									let approved =
										triggered && { a_entry.local_statements().1.is_some() };

									sp_tracing::debug!(
										target: LOG_TARGET,
										?candidate_hash,
										?block_hash,
										tranche,
										?next_wakeup,
										status = %status(),
										triggered,
										approved,
										"assigned."
									);
								},
							}
						},
					},
				}
			}
		}
	}

	sp_tracing::debug!(
		target: LOG_TARGET,
		"approved blocks {}-[{}]-{}",
		target_number,
		{
			// formatting to divide bits by groups of 10.
			// when comparing logs on multiple machines where the exact vote
			// targets may differ, this grouping is useful.
			let mut s = String::with_capacity(bits.len());
			for (i, bit) in bits.iter().enumerate().take(MAX_TRACING_WINDOW) {
				s.push(if *bit { '1' } else { '0' });
				if (target_number - i as u32) % 10 == 0 && i != bits.len() - 1 {
					s.push(' ');
				}
			}

			s
		},
		if bits.len() > MAX_TRACING_WINDOW {
			format!(
				"{}... (truncated due to large window)",
				target_number - MAX_TRACING_WINDOW as u32 + 1,
			)
		} else {
			format!("{}", lower_bound + 1)
		},
	);

	// `reverse()` to obtain the ascending order from lowest to highest
	// block within the candidates, which is the expected order
	block_descriptions.reverse();

	let all_approved_max =
		all_approved_max.map(|(hash, block_number)| HighestApprovedAncestorBlock {
			hash,
			number: block_number,
			descriptions: block_descriptions,
		});

	Ok(all_approved_max)
}

// `Option::cmp` treats `None` as less than `Some`.
fn min_prefer_some<T: std::cmp::Ord>(a: Option<T>, b: Option<T>) -> Option<T> {
	match (a, b) {
		(None, None) => None,
		(None, Some(x)) | (Some(x), None) => Some(x),
		(Some(x), Some(y)) => Some(std::cmp::min(x, y)),
	}
}

fn schedule_wakeup_action(
	approval_entry: &ApprovalEntry,
	block_hash: Hash,
	block_number: BlockNumber,
	candidate_hash: CandidateHash,
	block_tick: Tick,
	tick_now: Tick,
	required_tranches: RequiredTranches,
) -> Option<Action> {
	let maybe_action = match required_tranches {
		_ if approval_entry.is_approved() => None,
		RequiredTranches::All => None,
		RequiredTranches::Exact { next_no_show, last_assignment_tick, .. } => {
			// Take the earlier of the next no show or the last assignment tick + required delay,
			// only considering the latter if it is after the current moment.
			min_prefer_some(
				last_assignment_tick.map(|l| l + APPROVAL_DELAY).filter(|t| t > &tick_now),
				next_no_show,
			)
			.map(|tick| Action::ScheduleWakeup {
				block_hash,
				block_number,
				candidate_hash,
				tick,
			})
		},
		RequiredTranches::Pending { considered, next_no_show, clock_drift, .. } => {
			// select the minimum of `next_no_show`, or the tick of the next non-empty tranche
			// after `considered`, including any tranche that might contain our own untriggered
			// assignment.
			let next_non_empty_tranche = {
				let next_announced = approval_entry
					.tranches()
					.iter()
					.skip_while(|t| t.tranche() <= considered)
					.map(|t| t.tranche())
					.next();

				let our_untriggered = approval_entry.our_assignment().and_then(|t| {
					if !t.triggered() && t.tranche() > considered {
						Some(t.tranche())
					} else {
						None
					}
				});

				// Apply the clock drift to these tranches.
				min_prefer_some(next_announced, our_untriggered)
					.map(|t| t as Tick + block_tick + clock_drift)
			};

			min_prefer_some(next_non_empty_tranche, next_no_show).map(|tick| {
				Action::ScheduleWakeup { block_hash, block_number, candidate_hash, tick }
			})
		},
	};

	match maybe_action {
		Some(Action::ScheduleWakeup { ref tick, .. }) => sp_tracing::trace!(
			target: LOG_TARGET,
			tick,
			?candidate_hash,
			?block_hash,
			block_tick,
			"Scheduling next wakeup.",
		),
		None => sp_tracing::trace!(
			target: LOG_TARGET,
			?candidate_hash,
			?block_hash,
			block_tick,
			"No wakeup needed.",
		),
		Some(_) => {}, // unreachable
	}

	maybe_action
}

async fn import_assignment<Sender>(
	sender: &mut Sender,
	state: &State,
	db: &mut OverlayedBackend<'_, impl Backend>,
	session_info_provider: &mut RuntimeInfo,
	checked_assignment: CheckedIndirectAssignment,
) -> SubsystemResult<(AssignmentCheckResult, Vec<Action>)>
where
	Sender: SubsystemSender<RuntimeApiMessage>,
{
	let tick_now = state.clock.tick_now();
	let assignment = checked_assignment.assignment();
	let candidate_indices = checked_assignment.candidate_indices();
	let tranche = checked_assignment.tranche();

	let block_entry = match db.load_block_entry(&assignment.block_hash)? {
		Some(b) => b,
		None =>
			return Ok((
				AssignmentCheckResult::Bad(AssignmentCheckError::UnknownBlock(
					assignment.block_hash,
				)),
				Vec::new(),
			)),
	};

	let session_info = match get_session_info(
		session_info_provider,
		sender,
		block_entry.parent_hash(),
		block_entry.session(),
	)
	.await
	{
		Some(s) => s,
		None =>
			return Ok((
				AssignmentCheckResult::Bad(AssignmentCheckError::UnknownSessionIndex(
					block_entry.session(),
				)),
				Vec::new(),
			)),
	};

	let n_cores = session_info.n_cores as usize;

	// Early check the candidate bitfield and core bitfields lengths < `n_cores`.
	// Core bitfield length is checked later in `check_assignment_cert`.
	if candidate_indices.len() > n_cores {
		sp_tracing::debug!(
			target: LOG_TARGET,
			validator = assignment.validator.0,
			n_cores,
			candidate_bitfield_len = ?candidate_indices.len(),
			"Oversized bitfield",
		);

		return Ok((
			AssignmentCheckResult::Bad(AssignmentCheckError::InvalidBitfield(
				candidate_indices.len(),
			)),
			Vec::new(),
		))
	}

	let mut claimed_core_indices = Vec::new();
	let mut assigned_candidate_hashes = Vec::new();

	for candidate_index in candidate_indices.iter_ones() {
		let (claimed_core_index, assigned_candidate_hash) =
			match block_entry.candidate(candidate_index) {
				Some((c, h)) => (*c, *h),
				None =>
					return Ok((
						AssignmentCheckResult::Bad(AssignmentCheckError::InvalidCandidateIndex(
							candidate_index as _,
						)),
						Vec::new(),
					)), // no candidate at core.
			};

		let mut candidate_entry = match db.load_candidate_entry(&assigned_candidate_hash)? {
			Some(c) => c,
			None =>
				return Ok((
					AssignmentCheckResult::Bad(AssignmentCheckError::InvalidCandidate(
						candidate_index as _,
						assigned_candidate_hash,
					)),
					Vec::new(),
				)), // no candidate at core.
		};

		if candidate_entry.approval_entry_mut(&assignment.block_hash).is_none() {
			return Ok((
				AssignmentCheckResult::Bad(AssignmentCheckError::Internal(
					assignment.block_hash,
					assigned_candidate_hash,
				)),
				Vec::new(),
			));
		};

		claimed_core_indices.push(claimed_core_index);
		assigned_candidate_hashes.push(assigned_candidate_hash);
	}

	// Error on null assignments.
	if claimed_core_indices.is_empty() {
		return Ok((
			AssignmentCheckResult::Bad(AssignmentCheckError::InvalidCert(
				assignment.validator,
				format!("{:?}", InvalidAssignmentReason::NullAssignment),
			)),
			Vec::new(),
		))
	}

	let mut actions = Vec::new();
	let res = {
		let mut is_duplicate = true;
		// Import the assignments for all cores in the cert.
		for (assigned_candidate_hash, candidate_index) in
			assigned_candidate_hashes.iter().zip(candidate_indices.iter_ones())
		{
			let mut candidate_entry = match db.load_candidate_entry(&assigned_candidate_hash)? {
				Some(c) => c,
				None =>
					return Ok((
						AssignmentCheckResult::Bad(AssignmentCheckError::InvalidCandidate(
							candidate_index as _,
							*assigned_candidate_hash,
						)),
						Vec::new(),
					)),
			};

			let approval_entry = match candidate_entry.approval_entry_mut(&assignment.block_hash) {
				Some(a) => a,
				None =>
					return Ok((
						AssignmentCheckResult::Bad(AssignmentCheckError::Internal(
							assignment.block_hash,
							*assigned_candidate_hash,
						)),
						Vec::new(),
					)),
			};
			is_duplicate &= approval_entry.is_assigned(assignment.validator);
			approval_entry.import_assignment(tranche, assignment.validator, tick_now);

			// We've imported a new assignment, so we need to schedule a wake-up for when that might
			// no-show.
			if let Some((approval_entry, status)) = state
				.approval_status(sender, session_info_provider, &block_entry, &candidate_entry)
				.await
			{
				actions.extend(schedule_wakeup_action(
					approval_entry,
					block_entry.block_hash(),
					block_entry.block_number(),
					*assigned_candidate_hash,
					status.block_tick,
					tick_now,
					status.required_tranches,
				));
			}

			// We also write the candidate entry as it now contains the new candidate.
			db.write_candidate_entry(candidate_entry.into());
		}

		// Since we don't account for tranche in distribution message fingerprinting, some
		// validators can be assigned to the same core (VRF modulo vs VRF delay). These can be
		// safely ignored. However, if an assignment is for multiple cores (these are only
		// tranche0), we cannot ignore it, because it would mean ignoring other non duplicate
		// assignments.
		if is_duplicate {
			AssignmentCheckResult::AcceptedDuplicate
		} else if candidate_indices.count_ones() > 1 {
			sp_tracing::trace!(
				target: LOG_TARGET,
				validator = assignment.validator.0,
				candidate_hashes = ?assigned_candidate_hashes,
				assigned_cores = ?claimed_core_indices,
				?tranche,
				"Imported assignments for multiple cores.",
			);

			AssignmentCheckResult::Accepted
		} else {
			sp_tracing::trace!(
				target: LOG_TARGET,
				validator = assignment.validator.0,
				candidate_hashes = ?assigned_candidate_hashes,
				assigned_cores = ?claimed_core_indices,
				"Imported assignment for a single core.",
			);

			AssignmentCheckResult::Accepted
		}
	};

	Ok((res, actions))
}

async fn import_approval<Sender>(
	sender: &mut Sender,
	state: &mut State,
	db: &mut OverlayedBackend<'_, impl Backend>,
	session_info_provider: &mut RuntimeInfo,
	metrics: &Metrics,
	approval: CheckedIndirectSignedApprovalVote,
	wakeups: &Wakeups,
) -> SubsystemResult<(Vec<Action>, ApprovalCheckResult)>
where
	Sender: SubsystemSender<RuntimeApiMessage>,
{
	macro_rules! respond_early {
		($e: expr) => {{
			return Ok((Vec::new(), $e))
		}};
	}

	let block_entry = match db.load_block_entry(&approval.block_hash)? {
		Some(b) => b,
		None => {
			respond_early!(ApprovalCheckResult::Bad(ApprovalCheckError::UnknownBlock(
				approval.block_hash
			),))
		},
	};

	let approved_candidates_info: Result<Vec<(CandidateIndex, CandidateHash)>, ApprovalCheckError> =
		approval
			.candidate_indices
			.iter_ones()
			.map(|candidate_index| {
				block_entry
					.candidate(candidate_index)
					.ok_or(ApprovalCheckError::InvalidCandidateIndex(candidate_index as _))
					.map(|candidate| (candidate_index as _, candidate.1))
			})
			.collect();

	let approved_candidates_info = match approved_candidates_info {
		Ok(approved_candidates_info) => approved_candidates_info,
		Err(err) => {
			respond_early!(ApprovalCheckResult::Bad(err))
		},
	};

	sp_tracing::trace!(
		target: LOG_TARGET,
		"Received approval for num_candidates {:}",
		approval.candidate_indices.count_ones()
	);

	let mut actions = Vec::new();
	for (approval_candidate_index, approved_candidate_hash) in approved_candidates_info {
		let block_entry = match db.load_block_entry(&approval.block_hash)? {
			Some(b) => b,
			None => {
				respond_early!(ApprovalCheckResult::Bad(ApprovalCheckError::UnknownBlock(
					approval.block_hash
				),))
			},
		};

		let candidate_entry = match db.load_candidate_entry(&approved_candidate_hash)? {
			Some(c) => c,
			None => {
				respond_early!(ApprovalCheckResult::Bad(ApprovalCheckError::InvalidCandidate(
					approval_candidate_index,
					approved_candidate_hash
				),))
			},
		};

		// Don't accept approvals until assignment.
		match candidate_entry.approval_entry(&approval.block_hash) {
			None => {
				respond_early!(ApprovalCheckResult::Bad(ApprovalCheckError::Internal(
					approval.block_hash,
					approved_candidate_hash
				),))
			},
			Some(e) if !e.is_assigned(approval.validator) => {
				respond_early!(ApprovalCheckResult::Bad(ApprovalCheckError::NoAssignment(
					approval.validator
				),))
			},
			_ => {},
		}

		sp_tracing::trace!(
			target: LOG_TARGET,
			validator_index = approval.validator.0,
			candidate_hash = ?approved_candidate_hash,
			para_id = ?candidate_entry.candidate_receipt().descriptor.para_id(),
			"Importing approval vote",
		);

		let new_actions = advance_approval_state(
			sender,
			state,
			db,
			session_info_provider,
			&metrics,
			block_entry,
			approved_candidate_hash,
			candidate_entry,
			ApprovalStateTransition::RemoteApproval(approval.validator),
			wakeups,
		)
		.await;
		actions.extend(new_actions);
	}

	// importing the approval can be heavy as it may trigger acceptance for a series of blocks.
	Ok((actions, ApprovalCheckResult::Accepted))
}

#[derive(Debug)]
enum ApprovalStateTransition {
	RemoteApproval(ValidatorIndex),
	LocalApproval(ValidatorIndex),
	WakeupProcessed,
}

impl ApprovalStateTransition {
	fn validator_index(&self) -> Option<ValidatorIndex> {
		match *self {
			ApprovalStateTransition::RemoteApproval(v) |
			ApprovalStateTransition::LocalApproval(v) => Some(v),
			ApprovalStateTransition::WakeupProcessed => None,
		}
	}

	fn is_local_approval(&self) -> bool {
		match *self {
			ApprovalStateTransition::RemoteApproval(_) => false,
			ApprovalStateTransition::LocalApproval(_) => true,
			ApprovalStateTransition::WakeupProcessed => false,
		}
	}

	fn is_remote_approval(&self) -> bool {
		matches!(*self, ApprovalStateTransition::RemoteApproval(_))
	}
}

// Advance the approval state, either by importing an approval vote which is already checked to be
// valid and corresponding to an assigned validator on the candidate and block, or by noting that
// there are no further wakeups or tranches needed. This updates the block entry and candidate entry
// as necessary and schedules any further wakeups.
async fn advance_approval_state<Sender>(
	sender: &mut Sender,
	state: &mut State,
	db: &mut OverlayedBackend<'_, impl Backend>,
	session_info_provider: &mut RuntimeInfo,
	metrics: &Metrics,
	mut block_entry: BlockEntry,
	candidate_hash: CandidateHash,
	mut candidate_entry: CandidateEntry,
	transition: ApprovalStateTransition,
	wakeups: &Wakeups,
) -> Vec<Action>
where
	Sender: SubsystemSender<RuntimeApiMessage>,
{
	let validator_index = transition.validator_index();

	let already_approved_by = validator_index.as_ref().map(|v| candidate_entry.mark_approval(*v));
	let candidate_approved_in_block = block_entry.is_candidate_approved(&candidate_hash);

	// Check for early exits.
	//
	// If the candidate was approved
	// but not the block, it means that we still need more approvals for the candidate under the
	// block.
	//
	// If the block was approved, but the validator hadn't approved it yet, we should still hold
	// onto the approval vote on-disk in case we restart and rebroadcast votes. Otherwise, our
	// assignment might manifest as a no-show.
	if !transition.is_local_approval() {
		// We don't store remote votes and there's nothing to store for processed wakeups,
		// so we can early exit as long at the candidate is already concluded under the
		// block i.e. we don't need more approvals.
		if candidate_approved_in_block {
			return Vec::new()
		}
	}

	let mut actions = Vec::new();
	let block_hash = block_entry.block_hash();
	let block_number = block_entry.block_number();
	let session_index = block_entry.session();
	let para_id = candidate_entry.candidate_receipt().descriptor().para_id();
	let tick_now = state.clock.tick_now();

	let (is_approved, status) = if let Some((approval_entry, status)) = state
		.approval_status(sender, session_info_provider, &block_entry, &candidate_entry)
		.await
	{
		let check = approval_checking::check_approval(
			&candidate_entry,
			approval_entry,
			status.required_tranches.clone(),
		);
		state.observe_assignment_gathering_status(
			&metrics,
			&status.required_tranches,
			block_hash,
			block_entry.block_number(),
			candidate_hash,
		);

		// Check whether this is approved, while allowing a maximum
		// assignment tick of `now - APPROVAL_DELAY` - that is, that
		// all counted assignments are at least `APPROVAL_DELAY` ticks old.
		let is_approved = check.is_approved(tick_now.saturating_sub(APPROVAL_DELAY));
		if status.last_no_shows != 0 {
			metrics.on_observed_no_shows(status.last_no_shows);
			sp_tracing::trace!(
				target: LOG_TARGET,
				?candidate_hash,
				?block_hash,
				last_no_shows = ?status.last_no_shows,
				"Observed no_shows",
			);
		}
		if is_approved {
			sp_tracing::trace!(
				target: LOG_TARGET,
				?candidate_hash,
				?block_hash,
				"Candidate approved under block.",
			);

			let no_shows = check.known_no_shows();

			let was_block_approved = block_entry.is_fully_approved();
			block_entry.mark_approved_by_hash(&candidate_hash);
			let is_block_approved = block_entry.is_fully_approved();

			if no_shows != 0 {
				metrics.on_no_shows(no_shows);
			}
			if check == Check::ApprovedOneThird {
				// No-shows are not counted when more than one third of validators approve a
				// candidate, so count candidates where more than one third of validators had to
				// approve it, this is indicative of something breaking.
				metrics.on_approved_by_one_third()
			}

			metrics.on_candidate_approved(status.tranche_now as _);

			if is_block_approved && !was_block_approved {
				metrics.on_block_approved(status.tranche_now as _);
				actions.push(Action::NoteApprovedInChainSelection(block_hash));
			}

			db.write_block_entry(block_entry.into());
		} else if transition.is_local_approval() {
			// Local approvals always update the block_entry, so we need to flush it to
			// the database.
			db.write_block_entry(block_entry.into());
		}

		(is_approved, status)
	} else {
		sp_tracing::warn!(
			target: LOG_TARGET,
			?candidate_hash,
			?block_hash,
			?validator_index,
			"No approval entry for approval under block",
		);

		return Vec::new()
	};

	{
		let approval_entry = candidate_entry
			.approval_entry_mut(&block_hash)
			.expect("Approval entry just fetched; qed");

		let was_approved = approval_entry.is_approved();
		let newly_approved = is_approved && !was_approved;

		if is_approved {
			approval_entry.mark_approved();
		}
		if newly_approved {
			state.record_no_shows(session_index, para_id.into(), &status.no_show_validators);
		}
		actions.extend(schedule_wakeup_action(
			&approval_entry,
			block_hash,
			block_number,
			candidate_hash,
			status.block_tick,
			tick_now,
			status.required_tranches,
		));

		if is_approved && transition.is_remote_approval() {
			// Make sure we wake other blocks in case they have
			// a no-show that might be covered by this approval.
			for (fork_block_hash, fork_approval_entry) in candidate_entry
				.block_assignments
				.iter()
				.filter(|(hash, _)| **hash != block_hash)
			{
				let assigned_on_fork_block = validator_index
					.as_ref()
					.map(|validator_index| fork_approval_entry.is_assigned(*validator_index))
					.unwrap_or_default();
				if wakeups.wakeup_for(*fork_block_hash, candidate_hash).is_none() &&
					!fork_approval_entry.is_approved() &&
					assigned_on_fork_block
				{
					let fork_block_entry = db.load_block_entry(fork_block_hash);
					if let Ok(Some(fork_block_entry)) = fork_block_entry {
						actions.push(Action::ScheduleWakeup {
							block_hash: *fork_block_hash,
							block_number: fork_block_entry.block_number(),
							candidate_hash,
							// Schedule the wakeup next tick, since the assignment must be a
							// no-show, because there is no-wakeup scheduled.
							tick: tick_now + 1,
						})
					} else {
						sp_tracing::debug!(
							target: LOG_TARGET,
							?fork_block_entry,
							?fork_block_hash,
							"Failed to load block entry"
						)
					}
				}
			}
		}
		// We have no need to write the candidate entry if all of the following
		// is true:
		//
		// 1. This is not a local approval, as we don't store anything new in the approval entry.
		// 2. The candidate is not newly approved, as we haven't altered the approval entry's
		//    approved flag with `mark_approved` above.
		// 3. The approver, if any, had already approved the candidate, as we haven't altered the
		// bitfield.
		if transition.is_local_approval() || newly_approved || !already_approved_by.unwrap_or(true)
		{
			// In all other cases, we need to write the candidate entry.
			db.write_candidate_entry(candidate_entry);
		}
	}

	actions
}

fn should_trigger_assignment(
	approval_entry: &ApprovalEntry,
	candidate_entry: &CandidateEntry,
	required_tranches: RequiredTranches,
	tranche_now: DelayTranche,
) -> bool {
	match approval_entry.our_assignment() {
		None => false,
		Some(ref assignment) if assignment.triggered() => false,
		Some(ref assignment) if assignment.tranche() == 0 => true,
		Some(ref assignment) => {
			match required_tranches {
				RequiredTranches::All => !approval_checking::check_approval(
					&candidate_entry,
					&approval_entry,
					RequiredTranches::All,
				)
				// when all are required, we are just waiting for the first 1/3+
				.is_approved(Tick::max_value()),
				RequiredTranches::Pending { maximum_broadcast, clock_drift, .. } => {
					let drifted_tranche_now =
						tranche_now.saturating_sub(clock_drift as DelayTranche);
					assignment.tranche() <= maximum_broadcast &&
						assignment.tranche() <= drifted_tranche_now
				},
				RequiredTranches::Exact { .. } => {
					// indicates that no new assignments are needed at the moment.
					false
				},
			}
		},
	}
}

async fn process_wakeup<Sender: SubsystemSender<RuntimeApiMessage>>(
	sender: &mut Sender,
	state: &mut State,
	db: &mut OverlayedBackend<'_, impl Backend>,
	session_info_provider: &mut RuntimeInfo,
	relay_block: Hash,
	candidate_hash: CandidateHash,
	metrics: &Metrics,
	wakeups: &Wakeups,
) -> SubsystemResult<Vec<Action>> {
	let block_entry = db.load_block_entry(&relay_block)?;
	let candidate_entry = db.load_candidate_entry(&candidate_hash)?;

	// If either is not present, we have nothing to wakeup. Might have lost a race with finality
	let (mut block_entry, mut candidate_entry) = match (block_entry, candidate_entry) {
		(Some(b), Some(c)) => (b, c),
		_ => return Ok(Vec::new()),
	};

	let ExtendedSessionInfo { ref session_info, ref executor_params, .. } =
		match get_extended_session_info(
			session_info_provider,
			sender,
			block_entry.block_hash(),
			block_entry.session(),
		)
		.await
		{
			Some(i) => i,
			None => return Ok(Vec::new()),
		};

	let block_tick = slot_number_to_tick(state.slot_duration_millis, block_entry.slot());
	let no_show_duration = slot_number_to_tick(
		state.slot_duration_millis,
		Slot::from(u64::from(session_info.no_show_slots)),
	);
	let tranche_now = state.clock.tranche_now(state.slot_duration_millis, block_entry.slot());

	sp_tracing::trace!(
		target: LOG_TARGET,
		tranche = tranche_now,
		?candidate_hash,
		block_hash = ?relay_block,
		"Processing wakeup",
	);

	let (should_trigger, backing_group) = {
		let approval_entry = match candidate_entry.approval_entry(&relay_block) {
			Some(e) => e,
			None => return Ok(Vec::new()),
		};

		let tranches_to_approve = approval_checking::tranches_to_approve(
			&approval_entry,
			candidate_entry.approvals(),
			tranche_now,
			block_tick,
			no_show_duration,
			session_info.needed_approvals as _,
		);

		let should_trigger = should_trigger_assignment(
			&approval_entry,
			&candidate_entry,
			tranches_to_approve.required_tranches,
			tranche_now,
		);

		(should_trigger, approval_entry.backing_group())
	};

	sp_tracing::trace!(target: LOG_TARGET, "Wakeup processed. Should trigger: {}", should_trigger);

	let mut actions = Vec::new();
	let candidate_receipt = candidate_entry.candidate_receipt().clone();

	let maybe_cert = if should_trigger {
		let maybe_cert = {
			let approval_entry = candidate_entry
				.approval_entry_mut(&relay_block)
				.expect("should_trigger only true if this fetched earlier; qed");

			approval_entry.trigger_our_assignment(state.clock.tick_now())
		};

		db.write_candidate_entry(candidate_entry.clone());

		maybe_cert
	} else {
		None
	};

	if let Some((cert, val_index, tranche)) = maybe_cert {
		let indirect_cert =
			IndirectAssignmentCertV2 { block_hash: relay_block, validator: val_index, cert };

		sp_tracing::trace!(
			target: LOG_TARGET,
			?candidate_hash,
			para_id = ?candidate_receipt.descriptor.para_id(),
			block_hash = ?relay_block,
			"Launching approval work.",
		);

		let candidate_core_index = block_entry
			.candidates()
			.iter()
			.find_map(|(core_index, h)| (h == &candidate_hash).then_some(*core_index));

		if let Some(claimed_core_indices) =
			get_assignment_core_indices(&indirect_cert.cert.kind, &candidate_hash, &block_entry)
		{
			match cores_to_candidate_indices(&claimed_core_indices, &block_entry) {
				Ok(claimed_candidate_indices) => {
					// Ensure we distribute multiple core assignments just once.
					let distribute_assignment = if claimed_candidate_indices.count_ones() > 1 {
						!block_entry.mark_assignment_distributed(claimed_candidate_indices.clone())
					} else {
						true
					};
					db.write_block_entry(block_entry.clone());
					actions.push(Action::LaunchApproval {
						claimed_candidate_indices,
						candidate_hash,
						indirect_cert,
						assignment_tranche: tranche,
						relay_block_hash: relay_block,
						session: block_entry.session(),
						executor_params: executor_params.clone(),
						candidate: candidate_receipt,
						backing_group,
						distribute_assignment,
						core_index: candidate_core_index,
					});
				},
				Err(err) => {
					// Never happens, it should only happen if no cores are claimed, which is a
					// bug.
					sp_tracing::warn!(
						target: LOG_TARGET,
						block_hash = ?relay_block,
						?err,
						"Failed to create assignment bitfield"
					);
				},
			};
		} else {
			sp_tracing::warn!(
				target: LOG_TARGET,
				block_hash = ?relay_block,
				?candidate_hash,
				"Cannot get assignment claimed core indices",
			);
		}
	}
	// Although we checked approval earlier in this function,
	// this wakeup might have advanced the state to approved via
	// a no-show that was immediately covered and therefore
	// we need to check for that and advance the state on-disk.
	//
	// Note that this function also schedules a wakeup as necessary.
	actions.extend(
		advance_approval_state(
			sender,
			state,
			db,
			session_info_provider,
			metrics,
			block_entry,
			candidate_hash,
			candidate_entry,
			ApprovalStateTransition::WakeupProcessed,
			wakeups,
		)
		.await,
	);

	Ok(actions)
}

// Launch approval work, returning an `AbortHandle` which corresponds to the background task
// spawned. When the background work is no longer needed, the `AbortHandle` should be dropped
// to cancel the background work and any requests it has spawned.
#[overseer::contextbounds(ApprovalVoting, prefix = self::overseer)]
async fn launch_approval<
	Sender: SubsystemSender<RuntimeApiMessage>
		+ SubsystemSender<AvailabilityRecoveryMessage>
		+ SubsystemSender<DisputeCoordinatorMessage>
		+ SubsystemSender<CandidateValidationMessage>,
>(
	mut sender: Sender,
	spawn_handle: Arc<dyn overseer::gen::Spawner + 'static>,
	metrics: Metrics,
	session_index: SessionIndex,
	candidate: CandidateReceipt,
	validator_index: ValidatorIndex,
	block_hash: Hash,
	backing_group: GroupIndex,
	executor_params: ExecutorParams,
	core_index: Option<CoreIndex>,
) -> SubsystemResult<RemoteHandle<ApprovalState>> {
	let (a_tx, a_rx) = oneshot::channel();
	let (code_tx, code_rx) = oneshot::channel();

	// The background future returned by this function may
	// be dropped before completing. This guard is used to ensure that the approval
	// work is correctly counted as stale even if so.
	struct StaleGuard(Option<Metrics>);

	impl StaleGuard {
		fn take(mut self) -> Metrics {
			self.0.take().expect(
				"
				consumed after take; so this cannot be called twice; \
				nothing in this function reaches into the struct to avoid this API; \
				qed
			",
			)
		}
	}

	impl Drop for StaleGuard {
		fn drop(&mut self) {
			if let Some(metrics) = self.0.as_ref() {
				metrics.on_approval_stale();
			}
		}
	}

	let candidate_hash = candidate.hash();
<<<<<<< HEAD
	let para_id = candidate.descriptor.para_id;
	sp_tracing::trace!(target: LOG_TARGET, ?candidate_hash, ?para_id, "Recovering data.");
=======
	let para_id = candidate.descriptor.para_id();
	gum::trace!(target: LOG_TARGET, ?candidate_hash, ?para_id, "Recovering data.");
>>>>>>> 5e0bcb0e

	let timer = metrics.time_recover_and_approve();
	sender
		.send_message(AvailabilityRecoveryMessage::RecoverAvailableData(
			candidate.clone(),
			session_index,
			Some(backing_group),
			core_index,
			a_tx,
		))
		.await;

	sender
		.send_message(RuntimeApiMessage::Request(
			block_hash,
			RuntimeApiRequest::ValidationCodeByHash(
				candidate.descriptor.validation_code_hash(),
				code_tx,
			),
		))
		.await;

	let candidate = candidate.clone();
	let metrics_guard = StaleGuard(Some(metrics));
	let background = async move {
		// Force the move of the timer into the background task.
		let _timer = timer;

		let available_data = match a_rx.await {
			Err(_) => return ApprovalState::failed(validator_index, candidate_hash),
			Ok(Ok(a)) => a,
			Ok(Err(e)) => {
				match &e {
					&RecoveryError::Unavailable => {
						sp_tracing::warn!(
							target: LOG_TARGET,
							?para_id,
							?candidate_hash,
							"Data unavailable for candidate {:?}",
							(candidate_hash, candidate.descriptor.para_id()),
						);
						// do nothing. we'll just be a no-show and that'll cause others to rise up.
						metrics_guard.take().on_approval_unavailable();
					},
					&RecoveryError::ChannelClosed => {
						sp_tracing::warn!(
							target: LOG_TARGET,
							?para_id,
							?candidate_hash,
							"Channel closed while recovering data for candidate {:?}",
							(candidate_hash, candidate.descriptor.para_id()),
						);
						// do nothing. we'll just be a no-show and that'll cause others to rise up.
						metrics_guard.take().on_approval_unavailable();
					},
					&RecoveryError::Invalid => {
						sp_tracing::warn!(
							target: LOG_TARGET,
							?para_id,
							?candidate_hash,
							"Data recovery invalid for candidate {:?}",
							(candidate_hash, candidate.descriptor.para_id()),
						);
						issue_local_invalid_statement(
							&mut sender,
							session_index,
							candidate_hash,
							candidate.clone(),
						);
						metrics_guard.take().on_approval_invalid();
					},
				}
				return ApprovalState::failed(validator_index, candidate_hash)
			},
		};

		let validation_code = match code_rx.await {
			Err(_) => return ApprovalState::failed(validator_index, candidate_hash),
			Ok(Err(_)) => return ApprovalState::failed(validator_index, candidate_hash),
			Ok(Ok(Some(code))) => code,
			Ok(Ok(None)) => {
				sp_tracing::warn!(
					target: LOG_TARGET,
					"Validation code unavailable for block {:?} in the state of block {:?} (a recent descendant)",
					candidate.descriptor.relay_parent(),
					block_hash,
				);

				// No dispute necessary, as this indicates that the chain is not behaving
				// according to expectations.
				metrics_guard.take().on_approval_unavailable();
				return ApprovalState::failed(validator_index, candidate_hash)
			},
		};

		let (val_tx, val_rx) = oneshot::channel();
		sender
			.send_message(CandidateValidationMessage::ValidateFromExhaustive {
				validation_data: available_data.validation_data,
				validation_code,
				candidate_receipt: candidate.clone(),
				pov: available_data.pov,
				executor_params,
				exec_kind: PvfExecKind::Approval,
				response_sender: val_tx,
			})
			.await;

		match val_rx.await {
			Err(_) => return ApprovalState::failed(validator_index, candidate_hash),
			Ok(Ok(ValidationResult::Valid(_, _))) => {
				// Validation checked out. Issue an approval command. If the underlying service is
				// unreachable, then there isn't anything we can do.

				sp_tracing::trace!(target: LOG_TARGET, ?candidate_hash, ?para_id, "Candidate Valid");

				let _ = metrics_guard.take();
				return ApprovalState::approved(validator_index, candidate_hash)
			},
			Ok(Ok(ValidationResult::Invalid(reason))) => {
				sp_tracing::warn!(
					target: LOG_TARGET,
					?reason,
					?candidate_hash,
					?para_id,
					"Detected invalid candidate as an approval checker.",
				);

				issue_local_invalid_statement(
					&mut sender,
					session_index,
					candidate_hash,
					candidate.clone(),
				);
				metrics_guard.take().on_approval_invalid();
				return ApprovalState::failed(validator_index, candidate_hash)
			},
			Ok(Err(e)) => {
				sp_tracing::error!(
					target: LOG_TARGET,
					err = ?e,
					?candidate_hash,
					?para_id,
					"Failed to validate candidate due to internal error",
				);
				metrics_guard.take().on_approval_error();
				return ApprovalState::failed(validator_index, candidate_hash)
			},
		}
	};
	let (background, remote_handle) = background.remote_handle();
	spawn_handle.spawn("approval-checks", Some("approval-voting-subsystem"), Box::pin(background));
	Ok(remote_handle)
}

// Issue and import a local approval vote. Should only be invoked after approval checks
// have been done.
#[overseer::contextbounds(ApprovalVoting, prefix = self::overseer)]
async fn issue_approval<
	Sender: SubsystemSender<RuntimeApiMessage>,
	ADSender: SubsystemSender<ApprovalDistributionMessage>,
>(
	sender: &mut Sender,
	approval_voting_sender: &mut ADSender,
	state: &mut State,
	db: &mut OverlayedBackend<'_, impl Backend>,
	session_info_provider: &mut RuntimeInfo,
	metrics: &Metrics,
	candidate_hash: CandidateHash,
	delayed_approvals_timers: &mut DelayedApprovalTimer,
	ApprovalVoteRequest { validator_index, block_hash }: ApprovalVoteRequest,
	wakeups: &Wakeups,
) -> SubsystemResult<Vec<Action>> {
	let mut block_entry = match db.load_block_entry(&block_hash)? {
		Some(b) => b,
		None => {
			// not a cause for alarm - just lost a race with pruning, most likely.
			metrics.on_approval_stale();
			return Ok(Vec::new())
		},
	};

	let candidate_index = match block_entry.candidates().iter().position(|e| e.1 == candidate_hash)
	{
		None => {
			sp_tracing::warn!(
				target: LOG_TARGET,
				"Candidate hash {} is not present in the block entry's candidates for relay block {}",
				candidate_hash,
				block_entry.parent_hash(),
			);

			metrics.on_approval_error();
			return Ok(Vec::new())
		},
		Some(idx) => idx,
	};

	let candidate_hash = match block_entry.candidate(candidate_index as usize) {
		Some((_, h)) => *h,
		None => {
			sp_tracing::warn!(
				target: LOG_TARGET,
				"Received malformed request to approve out-of-bounds candidate index {} included at block {:?}",
				candidate_index,
				block_hash,
			);

			metrics.on_approval_error();
			return Ok(Vec::new())
		},
	};

	let candidate_entry = match db.load_candidate_entry(&candidate_hash)? {
		Some(c) => c,
		None => {
			sp_tracing::warn!(
				target: LOG_TARGET,
				"Missing entry for candidate index {} included at block {:?}",
				candidate_index,
				block_hash,
			);

			metrics.on_approval_error();
			return Ok(Vec::new())
		},
	};

	let session_info = match get_session_info(
		session_info_provider,
		sender,
		block_entry.parent_hash(),
		block_entry.session(),
	)
	.await
	{
		Some(s) => s,
		None => return Ok(Vec::new()),
	};

	if block_entry
		.defer_candidate_signature(
			candidate_index as _,
			candidate_hash,
			compute_delayed_approval_sending_tick(
				state,
				&block_entry,
				&candidate_entry,
				session_info,
				&metrics,
			),
		)
		.is_some()
	{
		sp_tracing::error!(
			target: LOG_TARGET,
			?candidate_hash,
			?block_hash,
			validator_index = validator_index.0,
			"Possible bug, we shouldn't have to defer a candidate more than once",
		);
	}

	sp_tracing::debug!(
		target: LOG_TARGET,
		?candidate_hash,
		?block_hash,
		validator_index = validator_index.0,
		"Ready to issue approval vote",
	);

	let actions = advance_approval_state(
		sender,
		state,
		db,
		session_info_provider,
		metrics,
		block_entry,
		candidate_hash,
		candidate_entry,
		ApprovalStateTransition::LocalApproval(validator_index as _),
		wakeups,
	)
	.await;

	if let Some(next_wakeup) = maybe_create_signature(
		db,
		session_info_provider,
		state,
		sender,
		approval_voting_sender,
		block_hash,
		validator_index,
		metrics,
	)
	.await?
	{
		delayed_approvals_timers.maybe_arm_timer(
			next_wakeup,
			state.clock.as_ref(),
			block_hash,
			validator_index,
		);
	}
	Ok(actions)
}

// Create signature for the approved candidates pending signatures
#[overseer::contextbounds(ApprovalVoting, prefix = self::overseer)]
async fn maybe_create_signature<
	Sender: SubsystemSender<RuntimeApiMessage>,
	ADSender: SubsystemSender<ApprovalDistributionMessage>,
>(
	db: &mut OverlayedBackend<'_, impl Backend>,
	session_info_provider: &mut RuntimeInfo,
	state: &State,
	sender: &mut Sender,
	approval_voting_sender: &mut ADSender,
	block_hash: Hash,
	validator_index: ValidatorIndex,
	metrics: &Metrics,
) -> SubsystemResult<Option<Tick>> {
	let mut block_entry = match db.load_block_entry(&block_hash)? {
		Some(b) => b,
		None => {
			// not a cause for alarm - just lost a race with pruning, most likely.
			metrics.on_approval_stale();
			sp_tracing::debug!(
				target: LOG_TARGET,
				"Could not find block that needs signature {:}", block_hash
			);
			return Ok(None)
		},
	};

	let approval_params = state
		.get_approval_voting_params_or_default(sender, block_entry.session(), block_hash)
		.await
		.unwrap_or_default();

	sp_tracing::trace!(
		target: LOG_TARGET,
		"Candidates pending signatures {:}", block_entry.num_candidates_pending_signature()
	);
	let tick_now = state.clock.tick_now();

	let (candidates_to_sign, sign_no_later_then) = block_entry
		.get_candidates_that_need_signature(tick_now, approval_params.max_approval_coalesce_count);

	let (candidates_hashes, candidates_indices) = match candidates_to_sign {
		Some(candidates_to_sign) => candidates_to_sign,
		None => return Ok(sign_no_later_then),
	};

	let session_info = match get_session_info(
		session_info_provider,
		sender,
		block_entry.parent_hash(),
		block_entry.session(),
	)
	.await
	{
		Some(s) => s,
		None => {
			metrics.on_approval_error();
			sp_tracing::error!(
				target: LOG_TARGET,
				"Could not retrieve the session"
			);
			return Ok(None)
		},
	};

	let validator_pubkey = match session_info.validators.get(validator_index) {
		Some(p) => p,
		None => {
			sp_tracing::error!(
				target: LOG_TARGET,
				"Validator index {} out of bounds in session {}",
				validator_index.0,
				block_entry.session(),
			);

			metrics.on_approval_error();
			return Ok(None)
		},
	};

	let signature = match sign_approval(
		&state.keystore,
		&validator_pubkey,
		&candidates_hashes,
		block_entry.session(),
	) {
		Some(sig) => sig,
		None => {
			sp_tracing::error!(
				target: LOG_TARGET,
				validator_index = ?validator_index,
				session = ?block_entry.session(),
				"Could not issue approval signature. Assignment key present but not validator key?",
			);

			metrics.on_approval_error();
			return Ok(None)
		},
	};
	metrics.on_approval_coalesce(candidates_hashes.len() as u32);

	let candidate_entries = candidates_hashes
		.iter()
		.map(|candidate_hash| db.load_candidate_entry(candidate_hash))
		.collect::<SubsystemResult<Vec<Option<CandidateEntry>>>>()?;

	for mut candidate_entry in candidate_entries {
		let approval_entry = candidate_entry.as_mut().and_then(|candidate_entry| {
			candidate_entry.approval_entry_mut(&block_entry.block_hash())
		});

		match approval_entry {
			Some(approval_entry) => approval_entry.import_approval_sig(OurApproval {
				signature: signature.clone(),
				signed_candidates_indices: candidates_indices.clone(),
			}),
			None => {
				sp_tracing::error!(
					target: LOG_TARGET,
					candidate_entry = ?candidate_entry,
					"Candidate scheduled for signing approval entry should not be None"
				);
			},
		};
		candidate_entry.map(|candidate_entry| db.write_candidate_entry(candidate_entry));
	}

	metrics.on_approval_produced();

	approval_voting_sender.send_unbounded_message(ApprovalDistributionMessage::DistributeApproval(
		IndirectSignedApprovalVoteV2 {
			block_hash: block_entry.block_hash(),
			candidate_indices: candidates_indices,
			validator: validator_index,
			signature,
		},
	));

	sp_tracing::trace!(
		target: LOG_TARGET,
		?block_hash,
		signed_candidates = ?block_entry.num_candidates_pending_signature(),
		"Issue approval votes",
	);
	block_entry.issued_approval();
	db.write_block_entry(block_entry.into());
	Ok(None)
}

// Sign an approval vote. Fails if the key isn't present in the store.
fn sign_approval(
	keystore: &LocalKeystore,
	public: &ValidatorId,
	candidate_hashes: &[CandidateHash],
	session_index: SessionIndex,
) -> Option<ValidatorSignature> {
	let key = keystore.key_pair::<ValidatorPair>(public).ok().flatten()?;

	let payload = ApprovalVoteMultipleCandidates(candidate_hashes).signing_payload(session_index);

	Some(key.sign(&payload[..]))
}

/// Send `IssueLocalStatement` to dispute-coordinator.
fn issue_local_invalid_statement<Sender>(
	sender: &mut Sender,
	session_index: SessionIndex,
	candidate_hash: CandidateHash,
	candidate: CandidateReceipt,
) where
	Sender: SubsystemSender<DisputeCoordinatorMessage>,
{
	// We need to send an unbounded message here to break a cycle:
	// DisputeCoordinatorMessage::IssueLocalStatement ->
	// ApprovalVotingMessage::GetApprovalSignaturesForCandidate.
	//
	// Use of unbounded _should_ be fine here as raising a dispute should be an
	// exceptional event. Even in case of bugs: There can be no more than
	// number of slots per block requests every block. Also for sending this
	// message a full recovery and validation procedure took place, which takes
	// longer than issuing a local statement + import.
	sender.send_unbounded_message(DisputeCoordinatorMessage::IssueLocalStatement(
		session_index,
		candidate_hash,
		candidate.clone(),
		false,
	));
}

// Computes what is the latest tick we can send an approval
fn compute_delayed_approval_sending_tick(
	state: &State,
	block_entry: &BlockEntry,
	candidate_entry: &CandidateEntry,
	session_info: &SessionInfo,
	metrics: &Metrics,
) -> Tick {
	let current_block_tick = slot_number_to_tick(state.slot_duration_millis, block_entry.slot());
	let assignment_tranche = candidate_entry
		.approval_entry(&block_entry.block_hash())
		.and_then(|approval_entry| approval_entry.our_assignment())
		.map(|our_assignment| our_assignment.tranche())
		.unwrap_or_default();

	let assignment_triggered_tick = current_block_tick + assignment_tranche as Tick;

	let no_show_duration_ticks = slot_number_to_tick(
		state.slot_duration_millis,
		Slot::from(u64::from(session_info.no_show_slots)),
	);
	let tick_now = state.clock.tick_now();

	let sign_no_later_than = min(
		tick_now + MAX_APPROVAL_COALESCE_WAIT_TICKS as Tick,
		// We don't want to accidentally cause no-shows, so if we are past
		// the second half of the no show time, force the sending of the
		// approval immediately.
		assignment_triggered_tick + no_show_duration_ticks / 2,
	);

	metrics.on_delayed_approval(sign_no_later_than.checked_sub(tick_now).unwrap_or_default());
	sign_no_later_than
}<|MERGE_RESOLUTION|>--- conflicted
+++ resolved
@@ -3353,13 +3353,8 @@
 	}
 
 	let candidate_hash = candidate.hash();
-<<<<<<< HEAD
-	let para_id = candidate.descriptor.para_id;
-	sp_tracing::trace!(target: LOG_TARGET, ?candidate_hash, ?para_id, "Recovering data.");
-=======
 	let para_id = candidate.descriptor.para_id();
 	gum::trace!(target: LOG_TARGET, ?candidate_hash, ?para_id, "Recovering data.");
->>>>>>> 5e0bcb0e
 
 	let timer = metrics.time_recover_and_approve();
 	sender
