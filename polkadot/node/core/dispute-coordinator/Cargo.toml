[package]
name = "polkadot-node-core-dispute-coordinator"
version = "7.0.0"
description = "The node-side components that participate in disputes"
authors.workspace = true
edition.workspace = true
license.workspace = true

[lints]
workspace = true

[dependencies]
futures = { workspace = true }
codec = { workspace = true, default-features = true }
kvdb = { workspace = true }
thiserror = { workspace = true }
schnellru = { workspace = true }
fatality = { workspace = true }

polkadot-primitives = { workspace = true, default-features = true }
polkadot-node-primitives = { workspace = true, default-features = true }
polkadot-node-subsystem = { workspace = true, default-features = true }
polkadot-node-subsystem-util = { workspace = true, default-features = true }

sc-keystore = { workspace = true, default-features = true }
sp-tracing = { workspace = true, default-features = true }

[dev-dependencies]
kvdb-memorydb = { workspace = true }
polkadot-node-subsystem-test-helpers = { workspace = true }
sp-keyring = { workspace = true, default-features = true }
sp-core = { workspace = true, default-features = true }
sp-keystore = { workspace = true, default-features = true }
assert_matches = { workspace = true }
polkadot-primitives-test-helpers = { workspace = true }
futures-timer = { workspace = true }
sp-application-crypto = { workspace = true, default-features = true }
<<<<<<< HEAD
=======
sp-tracing = { workspace = true, default-features = true }
polkadot-primitives = { workspace = true, features = ["test"] }
>>>>>>> 5e0bcb0e

[features]
# If not enabled, the dispute coordinator will do nothing.
disputes = []<|MERGE_RESOLUTION|>--- conflicted
+++ resolved
@@ -35,11 +35,8 @@
 polkadot-primitives-test-helpers = { workspace = true }
 futures-timer = { workspace = true }
 sp-application-crypto = { workspace = true, default-features = true }
-<<<<<<< HEAD
-=======
 sp-tracing = { workspace = true, default-features = true }
 polkadot-primitives = { workspace = true, features = ["test"] }
->>>>>>> 5e0bcb0e
 
 [features]
 # If not enabled, the dispute coordinator will do nothing.
