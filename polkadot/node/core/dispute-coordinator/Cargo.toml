--- conflicted
+++ resolved
@@ -15,11 +15,6 @@
 codec = { workspace = true, default-features = true }
 fatality = { workspace = true }
 futures = { workspace = true }
-<<<<<<< HEAD
-codec = { workspace = true, default-features = true }
-=======
-gum = { workspace = true, default-features = true }
->>>>>>> ca781792
 kvdb = { workspace = true }
 schnellru = { workspace = true }
 thiserror = { workspace = true }
