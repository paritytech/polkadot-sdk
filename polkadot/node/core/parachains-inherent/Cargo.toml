[package]
name = "polkadot-node-core-parachains-inherent"
version = "7.0.0"
authors.workspace = true
edition.workspace = true
license.workspace = true
description = "Parachains inherent data provider for Polkadot node"
homepage.workspace = true
repository.workspace = true

[lints]
workspace = true

[dependencies]
async-trait = { workspace = true }
futures = { workspace = true }
futures-timer = { workspace = true }
<<<<<<< HEAD
thiserror = { workspace = true }
async-trait = { workspace = true }
=======
gum = { workspace = true, default-features = true }
>>>>>>> ca781792
polkadot-node-subsystem = { workspace = true, default-features = true }
polkadot-overseer = { workspace = true, default-features = true }
polkadot-primitives = { workspace = true, default-features = true }
sp-blockchain = { workspace = true, default-features = true }
sp-inherents = { workspace = true, default-features = true }
<<<<<<< HEAD
sp-tracing = { workspace = true, default-features = true }
=======
thiserror = { workspace = true }
>>>>>>> ca781792
<|MERGE_RESOLUTION|>--- conflicted
+++ resolved
@@ -15,19 +15,10 @@
 async-trait = { workspace = true }
 futures = { workspace = true }
 futures-timer = { workspace = true }
-<<<<<<< HEAD
-thiserror = { workspace = true }
-async-trait = { workspace = true }
-=======
 gum = { workspace = true, default-features = true }
->>>>>>> ca781792
 polkadot-node-subsystem = { workspace = true, default-features = true }
 polkadot-overseer = { workspace = true, default-features = true }
 polkadot-primitives = { workspace = true, default-features = true }
 sp-blockchain = { workspace = true, default-features = true }
 sp-inherents = { workspace = true, default-features = true }
-<<<<<<< HEAD
-sp-tracing = { workspace = true, default-features = true }
-=======
-thiserror = { workspace = true }
->>>>>>> ca781792
+thiserror = { workspace = true }