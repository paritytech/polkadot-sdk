--- conflicted
+++ resolved
@@ -49,13 +49,8 @@
 		CandidateDescriptorV2 as CandidateDescriptor, CandidateEvent,
 		CandidateReceiptV2 as CandidateReceipt,
 	},
-<<<<<<< HEAD
-	AuthorityDiscoveryId, CandidateCommitments, ExecutorParams, Hash, OccupiedCoreAssumption,
-	PersistedValidationData, PvfExecKind, PvfPrepKind, SessionIndex, ValidationCode,
-=======
 	AuthorityDiscoveryId, CandidateCommitments, ExecutorParams, Hash, PersistedValidationData,
 	PvfExecKind as RuntimePvfExecKind, PvfPrepKind, SessionIndex, ValidationCode,
->>>>>>> 935eeb52
 	ValidationCodeHash, ValidatorId,
 };
 use sp_application_crypto::{AppCrypto, ByteArray};
@@ -641,173 +636,6 @@
 	}
 }
 
-<<<<<<< HEAD
-#[derive(Debug)]
-enum AssumptionCheckOutcome {
-	Matches(PersistedValidationData, ValidationCode),
-	DoesNotMatch,
-	BadRequest,
-}
-
-async fn check_assumption_validation_data<Sender>(
-	sender: &mut Sender,
-	descriptor: &CandidateDescriptor,
-	assumption: OccupiedCoreAssumption,
-) -> AssumptionCheckOutcome
-where
-	Sender: SubsystemSender<RuntimeApiMessage>,
-{
-	let validation_data = {
-		let (tx, rx) = oneshot::channel();
-		let d = runtime_api_request(
-			sender,
-			descriptor.relay_parent(),
-			RuntimeApiRequest::PersistedValidationData(descriptor.para_id(), assumption, tx),
-			rx,
-		)
-		.await;
-
-		match d {
-			Ok(None) | Err(RuntimeRequestFailed) => return AssumptionCheckOutcome::BadRequest,
-			Ok(Some(d)) => d,
-		}
-	};
-
-	let persisted_validation_data_hash = validation_data.hash();
-
-	if descriptor.persisted_validation_data_hash() == persisted_validation_data_hash {
-		let (code_tx, code_rx) = oneshot::channel();
-		let validation_code = runtime_api_request(
-			sender,
-			descriptor.relay_parent(),
-			RuntimeApiRequest::ValidationCode(descriptor.para_id(), assumption, code_tx),
-			code_rx,
-		)
-		.await;
-
-		match validation_code {
-			Ok(None) | Err(RuntimeRequestFailed) => AssumptionCheckOutcome::BadRequest,
-			Ok(Some(v)) => AssumptionCheckOutcome::Matches(validation_data, v),
-		}
-	} else {
-		AssumptionCheckOutcome::DoesNotMatch
-	}
-}
-
-async fn find_assumed_validation_data<Sender>(
-	sender: &mut Sender,
-	descriptor: &CandidateDescriptor,
-) -> AssumptionCheckOutcome
-where
-	Sender: SubsystemSender<RuntimeApiMessage>,
-{
-	// The candidate descriptor has a `persisted_validation_data_hash` which corresponds to
-	// one of up to two possible values that we can derive from the state of the
-	// relay-parent. We can fetch these values by getting the persisted validation data
-	// based on the different `OccupiedCoreAssumption`s.
-
-	const ASSUMPTIONS: &[OccupiedCoreAssumption] = &[
-		OccupiedCoreAssumption::Included,
-		OccupiedCoreAssumption::TimedOut,
-		// `TimedOut` and `Free` both don't perform any speculation and therefore should be the
-		// same for our purposes here. In other words, if `TimedOut` matched then the `Free` must
-		// be matched as well.
-	];
-
-	// Consider running these checks in parallel to reduce validation latency.
-	for assumption in ASSUMPTIONS {
-		let outcome = check_assumption_validation_data(sender, descriptor, *assumption).await;
-
-		match outcome {
-			AssumptionCheckOutcome::Matches(_, _) => return outcome,
-			AssumptionCheckOutcome::BadRequest => return outcome,
-			AssumptionCheckOutcome::DoesNotMatch => continue,
-		}
-	}
-
-	AssumptionCheckOutcome::DoesNotMatch
-}
-
-/// Returns validation data for a given candidate.
-pub async fn find_validation_data<Sender>(
-	sender: &mut Sender,
-	descriptor: &CandidateDescriptor,
-) -> Result<Option<(PersistedValidationData, ValidationCode)>, ValidationFailed>
-where
-	Sender: SubsystemSender<RuntimeApiMessage>,
-{
-	match find_assumed_validation_data(sender, &descriptor).await {
-		AssumptionCheckOutcome::Matches(validation_data, validation_code) =>
-			Ok(Some((validation_data, validation_code))),
-		AssumptionCheckOutcome::DoesNotMatch => {
-			// If neither the assumption of the occupied core having the para included or the
-			// assumption of the occupied core timing out are valid, then the
-			// persisted_validation_data_hash in the descriptor is not based on the relay parent and
-			// is thus invalid.
-			Ok(None)
-		},
-		AssumptionCheckOutcome::BadRequest =>
-			Err(ValidationFailed("Assumption Check: Bad request".into())),
-	}
-}
-
-async fn validate_from_chain_state<Sender>(
-	sender: &mut Sender,
-	validation_host: ValidationHost,
-	candidate_receipt: CandidateReceipt,
-	pov: Arc<PoV>,
-	executor_params: ExecutorParams,
-	exec_kind: PvfExecKind,
-	metrics: &Metrics,
-) -> Result<ValidationResult, ValidationFailed>
-where
-	Sender: SubsystemSender<RuntimeApiMessage>,
-{
-	let mut new_sender = sender.clone();
-	let (validation_data, validation_code) =
-		match find_validation_data(&mut new_sender, &candidate_receipt.descriptor).await? {
-			Some((validation_data, validation_code)) => (validation_data, validation_code),
-			None => return Ok(ValidationResult::Invalid(InvalidCandidate::BadParent)),
-		};
-
-	let validation_result = validate_candidate_exhaustive(
-		validation_host,
-		validation_data,
-		validation_code,
-		candidate_receipt.clone(),
-		pov,
-		executor_params,
-		exec_kind,
-		metrics,
-	)
-	.await;
-
-	if let Ok(ValidationResult::Valid(ref outputs, _)) = validation_result {
-		let (tx, rx) = oneshot::channel();
-		match runtime_api_request(
-			sender,
-			candidate_receipt.descriptor.relay_parent(),
-			RuntimeApiRequest::CheckValidationOutputs(
-				candidate_receipt.descriptor.para_id(),
-				outputs.clone(),
-				tx,
-			),
-			rx,
-		)
-		.await
-		{
-			Ok(true) => {},
-			Ok(false) => return Ok(ValidationResult::Invalid(InvalidCandidate::InvalidOutputs)),
-			Err(RuntimeRequestFailed) =>
-				return Err(ValidationFailed("Check Validation Outputs: Bad request".into())),
-		}
-	}
-
-	validation_result
-}
-
-=======
->>>>>>> 935eeb52
 async fn validate_candidate_exhaustive(
 	mut validation_backend: impl ValidationBackend + Send,
 	persisted_validation_data: PersistedValidationData,
