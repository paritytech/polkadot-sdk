// Copyright (C) Parity Technologies (UK) Ltd.
// This file is part of Polkadot.

// Polkadot is free software: you can redistribute it and/or modify
// it under the terms of the GNU General Public License as published by
// the Free Software Foundation, either version 3 of the License, or
// (at your option) any later version.

// Polkadot is distributed in the hope that it will be useful,
// but WITHOUT ANY WARRANTY; without even the implied warranty of
// MERCHANTABILITY or FITNESS FOR A PARTICULAR PURPOSE.  See the
// GNU General Public License for more details.

// You should have received a copy of the GNU General Public License
// along with Polkadot.  If not, see <http://www.gnu.org/licenses/>.

//! The Candidate Validation subsystem.
//!
//! This handles incoming requests from other subsystems to validate candidates
//! according to a validation function. This delegates validation to an underlying
//! pool of processes used for execution of the Wasm.

#![deny(unused_crate_dependencies, unused_results)]
#![warn(missing_docs)]

use polkadot_node_core_pvf::{
	InternalValidationError, InvalidCandidate as WasmInvalidCandidate, PossiblyInvalidError,
	PrepareError, PrepareJobKind, PvfPrepData, ValidationError, ValidationHost,
};
use polkadot_node_primitives::{InvalidCandidate, PoV, ValidationResult};
use polkadot_node_subsystem::{
	errors::RuntimeApiError,
	messages::{
		CandidateValidationMessage, ChainApiMessage, PreCheckOutcome, PvfExecKind,
		RuntimeApiMessage, RuntimeApiRequest, ValidationFailed,
	},
	overseer, FromOrchestra, OverseerSignal, SpawnedSubsystem, SubsystemError, SubsystemResult,
	SubsystemSender,
};
use polkadot_node_subsystem_util::{
	self as util,
	runtime::{prospective_parachains_mode, ClaimQueueSnapshot, ProspectiveParachainsMode},
};
use polkadot_overseer::ActiveLeavesUpdate;
use polkadot_parachain_primitives::primitives::ValidationResult as WasmValidationResult;
use polkadot_primitives::{
	executor_params::{
		DEFAULT_APPROVAL_EXECUTION_TIMEOUT, DEFAULT_BACKING_EXECUTION_TIMEOUT,
		DEFAULT_LENIENT_PREPARATION_TIMEOUT, DEFAULT_PRECHECK_PREPARATION_TIMEOUT,
	},
	vstaging::{
		transpose_claim_queue, CandidateDescriptorV2 as CandidateDescriptor, CandidateEvent,
		CandidateReceiptV2 as CandidateReceipt,
		CommittedCandidateReceiptV2 as CommittedCandidateReceipt,
	},
	AuthorityDiscoveryId, CandidateCommitments, ExecutorParams, Hash, PersistedValidationData,
	PvfExecKind as RuntimePvfExecKind, PvfPrepKind, SessionIndex, ValidationCode,
	ValidationCodeHash, ValidatorId,
};
use sp_application_crypto::{AppCrypto, ByteArray};
use sp_keystore::KeystorePtr;

use codec::Encode;

use futures::{channel::oneshot, prelude::*, stream::FuturesUnordered};

use std::{
	collections::HashSet,
	path::PathBuf,
	pin::Pin,
	sync::Arc,
	time::{Duration, Instant},
};

use async_trait::async_trait;

mod metrics;
use self::metrics::Metrics;

#[cfg(test)]
mod tests;

const LOG_TARGET: &'static str = "parachain::candidate-validation";

/// The amount of time to wait before retrying after a retry-able approval validation error. We use
/// a higher value for the approval case since we have more time, and if we wait longer it is more
/// likely that transient conditions will resolve.
#[cfg(not(test))]
const PVF_APPROVAL_EXECUTION_RETRY_DELAY: Duration = Duration::from_secs(3);
#[cfg(test)]
const PVF_APPROVAL_EXECUTION_RETRY_DELAY: Duration = Duration::from_millis(200);

// The task queue size is chosen to be somewhat bigger than the PVF host incoming queue size
// to allow exhaustive validation messages to fall through in case the tasks are clogged
const TASK_LIMIT: usize = 30;

/// Configuration for the candidate validation subsystem
#[derive(Clone, Default)]
pub struct Config {
	/// The path where candidate validation can store compiled artifacts for PVFs.
	pub artifacts_cache_path: PathBuf,
	/// The version of the node. `None` can be passed to skip the version check (only for tests).
	pub node_version: Option<String>,
	/// Whether the node is attempting to run as a secure validator.
	pub secure_validator_mode: bool,
	/// Path to the preparation worker binary
	pub prep_worker_path: PathBuf,
	/// Path to the execution worker binary
	pub exec_worker_path: PathBuf,
	/// The maximum number of pvf execution workers.
	pub pvf_execute_workers_max_num: usize,
	/// The maximum number of pvf workers that can be spawned in the pvf prepare pool for tasks
	/// with the priority below critical.
	pub pvf_prepare_workers_soft_max_num: usize,
	/// The absolute number of pvf workers that can be spawned in the pvf prepare pool.
	pub pvf_prepare_workers_hard_max_num: usize,
}

/// The candidate validation subsystem.
pub struct CandidateValidationSubsystem {
	keystore: KeystorePtr,
	#[allow(missing_docs)]
	pub metrics: Metrics,
	#[allow(missing_docs)]
	pub pvf_metrics: polkadot_node_core_pvf::Metrics,
	config: Option<Config>,
}

impl CandidateValidationSubsystem {
	/// Create a new `CandidateValidationSubsystem`.
	pub fn with_config(
		config: Option<Config>,
		keystore: KeystorePtr,
		metrics: Metrics,
		pvf_metrics: polkadot_node_core_pvf::Metrics,
	) -> Self {
		CandidateValidationSubsystem { keystore, config, metrics, pvf_metrics }
	}
}

#[overseer::subsystem(CandidateValidation, error=SubsystemError, prefix=self::overseer)]
impl<Context> CandidateValidationSubsystem {
	fn start(self, ctx: Context) -> SpawnedSubsystem {
		if let Some(config) = self.config {
			let future = run(ctx, self.keystore, self.metrics, self.pvf_metrics, config)
				.map_err(|e| SubsystemError::with_origin("candidate-validation", e))
				.boxed();
			SpawnedSubsystem { name: "candidate-validation-subsystem", future }
		} else {
			polkadot_overseer::DummySubsystem.start(ctx)
		}
	}
}

// Returns the claim queue at relay parent and logs a warning if it is not available.
async fn claim_queue<Sender>(relay_parent: Hash, sender: &mut Sender) -> Option<ClaimQueueSnapshot>
where
	Sender: SubsystemSender<RuntimeApiMessage>,
{
	match util::runtime::fetch_claim_queue(sender, relay_parent).await {
		Ok(maybe_cq) => maybe_cq,
		Err(err) => {
			gum::warn!(
				target: LOG_TARGET,
				?relay_parent,
				?err,
				"Claim queue not available"
			);
			None
		},
	}
}

fn handle_validation_message<S>(
	mut sender: S,
	validation_host: ValidationHost,
	metrics: Metrics,
	msg: CandidateValidationMessage,
) -> Pin<Box<dyn Future<Output = ()> + Send>>
where
	S: SubsystemSender<RuntimeApiMessage>,
{
	match msg {
		CandidateValidationMessage::ValidateFromExhaustive {
			validation_data,
			validation_code,
			candidate_receipt,
			pov,
			executor_params,
			exec_kind,
			response_sender,
			..
		} =>
			async move {
				let _timer = metrics.time_validate_from_exhaustive();
				let relay_parent = candidate_receipt.descriptor.relay_parent();

				let maybe_claim_queue = claim_queue(relay_parent, &mut sender).await;

				let maybe_expected_session_index =
					match util::request_session_index_for_child(relay_parent, &mut sender)
						.await
						.await
					{
						Ok(Ok(expected_session_index)) => Some(expected_session_index),
						_ => None,
					};

				let res = validate_candidate_exhaustive(
					maybe_expected_session_index,
					validation_host,
					validation_data,
					validation_code,
					candidate_receipt,
					pov,
					executor_params,
					exec_kind,
					&metrics,
					maybe_claim_queue,
				)
				.await;

				metrics.on_validation_event(&res);
				let _ = response_sender.send(res);
			}
			.boxed(),
		CandidateValidationMessage::PreCheck {
			relay_parent,
			validation_code_hash,
			response_sender,
			..
		} => async move {
			let precheck_result =
				precheck_pvf(&mut sender, validation_host, relay_parent, validation_code_hash)
					.await;

			let _ = response_sender.send(precheck_result);
		}
		.boxed(),
	}
}

#[overseer::contextbounds(CandidateValidation, prefix = self::overseer)]
async fn run<Context>(
	mut ctx: Context,
	keystore: KeystorePtr,
	metrics: Metrics,
	pvf_metrics: polkadot_node_core_pvf::Metrics,
	Config {
		artifacts_cache_path,
		node_version,
		secure_validator_mode,
		prep_worker_path,
		exec_worker_path,
		pvf_execute_workers_max_num,
		pvf_prepare_workers_soft_max_num,
		pvf_prepare_workers_hard_max_num,
	}: Config,
) -> SubsystemResult<()> {
	let (validation_host, task) = polkadot_node_core_pvf::start(
		polkadot_node_core_pvf::Config::new(
			artifacts_cache_path,
			node_version,
			secure_validator_mode,
			prep_worker_path,
			exec_worker_path,
			pvf_execute_workers_max_num,
			pvf_prepare_workers_soft_max_num,
			pvf_prepare_workers_hard_max_num,
		),
		pvf_metrics,
	)
	.await?;
	ctx.spawn_blocking("pvf-validation-host", task.boxed())?;

	let mut tasks = FuturesUnordered::new();
	let mut prepare_state = PrepareValidationState::default();

	loop {
		loop {
			futures::select! {
				comm = ctx.recv().fuse() => {
					match comm {
						Ok(FromOrchestra::Signal(OverseerSignal::ActiveLeaves(update))) => {
							update_active_leaves(ctx.sender(), validation_host.clone(), update.clone()).await;
							maybe_prepare_validation(ctx.sender(), keystore.clone(), validation_host.clone(), update, &mut prepare_state).await;
						},
						Ok(FromOrchestra::Signal(OverseerSignal::BlockFinalized(..))) => {},
						Ok(FromOrchestra::Signal(OverseerSignal::Conclude)) => return Ok(()),
						Ok(FromOrchestra::Communication { msg }) => {
							let task = handle_validation_message(ctx.sender().clone(), validation_host.clone(), metrics.clone(), msg);
							tasks.push(task);
							if tasks.len() >= TASK_LIMIT {
								break
							}
						},
						Err(e) => return Err(SubsystemError::from(e)),
					}
				},
				_ = tasks.select_next_some() => ()
			}
		}

		sp_tracing::debug!(target: LOG_TARGET, "Validation task limit hit");

		loop {
			futures::select! {
				signal = ctx.recv_signal().fuse() => {
					match signal {
						Ok(OverseerSignal::ActiveLeaves(_)) => {},
						Ok(OverseerSignal::BlockFinalized(..)) => {},
						Ok(OverseerSignal::Conclude) => return Ok(()),
						Err(e) => return Err(SubsystemError::from(e)),
					}
				},
				_ = tasks.select_next_some() => {
					if tasks.len() < TASK_LIMIT {
						break
					}
				}
			}
		}
	}
}

struct PrepareValidationState {
	session_index: Option<SessionIndex>,
	is_next_session_authority: bool,
	// PVF host won't prepare the same code hash twice, so here we just avoid extra communication
	already_prepared_code_hashes: HashSet<ValidationCodeHash>,
	// How many PVFs per block we take to prepare themselves for the next session validation
	per_block_limit: usize,
}

impl Default for PrepareValidationState {
	fn default() -> Self {
		Self {
			session_index: None,
			is_next_session_authority: false,
			already_prepared_code_hashes: HashSet::new(),
			per_block_limit: 1,
		}
	}
}

async fn maybe_prepare_validation<Sender>(
	sender: &mut Sender,
	keystore: KeystorePtr,
	validation_backend: impl ValidationBackend,
	update: ActiveLeavesUpdate,
	state: &mut PrepareValidationState,
) where
	Sender: SubsystemSender<RuntimeApiMessage>,
{
	let Some(leaf) = update.activated else { return };
	let new_session_index = new_session_index(sender, state.session_index, leaf.hash).await;
	if new_session_index.is_some() {
		state.session_index = new_session_index;
		state.already_prepared_code_hashes.clear();
		state.is_next_session_authority = check_next_session_authority(
			sender,
			keystore,
			leaf.hash,
			state.session_index.expect("qed: just checked above"),
		)
		.await;
	}

	// On every active leaf check candidates and prepare PVFs our node doesn't have yet.
	if state.is_next_session_authority {
		let code_hashes = prepare_pvfs_for_backed_candidates(
			sender,
			validation_backend,
			leaf.hash,
			&state.already_prepared_code_hashes,
			state.per_block_limit,
		)
		.await;
		state.already_prepared_code_hashes.extend(code_hashes.unwrap_or_default());
	}
}

// Returns the new session index if it is greater than the current one.
async fn new_session_index<Sender>(
	sender: &mut Sender,
	session_index: Option<SessionIndex>,
	relay_parent: Hash,
) -> Option<SessionIndex>
where
	Sender: SubsystemSender<RuntimeApiMessage>,
{
	let Ok(Ok(new_session_index)) =
		util::request_session_index_for_child(relay_parent, sender).await.await
	else {
		sp_tracing::warn!(
			target: LOG_TARGET,
			?relay_parent,
			"cannot fetch session index from runtime API",
		);
		return None
	};

	session_index.map_or(Some(new_session_index), |index| {
		if new_session_index > index {
			Some(new_session_index)
		} else {
			None
		}
	})
}

// Returns true if the node is an authority in the next session.
async fn check_next_session_authority<Sender>(
	sender: &mut Sender,
	keystore: KeystorePtr,
	relay_parent: Hash,
	session_index: SessionIndex,
) -> bool
where
	Sender: SubsystemSender<RuntimeApiMessage>,
{
	// In spite of function name here we request past, present and future authorities.
	// It's ok to stil prepare PVFs in other cases, but better to request only future ones.
	let Ok(Ok(authorities)) = util::request_authorities(relay_parent, sender).await.await else {
		sp_tracing::warn!(
			target: LOG_TARGET,
			?relay_parent,
			"cannot fetch authorities from runtime API",
		);
		return false
	};

	// We need to exclude at least current session authority from the previous request
	let Ok(Ok(Some(session_info))) =
		util::request_session_info(relay_parent, session_index, sender).await.await
	else {
		sp_tracing::warn!(
			target: LOG_TARGET,
			?relay_parent,
			"cannot fetch session info from runtime API",
		);
		return false
	};

	let is_past_present_or_future_authority = authorities
		.iter()
		.any(|v| keystore.has_keys(&[(v.to_raw_vec(), AuthorityDiscoveryId::ID)]));

	// We could've checked discovery_keys but on Kusama validators.len() < discovery_keys.len().
	let is_present_validator = session_info
		.validators
		.iter()
		.any(|v| keystore.has_keys(&[(v.to_raw_vec(), ValidatorId::ID)]));

	// There is still a chance to be a previous session authority, but this extra work does not
	// affect the finalization.
	is_past_present_or_future_authority && !is_present_validator
}

// Sends PVF with unknown code hashes to the validation host returning the list of code hashes sent.
async fn prepare_pvfs_for_backed_candidates<Sender>(
	sender: &mut Sender,
	mut validation_backend: impl ValidationBackend,
	relay_parent: Hash,
	already_prepared: &HashSet<ValidationCodeHash>,
	per_block_limit: usize,
) -> Option<Vec<ValidationCodeHash>>
where
	Sender: SubsystemSender<RuntimeApiMessage>,
{
	let Ok(Ok(events)) = util::request_candidate_events(relay_parent, sender).await.await else {
		sp_tracing::warn!(
			target: LOG_TARGET,
			?relay_parent,
			"cannot fetch candidate events from runtime API",
		);
		return None
	};
	let code_hashes = events
		.into_iter()
		.filter_map(|e| match e {
			CandidateEvent::CandidateBacked(receipt, ..) => {
				let h = receipt.descriptor.validation_code_hash();
				if already_prepared.contains(&h) {
					None
				} else {
					Some(h)
				}
			},
			_ => None,
		})
		.take(per_block_limit)
		.collect::<Vec<_>>();

	let Ok(executor_params) = util::executor_params_at_relay_parent(relay_parent, sender).await
	else {
		sp_tracing::warn!(
			target: LOG_TARGET,
			?relay_parent,
			"cannot fetch executor params for the session",
		);
		return None
	};
	let timeout = pvf_prep_timeout(&executor_params, PvfPrepKind::Prepare);

	let mut active_pvfs = vec![];
	let mut processed_code_hashes = vec![];
	for code_hash in code_hashes {
		let Ok(Ok(Some(validation_code))) =
			util::request_validation_code_by_hash(relay_parent, code_hash, sender)
				.await
				.await
		else {
			sp_tracing::warn!(
				target: LOG_TARGET,
				?relay_parent,
				?code_hash,
				"cannot fetch validation code hash from runtime API",
			);
			continue;
		};

		let pvf = PvfPrepData::from_code(
			validation_code.0,
			executor_params.clone(),
			timeout,
			PrepareJobKind::Prechecking,
		);

		active_pvfs.push(pvf);
		processed_code_hashes.push(code_hash);
	}

	if active_pvfs.is_empty() {
		return None
	}

	if let Err(err) = validation_backend.heads_up(active_pvfs).await {
		sp_tracing::warn!(
			target: LOG_TARGET,
			?relay_parent,
			?err,
			"cannot prepare PVF for the next session",
		);
		return None
	};

	sp_tracing::debug!(
		target: LOG_TARGET,
		?relay_parent,
		?processed_code_hashes,
		"Prepared PVF for the next session",
	);

	Some(processed_code_hashes)
}

async fn update_active_leaves<Sender>(
	sender: &mut Sender,
	mut validation_backend: impl ValidationBackend,
	update: ActiveLeavesUpdate,
) where
	Sender: SubsystemSender<ChainApiMessage> + SubsystemSender<RuntimeApiMessage>,
{
	let ancestors = get_block_ancestors(sender, update.activated.as_ref().map(|x| x.hash)).await;
	if let Err(err) = validation_backend.update_active_leaves(update, ancestors).await {
		gum::warn!(
			target: LOG_TARGET,
			?err,
			"cannot update active leaves in validation backend",
		);
	};
}

async fn get_allowed_ancestry_len<Sender>(sender: &mut Sender, relay_parent: Hash) -> Option<usize>
where
	Sender: SubsystemSender<ChainApiMessage> + SubsystemSender<RuntimeApiMessage>,
{
	match prospective_parachains_mode(sender, relay_parent).await {
		Ok(ProspectiveParachainsMode::Enabled { allowed_ancestry_len, .. }) =>
			Some(allowed_ancestry_len),
		res => {
			gum::warn!(target: LOG_TARGET, ?res, "async backing is disabled");
			None
		},
	}
}

async fn get_block_ancestors<Sender>(
	sender: &mut Sender,
	maybe_relay_parent: Option<Hash>,
) -> Vec<Hash>
where
	Sender: SubsystemSender<ChainApiMessage> + SubsystemSender<RuntimeApiMessage>,
{
	let Some(relay_parent) = maybe_relay_parent else { return vec![] };
	let Some(allowed_ancestry_len) = get_allowed_ancestry_len(sender, relay_parent).await else {
		return vec![]
	};

	let (tx, rx) = oneshot::channel();
	sender
		.send_message(ChainApiMessage::Ancestors {
			hash: relay_parent,
			k: allowed_ancestry_len,
			response_channel: tx,
		})
		.await;
	match rx.await {
		Ok(Ok(x)) => x,
		res => {
			gum::warn!(target: LOG_TARGET, ?res, "cannot request ancestors");
			vec![]
		},
	}
}

struct RuntimeRequestFailed;

async fn runtime_api_request<T, Sender>(
	sender: &mut Sender,
	relay_parent: Hash,
	request: RuntimeApiRequest,
	receiver: oneshot::Receiver<Result<T, RuntimeApiError>>,
) -> Result<T, RuntimeRequestFailed>
where
	Sender: SubsystemSender<RuntimeApiMessage>,
{
	sender
		.send_message(RuntimeApiMessage::Request(relay_parent, request).into())
		.await;

	receiver
		.await
		.map_err(|_| {
			sp_tracing::debug!(target: LOG_TARGET, ?relay_parent, "Runtime API request dropped");

			RuntimeRequestFailed
		})
		.and_then(|res| {
			res.map_err(|e| {
				sp_tracing::debug!(
					target: LOG_TARGET,
					?relay_parent,
					err = ?e,
					"Runtime API request internal error"
				);

				RuntimeRequestFailed
			})
		})
}

async fn request_validation_code_by_hash<Sender>(
	sender: &mut Sender,
	relay_parent: Hash,
	validation_code_hash: ValidationCodeHash,
) -> Result<Option<ValidationCode>, RuntimeRequestFailed>
where
	Sender: SubsystemSender<RuntimeApiMessage>,
{
	let (tx, rx) = oneshot::channel();
	runtime_api_request(
		sender,
		relay_parent,
		RuntimeApiRequest::ValidationCodeByHash(validation_code_hash, tx),
		rx,
	)
	.await
}

async fn precheck_pvf<Sender>(
	sender: &mut Sender,
	mut validation_backend: impl ValidationBackend,
	relay_parent: Hash,
	validation_code_hash: ValidationCodeHash,
) -> PreCheckOutcome
where
	Sender: SubsystemSender<RuntimeApiMessage>,
{
	let validation_code =
		match request_validation_code_by_hash(sender, relay_parent, validation_code_hash).await {
			Ok(Some(code)) => code,
			_ => {
				// The reasoning why this is "failed" and not invalid is because we assume that
				// during pre-checking voting the relay-chain will pin the code. In case the code
				// actually is not there, we issue failed since this looks more like a bug.
				sp_tracing::warn!(
					target: LOG_TARGET,
					?relay_parent,
					?validation_code_hash,
					"precheck: requested validation code is not found on-chain!",
				);
				return PreCheckOutcome::Failed
			},
		};

	let executor_params = if let Ok(executor_params) =
		util::executor_params_at_relay_parent(relay_parent, sender).await
	{
		sp_tracing::debug!(
			target: LOG_TARGET,
			?relay_parent,
			?validation_code_hash,
			"precheck: acquired executor params for the session: {:?}",
			executor_params,
		);
		executor_params
	} else {
		sp_tracing::warn!(
			target: LOG_TARGET,
			?relay_parent,
			?validation_code_hash,
			"precheck: failed to acquire executor params for the session, thus voting against.",
		);
		return PreCheckOutcome::Invalid
	};

	let timeout = pvf_prep_timeout(&executor_params, PvfPrepKind::Precheck);

	let pvf = PvfPrepData::from_code(
		validation_code.0,
		executor_params,
		timeout,
		PrepareJobKind::Prechecking,
	);

	match validation_backend.precheck_pvf(pvf).await {
		Ok(_) => PreCheckOutcome::Valid,
		Err(prepare_err) =>
			if prepare_err.is_deterministic() {
				PreCheckOutcome::Invalid
			} else {
				PreCheckOutcome::Failed
			},
	}
}

async fn validate_candidate_exhaustive(
	maybe_expected_session_index: Option<SessionIndex>,
	mut validation_backend: impl ValidationBackend + Send,
	persisted_validation_data: PersistedValidationData,
	validation_code: ValidationCode,
	candidate_receipt: CandidateReceipt,
	pov: Arc<PoV>,
	executor_params: ExecutorParams,
	exec_kind: PvfExecKind,
	metrics: &Metrics,
	maybe_claim_queue: Option<ClaimQueueSnapshot>,
) -> Result<ValidationResult, ValidationFailed> {
	let _timer = metrics.time_validate_candidate_exhaustive();
	let validation_code_hash = validation_code.hash();
<<<<<<< HEAD
	let para_id = candidate_receipt.descriptor.para_id;
	sp_tracing::debug!(
=======
	let relay_parent = candidate_receipt.descriptor.relay_parent();
	let para_id = candidate_receipt.descriptor.para_id();

	gum::debug!(
>>>>>>> 5e0bcb0e
		target: LOG_TARGET,
		?validation_code_hash,
		?para_id,
		"About to validate a candidate.",
	);

	// We only check the session index for backing.
	match (exec_kind, candidate_receipt.descriptor.session_index()) {
		(PvfExecKind::Backing(_) | PvfExecKind::BackingSystemParas(_), Some(session_index)) => {
			let Some(expected_session_index) = maybe_expected_session_index else {
				let error = "cannot fetch session index from the runtime";
				gum::warn!(
					target: LOG_TARGET,
					?relay_parent,
					error,
				);

				return Err(ValidationFailed(error.into()))
			};

			if session_index != expected_session_index {
				return Ok(ValidationResult::Invalid(InvalidCandidate::InvalidSessionIndex))
			}
		},
		(_, _) => {},
	};

	if let Err(e) = perform_basic_checks(
		&candidate_receipt.descriptor,
		persisted_validation_data.max_pov_size,
		&pov,
		&validation_code_hash,
	) {
		sp_tracing::info!(target: LOG_TARGET, ?para_id, "Invalid candidate (basic checks)");
		return Ok(ValidationResult::Invalid(e))
	}

	let persisted_validation_data = Arc::new(persisted_validation_data);
	let result = match exec_kind {
		// Retry is disabled to reduce the chance of nondeterministic blocks getting backed and
		// honest backers getting slashed.
		PvfExecKind::Backing(_) | PvfExecKind::BackingSystemParas(_) => {
			let prep_timeout = pvf_prep_timeout(&executor_params, PvfPrepKind::Prepare);
			let exec_timeout = pvf_exec_timeout(&executor_params, exec_kind.into());
			let pvf = PvfPrepData::from_code(
				validation_code.0,
				executor_params,
				prep_timeout,
				PrepareJobKind::Compilation,
			);

			validation_backend
				.validate_candidate(
					pvf,
					exec_timeout,
					persisted_validation_data.clone(),
					pov,
					exec_kind.into(),
					exec_kind,
				)
				.await
		},
		PvfExecKind::Approval | PvfExecKind::Dispute =>
			validation_backend
				.validate_candidate_with_retry(
					validation_code.0,
					pvf_exec_timeout(&executor_params, exec_kind.into()),
					persisted_validation_data.clone(),
					pov,
					executor_params,
					PVF_APPROVAL_EXECUTION_RETRY_DELAY,
					exec_kind.into(),
					exec_kind,
				)
				.await,
	};

	if let Err(ref error) = result {
		sp_tracing::info!(target: LOG_TARGET, ?para_id, ?error, "Failed to validate candidate");
	}

	match result {
		Err(ValidationError::Internal(e)) => {
			sp_tracing::warn!(
				target: LOG_TARGET,
				?para_id,
				?e,
				"An internal error occurred during validation, will abstain from voting",
			);
			Err(ValidationFailed(e.to_string()))
		},
		Err(ValidationError::Invalid(WasmInvalidCandidate::HardTimeout)) =>
			Ok(ValidationResult::Invalid(InvalidCandidate::Timeout)),
		Err(ValidationError::Invalid(WasmInvalidCandidate::WorkerReportedInvalid(e))) =>
			Ok(ValidationResult::Invalid(InvalidCandidate::ExecutionError(e))),
		Err(ValidationError::Invalid(WasmInvalidCandidate::PoVDecompressionFailure)) =>
			Ok(ValidationResult::Invalid(InvalidCandidate::PoVDecompressionFailure)),
		Err(ValidationError::PossiblyInvalid(PossiblyInvalidError::AmbiguousWorkerDeath)) =>
			Ok(ValidationResult::Invalid(InvalidCandidate::ExecutionError(
				"ambiguous worker death".to_string(),
			))),
		Err(ValidationError::PossiblyInvalid(PossiblyInvalidError::JobError(err))) =>
			Ok(ValidationResult::Invalid(InvalidCandidate::ExecutionError(err))),
		Err(ValidationError::PossiblyInvalid(PossiblyInvalidError::RuntimeConstruction(err))) =>
			Ok(ValidationResult::Invalid(InvalidCandidate::ExecutionError(err))),

		Err(ValidationError::PossiblyInvalid(PossiblyInvalidError::AmbiguousJobDeath(err))) =>
			Ok(ValidationResult::Invalid(InvalidCandidate::ExecutionError(format!(
				"ambiguous job death: {err}"
			)))),
		Err(ValidationError::Preparation(e)) => {
			sp_tracing::warn!(
				target: LOG_TARGET,
				?para_id,
				?e,
				"Deterministic error occurred during preparation (should have been ruled out by pre-checking phase)",
			);
			Err(ValidationFailed(e.to_string()))
		},
		Err(e @ ValidationError::ExecutionDeadline) => {
			gum::warn!(
				target: LOG_TARGET,
				?para_id,
				?e,
				"Job assigned too late, execution queue probably overloaded",
			);
			Err(ValidationFailed(e.to_string()))
		},
		Ok(res) =>
<<<<<<< HEAD
			if res.head_data.hash() != candidate_receipt.descriptor.para_head {
				sp_tracing::info!(target: LOG_TARGET, ?para_id, "Invalid candidate (para_head)");
=======
			if res.head_data.hash() != candidate_receipt.descriptor.para_head() {
				gum::info!(target: LOG_TARGET, ?para_id, "Invalid candidate (para_head)");
>>>>>>> 5e0bcb0e
				Ok(ValidationResult::Invalid(InvalidCandidate::ParaHeadHashMismatch))
			} else {
				let committed_candidate_receipt = CommittedCandidateReceipt {
					descriptor: candidate_receipt.descriptor.clone(),
					commitments: CandidateCommitments {
						head_data: res.head_data,
						upward_messages: res.upward_messages,
						horizontal_messages: res.horizontal_messages,
						new_validation_code: res.new_validation_code,
						processed_downward_messages: res.processed_downward_messages,
						hrmp_watermark: res.hrmp_watermark,
					},
				};
<<<<<<< HEAD
				if candidate_receipt.commitments_hash != outputs.hash() {
					sp_tracing::info!(
=======

				if candidate_receipt.commitments_hash !=
					committed_candidate_receipt.commitments.hash()
				{
					gum::info!(
>>>>>>> 5e0bcb0e
						target: LOG_TARGET,
						?para_id,
						"Invalid candidate (commitments hash)"
					);

					// If validation produced a new set of commitments, we treat the candidate as
					// invalid.
					Ok(ValidationResult::Invalid(InvalidCandidate::CommitmentsHashMismatch))
				} else {
					let core_index = candidate_receipt.descriptor.core_index();

					match (core_index, exec_kind) {
						// Core selectors are optional for V2 descriptors, but we still check the
						// descriptor core index.
						(
							Some(_core_index),
							PvfExecKind::Backing(_) | PvfExecKind::BackingSystemParas(_),
						) => {
							let Some(claim_queue) = maybe_claim_queue else {
								let error = "cannot fetch the claim queue from the runtime";
								gum::warn!(
									target: LOG_TARGET,
									?relay_parent,
									error
								);

								return Err(ValidationFailed(error.into()))
							};

							if let Err(err) = committed_candidate_receipt
								.check_core_index(&transpose_claim_queue(claim_queue.0))
							{
								gum::warn!(
									target: LOG_TARGET,
									?err,
									candidate_hash = ?candidate_receipt.hash(),
									"Candidate core index is invalid",
								);
								return Ok(ValidationResult::Invalid(
									InvalidCandidate::InvalidCoreIndex,
								))
							}
						},
						// No checks for approvals and disputes
						(_, _) => {},
					}

					Ok(ValidationResult::Valid(
						committed_candidate_receipt.commitments,
						(*persisted_validation_data).clone(),
					))
				}
			},
	}
}

#[async_trait]
trait ValidationBackend {
	/// Tries executing a PVF a single time (no retries).
	async fn validate_candidate(
		&mut self,
		pvf: PvfPrepData,
		exec_timeout: Duration,
		pvd: Arc<PersistedValidationData>,
		pov: Arc<PoV>,
		// The priority for the preparation job.
		prepare_priority: polkadot_node_core_pvf::Priority,
		// The kind for the execution job.
		exec_kind: PvfExecKind,
	) -> Result<WasmValidationResult, ValidationError>;

	/// Tries executing a PVF. Will retry once if an error is encountered that may have
	/// been transient.
	///
	/// The `prepare_priority` is relevant in the context of the caller. Currently we expect
	/// that `approval` context has priority over `backing` context.
	///
	/// NOTE: Should retry only on errors that are a result of execution itself, and not of
	/// preparation.
	async fn validate_candidate_with_retry(
		&mut self,
		code: Vec<u8>,
		exec_timeout: Duration,
		pvd: Arc<PersistedValidationData>,
		pov: Arc<PoV>,
		executor_params: ExecutorParams,
		retry_delay: Duration,
		// The priority for the preparation job.
		prepare_priority: polkadot_node_core_pvf::Priority,
		// The kind for the execution job.
		exec_kind: PvfExecKind,
	) -> Result<WasmValidationResult, ValidationError> {
		let prep_timeout = pvf_prep_timeout(&executor_params, PvfPrepKind::Prepare);
		// Construct the PVF a single time, since it is an expensive operation. Cloning it is cheap.
		let pvf = PvfPrepData::from_code(
			code,
			executor_params,
			prep_timeout,
			PrepareJobKind::Compilation,
		);
		// We keep track of the total time that has passed and stop retrying if we are taking too
		// long.
		let total_time_start = Instant::now();

		// Use `Priority::Critical` as finality trumps parachain liveliness.
		let mut validation_result = self
			.validate_candidate(
				pvf.clone(),
				exec_timeout,
				pvd.clone(),
				pov.clone(),
				prepare_priority,
				exec_kind,
			)
			.await;
		if validation_result.is_ok() {
			return validation_result
		}

		macro_rules! break_if_no_retries_left {
			($counter:ident) => {
				if $counter > 0 {
					$counter -= 1;
				} else {
					break
				}
			};
		}

		// Allow limited retries for each kind of error.
		let mut num_death_retries_left = 1;
		let mut num_job_error_retries_left = 1;
		let mut num_internal_retries_left = 1;
		let mut num_runtime_construction_retries_left = 1;
		loop {
			// Stop retrying if we exceeded the timeout.
			if total_time_start.elapsed() + retry_delay > exec_timeout {
				break
			}
			let mut retry_immediately = false;
			match validation_result {
				Err(ValidationError::PossiblyInvalid(
					PossiblyInvalidError::AmbiguousWorkerDeath |
					PossiblyInvalidError::AmbiguousJobDeath(_),
				)) => break_if_no_retries_left!(num_death_retries_left),

				Err(ValidationError::PossiblyInvalid(PossiblyInvalidError::JobError(_))) =>
					break_if_no_retries_left!(num_job_error_retries_left),

				Err(ValidationError::Internal(_)) =>
					break_if_no_retries_left!(num_internal_retries_left),

				Err(ValidationError::PossiblyInvalid(
					PossiblyInvalidError::RuntimeConstruction(_),
				)) => {
					break_if_no_retries_left!(num_runtime_construction_retries_left);
					self.precheck_pvf(pvf.clone()).await?;
					// In this case the error is deterministic
					// And a retry forces the ValidationBackend
					// to re-prepare the artifact so
					// there is no need to wait before the retry
					retry_immediately = true;
				},

				Ok(_) |
				Err(
					ValidationError::Invalid(_) |
					ValidationError::Preparation(_) |
					ValidationError::ExecutionDeadline,
				) => break,
			}

			// If we got a possibly transient error, retry once after a brief delay, on the
			// assumption that the conditions that caused this error may have resolved on their own.
			{
				// In case of many transient errors it is necessary to wait a little bit
				// for the error to be probably resolved
				if !retry_immediately {
					futures_timer::Delay::new(retry_delay).await;
				}

				let new_timeout = exec_timeout.saturating_sub(total_time_start.elapsed());

				sp_tracing::warn!(
					target: LOG_TARGET,
					?pvf,
					?new_timeout,
					"Re-trying failed candidate validation due to possible transient error: {:?}",
					validation_result
				);

				validation_result = self
					.validate_candidate(
						pvf.clone(),
						new_timeout,
						pvd.clone(),
						pov.clone(),
						prepare_priority,
						exec_kind,
					)
					.await;
			}
		}

		validation_result
	}

	async fn precheck_pvf(&mut self, pvf: PvfPrepData) -> Result<(), PrepareError>;

	async fn heads_up(&mut self, active_pvfs: Vec<PvfPrepData>) -> Result<(), String>;

	async fn update_active_leaves(
		&mut self,
		update: ActiveLeavesUpdate,
		ancestors: Vec<Hash>,
	) -> Result<(), String>;
}

#[async_trait]
impl ValidationBackend for ValidationHost {
	/// Tries executing a PVF a single time (no retries).
	async fn validate_candidate(
		&mut self,
		pvf: PvfPrepData,
		exec_timeout: Duration,
		pvd: Arc<PersistedValidationData>,
		pov: Arc<PoV>,
		// The priority for the preparation job.
		prepare_priority: polkadot_node_core_pvf::Priority,
		// The kind for the execution job.
		exec_kind: PvfExecKind,
	) -> Result<WasmValidationResult, ValidationError> {
		let (tx, rx) = oneshot::channel();
		if let Err(err) = self
			.execute_pvf(pvf, exec_timeout, pvd, pov, prepare_priority, exec_kind, tx)
			.await
		{
			return Err(InternalValidationError::HostCommunication(format!(
				"cannot send pvf to the validation host, it might have shut down: {:?}",
				err
			))
			.into())
		}

		rx.await.map_err(|_| {
			ValidationError::from(InternalValidationError::HostCommunication(
				"validation was cancelled".into(),
			))
		})?
	}

	async fn precheck_pvf(&mut self, pvf: PvfPrepData) -> Result<(), PrepareError> {
		let (tx, rx) = oneshot::channel();
		if let Err(err) = self.precheck_pvf(pvf, tx).await {
			// Return an IO error if there was an error communicating with the host.
			return Err(PrepareError::IoErr(err))
		}

		let precheck_result = rx.await.map_err(|err| PrepareError::IoErr(err.to_string()))?;

		precheck_result
	}

	async fn heads_up(&mut self, active_pvfs: Vec<PvfPrepData>) -> Result<(), String> {
		self.heads_up(active_pvfs).await
	}

	async fn update_active_leaves(
		&mut self,
		update: ActiveLeavesUpdate,
		ancestors: Vec<Hash>,
	) -> Result<(), String> {
		self.update_active_leaves(update, ancestors).await
	}
}

/// Does basic checks of a candidate. Provide the encoded PoV-block. Returns `Ok` if basic checks
/// are passed, `Err` otherwise.
fn perform_basic_checks(
	candidate: &CandidateDescriptor,
	max_pov_size: u32,
	pov: &PoV,
	validation_code_hash: &ValidationCodeHash,
) -> Result<(), InvalidCandidate> {
	let pov_hash = pov.hash();

	let encoded_pov_size = pov.encoded_size();
	if encoded_pov_size > max_pov_size as usize {
		return Err(InvalidCandidate::ParamsTooLarge(encoded_pov_size as u64))
	}

	if pov_hash != candidate.pov_hash() {
		return Err(InvalidCandidate::PoVHashMismatch)
	}

	if *validation_code_hash != candidate.validation_code_hash() {
		return Err(InvalidCandidate::CodeHashMismatch)
	}

	// No-op for `v2` receipts.
	if let Err(()) = candidate.check_collator_signature() {
		return Err(InvalidCandidate::BadSignature)
	}

	Ok(())
}

/// To determine the amount of timeout time for the pvf execution.
///
/// Precheck
///	The time period after which the preparation worker is considered
/// unresponsive and will be killed.
///
/// Prepare
///The time period after which the preparation worker is considered
/// unresponsive and will be killed.
fn pvf_prep_timeout(executor_params: &ExecutorParams, kind: PvfPrepKind) -> Duration {
	if let Some(timeout) = executor_params.pvf_prep_timeout(kind) {
		return timeout
	}
	match kind {
		PvfPrepKind::Precheck => DEFAULT_PRECHECK_PREPARATION_TIMEOUT,
		PvfPrepKind::Prepare => DEFAULT_LENIENT_PREPARATION_TIMEOUT,
	}
}

/// To determine the amount of timeout time for the pvf execution.
///
/// Backing subsystem
/// The amount of time to spend on execution during backing.
///
/// Approval subsystem
/// The amount of time to spend on execution during approval or disputes.
/// This should be much longer than the backing execution timeout to ensure that in the
/// absence of extremely large disparities between hardware, blocks that pass backing are
/// considered executable by approval checkers or dispute participants.
fn pvf_exec_timeout(executor_params: &ExecutorParams, kind: RuntimePvfExecKind) -> Duration {
	if let Some(timeout) = executor_params.pvf_exec_timeout(kind) {
		return timeout
	}
	match kind {
		RuntimePvfExecKind::Backing => DEFAULT_BACKING_EXECUTION_TIMEOUT,
		RuntimePvfExecKind::Approval => DEFAULT_APPROVAL_EXECUTION_TIMEOUT,
	}
}<|MERGE_RESOLUTION|>--- conflicted
+++ resolved
@@ -750,15 +750,10 @@
 ) -> Result<ValidationResult, ValidationFailed> {
 	let _timer = metrics.time_validate_candidate_exhaustive();
 	let validation_code_hash = validation_code.hash();
-<<<<<<< HEAD
-	let para_id = candidate_receipt.descriptor.para_id;
-	sp_tracing::debug!(
-=======
 	let relay_parent = candidate_receipt.descriptor.relay_parent();
 	let para_id = candidate_receipt.descriptor.para_id();
 
 	gum::debug!(
->>>>>>> 5e0bcb0e
 		target: LOG_TARGET,
 		?validation_code_hash,
 		?para_id,
@@ -888,13 +883,8 @@
 			Err(ValidationFailed(e.to_string()))
 		},
 		Ok(res) =>
-<<<<<<< HEAD
-			if res.head_data.hash() != candidate_receipt.descriptor.para_head {
-				sp_tracing::info!(target: LOG_TARGET, ?para_id, "Invalid candidate (para_head)");
-=======
 			if res.head_data.hash() != candidate_receipt.descriptor.para_head() {
 				gum::info!(target: LOG_TARGET, ?para_id, "Invalid candidate (para_head)");
->>>>>>> 5e0bcb0e
 				Ok(ValidationResult::Invalid(InvalidCandidate::ParaHeadHashMismatch))
 			} else {
 				let committed_candidate_receipt = CommittedCandidateReceipt {
@@ -908,16 +898,11 @@
 						hrmp_watermark: res.hrmp_watermark,
 					},
 				};
-<<<<<<< HEAD
-				if candidate_receipt.commitments_hash != outputs.hash() {
-					sp_tracing::info!(
-=======
 
 				if candidate_receipt.commitments_hash !=
 					committed_candidate_receipt.commitments.hash()
 				{
 					gum::info!(
->>>>>>> 5e0bcb0e
 						target: LOG_TARGET,
 						?para_id,
 						"Invalid candidate (commitments hash)"
