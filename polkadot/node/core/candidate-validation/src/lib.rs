--- conflicted
+++ resolved
@@ -45,8 +45,8 @@
 };
 use polkadot_primitives::{
 	executor_params::{
-		self, DEFAULT_APPROVAL_EXECUTION_TIMEOUT, DEFAULT_BACKING_EXECUTION_TIMEOUT,
-		DEFAULT_LENIENT_PREPARATION_TIMEOUT, DEFAULT_PRECHECK_PREPARATION_TIMEOUT,
+		DEFAULT_APPROVAL_EXECUTION_TIMEOUT, DEFAULT_BACKING_EXECUTION_TIMEOUT,
+		DEFAULT_LENIENT_PREPARATION_TIMEOUT, DEFAULT_PRECHECK_PREPARATION_TIMEOUT, self,
 	},
 	CandidateCommitments, CandidateDescriptor, CandidateReceipt, ExecutorParams, Hash,
 	OccupiedCoreAssumption, PersistedValidationData, PvfExecKind, PvfPrepKind,
@@ -628,7 +628,6 @@
 		},
 		PvfExecKind::Approval =>
 			validation_backend
-<<<<<<< HEAD
 			.validate_candidate_with_retry(
 				raw_validation_code.to_vec(),
 				pvf_exec_timeout(&executor_params, exec_kind),
@@ -637,16 +636,6 @@
 			)
 			.await
 		}
-=======
-				.validate_candidate_with_retry(
-					raw_validation_code.to_vec(),
-					pvf_exec_timeout(&executor_params, exec_timeout_kind),
-					exec_timeout_kind,
-					params,
-					executor_params,
-				)
-				.await,
->>>>>>> 11ed7251
 	};
 
 	if let Err(ref error) = result {
