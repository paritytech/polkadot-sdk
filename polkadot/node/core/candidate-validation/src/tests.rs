--- conflicted
+++ resolved
@@ -576,11 +576,7 @@
 		candidate_receipt,
 		Arc::new(pov),
 		ExecutorParams::default(),
-<<<<<<< HEAD
-		PvfExecKind::Backing { ttl: None },
-=======
 		PvfExecKind::Dispute,
->>>>>>> 028e61be
 		&Default::default(),
 		Default::default(),
 	))
@@ -678,7 +674,7 @@
 		candidate_receipt,
 		Arc::new(pov),
 		ExecutorParams::default(),
-		PvfExecKind::Backing,
+		PvfExecKind::Backing { ttl: None },
 		&Default::default(),
 		Some(ClaimQueueSnapshot(cq)),
 	))
