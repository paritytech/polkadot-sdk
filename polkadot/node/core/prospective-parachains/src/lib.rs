--- conflicted
+++ resolved
@@ -613,8 +613,7 @@
 		Some(s) => s,
 	};
 
-<<<<<<< HEAD
-	let backable_children = tree
+	let backable_candidates: Vec<_> = tree
 		.select_children(&required_path, count, |candidate| storage.is_backed(candidate))
 		.into_iter()
 		.filter_map(|child_hash| {
@@ -633,11 +632,7 @@
 		})
 		.collect();
 
-	let _ = tx.send(backable_children);
-=======
-	let Some(child_hash) =
-		tree.select_child(&required_path, |candidate| storage.is_backed(candidate))
-	else {
+	if backable_candidates.is_empty() {
 		gum::trace!(
 			target: LOG_TARGET,
 			?required_path,
@@ -645,31 +640,16 @@
 			%relay_parent,
 			"Could not find any backable candidate",
 		);
-
-		let _ = tx.send(None);
-		return
-	};
-	let Some(candidate_relay_parent) = storage.relay_parent_by_candidate_hash(&child_hash) else {
-		gum::error!(
+	} else {
+		gum::trace!(
 			target: LOG_TARGET,
-			?child_hash,
-			para_id = ?para,
-			"Candidate is present in fragment tree but not in candidate's storage!",
+			?relay_parent,
+			?backable_candidates,
+			"Found backable candidates",
 		);
-		let _ = tx.send(None);
-		return
-	};
-
-	gum::trace!(
-		target: LOG_TARGET,
-		?relay_parent,
-		candidate_hash = ?child_hash,
-		?candidate_relay_parent,
-		"Found backable candidate",
-	);
-
-	let _ = tx.send(Some((child_hash, candidate_relay_parent)));
->>>>>>> 53f615de
+	}
+
+	let _ = tx.send(backable_candidates);
 }
 
 fn answer_hypothetical_frontier_request(
