--- conflicted
+++ resolved
@@ -536,25 +536,10 @@
 
 		match chain.try_adding_seconded_candidate(&candidate_entry) {
 			Ok(()) => {
-<<<<<<< HEAD
-				sp_tracing::debug!(
-					target: LOG_TARGET,
-					?para,
-					?relay_parent,
-					?is_active_leaf,
-					"Added seconded candidate {:?}",
-					candidate_hash
-				);
-				added = true;
-			},
-			Err(FragmentChainError::CandidateAlreadyKnown) => {
-				sp_tracing::debug!(
-=======
 				added.push(*relay_parent);
 			},
 			Err(FragmentChainError::CandidateAlreadyKnown) => {
 				gum::trace!(
->>>>>>> 5e0bcb0e
 					target: LOG_TARGET,
 					?para,
 					?relay_parent,
@@ -565,11 +550,7 @@
 				added.push(*relay_parent);
 			},
 			Err(err) => {
-<<<<<<< HEAD
-				sp_tracing::debug!(
-=======
 				gum::trace!(
->>>>>>> 5e0bcb0e
 					target: LOG_TARGET,
 					?para,
 					?relay_parent,
@@ -591,13 +572,8 @@
 		);
 	}
 
-<<<<<<< HEAD
-	if !added {
-		sp_tracing::debug!(
-=======
 	if added.is_empty() {
 		gum::debug!(
->>>>>>> 5e0bcb0e
 			target: LOG_TARGET,
 			para = ?para,
 			candidate = ?candidate_hash,
@@ -803,11 +779,7 @@
 					membership.push(*active_leaf);
 				},
 				Err(err) => {
-<<<<<<< HEAD
-					sp_tracing::debug!(
-=======
 					gum::trace!(
->>>>>>> 5e0bcb0e
 						target: LOG_TARGET,
 						para = ?para_id,
 						leaf = ?active_leaf,
