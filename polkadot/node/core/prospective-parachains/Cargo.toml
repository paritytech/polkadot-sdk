[package]
name = "polkadot-node-core-prospective-parachains"
version = "6.0.0"
authors.workspace = true
edition.workspace = true
license.workspace = true
description = "The Prospective Parachains subsystem. Tracks and handles prospective parachain fragments."

[lints]
workspace = true

[dependencies]
futures = { workspace = true }
gum = { workspace = true, default-features = true }
codec = { workspace = true, default-features = true }
thiserror = { workspace = true }
fatality = { workspace = true }
bitvec = { workspace = true, default-features = true }

polkadot-primitives = { workspace = true, default-features = true }
polkadot-node-primitives = { workspace = true, default-features = true }
polkadot-node-subsystem = { workspace = true, default-features = true }
polkadot-node-subsystem-util = { workspace = true, default-features = true }

[dev-dependencies]
<<<<<<< HEAD
assert_matches = { workspace = true }
polkadot-node-subsystem-test-helpers = { workspace = true }
polkadot-node-subsystem-types = { workspace = true, default-features = true }
polkadot-primitives-test-helpers = { workspace = true }
sp-core = { workspace = true, default-features = true }
sc-keystore = { workspace = true, default-features = true }
sp-application-crypto = { workspace = true, default-features = true }
sp-keyring = { workspace = true, default-features = true }
sp-keystore = { workspace = true, default-features = true }
=======
assert_matches = "1"
polkadot-node-subsystem-test-helpers = { path = "../../subsystem-test-helpers" }
polkadot-node-subsystem-types = { path = "../../subsystem-types" }
polkadot-primitives-test-helpers = { path = "../../../primitives/test-helpers" }
sp-core = { path = "../../../../substrate/primitives/core" }
sc-keystore = { path = "../../../../substrate/client/keystore" }
sp-application-crypto = { path = "../../../../substrate/primitives/application-crypto" }
sp-keyring = { path = "../../../../substrate/primitives/keyring" }
sp-keystore = { path = "../../../../substrate/primitives/keystore" }
rstest = "0.18.2"
>>>>>>> 7df94a46
<|MERGE_RESOLUTION|>--- conflicted
+++ resolved
@@ -23,17 +23,6 @@
 polkadot-node-subsystem-util = { workspace = true, default-features = true }
 
 [dev-dependencies]
-<<<<<<< HEAD
-assert_matches = { workspace = true }
-polkadot-node-subsystem-test-helpers = { workspace = true }
-polkadot-node-subsystem-types = { workspace = true, default-features = true }
-polkadot-primitives-test-helpers = { workspace = true }
-sp-core = { workspace = true, default-features = true }
-sc-keystore = { workspace = true, default-features = true }
-sp-application-crypto = { workspace = true, default-features = true }
-sp-keyring = { workspace = true, default-features = true }
-sp-keystore = { workspace = true, default-features = true }
-=======
 assert_matches = "1"
 polkadot-node-subsystem-test-helpers = { path = "../../subsystem-test-helpers" }
 polkadot-node-subsystem-types = { path = "../../subsystem-types" }
@@ -43,5 +32,4 @@
 sp-application-crypto = { path = "../../../../substrate/primitives/application-crypto" }
 sp-keyring = { path = "../../../../substrate/primitives/keyring" }
 sp-keystore = { path = "../../../../substrate/primitives/keystore" }
-rstest = "0.18.2"
->>>>>>> 7df94a46
+rstest = "0.18.2"