--- conflicted
+++ resolved
@@ -232,18 +232,14 @@
 			validation_code,
 			candidate_receipt,
 			pov,
-			exec_timeout_kind,
+			exec_kind,
 			response_sender,
 			..
 		}) if &validation_data == assert_pvd &&
 			&validation_code == assert_validation_code &&
 			&*pov == assert_pov &&
 			&candidate_receipt.descriptor == candidate.descriptor() &&
-<<<<<<< HEAD
-			timeout == PvfExecKind::Backing &&
-=======
-			exec_timeout_kind == PvfExecTimeoutKind::Backing &&
->>>>>>> 37bb02ef
+			exec_kind == PvfExecKind::Backing &&
 			candidate.commitments.hash() == candidate_receipt.commitments_hash =>
 		{
 			response_sender.send(Ok(ValidationResult::Valid(
