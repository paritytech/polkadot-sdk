// Copyright (C) Parity Technologies (UK) Ltd.
// This file is part of Polkadot.

// Polkadot is free software: you can redistribute it and/or modify
// it under the terms of the GNU General Public License as published by
// the Free Software Foundation, either version 3 of the License, or
// (at your option) any later version.

// Polkadot is distributed in the hope that it will be useful,
// but WITHOUT ANY WARRANTY; without even the implied warranty of
// MERCHANTABILITY or FITNESS FOR A PARTICULAR PURPOSE.  See the
// GNU General Public License for more details.

// You should have received a copy of the GNU General Public License
// along with Polkadot.  If not, see <http://www.gnu.org/licenses/>.

use self::test_helpers::mock::new_leaf;
use super::*;
use assert_matches::assert_matches;
use futures::{future, Future};
use polkadot_node_primitives::{BlockData, InvalidCandidate, SignedFullStatement, Statement};
use polkadot_node_subsystem::{
	errors::RuntimeApiError,
	messages::{
		AllMessages, CollatorProtocolMessage, PvfExecKind, RuntimeApiMessage, RuntimeApiRequest,
		ValidationFailed,
	},
	ActiveLeavesUpdate, FromOrchestra, OverseerSignal, TimeoutExt,
};
use polkadot_node_subsystem_test_helpers as test_helpers;
use polkadot_primitives::{
	node_features, vstaging::MutateDescriptorV2, CandidateDescriptor, GroupRotationInfo, HeadData,
	PersistedValidationData, ScheduledCore, SessionIndex, LEGACY_MIN_BACKING_VOTES,
};
use polkadot_primitives_test_helpers::{
	dummy_candidate_receipt_bad_sig, dummy_collator, dummy_collator_signature,
	dummy_committed_candidate_receipt_v2, dummy_hash, validator_pubkeys,
};
use polkadot_statement_table::v2::Misbehavior;
use rstest::rstest;
use sp_application_crypto::AppCrypto;
use sp_keyring::Sr25519Keyring;
use sp_keystore::Keystore;
use sp_tracing as _;
use std::{
	collections::{BTreeMap, HashMap, VecDeque},
	time::Duration,
};

mod prospective_parachains;

const ASYNC_BACKING_DISABLED_ERROR: RuntimeApiError =
	RuntimeApiError::NotSupported { runtime_api_name: "test-runtime" };

fn table_statement_to_primitive(statement: TableStatement) -> Statement {
	match statement {
		TableStatement::Seconded(committed_candidate_receipt) =>
			Statement::Seconded(committed_candidate_receipt),
		TableStatement::Valid(candidate_hash) => Statement::Valid(candidate_hash),
	}
}

fn dummy_pvd() -> PersistedValidationData {
	PersistedValidationData {
		parent_head: HeadData(vec![7, 8, 9]),
		relay_parent_number: 0_u32.into(),
		max_pov_size: 1024,
		relay_parent_storage_root: dummy_hash(),
	}
}

pub(crate) struct TestState {
	chain_ids: Vec<ParaId>,
	keystore: KeystorePtr,
	validators: Vec<Sr25519Keyring>,
	validator_public: Vec<ValidatorId>,
	validation_data: PersistedValidationData,
	validator_groups: (Vec<Vec<ValidatorIndex>>, GroupRotationInfo),
	validator_to_group: IndexedVec<ValidatorIndex, Option<GroupIndex>>,
	availability_cores: Vec<CoreState>,
	claim_queue: BTreeMap<CoreIndex, VecDeque<ParaId>>,
	head_data: HashMap<ParaId, HeadData>,
	signing_context: SigningContext,
	relay_parent: Hash,
	minimum_backing_votes: u32,
	disabled_validators: Vec<ValidatorIndex>,
	node_features: NodeFeatures,
}

impl TestState {
	fn session(&self) -> SessionIndex {
		self.signing_context.session_index
	}
}

impl Default for TestState {
	fn default() -> Self {
		let chain_a = ParaId::from(1);
		let chain_b = ParaId::from(2);

		let chain_ids = vec![chain_a, chain_b];

		let validators = vec![
			Sr25519Keyring::Alice,
			Sr25519Keyring::Bob,
			Sr25519Keyring::Charlie,
			Sr25519Keyring::Dave,
			Sr25519Keyring::Ferdie,
			Sr25519Keyring::One,
		];

		let keystore = Arc::new(sc_keystore::LocalKeystore::in_memory());
		// Make sure `Alice` key is in the keystore, so this mocked node will be a parachain
		// validator.
		Keystore::sr25519_generate_new(&*keystore, ValidatorId::ID, Some(&validators[0].to_seed()))
			.expect("Insert key into keystore");

		let validator_public = validator_pubkeys(&validators);

		let validator_groups = vec![vec![2, 0, 3, 5], vec![1]]
			.into_iter()
			.map(|g| g.into_iter().map(ValidatorIndex).collect())
			.collect();
		let validator_to_group: IndexedVec<_, _> =
			vec![Some(0), Some(1), Some(0), Some(0), None, Some(0)]
				.into_iter()
				.map(|x| x.map(|x| GroupIndex(x)))
				.collect();
		let group_rotation_info =
			GroupRotationInfo { session_start_block: 0, group_rotation_frequency: 100, now: 1 };

		let availability_cores = vec![
			CoreState::Scheduled(ScheduledCore { para_id: chain_a, collator: None }),
			CoreState::Scheduled(ScheduledCore { para_id: chain_b, collator: None }),
		];

		let mut claim_queue = BTreeMap::new();
		claim_queue.insert(CoreIndex(0), [chain_a].into_iter().collect());
		claim_queue.insert(CoreIndex(1), [chain_b].into_iter().collect());

		let mut head_data = HashMap::new();
		head_data.insert(chain_a, HeadData(vec![4, 5, 6]));
		head_data.insert(chain_b, HeadData(vec![5, 6, 7]));

		let relay_parent = Hash::repeat_byte(5);

		let signing_context = SigningContext { session_index: 1, parent_hash: relay_parent };

		let validation_data = PersistedValidationData {
			parent_head: HeadData(vec![7, 8, 9]),
			relay_parent_number: 0_u32.into(),
			max_pov_size: 1024,
			relay_parent_storage_root: dummy_hash(),
		};

		Self {
			chain_ids,
			keystore,
			validators,
			validator_public,
			validator_groups: (validator_groups, group_rotation_info),
			validator_to_group,
			availability_cores,
			claim_queue,
			head_data,
			validation_data,
			signing_context,
			relay_parent,
			minimum_backing_votes: LEGACY_MIN_BACKING_VOTES,
			disabled_validators: Vec::new(),
			node_features: Default::default(),
		}
	}
}

type VirtualOverseer =
	polkadot_node_subsystem_test_helpers::TestSubsystemContextHandle<CandidateBackingMessage>;

fn test_harness<T: Future<Output = VirtualOverseer>>(
	keystore: KeystorePtr,
	test: impl FnOnce(VirtualOverseer) -> T,
) {
	let pool = sp_core::testing::TaskExecutor::new();

	let (context, virtual_overseer) =
		polkadot_node_subsystem_test_helpers::make_subsystem_context(pool.clone());

	let subsystem = async move {
		if let Err(e) = super::run(context, keystore, Metrics(None)).await {
			panic!("{:?}", e);
		}
	};

	let test_fut = test(virtual_overseer);

	futures::pin_mut!(test_fut);
	futures::pin_mut!(subsystem);
	futures::executor::block_on(future::join(
		async move {
			let mut virtual_overseer = test_fut.await;
			virtual_overseer.send(FromOrchestra::Signal(OverseerSignal::Conclude)).await;
		},
		subsystem,
	));
}

fn make_erasure_root(test: &TestState, pov: PoV, validation_data: PersistedValidationData) -> Hash {
	let available_data = AvailableData { validation_data, pov: Arc::new(pov) };

	let chunks =
		polkadot_erasure_coding::obtain_chunks_v1(test.validators.len(), &available_data).unwrap();
	polkadot_erasure_coding::branches(&chunks).root()
}

#[derive(Default, Clone)]
struct TestCandidateBuilder {
	para_id: ParaId,
	head_data: HeadData,
	pov_hash: Hash,
	relay_parent: Hash,
	erasure_root: Hash,
	persisted_validation_data_hash: Hash,
	validation_code: Vec<u8>,
}

impl TestCandidateBuilder {
	fn build(self) -> CommittedCandidateReceipt {
		CommittedCandidateReceipt {
			descriptor: CandidateDescriptor {
				para_id: self.para_id,
				pov_hash: self.pov_hash,
				relay_parent: self.relay_parent,
				erasure_root: self.erasure_root,
				collator: dummy_collator(),
				signature: dummy_collator_signature(),
				para_head: self.head_data.hash(),
				validation_code_hash: ValidationCode(self.validation_code).hash(),
				persisted_validation_data_hash: self.persisted_validation_data_hash,
			}
			.into(),
			commitments: CandidateCommitments {
				head_data: self.head_data,
				upward_messages: Default::default(),
				horizontal_messages: Default::default(),
				new_validation_code: None,
				processed_downward_messages: 0,
				hrmp_watermark: 0_u32,
			},
		}
	}
}

// Tests that the subsystem performs actions that are required on startup.
async fn test_startup(virtual_overseer: &mut VirtualOverseer, test_state: &TestState) {
	// Start work on some new parent.
	virtual_overseer
		.send(FromOrchestra::Signal(OverseerSignal::ActiveLeaves(ActiveLeavesUpdate::start_work(
			new_leaf(test_state.relay_parent, 1),
		))))
		.await;

	assert_matches!(
		virtual_overseer.recv().await,
		AllMessages::RuntimeApi(
			RuntimeApiMessage::Request(parent, RuntimeApiRequest::AsyncBackingParams(tx))
		) if parent == test_state.relay_parent => {
			tx.send(Err(ASYNC_BACKING_DISABLED_ERROR)).unwrap();
		}
	);

	// Check that subsystem job issues a request for the session index for child.
	assert_matches!(
		virtual_overseer.recv().await,
		AllMessages::RuntimeApi(
			RuntimeApiMessage::Request(parent, RuntimeApiRequest::SessionIndexForChild(tx))
		) if parent == test_state.relay_parent => {
			tx.send(Ok(test_state.signing_context.session_index)).unwrap();
		}
	);

	// Check that subsystem job issues a request for a validator set.
	assert_matches!(
		virtual_overseer.recv().await,
		AllMessages::RuntimeApi(
			RuntimeApiMessage::Request(parent, RuntimeApiRequest::Validators(tx))
		) if parent == test_state.relay_parent => {
			tx.send(Ok(test_state.validator_public.clone())).unwrap();
		}
	);

	// Check that subsystem job issues a request for the validator groups.
	assert_matches!(
		virtual_overseer.recv().await,
		AllMessages::RuntimeApi(
			RuntimeApiMessage::Request(parent, RuntimeApiRequest::ValidatorGroups(tx))
		) if parent == test_state.relay_parent => {
			tx.send(Ok(test_state.validator_groups.clone())).unwrap();
		}
	);

	// Check that subsystem job issues a request for the availability cores.
	assert_matches!(
		virtual_overseer.recv().await,
		AllMessages::RuntimeApi(
			RuntimeApiMessage::Request(parent, RuntimeApiRequest::AvailabilityCores(tx))
		) if parent == test_state.relay_parent => {
			tx.send(Ok(test_state.availability_cores.clone())).unwrap();
		}
	);

	// Node features request from runtime: all features are disabled.
	assert_matches!(
		virtual_overseer.recv().await,
		AllMessages::RuntimeApi(
			RuntimeApiMessage::Request(_parent, RuntimeApiRequest::NodeFeatures(_session_index, tx))
		) => {
			tx.send(Ok(test_state.node_features.clone())).unwrap();
		}
	);

	// Check if subsystem job issues a request for the minimum backing votes.
	assert_matches!(
		virtual_overseer.recv().await,
		AllMessages::RuntimeApi(RuntimeApiMessage::Request(
			parent,
			RuntimeApiRequest::MinimumBackingVotes(session_index, tx),
		)) if parent == test_state.relay_parent && session_index == test_state.signing_context.session_index => {
			tx.send(Ok(test_state.minimum_backing_votes)).unwrap();
		}
	);

	// Check that subsystem job issues a request for the runtime version.
	assert_matches!(
		virtual_overseer.recv().await,
		AllMessages::RuntimeApi(
			RuntimeApiMessage::Request(parent, RuntimeApiRequest::Version(tx))
		) if parent == test_state.relay_parent => {
			tx.send(Ok(RuntimeApiRequest::DISABLED_VALIDATORS_RUNTIME_REQUIREMENT)).unwrap();
		}
	);

	// Check that subsystem job issues a request for the disabled validators.
	assert_matches!(
		virtual_overseer.recv().await,
		AllMessages::RuntimeApi(
			RuntimeApiMessage::Request(parent, RuntimeApiRequest::DisabledValidators(tx))
		) if parent == test_state.relay_parent => {
			tx.send(Ok(test_state.disabled_validators.clone())).unwrap();
		}
	);

	assert_matches!(
		virtual_overseer.recv().await,
		AllMessages::RuntimeApi(
			RuntimeApiMessage::Request(parent, RuntimeApiRequest::Version(tx))
		) if parent == test_state.relay_parent => {
			tx.send(Ok(RuntimeApiRequest::CLAIM_QUEUE_RUNTIME_REQUIREMENT)).unwrap();
		}
	);

	assert_matches!(
		virtual_overseer.recv().await,
		AllMessages::RuntimeApi(
			RuntimeApiMessage::Request(parent, RuntimeApiRequest::ClaimQueue(tx))
		) if parent == test_state.relay_parent => {
			tx.send(Ok(
				test_state.claim_queue.clone()
			)).unwrap();
		}
	);
}

async fn assert_validation_requests(
	virtual_overseer: &mut VirtualOverseer,
	validation_code: ValidationCode,
) {
	assert_matches!(
		virtual_overseer.recv().await,
		AllMessages::RuntimeApi(
			RuntimeApiMessage::Request(_, RuntimeApiRequest::ValidationCodeByHash(hash, tx))
		) if hash == validation_code.hash() => {
			tx.send(Ok(Some(validation_code))).unwrap();
		}
	);

	assert_matches!(
		virtual_overseer.recv().await,
		AllMessages::RuntimeApi(
			RuntimeApiMessage::Request(_, RuntimeApiRequest::SessionIndexForChild(tx))
		) => {
			tx.send(Ok(1u32.into())).unwrap();
		}
	);

	assert_matches!(
		virtual_overseer.recv().await,
		AllMessages::RuntimeApi(
			RuntimeApiMessage::Request(_, RuntimeApiRequest::SessionExecutorParams(sess_idx, tx))
		) if sess_idx == 1 => {
			tx.send(Ok(Some(ExecutorParams::default()))).unwrap();
		}
	);

	assert_matches!(
		virtual_overseer.recv().await,
		AllMessages::RuntimeApi(
			RuntimeApiMessage::Request(_, RuntimeApiRequest::NodeFeatures(sess_idx, tx))
		) if sess_idx == 1 => {
			tx.send(Ok(NodeFeatures::EMPTY)).unwrap();
		}
	);
}

async fn assert_validate_from_exhaustive(
	virtual_overseer: &mut VirtualOverseer,
	assert_pvd: &PersistedValidationData,
	assert_pov: &PoV,
	assert_validation_code: &ValidationCode,
	assert_candidate: &CommittedCandidateReceipt,
	expected_head_data: &HeadData,
	result_validation_data: PersistedValidationData,
) {
	assert_matches!(
		virtual_overseer.recv().await,
		AllMessages::CandidateValidation(
			CandidateValidationMessage::ValidateFromExhaustive {
				pov,
				validation_data,
				validation_code,
				candidate_receipt,
				exec_kind,
				response_sender,
				..
			},
		) if validation_data == *assert_pvd &&
			validation_code == *assert_validation_code &&
<<<<<<< HEAD
			*pov == *assert_pov && &candidate_receipt.descriptor == assert_candidate.descriptor() &&
			matches!(exec_kind, PvfExecKind::BackingSystemParas { .. }) &&
=======
			*pov == *assert_pov && candidate_receipt.descriptor == assert_candidate.descriptor &&
			exec_kind == PvfExecKind::BackingSystemParas &&
>>>>>>> 028e61be
			candidate_receipt.commitments_hash == assert_candidate.commitments.hash() =>
		{
			response_sender.send(Ok(ValidationResult::Valid(
				CandidateCommitments {
					head_data: expected_head_data.clone(),
					horizontal_messages: Default::default(),
					upward_messages: Default::default(),
					new_validation_code: None,
					processed_downward_messages: 0,
					hrmp_watermark: 0,
				},
				result_validation_data,
			)))
			.unwrap();
		}
	);
}

// Test that a `CandidateBackingMessage::Second` issues validation work
// and in case validation is successful issues a `StatementDistributionMessage`.
#[test]
fn backing_second_works() {
	let test_state = TestState::default();
	test_harness(test_state.keystore.clone(), |mut virtual_overseer| async move {
		test_startup(&mut virtual_overseer, &test_state).await;

		let pov = PoV { block_data: BlockData(vec![42, 43, 44]) };
		let pvd = dummy_pvd();
		let validation_code = ValidationCode(vec![1, 2, 3]);

		let expected_head_data = test_state.head_data.get(&test_state.chain_ids[0]).unwrap();

		let pov_hash = pov.hash();
		let candidate = TestCandidateBuilder {
			para_id: test_state.chain_ids[0],
			relay_parent: test_state.relay_parent,
			pov_hash,
			head_data: expected_head_data.clone(),
			erasure_root: make_erasure_root(&test_state, pov.clone(), pvd.clone()),
			persisted_validation_data_hash: pvd.hash(),
			validation_code: validation_code.0.clone(),
		}
		.build();

		let second = CandidateBackingMessage::Second(
			test_state.relay_parent,
			candidate.to_plain(),
			pvd.clone(),
			pov.clone(),
		);

		virtual_overseer.send(FromOrchestra::Communication { msg: second }).await;

		assert_validation_requests(&mut virtual_overseer, validation_code.clone()).await;

		assert_validate_from_exhaustive(
			&mut virtual_overseer,
			&pvd,
			&pov,
			&validation_code,
			&candidate,
			expected_head_data,
			test_state.validation_data.clone(),
		)
		.await;

		assert_matches!(
			virtual_overseer.recv().await,
			AllMessages::AvailabilityStore(
				AvailabilityStoreMessage::StoreAvailableData { candidate_hash, tx, .. }
			) if candidate_hash == candidate.hash() => {
				tx.send(Ok(())).unwrap();
			}
		);

		assert_matches!(
			virtual_overseer.recv().await,
			AllMessages::StatementDistribution(
				StatementDistributionMessage::Share(
					parent_hash,
					_signed_statement,
				)
			) if parent_hash == test_state.relay_parent => {}
		);

		assert_matches!(
			virtual_overseer.recv().await,
			AllMessages::CollatorProtocol(CollatorProtocolMessage::Seconded(hash, statement)) => {
				assert_eq!(test_state.relay_parent, hash);
				assert_matches!(statement.payload(), Statement::Seconded(_));
			}
		);

		virtual_overseer
			.send(FromOrchestra::Signal(OverseerSignal::ActiveLeaves(
				ActiveLeavesUpdate::stop_work(test_state.relay_parent),
			)))
			.await;
		virtual_overseer
	});
}

// Test that the candidate reaches quorum successfully.
#[rstest]
#[case(true)]
#[case(false)]
fn backing_works(#[case] elastic_scaling_mvp: bool) {
	let mut test_state = TestState::default();
	if elastic_scaling_mvp {
		test_state
			.node_features
			.resize((node_features::FeatureIndex::ElasticScalingMVP as u8 + 1) as usize, false);
		test_state
			.node_features
			.set(node_features::FeatureIndex::ElasticScalingMVP as u8 as usize, true);
	}

	test_harness(test_state.keystore.clone(), |mut virtual_overseer| async move {
		test_startup(&mut virtual_overseer, &test_state).await;

		let pov_ab = PoV { block_data: BlockData(vec![1, 2, 3]) };
		let pvd_ab = dummy_pvd();
		let validation_code_ab = ValidationCode(vec![1, 2, 3]);

		let pov_hash = pov_ab.hash();

		let expected_head_data = test_state.head_data.get(&test_state.chain_ids[0]).unwrap();

		let candidate_a = TestCandidateBuilder {
			para_id: test_state.chain_ids[0],
			relay_parent: test_state.relay_parent,
			pov_hash,
			head_data: expected_head_data.clone(),
			erasure_root: make_erasure_root(&test_state, pov_ab.clone(), pvd_ab.clone()),
			validation_code: validation_code_ab.0.clone(),
			..Default::default()
		}
		.build();

		let candidate_a_hash = candidate_a.hash();
		let candidate_a_commitments_hash = candidate_a.commitments.hash();

		let public1 = Keystore::sr25519_generate_new(
			&*test_state.keystore,
			ValidatorId::ID,
			Some(&test_state.validators[5].to_seed()),
		)
		.expect("Insert key into keystore");
		let public2 = Keystore::sr25519_generate_new(
			&*test_state.keystore,
			ValidatorId::ID,
			Some(&test_state.validators[2].to_seed()),
		)
		.expect("Insert key into keystore");

		let signed_a = SignedFullStatementWithPVD::sign(
			&test_state.keystore,
			StatementWithPVD::Seconded(candidate_a.clone(), pvd_ab.clone()),
			&test_state.signing_context,
			ValidatorIndex(2),
			&public2.into(),
		)
		.ok()
		.flatten()
		.expect("should be signed");

		let signed_b = SignedFullStatementWithPVD::sign(
			&test_state.keystore,
			StatementWithPVD::Valid(candidate_a_hash),
			&test_state.signing_context,
			ValidatorIndex(5),
			&public1.into(),
		)
		.ok()
		.flatten()
		.expect("should be signed");

		let statement =
			CandidateBackingMessage::Statement(test_state.relay_parent, signed_a.clone());

		virtual_overseer.send(FromOrchestra::Communication { msg: statement }).await;

		assert_validation_requests(&mut virtual_overseer, validation_code_ab.clone()).await;

		// Sending a `Statement::Seconded` for our assignment will start
		// validation process. The first thing requested is the PoV.
		assert_matches!(
			virtual_overseer.recv().await,
			AllMessages::AvailabilityDistribution(
				AvailabilityDistributionMessage::FetchPoV {
					relay_parent,
					tx,
					..
				}
			) if relay_parent == test_state.relay_parent => {
				tx.send(pov_ab.clone()).unwrap();
			}
		);

		// The next step is the actual request to Validation subsystem
		// to validate the `Seconded` candidate.
		assert_matches!(
			virtual_overseer.recv().await,
			AllMessages::CandidateValidation(
				CandidateValidationMessage::ValidateFromExhaustive {
					validation_data,
					validation_code,
					candidate_receipt,
					pov,
					exec_kind,
					response_sender,
					..
				},
			) if validation_data == pvd_ab &&
				validation_code == validation_code_ab &&
<<<<<<< HEAD
				*pov == pov_ab && &candidate_receipt.descriptor == candidate_a.descriptor() &&
				matches!(exec_kind, PvfExecKind::BackingSystemParas { .. }) &&
=======
				*pov == pov_ab && candidate_receipt.descriptor == candidate_a.descriptor &&
				exec_kind == PvfExecKind::BackingSystemParas &&
>>>>>>> 028e61be
				candidate_receipt.commitments_hash == candidate_a_commitments_hash =>
			{
				response_sender.send(Ok(
					ValidationResult::Valid(CandidateCommitments {
						head_data: expected_head_data.clone(),
						upward_messages: Default::default(),
						horizontal_messages: Default::default(),
						new_validation_code: None,
						processed_downward_messages: 0,
						hrmp_watermark: 0,
					}, test_state.validation_data.clone()),
				)).unwrap();
			}
		);

		assert_matches!(
			virtual_overseer.recv().await,
			AllMessages::AvailabilityStore(
				AvailabilityStoreMessage::StoreAvailableData { candidate_hash, tx, .. }
			) if candidate_hash == candidate_a.hash() => {
				tx.send(Ok(())).unwrap();
			}
		);

		assert_matches!(
			virtual_overseer.recv().await,
			AllMessages::StatementDistribution(
				StatementDistributionMessage::Share(hash, _stmt)
			) => {
				assert_eq!(test_state.relay_parent, hash);
			}
		);

		assert_matches!(
			virtual_overseer.recv().await,
			AllMessages::Provisioner(
				ProvisionerMessage::ProvisionableData(
					_,
					ProvisionableData::BackedCandidate(candidate_receipt)
				)
			) => {
				assert_eq!(candidate_receipt, candidate_a.to_plain());
			}
		);

		let statement =
			CandidateBackingMessage::Statement(test_state.relay_parent, signed_b.clone());

		virtual_overseer.send(FromOrchestra::Communication { msg: statement }).await;

		let (tx, rx) = oneshot::channel();
		let msg = CandidateBackingMessage::GetBackableCandidates(
			std::iter::once((
				test_state.chain_ids[0],
				vec![(candidate_a_hash, test_state.relay_parent)],
			))
			.collect(),
			tx,
		);

		virtual_overseer.send(FromOrchestra::Communication { msg }).await;

		let mut candidates = rx.await.unwrap();
		assert_eq!(1, candidates.len());
		let candidates = candidates.remove(&test_state.chain_ids[0]).unwrap();
		assert_eq!(1, candidates.len());
		assert_eq!(candidates[0].validity_votes().len(), 3);

		let (validator_indices, maybe_core_index) =
			candidates[0].validator_indices_and_core_index(elastic_scaling_mvp);
		if elastic_scaling_mvp {
			assert_eq!(maybe_core_index.unwrap(), CoreIndex(0));
		} else {
			assert!(maybe_core_index.is_none());
		}

		assert_eq!(
			validator_indices,
			bitvec::bitvec![u8, bitvec::order::Lsb0; 1, 1, 0, 1].as_bitslice()
		);

		virtual_overseer
			.send(FromOrchestra::Signal(OverseerSignal::ActiveLeaves(
				ActiveLeavesUpdate::stop_work(test_state.relay_parent),
			)))
			.await;
		virtual_overseer
	});
}

#[test]
fn get_backed_candidate_preserves_order() {
	let mut test_state = TestState::default();
	test_state
		.node_features
		.resize((node_features::FeatureIndex::ElasticScalingMVP as u8 + 1) as usize, false);
	test_state
		.node_features
		.set(node_features::FeatureIndex::ElasticScalingMVP as u8 as usize, true);

	// Set a single validator as the first validator group. It simplifies the test.
	test_state.validator_groups.0[0] = vec![ValidatorIndex(2)];
	// Add another validator group for the third core.
	test_state.validator_groups.0.push(vec![ValidatorIndex(3)]);
	// Assign the second core to the same para as the first one.
	test_state.availability_cores[1] =
		CoreState::Scheduled(ScheduledCore { para_id: test_state.chain_ids[0], collator: None });
	*test_state.claim_queue.get_mut(&CoreIndex(1)).unwrap() =
		[test_state.chain_ids[0]].into_iter().collect();
	// Add another availability core for paraid 2.
	test_state.availability_cores.push(CoreState::Scheduled(ScheduledCore {
		para_id: test_state.chain_ids[1],
		collator: None,
	}));
	test_state
		.claim_queue
		.insert(CoreIndex(2), [test_state.chain_ids[1]].into_iter().collect());

	test_harness(test_state.keystore.clone(), |mut virtual_overseer| async move {
		test_startup(&mut virtual_overseer, &test_state).await;

		let pov_a = PoV { block_data: BlockData(vec![1, 2, 3]) };
		let pov_b = PoV { block_data: BlockData(vec![3, 4, 5]) };
		let pov_c = PoV { block_data: BlockData(vec![5, 6, 7]) };
		let validation_code_ab = ValidationCode(vec![1, 2, 3]);
		let validation_code_c = ValidationCode(vec![4, 5, 6]);

		let parent_head_data_a = test_state.head_data.get(&test_state.chain_ids[0]).unwrap();
		let parent_head_data_b = {
			let mut head = parent_head_data_a.clone();
			head.0[0] = 98;
			head
		};
		let output_head_data_b = {
			let mut head = parent_head_data_a.clone();
			head.0[0] = 99;
			head
		};
		let parent_head_data_c = test_state.head_data.get(&test_state.chain_ids[1]).unwrap();
		let output_head_data_c = {
			let mut head = parent_head_data_c.clone();
			head.0[0] = 97;
			head
		};

		let pvd_a = PersistedValidationData {
			parent_head: parent_head_data_a.clone(),
			relay_parent_number: 0_u32.into(),
			max_pov_size: 1024,
			relay_parent_storage_root: dummy_hash(),
		};
		let pvd_b = PersistedValidationData {
			parent_head: parent_head_data_b.clone(),
			relay_parent_number: 0_u32.into(),
			max_pov_size: 1024,
			relay_parent_storage_root: dummy_hash(),
		};
		let pvd_c = PersistedValidationData {
			parent_head: parent_head_data_c.clone(),
			relay_parent_number: 0_u32.into(),
			max_pov_size: 1024,
			relay_parent_storage_root: dummy_hash(),
		};

		let candidate_a = TestCandidateBuilder {
			para_id: test_state.chain_ids[0],
			relay_parent: test_state.relay_parent,
			pov_hash: pov_a.hash(),
			head_data: parent_head_data_b.clone(),
			erasure_root: make_erasure_root(&test_state, pov_a.clone(), pvd_a.clone()),
			validation_code: validation_code_ab.0.clone(),
			persisted_validation_data_hash: pvd_a.hash(),
		}
		.build();
		let candidate_b = TestCandidateBuilder {
			para_id: test_state.chain_ids[0],
			relay_parent: test_state.relay_parent,
			pov_hash: pov_b.hash(),
			head_data: output_head_data_b.clone(),
			erasure_root: make_erasure_root(&test_state, pov_b.clone(), pvd_b.clone()),
			validation_code: validation_code_ab.0.clone(),
			persisted_validation_data_hash: pvd_b.hash(),
		}
		.build();
		let candidate_c = TestCandidateBuilder {
			para_id: test_state.chain_ids[1],
			relay_parent: test_state.relay_parent,
			pov_hash: pov_c.hash(),
			head_data: output_head_data_c.clone(),
			erasure_root: make_erasure_root(&test_state, pov_b.clone(), pvd_c.clone()),
			validation_code: validation_code_c.0.clone(),
			persisted_validation_data_hash: pvd_c.hash(),
		}
		.build();
		let candidate_a_hash = candidate_a.hash();
		let candidate_b_hash = candidate_b.hash();
		let candidate_c_hash = candidate_c.hash();

		// Back a chain of two candidates for the first paraid. Back one candidate for the second
		// paraid.
		for (candidate, pvd, validator_index) in [
			(candidate_a, pvd_a, ValidatorIndex(2)),
			(candidate_b, pvd_b, ValidatorIndex(1)),
			(candidate_c, pvd_c, ValidatorIndex(3)),
		] {
			let public = Keystore::sr25519_generate_new(
				&*test_state.keystore,
				ValidatorId::ID,
				Some(&test_state.validators[validator_index.0 as usize].to_seed()),
			)
			.expect("Insert key into keystore");

			let signed = SignedFullStatementWithPVD::sign(
				&test_state.keystore,
				StatementWithPVD::Seconded(candidate.clone(), pvd.clone()),
				&test_state.signing_context,
				validator_index,
				&public.into(),
			)
			.ok()
			.flatten()
			.expect("should be signed");

			let statement =
				CandidateBackingMessage::Statement(test_state.relay_parent, signed.clone());

			virtual_overseer.send(FromOrchestra::Communication { msg: statement }).await;

			assert_matches!(
				virtual_overseer.recv().await,
				AllMessages::Provisioner(
					ProvisionerMessage::ProvisionableData(
						_,
						ProvisionableData::BackedCandidate(candidate_receipt)
					)
				) => {
					assert_eq!(candidate_receipt, candidate.to_plain());
				}
			);
		}

		// Happy case, all candidates should be present.
		let (tx, rx) = oneshot::channel();
		let msg = CandidateBackingMessage::GetBackableCandidates(
			[
				(
					test_state.chain_ids[0],
					vec![
						(candidate_a_hash, test_state.relay_parent),
						(candidate_b_hash, test_state.relay_parent),
					],
				),
				(test_state.chain_ids[1], vec![(candidate_c_hash, test_state.relay_parent)]),
			]
			.into_iter()
			.collect(),
			tx,
		);
		virtual_overseer.send(FromOrchestra::Communication { msg }).await;
		let mut candidates = rx.await.unwrap();
		assert_eq!(2, candidates.len());
		assert_eq!(
			candidates
				.remove(&test_state.chain_ids[0])
				.unwrap()
				.iter()
				.map(|c| c.hash())
				.collect::<Vec<_>>(),
			vec![candidate_a_hash, candidate_b_hash]
		);
		assert_eq!(
			candidates
				.remove(&test_state.chain_ids[1])
				.unwrap()
				.iter()
				.map(|c| c.hash())
				.collect::<Vec<_>>(),
			vec![candidate_c_hash]
		);

		// The first candidate of the first para is invalid (we supply the wrong relay parent or a
		// wrong candidate hash). No candidates should be returned for paraid 1. ParaId 2 should be
		// fine.
		for candidates in [
			vec![
				(candidate_a_hash, Hash::repeat_byte(9)),
				(candidate_b_hash, test_state.relay_parent),
			],
			vec![
				(CandidateHash(Hash::repeat_byte(9)), test_state.relay_parent),
				(candidate_b_hash, test_state.relay_parent),
			],
		] {
			let (tx, rx) = oneshot::channel();
			let msg = CandidateBackingMessage::GetBackableCandidates(
				[
					(test_state.chain_ids[0], candidates),
					(test_state.chain_ids[1], vec![(candidate_c_hash, test_state.relay_parent)]),
				]
				.into_iter()
				.collect(),
				tx,
			);
			virtual_overseer.send(FromOrchestra::Communication { msg }).await;
			let mut candidates = rx.await.unwrap();
			assert_eq!(candidates.len(), 1);

			assert!(candidates.remove(&test_state.chain_ids[0]).is_none());
			assert_eq!(
				candidates
					.remove(&test_state.chain_ids[1])
					.unwrap()
					.iter()
					.map(|c| c.hash())
					.collect::<Vec<_>>(),
				vec![candidate_c_hash]
			);
		}

		// The second candidate of the first para is invalid (we supply the wrong relay parent or a
		// wrong candidate hash). The first candidate of the first para should still be present.
		// ParaId 2 is fine.
		for candidates in [
			vec![
				(candidate_a_hash, test_state.relay_parent),
				(candidate_b_hash, Hash::repeat_byte(9)),
			],
			vec![
				(candidate_a_hash, test_state.relay_parent),
				(CandidateHash(Hash::repeat_byte(9)), test_state.relay_parent),
			],
		] {
			let (tx, rx) = oneshot::channel();
			let msg = CandidateBackingMessage::GetBackableCandidates(
				[
					(test_state.chain_ids[0], candidates),
					(test_state.chain_ids[1], vec![(candidate_c_hash, test_state.relay_parent)]),
				]
				.into_iter()
				.collect(),
				tx,
			);
			virtual_overseer.send(FromOrchestra::Communication { msg }).await;
			let mut candidates = rx.await.unwrap();
			assert_eq!(2, candidates.len());
			assert_eq!(
				candidates
					.remove(&test_state.chain_ids[0])
					.unwrap()
					.iter()
					.map(|c| c.hash())
					.collect::<Vec<_>>(),
				vec![candidate_a_hash]
			);
			assert_eq!(
				candidates
					.remove(&test_state.chain_ids[1])
					.unwrap()
					.iter()
					.map(|c| c.hash())
					.collect::<Vec<_>>(),
				vec![candidate_c_hash]
			);
		}

		// Both candidates of para id 1 are invalid (we supply the wrong relay parent or a wrong
		// candidate hash). No candidates should be returned for para id 1. Para Id 2 is fine.
		for candidates in [
			vec![
				(CandidateHash(Hash::repeat_byte(9)), test_state.relay_parent),
				(CandidateHash(Hash::repeat_byte(10)), test_state.relay_parent),
			],
			vec![
				(candidate_a_hash, Hash::repeat_byte(9)),
				(candidate_b_hash, Hash::repeat_byte(10)),
			],
		] {
			let (tx, rx) = oneshot::channel();
			let msg = CandidateBackingMessage::GetBackableCandidates(
				[
					(test_state.chain_ids[0], candidates),
					(test_state.chain_ids[1], vec![(candidate_c_hash, test_state.relay_parent)]),
				]
				.into_iter()
				.collect(),
				tx,
			);
			virtual_overseer.send(FromOrchestra::Communication { msg }).await;
			let mut candidates = rx.await.unwrap();
			assert_eq!(candidates.len(), 1);

			assert!(candidates.remove(&test_state.chain_ids[0]).is_none());
			assert_eq!(
				candidates
					.remove(&test_state.chain_ids[1])
					.unwrap()
					.iter()
					.map(|c| c.hash())
					.collect::<Vec<_>>(),
				vec![candidate_c_hash]
			);
		}

		virtual_overseer
			.send(FromOrchestra::Signal(OverseerSignal::ActiveLeaves(
				ActiveLeavesUpdate::stop_work(test_state.relay_parent),
			)))
			.await;
		virtual_overseer
	});
}

#[test]
fn extract_core_index_from_statement_works() {
	let test_state = TestState::default();

	let pov_a = PoV { block_data: BlockData(vec![42, 43, 44]) };
	let pvd_a = dummy_pvd();
	let validation_code_a = ValidationCode(vec![1, 2, 3]);

	let pov_hash = pov_a.hash();

	let mut candidate = TestCandidateBuilder {
		para_id: test_state.chain_ids[0],
		relay_parent: test_state.relay_parent,
		pov_hash,
		erasure_root: make_erasure_root(&test_state, pov_a.clone(), pvd_a.clone()),
		persisted_validation_data_hash: pvd_a.hash(),
		validation_code: validation_code_a.0.clone(),
		..Default::default()
	}
	.build();

	let public2 = Keystore::sr25519_generate_new(
		&*test_state.keystore,
		ValidatorId::ID,
		Some(&test_state.validators[2].to_seed()),
	)
	.expect("Insert key into keystore");

	let signed_statement_1 = SignedFullStatementWithPVD::sign(
		&test_state.keystore,
		StatementWithPVD::Seconded(candidate.clone(), pvd_a.clone()),
		&test_state.signing_context,
		ValidatorIndex(2),
		&public2.into(),
	)
	.ok()
	.flatten()
	.expect("should be signed");

	let public1 = Keystore::sr25519_generate_new(
		&*test_state.keystore,
		ValidatorId::ID,
		Some(&test_state.validators[1].to_seed()),
	)
	.expect("Insert key into keystore");

	let signed_statement_2 = SignedFullStatementWithPVD::sign(
		&test_state.keystore,
		StatementWithPVD::Seconded(candidate.clone(), pvd_a.clone()),
		&test_state.signing_context,
		ValidatorIndex(1),
		&public1.into(),
	)
	.ok()
	.flatten()
	.expect("should be signed");

	candidate.descriptor.set_para_id(test_state.chain_ids[1]);

	let signed_statement_3 = SignedFullStatementWithPVD::sign(
		&test_state.keystore,
		StatementWithPVD::Seconded(candidate, pvd_a.clone()),
		&test_state.signing_context,
		ValidatorIndex(1),
		&public1.into(),
	)
	.ok()
	.flatten()
	.expect("should be signed");

	let core_index_1 = core_index_from_statement(
		&test_state.validator_to_group,
		&test_state.validator_groups.1,
		test_state.availability_cores.len() as _,
		&test_state.claim_queue.clone().into(),
		&signed_statement_1,
	)
	.unwrap();

	assert_eq!(core_index_1, CoreIndex(0));

	let core_index_2 = core_index_from_statement(
		&test_state.validator_to_group,
		&test_state.validator_groups.1,
		test_state.availability_cores.len() as _,
		&test_state.claim_queue.clone().into(),
		&signed_statement_2,
	);

	// Must be none, para_id in descriptor is different than para assigned to core
	assert_eq!(core_index_2, None);

	let core_index_3 = core_index_from_statement(
		&test_state.validator_to_group,
		&test_state.validator_groups.1,
		test_state.availability_cores.len() as _,
		&test_state.claim_queue.clone().into(),
		&signed_statement_3,
	)
	.unwrap();

	assert_eq!(core_index_3, CoreIndex(1));
}

#[test]
fn backing_works_while_validation_ongoing() {
	let test_state = TestState::default();
	test_harness(test_state.keystore.clone(), |mut virtual_overseer| async move {
		test_startup(&mut virtual_overseer, &test_state).await;

		let pov_abc = PoV { block_data: BlockData(vec![1, 2, 3]) };
		let pvd_abc = dummy_pvd();
		let validation_code_abc = ValidationCode(vec![1, 2, 3]);

		let pov_hash = pov_abc.hash();

		let expected_head_data = test_state.head_data.get(&test_state.chain_ids[0]).unwrap();

		let candidate_a = TestCandidateBuilder {
			para_id: test_state.chain_ids[0],
			relay_parent: test_state.relay_parent,
			pov_hash,
			head_data: expected_head_data.clone(),
			erasure_root: make_erasure_root(&test_state, pov_abc.clone(), pvd_abc.clone()),
			validation_code: validation_code_abc.0.clone(),
			..Default::default()
		}
		.build();

		let candidate_a_hash = candidate_a.hash();
		let candidate_a_commitments_hash = candidate_a.commitments.hash();

		let public1 = Keystore::sr25519_generate_new(
			&*test_state.keystore,
			ValidatorId::ID,
			Some(&test_state.validators[5].to_seed()),
		)
		.expect("Insert key into keystore");
		let public2 = Keystore::sr25519_generate_new(
			&*test_state.keystore,
			ValidatorId::ID,
			Some(&test_state.validators[2].to_seed()),
		)
		.expect("Insert key into keystore");
		let public3 = Keystore::sr25519_generate_new(
			&*test_state.keystore,
			ValidatorId::ID,
			Some(&test_state.validators[3].to_seed()),
		)
		.expect("Insert key into keystore");

		let signed_a = SignedFullStatementWithPVD::sign(
			&test_state.keystore,
			StatementWithPVD::Seconded(candidate_a.clone(), pvd_abc.clone()),
			&test_state.signing_context,
			ValidatorIndex(2),
			&public2.into(),
		)
		.ok()
		.flatten()
		.expect("should be signed");

		let signed_b = SignedFullStatementWithPVD::sign(
			&test_state.keystore,
			StatementWithPVD::Valid(candidate_a_hash),
			&test_state.signing_context,
			ValidatorIndex(5),
			&public1.into(),
		)
		.ok()
		.flatten()
		.expect("should be signed");

		let signed_c = SignedFullStatementWithPVD::sign(
			&test_state.keystore,
			StatementWithPVD::Valid(candidate_a_hash),
			&test_state.signing_context,
			ValidatorIndex(3),
			&public3.into(),
		)
		.ok()
		.flatten()
		.expect("should be signed");

		let statement =
			CandidateBackingMessage::Statement(test_state.relay_parent, signed_a.clone());
		virtual_overseer.send(FromOrchestra::Communication { msg: statement }).await;

		assert_validation_requests(&mut virtual_overseer, validation_code_abc.clone()).await;

		// Sending a `Statement::Seconded` for our assignment will start
		// validation process. The first thing requested is PoV from the
		// `PoVDistribution`.
		assert_matches!(
			virtual_overseer.recv().await,
			AllMessages::AvailabilityDistribution(
				AvailabilityDistributionMessage::FetchPoV {
					relay_parent,
					tx,
					..
				}
			) if relay_parent == test_state.relay_parent => {
				tx.send(pov_abc.clone()).unwrap();
			}
		);

		// The next step is the actual request to Validation subsystem
		// to validate the `Seconded` candidate.
		assert_matches!(
			virtual_overseer.recv().await,
			AllMessages::CandidateValidation(
				CandidateValidationMessage::ValidateFromExhaustive {
					validation_data,
					validation_code,
					candidate_receipt,
					pov,
					exec_kind,
					response_sender,
					..
				},
			) if validation_data == pvd_abc &&
				validation_code == validation_code_abc &&
<<<<<<< HEAD
				*pov == pov_abc && &candidate_receipt.descriptor == candidate_a.descriptor() &&
				matches!(exec_kind, PvfExecKind::BackingSystemParas { .. }) &&
=======
				*pov == pov_abc && candidate_receipt.descriptor == candidate_a.descriptor &&
				exec_kind == PvfExecKind::BackingSystemParas &&
>>>>>>> 028e61be
				candidate_a_commitments_hash == candidate_receipt.commitments_hash =>
			{
				// we never validate the candidate. our local node
				// shouldn't issue any statements.
				std::mem::forget(response_sender);
			}
		);

		let statement =
			CandidateBackingMessage::Statement(test_state.relay_parent, signed_b.clone());

		virtual_overseer.send(FromOrchestra::Communication { msg: statement }).await;

		// Candidate gets backed entirely by other votes.
		assert_matches!(
			virtual_overseer.recv().await,
			AllMessages::Provisioner(
				ProvisionerMessage::ProvisionableData(
					_,
					ProvisionableData::BackedCandidate(CandidateReceipt {
						descriptor,
						..
					})
				)
			) if descriptor == candidate_a.descriptor
		);

		let statement =
			CandidateBackingMessage::Statement(test_state.relay_parent, signed_c.clone());

		virtual_overseer.send(FromOrchestra::Communication { msg: statement }).await;

		let (tx, rx) = oneshot::channel();
		let msg = CandidateBackingMessage::GetBackableCandidates(
			std::iter::once((
				test_state.chain_ids[0],
				vec![(candidate_a.hash(), test_state.relay_parent)],
			))
			.collect(),
			tx,
		);

		virtual_overseer.send(FromOrchestra::Communication { msg }).await;

		let mut candidates = rx.await.unwrap();
		assert_eq!(candidates.len(), 1);
		let candidates = candidates.remove(&test_state.chain_ids[0]).unwrap();
		assert_eq!(1, candidates.len());
		assert_eq!(candidates[0].validity_votes().len(), 3);

		assert!(candidates[0]
			.validity_votes()
			.contains(&ValidityAttestation::Implicit(signed_a.signature().clone())));
		assert!(candidates[0]
			.validity_votes()
			.contains(&ValidityAttestation::Explicit(signed_b.signature().clone())));
		assert!(candidates[0]
			.validity_votes()
			.contains(&ValidityAttestation::Explicit(signed_c.signature().clone())));
		assert_eq!(
			candidates[0].validator_indices_and_core_index(false),
			(bitvec::bitvec![u8, bitvec::order::Lsb0; 1, 0, 1, 1].as_bitslice(), None)
		);

		virtual_overseer
			.send(FromOrchestra::Signal(OverseerSignal::ActiveLeaves(
				ActiveLeavesUpdate::stop_work(test_state.relay_parent),
			)))
			.await;
		virtual_overseer
	});
}

// Issuing conflicting statements on the same candidate should
// be a misbehavior.
#[test]
fn backing_misbehavior_works() {
	let test_state = TestState::default();
	test_harness(test_state.keystore.clone(), |mut virtual_overseer| async move {
		test_startup(&mut virtual_overseer, &test_state).await;

		let pov_a = PoV { block_data: BlockData(vec![1, 2, 3]) };

		let pov_hash = pov_a.hash();
		let pvd_a = dummy_pvd();
		let validation_code_a = ValidationCode(vec![1, 2, 3]);

		let expected_head_data = test_state.head_data.get(&test_state.chain_ids[0]).unwrap();

		let candidate_a = TestCandidateBuilder {
			para_id: test_state.chain_ids[0],
			relay_parent: test_state.relay_parent,
			pov_hash,
			erasure_root: make_erasure_root(&test_state, pov_a.clone(), pvd_a.clone()),
			head_data: expected_head_data.clone(),
			validation_code: validation_code_a.0.clone(),
			..Default::default()
		}
		.build();

		let candidate_a_hash = candidate_a.hash();
		let candidate_a_commitments_hash = candidate_a.commitments.hash();

		let public2 = Keystore::sr25519_generate_new(
			&*test_state.keystore,
			ValidatorId::ID,
			Some(&test_state.validators[2].to_seed()),
		)
		.expect("Insert key into keystore");
		let seconded_2 = SignedFullStatementWithPVD::sign(
			&test_state.keystore,
			StatementWithPVD::Seconded(candidate_a.clone(), pvd_a.clone()),
			&test_state.signing_context,
			ValidatorIndex(2),
			&public2.into(),
		)
		.ok()
		.flatten()
		.expect("should be signed");

		let valid_2 = SignedFullStatementWithPVD::sign(
			&test_state.keystore,
			StatementWithPVD::Valid(candidate_a_hash),
			&test_state.signing_context,
			ValidatorIndex(2),
			&public2.into(),
		)
		.ok()
		.flatten()
		.expect("should be signed");

		let statement =
			CandidateBackingMessage::Statement(test_state.relay_parent, seconded_2.clone());

		virtual_overseer.send(FromOrchestra::Communication { msg: statement }).await;

		assert_validation_requests(&mut virtual_overseer, validation_code_a.clone()).await;

		assert_matches!(
			virtual_overseer.recv().await,
			AllMessages::AvailabilityDistribution(
				AvailabilityDistributionMessage::FetchPoV {
					relay_parent,
					tx,
					..
				}
			) if relay_parent == test_state.relay_parent => {
				tx.send(pov_a.clone()).unwrap();
			}
		);

		assert_matches!(
			virtual_overseer.recv().await,
			AllMessages::CandidateValidation(
				CandidateValidationMessage::ValidateFromExhaustive {
					validation_data,
					validation_code,
					candidate_receipt,
					pov,
					exec_kind,
					response_sender,
					..
				},
			) if validation_data == pvd_a &&
				validation_code == validation_code_a &&
<<<<<<< HEAD
				*pov == pov_a && &candidate_receipt.descriptor == candidate_a.descriptor() &&
				matches!(exec_kind, PvfExecKind::BackingSystemParas { .. }) &&
=======
				*pov == pov_a && candidate_receipt.descriptor == candidate_a.descriptor &&
				exec_kind == PvfExecKind::BackingSystemParas &&
>>>>>>> 028e61be
				candidate_a_commitments_hash == candidate_receipt.commitments_hash =>
			{
				response_sender.send(Ok(
					ValidationResult::Valid(CandidateCommitments {
						head_data: expected_head_data.clone(),
						upward_messages: Default::default(),
						horizontal_messages: Default::default(),
						new_validation_code: None,
						processed_downward_messages: 0,
						hrmp_watermark: 0,
					}, test_state.validation_data.clone()),
				)).unwrap();
			}
		);

		assert_matches!(
			virtual_overseer.recv().await,
			AllMessages::AvailabilityStore(
				AvailabilityStoreMessage::StoreAvailableData { candidate_hash, tx, .. }
			) if candidate_hash == candidate_a.hash() => {
					tx.send(Ok(())).unwrap();
				}
		);

		assert_matches!(
			virtual_overseer.recv().await,
			AllMessages::StatementDistribution(
				StatementDistributionMessage::Share(
					relay_parent,
					signed_statement,
				)
			) if relay_parent == test_state.relay_parent => {
				assert_eq!(*signed_statement.payload(), StatementWithPVD::Valid(candidate_a_hash));
			}
		);

		assert_matches!(
			virtual_overseer.recv().await,
			AllMessages::Provisioner(
				ProvisionerMessage::ProvisionableData(
					_,
					ProvisionableData::BackedCandidate(CandidateReceipt {
						descriptor,
						..
					})
				)
			) if descriptor == candidate_a.descriptor
		);

		// This `Valid` statement is redundant after the `Seconded` statement already sent.
		let statement =
			CandidateBackingMessage::Statement(test_state.relay_parent, valid_2.clone());

		virtual_overseer.send(FromOrchestra::Communication { msg: statement }).await;

		assert_matches!(
			virtual_overseer.recv().await,
			AllMessages::Provisioner(
				ProvisionerMessage::ProvisionableData(
					_,
					ProvisionableData::MisbehaviorReport(
						relay_parent,
						validator_index,
						Misbehavior::ValidityDoubleVote(vdv),
					)
				)
			) if relay_parent == test_state.relay_parent => {
				let ((t1, s1), (t2, s2)) = vdv.deconstruct::<TableContext>();
				let t1 = table_statement_to_primitive(t1);
				let t2 = table_statement_to_primitive(t2);

				SignedFullStatement::new(
					t1,
					validator_index,
					s1,
					&test_state.signing_context,
					&test_state.validator_public[validator_index.0 as usize],
				).expect("signature must be valid");

				SignedFullStatement::new(
					t2,
					validator_index,
					s2,
					&test_state.signing_context,
					&test_state.validator_public[validator_index.0 as usize],
				).expect("signature must be valid");
			}
		);
		virtual_overseer
	});
}

// Test that if we are asked to second an invalid candidate we
// can still second a valid one afterwards.
#[test]
fn backing_dont_second_invalid() {
	let test_state = TestState::default();
	test_harness(test_state.keystore.clone(), |mut virtual_overseer| async move {
		test_startup(&mut virtual_overseer, &test_state).await;

		let pov_block_a = PoV { block_data: BlockData(vec![42, 43, 44]) };
		let pvd_a = dummy_pvd();
		let validation_code_a = ValidationCode(vec![1, 2, 3]);

		let pov_block_b = PoV { block_data: BlockData(vec![45, 46, 47]) };
		let pvd_b = {
			let mut pvd_b = pvd_a.clone();
			pvd_b.parent_head = HeadData(vec![14, 15, 16]);
			pvd_b.max_pov_size = pvd_a.max_pov_size / 2;
			pvd_b
		};
		let validation_code_b = ValidationCode(vec![4, 5, 6]);

		let pov_hash_a = pov_block_a.hash();
		let pov_hash_b = pov_block_b.hash();

		let expected_head_data = test_state.head_data.get(&test_state.chain_ids[0]).unwrap();

		let candidate_a = TestCandidateBuilder {
			para_id: test_state.chain_ids[0],
			relay_parent: test_state.relay_parent,
			pov_hash: pov_hash_a,
			erasure_root: make_erasure_root(&test_state, pov_block_a.clone(), pvd_a.clone()),
			persisted_validation_data_hash: pvd_a.hash(),
			validation_code: validation_code_a.0.clone(),
			..Default::default()
		}
		.build();

		let candidate_b = TestCandidateBuilder {
			para_id: test_state.chain_ids[0],
			relay_parent: test_state.relay_parent,
			pov_hash: pov_hash_b,
			erasure_root: make_erasure_root(&test_state, pov_block_b.clone(), pvd_b.clone()),
			head_data: expected_head_data.clone(),
			persisted_validation_data_hash: pvd_b.hash(),
			validation_code: validation_code_b.0.clone(),
		}
		.build();

		let second = CandidateBackingMessage::Second(
			test_state.relay_parent,
			candidate_a.to_plain(),
			pvd_a.clone(),
			pov_block_a.clone(),
		);

		virtual_overseer.send(FromOrchestra::Communication { msg: second }).await;

		assert_validation_requests(&mut virtual_overseer, validation_code_a.clone()).await;

		assert_matches!(
			virtual_overseer.recv().await,
			AllMessages::CandidateValidation(
				CandidateValidationMessage::ValidateFromExhaustive {
					validation_data,
					validation_code,
					candidate_receipt,
					pov,
					exec_kind,
					response_sender,
					..
				},
			) if validation_data == pvd_a &&
				validation_code == validation_code_a &&
<<<<<<< HEAD
				*pov == pov_block_a && &candidate_receipt.descriptor == candidate_a.descriptor() &&
				matches!(exec_kind, PvfExecKind::BackingSystemParas { .. }) &&
=======
				*pov == pov_block_a && candidate_receipt.descriptor == candidate_a.descriptor &&
				exec_kind == PvfExecKind::BackingSystemParas &&
>>>>>>> 028e61be
				candidate_a.commitments.hash() == candidate_receipt.commitments_hash =>
			{
				response_sender.send(Ok(ValidationResult::Invalid(InvalidCandidate::BadReturn))).unwrap();
			}
		);

		assert_matches!(
			virtual_overseer.recv().await,
			AllMessages::CollatorProtocol(
				CollatorProtocolMessage::Invalid(parent_hash, c)
			) if parent_hash == test_state.relay_parent && c == candidate_a.to_plain()
		);

		let second = CandidateBackingMessage::Second(
			test_state.relay_parent,
			candidate_b.to_plain(),
			pvd_b.clone(),
			pov_block_b.clone(),
		);

		virtual_overseer.send(FromOrchestra::Communication { msg: second }).await;

		assert_validation_requests(&mut virtual_overseer, validation_code_b.clone()).await;

		assert_matches!(
			virtual_overseer.recv().await,
			AllMessages::CandidateValidation(
				CandidateValidationMessage::ValidateFromExhaustive {
					validation_data,
					validation_code,
					candidate_receipt,
					pov,
					exec_kind,
					response_sender,
					..
				},
			) if validation_data == pvd_b &&
				validation_code == validation_code_b &&
<<<<<<< HEAD
				*pov == pov_block_b && &candidate_receipt.descriptor == candidate_b.descriptor() &&
				matches!(exec_kind, PvfExecKind::BackingSystemParas { .. }) &&
=======
				*pov == pov_block_b && candidate_receipt.descriptor == candidate_b.descriptor &&
				exec_kind == PvfExecKind::BackingSystemParas &&
>>>>>>> 028e61be
				candidate_b.commitments.hash() == candidate_receipt.commitments_hash =>
			{
				response_sender.send(Ok(
					ValidationResult::Valid(CandidateCommitments {
						head_data: expected_head_data.clone(),
						upward_messages: Default::default(),
						horizontal_messages: Default::default(),
						new_validation_code: None,
						processed_downward_messages: 0,
						hrmp_watermark: 0,
					}, pvd_b.clone()),
				)).unwrap();
			}
		);

		assert_matches!(
			virtual_overseer.recv().await,
			AllMessages::AvailabilityStore(
				AvailabilityStoreMessage::StoreAvailableData { candidate_hash, tx, .. }
			) if candidate_hash == candidate_b.hash() => {
				tx.send(Ok(())).unwrap();
			}
		);

		assert_matches!(
			virtual_overseer.recv().await,
			AllMessages::StatementDistribution(
				StatementDistributionMessage::Share(
					parent_hash,
					signed_statement,
				)
			) if parent_hash == test_state.relay_parent => {
				assert_eq!(*signed_statement.payload(), StatementWithPVD::Seconded(candidate_b, pvd_b.clone()));
			}
		);

		virtual_overseer
			.send(FromOrchestra::Signal(OverseerSignal::ActiveLeaves(
				ActiveLeavesUpdate::stop_work(test_state.relay_parent),
			)))
			.await;
		virtual_overseer
	});
}

// Test that if we have already issued a statement (in this case `Invalid`) about a
// candidate we will not be issuing a `Seconded` statement on it.
#[test]
fn backing_second_after_first_fails_works() {
	let test_state = TestState::default();
	test_harness(test_state.keystore.clone(), |mut virtual_overseer| async move {
		test_startup(&mut virtual_overseer, &test_state).await;

		let pov_a = PoV { block_data: BlockData(vec![42, 43, 44]) };
		let pvd_a = dummy_pvd();
		let validation_code_a = ValidationCode(vec![1, 2, 3]);

		let pov_hash = pov_a.hash();

		let candidate = TestCandidateBuilder {
			para_id: test_state.chain_ids[0],
			relay_parent: test_state.relay_parent,
			pov_hash,
			erasure_root: make_erasure_root(&test_state, pov_a.clone(), pvd_a.clone()),
			persisted_validation_data_hash: pvd_a.hash(),
			validation_code: validation_code_a.0.clone(),
			..Default::default()
		}
		.build();

		let validator2 = Keystore::sr25519_generate_new(
			&*test_state.keystore,
			ValidatorId::ID,
			Some(&test_state.validators[2].to_seed()),
		)
		.expect("Insert key into keystore");

		let signed_a = SignedFullStatementWithPVD::sign(
			&test_state.keystore,
			StatementWithPVD::Seconded(candidate.clone(), pvd_a.clone()),
			&test_state.signing_context,
			ValidatorIndex(2),
			&validator2.into(),
		)
		.ok()
		.flatten()
		.expect("should be signed");

		// Send in a `Statement` with a candidate.
		let statement =
			CandidateBackingMessage::Statement(test_state.relay_parent, signed_a.clone());

		virtual_overseer.send(FromOrchestra::Communication { msg: statement }).await;

		assert_validation_requests(&mut virtual_overseer, validation_code_a.clone()).await;

		// Subsystem requests PoV and requests validation.
		assert_matches!(
			virtual_overseer.recv().await,
			AllMessages::AvailabilityDistribution(
				AvailabilityDistributionMessage::FetchPoV {
					relay_parent,
					tx,
					..
				}
			) if relay_parent == test_state.relay_parent => {
				tx.send(pov_a.clone()).unwrap();
			}
		);

		// Tell subsystem that this candidate is invalid.
		assert_matches!(
			virtual_overseer.recv().await,
			AllMessages::CandidateValidation(
				CandidateValidationMessage::ValidateFromExhaustive {
					validation_data,
					validation_code,
					candidate_receipt,
					pov,
					exec_kind,
					response_sender,
					..
				},
			) if validation_data == pvd_a &&
				validation_code == validation_code_a &&
<<<<<<< HEAD
				*pov == pov_a && &candidate_receipt.descriptor == candidate.descriptor() &&
				matches!(exec_kind, PvfExecKind::BackingSystemParas { .. }) &&
=======
				*pov == pov_a && candidate_receipt.descriptor == candidate.descriptor &&
				exec_kind == PvfExecKind::BackingSystemParas &&
>>>>>>> 028e61be
				candidate.commitments.hash() == candidate_receipt.commitments_hash =>
			{
				response_sender.send(Ok(ValidationResult::Invalid(InvalidCandidate::BadReturn))).unwrap();
			}
		);

		// Ask subsystem to `Second` a candidate that already has a statement issued about.
		// This should emit no actions from subsystem.
		let second = CandidateBackingMessage::Second(
			test_state.relay_parent,
			candidate.to_plain(),
			pvd_a.clone(),
			pov_a.clone(),
		);

		virtual_overseer.send(FromOrchestra::Communication { msg: second }).await;

		let pov_to_second = PoV { block_data: BlockData(vec![3, 2, 1]) };
		let pvd_to_second = dummy_pvd();
		let validation_code_to_second = ValidationCode(vec![5, 6, 7]);

		let pov_hash = pov_to_second.hash();

		let candidate_to_second = TestCandidateBuilder {
			para_id: test_state.chain_ids[0],
			relay_parent: test_state.relay_parent,
			pov_hash,
			erasure_root: make_erasure_root(
				&test_state,
				pov_to_second.clone(),
				pvd_to_second.clone(),
			),
			persisted_validation_data_hash: pvd_to_second.hash(),
			validation_code: validation_code_to_second.0.clone(),
			..Default::default()
		}
		.build();

		let second = CandidateBackingMessage::Second(
			test_state.relay_parent,
			candidate_to_second.to_plain(),
			pvd_to_second.clone(),
			pov_to_second.clone(),
		);

		// In order to trigger _some_ actions from subsystem ask it to second another
		// candidate. The only reason to do so is to make sure that no actions were
		// triggered on the prev step.
		virtual_overseer.send(FromOrchestra::Communication { msg: second }).await;

		assert_validation_requests(&mut virtual_overseer, validation_code_to_second.clone()).await;

		assert_matches!(
			virtual_overseer.recv().await,
			AllMessages::CandidateValidation(
				CandidateValidationMessage::ValidateFromExhaustive { pov, .. },
			) => {
				assert_eq!(&*pov, &pov_to_second);
			}
		);
		virtual_overseer
	});
}

// That that if the validation of the candidate has failed this does not stop
// the work of this subsystem and so it is not fatal to the node.
#[test]
fn backing_works_after_failed_validation() {
	let test_state = TestState::default();
	test_harness(test_state.keystore.clone(), |mut virtual_overseer| async move {
		test_startup(&mut virtual_overseer, &test_state).await;

		let pov_a = PoV { block_data: BlockData(vec![42, 43, 44]) };
		let pvd_a = dummy_pvd();
		let validation_code_a = ValidationCode(vec![1, 2, 3]);

		let pov_hash = pov_a.hash();

		let candidate = TestCandidateBuilder {
			para_id: test_state.chain_ids[0],
			relay_parent: test_state.relay_parent,
			pov_hash,
			erasure_root: make_erasure_root(&test_state, pov_a.clone(), pvd_a.clone()),
			validation_code: validation_code_a.0.clone(),
			..Default::default()
		}
		.build();

		let public2 = Keystore::sr25519_generate_new(
			&*test_state.keystore,
			ValidatorId::ID,
			Some(&test_state.validators[2].to_seed()),
		)
		.expect("Insert key into keystore");
		let signed_a = SignedFullStatementWithPVD::sign(
			&test_state.keystore,
			StatementWithPVD::Seconded(candidate.clone(), pvd_a.clone()),
			&test_state.signing_context,
			ValidatorIndex(2),
			&public2.into(),
		)
		.ok()
		.flatten()
		.expect("should be signed");

		// Send in a `Statement` with a candidate.
		let statement =
			CandidateBackingMessage::Statement(test_state.relay_parent, signed_a.clone());

		virtual_overseer.send(FromOrchestra::Communication { msg: statement }).await;

		assert_validation_requests(&mut virtual_overseer, validation_code_a.clone()).await;

		// Subsystem requests PoV and requests validation.
		assert_matches!(
			virtual_overseer.recv().await,
			AllMessages::AvailabilityDistribution(
				AvailabilityDistributionMessage::FetchPoV {
					relay_parent,
					tx,
					..
				}
			) if relay_parent == test_state.relay_parent => {
				tx.send(pov_a.clone()).unwrap();
			}
		);

		// Tell subsystem that this candidate is invalid.
		assert_matches!(
			virtual_overseer.recv().await,
			AllMessages::CandidateValidation(
				CandidateValidationMessage::ValidateFromExhaustive {
					validation_data,
					validation_code,
					candidate_receipt,
					pov,
					exec_kind,
					response_sender,
					..
				},
			) if validation_data == pvd_a &&
				validation_code == validation_code_a &&
<<<<<<< HEAD
				*pov == pov_a && &candidate_receipt.descriptor == candidate.descriptor() &&
				matches!(exec_kind, PvfExecKind::BackingSystemParas { .. }) &&
=======
				*pov == pov_a && candidate_receipt.descriptor == candidate.descriptor &&
				exec_kind == PvfExecKind::BackingSystemParas &&
>>>>>>> 028e61be
				candidate.commitments.hash() == candidate_receipt.commitments_hash =>
			{
				response_sender.send(Err(ValidationFailed("Internal test error".into()))).unwrap();
			}
		);

		// Try to get a set of backable candidates to trigger _some_ action in the subsystem
		// and check that it is still alive.
		let (tx, rx) = oneshot::channel();
		let msg = CandidateBackingMessage::GetBackableCandidates(
			std::iter::once((
				test_state.chain_ids[0],
				vec![(candidate.hash(), test_state.relay_parent)],
			))
			.collect(),
			tx,
		);

		virtual_overseer.send(FromOrchestra::Communication { msg }).await;
		assert_eq!(rx.await.unwrap().len(), 0);
		virtual_overseer
	});
}

#[test]
fn candidate_backing_reorders_votes() {
	use sp_core::Encode;

	let core_idx = CoreIndex(10);
	let validators = vec![
		Sr25519Keyring::Alice,
		Sr25519Keyring::Bob,
		Sr25519Keyring::Charlie,
		Sr25519Keyring::Dave,
		Sr25519Keyring::Ferdie,
		Sr25519Keyring::One,
	];

	let validator_public = validator_pubkeys(&validators);
	let validator_groups = {
		let mut validator_groups = HashMap::new();
		validator_groups
			.insert(core_idx, vec![0, 1, 2, 3, 4, 5].into_iter().map(ValidatorIndex).collect());
		validator_groups
	};

	let table_context = TableContext {
		validator: None,
		disabled_validators: Vec::new(),
		groups: validator_groups,
		validators: validator_public.clone(),
	};

	let fake_attestation = |idx: u32| {
		let candidate =
			dummy_candidate_receipt_bad_sig(Default::default(), Some(Default::default()));
		let hash = candidate.hash();
		let mut data = vec![0; 64];
		data[0..32].copy_from_slice(hash.0.as_bytes());
		data[32..36].copy_from_slice(idx.encode().as_slice());

		let sig = ValidatorSignature::try_from(data).unwrap();
		polkadot_statement_table::generic::ValidityAttestation::Implicit(sig)
	};

	let attested = TableAttestedCandidate {
		candidate: dummy_committed_candidate_receipt_v2(dummy_hash()),
		validity_votes: vec![
			(ValidatorIndex(5), fake_attestation(5)),
			(ValidatorIndex(3), fake_attestation(3)),
			(ValidatorIndex(1), fake_attestation(1)),
		],
		group_id: core_idx,
	};

	let backed = table_attested_to_backed(attested, &table_context, false).unwrap();

	let expected_bitvec = {
		let mut validator_indices = BitVec::<u8, bitvec::order::Lsb0>::with_capacity(6);
		validator_indices.resize(6, false);

		validator_indices.set(1, true);
		validator_indices.set(3, true);
		validator_indices.set(5, true);

		validator_indices
	};

	// Should be in bitfield order, which is opposite to the order provided to the function.
	let expected_attestations =
		vec![fake_attestation(1).into(), fake_attestation(3).into(), fake_attestation(5).into()];

	assert_eq!(
		backed.validator_indices_and_core_index(false),
		(expected_bitvec.as_bitslice(), None)
	);
	assert_eq!(backed.validity_votes(), expected_attestations);
}

// Test whether we retry on failed PoV fetching.
#[test]
fn retry_works() {
	// sp_tracing::try_init_simple();
	let test_state = TestState::default();
	test_harness(test_state.keystore.clone(), |mut virtual_overseer| async move {
		test_startup(&mut virtual_overseer, &test_state).await;

		let pov_a = PoV { block_data: BlockData(vec![42, 43, 44]) };
		let pvd_a = dummy_pvd();
		let validation_code_a = ValidationCode(vec![1, 2, 3]);

		let pov_hash = pov_a.hash();

		let candidate = TestCandidateBuilder {
			para_id: test_state.chain_ids[0],
			relay_parent: test_state.relay_parent,
			pov_hash,
			erasure_root: make_erasure_root(&test_state, pov_a.clone(), pvd_a.clone()),
			persisted_validation_data_hash: pvd_a.hash(),
			validation_code: validation_code_a.0.clone(),
			..Default::default()
		}
		.build();

		let public2 = Keystore::sr25519_generate_new(
			&*test_state.keystore,
			ValidatorId::ID,
			Some(&test_state.validators[2].to_seed()),
		)
		.expect("Insert key into keystore");
		let public3 = Keystore::sr25519_generate_new(
			&*test_state.keystore,
			ValidatorId::ID,
			Some(&test_state.validators[3].to_seed()),
		)
		.expect("Insert key into keystore");
		let public5 = Keystore::sr25519_generate_new(
			&*test_state.keystore,
			ValidatorId::ID,
			Some(&test_state.validators[5].to_seed()),
		)
		.expect("Insert key into keystore");
		let signed_a = SignedFullStatementWithPVD::sign(
			&test_state.keystore,
			StatementWithPVD::Seconded(candidate.clone(), pvd_a.clone()),
			&test_state.signing_context,
			ValidatorIndex(2),
			&public2.into(),
		)
		.ok()
		.flatten()
		.expect("should be signed");
		let signed_b = SignedFullStatementWithPVD::sign(
			&test_state.keystore,
			StatementWithPVD::Valid(candidate.hash()),
			&test_state.signing_context,
			ValidatorIndex(3),
			&public3.into(),
		)
		.ok()
		.flatten()
		.expect("should be signed");
		let signed_c = SignedFullStatementWithPVD::sign(
			&test_state.keystore,
			StatementWithPVD::Valid(candidate.hash()),
			&test_state.signing_context,
			ValidatorIndex(5),
			&public5.into(),
		)
		.ok()
		.flatten()
		.expect("should be signed");

		// Send in a `Statement` with a candidate.
		let statement =
			CandidateBackingMessage::Statement(test_state.relay_parent, signed_a.clone());
		virtual_overseer.send(FromOrchestra::Communication { msg: statement }).await;

		assert_validation_requests(&mut virtual_overseer, validation_code_a.clone()).await;

		// Subsystem requests PoV and requests validation.
		// We cancel - should mean retry on next backing statement.
		assert_matches!(
			virtual_overseer.recv().await,
			AllMessages::AvailabilityDistribution(
				AvailabilityDistributionMessage::FetchPoV {
					relay_parent,
					tx,
					..
				}
			) if relay_parent == test_state.relay_parent => {
				std::mem::drop(tx);
			}
		);

		let statement =
			CandidateBackingMessage::Statement(test_state.relay_parent, signed_b.clone());
		virtual_overseer.send(FromOrchestra::Communication { msg: statement }).await;

		// Not deterministic which message comes first:
		for _ in 0u32..6 {
			match virtual_overseer.recv().await {
				AllMessages::Provisioner(ProvisionerMessage::ProvisionableData(
					_,
					ProvisionableData::BackedCandidate(CandidateReceipt { descriptor, .. }),
				)) => {
					assert_eq!(descriptor, candidate.descriptor);
				},
				AllMessages::AvailabilityDistribution(
					AvailabilityDistributionMessage::FetchPoV { relay_parent, tx, .. },
				) if relay_parent == test_state.relay_parent => {
					std::mem::drop(tx);
				},
				AllMessages::RuntimeApi(RuntimeApiMessage::Request(
					_,
					RuntimeApiRequest::ValidationCodeByHash(hash, tx),
				)) if hash == validation_code_a.hash() => {
					tx.send(Ok(Some(validation_code_a.clone()))).unwrap();
				},
				AllMessages::RuntimeApi(RuntimeApiMessage::Request(
					_,
					RuntimeApiRequest::SessionIndexForChild(tx),
				)) => {
					tx.send(Ok(1u32.into())).unwrap();
				},
				AllMessages::RuntimeApi(RuntimeApiMessage::Request(
					_,
					RuntimeApiRequest::SessionExecutorParams(1, tx),
				)) => {
					tx.send(Ok(Some(ExecutorParams::default()))).unwrap();
				},
				AllMessages::RuntimeApi(RuntimeApiMessage::Request(
					_,
					RuntimeApiRequest::NodeFeatures(1, tx),
				)) => {
					tx.send(Ok(NodeFeatures::EMPTY)).unwrap();
				},
				msg => {
					assert!(false, "Unexpected message: {:?}", msg);
				},
			}
		}

		let statement =
			CandidateBackingMessage::Statement(test_state.relay_parent, signed_c.clone());
		virtual_overseer.send(FromOrchestra::Communication { msg: statement }).await;

		assert_validation_requests(&mut virtual_overseer, validation_code_a.clone()).await;

		assert_matches!(
			virtual_overseer.recv().await,
			AllMessages::AvailabilityDistribution(
				AvailabilityDistributionMessage::FetchPoV {
					relay_parent,
					tx,
					..
				}
				// Subsystem requests PoV and requests validation.
				// Now we pass.
				) if relay_parent == test_state.relay_parent => {
					tx.send(pov_a.clone()).unwrap();
				}
		);

		assert_matches!(
			virtual_overseer.recv().await,
			AllMessages::CandidateValidation(
				CandidateValidationMessage::ValidateFromExhaustive {
					validation_data,
					validation_code,
					candidate_receipt,
					pov,
					exec_kind,
					..
				},
			) if validation_data == pvd_a &&
				validation_code == validation_code_a &&
<<<<<<< HEAD
				*pov == pov_a && &candidate_receipt.descriptor == candidate.descriptor() &&
				matches!(exec_kind, PvfExecKind::BackingSystemParas { .. }) &&
=======
				*pov == pov_a && candidate_receipt.descriptor == candidate.descriptor &&
				exec_kind == PvfExecKind::BackingSystemParas &&
>>>>>>> 028e61be
				candidate.commitments.hash() == candidate_receipt.commitments_hash
		);
		virtual_overseer
	});
}

#[test]
fn observes_backing_even_if_not_validator() {
	let test_state = TestState::default();
	let empty_keystore = Arc::new(sc_keystore::LocalKeystore::in_memory());
	test_harness(empty_keystore, |mut virtual_overseer| async move {
		test_startup(&mut virtual_overseer, &test_state).await;

		let pov = PoV { block_data: BlockData(vec![1, 2, 3]) };
		let pvd = dummy_pvd();
		let validation_code = ValidationCode(vec![1, 2, 3]);

		let pov_hash = pov.hash();

		let expected_head_data = test_state.head_data.get(&test_state.chain_ids[0]).unwrap();

		let candidate_a = TestCandidateBuilder {
			para_id: test_state.chain_ids[0],
			relay_parent: test_state.relay_parent,
			pov_hash,
			head_data: expected_head_data.clone(),
			erasure_root: make_erasure_root(&test_state, pov.clone(), pvd.clone()),
			persisted_validation_data_hash: pvd.hash(),
			validation_code: validation_code.0.clone(),
		}
		.build();

		let candidate_a_hash = candidate_a.hash();
		let public0 = Keystore::sr25519_generate_new(
			&*test_state.keystore,
			ValidatorId::ID,
			Some(&test_state.validators[0].to_seed()),
		)
		.expect("Insert key into keystore");
		let public1 = Keystore::sr25519_generate_new(
			&*test_state.keystore,
			ValidatorId::ID,
			Some(&test_state.validators[5].to_seed()),
		)
		.expect("Insert key into keystore");
		let public2 = Keystore::sr25519_generate_new(
			&*test_state.keystore,
			ValidatorId::ID,
			Some(&test_state.validators[2].to_seed()),
		)
		.expect("Insert key into keystore");

		// Produce a 3-of-5 quorum on the candidate.

		let signed_a = SignedFullStatementWithPVD::sign(
			&test_state.keystore,
			StatementWithPVD::Seconded(candidate_a.clone(), pvd.clone()),
			&test_state.signing_context,
			ValidatorIndex(0),
			&public0.into(),
		)
		.ok()
		.flatten()
		.expect("should be signed");

		let signed_b = SignedFullStatementWithPVD::sign(
			&test_state.keystore,
			StatementWithPVD::Valid(candidate_a_hash),
			&test_state.signing_context,
			ValidatorIndex(5),
			&public1.into(),
		)
		.ok()
		.flatten()
		.expect("should be signed");

		let signed_c = SignedFullStatementWithPVD::sign(
			&test_state.keystore,
			StatementWithPVD::Valid(candidate_a_hash),
			&test_state.signing_context,
			ValidatorIndex(2),
			&public2.into(),
		)
		.ok()
		.flatten()
		.expect("should be signed");

		let statement =
			CandidateBackingMessage::Statement(test_state.relay_parent, signed_a.clone());

		virtual_overseer.send(FromOrchestra::Communication { msg: statement }).await;

		let statement =
			CandidateBackingMessage::Statement(test_state.relay_parent, signed_b.clone());

		virtual_overseer.send(FromOrchestra::Communication { msg: statement }).await;

		assert_matches!(
			virtual_overseer.recv().await,
			AllMessages::Provisioner(
				ProvisionerMessage::ProvisionableData(
					_,
					ProvisionableData::BackedCandidate(candidate_receipt)
				)
			) => {
				assert_eq!(candidate_receipt, candidate_a.to_plain());
			}
		);

		let statement =
			CandidateBackingMessage::Statement(test_state.relay_parent, signed_c.clone());

		virtual_overseer.send(FromOrchestra::Communication { msg: statement }).await;

		virtual_overseer
			.send(FromOrchestra::Signal(OverseerSignal::ActiveLeaves(
				ActiveLeavesUpdate::stop_work(test_state.relay_parent),
			)))
			.await;
		virtual_overseer
	});
}

// Tests that it's impossible to second multiple candidates per relay parent
// without prospective parachains.
#[test]
fn cannot_second_multiple_candidates_per_parent() {
	let test_state = TestState::default();
	test_harness(test_state.keystore.clone(), |mut virtual_overseer| async move {
		test_startup(&mut virtual_overseer, &test_state).await;

		let pov = PoV { block_data: BlockData(vec![42, 43, 44]) };
		let pvd = dummy_pvd();
		let validation_code = ValidationCode(vec![1, 2, 3]);

		let expected_head_data = test_state.head_data.get(&test_state.chain_ids[0]).unwrap();

		let pov_hash = pov.hash();
		let candidate_builder = TestCandidateBuilder {
			para_id: test_state.chain_ids[0],
			relay_parent: test_state.relay_parent,
			pov_hash,
			head_data: expected_head_data.clone(),
			erasure_root: make_erasure_root(&test_state, pov.clone(), pvd.clone()),
			persisted_validation_data_hash: pvd.hash(),
			validation_code: validation_code.0.clone(),
		};
		let candidate = candidate_builder.clone().build();

		let second = CandidateBackingMessage::Second(
			test_state.relay_parent,
			candidate.to_plain(),
			pvd.clone(),
			pov.clone(),
		);

		virtual_overseer.send(FromOrchestra::Communication { msg: second }).await;

		assert_validation_requests(&mut virtual_overseer, validation_code.clone()).await;

		assert_validate_from_exhaustive(
			&mut virtual_overseer,
			&pvd,
			&pov,
			&validation_code,
			&candidate,
			expected_head_data,
			test_state.validation_data.clone(),
		)
		.await;

		assert_matches!(
			virtual_overseer.recv().await,
			AllMessages::AvailabilityStore(
				AvailabilityStoreMessage::StoreAvailableData { candidate_hash, tx, .. }
			) if candidate_hash == candidate.hash() => {
				tx.send(Ok(())).unwrap();
			}
		);

		assert_matches!(
			virtual_overseer.recv().await,
			AllMessages::StatementDistribution(
				StatementDistributionMessage::Share(
					parent_hash,
					_signed_statement,
				)
			) if parent_hash == test_state.relay_parent => {}
		);

		assert_matches!(
			virtual_overseer.recv().await,
			AllMessages::CollatorProtocol(CollatorProtocolMessage::Seconded(hash, statement)) => {
				assert_eq!(test_state.relay_parent, hash);
				assert_matches!(statement.payload(), Statement::Seconded(_));
			}
		);

		// Try to second candidate with the same relay parent again.

		// Make sure the candidate hash is different.
		let validation_code = ValidationCode(vec![4, 5, 6]);
		let mut candidate_builder = candidate_builder;
		candidate_builder.validation_code = validation_code.0.clone();
		let candidate = candidate_builder.build();

		let second = CandidateBackingMessage::Second(
			test_state.relay_parent,
			candidate.to_plain(),
			pvd.clone(),
			pov.clone(),
		);

		virtual_overseer.send(FromOrchestra::Communication { msg: second }).await;

		// The validation is still requested.
		assert_validation_requests(&mut virtual_overseer, validation_code.clone()).await;

		assert_matches!(
			virtual_overseer.recv().await,
			AllMessages::CandidateValidation(
				CandidateValidationMessage::ValidateFromExhaustive { response_sender, .. },
			) => {
				response_sender.send(Ok(ValidationResult::Valid(
					CandidateCommitments {
						head_data: expected_head_data.clone(),
						horizontal_messages: Default::default(),
						upward_messages: Default::default(),
						new_validation_code: None,
						processed_downward_messages: 0,
						hrmp_watermark: 0,
					},
					test_state.validation_data.clone(),
				)))
				.unwrap();
			}
		);

		assert_matches!(
			virtual_overseer.recv().await,
			AllMessages::AvailabilityStore(
				AvailabilityStoreMessage::StoreAvailableData { candidate_hash, tx, .. }
			) if candidate_hash == candidate.hash() => {
				tx.send(Ok(())).unwrap();
			}
		);

		// Validation done, but the candidate is rejected cause of 0-depth being already occupied.

		assert!(virtual_overseer
			.recv()
			.timeout(std::time::Duration::from_millis(50))
			.await
			.is_none());

		virtual_overseer
	});
}

#[test]
fn new_leaf_view_doesnt_clobber_old() {
	let mut test_state = TestState::default();
	let relay_parent_2 = Hash::repeat_byte(1);
	assert_ne!(test_state.relay_parent, relay_parent_2);
	test_harness(test_state.keystore.clone(), |mut virtual_overseer| async move {
		test_startup(&mut virtual_overseer, &test_state).await;

		// New leaf that doesn't clobber old.
		{
			let old_relay_parent = test_state.relay_parent;
			test_state.relay_parent = relay_parent_2;
			test_startup(&mut virtual_overseer, &test_state).await;
			test_state.relay_parent = old_relay_parent;
		}

		let pov = PoV { block_data: BlockData(vec![42, 43, 44]) };
		let pvd = dummy_pvd();
		let validation_code = ValidationCode(vec![1, 2, 3]);

		let expected_head_data = test_state.head_data.get(&test_state.chain_ids[0]).unwrap();

		let pov_hash = pov.hash();
		let candidate = TestCandidateBuilder {
			para_id: test_state.chain_ids[0],
			relay_parent: test_state.relay_parent,
			pov_hash,
			head_data: expected_head_data.clone(),
			erasure_root: make_erasure_root(&test_state, pov.clone(), pvd.clone()),
			persisted_validation_data_hash: pvd.hash(),
			validation_code: validation_code.0.clone(),
		}
		.build();

		let second = CandidateBackingMessage::Second(
			test_state.relay_parent,
			candidate.to_plain(),
			pvd.clone(),
			pov.clone(),
		);

		virtual_overseer.send(FromOrchestra::Communication { msg: second }).await;

		// If the old leaf was clobbered by the first, the seconded candidate
		// would be ignored.
		assert!(
			virtual_overseer
				.recv()
				.timeout(std::time::Duration::from_millis(500))
				.await
				.is_some(),
			"first leaf appears to be inactive"
		);

		virtual_overseer
	});
}

// Test that a disabled local validator doesn't do any work on `CandidateBackingMessage::Second`
#[test]
fn disabled_validator_doesnt_distribute_statement_on_receiving_second() {
	let mut test_state = TestState::default();
	test_state.disabled_validators.push(ValidatorIndex(0));

	test_harness(test_state.keystore.clone(), |mut virtual_overseer| async move {
		test_startup(&mut virtual_overseer, &test_state).await;

		let pov = PoV { block_data: BlockData(vec![42, 43, 44]) };
		let pvd = dummy_pvd();
		let validation_code = ValidationCode(vec![1, 2, 3]);

		let expected_head_data = test_state.head_data.get(&test_state.chain_ids[0]).unwrap();

		let pov_hash = pov.hash();
		let candidate = TestCandidateBuilder {
			para_id: test_state.chain_ids[0],
			relay_parent: test_state.relay_parent,
			pov_hash,
			head_data: expected_head_data.clone(),
			erasure_root: make_erasure_root(&test_state, pov.clone(), pvd.clone()),
			persisted_validation_data_hash: pvd.hash(),
			validation_code: validation_code.0.clone(),
		}
		.build();

		let second = CandidateBackingMessage::Second(
			test_state.relay_parent,
			candidate.to_plain(),
			pvd.clone(),
			pov.clone(),
		);

		virtual_overseer.send(FromOrchestra::Communication { msg: second }).await;

		// Ensure backing subsystem is not doing any work
		assert_matches!(virtual_overseer.recv().timeout(Duration::from_secs(1)).await, None);

		virtual_overseer
			.send(FromOrchestra::Signal(OverseerSignal::ActiveLeaves(
				ActiveLeavesUpdate::stop_work(test_state.relay_parent),
			)))
			.await;
		virtual_overseer
	});
}

// Test that a disabled local validator doesn't do any work on `CandidateBackingMessage::Statement`
#[test]
fn disabled_validator_doesnt_distribute_statement_on_receiving_statement() {
	let mut test_state = TestState::default();
	test_state.disabled_validators.push(ValidatorIndex(0));

	test_harness(test_state.keystore.clone(), |mut virtual_overseer| async move {
		test_startup(&mut virtual_overseer, &test_state).await;

		let pov = PoV { block_data: BlockData(vec![42, 43, 44]) };
		let pvd = dummy_pvd();
		let validation_code = ValidationCode(vec![1, 2, 3]);

		let expected_head_data = test_state.head_data.get(&test_state.chain_ids[0]).unwrap();

		let pov_hash = pov.hash();
		let candidate = TestCandidateBuilder {
			para_id: test_state.chain_ids[0],
			relay_parent: test_state.relay_parent,
			pov_hash,
			head_data: expected_head_data.clone(),
			erasure_root: make_erasure_root(&test_state, pov.clone(), pvd.clone()),
			persisted_validation_data_hash: pvd.hash(),
			validation_code: validation_code.0.clone(),
		}
		.build();

		let public2 = Keystore::sr25519_generate_new(
			&*test_state.keystore,
			ValidatorId::ID,
			Some(&test_state.validators[2].to_seed()),
		)
		.expect("Insert key into keystore");

		let signed = SignedFullStatementWithPVD::sign(
			&test_state.keystore,
			StatementWithPVD::Seconded(candidate.clone(), pvd.clone()),
			&test_state.signing_context,
			ValidatorIndex(2),
			&public2.into(),
		)
		.ok()
		.flatten()
		.expect("should be signed");

		let statement = CandidateBackingMessage::Statement(test_state.relay_parent, signed.clone());

		virtual_overseer.send(FromOrchestra::Communication { msg: statement }).await;

		// Ensure backing subsystem is not doing any work
		assert_matches!(virtual_overseer.recv().timeout(Duration::from_secs(1)).await, None);

		virtual_overseer
			.send(FromOrchestra::Signal(OverseerSignal::ActiveLeaves(
				ActiveLeavesUpdate::stop_work(test_state.relay_parent),
			)))
			.await;
		virtual_overseer
	});
}

// Test that a validator doesn't do any work on receiving a `CandidateBackingMessage::Statement`
// from a disabled validator
#[test]
fn validator_ignores_statements_from_disabled_validators() {
	let mut test_state = TestState::default();
	test_state.disabled_validators.push(ValidatorIndex(2));

	test_harness(test_state.keystore.clone(), |mut virtual_overseer| async move {
		test_startup(&mut virtual_overseer, &test_state).await;

		let pov = PoV { block_data: BlockData(vec![42, 43, 44]) };
		let pvd = dummy_pvd();
		let validation_code = ValidationCode(vec![1, 2, 3]);

		let expected_head_data = test_state.head_data.get(&test_state.chain_ids[0]).unwrap();

		let pov_hash = pov.hash();
		let candidate = TestCandidateBuilder {
			para_id: test_state.chain_ids[0],
			relay_parent: test_state.relay_parent,
			pov_hash,
			head_data: expected_head_data.clone(),
			erasure_root: make_erasure_root(&test_state, pov.clone(), pvd.clone()),
			persisted_validation_data_hash: pvd.hash(),
			validation_code: validation_code.0.clone(),
		}
		.build();
		let candidate_commitments_hash = candidate.commitments.hash();

		let public2 = Keystore::sr25519_generate_new(
			&*test_state.keystore,
			ValidatorId::ID,
			Some(&test_state.validators[2].to_seed()),
		)
		.expect("Insert key into keystore");

		let signed_2 = SignedFullStatementWithPVD::sign(
			&test_state.keystore,
			StatementWithPVD::Seconded(candidate.clone(), pvd.clone()),
			&test_state.signing_context,
			ValidatorIndex(2),
			&public2.into(),
		)
		.ok()
		.flatten()
		.expect("should be signed");

		let statement_2 =
			CandidateBackingMessage::Statement(test_state.relay_parent, signed_2.clone());

		virtual_overseer.send(FromOrchestra::Communication { msg: statement_2 }).await;

		// Ensure backing subsystem is not doing any work
		assert_matches!(virtual_overseer.recv().timeout(Duration::from_secs(1)).await, None);

		// Now send a statement from a honest validator and make sure it gets processed
		let public3 = Keystore::sr25519_generate_new(
			&*test_state.keystore,
			ValidatorId::ID,
			Some(&test_state.validators[3].to_seed()),
		)
		.expect("Insert key into keystore");

		let signed_3 = SignedFullStatementWithPVD::sign(
			&test_state.keystore,
			StatementWithPVD::Seconded(candidate.clone(), pvd.clone()),
			&test_state.signing_context,
			ValidatorIndex(3),
			&public3.into(),
		)
		.ok()
		.flatten()
		.expect("should be signed");

		let statement_3 =
			CandidateBackingMessage::Statement(test_state.relay_parent, signed_3.clone());

		virtual_overseer.send(FromOrchestra::Communication { msg: statement_3 }).await;

		assert_validation_requests(&mut virtual_overseer, validation_code.clone()).await;

		// Sending a `Statement::Seconded` for our assignment will start
		// validation process. The first thing requested is the PoV.
		assert_matches!(
			virtual_overseer.recv().await,
			AllMessages::AvailabilityDistribution(
				AvailabilityDistributionMessage::FetchPoV {
					relay_parent,
					tx,
					..
				}
			) if relay_parent == test_state.relay_parent => {
				tx.send(pov.clone()).unwrap();
			}
		);

		// The next step is the actual request to Validation subsystem
		// to validate the `Seconded` candidate.
		let expected_pov = pov;
		let expected_validation_code = validation_code;
		assert_matches!(
			virtual_overseer.recv().await,
			AllMessages::CandidateValidation(
				CandidateValidationMessage::ValidateFromExhaustive {
					validation_data,
					validation_code,
					candidate_receipt,
					pov,
					executor_params: _,
					exec_kind,
					response_sender,
				}
			) if validation_data == pvd &&
				validation_code == expected_validation_code &&
<<<<<<< HEAD
				*pov == expected_pov && &candidate_receipt.descriptor == candidate.descriptor() &&
				matches!(exec_kind, PvfExecKind::BackingSystemParas { .. }) &&
=======
				*pov == expected_pov && candidate_receipt.descriptor == candidate.descriptor &&
				exec_kind == PvfExecKind::BackingSystemParas &&
>>>>>>> 028e61be
				candidate_commitments_hash == candidate_receipt.commitments_hash =>
			{
				response_sender.send(Ok(
					ValidationResult::Valid(CandidateCommitments {
						head_data: expected_head_data.clone(),
						upward_messages: Default::default(),
						horizontal_messages: Default::default(),
						new_validation_code: None,
						processed_downward_messages: 0,
						hrmp_watermark: 0,
					}, test_state.validation_data.clone()),
				)).unwrap();
			}
		);

		assert_matches!(
			virtual_overseer.recv().await,
			AllMessages::AvailabilityStore(
				AvailabilityStoreMessage::StoreAvailableData { candidate_hash, tx, .. }
			) if candidate_hash == candidate.hash() => {
				tx.send(Ok(())).unwrap();
			}
		);

		assert_matches!(
			virtual_overseer.recv().await,
			AllMessages::StatementDistribution(
				StatementDistributionMessage::Share(hash, _stmt)
			) => {
				assert_eq!(test_state.relay_parent, hash);
			}
		);

		assert_matches!(
			virtual_overseer.recv().await,
			AllMessages::Provisioner(
				ProvisionerMessage::ProvisionableData(
					_,
					ProvisionableData::BackedCandidate(candidate_receipt)
				)
			) => {
				assert_eq!(candidate_receipt, candidate.to_plain());
			}
		);

		virtual_overseer
			.send(FromOrchestra::Signal(OverseerSignal::ActiveLeaves(
				ActiveLeavesUpdate::stop_work(test_state.relay_parent),
			)))
			.await;
		virtual_overseer
	});
}<|MERGE_RESOLUTION|>--- conflicted
+++ resolved
@@ -434,13 +434,8 @@
 			},
 		) if validation_data == *assert_pvd &&
 			validation_code == *assert_validation_code &&
-<<<<<<< HEAD
-			*pov == *assert_pov && &candidate_receipt.descriptor == assert_candidate.descriptor() &&
+			*pov == *assert_pov && candidate_receipt.descriptor == assert_candidate.descriptor &&
 			matches!(exec_kind, PvfExecKind::BackingSystemParas { .. }) &&
-=======
-			*pov == *assert_pov && candidate_receipt.descriptor == assert_candidate.descriptor &&
-			exec_kind == PvfExecKind::BackingSystemParas &&
->>>>>>> 028e61be
 			candidate_receipt.commitments_hash == assert_candidate.commitments.hash() =>
 		{
 			response_sender.send(Ok(ValidationResult::Valid(
@@ -656,13 +651,8 @@
 				},
 			) if validation_data == pvd_ab &&
 				validation_code == validation_code_ab &&
-<<<<<<< HEAD
-				*pov == pov_ab && &candidate_receipt.descriptor == candidate_a.descriptor() &&
+				*pov == pov_ab && candidate_receipt.descriptor == candidate_a.descriptor &&
 				matches!(exec_kind, PvfExecKind::BackingSystemParas { .. }) &&
-=======
-				*pov == pov_ab && candidate_receipt.descriptor == candidate_a.descriptor &&
-				exec_kind == PvfExecKind::BackingSystemParas &&
->>>>>>> 028e61be
 				candidate_receipt.commitments_hash == candidate_a_commitments_hash =>
 			{
 				response_sender.send(Ok(
@@ -1297,13 +1287,8 @@
 				},
 			) if validation_data == pvd_abc &&
 				validation_code == validation_code_abc &&
-<<<<<<< HEAD
-				*pov == pov_abc && &candidate_receipt.descriptor == candidate_a.descriptor() &&
+				*pov == pov_abc && candidate_receipt.descriptor == candidate_a.descriptor &&
 				matches!(exec_kind, PvfExecKind::BackingSystemParas { .. }) &&
-=======
-				*pov == pov_abc && candidate_receipt.descriptor == candidate_a.descriptor &&
-				exec_kind == PvfExecKind::BackingSystemParas &&
->>>>>>> 028e61be
 				candidate_a_commitments_hash == candidate_receipt.commitments_hash =>
 			{
 				// we never validate the candidate. our local node
@@ -1469,13 +1454,8 @@
 				},
 			) if validation_data == pvd_a &&
 				validation_code == validation_code_a &&
-<<<<<<< HEAD
-				*pov == pov_a && &candidate_receipt.descriptor == candidate_a.descriptor() &&
+				*pov == pov_a && candidate_receipt.descriptor == candidate_a.descriptor &&
 				matches!(exec_kind, PvfExecKind::BackingSystemParas { .. }) &&
-=======
-				*pov == pov_a && candidate_receipt.descriptor == candidate_a.descriptor &&
-				exec_kind == PvfExecKind::BackingSystemParas &&
->>>>>>> 028e61be
 				candidate_a_commitments_hash == candidate_receipt.commitments_hash =>
 			{
 				response_sender.send(Ok(
@@ -1641,13 +1621,8 @@
 				},
 			) if validation_data == pvd_a &&
 				validation_code == validation_code_a &&
-<<<<<<< HEAD
-				*pov == pov_block_a && &candidate_receipt.descriptor == candidate_a.descriptor() &&
+				*pov == pov_block_a && candidate_receipt.descriptor == candidate_a.descriptor &&
 				matches!(exec_kind, PvfExecKind::BackingSystemParas { .. }) &&
-=======
-				*pov == pov_block_a && candidate_receipt.descriptor == candidate_a.descriptor &&
-				exec_kind == PvfExecKind::BackingSystemParas &&
->>>>>>> 028e61be
 				candidate_a.commitments.hash() == candidate_receipt.commitments_hash =>
 			{
 				response_sender.send(Ok(ValidationResult::Invalid(InvalidCandidate::BadReturn))).unwrap();
@@ -1686,13 +1661,8 @@
 				},
 			) if validation_data == pvd_b &&
 				validation_code == validation_code_b &&
-<<<<<<< HEAD
-				*pov == pov_block_b && &candidate_receipt.descriptor == candidate_b.descriptor() &&
+				*pov == pov_block_b && candidate_receipt.descriptor == candidate_b.descriptor &&
 				matches!(exec_kind, PvfExecKind::BackingSystemParas { .. }) &&
-=======
-				*pov == pov_block_b && candidate_receipt.descriptor == candidate_b.descriptor &&
-				exec_kind == PvfExecKind::BackingSystemParas &&
->>>>>>> 028e61be
 				candidate_b.commitments.hash() == candidate_receipt.commitments_hash =>
 			{
 				response_sender.send(Ok(
@@ -1818,13 +1788,8 @@
 				},
 			) if validation_data == pvd_a &&
 				validation_code == validation_code_a &&
-<<<<<<< HEAD
-				*pov == pov_a && &candidate_receipt.descriptor == candidate.descriptor() &&
+				*pov == pov_a && candidate_receipt.descriptor == candidate.descriptor &&
 				matches!(exec_kind, PvfExecKind::BackingSystemParas { .. }) &&
-=======
-				*pov == pov_a && candidate_receipt.descriptor == candidate.descriptor &&
-				exec_kind == PvfExecKind::BackingSystemParas &&
->>>>>>> 028e61be
 				candidate.commitments.hash() == candidate_receipt.commitments_hash =>
 			{
 				response_sender.send(Ok(ValidationResult::Invalid(InvalidCandidate::BadReturn))).unwrap();
@@ -1967,13 +1932,8 @@
 				},
 			) if validation_data == pvd_a &&
 				validation_code == validation_code_a &&
-<<<<<<< HEAD
-				*pov == pov_a && &candidate_receipt.descriptor == candidate.descriptor() &&
+				*pov == pov_a && candidate_receipt.descriptor == candidate.descriptor &&
 				matches!(exec_kind, PvfExecKind::BackingSystemParas { .. }) &&
-=======
-				*pov == pov_a && candidate_receipt.descriptor == candidate.descriptor &&
-				exec_kind == PvfExecKind::BackingSystemParas &&
->>>>>>> 028e61be
 				candidate.commitments.hash() == candidate_receipt.commitments_hash =>
 			{
 				response_sender.send(Err(ValidationFailed("Internal test error".into()))).unwrap();
@@ -2251,13 +2211,8 @@
 				},
 			) if validation_data == pvd_a &&
 				validation_code == validation_code_a &&
-<<<<<<< HEAD
-				*pov == pov_a && &candidate_receipt.descriptor == candidate.descriptor() &&
+				*pov == pov_a && candidate_receipt.descriptor == candidate.descriptor &&
 				matches!(exec_kind, PvfExecKind::BackingSystemParas { .. }) &&
-=======
-				*pov == pov_a && candidate_receipt.descriptor == candidate.descriptor &&
-				exec_kind == PvfExecKind::BackingSystemParas &&
->>>>>>> 028e61be
 				candidate.commitments.hash() == candidate_receipt.commitments_hash
 		);
 		virtual_overseer
@@ -2798,13 +2753,8 @@
 				}
 			) if validation_data == pvd &&
 				validation_code == expected_validation_code &&
-<<<<<<< HEAD
-				*pov == expected_pov && &candidate_receipt.descriptor == candidate.descriptor() &&
+				*pov == expected_pov && candidate_receipt.descriptor == candidate.descriptor &&
 				matches!(exec_kind, PvfExecKind::BackingSystemParas { .. }) &&
-=======
-				*pov == expected_pov && candidate_receipt.descriptor == candidate.descriptor &&
-				exec_kind == PvfExecKind::BackingSystemParas &&
->>>>>>> 028e61be
 				candidate_commitments_hash == candidate_receipt.commitments_hash =>
 			{
 				response_sender.send(Ok(
