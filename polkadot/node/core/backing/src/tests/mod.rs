// Copyright (C) Parity Technologies (UK) Ltd.
// This file is part of Polkadot.

// Polkadot is free software: you can redistribute it and/or modify
// it under the terms of the GNU General Public License as published by
// the Free Software Foundation, either version 3 of the License, or
// (at your option) any later version.

// Polkadot is distributed in the hope that it will be useful,
// but WITHOUT ANY WARRANTY; without even the implied warranty of
// MERCHANTABILITY or FITNESS FOR A PARTICULAR PURPOSE.  See the
// GNU General Public License for more details.

// You should have received a copy of the GNU General Public License
// along with Polkadot.  If not, see <http://www.gnu.org/licenses/>.

use super::*;
use assert_matches::assert_matches;
use futures::{future, Future};
use polkadot_node_primitives::{BlockData, InvalidCandidate, SignedFullStatement, Statement};
use polkadot_node_subsystem::{
	messages::{
		AllMessages, ChainApiMessage, CollatorProtocolMessage, HypotheticalMembership, PvfExecKind,
		RuntimeApiMessage, RuntimeApiRequest, ValidationFailed,
	},
	ActivatedLeaf, ActiveLeavesUpdate, FromOrchestra, OverseerSignal, TimeoutExt,
};
use polkadot_node_subsystem_test_helpers::mock::new_leaf;
use polkadot_primitives::{
	node_features,
	vstaging::{CoreState, MutateDescriptorV2, OccupiedCore},
	BlockNumber, CandidateDescriptor, GroupRotationInfo, HeadData, Header, PersistedValidationData,
	ScheduledCore, SessionIndex, LEGACY_MIN_BACKING_VOTES,
};
use polkadot_primitives_test_helpers::{
	dummy_candidate_receipt_bad_sig, dummy_collator, dummy_collator_signature,
	dummy_committed_candidate_receipt_v2, dummy_hash, validator_pubkeys,
};
use polkadot_statement_table::v2::Misbehavior;
use rstest::rstest;
use sp_application_crypto::AppCrypto;
use sp_keyring::Sr25519Keyring;
use sp_keystore::Keystore;
use sp_tracing as _;
use std::{
	collections::{BTreeMap, HashMap, VecDeque},
	time::Duration,
};

struct TestLeaf {
	activated: ActivatedLeaf,
	min_relay_parents: Vec<(ParaId, u32)>,
}

fn table_statement_to_primitive(statement: TableStatement) -> Statement {
	match statement {
		TableStatement::Seconded(committed_candidate_receipt) =>
			Statement::Seconded(committed_candidate_receipt),
		TableStatement::Valid(candidate_hash) => Statement::Valid(candidate_hash),
	}
}

fn dummy_pvd() -> PersistedValidationData {
	PersistedValidationData {
		parent_head: HeadData(vec![7, 8, 9]),
		relay_parent_number: 0_u32.into(),
		max_pov_size: 1024,
		relay_parent_storage_root: dummy_hash(),
	}
}

#[derive(Default)]
struct PerSessionCacheState {
	has_cached_validators: bool,
	has_cached_node_features: bool,
	has_cached_executor_params: bool,
	has_cached_minimum_backing_votes: bool,
}

pub(crate) struct TestState {
	chain_ids: Vec<ParaId>,
	keystore: KeystorePtr,
	validators: Vec<Sr25519Keyring>,
	validator_public: Vec<ValidatorId>,
	validation_data: PersistedValidationData,
	validator_groups: (Vec<Vec<ValidatorIndex>>, GroupRotationInfo),
	validator_to_group: IndexedVec<ValidatorIndex, Option<GroupIndex>>,
	availability_cores: Vec<CoreState>,
	claim_queue: BTreeMap<CoreIndex, VecDeque<ParaId>>,
	head_data: HashMap<ParaId, HeadData>,
	signing_context: SigningContext,
	relay_parent: Hash,
	minimum_backing_votes: u32,
	disabled_validators: Vec<ValidatorIndex>,
	node_features: NodeFeatures,
	per_session_cache_state: PerSessionCacheState,
}

impl TestState {
	fn session(&self) -> SessionIndex {
		self.signing_context.session_index
	}
}

impl Default for TestState {
	fn default() -> Self {
		let chain_a = ParaId::from(1);
		let chain_b = ParaId::from(2);

		let chain_ids = vec![chain_a, chain_b];

		let validators = vec![
			Sr25519Keyring::Alice,
			Sr25519Keyring::Bob,
			Sr25519Keyring::Charlie,
			Sr25519Keyring::Dave,
			Sr25519Keyring::Ferdie,
			Sr25519Keyring::One,
		];

		let keystore = Arc::new(sc_keystore::LocalKeystore::in_memory());
		// Make sure `Alice` key is in the keystore, so this mocked node will be a parachain
		// validator.
		Keystore::sr25519_generate_new(&*keystore, ValidatorId::ID, Some(&validators[0].to_seed()))
			.expect("Insert key into keystore");

		let validator_public = validator_pubkeys(&validators);

		let validator_groups = vec![vec![2, 0, 3, 5], vec![1]]
			.into_iter()
			.map(|g| g.into_iter().map(ValidatorIndex).collect())
			.collect();
		let validator_to_group: IndexedVec<_, _> =
			vec![Some(0), Some(1), Some(0), Some(0), None, Some(0)]
				.into_iter()
				.map(|x| x.map(|x| GroupIndex(x)))
				.collect();
		let group_rotation_info =
			GroupRotationInfo { session_start_block: 0, group_rotation_frequency: 100, now: 1 };

		let availability_cores = vec![
			CoreState::Scheduled(ScheduledCore { para_id: chain_a, collator: None }),
			CoreState::Scheduled(ScheduledCore { para_id: chain_b, collator: None }),
		];

		let mut claim_queue = BTreeMap::new();
		claim_queue.insert(CoreIndex(0), [chain_a].into_iter().collect());
		claim_queue.insert(CoreIndex(1), [chain_b].into_iter().collect());

		let mut head_data = HashMap::new();
		head_data.insert(chain_a, HeadData(vec![4, 5, 6]));
		head_data.insert(chain_b, HeadData(vec![5, 6, 7]));

		let relay_parent = Hash::repeat_byte(5);

		let signing_context = SigningContext { session_index: 1, parent_hash: relay_parent };

		let validation_data = PersistedValidationData {
			parent_head: HeadData(vec![7, 8, 9]),
			relay_parent_number: 0_u32.into(),
			max_pov_size: 1024,
			relay_parent_storage_root: dummy_hash(),
		};

		Self {
			chain_ids,
			keystore,
			validators,
			per_session_cache_state: PerSessionCacheState::default(),
			validator_public,
			validator_groups: (validator_groups, group_rotation_info),
			validator_to_group,
			availability_cores,
			claim_queue,
			head_data,
			validation_data,
			signing_context,
			relay_parent,
			minimum_backing_votes: LEGACY_MIN_BACKING_VOTES,
			disabled_validators: Vec::new(),
			node_features: Default::default(),
		}
	}
}

type VirtualOverseer =
	polkadot_node_subsystem_test_helpers::TestSubsystemContextHandle<CandidateBackingMessage>;

fn test_harness<T: Future<Output = VirtualOverseer>>(
	keystore: KeystorePtr,
	test: impl FnOnce(VirtualOverseer) -> T,
) {
	sp_tracing::init_for_tests();

	let pool = sp_core::testing::TaskExecutor::new();

	let (context, virtual_overseer) =
		polkadot_node_subsystem_test_helpers::make_subsystem_context(pool.clone());

	let subsystem = async move {
		if let Err(e) = super::run(context, keystore, Metrics(None)).await {
			panic!("{:?}", e);
		}
	};

	let test_fut = test(virtual_overseer);

	futures::pin_mut!(test_fut);
	futures::pin_mut!(subsystem);
	futures::executor::block_on(future::join(
		async move {
			let mut virtual_overseer = test_fut.await;
			virtual_overseer.send(FromOrchestra::Signal(OverseerSignal::Conclude)).await;
		},
		subsystem,
	));
}

fn make_erasure_root(test: &TestState, pov: PoV, validation_data: PersistedValidationData) -> Hash {
	let available_data = AvailableData { validation_data, pov: Arc::new(pov) };

	let chunks =
		polkadot_erasure_coding::obtain_chunks_v1(test.validators.len(), &available_data).unwrap();
	polkadot_erasure_coding::branches(&chunks).root()
}

#[derive(Default, Clone)]
struct TestCandidateBuilder {
	para_id: ParaId,
	head_data: HeadData,
	pov_hash: Hash,
	relay_parent: Hash,
	erasure_root: Hash,
	persisted_validation_data_hash: Hash,
	validation_code: Vec<u8>,
}

impl TestCandidateBuilder {
	fn build(self) -> CommittedCandidateReceipt {
		CommittedCandidateReceipt {
			descriptor: CandidateDescriptor {
				para_id: self.para_id,
				pov_hash: self.pov_hash,
				relay_parent: self.relay_parent,
				erasure_root: self.erasure_root,
				collator: dummy_collator(),
				signature: dummy_collator_signature(),
				para_head: self.head_data.hash(),
				validation_code_hash: ValidationCode(self.validation_code).hash(),
				persisted_validation_data_hash: self.persisted_validation_data_hash,
			}
			.into(),
			commitments: CandidateCommitments {
				head_data: self.head_data,
				upward_messages: Default::default(),
				horizontal_messages: Default::default(),
				new_validation_code: None,
				processed_downward_messages: 0,
				hrmp_watermark: 0_u32,
			},
		}
	}
}

<<<<<<< HEAD
async fn assert_validation_requests(
	virtual_overseer: &mut VirtualOverseer,
	validation_code: ValidationCode,
) {
=======
// Tests that the subsystem performs actions that are required on startup.
async fn test_startup(virtual_overseer: &mut VirtualOverseer, test_state: &mut TestState) {
	// Start work on some new parent.
	virtual_overseer
		.send(FromOrchestra::Signal(OverseerSignal::ActiveLeaves(ActiveLeavesUpdate::start_work(
			new_leaf(test_state.relay_parent, 1),
		))))
		.await;

>>>>>>> e617d1d0
	assert_matches!(
		virtual_overseer.recv().await,
		AllMessages::RuntimeApi(
			RuntimeApiMessage::Request(_, RuntimeApiRequest::ValidationCodeByHash(hash, tx))
		) if hash == validation_code.hash() => {
			tx.send(Ok(Some(validation_code))).unwrap();
		}
	);

	assert_matches!(
		virtual_overseer.recv().await,
		AllMessages::RuntimeApi(
			RuntimeApiMessage::Request(_, RuntimeApiRequest::SessionIndexForChild(tx))
		) => {
			tx.send(Ok(1u32.into())).unwrap();
		}
	);

<<<<<<< HEAD
	assert_matches!(
		virtual_overseer.recv().await,
		AllMessages::RuntimeApi(
			RuntimeApiMessage::Request(_, RuntimeApiRequest::SessionExecutorParams(sess_idx, tx))
		) if sess_idx == 1 => {
			tx.send(Ok(Some(ExecutorParams::default()))).unwrap();
		}
	);

=======
	// Check that subsystem job issues a request for the validator groups.
>>>>>>> e617d1d0
	assert_matches!(
		virtual_overseer.recv().await,
		AllMessages::RuntimeApi(
			RuntimeApiMessage::Request(_, RuntimeApiRequest::NodeFeatures(sess_idx, tx))
		) if sess_idx == 1 => {
			tx.send(Ok(NodeFeatures::EMPTY)).unwrap();
		}
	);
}

async fn assert_validate_from_exhaustive(
	virtual_overseer: &mut VirtualOverseer,
	assert_pvd: &PersistedValidationData,
	assert_pov: &PoV,
	assert_validation_code: &ValidationCode,
	assert_candidate: &CommittedCandidateReceipt,
	expected_head_data: &HeadData,
	result_validation_data: PersistedValidationData,
) {
	assert_matches!(
		virtual_overseer.recv().await,
		AllMessages::CandidateValidation(
			CandidateValidationMessage::ValidateFromExhaustive {
				pov,
				validation_data,
				validation_code,
				candidate_receipt,
				exec_kind,
				response_sender,
				..
			},
		) if validation_data == *assert_pvd &&
			validation_code == *assert_validation_code &&
			*pov == *assert_pov && candidate_receipt.descriptor == assert_candidate.descriptor &&
			matches!(exec_kind, PvfExecKind::BackingSystemParas(_)) &&
			candidate_receipt.commitments_hash == assert_candidate.commitments.hash() =>
		{
			response_sender.send(Ok(ValidationResult::Valid(
				CandidateCommitments {
					head_data: expected_head_data.clone(),
					horizontal_messages: Default::default(),
					upward_messages: Default::default(),
					new_validation_code: None,
					processed_downward_messages: 0,
					hrmp_watermark: 0,
				},
				result_validation_data,
			)))
			.unwrap();
		}
	);
}

<<<<<<< HEAD
// Activates the initial leaf and returns the `ParaId` used. This function is a prerequisite for all
// tests.
async fn activate_initial_leaf(
	virtual_overseer: &mut VirtualOverseer,
	test_state: &TestState,
) -> ParaId {
	const LEAF_A_BLOCK_NUMBER: BlockNumber = 100;
	const LEAF_A_ANCESTRY_LEN: BlockNumber = 3;
	let para_id = test_state.chain_ids[0];

	let activated = new_leaf(test_state.relay_parent, LEAF_A_BLOCK_NUMBER - 1);
	let min_relay_parents = vec![(para_id, LEAF_A_BLOCK_NUMBER - LEAF_A_ANCESTRY_LEN)];
	let test_leaf_a = TestLeaf { activated, min_relay_parents };

	activate_leaf(virtual_overseer, test_leaf_a, &test_state).await;
	para_id
}

async fn assert_candidate_is_shared_and_seconded(
	virtual_overseer: &mut VirtualOverseer,
	relay_parent: &Hash,
) {
	assert_matches!(
		virtual_overseer.recv().await,
		AllMessages::StatementDistribution(
			StatementDistributionMessage::Share(
				parent_hash,
				_signed_statement,
			)
		) if parent_hash == *relay_parent => {}
	);
=======
	if !test_state.per_session_cache_state.has_cached_validators {
		// Check that subsystem job issues a request for a validator set.
		assert_matches!(
			virtual_overseer.recv().await,
			AllMessages::RuntimeApi(
				RuntimeApiMessage::Request(parent, RuntimeApiRequest::Validators(tx))
			) if parent == test_state.relay_parent => {
				tx.send(Ok(test_state.validator_public.clone())).unwrap();
			}
		);
		test_state.per_session_cache_state.has_cached_validators = true;
	}

	if !test_state.per_session_cache_state.has_cached_node_features {
		// Node features request from runtime: all features are disabled.
		assert_matches!(
			virtual_overseer.recv().await,
			AllMessages::RuntimeApi(
				RuntimeApiMessage::Request(_parent, RuntimeApiRequest::NodeFeatures(_session_index, tx))
			) => {
				tx.send(Ok(test_state.node_features.clone())).unwrap();
			}
		);
		test_state.per_session_cache_state.has_cached_node_features = true;
	}

	if !test_state.per_session_cache_state.has_cached_executor_params {
		// Check if subsystem job issues a request for the executor parameters.
		assert_matches!(
			virtual_overseer.recv().await,
			AllMessages::RuntimeApi(
				RuntimeApiMessage::Request(_parent, RuntimeApiRequest::SessionExecutorParams(_session_index, tx))
			) => {
				tx.send(Ok(Some(ExecutorParams::default()))).unwrap();
			}
		);
		test_state.per_session_cache_state.has_cached_executor_params = true;
	}

	if !test_state.per_session_cache_state.has_cached_minimum_backing_votes {
		// Check if subsystem job issues a request for the minimum backing votes.
		assert_matches!(
			virtual_overseer.recv().await,
			AllMessages::RuntimeApi(RuntimeApiMessage::Request(
				parent,
				RuntimeApiRequest::MinimumBackingVotes(session_index, tx),
			)) if parent == test_state.relay_parent && session_index == test_state.signing_context.session_index => {
				tx.send(Ok(test_state.minimum_backing_votes)).unwrap();
			}
		);
		test_state.per_session_cache_state.has_cached_minimum_backing_votes = true;
	}
>>>>>>> e617d1d0

	assert_matches!(
		virtual_overseer.recv().await,
		AllMessages::CollatorProtocol(CollatorProtocolMessage::Seconded(hash, statement)) => {
			assert_eq!(*relay_parent, hash);
			assert_matches!(statement.payload(), Statement::Seconded(_));
		}
	);
}

async fn assert_candidate_is_shared_and_backed(
	virtual_overseer: &mut VirtualOverseer,
	relay_parent: &Hash,
	expected_para_id: &ParaId,
	expected_candidate_hash: &CandidateHash,
) {
	assert_matches!(
		virtual_overseer.recv().await,
		AllMessages::StatementDistribution(
			StatementDistributionMessage::Share(hash, _stmt)
		) => {
			assert_eq!(*relay_parent, hash);
		}
	);

	assert_matches!(
		virtual_overseer.recv().await,
		AllMessages::ProspectiveParachains(
			ProspectiveParachainsMessage::CandidateBacked(
				candidate_para_id, candidate_hash
			),
		) if *expected_candidate_hash == candidate_hash && candidate_para_id == *expected_para_id
	);

	assert_matches!(
		virtual_overseer.recv().await,
		AllMessages::StatementDistribution(StatementDistributionMessage::Backed (
			candidate_hash
		)) if *expected_candidate_hash == candidate_hash
	);
}

fn get_parent_hash(hash: Hash) -> Hash {
	Hash::from_low_u64_be(hash.to_low_u64_be() + 1)
}

async fn activate_leaf(
	virtual_overseer: &mut VirtualOverseer,
	leaf: TestLeaf,
	test_state: &TestState,
) {
<<<<<<< HEAD
	let TestLeaf { activated, min_relay_parents } = leaf;
	let leaf_hash = activated.hash;
	let leaf_number = activated.number;
	// Start work on some new parent.
	virtual_overseer
		.send(FromOrchestra::Signal(OverseerSignal::ActiveLeaves(ActiveLeavesUpdate::start_work(
			activated,
		))))
		.await;

	let min_min = *min_relay_parents
		.iter()
		.map(|(_, block_num)| block_num)
		.min()
		.unwrap_or(&leaf_number);

	let ancestry_len = leaf_number + 1 - min_min;

	let ancestry_hashes = std::iter::successors(Some(leaf_hash), |h| Some(get_parent_hash(*h)))
		.take(ancestry_len as usize);
	let ancestry_numbers = (min_min..=leaf_number).rev();
	let ancestry_iter = ancestry_hashes.zip(ancestry_numbers).peekable();

	let mut next_overseer_message = None;
	// How many blocks were actually requested.
	let mut requested_len = 0;
	{
		let mut ancestry_iter = ancestry_iter.clone();
		while let Some((hash, number)) = ancestry_iter.next() {
			// May be `None` for the last element.
			let parent_hash =
				ancestry_iter.peek().map(|(h, _)| *h).unwrap_or_else(|| get_parent_hash(hash));

			let msg = virtual_overseer.recv().await;
			// It may happen that some blocks were cached by implicit view,
			// reuse the message.
			if !matches!(&msg, AllMessages::ChainApi(ChainApiMessage::BlockHeader(..))) {
				next_overseer_message.replace(msg);
				break
			}

			assert_matches!(
				msg,
				AllMessages::ChainApi(
					ChainApiMessage::BlockHeader(_hash, tx)
				) if _hash == hash => {
					let header = Header {
						parent_hash,
						number,
						state_root: Hash::zero(),
						extrinsics_root: Hash::zero(),
						digest: Default::default(),
					};

					tx.send(Ok(Some(header))).unwrap();
				}
			);

			if requested_len == 0 {
				assert_matches!(
					virtual_overseer.recv().await,
					AllMessages::ProspectiveParachains(
						ProspectiveParachainsMessage::GetMinimumRelayParents(parent, tx)
					) if parent == leaf_hash => {
						tx.send(min_relay_parents.clone()).unwrap();
					}
				);
			}

			requested_len += 1;
		}
	}

	for (hash, number) in ancestry_iter.take(requested_len) {
		let msg = match next_overseer_message.take() {
			Some(msg) => msg,
			None => virtual_overseer.recv().await,
		};

		// Check that subsystem job issues a request for the session index for child.
		assert_matches!(
			msg,
			AllMessages::RuntimeApi(
				RuntimeApiMessage::Request(parent, RuntimeApiRequest::SessionIndexForChild(tx))
			) if parent == hash => {
				tx.send(Ok(test_state.signing_context.session_index)).unwrap();
			}
		);

		// Check that subsystem job issues a request for a validator set.
		assert_matches!(
			virtual_overseer.recv().await,
			AllMessages::RuntimeApi(
				RuntimeApiMessage::Request(parent, RuntimeApiRequest::Validators(tx))
			) if parent == hash => {
				tx.send(Ok(test_state.validator_public.clone())).unwrap();
			}
		);

		// Check that subsystem job issues a request for the validator groups.
		assert_matches!(
			virtual_overseer.recv().await,
			AllMessages::RuntimeApi(
				RuntimeApiMessage::Request(parent, RuntimeApiRequest::ValidatorGroups(tx))
			) if parent == hash => {
				let (validator_groups, mut group_rotation_info) = test_state.validator_groups.clone();
				group_rotation_info.now = number;
				tx.send(Ok((validator_groups, group_rotation_info))).unwrap();
			}
		);

		// Check that subsystem job issues a request for the availability cores.
		assert_matches!(
			virtual_overseer.recv().await,
			AllMessages::RuntimeApi(
				RuntimeApiMessage::Request(parent, RuntimeApiRequest::AvailabilityCores(tx))
			) if parent == hash => {
				tx.send(Ok(test_state.availability_cores.clone())).unwrap();
			}
		);

		assert_matches!(
			virtual_overseer.recv().await,
			AllMessages::RuntimeApi(
				RuntimeApiMessage::Request(parent, RuntimeApiRequest::ClaimQueue(tx))
			) if parent == hash => {
				tx.send(Ok(
					test_state.claim_queue.clone()
				)).unwrap();
			}
		);

		// Check that the subsystem job issues a request for the disabled validators.
		assert_matches!(
			virtual_overseer.recv().await,
			AllMessages::RuntimeApi(
				RuntimeApiMessage::Request(parent, RuntimeApiRequest::DisabledValidators(tx))
			) if parent == hash => {
				tx.send(Ok(test_state.disabled_validators.clone())).unwrap();
			}
		);

		// Node features request from runtime: all features are disabled.
		assert_matches!(
			virtual_overseer.recv().await,
			AllMessages::RuntimeApi(
				RuntimeApiMessage::Request(parent, RuntimeApiRequest::NodeFeatures(_session_index, tx))
			) if parent == hash => {
				tx.send(Ok(test_state.node_features.clone())).unwrap();
			}
		);

		// Check if subsystem job issues a request for the minimum backing votes.
		assert_matches!(
			virtual_overseer.recv().await,
			AllMessages::RuntimeApi(RuntimeApiMessage::Request(
				parent,
				RuntimeApiRequest::MinimumBackingVotes(session_index, tx),
			)) if parent == hash && session_index == test_state.signing_context.session_index => {
				tx.send(Ok(test_state.minimum_backing_votes)).unwrap();
			}
		);
	}
=======
	assert_matches!(
		virtual_overseer.recv().await,
		AllMessages::RuntimeApi(
			RuntimeApiMessage::Request(_, RuntimeApiRequest::ValidationCodeByHash(hash, tx))
		) if hash == validation_code.hash() => {
			tx.send(Ok(Some(validation_code))).unwrap();
		}
	);
>>>>>>> e617d1d0
}

async fn assert_validate_seconded_candidate(
	virtual_overseer: &mut VirtualOverseer,
	relay_parent: Hash,
	candidate: &CommittedCandidateReceipt,
	assert_pov: &PoV,
	assert_pvd: &PersistedValidationData,
	assert_validation_code: &ValidationCode,
	expected_head_data: &HeadData,
	fetch_pov: bool,
) {
	assert_validation_requests(virtual_overseer, assert_validation_code.clone()).await;

	if fetch_pov {
		assert_matches!(
			virtual_overseer.recv().await,
			AllMessages::AvailabilityDistribution(
				AvailabilityDistributionMessage::FetchPoV {
					relay_parent: hash,
					tx,
					..
				}
			) if hash == relay_parent => {
				tx.send(assert_pov.clone()).unwrap();
			}
		);
	}

	assert_matches!(
		virtual_overseer.recv().await,
		AllMessages::CandidateValidation(
			CandidateValidationMessage::ValidateFromExhaustive {
				pov,
				validation_data,
				validation_code,
				candidate_receipt,
				exec_kind,
				response_sender,
				..
			},
		) if validation_data == *assert_pvd &&
			validation_code == *assert_validation_code &&
			*pov == *assert_pov && candidate_receipt.descriptor == candidate.descriptor &&
			matches!(exec_kind, PvfExecKind::BackingSystemParas(_)) &&
			candidate_receipt.commitments_hash == candidate.commitments.hash() =>
		{
			response_sender.send(Ok(ValidationResult::Valid(
				CandidateCommitments {
					head_data: expected_head_data.clone(),
					horizontal_messages: Default::default(),
					upward_messages: Default::default(),
					new_validation_code: None,
					processed_downward_messages: 0,
					hrmp_watermark: 0,
				},
				assert_pvd.clone(),
			)))
			.unwrap();
		}
	);

	assert_matches!(
		virtual_overseer.recv().await,
		AllMessages::AvailabilityStore(
			AvailabilityStoreMessage::StoreAvailableData { candidate_hash, tx, .. }
		) if candidate_hash == candidate.hash() => {
			tx.send(Ok(())).unwrap();
		}
	);
}

pub(crate) async fn assert_hypothetical_membership_requests(
	virtual_overseer: &mut VirtualOverseer,
	mut expected_requests: Vec<(
		HypotheticalMembershipRequest,
		Vec<(HypotheticalCandidate, HypotheticalMembership)>,
	)>,
) {
	// Requests come with no particular order.
	let requests_num = expected_requests.len();

	for _ in 0..requests_num {
		assert_matches!(
			virtual_overseer.recv().await,
			AllMessages::ProspectiveParachains(
				ProspectiveParachainsMessage::GetHypotheticalMembership(request, tx),
			) => {
				let idx = match expected_requests.iter().position(|r| r.0 == request) {
					Some(idx) => idx,
					None =>
						panic!(
						"unexpected hypothetical membership request, no match found for {:?}",
						request
						),
				};
				let resp = std::mem::take(&mut expected_requests[idx].1);
				tx.send(resp).unwrap();

				expected_requests.remove(idx);
			}
		);
	}
}

pub(crate) fn make_hypothetical_membership_response(
	hypothetical_candidate: HypotheticalCandidate,
	relay_parent_hash: Hash,
) -> Vec<(HypotheticalCandidate, HypotheticalMembership)> {
	vec![(hypothetical_candidate, vec![relay_parent_hash])]
}

// Test that a `CandidateBackingMessage::Second` issues validation work and in case validation is
// successful issues correct messages.
#[test]
fn backing_second_works() {
	let mut test_state = TestState::default();
	test_harness(test_state.keystore.clone(), |mut virtual_overseer| async move {
<<<<<<< HEAD
		let para_id = activate_initial_leaf(&mut virtual_overseer, &test_state).await;
=======
		test_startup(&mut virtual_overseer, &mut test_state).await;
>>>>>>> e617d1d0

		let pov = PoV { block_data: BlockData(vec![42, 43, 44]) };
		let pvd = dummy_pvd();
		let validation_code = ValidationCode(vec![1, 2, 3]);

		let expected_head_data = test_state.head_data.get(&para_id).unwrap();

		let pov_hash = pov.hash();
		let candidate = TestCandidateBuilder {
			para_id,
			relay_parent: test_state.relay_parent,
			pov_hash,
			head_data: expected_head_data.clone(),
			erasure_root: make_erasure_root(&test_state, pov.clone(), pvd.clone()),
			persisted_validation_data_hash: pvd.hash(),
			validation_code: validation_code.0.clone(),
		}
		.build();

		let second = CandidateBackingMessage::Second(
			test_state.relay_parent,
			candidate.to_plain(),
			pvd.clone(),
			pov.clone(),
		);

		virtual_overseer.send(FromOrchestra::Communication { msg: second }).await;

		assert_validate_seconded_candidate(
			&mut virtual_overseer,
			test_state.relay_parent,
			&candidate,
			&pov,
			&pvd,
			&validation_code,
			expected_head_data,
			false,
		)
		.await;

		let hypothetical_candidate = HypotheticalCandidate::Complete {
			candidate_hash: candidate.hash(),
			receipt: Arc::new(candidate.clone()),
			persisted_validation_data: pvd.clone(),
		};
		let expected_request = HypotheticalMembershipRequest {
			candidates: vec![hypothetical_candidate.clone()],
			fragment_chain_relay_parent: Some(test_state.relay_parent),
		};
		let expected_response =
			make_hypothetical_membership_response(hypothetical_candidate, test_state.relay_parent);
		assert_hypothetical_membership_requests(
			&mut virtual_overseer,
			vec![(expected_request, expected_response)],
		)
		.await;

		assert_matches!(
			virtual_overseer.recv().await,
			AllMessages::ProspectiveParachains(
				ProspectiveParachainsMessage::IntroduceSecondedCandidate(
					req,
					tx,
				),
			) if
				req.candidate_receipt == candidate
				&& req.candidate_para == para_id
				&& pvd == req.persisted_validation_data => {
				tx.send(true).unwrap();
			}
		);

		assert_candidate_is_shared_and_seconded(&mut virtual_overseer, &test_state.relay_parent)
			.await;

		virtual_overseer
			.send(FromOrchestra::Signal(OverseerSignal::ActiveLeaves(
				ActiveLeavesUpdate::stop_work(test_state.relay_parent),
			)))
			.await;
		virtual_overseer
	});
}

// Test that the candidate reaches quorum successfully.
#[rstest]
#[case(true)]
#[case(false)]
fn backing_works(#[case] elastic_scaling_mvp: bool) {
	let mut test_state = TestState::default();
	if elastic_scaling_mvp {
		test_state
			.node_features
			.resize((node_features::FeatureIndex::ElasticScalingMVP as u8 + 1) as usize, false);
		test_state
			.node_features
			.set(node_features::FeatureIndex::ElasticScalingMVP as u8 as usize, true);
	}

	test_harness(test_state.keystore.clone(), |mut virtual_overseer| async move {
<<<<<<< HEAD
		let para_id = activate_initial_leaf(&mut virtual_overseer, &test_state).await;
=======
		test_startup(&mut virtual_overseer, &mut test_state).await;
>>>>>>> e617d1d0

		let pov_ab = PoV { block_data: BlockData(vec![1, 2, 3]) };
		let pvd_ab = dummy_pvd();
		let validation_code_ab = ValidationCode(vec![1, 2, 3]);

		let pov_hash = pov_ab.hash();

		let expected_head_data = test_state.head_data.get(&para_id).unwrap();

		let candidate_a = TestCandidateBuilder {
			para_id,
			relay_parent: test_state.relay_parent,
			pov_hash,
			head_data: expected_head_data.clone(),
			erasure_root: make_erasure_root(&test_state, pov_ab.clone(), pvd_ab.clone()),
			validation_code: validation_code_ab.0.clone(),
			..Default::default()
		}
		.build();

		let candidate_a_hash = candidate_a.hash();

		let public1 = Keystore::sr25519_generate_new(
			&*test_state.keystore,
			ValidatorId::ID,
			Some(&test_state.validators[5].to_seed()),
		)
		.expect("Insert key into keystore");
		let public2 = Keystore::sr25519_generate_new(
			&*test_state.keystore,
			ValidatorId::ID,
			Some(&test_state.validators[2].to_seed()),
		)
		.expect("Insert key into keystore");

		let signed_a = SignedFullStatementWithPVD::sign(
			&test_state.keystore,
			StatementWithPVD::Seconded(candidate_a.clone(), pvd_ab.clone()),
			&test_state.signing_context,
			ValidatorIndex(2),
			&public2.into(),
		)
		.ok()
		.flatten()
		.expect("should be signed");

		let signed_b = SignedFullStatementWithPVD::sign(
			&test_state.keystore,
			StatementWithPVD::Valid(candidate_a_hash),
			&test_state.signing_context,
			ValidatorIndex(5),
			&public1.into(),
		)
		.ok()
		.flatten()
		.expect("should be signed");

		let statement =
			CandidateBackingMessage::Statement(test_state.relay_parent, signed_a.clone());

		virtual_overseer.send(FromOrchestra::Communication { msg: statement }).await;

		assert_matches!(
			virtual_overseer.recv().await,
			AllMessages::ProspectiveParachains(
				ProspectiveParachainsMessage::IntroduceSecondedCandidate(
					req,
					tx,
				),
			) if
				req.candidate_receipt == candidate_a
				&& req.candidate_para == para_id
				&& pvd_ab == req.persisted_validation_data => {
				tx.send(true).unwrap();
			}
		);

		assert_validate_seconded_candidate(
			&mut virtual_overseer,
			candidate_a.descriptor.relay_parent(),
			&candidate_a,
			&pov_ab,
			&pvd_ab,
			&validation_code_ab,
			expected_head_data,
			true,
		)
		.await;

		assert_candidate_is_shared_and_backed(
			&mut virtual_overseer,
			&test_state.relay_parent,
			&para_id,
			&candidate_a_hash,
		)
		.await;

		let statement =
			CandidateBackingMessage::Statement(test_state.relay_parent, signed_b.clone());

		virtual_overseer.send(FromOrchestra::Communication { msg: statement }).await;

		let (tx, rx) = oneshot::channel();
		let msg = CandidateBackingMessage::GetBackableCandidates(
			std::iter::once((
				test_state.chain_ids[0],
				vec![(candidate_a_hash, test_state.relay_parent)],
			))
			.collect(),
			tx,
		);

		virtual_overseer.send(FromOrchestra::Communication { msg }).await;

		let mut candidates = rx.await.unwrap();
		assert_eq!(1, candidates.len());
		let candidates = candidates.remove(&test_state.chain_ids[0]).unwrap();
		assert_eq!(1, candidates.len());
		assert_eq!(candidates[0].validity_votes().len(), 3);

		let (validator_indices, maybe_core_index) =
			candidates[0].validator_indices_and_core_index(elastic_scaling_mvp);
		if elastic_scaling_mvp {
			assert_eq!(maybe_core_index.unwrap(), CoreIndex(0));
		} else {
			assert!(maybe_core_index.is_none());
		}

		assert_eq!(
			validator_indices,
			bitvec::bitvec![u8, bitvec::order::Lsb0; 1, 1, 0, 1].as_bitslice()
		);

		virtual_overseer
			.send(FromOrchestra::Signal(OverseerSignal::ActiveLeaves(
				ActiveLeavesUpdate::stop_work(test_state.relay_parent),
			)))
			.await;
		virtual_overseer
	});
}

#[test]
fn get_backed_candidate_preserves_order() {
	let mut test_state = TestState::default();
	test_state
		.node_features
		.resize((node_features::FeatureIndex::ElasticScalingMVP as u8 + 1) as usize, false);
	test_state
		.node_features
		.set(node_features::FeatureIndex::ElasticScalingMVP as u8 as usize, true);

	// Set a single validator as the first validator group. It simplifies the test.
	test_state.validator_groups.0[0] = vec![ValidatorIndex(2)];
	// Add another validator group for the third core.
	test_state.validator_groups.0.push(vec![ValidatorIndex(3)]);
	// Assign the second core to the same para as the first one.
	test_state.availability_cores[1] =
		CoreState::Scheduled(ScheduledCore { para_id: test_state.chain_ids[0], collator: None });
	*test_state.claim_queue.get_mut(&CoreIndex(1)).unwrap() =
		[test_state.chain_ids[0]].into_iter().collect();
	// Add another availability core for paraid 2.
	test_state.availability_cores.push(CoreState::Scheduled(ScheduledCore {
		para_id: test_state.chain_ids[1],
		collator: None,
	}));
	test_state
		.claim_queue
		.insert(CoreIndex(2), [test_state.chain_ids[1]].into_iter().collect());

	test_harness(test_state.keystore.clone(), |mut virtual_overseer| async move {
<<<<<<< HEAD
		activate_initial_leaf(&mut virtual_overseer, &test_state).await;
=======
		test_startup(&mut virtual_overseer, &mut test_state).await;
>>>>>>> e617d1d0

		let pov_a = PoV { block_data: BlockData(vec![1, 2, 3]) };
		let pov_b = PoV { block_data: BlockData(vec![3, 4, 5]) };
		let pov_c = PoV { block_data: BlockData(vec![5, 6, 7]) };
		let validation_code_ab = ValidationCode(vec![1, 2, 3]);
		let validation_code_c = ValidationCode(vec![4, 5, 6]);

		let parent_head_data_a = test_state.head_data.get(&test_state.chain_ids[0]).unwrap();
		let parent_head_data_b = {
			let mut head = parent_head_data_a.clone();
			head.0[0] = 98;
			head
		};
		let output_head_data_b = {
			let mut head = parent_head_data_a.clone();
			head.0[0] = 99;
			head
		};
		let parent_head_data_c = test_state.head_data.get(&test_state.chain_ids[1]).unwrap();
		let output_head_data_c = {
			let mut head = parent_head_data_c.clone();
			head.0[0] = 97;
			head
		};

		let pvd_a = PersistedValidationData {
			parent_head: parent_head_data_a.clone(),
			relay_parent_number: 0_u32.into(),
			max_pov_size: 1024,
			relay_parent_storage_root: dummy_hash(),
		};
		let pvd_b = PersistedValidationData {
			parent_head: parent_head_data_b.clone(),
			relay_parent_number: 0_u32.into(),
			max_pov_size: 1024,
			relay_parent_storage_root: dummy_hash(),
		};
		let pvd_c = PersistedValidationData {
			parent_head: parent_head_data_c.clone(),
			relay_parent_number: 0_u32.into(),
			max_pov_size: 1024,
			relay_parent_storage_root: dummy_hash(),
		};

		let candidate_a = TestCandidateBuilder {
			para_id: test_state.chain_ids[0],
			relay_parent: test_state.relay_parent,
			pov_hash: pov_a.hash(),
			head_data: parent_head_data_b.clone(),
			erasure_root: make_erasure_root(&test_state, pov_a.clone(), pvd_a.clone()),
			validation_code: validation_code_ab.0.clone(),
			persisted_validation_data_hash: pvd_a.hash(),
		}
		.build();
		let candidate_b = TestCandidateBuilder {
			para_id: test_state.chain_ids[0],
			relay_parent: test_state.relay_parent,
			pov_hash: pov_b.hash(),
			head_data: output_head_data_b.clone(),
			erasure_root: make_erasure_root(&test_state, pov_b.clone(), pvd_b.clone()),
			validation_code: validation_code_ab.0.clone(),
			persisted_validation_data_hash: pvd_b.hash(),
		}
		.build();
		let candidate_c = TestCandidateBuilder {
			para_id: test_state.chain_ids[1],
			relay_parent: test_state.relay_parent,
			pov_hash: pov_c.hash(),
			head_data: output_head_data_c.clone(),
			erasure_root: make_erasure_root(&test_state, pov_b.clone(), pvd_c.clone()),
			validation_code: validation_code_c.0.clone(),
			persisted_validation_data_hash: pvd_c.hash(),
		}
		.build();
		let candidate_a_hash = candidate_a.hash();
		let candidate_b_hash = candidate_b.hash();
		let candidate_c_hash = candidate_c.hash();

		// Back a chain of two candidates for the first paraid. Back one candidate for the second
		// paraid.
		for (candidate, pvd, validator_index) in [
			(candidate_a, pvd_a, ValidatorIndex(2)),
			(candidate_b, pvd_b, ValidatorIndex(1)),
			(candidate_c, pvd_c, ValidatorIndex(3)),
		] {
			let public = Keystore::sr25519_generate_new(
				&*test_state.keystore,
				ValidatorId::ID,
				Some(&test_state.validators[validator_index.0 as usize].to_seed()),
			)
			.expect("Insert key into keystore");

			let signed = SignedFullStatementWithPVD::sign(
				&test_state.keystore,
				StatementWithPVD::Seconded(candidate.clone(), pvd.clone()),
				&test_state.signing_context,
				validator_index,
				&public.into(),
			)
			.ok()
			.flatten()
			.expect("should be signed");

			let statement =
				CandidateBackingMessage::Statement(test_state.relay_parent, signed.clone());

			virtual_overseer.send(FromOrchestra::Communication { msg: statement }).await;

			// Prospective parachains are notified about candidate seconded first.
			assert_matches!(
				virtual_overseer.recv().await,
				AllMessages::ProspectiveParachains(
					ProspectiveParachainsMessage::IntroduceSecondedCandidate(
						req,
						tx,
					),
				) if
					req.candidate_receipt == candidate
					&& req.candidate_para == candidate.descriptor.para_id()
					&& pvd == req.persisted_validation_data => {
					tx.send(true).unwrap();
				}
			);

			assert_matches!(
				virtual_overseer.recv().await,
				AllMessages::ProspectiveParachains(
					ProspectiveParachainsMessage::CandidateBacked(
						candidate_para_id, candidate_hash
					),
				) if candidate.hash() == candidate_hash && candidate_para_id == candidate.descriptor.para_id()
			);

			assert_matches!(
				virtual_overseer.recv().await,
				AllMessages::StatementDistribution(StatementDistributionMessage::Backed (
					candidate_hash
				)) if candidate.hash() == candidate_hash
			);
		}

		// Happy case, all candidates should be present.
		let (tx, rx) = oneshot::channel();
		let msg = CandidateBackingMessage::GetBackableCandidates(
			[
				(
					test_state.chain_ids[0],
					vec![
						(candidate_a_hash, test_state.relay_parent),
						(candidate_b_hash, test_state.relay_parent),
					],
				),
				(test_state.chain_ids[1], vec![(candidate_c_hash, test_state.relay_parent)]),
			]
			.into_iter()
			.collect(),
			tx,
		);
		virtual_overseer.send(FromOrchestra::Communication { msg }).await;
		let mut candidates = rx.await.unwrap();
		assert_eq!(2, candidates.len());
		assert_eq!(
			candidates
				.remove(&test_state.chain_ids[0])
				.unwrap()
				.iter()
				.map(|c| c.hash())
				.collect::<Vec<_>>(),
			vec![candidate_a_hash, candidate_b_hash]
		);
		assert_eq!(
			candidates
				.remove(&test_state.chain_ids[1])
				.unwrap()
				.iter()
				.map(|c| c.hash())
				.collect::<Vec<_>>(),
			vec![candidate_c_hash]
		);

		// The first candidate of the first para is invalid (we supply the wrong relay parent or a
		// wrong candidate hash). No candidates should be returned for paraid 1. ParaId 2 should be
		// fine.
		for candidates in [
			vec![
				(candidate_a_hash, Hash::repeat_byte(9)),
				(candidate_b_hash, test_state.relay_parent),
			],
			vec![
				(CandidateHash(Hash::repeat_byte(9)), test_state.relay_parent),
				(candidate_b_hash, test_state.relay_parent),
			],
		] {
			let (tx, rx) = oneshot::channel();
			let msg = CandidateBackingMessage::GetBackableCandidates(
				[
					(test_state.chain_ids[0], candidates),
					(test_state.chain_ids[1], vec![(candidate_c_hash, test_state.relay_parent)]),
				]
				.into_iter()
				.collect(),
				tx,
			);
			virtual_overseer.send(FromOrchestra::Communication { msg }).await;
			let mut candidates = rx.await.unwrap();
			assert_eq!(candidates.len(), 1);

			assert!(candidates.remove(&test_state.chain_ids[0]).is_none());
			assert_eq!(
				candidates
					.remove(&test_state.chain_ids[1])
					.unwrap()
					.iter()
					.map(|c| c.hash())
					.collect::<Vec<_>>(),
				vec![candidate_c_hash]
			);
		}

		// The second candidate of the first para is invalid (we supply the wrong relay parent or a
		// wrong candidate hash). The first candidate of the first para should still be present.
		// ParaId 2 is fine.
		for candidates in [
			vec![
				(candidate_a_hash, test_state.relay_parent),
				(candidate_b_hash, Hash::repeat_byte(9)),
			],
			vec![
				(candidate_a_hash, test_state.relay_parent),
				(CandidateHash(Hash::repeat_byte(9)), test_state.relay_parent),
			],
		] {
			let (tx, rx) = oneshot::channel();
			let msg = CandidateBackingMessage::GetBackableCandidates(
				[
					(test_state.chain_ids[0], candidates),
					(test_state.chain_ids[1], vec![(candidate_c_hash, test_state.relay_parent)]),
				]
				.into_iter()
				.collect(),
				tx,
			);
			virtual_overseer.send(FromOrchestra::Communication { msg }).await;
			let mut candidates = rx.await.unwrap();
			assert_eq!(2, candidates.len());
			assert_eq!(
				candidates
					.remove(&test_state.chain_ids[0])
					.unwrap()
					.iter()
					.map(|c| c.hash())
					.collect::<Vec<_>>(),
				vec![candidate_a_hash]
			);
			assert_eq!(
				candidates
					.remove(&test_state.chain_ids[1])
					.unwrap()
					.iter()
					.map(|c| c.hash())
					.collect::<Vec<_>>(),
				vec![candidate_c_hash]
			);
		}

		// Both candidates of para id 1 are invalid (we supply the wrong relay parent or a wrong
		// candidate hash). No candidates should be returned for para id 1. Para Id 2 is fine.
		for candidates in [
			vec![
				(CandidateHash(Hash::repeat_byte(9)), test_state.relay_parent),
				(CandidateHash(Hash::repeat_byte(10)), test_state.relay_parent),
			],
			vec![
				(candidate_a_hash, Hash::repeat_byte(9)),
				(candidate_b_hash, Hash::repeat_byte(10)),
			],
		] {
			let (tx, rx) = oneshot::channel();
			let msg = CandidateBackingMessage::GetBackableCandidates(
				[
					(test_state.chain_ids[0], candidates),
					(test_state.chain_ids[1], vec![(candidate_c_hash, test_state.relay_parent)]),
				]
				.into_iter()
				.collect(),
				tx,
			);
			virtual_overseer.send(FromOrchestra::Communication { msg }).await;
			let mut candidates = rx.await.unwrap();
			assert_eq!(candidates.len(), 1);

			assert!(candidates.remove(&test_state.chain_ids[0]).is_none());
			assert_eq!(
				candidates
					.remove(&test_state.chain_ids[1])
					.unwrap()
					.iter()
					.map(|c| c.hash())
					.collect::<Vec<_>>(),
				vec![candidate_c_hash]
			);
		}

		virtual_overseer
			.send(FromOrchestra::Signal(OverseerSignal::ActiveLeaves(
				ActiveLeavesUpdate::stop_work(test_state.relay_parent),
			)))
			.await;
		virtual_overseer
	});
}

#[test]
fn extract_core_index_from_statement_works() {
	let test_state = TestState::default();

	let pov_a = PoV { block_data: BlockData(vec![42, 43, 44]) };
	let pvd_a = dummy_pvd();
	let validation_code_a = ValidationCode(vec![1, 2, 3]);

	let pov_hash = pov_a.hash();

	let mut candidate = TestCandidateBuilder {
		para_id: test_state.chain_ids[0],
		relay_parent: test_state.relay_parent,
		pov_hash,
		erasure_root: make_erasure_root(&test_state, pov_a.clone(), pvd_a.clone()),
		persisted_validation_data_hash: pvd_a.hash(),
		validation_code: validation_code_a.0.clone(),
		..Default::default()
	}
	.build();

	let public2 = Keystore::sr25519_generate_new(
		&*test_state.keystore,
		ValidatorId::ID,
		Some(&test_state.validators[2].to_seed()),
	)
	.expect("Insert key into keystore");

	let signed_statement_1 = SignedFullStatementWithPVD::sign(
		&test_state.keystore,
		StatementWithPVD::Seconded(candidate.clone(), pvd_a.clone()),
		&test_state.signing_context,
		ValidatorIndex(2),
		&public2.into(),
	)
	.ok()
	.flatten()
	.expect("should be signed");

	let public1 = Keystore::sr25519_generate_new(
		&*test_state.keystore,
		ValidatorId::ID,
		Some(&test_state.validators[1].to_seed()),
	)
	.expect("Insert key into keystore");

	let signed_statement_2 = SignedFullStatementWithPVD::sign(
		&test_state.keystore,
		StatementWithPVD::Seconded(candidate.clone(), pvd_a.clone()),
		&test_state.signing_context,
		ValidatorIndex(1),
		&public1.into(),
	)
	.ok()
	.flatten()
	.expect("should be signed");

	candidate.descriptor.set_para_id(test_state.chain_ids[1]);

	let signed_statement_3 = SignedFullStatementWithPVD::sign(
		&test_state.keystore,
		StatementWithPVD::Seconded(candidate, pvd_a.clone()),
		&test_state.signing_context,
		ValidatorIndex(1),
		&public1.into(),
	)
	.ok()
	.flatten()
	.expect("should be signed");

	let core_index_1 = core_index_from_statement(
		&test_state.validator_to_group,
		&test_state.validator_groups.1,
		test_state.availability_cores.len() as _,
		&test_state.claim_queue.clone().into(),
		&signed_statement_1,
	)
	.unwrap();

	assert_eq!(core_index_1, CoreIndex(0));

	let core_index_2 = core_index_from_statement(
		&test_state.validator_to_group,
		&test_state.validator_groups.1,
		test_state.availability_cores.len() as _,
		&test_state.claim_queue.clone().into(),
		&signed_statement_2,
	);

	// Must be none, para_id in descriptor is different than para assigned to core
	assert_eq!(core_index_2, None);

	let core_index_3 = core_index_from_statement(
		&test_state.validator_to_group,
		&test_state.validator_groups.1,
		test_state.availability_cores.len() as _,
		&test_state.claim_queue.clone().into(),
		&signed_statement_3,
	)
	.unwrap();

	assert_eq!(core_index_3, CoreIndex(1));
}

#[test]
fn backing_works_while_validation_ongoing() {
	let mut test_state = TestState::default();
	test_harness(test_state.keystore.clone(), |mut virtual_overseer| async move {
<<<<<<< HEAD
		let para_id = activate_initial_leaf(&mut virtual_overseer, &test_state).await;
=======
		test_startup(&mut virtual_overseer, &mut test_state).await;
>>>>>>> e617d1d0

		let pov_abc = PoV { block_data: BlockData(vec![1, 2, 3]) };
		let pvd_abc = dummy_pvd();
		let validation_code_abc = ValidationCode(vec![1, 2, 3]);

		let pov_hash = pov_abc.hash();

		let expected_head_data = test_state.head_data.get(&test_state.chain_ids[0]).unwrap();

		let candidate_a = TestCandidateBuilder {
			para_id: test_state.chain_ids[0],
			relay_parent: test_state.relay_parent,
			pov_hash,
			head_data: expected_head_data.clone(),
			erasure_root: make_erasure_root(&test_state, pov_abc.clone(), pvd_abc.clone()),
			validation_code: validation_code_abc.0.clone(),
			..Default::default()
		}
		.build();

		let candidate_a_hash = candidate_a.hash();
		let candidate_a_commitments_hash = candidate_a.commitments.hash();

		let public1 = Keystore::sr25519_generate_new(
			&*test_state.keystore,
			ValidatorId::ID,
			Some(&test_state.validators[5].to_seed()),
		)
		.expect("Insert key into keystore");
		let public2 = Keystore::sr25519_generate_new(
			&*test_state.keystore,
			ValidatorId::ID,
			Some(&test_state.validators[2].to_seed()),
		)
		.expect("Insert key into keystore");
		let public3 = Keystore::sr25519_generate_new(
			&*test_state.keystore,
			ValidatorId::ID,
			Some(&test_state.validators[3].to_seed()),
		)
		.expect("Insert key into keystore");

		let signed_a = SignedFullStatementWithPVD::sign(
			&test_state.keystore,
			StatementWithPVD::Seconded(candidate_a.clone(), pvd_abc.clone()),
			&test_state.signing_context,
			ValidatorIndex(2),
			&public2.into(),
		)
		.ok()
		.flatten()
		.expect("should be signed");

		let signed_b = SignedFullStatementWithPVD::sign(
			&test_state.keystore,
			StatementWithPVD::Valid(candidate_a_hash),
			&test_state.signing_context,
			ValidatorIndex(5),
			&public1.into(),
		)
		.ok()
		.flatten()
		.expect("should be signed");

		let signed_c = SignedFullStatementWithPVD::sign(
			&test_state.keystore,
			StatementWithPVD::Valid(candidate_a_hash),
			&test_state.signing_context,
			ValidatorIndex(3),
			&public3.into(),
		)
		.ok()
		.flatten()
		.expect("should be signed");

		let statement =
			CandidateBackingMessage::Statement(test_state.relay_parent, signed_a.clone());
		virtual_overseer.send(FromOrchestra::Communication { msg: statement }).await;

		assert_matches!(
			virtual_overseer.recv().await,
			AllMessages::ProspectiveParachains(
				ProspectiveParachainsMessage::IntroduceSecondedCandidate(
					req,
					tx,
				),
			) if
				req.candidate_receipt == candidate_a
				&& req.candidate_para == para_id
				&& pvd_abc == req.persisted_validation_data => {
				tx.send(true).unwrap();
			}
		);

		assert_validation_requests(&mut virtual_overseer, validation_code_abc.clone()).await;

		// Sending a `Statement::Seconded` for our assignment will start
		// validation process. The first thing requested is PoV from the
		// `PoVDistribution`.
		assert_matches!(
			virtual_overseer.recv().await,
			AllMessages::AvailabilityDistribution(
				AvailabilityDistributionMessage::FetchPoV {
					relay_parent,
					tx,
					..
				}
			) if relay_parent == test_state.relay_parent => {
				tx.send(pov_abc.clone()).unwrap();
			}
		);

		// The next step is the actual request to Validation subsystem
		// to validate the `Seconded` candidate.
		assert_matches!(
			virtual_overseer.recv().await,
			AllMessages::CandidateValidation(
				CandidateValidationMessage::ValidateFromExhaustive {
					validation_data,
					validation_code,
					candidate_receipt,
					pov,
					exec_kind,
					response_sender,
					..
				},
			) if validation_data == pvd_abc &&
				validation_code == validation_code_abc &&
				*pov == pov_abc && candidate_receipt.descriptor == candidate_a.descriptor &&
				matches!(exec_kind, PvfExecKind::BackingSystemParas(_)) &&
				candidate_a_commitments_hash == candidate_receipt.commitments_hash =>
			{
				// we never validate the candidate. our local node
				// shouldn't issue any statements.
				std::mem::forget(response_sender);
			}
		);

		let statement =
			CandidateBackingMessage::Statement(test_state.relay_parent, signed_b.clone());

		virtual_overseer.send(FromOrchestra::Communication { msg: statement }).await;

		// Candidate gets backed entirely by other votes.
		assert_matches!(
			virtual_overseer.recv().await,
			AllMessages::ProspectiveParachains(
				ProspectiveParachainsMessage::CandidateBacked(
					candidate_para_id, candidate_hash
				),
			) if candidate_a_hash == candidate_hash && candidate_para_id == para_id
		);

		let statement =
			CandidateBackingMessage::Statement(test_state.relay_parent, signed_c.clone());

		virtual_overseer.send(FromOrchestra::Communication { msg: statement }).await;

		let (tx, rx) = oneshot::channel();
		let msg = CandidateBackingMessage::GetBackableCandidates(
			std::iter::once((
				test_state.chain_ids[0],
				vec![(candidate_a.hash(), test_state.relay_parent)],
			))
			.collect(),
			tx,
		);

		virtual_overseer.send(FromOrchestra::Communication { msg }).await;

		let mut candidates = rx.await.unwrap();
		assert_eq!(candidates.len(), 1);
		let candidates = candidates.remove(&test_state.chain_ids[0]).unwrap();
		assert_eq!(1, candidates.len());
		assert_eq!(candidates[0].validity_votes().len(), 3);

		assert!(candidates[0]
			.validity_votes()
			.contains(&ValidityAttestation::Implicit(signed_a.signature().clone())));
		assert!(candidates[0]
			.validity_votes()
			.contains(&ValidityAttestation::Explicit(signed_b.signature().clone())));
		assert!(candidates[0]
			.validity_votes()
			.contains(&ValidityAttestation::Explicit(signed_c.signature().clone())));
		assert_eq!(
			candidates[0].validator_indices_and_core_index(false),
			(bitvec::bitvec![u8, bitvec::order::Lsb0; 1, 0, 1, 1].as_bitslice(), None)
		);

		virtual_overseer
			.send(FromOrchestra::Signal(OverseerSignal::ActiveLeaves(
				ActiveLeavesUpdate::stop_work(test_state.relay_parent),
			)))
			.await;
		virtual_overseer
	});
}

// Issuing conflicting statements on the same candidate should be a misbehavior.
#[test]
fn backing_misbehavior_works() {
	let mut test_state = TestState::default();
	test_harness(test_state.keystore.clone(), |mut virtual_overseer| async move {
<<<<<<< HEAD
		let para_id = activate_initial_leaf(&mut virtual_overseer, &test_state).await;
=======
		test_startup(&mut virtual_overseer, &mut test_state).await;
>>>>>>> e617d1d0

		let pov_a = PoV { block_data: BlockData(vec![1, 2, 3]) };

		let pov_hash = pov_a.hash();
		let pvd_a = dummy_pvd();
		let validation_code_a = ValidationCode(vec![1, 2, 3]);

		let expected_head_data = test_state.head_data.get(&test_state.chain_ids[0]).unwrap();

		let candidate_a = TestCandidateBuilder {
			para_id: test_state.chain_ids[0],
			relay_parent: test_state.relay_parent,
			pov_hash,
			erasure_root: make_erasure_root(&test_state, pov_a.clone(), pvd_a.clone()),
			head_data: expected_head_data.clone(),
			validation_code: validation_code_a.0.clone(),
			..Default::default()
		}
		.build();

		let candidate_a_hash = candidate_a.hash();
		let public2 = Keystore::sr25519_generate_new(
			&*test_state.keystore,
			ValidatorId::ID,
			Some(&test_state.validators[2].to_seed()),
		)
		.expect("Insert key into keystore");
		let seconded_2 = SignedFullStatementWithPVD::sign(
			&test_state.keystore,
			StatementWithPVD::Seconded(candidate_a.clone(), pvd_a.clone()),
			&test_state.signing_context,
			ValidatorIndex(2),
			&public2.into(),
		)
		.ok()
		.flatten()
		.expect("should be signed");

		let valid_2 = SignedFullStatementWithPVD::sign(
			&test_state.keystore,
			StatementWithPVD::Valid(candidate_a_hash),
			&test_state.signing_context,
			ValidatorIndex(2),
			&public2.into(),
		)
		.ok()
		.flatten()
		.expect("should be signed");

		let statement =
			CandidateBackingMessage::Statement(test_state.relay_parent, seconded_2.clone());

		virtual_overseer.send(FromOrchestra::Communication { msg: statement }).await;

		// Prospective parachains are notified about candidate seconded first.
		assert_matches!(
			virtual_overseer.recv().await,
			AllMessages::ProspectiveParachains(
				ProspectiveParachainsMessage::IntroduceSecondedCandidate(
					req,
					tx,
				),
			) if
				req.candidate_receipt == candidate_a
				&& req.candidate_para == para_id
				&& pvd_a == req.persisted_validation_data => {
				tx.send(true).unwrap();
			}
		);

		assert_validate_seconded_candidate(
			&mut virtual_overseer,
			test_state.relay_parent,
			&candidate_a,
			&pov_a,
			&pvd_a,
			&validation_code_a,
			expected_head_data,
			true,
		)
		.await;

		assert_candidate_is_shared_and_backed(
			&mut virtual_overseer,
			&test_state.relay_parent,
			&para_id,
			&candidate_a_hash,
		)
		.await;

		// This `Valid` statement is redundant after the `Seconded` statement already sent.
		let statement =
			CandidateBackingMessage::Statement(test_state.relay_parent, valid_2.clone());

		virtual_overseer.send(FromOrchestra::Communication { msg: statement }).await;

		assert_matches!(
			virtual_overseer.recv().await,
			AllMessages::Provisioner(
				ProvisionerMessage::ProvisionableData(
					_,
					ProvisionableData::MisbehaviorReport(
						relay_parent,
						validator_index,
						Misbehavior::ValidityDoubleVote(vdv),
					)
				)
			) if relay_parent == test_state.relay_parent => {
				let ((t1, s1), (t2, s2)) = vdv.deconstruct::<TableContext>();
				let t1 = table_statement_to_primitive(t1);
				let t2 = table_statement_to_primitive(t2);

				SignedFullStatement::new(
					t1,
					validator_index,
					s1,
					&test_state.signing_context,
					&test_state.validator_public[validator_index.0 as usize],
				).expect("signature must be valid");

				SignedFullStatement::new(
					t2,
					validator_index,
					s2,
					&test_state.signing_context,
					&test_state.validator_public[validator_index.0 as usize],
				).expect("signature must be valid");
			}
		);
		virtual_overseer
	});
}

// Test that if we are asked to second an invalid candidate we can still second a valid one
// afterwards.
#[test]
<<<<<<< HEAD
fn backing_doesnt_second_invalid() {
	let test_state = TestState::default();
	test_harness(test_state.keystore.clone(), |mut virtual_overseer| async move {
		let para_id = activate_initial_leaf(&mut virtual_overseer, &test_state).await;
=======
fn backing_dont_second_invalid() {
	let mut test_state = TestState::default();
	test_harness(test_state.keystore.clone(), |mut virtual_overseer| async move {
		test_startup(&mut virtual_overseer, &mut test_state).await;
>>>>>>> e617d1d0

		let pov_block_a = PoV { block_data: BlockData(vec![42, 43, 44]) };
		let pvd_a = dummy_pvd();
		let validation_code_a = ValidationCode(vec![1, 2, 3]);

		let pov_block_b = PoV { block_data: BlockData(vec![45, 46, 47]) };
		let pvd_b = {
			let mut pvd_b = pvd_a.clone();
			pvd_b.parent_head = HeadData(vec![14, 15, 16]);
			pvd_b.max_pov_size = pvd_a.max_pov_size / 2;
			pvd_b
		};
		let validation_code_b = ValidationCode(vec![4, 5, 6]);

		let pov_hash_a = pov_block_a.hash();
		let pov_hash_b = pov_block_b.hash();

		let expected_head_data = test_state.head_data.get(&test_state.chain_ids[0]).unwrap();

		let candidate_a = TestCandidateBuilder {
			para_id: test_state.chain_ids[0],
			relay_parent: test_state.relay_parent,
			pov_hash: pov_hash_a,
			erasure_root: make_erasure_root(&test_state, pov_block_a.clone(), pvd_a.clone()),
			persisted_validation_data_hash: pvd_a.hash(),
			validation_code: validation_code_a.0.clone(),
			..Default::default()
		}
		.build();

		let candidate_b = TestCandidateBuilder {
			para_id: test_state.chain_ids[0],
			relay_parent: test_state.relay_parent,
			pov_hash: pov_hash_b,
			erasure_root: make_erasure_root(&test_state, pov_block_b.clone(), pvd_b.clone()),
			head_data: expected_head_data.clone(),
			persisted_validation_data_hash: pvd_b.hash(),
			validation_code: validation_code_b.0.clone(),
		}
		.build();

		let second = CandidateBackingMessage::Second(
			test_state.relay_parent,
			candidate_a.to_plain(),
			pvd_a.clone(),
			pov_block_a.clone(),
		);

		virtual_overseer.send(FromOrchestra::Communication { msg: second }).await;

		assert_validation_requests(&mut virtual_overseer, validation_code_a.clone()).await;

		assert_matches!(
			virtual_overseer.recv().await,
			AllMessages::CandidateValidation(
				CandidateValidationMessage::ValidateFromExhaustive {
					validation_data,
					validation_code,
					candidate_receipt,
					pov,
					exec_kind,
					response_sender,
					..
				},
			) if validation_data == pvd_a &&
				validation_code == validation_code_a &&
				*pov == pov_block_a && candidate_receipt.descriptor == candidate_a.descriptor &&
				matches!(exec_kind, PvfExecKind::BackingSystemParas(_)) &&
				candidate_a.commitments.hash() == candidate_receipt.commitments_hash =>
			{
				response_sender.send(Ok(ValidationResult::Invalid(InvalidCandidate::BadReturn))).unwrap();
			}
		);

		assert_matches!(
			virtual_overseer.recv().await,
			AllMessages::CollatorProtocol(
				CollatorProtocolMessage::Invalid(parent_hash, c)
			) if parent_hash == test_state.relay_parent && c == candidate_a.to_plain()
		);

		let second = CandidateBackingMessage::Second(
			test_state.relay_parent,
			candidate_b.to_plain(),
			pvd_b.clone(),
			pov_block_b.clone(),
		);

		virtual_overseer.send(FromOrchestra::Communication { msg: second }).await;

		assert_validation_requests(&mut virtual_overseer, validation_code_b.clone()).await;

		assert_validate_from_exhaustive(
			&mut virtual_overseer,
			&pvd_b,
			&pov_block_b,
			&validation_code_b,
			&candidate_b,
			expected_head_data,
			test_state.validation_data.clone(),
		)
		.await;

		assert_matches!(
			virtual_overseer.recv().await,
			AllMessages::AvailabilityStore(
				AvailabilityStoreMessage::StoreAvailableData { candidate_hash, tx, .. }
			) if candidate_hash == candidate_b.hash() => {
				tx.send(Ok(())).unwrap();
			}
		);

		let hypothetical_candidate_b = HypotheticalCandidate::Complete {
			candidate_hash: candidate_b.hash(),
			receipt: Arc::new(candidate_b.clone()),
			persisted_validation_data: pvd_a.clone(), // ???
		};
		let expected_request_b = HypotheticalMembershipRequest {
			candidates: vec![hypothetical_candidate_b.clone()],
			fragment_chain_relay_parent: Some(test_state.relay_parent),
		};
		let expected_response_b = make_hypothetical_membership_response(
			hypothetical_candidate_b.clone(),
			test_state.relay_parent,
		);

		assert_hypothetical_membership_requests(
			&mut virtual_overseer,
			vec![
				// (expected_request_a, expected_response_a),
				(expected_request_b, expected_response_b),
			],
		)
		.await;

		// Prospective parachains are notified.
		assert_matches!(
			virtual_overseer.recv().await,
			AllMessages::ProspectiveParachains(
				ProspectiveParachainsMessage::IntroduceSecondedCandidate(
					req,
					tx,
				),
			) => {
				assert_eq!(req.candidate_receipt, candidate_b);
				assert_eq!(req.candidate_para, para_id);
				assert_eq!(pvd_a, req.persisted_validation_data); // ???
				tx.send(true).unwrap();
			}
		);

		virtual_overseer
			.send(FromOrchestra::Signal(OverseerSignal::ActiveLeaves(
				ActiveLeavesUpdate::stop_work(test_state.relay_parent),
			)))
			.await;
		virtual_overseer
	});
}

// Test that if we have already issued a statement (in this case `Invalid`) about a candidate we
// will not be issuing a `Seconded` statement on it.
#[test]
fn backing_second_after_first_fails_works() {
	let mut test_state = TestState::default();
	test_harness(test_state.keystore.clone(), |mut virtual_overseer| async move {
<<<<<<< HEAD
		let para_id = activate_initial_leaf(&mut virtual_overseer, &test_state).await;
=======
		test_startup(&mut virtual_overseer, &mut test_state).await;
>>>>>>> e617d1d0

		let pov_a = PoV { block_data: BlockData(vec![42, 43, 44]) };
		let pvd_a = dummy_pvd();
		let validation_code_a = ValidationCode(vec![1, 2, 3]);

		let pov_hash = pov_a.hash();

		let candidate = TestCandidateBuilder {
			para_id: test_state.chain_ids[0],
			relay_parent: test_state.relay_parent,
			pov_hash,
			erasure_root: make_erasure_root(&test_state, pov_a.clone(), pvd_a.clone()),
			persisted_validation_data_hash: pvd_a.hash(),
			validation_code: validation_code_a.0.clone(),
			..Default::default()
		}
		.build();

		let validator2 = Keystore::sr25519_generate_new(
			&*test_state.keystore,
			ValidatorId::ID,
			Some(&test_state.validators[2].to_seed()),
		)
		.expect("Insert key into keystore");

		let signed_a = SignedFullStatementWithPVD::sign(
			&test_state.keystore,
			StatementWithPVD::Seconded(candidate.clone(), pvd_a.clone()),
			&test_state.signing_context,
			ValidatorIndex(2),
			&validator2.into(),
		)
		.ok()
		.flatten()
		.expect("should be signed");

		// Send in a `Statement` with a candidate.
		let statement =
			CandidateBackingMessage::Statement(test_state.relay_parent, signed_a.clone());

		virtual_overseer.send(FromOrchestra::Communication { msg: statement }).await;

		assert_matches!(
			virtual_overseer.recv().await,
			AllMessages::ProspectiveParachains(
				ProspectiveParachainsMessage::IntroduceSecondedCandidate(
					req,
					tx,
				),
			) if
				req.candidate_receipt == candidate
				&& req.candidate_para == para_id
				&& pvd_a == req.persisted_validation_data => {
				tx.send(true).unwrap();
			}
		);

		assert_validation_requests(&mut virtual_overseer, validation_code_a.clone()).await;

		// Subsystem requests PoV and requests validation.
		assert_matches!(
			virtual_overseer.recv().await,
			AllMessages::AvailabilityDistribution(
				AvailabilityDistributionMessage::FetchPoV {
					relay_parent,
					tx,
					..
				}
			) if relay_parent == test_state.relay_parent => {
				tx.send(pov_a.clone()).unwrap();
			}
		);

		// Tell subsystem that this candidate is invalid.
		assert_matches!(
			virtual_overseer.recv().await,
			AllMessages::CandidateValidation(
				CandidateValidationMessage::ValidateFromExhaustive {
					validation_data,
					validation_code,
					candidate_receipt,
					pov,
					exec_kind,
					response_sender,
					..
				},
			) if validation_data == pvd_a &&
				validation_code == validation_code_a &&
				*pov == pov_a && candidate_receipt.descriptor == candidate.descriptor &&
				matches!(exec_kind, PvfExecKind::BackingSystemParas(_)) &&
				candidate.commitments.hash() == candidate_receipt.commitments_hash =>
			{
				response_sender.send(Ok(ValidationResult::Invalid(InvalidCandidate::BadReturn))).unwrap();
			}
		);

		// Ask subsystem to `Second` a candidate that already has a statement issued about.
		// This should emit no actions from subsystem.
		let second = CandidateBackingMessage::Second(
			test_state.relay_parent,
			candidate.to_plain(),
			pvd_a.clone(),
			pov_a.clone(),
		);

		virtual_overseer.send(FromOrchestra::Communication { msg: second }).await;

		let pov_to_second = PoV { block_data: BlockData(vec![3, 2, 1]) };
		let pvd_to_second = dummy_pvd();
		let validation_code_to_second = ValidationCode(vec![5, 6, 7]);

		let pov_hash = pov_to_second.hash();

		let candidate_to_second = TestCandidateBuilder {
			para_id: test_state.chain_ids[0],
			relay_parent: test_state.relay_parent,
			pov_hash,
			erasure_root: make_erasure_root(
				&test_state,
				pov_to_second.clone(),
				pvd_to_second.clone(),
			),
			persisted_validation_data_hash: pvd_to_second.hash(),
			validation_code: validation_code_to_second.0.clone(),
			..Default::default()
		}
		.build();

		let second = CandidateBackingMessage::Second(
			test_state.relay_parent,
			candidate_to_second.to_plain(),
			pvd_to_second.clone(),
			pov_to_second.clone(),
		);

		// In order to trigger _some_ actions from subsystem ask it to second another
		// candidate. The only reason to do so is to make sure that no actions were
		// triggered on the prev step.
		virtual_overseer.send(FromOrchestra::Communication { msg: second }).await;

		assert_validation_requests(&mut virtual_overseer, validation_code_to_second.clone()).await;

		assert_matches!(
			virtual_overseer.recv().await,
			AllMessages::CandidateValidation(
				CandidateValidationMessage::ValidateFromExhaustive { pov, .. },
			) => {
				assert_eq!(&*pov, &pov_to_second);
			}
		);
		virtual_overseer
	});
}

// Test that if the validation of the candidate has failed this does not stop the work of this
// subsystem and so it is not fatal to the node.
#[test]
fn backing_works_after_failed_validation() {
	let mut test_state = TestState::default();
	test_harness(test_state.keystore.clone(), |mut virtual_overseer| async move {
<<<<<<< HEAD
		let para_id = activate_initial_leaf(&mut virtual_overseer, &test_state).await;
=======
		test_startup(&mut virtual_overseer, &mut test_state).await;
>>>>>>> e617d1d0

		let pov_a = PoV { block_data: BlockData(vec![42, 43, 44]) };
		let pvd_a = dummy_pvd();
		let validation_code_a = ValidationCode(vec![1, 2, 3]);

		let pov_hash = pov_a.hash();

		let candidate = TestCandidateBuilder {
			para_id: test_state.chain_ids[0],
			relay_parent: test_state.relay_parent,
			pov_hash,
			erasure_root: make_erasure_root(&test_state, pov_a.clone(), pvd_a.clone()),
			validation_code: validation_code_a.0.clone(),
			..Default::default()
		}
		.build();

		let public2 = Keystore::sr25519_generate_new(
			&*test_state.keystore,
			ValidatorId::ID,
			Some(&test_state.validators[2].to_seed()),
		)
		.expect("Insert key into keystore");
		let signed_a = SignedFullStatementWithPVD::sign(
			&test_state.keystore,
			StatementWithPVD::Seconded(candidate.clone(), pvd_a.clone()),
			&test_state.signing_context,
			ValidatorIndex(2),
			&public2.into(),
		)
		.ok()
		.flatten()
		.expect("should be signed");

		// Send in a `Statement` with a candidate.
		let statement =
			CandidateBackingMessage::Statement(test_state.relay_parent, signed_a.clone());

		virtual_overseer.send(FromOrchestra::Communication { msg: statement }).await;

		assert_matches!(
			virtual_overseer.recv().await,
			AllMessages::ProspectiveParachains(
				ProspectiveParachainsMessage::IntroduceSecondedCandidate(
					req,
					tx,
				),
			) if
				req.candidate_receipt == candidate
				&& req.candidate_para == para_id
				&& pvd_a == req.persisted_validation_data => {
				tx.send(true).unwrap();
			}
		);

		assert_validation_requests(&mut virtual_overseer, validation_code_a.clone()).await;

		// Subsystem requests PoV and requests validation.
		assert_matches!(
			virtual_overseer.recv().await,
			AllMessages::AvailabilityDistribution(
				AvailabilityDistributionMessage::FetchPoV {
					relay_parent,
					tx,
					..
				}
			) if relay_parent == test_state.relay_parent => {
				tx.send(pov_a.clone()).unwrap();
			}
		);

		// Tell subsystem that this candidate is invalid.
		assert_matches!(
			virtual_overseer.recv().await,
			AllMessages::CandidateValidation(
				CandidateValidationMessage::ValidateFromExhaustive {
					validation_data,
					validation_code,
					candidate_receipt,
					pov,
					exec_kind,
					response_sender,
					..
				},
			) if validation_data == pvd_a &&
				validation_code == validation_code_a &&
				*pov == pov_a && candidate_receipt.descriptor == candidate.descriptor &&
				matches!(exec_kind, PvfExecKind::BackingSystemParas(_)) &&
				candidate.commitments.hash() == candidate_receipt.commitments_hash =>
			{
				response_sender.send(Err(ValidationFailed("Internal test error".into()))).unwrap();
			}
		);

		// Try to get a set of backable candidates to trigger _some_ action in the subsystem
		// and check that it is still alive.
		let (tx, rx) = oneshot::channel();
		let msg = CandidateBackingMessage::GetBackableCandidates(
			std::iter::once((
				test_state.chain_ids[0],
				vec![(candidate.hash(), test_state.relay_parent)],
			))
			.collect(),
			tx,
		);

		virtual_overseer.send(FromOrchestra::Communication { msg }).await;
		assert_eq!(rx.await.unwrap().len(), 0);
		virtual_overseer
	});
}

#[test]
fn candidate_backing_reorders_votes() {
	use sp_core::Encode;

	let core_idx = CoreIndex(10);
	let validators = vec![
		Sr25519Keyring::Alice,
		Sr25519Keyring::Bob,
		Sr25519Keyring::Charlie,
		Sr25519Keyring::Dave,
		Sr25519Keyring::Ferdie,
		Sr25519Keyring::One,
	];

	let validator_public = validator_pubkeys(&validators);
	let validator_groups = {
		let mut validator_groups = HashMap::new();
		validator_groups
			.insert(core_idx, vec![0, 1, 2, 3, 4, 5].into_iter().map(ValidatorIndex).collect());
		validator_groups
	};

	let table_context = TableContext {
		validator: None,
		disabled_validators: Vec::new(),
		groups: validator_groups,
		validators: validator_public.clone(),
	};

	let fake_attestation = |idx: u32| {
		let candidate =
			dummy_candidate_receipt_bad_sig(Default::default(), Some(Default::default()));
		let hash = candidate.hash();
		let mut data = vec![0; 64];
		data[0..32].copy_from_slice(hash.0.as_bytes());
		data[32..36].copy_from_slice(idx.encode().as_slice());

		let sig = ValidatorSignature::try_from(data).unwrap();
		polkadot_statement_table::generic::ValidityAttestation::Implicit(sig)
	};

	let attested = TableAttestedCandidate {
		candidate: dummy_committed_candidate_receipt_v2(dummy_hash()),
		validity_votes: vec![
			(ValidatorIndex(5), fake_attestation(5)),
			(ValidatorIndex(3), fake_attestation(3)),
			(ValidatorIndex(1), fake_attestation(1)),
		],
		group_id: core_idx,
	};

	let backed = table_attested_to_backed(attested, &table_context, false).unwrap();

	let expected_bitvec = {
		let mut validator_indices = BitVec::<u8, bitvec::order::Lsb0>::with_capacity(6);
		validator_indices.resize(6, false);

		validator_indices.set(1, true);
		validator_indices.set(3, true);
		validator_indices.set(5, true);

		validator_indices
	};

	// Should be in bitfield order, which is opposite to the order provided to the function.
	let expected_attestations =
		vec![fake_attestation(1).into(), fake_attestation(3).into(), fake_attestation(5).into()];

	assert_eq!(
		backed.validator_indices_and_core_index(false),
		(expected_bitvec.as_bitslice(), None)
	);
	assert_eq!(backed.validity_votes(), expected_attestations);
}

// Test whether we retry on failed PoV fetching.
#[test]
fn retry_works() {
<<<<<<< HEAD
	let test_state = TestState::default();
	test_harness(test_state.keystore.clone(), |mut virtual_overseer| async move {
		let para_id = activate_initial_leaf(&mut virtual_overseer, &test_state).await;
=======
	// sp_tracing::try_init_simple();
	let mut test_state = TestState::default();
	test_harness(test_state.keystore.clone(), |mut virtual_overseer| async move {
		test_startup(&mut virtual_overseer, &mut test_state).await;
>>>>>>> e617d1d0

		let pov_a = PoV { block_data: BlockData(vec![42, 43, 44]) };
		let pvd_a = dummy_pvd();
		let validation_code_a = ValidationCode(vec![1, 2, 3]);

		let pov_hash = pov_a.hash();
		let expected_head_data = test_state.head_data.get(&para_id).unwrap();

		let candidate = TestCandidateBuilder {
			para_id: test_state.chain_ids[0],
			relay_parent: test_state.relay_parent,
			pov_hash,
			erasure_root: make_erasure_root(&test_state, pov_a.clone(), pvd_a.clone()),
			persisted_validation_data_hash: pvd_a.hash(),
			validation_code: validation_code_a.0.clone(),
			head_data: expected_head_data.clone(),
		}
		.build();

		let public2 = Keystore::sr25519_generate_new(
			&*test_state.keystore,
			ValidatorId::ID,
			Some(&test_state.validators[2].to_seed()),
		)
		.expect("Insert key into keystore");
		let public3 = Keystore::sr25519_generate_new(
			&*test_state.keystore,
			ValidatorId::ID,
			Some(&test_state.validators[3].to_seed()),
		)
		.expect("Insert key into keystore");
		let public5 = Keystore::sr25519_generate_new(
			&*test_state.keystore,
			ValidatorId::ID,
			Some(&test_state.validators[5].to_seed()),
		)
		.expect("Insert key into keystore");
		let signed_a = SignedFullStatementWithPVD::sign(
			&test_state.keystore,
			StatementWithPVD::Seconded(candidate.clone(), pvd_a.clone()),
			&test_state.signing_context,
			ValidatorIndex(2),
			&public2.into(),
		)
		.ok()
		.flatten()
		.expect("should be signed");
		let signed_b = SignedFullStatementWithPVD::sign(
			&test_state.keystore,
			StatementWithPVD::Valid(candidate.hash()),
			&test_state.signing_context,
			ValidatorIndex(3),
			&public3.into(),
		)
		.ok()
		.flatten()
		.expect("should be signed");
		let signed_c = SignedFullStatementWithPVD::sign(
			&test_state.keystore,
			StatementWithPVD::Valid(candidate.hash()),
			&test_state.signing_context,
			ValidatorIndex(5),
			&public5.into(),
		)
		.ok()
		.flatten()
		.expect("should be signed");

		// Send in a `Statement` with a candidate.
		let statement =
			CandidateBackingMessage::Statement(test_state.relay_parent, signed_a.clone());
		virtual_overseer.send(FromOrchestra::Communication { msg: statement }).await;

		assert_matches!(
			virtual_overseer.recv().await,
			AllMessages::ProspectiveParachains(
				ProspectiveParachainsMessage::IntroduceSecondedCandidate(
					req,
					tx,
				),
			) if
				req.candidate_receipt == candidate
				&& req.candidate_para == para_id
				&& pvd_a == req.persisted_validation_data => {
				tx.send(true).unwrap();
			}
		);

		assert_validation_requests(&mut virtual_overseer, validation_code_a.clone()).await;

		// Subsystem requests PoV and requests validation.
		// We cancel - should mean retry on next backing statement.
		assert_matches!(
			virtual_overseer.recv().await,
			AllMessages::AvailabilityDistribution(
				AvailabilityDistributionMessage::FetchPoV {
					relay_parent,
					tx,
					..
				}
			) if relay_parent == test_state.relay_parent => {
				std::mem::drop(tx);
			}
		);

		let statement =
			CandidateBackingMessage::Statement(test_state.relay_parent, signed_b.clone());
		virtual_overseer.send(FromOrchestra::Communication { msg: statement }).await;

		// Not deterministic which message comes first:
<<<<<<< HEAD
		for _ in 0u32..7 {
=======
		for _ in 0u32..3 {
>>>>>>> e617d1d0
			match virtual_overseer.recv().await {
				AllMessages::ProspectiveParachains(
					ProspectiveParachainsMessage::CandidateBacked(
						candidate_para_id,
						candidate_hash,
					),
				) if candidate_hash == candidate_hash && candidate_para_id == para_id => {
					assert_eq!(candidate_para_id, para_id);
					assert_eq!(candidate_hash, candidate.hash());
				},
				AllMessages::AvailabilityDistribution(
					AvailabilityDistributionMessage::FetchPoV { relay_parent, tx, .. },
				) if relay_parent == test_state.relay_parent => {
					std::mem::drop(tx);
				},
				AllMessages::StatementDistribution(StatementDistributionMessage::Backed(
					candidate_hash,
				)) if candidate_hash == candidate.hash() => {},
				AllMessages::RuntimeApi(RuntimeApiMessage::Request(
					_,
					RuntimeApiRequest::ValidationCodeByHash(hash, tx),
				)) if hash == validation_code_a.hash() => {
					tx.send(Ok(Some(validation_code_a.clone()))).unwrap();
				},
				msg => {
					assert!(false, "Unexpected message: {:?}", msg);
				},
			}
		}

		let statement =
			CandidateBackingMessage::Statement(test_state.relay_parent, signed_c.clone());
		virtual_overseer.send(FromOrchestra::Communication { msg: statement }).await;

		assert_validation_requests(&mut virtual_overseer, validation_code_a.clone()).await;

		assert_matches!(
			virtual_overseer.recv().await,
			AllMessages::AvailabilityDistribution(
				AvailabilityDistributionMessage::FetchPoV {
					relay_parent,
					tx,
					..
				}
				// Subsystem requests PoV and requests validation.
				// Now we pass.
				) if relay_parent == test_state.relay_parent => {
					tx.send(pov_a.clone()).unwrap();
				}
		);

		assert_matches!(
			virtual_overseer.recv().await,
			AllMessages::CandidateValidation(
				CandidateValidationMessage::ValidateFromExhaustive {
					validation_data,
					validation_code,
					candidate_receipt,
					pov,
					exec_kind,
					..
				},
			) if validation_data == pvd_a &&
				validation_code == validation_code_a &&
				*pov == pov_a && candidate_receipt.descriptor == candidate.descriptor &&
				matches!(exec_kind, PvfExecKind::BackingSystemParas(_)) &&
				candidate.commitments.hash() == candidate_receipt.commitments_hash
		);
		virtual_overseer
	});
}

#[test]
fn observes_backing_even_if_not_validator() {
	let mut test_state = TestState::default();
	let empty_keystore = Arc::new(sc_keystore::LocalKeystore::in_memory());
	test_harness(empty_keystore, |mut virtual_overseer| async move {
<<<<<<< HEAD
		let para_id = activate_initial_leaf(&mut virtual_overseer, &test_state).await;
=======
		test_startup(&mut virtual_overseer, &mut test_state).await;
>>>>>>> e617d1d0

		let pov = PoV { block_data: BlockData(vec![1, 2, 3]) };
		let pvd = dummy_pvd();
		let validation_code = ValidationCode(vec![1, 2, 3]);

		let pov_hash = pov.hash();

		let expected_head_data = test_state.head_data.get(&test_state.chain_ids[0]).unwrap();

		let candidate_a = TestCandidateBuilder {
			para_id: test_state.chain_ids[0],
			relay_parent: test_state.relay_parent,
			pov_hash,
			head_data: expected_head_data.clone(),
			erasure_root: make_erasure_root(&test_state, pov.clone(), pvd.clone()),
			persisted_validation_data_hash: pvd.hash(),
			validation_code: validation_code.0.clone(),
		}
		.build();

		let candidate_a_hash = candidate_a.hash();
		let public0 = Keystore::sr25519_generate_new(
			&*test_state.keystore,
			ValidatorId::ID,
			Some(&test_state.validators[0].to_seed()),
		)
		.expect("Insert key into keystore");
		let public1 = Keystore::sr25519_generate_new(
			&*test_state.keystore,
			ValidatorId::ID,
			Some(&test_state.validators[5].to_seed()),
		)
		.expect("Insert key into keystore");
		let public2 = Keystore::sr25519_generate_new(
			&*test_state.keystore,
			ValidatorId::ID,
			Some(&test_state.validators[2].to_seed()),
		)
		.expect("Insert key into keystore");

		// Produce a 3-of-5 quorum on the candidate.

		let signed_a = SignedFullStatementWithPVD::sign(
			&test_state.keystore,
			StatementWithPVD::Seconded(candidate_a.clone(), pvd.clone()),
			&test_state.signing_context,
			ValidatorIndex(0),
			&public0.into(),
		)
		.ok()
		.flatten()
		.expect("should be signed");

		let signed_b = SignedFullStatementWithPVD::sign(
			&test_state.keystore,
			StatementWithPVD::Valid(candidate_a_hash),
			&test_state.signing_context,
			ValidatorIndex(5),
			&public1.into(),
		)
		.ok()
		.flatten()
		.expect("should be signed");

		let signed_c = SignedFullStatementWithPVD::sign(
			&test_state.keystore,
			StatementWithPVD::Valid(candidate_a_hash),
			&test_state.signing_context,
			ValidatorIndex(2),
			&public2.into(),
		)
		.ok()
		.flatten()
		.expect("should be signed");

		let statement =
			CandidateBackingMessage::Statement(test_state.relay_parent, signed_a.clone());

		virtual_overseer.send(FromOrchestra::Communication { msg: statement }).await;

		// Prospective parachains are notified about candidate seconded first.
		assert_matches!(
			virtual_overseer.recv().await,
			AllMessages::ProspectiveParachains(
				ProspectiveParachainsMessage::IntroduceSecondedCandidate(
					req,
					tx,
				),
			) if
				req.candidate_receipt == candidate_a
				&& req.candidate_para == para_id
				&& pvd == req.persisted_validation_data => {
				tx.send(true).unwrap();
			}
		);

		let statement =
			CandidateBackingMessage::Statement(test_state.relay_parent, signed_b.clone());

		virtual_overseer.send(FromOrchestra::Communication { msg: statement }).await;

		assert_matches!(
			virtual_overseer.recv().await,
			AllMessages::ProspectiveParachains(
				ProspectiveParachainsMessage::CandidateBacked(
					candidate_para_id, candidate_hash
				),
			) if candidate_a_hash == candidate_hash && candidate_para_id == para_id
		);

		let statement =
			CandidateBackingMessage::Statement(test_state.relay_parent, signed_c.clone());

		virtual_overseer.send(FromOrchestra::Communication { msg: statement }).await;

		virtual_overseer
			.send(FromOrchestra::Signal(OverseerSignal::ActiveLeaves(
				ActiveLeavesUpdate::stop_work(test_state.relay_parent),
			)))
			.await;
		virtual_overseer
	});
}

#[test]
<<<<<<< HEAD
fn new_leaf_view_doesnt_clobber_old() {
	let mut test_state = TestState::default();
	let relay_parent_2 = Hash::repeat_byte(1);
	assert_ne!(test_state.relay_parent, relay_parent_2);
	test_harness(test_state.keystore.clone(), |mut virtual_overseer| async move {
		activate_initial_leaf(&mut virtual_overseer, &test_state).await;

		// New leaf that doesn't clobber old.
		{
			let old_relay_parent = test_state.relay_parent;
			test_state.relay_parent = relay_parent_2;

			const LEAF_B_BLOCK_NUMBER: BlockNumber = 101;
			const LEAF_B_ANCESTRY_LEN: BlockNumber = 3;
			let para_id = test_state.chain_ids[0];
			let activated = new_leaf(test_state.relay_parent, LEAF_B_BLOCK_NUMBER - 1);
			let min_relay_parents = vec![(para_id, LEAF_B_BLOCK_NUMBER - LEAF_B_ANCESTRY_LEN)];
			let test_leaf_b = TestLeaf { activated, min_relay_parents };

			activate_leaf(&mut virtual_overseer, test_leaf_b, &test_state).await;
			test_state.relay_parent = old_relay_parent;
		}
=======
fn cannot_second_multiple_candidates_per_parent() {
	let mut test_state = TestState::default();
	test_harness(test_state.keystore.clone(), |mut virtual_overseer| async move {
		test_startup(&mut virtual_overseer, &mut test_state).await;
>>>>>>> e617d1d0

		let pov = PoV { block_data: BlockData(vec![42, 43, 44]) };
		let pvd = dummy_pvd();
		let validation_code = ValidationCode(vec![1, 2, 3]);

		let expected_head_data = test_state.head_data.get(&test_state.chain_ids[0]).unwrap();

		let pov_hash = pov.hash();
		let candidate = TestCandidateBuilder {
			para_id: test_state.chain_ids[0],
			relay_parent: test_state.relay_parent,
			pov_hash,
			head_data: expected_head_data.clone(),
			erasure_root: make_erasure_root(&test_state, pov.clone(), pvd.clone()),
			persisted_validation_data_hash: pvd.hash(),
			validation_code: validation_code.0.clone(),
		}
		.build();

		let second = CandidateBackingMessage::Second(
			test_state.relay_parent,
			candidate.to_plain(),
			pvd.clone(),
			pov.clone(),
		);

		virtual_overseer.send(FromOrchestra::Communication { msg: second }).await;

<<<<<<< HEAD
=======
		assert_validation_requests(&mut virtual_overseer, validation_code.clone()).await;

		assert_validate_from_exhaustive(
			&mut virtual_overseer,
			&pvd,
			&pov,
			&validation_code,
			&candidate,
			expected_head_data,
			test_state.validation_data.clone(),
		)
		.await;

		assert_matches!(
			virtual_overseer.recv().await,
			AllMessages::AvailabilityStore(
				AvailabilityStoreMessage::StoreAvailableData { candidate_hash, tx, .. }
			) if candidate_hash == candidate.hash() => {
				tx.send(Ok(())).unwrap();
			}
		);

		assert_matches!(
			virtual_overseer.recv().await,
			AllMessages::StatementDistribution(
				StatementDistributionMessage::Share(
					parent_hash,
					_signed_statement,
				)
			) if parent_hash == test_state.relay_parent => {}
		);

		assert_matches!(
			virtual_overseer.recv().await,
			AllMessages::CollatorProtocol(CollatorProtocolMessage::Seconded(hash, statement)) => {
				assert_eq!(test_state.relay_parent, hash);
				assert_matches!(statement.payload(), Statement::Seconded(_));
			}
		);

		// Try to second candidate with the same relay parent again.

		// Make sure the candidate hash is different.
		let validation_code = ValidationCode(vec![4, 5, 6]);
		let mut candidate_builder = candidate_builder;
		candidate_builder.validation_code = validation_code.0.clone();
		let candidate = candidate_builder.build();

		let second = CandidateBackingMessage::Second(
			test_state.relay_parent,
			candidate.to_plain(),
			pvd.clone(),
			pov.clone(),
		);

		virtual_overseer.send(FromOrchestra::Communication { msg: second }).await;

		// The validation is still requested.
		assert_validation_requests(&mut virtual_overseer, validation_code.clone()).await;

		assert_matches!(
			virtual_overseer.recv().await,
			AllMessages::CandidateValidation(
				CandidateValidationMessage::ValidateFromExhaustive { response_sender, .. },
			) => {
				response_sender.send(Ok(ValidationResult::Valid(
					CandidateCommitments {
						head_data: expected_head_data.clone(),
						horizontal_messages: Default::default(),
						upward_messages: Default::default(),
						new_validation_code: None,
						processed_downward_messages: 0,
						hrmp_watermark: 0,
					},
					test_state.validation_data.clone(),
				)))
				.unwrap();
			}
		);

		assert_matches!(
			virtual_overseer.recv().await,
			AllMessages::AvailabilityStore(
				AvailabilityStoreMessage::StoreAvailableData { candidate_hash, tx, .. }
			) if candidate_hash == candidate.hash() => {
				tx.send(Ok(())).unwrap();
			}
		);

		// Validation done, but the candidate is rejected cause of 0-depth being already occupied.

		assert!(virtual_overseer
			.recv()
			.timeout(std::time::Duration::from_millis(50))
			.await
			.is_none());

		virtual_overseer
	});
}

#[test]
fn new_leaf_view_doesnt_clobber_old() {
	let mut test_state = TestState::default();
	let relay_parent_2 = Hash::repeat_byte(1);
	assert_ne!(test_state.relay_parent, relay_parent_2);
	test_harness(test_state.keystore.clone(), |mut virtual_overseer| async move {
		test_startup(&mut virtual_overseer, &mut test_state).await;

		// New leaf that doesn't clobber old.
		{
			let old_relay_parent = test_state.relay_parent;
			test_state.relay_parent = relay_parent_2;
			test_startup(&mut virtual_overseer, &mut test_state).await;
			test_state.relay_parent = old_relay_parent;
		}

		let pov = PoV { block_data: BlockData(vec![42, 43, 44]) };
		let pvd = dummy_pvd();
		let validation_code = ValidationCode(vec![1, 2, 3]);

		let expected_head_data = test_state.head_data.get(&test_state.chain_ids[0]).unwrap();

		let pov_hash = pov.hash();
		let candidate = TestCandidateBuilder {
			para_id: test_state.chain_ids[0],
			relay_parent: test_state.relay_parent,
			pov_hash,
			head_data: expected_head_data.clone(),
			erasure_root: make_erasure_root(&test_state, pov.clone(), pvd.clone()),
			persisted_validation_data_hash: pvd.hash(),
			validation_code: validation_code.0.clone(),
		}
		.build();

		let second = CandidateBackingMessage::Second(
			test_state.relay_parent,
			candidate.to_plain(),
			pvd.clone(),
			pov.clone(),
		);

		virtual_overseer.send(FromOrchestra::Communication { msg: second }).await;

>>>>>>> e617d1d0
		// If the old leaf was clobbered by the first, the seconded candidate
		// would be ignored.
		assert!(
			virtual_overseer
				.recv()
				.timeout(std::time::Duration::from_millis(500))
				.await
				.is_some(),
			"first leaf appears to be inactive"
		);

		virtual_overseer
	});
}

// Test that a disabled local validator doesn't do any work on `CandidateBackingMessage::Second`
#[test]
fn disabled_validator_doesnt_distribute_statement_on_receiving_second() {
	let mut test_state = TestState::default();
	test_state.disabled_validators.push(ValidatorIndex(0));

	test_harness(test_state.keystore.clone(), |mut virtual_overseer| async move {
<<<<<<< HEAD
		activate_initial_leaf(&mut virtual_overseer, &test_state).await;
=======
		test_startup(&mut virtual_overseer, &mut test_state).await;
>>>>>>> e617d1d0

		let pov = PoV { block_data: BlockData(vec![42, 43, 44]) };
		let pvd = dummy_pvd();
		let validation_code = ValidationCode(vec![1, 2, 3]);

		let expected_head_data = test_state.head_data.get(&test_state.chain_ids[0]).unwrap();

		let pov_hash = pov.hash();
		let candidate = TestCandidateBuilder {
			para_id: test_state.chain_ids[0],
			relay_parent: test_state.relay_parent,
			pov_hash,
			head_data: expected_head_data.clone(),
			erasure_root: make_erasure_root(&test_state, pov.clone(), pvd.clone()),
			persisted_validation_data_hash: pvd.hash(),
			validation_code: validation_code.0.clone(),
		}
		.build();

		let second = CandidateBackingMessage::Second(
			test_state.relay_parent,
			candidate.to_plain(),
			pvd.clone(),
			pov.clone(),
		);

		virtual_overseer.send(FromOrchestra::Communication { msg: second }).await;

		// Ensure backing subsystem is not doing any work
		assert_matches!(virtual_overseer.recv().timeout(Duration::from_secs(1)).await, None);

		virtual_overseer
			.send(FromOrchestra::Signal(OverseerSignal::ActiveLeaves(
				ActiveLeavesUpdate::stop_work(test_state.relay_parent),
			)))
			.await;
		virtual_overseer
	});
}

// Test that a disabled local validator doesn't do any work on `CandidateBackingMessage::Statement`
#[test]
fn disabled_validator_doesnt_distribute_statement_on_receiving_statement() {
	let mut test_state = TestState::default();
	test_state.disabled_validators.push(ValidatorIndex(0));

	test_harness(test_state.keystore.clone(), |mut virtual_overseer| async move {
<<<<<<< HEAD
		let para_id = activate_initial_leaf(&mut virtual_overseer, &test_state).await;
=======
		test_startup(&mut virtual_overseer, &mut test_state).await;
>>>>>>> e617d1d0

		let pov = PoV { block_data: BlockData(vec![42, 43, 44]) };
		let pvd = dummy_pvd();
		let validation_code = ValidationCode(vec![1, 2, 3]);

		let expected_head_data = test_state.head_data.get(&test_state.chain_ids[0]).unwrap();

		let pov_hash = pov.hash();
		let candidate = TestCandidateBuilder {
			para_id: test_state.chain_ids[0],
			relay_parent: test_state.relay_parent,
			pov_hash,
			head_data: expected_head_data.clone(),
			erasure_root: make_erasure_root(&test_state, pov.clone(), pvd.clone()),
			persisted_validation_data_hash: pvd.hash(),
			validation_code: validation_code.0.clone(),
		}
		.build();

		let public2 = Keystore::sr25519_generate_new(
			&*test_state.keystore,
			ValidatorId::ID,
			Some(&test_state.validators[2].to_seed()),
		)
		.expect("Insert key into keystore");

		let signed = SignedFullStatementWithPVD::sign(
			&test_state.keystore,
			StatementWithPVD::Seconded(candidate.clone(), pvd.clone()),
			&test_state.signing_context,
			ValidatorIndex(2),
			&public2.into(),
		)
		.ok()
		.flatten()
		.expect("should be signed");

		let statement = CandidateBackingMessage::Statement(test_state.relay_parent, signed.clone());

		virtual_overseer.send(FromOrchestra::Communication { msg: statement }).await;

		assert_matches!(
			virtual_overseer.recv().await,
			AllMessages::ProspectiveParachains(
				ProspectiveParachainsMessage::IntroduceSecondedCandidate(
					req,
					tx,
				),
			) if
				req.candidate_receipt == candidate
				&& req.candidate_para == para_id
				&& pvd == req.persisted_validation_data => {
				tx.send(true).unwrap();
			}
		);

		// Ensure backing subsystem is not doing any work
		assert_matches!(virtual_overseer.recv().timeout(Duration::from_secs(1)).await, None);

		virtual_overseer
			.send(FromOrchestra::Signal(OverseerSignal::ActiveLeaves(
				ActiveLeavesUpdate::stop_work(test_state.relay_parent),
			)))
			.await;
		virtual_overseer
	});
}

// Test that a validator doesn't do any work on receiving a `CandidateBackingMessage::Statement`
// from a disabled validator
#[test]
fn validator_ignores_statements_from_disabled_validators() {
	let mut test_state = TestState::default();
	test_state.disabled_validators.push(ValidatorIndex(2));

	test_harness(test_state.keystore.clone(), |mut virtual_overseer| async move {
<<<<<<< HEAD
		let para_id = activate_initial_leaf(&mut virtual_overseer, &test_state).await;
=======
		test_startup(&mut virtual_overseer, &mut test_state).await;
>>>>>>> e617d1d0

		let pov = PoV { block_data: BlockData(vec![42, 43, 44]) };
		let pvd = dummy_pvd();
		let validation_code = ValidationCode(vec![1, 2, 3]);

		let expected_head_data = test_state.head_data.get(&test_state.chain_ids[0]).unwrap();

		let pov_hash = pov.hash();
		let candidate = TestCandidateBuilder {
			para_id: test_state.chain_ids[0],
			relay_parent: test_state.relay_parent,
			pov_hash,
			head_data: expected_head_data.clone(),
			erasure_root: make_erasure_root(&test_state, pov.clone(), pvd.clone()),
			persisted_validation_data_hash: pvd.hash(),
			validation_code: validation_code.0.clone(),
		}
		.build();

		let public2 = Keystore::sr25519_generate_new(
			&*test_state.keystore,
			ValidatorId::ID,
			Some(&test_state.validators[2].to_seed()),
		)
		.expect("Insert key into keystore");

		let signed_2 = SignedFullStatementWithPVD::sign(
			&test_state.keystore,
			StatementWithPVD::Seconded(candidate.clone(), pvd.clone()),
			&test_state.signing_context,
			ValidatorIndex(2),
			&public2.into(),
		)
		.ok()
		.flatten()
		.expect("should be signed");

		let statement_2 =
			CandidateBackingMessage::Statement(test_state.relay_parent, signed_2.clone());

		virtual_overseer.send(FromOrchestra::Communication { msg: statement_2 }).await;

		// Ensure backing subsystem is not doing any work
		assert_matches!(virtual_overseer.recv().timeout(Duration::from_secs(1)).await, None);

		// Now send a statement from a honest validator and make sure it gets processed
		let public3 = Keystore::sr25519_generate_new(
			&*test_state.keystore,
			ValidatorId::ID,
			Some(&test_state.validators[3].to_seed()),
		)
		.expect("Insert key into keystore");

		let signed_3 = SignedFullStatementWithPVD::sign(
			&test_state.keystore,
			StatementWithPVD::Seconded(candidate.clone(), pvd.clone()),
			&test_state.signing_context,
			ValidatorIndex(3),
			&public3.into(),
		)
		.ok()
		.flatten()
		.expect("should be signed");

		let statement_3 =
			CandidateBackingMessage::Statement(test_state.relay_parent, signed_3.clone());

		virtual_overseer.send(FromOrchestra::Communication { msg: statement_3 }).await;

		// Prospective parachains are notified about candidate seconded first.
		assert_matches!(
			virtual_overseer.recv().await,
			AllMessages::ProspectiveParachains(
				ProspectiveParachainsMessage::IntroduceSecondedCandidate(
					req,
					tx,
				),
			) if
				req.candidate_receipt == candidate
				&& req.candidate_para == para_id
				&& pvd == req.persisted_validation_data => {
				tx.send(true).unwrap();
			}
		);

		assert_validate_seconded_candidate(
			&mut virtual_overseer,
			test_state.relay_parent,
			&candidate,
			&pov,
			&pvd,
			&validation_code,
			expected_head_data,
			true,
		)
		.await;

		assert_candidate_is_shared_and_backed(
			&mut virtual_overseer,
			&test_state.relay_parent,
			&para_id,
			&candidate.hash(),
		)
		.await;

		virtual_overseer
			.send(FromOrchestra::Signal(OverseerSignal::ActiveLeaves(
				ActiveLeavesUpdate::stop_work(test_state.relay_parent),
			)))
			.await;
		virtual_overseer
	});
}

// Test that `seconding_sanity_check` works when a candidate is allowed
// for all leaves.
#[test]
fn seconding_sanity_check_allowed_on_all() {
	let test_state = TestState::default();
	test_harness(test_state.keystore.clone(), |mut virtual_overseer| async move {
		// Candidate is seconded in a parent of the activated `leaf_a`.
		const LEAF_A_BLOCK_NUMBER: BlockNumber = 100;
		const LEAF_A_ANCESTRY_LEN: BlockNumber = 3;
		let para_id = test_state.chain_ids[0];

		// `a` is grandparent of `b`.
		let leaf_a_hash = Hash::from_low_u64_be(130);
		let leaf_a_parent = get_parent_hash(leaf_a_hash);
		let activated = new_leaf(leaf_a_hash, LEAF_A_BLOCK_NUMBER);
		let min_relay_parents = vec![(para_id, LEAF_A_BLOCK_NUMBER - LEAF_A_ANCESTRY_LEN)];
		let test_leaf_a = TestLeaf { activated, min_relay_parents };

		const LEAF_B_BLOCK_NUMBER: BlockNumber = LEAF_A_BLOCK_NUMBER + 2;
		const LEAF_B_ANCESTRY_LEN: BlockNumber = 4;

		let leaf_b_hash = Hash::from_low_u64_be(128);
		let activated = new_leaf(leaf_b_hash, LEAF_B_BLOCK_NUMBER);
		let min_relay_parents = vec![(para_id, LEAF_B_BLOCK_NUMBER - LEAF_B_ANCESTRY_LEN)];
		let test_leaf_b = TestLeaf { activated, min_relay_parents };

		activate_leaf(&mut virtual_overseer, test_leaf_a, &test_state).await;
		activate_leaf(&mut virtual_overseer, test_leaf_b, &test_state).await;

		let pov = PoV { block_data: BlockData(vec![42, 43, 44]) };
		let pvd = dummy_pvd();
		let validation_code = ValidationCode(vec![1, 2, 3]);

		let expected_head_data = test_state.head_data.get(&para_id).unwrap();

		let pov_hash = pov.hash();
		let candidate = TestCandidateBuilder {
			para_id,
			relay_parent: leaf_a_parent,
			pov_hash,
			head_data: expected_head_data.clone(),
			erasure_root: make_erasure_root(&test_state, pov.clone(), pvd.clone()),
			persisted_validation_data_hash: pvd.hash(),
			validation_code: validation_code.0.clone(),
		}
		.build();

		let second = CandidateBackingMessage::Second(
			leaf_a_hash,
			candidate.to_plain(),
			pvd.clone(),
			pov.clone(),
		);

		virtual_overseer.send(FromOrchestra::Communication { msg: second }).await;

		assert_validate_seconded_candidate(
			&mut virtual_overseer,
			leaf_a_parent,
			&candidate,
			&pov,
			&pvd,
			&validation_code,
			expected_head_data,
			false,
		)
		.await;

		// `seconding_sanity_check`
		let hypothetical_candidate = HypotheticalCandidate::Complete {
			candidate_hash: candidate.hash(),
			receipt: Arc::new(candidate.clone()),
			persisted_validation_data: pvd.clone(),
		};
		let expected_request_a = HypotheticalMembershipRequest {
			candidates: vec![hypothetical_candidate.clone()],
			fragment_chain_relay_parent: Some(leaf_a_hash),
		};
		let expected_response_a =
			make_hypothetical_membership_response(hypothetical_candidate.clone(), leaf_a_hash);
		let expected_request_b = HypotheticalMembershipRequest {
			candidates: vec![hypothetical_candidate.clone()],
			fragment_chain_relay_parent: Some(leaf_b_hash),
		};
		let expected_response_b =
			make_hypothetical_membership_response(hypothetical_candidate, leaf_b_hash);
		assert_hypothetical_membership_requests(
			&mut virtual_overseer,
			vec![
				(expected_request_a, expected_response_a),
				(expected_request_b, expected_response_b),
			],
		)
		.await;
		// Prospective parachains are notified.
		assert_matches!(
			virtual_overseer.recv().await,
			AllMessages::ProspectiveParachains(
				ProspectiveParachainsMessage::IntroduceSecondedCandidate(
					req,
					tx,
				),
			) if
				req.candidate_receipt == candidate
				&& req.candidate_para == para_id
				&& pvd == req.persisted_validation_data => {
				tx.send(true).unwrap();
			}
		);

		assert_candidate_is_shared_and_seconded(&mut virtual_overseer, &leaf_a_parent).await;

		virtual_overseer
	});
}

// Test that `seconding_sanity_check` disallows seconding when a candidate is disallowed
// for all leaves.
#[test]
fn seconding_sanity_check_disallowed() {
	let test_state = TestState::default();
	test_harness(test_state.keystore.clone(), |mut virtual_overseer| async move {
		// Candidate is seconded in a parent of the activated `leaf_a`.
		const LEAF_A_BLOCK_NUMBER: BlockNumber = 100;
		const LEAF_A_ANCESTRY_LEN: BlockNumber = 3;
		let para_id = test_state.chain_ids[0];

		let leaf_b_hash = Hash::from_low_u64_be(128);
		// `a` is grandparent of `b`.
		let leaf_a_hash = Hash::from_low_u64_be(130);
		let leaf_a_parent = get_parent_hash(leaf_a_hash);
		let activated = new_leaf(leaf_a_hash, LEAF_A_BLOCK_NUMBER);
		let min_relay_parents = vec![(para_id, LEAF_A_BLOCK_NUMBER - LEAF_A_ANCESTRY_LEN)];
		let test_leaf_a = TestLeaf { activated, min_relay_parents };

		const LEAF_B_BLOCK_NUMBER: BlockNumber = LEAF_A_BLOCK_NUMBER + 2;
		const LEAF_B_ANCESTRY_LEN: BlockNumber = 4;

		let activated = new_leaf(leaf_b_hash, LEAF_B_BLOCK_NUMBER);
		let min_relay_parents = vec![(para_id, LEAF_B_BLOCK_NUMBER - LEAF_B_ANCESTRY_LEN)];
		let test_leaf_b = TestLeaf { activated, min_relay_parents };

		activate_leaf(&mut virtual_overseer, test_leaf_a, &test_state).await;

		let pov = PoV { block_data: BlockData(vec![42, 43, 44]) };
		let pvd = dummy_pvd();
		let validation_code = ValidationCode(vec![1, 2, 3]);

		let expected_head_data = test_state.head_data.get(&para_id).unwrap();

		let pov_hash = pov.hash();
		let candidate = TestCandidateBuilder {
			para_id,
			relay_parent: leaf_a_parent,
			pov_hash,
			head_data: expected_head_data.clone(),
			erasure_root: make_erasure_root(&test_state, pov.clone(), pvd.clone()),
			persisted_validation_data_hash: pvd.hash(),
			validation_code: validation_code.0.clone(),
		}
		.build();

		let second = CandidateBackingMessage::Second(
			leaf_a_hash,
			candidate.to_plain(),
			pvd.clone(),
			pov.clone(),
		);

		virtual_overseer.send(FromOrchestra::Communication { msg: second }).await;

		assert_validate_seconded_candidate(
			&mut virtual_overseer,
			leaf_a_parent,
			&candidate,
			&pov,
			&pvd,
			&validation_code,
			expected_head_data,
			false,
		)
		.await;

		// `seconding_sanity_check`
		let hypothetical_candidate = HypotheticalCandidate::Complete {
			candidate_hash: candidate.hash(),
			receipt: Arc::new(candidate.clone()),
			persisted_validation_data: pvd.clone(),
		};
		let expected_request_a = HypotheticalMembershipRequest {
			candidates: vec![hypothetical_candidate.clone()],
			fragment_chain_relay_parent: Some(leaf_a_hash),
		};
		let expected_response_a =
			make_hypothetical_membership_response(hypothetical_candidate, leaf_a_hash);
		assert_hypothetical_membership_requests(
			&mut virtual_overseer,
			vec![(expected_request_a, expected_response_a)],
		)
		.await;
		// Prospective parachains are notified.
		assert_matches!(
			virtual_overseer.recv().await,
			AllMessages::ProspectiveParachains(
				ProspectiveParachainsMessage::IntroduceSecondedCandidate(
					req,
					tx,
				),
			) if
				req.candidate_receipt == candidate
				&& req.candidate_para == para_id
				&& pvd == req.persisted_validation_data => {
				tx.send(true).unwrap();
			}
		);

		assert_candidate_is_shared_and_seconded(&mut virtual_overseer, &leaf_a_parent).await;

		activate_leaf(&mut virtual_overseer, test_leaf_b, &test_state).await;
		let leaf_a_grandparent = get_parent_hash(leaf_a_parent);
		let candidate = TestCandidateBuilder {
			para_id,
			relay_parent: leaf_a_grandparent,
			pov_hash,
			head_data: expected_head_data.clone(),
			erasure_root: make_erasure_root(&test_state, pov.clone(), pvd.clone()),
			persisted_validation_data_hash: pvd.hash(),
			validation_code: validation_code.0.clone(),
		}
		.build();

		let second = CandidateBackingMessage::Second(
			leaf_a_hash,
			candidate.to_plain(),
			pvd.clone(),
			pov.clone(),
		);

		virtual_overseer.send(FromOrchestra::Communication { msg: second }).await;

		assert_validate_seconded_candidate(
			&mut virtual_overseer,
			leaf_a_grandparent,
			&candidate,
			&pov,
			&pvd,
			&validation_code,
			expected_head_data,
			false,
		)
		.await;

		// `seconding_sanity_check`

		let hypothetical_candidate = HypotheticalCandidate::Complete {
			candidate_hash: candidate.hash(),
			receipt: Arc::new(candidate),
			persisted_validation_data: pvd,
		};
		let expected_request_a = HypotheticalMembershipRequest {
			candidates: vec![hypothetical_candidate.clone()],
			fragment_chain_relay_parent: Some(leaf_a_hash),
		};
		let expected_empty_response = vec![(hypothetical_candidate.clone(), vec![])];
		let expected_request_b = HypotheticalMembershipRequest {
			candidates: vec![hypothetical_candidate.clone()],
			fragment_chain_relay_parent: Some(leaf_b_hash),
		};
		assert_hypothetical_membership_requests(
			&mut virtual_overseer,
			vec![
				(expected_request_a, expected_empty_response.clone()),
				(expected_request_b, expected_empty_response),
			],
		)
		.await;

		assert!(virtual_overseer
			.recv()
			.timeout(std::time::Duration::from_millis(50))
			.await
			.is_none());

		virtual_overseer
	});
}

// Test that `seconding_sanity_check` allows seconding a candidate when it's allowed on at least one
// leaf.
#[test]
fn seconding_sanity_check_allowed_on_at_least_one_leaf() {
	let test_state = TestState::default();
	test_harness(test_state.keystore.clone(), |mut virtual_overseer| async move {
		// Candidate is seconded in a parent of the activated `leaf_a`.
		const LEAF_A_BLOCK_NUMBER: BlockNumber = 100;
		const LEAF_A_ANCESTRY_LEN: BlockNumber = 3;
		let para_id = test_state.chain_ids[0];

		// `a` is grandparent of `b`.
		let leaf_a_hash = Hash::from_low_u64_be(130);
		let leaf_a_parent = get_parent_hash(leaf_a_hash);
		let activated = new_leaf(leaf_a_hash, LEAF_A_BLOCK_NUMBER);
		let min_relay_parents = vec![(para_id, LEAF_A_BLOCK_NUMBER - LEAF_A_ANCESTRY_LEN)];
		let test_leaf_a = TestLeaf { activated, min_relay_parents };

		const LEAF_B_BLOCK_NUMBER: BlockNumber = LEAF_A_BLOCK_NUMBER + 2;
		const LEAF_B_ANCESTRY_LEN: BlockNumber = 4;

		let leaf_b_hash = Hash::from_low_u64_be(128);
		let activated = new_leaf(leaf_b_hash, LEAF_B_BLOCK_NUMBER);
		let min_relay_parents = vec![(para_id, LEAF_B_BLOCK_NUMBER - LEAF_B_ANCESTRY_LEN)];
		let test_leaf_b = TestLeaf { activated, min_relay_parents };

		activate_leaf(&mut virtual_overseer, test_leaf_a, &test_state).await;
		activate_leaf(&mut virtual_overseer, test_leaf_b, &test_state).await;

		let pov = PoV { block_data: BlockData(vec![42, 43, 44]) };
		let pvd = dummy_pvd();
		let validation_code = ValidationCode(vec![1, 2, 3]);

		let expected_head_data = test_state.head_data.get(&para_id).unwrap();

		let pov_hash = pov.hash();
		let candidate = TestCandidateBuilder {
			para_id,
			relay_parent: leaf_a_parent,
			pov_hash,
			head_data: expected_head_data.clone(),
			erasure_root: make_erasure_root(&test_state, pov.clone(), pvd.clone()),
			persisted_validation_data_hash: pvd.hash(),
			validation_code: validation_code.0.clone(),
		}
		.build();

		let second = CandidateBackingMessage::Second(
			leaf_a_hash,
			candidate.to_plain(),
			pvd.clone(),
			pov.clone(),
		);

		virtual_overseer.send(FromOrchestra::Communication { msg: second }).await;

		assert_validate_seconded_candidate(
			&mut virtual_overseer,
			leaf_a_parent,
			&candidate,
			&pov,
			&pvd,
			&validation_code,
			expected_head_data,
			false,
		)
		.await;

		// `seconding_sanity_check`
		let hypothetical_candidate = HypotheticalCandidate::Complete {
			candidate_hash: candidate.hash(),
			receipt: Arc::new(candidate.clone()),
			persisted_validation_data: pvd.clone(),
		};
		let expected_request_a = HypotheticalMembershipRequest {
			candidates: vec![hypothetical_candidate.clone()],
			fragment_chain_relay_parent: Some(leaf_a_hash),
		};
		let expected_response_a =
			make_hypothetical_membership_response(hypothetical_candidate.clone(), leaf_a_hash);
		let expected_request_b = HypotheticalMembershipRequest {
			candidates: vec![hypothetical_candidate.clone()],
			fragment_chain_relay_parent: Some(leaf_b_hash),
		};
		let expected_response_b = vec![(hypothetical_candidate.clone(), vec![])];
		assert_hypothetical_membership_requests(
			&mut virtual_overseer,
			vec![
				(expected_request_a, expected_response_a),
				(expected_request_b, expected_response_b),
			],
		)
		.await;
		// Prospective parachains are notified.
		assert_matches!(
			virtual_overseer.recv().await,
			AllMessages::ProspectiveParachains(
				ProspectiveParachainsMessage::IntroduceSecondedCandidate(
					req,
					tx,
				),
			) if
				req.candidate_receipt == candidate
				&& req.candidate_para == para_id
				&& pvd == req.persisted_validation_data => {
				tx.send(true).unwrap();
			}
		);

		assert_candidate_is_shared_and_seconded(&mut virtual_overseer, &leaf_a_parent).await;

		virtual_overseer
	});
}

// Test that a seconded candidate which is not approved by prospective parachains
// subsystem doesn't change the view.
#[test]
fn prospective_parachains_reject_candidate() {
	let test_state = TestState::default();
	test_harness(test_state.keystore.clone(), |mut virtual_overseer| async move {
		// Candidate is seconded in a parent of the activated `leaf_a`.
		const LEAF_A_BLOCK_NUMBER: BlockNumber = 100;
		const LEAF_A_ANCESTRY_LEN: BlockNumber = 3;
		let para_id = test_state.chain_ids[0];

		let leaf_a_hash = Hash::from_low_u64_be(130);
		let leaf_a_parent = get_parent_hash(leaf_a_hash);
		let activated = new_leaf(leaf_a_hash, LEAF_A_BLOCK_NUMBER);
		let min_relay_parents = vec![(para_id, LEAF_A_BLOCK_NUMBER - LEAF_A_ANCESTRY_LEN)];
		let test_leaf_a = TestLeaf { activated, min_relay_parents };

		activate_leaf(&mut virtual_overseer, test_leaf_a, &test_state).await;

		let pov = PoV { block_data: BlockData(vec![42, 43, 44]) };
		let pvd = dummy_pvd();
		let validation_code = ValidationCode(vec![1, 2, 3]);

		let expected_head_data = test_state.head_data.get(&para_id).unwrap();

		let pov_hash = pov.hash();
		let candidate = TestCandidateBuilder {
			para_id,
			relay_parent: leaf_a_parent,
			pov_hash,
			head_data: expected_head_data.clone(),
			erasure_root: make_erasure_root(&test_state, pov.clone(), pvd.clone()),
			persisted_validation_data_hash: pvd.hash(),
			validation_code: validation_code.0.clone(),
		}
		.build();

		let second = CandidateBackingMessage::Second(
			leaf_a_hash,
			candidate.to_plain(),
			pvd.clone(),
			pov.clone(),
		);

		virtual_overseer.send(FromOrchestra::Communication { msg: second }).await;

		assert_validate_seconded_candidate(
			&mut virtual_overseer,
			leaf_a_parent,
			&candidate,
			&pov,
			&pvd,
			&validation_code,
			expected_head_data,
			false,
		)
		.await;

		// `seconding_sanity_check`
		let hypothetical_candidate = HypotheticalCandidate::Complete {
			candidate_hash: candidate.hash(),
			receipt: Arc::new(candidate.clone()),
			persisted_validation_data: pvd.clone(),
		};
		let expected_request_a = vec![(
			HypotheticalMembershipRequest {
				candidates: vec![hypothetical_candidate.clone()],
				fragment_chain_relay_parent: Some(leaf_a_hash),
			},
			make_hypothetical_membership_response(hypothetical_candidate, leaf_a_hash),
		)];
		assert_hypothetical_membership_requests(&mut virtual_overseer, expected_request_a.clone())
			.await;

		// Prospective parachains are notified.
		assert_matches!(
			virtual_overseer.recv().await,
			AllMessages::ProspectiveParachains(
				ProspectiveParachainsMessage::IntroduceSecondedCandidate(
					req,
					tx,
				),
			) if
				req.candidate_receipt == candidate
				&& req.candidate_para == para_id
				&& pvd == req.persisted_validation_data => {
				// Reject it.
				tx.send(false).unwrap();
			}
		);

		assert_matches!(
			virtual_overseer.recv().await,
			AllMessages::CollatorProtocol(CollatorProtocolMessage::Invalid(
				relay_parent,
				candidate_receipt,
			)) if candidate_receipt.descriptor() == &candidate.descriptor &&
				candidate_receipt.commitments_hash == candidate.commitments.hash() &&
				relay_parent == leaf_a_parent
		);

		// Try seconding the same candidate.

		let second = CandidateBackingMessage::Second(
			leaf_a_hash,
			candidate.to_plain(),
			pvd.clone(),
			pov.clone(),
		);

		virtual_overseer.send(FromOrchestra::Communication { msg: second }).await;

		assert_validate_seconded_candidate(
			&mut virtual_overseer,
			leaf_a_parent,
			&candidate,
			&pov,
			&pvd,
			&validation_code,
			expected_head_data,
			false,
		)
		.await;

		// `seconding_sanity_check`
		assert_hypothetical_membership_requests(&mut virtual_overseer, expected_request_a).await;
		// Prospective parachains are notified.
		assert_matches!(
			virtual_overseer.recv().await,
			AllMessages::ProspectiveParachains(
				ProspectiveParachainsMessage::IntroduceSecondedCandidate(
					req,
					tx,
				),
			) if
				req.candidate_receipt == candidate
				&& req.candidate_para == para_id
				&& pvd == req.persisted_validation_data => {
				tx.send(true).unwrap();
			}
		);

		assert_candidate_is_shared_and_seconded(&mut virtual_overseer, &leaf_a_parent).await;

		virtual_overseer
	});
}

// Test that a validator can second multiple candidates per single relay parent.
#[test]
fn second_multiple_candidates_per_relay_parent() {
	let test_state = TestState::default();
	test_harness(test_state.keystore.clone(), |mut virtual_overseer| async move {
		// Candidate `a` is seconded in a parent of the activated `leaf`.
		const LEAF_BLOCK_NUMBER: BlockNumber = 100;
		const LEAF_ANCESTRY_LEN: BlockNumber = 3;
		let para_id = test_state.chain_ids[0];

		let leaf_hash = Hash::from_low_u64_be(130);
		let leaf_parent = get_parent_hash(leaf_hash);
		let leaf_grandparent = get_parent_hash(leaf_parent);
		let activated = new_leaf(leaf_hash, LEAF_BLOCK_NUMBER);
		let min_relay_parents = vec![(para_id, LEAF_BLOCK_NUMBER - LEAF_ANCESTRY_LEN)];
		let test_leaf_a = TestLeaf { activated, min_relay_parents };

		activate_leaf(&mut virtual_overseer, test_leaf_a, &test_state).await;

		let pov = PoV { block_data: BlockData(vec![42, 43, 44]) };
		let pvd = dummy_pvd();
		let validation_code = ValidationCode(vec![1, 2, 3]);

		let expected_head_data = test_state.head_data.get(&para_id).unwrap();

		let pov_hash = pov.hash();
		let candidate_a = TestCandidateBuilder {
			para_id,
			relay_parent: leaf_parent,
			pov_hash,
			head_data: expected_head_data.clone(),
			erasure_root: make_erasure_root(&test_state, pov.clone(), pvd.clone()),
			persisted_validation_data_hash: pvd.hash(),
			validation_code: validation_code.0.clone(),
		};
		let mut candidate_b = candidate_a.clone();
		candidate_b.relay_parent = leaf_grandparent;

		let candidate_a = candidate_a.build();
		let candidate_b = candidate_b.build();

		for candidate in &[candidate_a, candidate_b] {
			let second = CandidateBackingMessage::Second(
				leaf_hash,
				candidate.to_plain(),
				pvd.clone(),
				pov.clone(),
			);

			virtual_overseer.send(FromOrchestra::Communication { msg: second }).await;

			assert_validate_seconded_candidate(
				&mut virtual_overseer,
				candidate.descriptor.relay_parent(),
				&candidate,
				&pov,
				&pvd,
				&validation_code,
				expected_head_data,
				false,
			)
			.await;

			// `seconding_sanity_check`
			let hypothetical_candidate = HypotheticalCandidate::Complete {
				candidate_hash: candidate.hash(),
				receipt: Arc::new(candidate.clone()),
				persisted_validation_data: pvd.clone(),
			};
			let expected_request_a = vec![(
				HypotheticalMembershipRequest {
					candidates: vec![hypothetical_candidate.clone()],
					fragment_chain_relay_parent: Some(leaf_hash),
				},
				make_hypothetical_membership_response(hypothetical_candidate, leaf_hash),
			)];
			assert_hypothetical_membership_requests(
				&mut virtual_overseer,
				expected_request_a.clone(),
			)
			.await;

			// Prospective parachains are notified.
			assert_matches!(
				virtual_overseer.recv().await,
				AllMessages::ProspectiveParachains(
					ProspectiveParachainsMessage::IntroduceSecondedCandidate(
						req,
						tx,
					),
				) if
					&req.candidate_receipt == candidate
					&& req.candidate_para == para_id
					&& pvd == req.persisted_validation_data
				=> {
					tx.send(true).unwrap();
				}
			);

			assert_candidate_is_shared_and_seconded(
				&mut virtual_overseer,
				&candidate.descriptor.relay_parent(),
			)
			.await;
		}

		virtual_overseer
	});
}

// Tests that validators start work on consecutive prospective parachain blocks.
#[test]
fn concurrent_dependent_candidates() {
	let test_state = TestState::default();
	test_harness(test_state.keystore.clone(), |mut virtual_overseer| async move {
		// Candidate `a` is seconded in a grandparent of the activated `leaf`,
		// candidate `b` -- in parent.
		const LEAF_BLOCK_NUMBER: BlockNumber = 100;
		const LEAF_ANCESTRY_LEN: BlockNumber = 3;
		let para_id = test_state.chain_ids[0];

		let leaf_hash = Hash::from_low_u64_be(130);
		let leaf_parent = get_parent_hash(leaf_hash);
		let leaf_grandparent = get_parent_hash(leaf_parent);
		let activated = new_leaf(leaf_hash, LEAF_BLOCK_NUMBER);
		let min_relay_parents = vec![(para_id, LEAF_BLOCK_NUMBER - LEAF_ANCESTRY_LEN)];
		let test_leaf_a = TestLeaf { activated, min_relay_parents };

		activate_leaf(&mut virtual_overseer, test_leaf_a, &test_state).await;

		let head_data = &[
			HeadData(vec![10, 20, 30]), // Before `a`.
			HeadData(vec![11, 21, 31]), // After `a`.
			HeadData(vec![12, 22]),     // After `b`.
		];

		let pov_a = PoV { block_data: BlockData(vec![42, 43, 44]) };
		let pvd_a = PersistedValidationData {
			parent_head: head_data[0].clone(),
			relay_parent_number: LEAF_BLOCK_NUMBER - 2,
			relay_parent_storage_root: Hash::zero(),
			max_pov_size: 1024,
		};

		let pov_b = PoV { block_data: BlockData(vec![22, 14, 100]) };
		let pvd_b = PersistedValidationData {
			parent_head: head_data[1].clone(),
			relay_parent_number: LEAF_BLOCK_NUMBER - 1,
			relay_parent_storage_root: Hash::zero(),
			max_pov_size: 1024,
		};
		let validation_code = ValidationCode(vec![1, 2, 3]);

		let candidate_a = TestCandidateBuilder {
			para_id,
			relay_parent: leaf_grandparent,
			pov_hash: pov_a.hash(),
			head_data: head_data[1].clone(),
			erasure_root: make_erasure_root(&test_state, pov_a.clone(), pvd_a.clone()),
			persisted_validation_data_hash: pvd_a.hash(),
			validation_code: validation_code.0.clone(),
		}
		.build();
		let candidate_b = TestCandidateBuilder {
			para_id,
			relay_parent: leaf_parent,
			pov_hash: pov_b.hash(),
			head_data: head_data[2].clone(),
			erasure_root: make_erasure_root(&test_state, pov_b.clone(), pvd_b.clone()),
			persisted_validation_data_hash: pvd_b.hash(),
			validation_code: validation_code.0.clone(),
		}
		.build();
		let candidate_a_hash = candidate_a.hash();
		let candidate_b_hash = candidate_b.hash();

		let public1 = Keystore::sr25519_generate_new(
			&*test_state.keystore,
			ValidatorId::ID,
			Some(&test_state.validators[5].to_seed()),
		)
		.expect("Insert key into keystore");
		let public2 = Keystore::sr25519_generate_new(
			&*test_state.keystore,
			ValidatorId::ID,
			Some(&test_state.validators[2].to_seed()),
		)
		.expect("Insert key into keystore");

		// Signing context should have a parent hash candidate is based on.
		let signing_context =
			SigningContext { parent_hash: leaf_grandparent, session_index: test_state.session() };
		let signed_a = SignedFullStatementWithPVD::sign(
			&test_state.keystore,
			StatementWithPVD::Seconded(candidate_a.clone(), pvd_a.clone()),
			&signing_context,
			ValidatorIndex(2),
			&public2.into(),
		)
		.ok()
		.flatten()
		.expect("should be signed");

		let signing_context =
			SigningContext { parent_hash: leaf_parent, session_index: test_state.session() };
		let signed_b = SignedFullStatementWithPVD::sign(
			&test_state.keystore,
			StatementWithPVD::Seconded(candidate_b.clone(), pvd_b.clone()),
			&signing_context,
			ValidatorIndex(5),
			&public1.into(),
		)
		.ok()
		.flatten()
		.expect("should be signed");

		let statement_a = CandidateBackingMessage::Statement(leaf_grandparent, signed_a.clone());
		let statement_b = CandidateBackingMessage::Statement(leaf_parent, signed_b.clone());

		virtual_overseer.send(FromOrchestra::Communication { msg: statement_a }).await;

		// At this point the subsystem waits for response, the previous message is received,
		// send a second one without blocking.
		let _ = virtual_overseer
			.tx
			.start_send_unpin(FromOrchestra::Communication { msg: statement_b });

		let mut valid_statements = HashSet::new();
		let mut backed_statements = HashSet::new();

		loop {
			let msg = virtual_overseer
				.recv()
				.timeout(std::time::Duration::from_secs(1))
				.await
				.expect("overseer recv timed out");

			// Order is not guaranteed since we have 2 statements being handled concurrently.
			match msg {
				AllMessages::ProspectiveParachains(
					ProspectiveParachainsMessage::IntroduceSecondedCandidate(_, tx),
				) => {
					tx.send(true).unwrap();
				},
				AllMessages::RuntimeApi(RuntimeApiMessage::Request(
					_,
					RuntimeApiRequest::ValidationCodeByHash(_, tx),
				)) => {
					tx.send(Ok(Some(validation_code.clone()))).unwrap();
				},
				AllMessages::AvailabilityDistribution(
					AvailabilityDistributionMessage::FetchPoV { candidate_hash, tx, .. },
				) => {
					let pov = if candidate_hash == candidate_a_hash {
						&pov_a
					} else if candidate_hash == candidate_b_hash {
						&pov_b
					} else {
						panic!("unknown candidate hash")
					};
					tx.send(pov.clone()).unwrap();
				},
				AllMessages::CandidateValidation(
					CandidateValidationMessage::ValidateFromExhaustive {
						candidate_receipt,
						response_sender,
						..
					},
				) => {
					let candidate_hash = candidate_receipt.hash();
					let (head_data, pvd) = if candidate_hash == candidate_a_hash {
						(&head_data[1], &pvd_a)
					} else if candidate_hash == candidate_b_hash {
						(&head_data[2], &pvd_b)
					} else {
						panic!("unknown candidate hash")
					};
					response_sender
						.send(Ok(ValidationResult::Valid(
							CandidateCommitments {
								head_data: head_data.clone(),
								horizontal_messages: Default::default(),
								upward_messages: Default::default(),
								new_validation_code: None,
								processed_downward_messages: 0,
								hrmp_watermark: 0,
							},
							pvd.clone(),
						)))
						.unwrap();
				},
				AllMessages::AvailabilityStore(AvailabilityStoreMessage::StoreAvailableData {
					tx,
					..
				}) => {
					tx.send(Ok(())).unwrap();
				},
				AllMessages::ProspectiveParachains(
					ProspectiveParachainsMessage::CandidateBacked(..),
				) => {},
				AllMessages::StatementDistribution(StatementDistributionMessage::Share(
					_,
					statement,
				)) => {
					assert_eq!(statement.validator_index(), ValidatorIndex(0));
					let payload = statement.payload();
					assert_matches!(
						payload.clone(),
						StatementWithPVD::Valid(hash)
							if hash == candidate_a_hash || hash == candidate_b_hash =>
						{
							assert!(valid_statements.insert(hash));
						}
					);
				},
				AllMessages::StatementDistribution(StatementDistributionMessage::Backed(hash)) => {
					// Ensure that `Share` was received first for the candidate.
					assert!(valid_statements.contains(&hash));
					backed_statements.insert(hash);

					if backed_statements.len() == 2 {
						break
					}
				},
				AllMessages::RuntimeApi(RuntimeApiMessage::Request(
					_,
					RuntimeApiRequest::SessionIndexForChild(tx),
				)) => {
					tx.send(Ok(1u32.into())).unwrap();
				},
				AllMessages::RuntimeApi(RuntimeApiMessage::Request(
					_,
					RuntimeApiRequest::SessionExecutorParams(sess_idx, tx),
				)) => {
					assert_eq!(sess_idx, 1);
					tx.send(Ok(Some(ExecutorParams::default()))).unwrap();
				},
				AllMessages::RuntimeApi(RuntimeApiMessage::Request(
					_parent,
					RuntimeApiRequest::ValidatorGroups(tx),
				)) => {
					tx.send(Ok(test_state.validator_groups.clone())).unwrap();
				},
				AllMessages::RuntimeApi(RuntimeApiMessage::Request(
					_,
					RuntimeApiRequest::NodeFeatures(sess_idx, tx),
				)) => {
					assert_eq!(sess_idx, 1);
					tx.send(Ok(NodeFeatures::EMPTY)).unwrap();
				},
				AllMessages::RuntimeApi(RuntimeApiMessage::Request(
					_parent,
					RuntimeApiRequest::AvailabilityCores(tx),
				)) => {
					tx.send(Ok(test_state.availability_cores.clone())).unwrap();
				},
				_ => panic!("unexpected message received from overseer: {:?}", msg),
			}
		}

		assert!(valid_statements.contains(&candidate_a_hash));
		assert!(valid_statements.contains(&candidate_b_hash));
		assert!(backed_statements.contains(&candidate_a_hash));
		assert!(backed_statements.contains(&candidate_b_hash));

		virtual_overseer
	});
}

// Test that multiple candidates from different paras can occupy the same depth
// in a given relay parent.
#[test]
fn seconding_sanity_check_occupy_same_depth() {
	let test_state = TestState::default();
	test_harness(test_state.keystore.clone(), |mut virtual_overseer| async move {
		// Candidate `a` is seconded in a parent of the activated `leaf`.
		const LEAF_BLOCK_NUMBER: BlockNumber = 100;
		const LEAF_ANCESTRY_LEN: BlockNumber = 3;

		let para_id_a = test_state.chain_ids[0];
		let para_id_b = test_state.chain_ids[1];

		let leaf_hash = Hash::from_low_u64_be(130);
		let leaf_parent = get_parent_hash(leaf_hash);

		let activated = new_leaf(leaf_hash, LEAF_BLOCK_NUMBER);
		let min_block_number = LEAF_BLOCK_NUMBER - LEAF_ANCESTRY_LEN;
		let min_relay_parents = vec![(para_id_a, min_block_number), (para_id_b, min_block_number)];
		let test_leaf_a = TestLeaf { activated, min_relay_parents };

		activate_leaf(&mut virtual_overseer, test_leaf_a, &test_state).await;

		let pov = PoV { block_data: BlockData(vec![42, 43, 44]) };
		let pvd = dummy_pvd();
		let validation_code = ValidationCode(vec![1, 2, 3]);

		let expected_head_data_a = test_state.head_data.get(&para_id_a).unwrap();
		let expected_head_data_b = test_state.head_data.get(&para_id_b).unwrap();

		let pov_hash = pov.hash();
		let candidate_a = TestCandidateBuilder {
			para_id: para_id_a,
			relay_parent: leaf_parent,
			pov_hash,
			head_data: expected_head_data_a.clone(),
			erasure_root: make_erasure_root(&test_state, pov.clone(), pvd.clone()),
			persisted_validation_data_hash: pvd.hash(),
			validation_code: validation_code.0.clone(),
		};

		let mut candidate_b = candidate_a.clone();
		candidate_b.para_id = para_id_b;
		candidate_b.head_data = expected_head_data_b.clone();
		// A rotation happens, test validator is assigned to second para here.
		candidate_b.relay_parent = leaf_hash;

		let candidate_a = (candidate_a.build(), expected_head_data_a, para_id_a);
		let candidate_b = (candidate_b.build(), expected_head_data_b, para_id_b);

		for candidate in &[candidate_a, candidate_b] {
			let (candidate, expected_head_data, para_id) = candidate;
			let second = CandidateBackingMessage::Second(
				leaf_hash,
				candidate.to_plain(),
				pvd.clone(),
				pov.clone(),
			);

			virtual_overseer.send(FromOrchestra::Communication { msg: second }).await;

			assert_validate_seconded_candidate(
				&mut virtual_overseer,
				candidate.descriptor.relay_parent(),
				&candidate,
				&pov,
				&pvd,
				&validation_code,
				expected_head_data,
				false,
			)
			.await;

			// `seconding_sanity_check`
			let hypothetical_candidate = HypotheticalCandidate::Complete {
				candidate_hash: candidate.hash(),
				receipt: Arc::new(candidate.clone()),
				persisted_validation_data: pvd.clone(),
			};
			let expected_request_a = vec![(
				HypotheticalMembershipRequest {
					candidates: vec![hypothetical_candidate.clone()],
					fragment_chain_relay_parent: Some(leaf_hash),
				},
				// Send the same membership for both candidates.
				make_hypothetical_membership_response(hypothetical_candidate, leaf_hash),
			)];

			assert_hypothetical_membership_requests(
				&mut virtual_overseer,
				expected_request_a.clone(),
			)
			.await;

			// Prospective parachains are notified.
			assert_matches!(
				virtual_overseer.recv().await,
				AllMessages::ProspectiveParachains(
					ProspectiveParachainsMessage::IntroduceSecondedCandidate(
						req,
						tx,
					),
				) if
					&req.candidate_receipt == candidate
					&& &req.candidate_para == para_id
					&& pvd == req.persisted_validation_data
				=> {
					tx.send(true).unwrap();
				}
			);

			assert_candidate_is_shared_and_seconded(
				&mut virtual_overseer,
				&candidate.descriptor.relay_parent(),
			)
			.await;
		}

		virtual_overseer
	});
}

// Test that the subsystem doesn't skip occupied cores assignments.
#[test]
fn occupied_core_assignment() {
	let mut test_state = TestState::default();
	test_harness(test_state.keystore.clone(), |mut virtual_overseer| async move {
		// Candidate is seconded in a parent of the activated `leaf_a`.
		const LEAF_A_BLOCK_NUMBER: BlockNumber = 100;
		const LEAF_A_ANCESTRY_LEN: BlockNumber = 3;
		let para_id = test_state.chain_ids[0];
		let previous_para_id = test_state.chain_ids[1];

		// Set the core state to occupied.
		let mut candidate_descriptor =
			polkadot_primitives_test_helpers::dummy_candidate_descriptor(Hash::zero());
		candidate_descriptor.para_id = previous_para_id;
		test_state.availability_cores[0] = CoreState::Occupied(OccupiedCore {
			group_responsible: Default::default(),
			next_up_on_available: Some(ScheduledCore { para_id, collator: None }),
			occupied_since: 100_u32,
			time_out_at: 200_u32,
			next_up_on_time_out: None,
			availability: Default::default(),
			candidate_descriptor: candidate_descriptor.into(),
			candidate_hash: Default::default(),
		});

		let leaf_a_hash = Hash::from_low_u64_be(130);
		let leaf_a_parent = get_parent_hash(leaf_a_hash);
		let activated = new_leaf(leaf_a_hash, LEAF_A_BLOCK_NUMBER);
		let min_relay_parents = vec![(para_id, LEAF_A_BLOCK_NUMBER - LEAF_A_ANCESTRY_LEN)];
		let test_leaf_a = TestLeaf { activated, min_relay_parents };

		activate_leaf(&mut virtual_overseer, test_leaf_a, &test_state).await;

		let pov = PoV { block_data: BlockData(vec![42, 43, 44]) };
		let pvd = dummy_pvd();
		let validation_code = ValidationCode(vec![1, 2, 3]);

		let expected_head_data = test_state.head_data.get(&para_id).unwrap();

		let pov_hash = pov.hash();
		let candidate = TestCandidateBuilder {
			para_id,
			relay_parent: leaf_a_parent,
			pov_hash,
			head_data: expected_head_data.clone(),
			erasure_root: make_erasure_root(&test_state, pov.clone(), pvd.clone()),
			persisted_validation_data_hash: pvd.hash(),
			validation_code: validation_code.0.clone(),
		}
		.build();

		let second = CandidateBackingMessage::Second(
			leaf_a_hash,
			candidate.to_plain(),
			pvd.clone(),
			pov.clone(),
		);

		virtual_overseer.send(FromOrchestra::Communication { msg: second }).await;

		assert_validate_seconded_candidate(
			&mut virtual_overseer,
			leaf_a_parent,
			&candidate,
			&pov,
			&pvd,
			&validation_code,
			expected_head_data,
			false,
		)
		.await;

		// `seconding_sanity_check`
		let hypothetical_candidate = HypotheticalCandidate::Complete {
			candidate_hash: candidate.hash(),
			receipt: Arc::new(candidate.clone()),
			persisted_validation_data: pvd.clone(),
		};
		let expected_request = vec![(
			HypotheticalMembershipRequest {
				candidates: vec![hypothetical_candidate.clone()],
				fragment_chain_relay_parent: Some(leaf_a_hash),
			},
			make_hypothetical_membership_response(hypothetical_candidate, leaf_a_hash),
		)];
		assert_hypothetical_membership_requests(&mut virtual_overseer, expected_request).await;
		// Prospective parachains are notified.
		assert_matches!(
			virtual_overseer.recv().await,
			AllMessages::ProspectiveParachains(
				ProspectiveParachainsMessage::IntroduceSecondedCandidate(
					req,
					tx,
				),
			) if
				req.candidate_receipt == candidate
				&& req.candidate_para == para_id
				&& pvd == req.persisted_validation_data
			=> {
				tx.send(true).unwrap();
			}
		);

		assert_candidate_is_shared_and_seconded(&mut virtual_overseer, &leaf_a_parent).await;

		virtual_overseer
	});
}<|MERGE_RESOLUTION|>--- conflicted
+++ resolved
@@ -262,22 +262,10 @@
 	}
 }
 
-<<<<<<< HEAD
 async fn assert_validation_requests(
 	virtual_overseer: &mut VirtualOverseer,
 	validation_code: ValidationCode,
 ) {
-=======
-// Tests that the subsystem performs actions that are required on startup.
-async fn test_startup(virtual_overseer: &mut VirtualOverseer, test_state: &mut TestState) {
-	// Start work on some new parent.
-	virtual_overseer
-		.send(FromOrchestra::Signal(OverseerSignal::ActiveLeaves(ActiveLeavesUpdate::start_work(
-			new_leaf(test_state.relay_parent, 1),
-		))))
-		.await;
-
->>>>>>> e617d1d0
 	assert_matches!(
 		virtual_overseer.recv().await,
 		AllMessages::RuntimeApi(
@@ -296,7 +284,6 @@
 		}
 	);
 
-<<<<<<< HEAD
 	assert_matches!(
 		virtual_overseer.recv().await,
 		AllMessages::RuntimeApi(
@@ -306,9 +293,6 @@
 		}
 	);
 
-=======
-	// Check that subsystem job issues a request for the validator groups.
->>>>>>> e617d1d0
 	assert_matches!(
 		virtual_overseer.recv().await,
 		AllMessages::RuntimeApi(
@@ -362,7 +346,6 @@
 	);
 }
 
-<<<<<<< HEAD
 // Activates the initial leaf and returns the `ParaId` used. This function is a prerequisite for all
 // tests.
 async fn activate_initial_leaf(
@@ -394,60 +377,6 @@
 			)
 		) if parent_hash == *relay_parent => {}
 	);
-=======
-	if !test_state.per_session_cache_state.has_cached_validators {
-		// Check that subsystem job issues a request for a validator set.
-		assert_matches!(
-			virtual_overseer.recv().await,
-			AllMessages::RuntimeApi(
-				RuntimeApiMessage::Request(parent, RuntimeApiRequest::Validators(tx))
-			) if parent == test_state.relay_parent => {
-				tx.send(Ok(test_state.validator_public.clone())).unwrap();
-			}
-		);
-		test_state.per_session_cache_state.has_cached_validators = true;
-	}
-
-	if !test_state.per_session_cache_state.has_cached_node_features {
-		// Node features request from runtime: all features are disabled.
-		assert_matches!(
-			virtual_overseer.recv().await,
-			AllMessages::RuntimeApi(
-				RuntimeApiMessage::Request(_parent, RuntimeApiRequest::NodeFeatures(_session_index, tx))
-			) => {
-				tx.send(Ok(test_state.node_features.clone())).unwrap();
-			}
-		);
-		test_state.per_session_cache_state.has_cached_node_features = true;
-	}
-
-	if !test_state.per_session_cache_state.has_cached_executor_params {
-		// Check if subsystem job issues a request for the executor parameters.
-		assert_matches!(
-			virtual_overseer.recv().await,
-			AllMessages::RuntimeApi(
-				RuntimeApiMessage::Request(_parent, RuntimeApiRequest::SessionExecutorParams(_session_index, tx))
-			) => {
-				tx.send(Ok(Some(ExecutorParams::default()))).unwrap();
-			}
-		);
-		test_state.per_session_cache_state.has_cached_executor_params = true;
-	}
-
-	if !test_state.per_session_cache_state.has_cached_minimum_backing_votes {
-		// Check if subsystem job issues a request for the minimum backing votes.
-		assert_matches!(
-			virtual_overseer.recv().await,
-			AllMessages::RuntimeApi(RuntimeApiMessage::Request(
-				parent,
-				RuntimeApiRequest::MinimumBackingVotes(session_index, tx),
-			)) if parent == test_state.relay_parent && session_index == test_state.signing_context.session_index => {
-				tx.send(Ok(test_state.minimum_backing_votes)).unwrap();
-			}
-		);
-		test_state.per_session_cache_state.has_cached_minimum_backing_votes = true;
-	}
->>>>>>> e617d1d0
 
 	assert_matches!(
 		virtual_overseer.recv().await,
@@ -499,7 +428,6 @@
 	leaf: TestLeaf,
 	test_state: &TestState,
 ) {
-<<<<<<< HEAD
 	let TestLeaf { activated, min_relay_parents } = leaf;
 	let leaf_hash = activated.hash;
 	let leaf_number = activated.number;
@@ -663,16 +591,6 @@
 			}
 		);
 	}
-=======
-	assert_matches!(
-		virtual_overseer.recv().await,
-		AllMessages::RuntimeApi(
-			RuntimeApiMessage::Request(_, RuntimeApiRequest::ValidationCodeByHash(hash, tx))
-		) if hash == validation_code.hash() => {
-			tx.send(Ok(Some(validation_code))).unwrap();
-		}
-	);
->>>>>>> e617d1d0
 }
 
 async fn assert_validate_seconded_candidate(
@@ -791,11 +709,7 @@
 fn backing_second_works() {
 	let mut test_state = TestState::default();
 	test_harness(test_state.keystore.clone(), |mut virtual_overseer| async move {
-<<<<<<< HEAD
 		let para_id = activate_initial_leaf(&mut virtual_overseer, &test_state).await;
-=======
-		test_startup(&mut virtual_overseer, &mut test_state).await;
->>>>>>> e617d1d0
 
 		let pov = PoV { block_data: BlockData(vec![42, 43, 44]) };
 		let pvd = dummy_pvd();
@@ -896,11 +810,7 @@
 	}
 
 	test_harness(test_state.keystore.clone(), |mut virtual_overseer| async move {
-<<<<<<< HEAD
 		let para_id = activate_initial_leaf(&mut virtual_overseer, &test_state).await;
-=======
-		test_startup(&mut virtual_overseer, &mut test_state).await;
->>>>>>> e617d1d0
 
 		let pov_ab = PoV { block_data: BlockData(vec![1, 2, 3]) };
 		let pvd_ab = dummy_pvd();
@@ -1072,11 +982,7 @@
 		.insert(CoreIndex(2), [test_state.chain_ids[1]].into_iter().collect());
 
 	test_harness(test_state.keystore.clone(), |mut virtual_overseer| async move {
-<<<<<<< HEAD
 		activate_initial_leaf(&mut virtual_overseer, &test_state).await;
-=======
-		test_startup(&mut virtual_overseer, &mut test_state).await;
->>>>>>> e617d1d0
 
 		let pov_a = PoV { block_data: BlockData(vec![1, 2, 3]) };
 		let pov_b = PoV { block_data: BlockData(vec![3, 4, 5]) };
@@ -1497,11 +1403,7 @@
 fn backing_works_while_validation_ongoing() {
 	let mut test_state = TestState::default();
 	test_harness(test_state.keystore.clone(), |mut virtual_overseer| async move {
-<<<<<<< HEAD
 		let para_id = activate_initial_leaf(&mut virtual_overseer, &test_state).await;
-=======
-		test_startup(&mut virtual_overseer, &mut test_state).await;
->>>>>>> e617d1d0
 
 		let pov_abc = PoV { block_data: BlockData(vec![1, 2, 3]) };
 		let pvd_abc = dummy_pvd();
@@ -1706,11 +1608,7 @@
 fn backing_misbehavior_works() {
 	let mut test_state = TestState::default();
 	test_harness(test_state.keystore.clone(), |mut virtual_overseer| async move {
-<<<<<<< HEAD
 		let para_id = activate_initial_leaf(&mut virtual_overseer, &test_state).await;
-=======
-		test_startup(&mut virtual_overseer, &mut test_state).await;
->>>>>>> e617d1d0
 
 		let pov_a = PoV { block_data: BlockData(vec![1, 2, 3]) };
 
@@ -1847,17 +1745,10 @@
 // Test that if we are asked to second an invalid candidate we can still second a valid one
 // afterwards.
 #[test]
-<<<<<<< HEAD
 fn backing_doesnt_second_invalid() {
 	let test_state = TestState::default();
 	test_harness(test_state.keystore.clone(), |mut virtual_overseer| async move {
 		let para_id = activate_initial_leaf(&mut virtual_overseer, &test_state).await;
-=======
-fn backing_dont_second_invalid() {
-	let mut test_state = TestState::default();
-	test_harness(test_state.keystore.clone(), |mut virtual_overseer| async move {
-		test_startup(&mut virtual_overseer, &mut test_state).await;
->>>>>>> e617d1d0
 
 		let pov_block_a = PoV { block_data: BlockData(vec![42, 43, 44]) };
 		let pvd_a = dummy_pvd();
@@ -2024,11 +1915,7 @@
 fn backing_second_after_first_fails_works() {
 	let mut test_state = TestState::default();
 	test_harness(test_state.keystore.clone(), |mut virtual_overseer| async move {
-<<<<<<< HEAD
 		let para_id = activate_initial_leaf(&mut virtual_overseer, &test_state).await;
-=======
-		test_startup(&mut virtual_overseer, &mut test_state).await;
->>>>>>> e617d1d0
 
 		let pov_a = PoV { block_data: BlockData(vec![42, 43, 44]) };
 		let pvd_a = dummy_pvd();
@@ -2189,11 +2076,7 @@
 fn backing_works_after_failed_validation() {
 	let mut test_state = TestState::default();
 	test_harness(test_state.keystore.clone(), |mut virtual_overseer| async move {
-<<<<<<< HEAD
 		let para_id = activate_initial_leaf(&mut virtual_overseer, &test_state).await;
-=======
-		test_startup(&mut virtual_overseer, &mut test_state).await;
->>>>>>> e617d1d0
 
 		let pov_a = PoV { block_data: BlockData(vec![42, 43, 44]) };
 		let pvd_a = dummy_pvd();
@@ -2384,16 +2267,9 @@
 // Test whether we retry on failed PoV fetching.
 #[test]
 fn retry_works() {
-<<<<<<< HEAD
 	let test_state = TestState::default();
 	test_harness(test_state.keystore.clone(), |mut virtual_overseer| async move {
 		let para_id = activate_initial_leaf(&mut virtual_overseer, &test_state).await;
-=======
-	// sp_tracing::try_init_simple();
-	let mut test_state = TestState::default();
-	test_harness(test_state.keystore.clone(), |mut virtual_overseer| async move {
-		test_startup(&mut virtual_overseer, &mut test_state).await;
->>>>>>> e617d1d0
 
 		let pov_a = PoV { block_data: BlockData(vec![42, 43, 44]) };
 		let pvd_a = dummy_pvd();
@@ -2504,11 +2380,7 @@
 		virtual_overseer.send(FromOrchestra::Communication { msg: statement }).await;
 
 		// Not deterministic which message comes first:
-<<<<<<< HEAD
 		for _ in 0u32..7 {
-=======
-		for _ in 0u32..3 {
->>>>>>> e617d1d0
 			match virtual_overseer.recv().await {
 				AllMessages::ProspectiveParachains(
 					ProspectiveParachainsMessage::CandidateBacked(
@@ -2586,11 +2458,7 @@
 	let mut test_state = TestState::default();
 	let empty_keystore = Arc::new(sc_keystore::LocalKeystore::in_memory());
 	test_harness(empty_keystore, |mut virtual_overseer| async move {
-<<<<<<< HEAD
 		let para_id = activate_initial_leaf(&mut virtual_overseer, &test_state).await;
-=======
-		test_startup(&mut virtual_overseer, &mut test_state).await;
->>>>>>> e617d1d0
 
 		let pov = PoV { block_data: BlockData(vec![1, 2, 3]) };
 		let pvd = dummy_pvd();
@@ -2716,7 +2584,6 @@
 }
 
 #[test]
-<<<<<<< HEAD
 fn new_leaf_view_doesnt_clobber_old() {
 	let mut test_state = TestState::default();
 	let relay_parent_2 = Hash::repeat_byte(1);
@@ -2739,12 +2606,6 @@
 			activate_leaf(&mut virtual_overseer, test_leaf_b, &test_state).await;
 			test_state.relay_parent = old_relay_parent;
 		}
-=======
-fn cannot_second_multiple_candidates_per_parent() {
-	let mut test_state = TestState::default();
-	test_harness(test_state.keystore.clone(), |mut virtual_overseer| async move {
-		test_startup(&mut virtual_overseer, &mut test_state).await;
->>>>>>> e617d1d0
 
 		let pov = PoV { block_data: BlockData(vec![42, 43, 44]) };
 		let pvd = dummy_pvd();
@@ -2773,124 +2634,29 @@
 
 		virtual_overseer.send(FromOrchestra::Communication { msg: second }).await;
 
-<<<<<<< HEAD
-=======
-		assert_validation_requests(&mut virtual_overseer, validation_code.clone()).await;
-
-		assert_validate_from_exhaustive(
-			&mut virtual_overseer,
-			&pvd,
-			&pov,
-			&validation_code,
-			&candidate,
-			expected_head_data,
-			test_state.validation_data.clone(),
-		)
-		.await;
-
-		assert_matches!(
-			virtual_overseer.recv().await,
-			AllMessages::AvailabilityStore(
-				AvailabilityStoreMessage::StoreAvailableData { candidate_hash, tx, .. }
-			) if candidate_hash == candidate.hash() => {
-				tx.send(Ok(())).unwrap();
-			}
-		);
-
-		assert_matches!(
-			virtual_overseer.recv().await,
-			AllMessages::StatementDistribution(
-				StatementDistributionMessage::Share(
-					parent_hash,
-					_signed_statement,
-				)
-			) if parent_hash == test_state.relay_parent => {}
-		);
-
-		assert_matches!(
-			virtual_overseer.recv().await,
-			AllMessages::CollatorProtocol(CollatorProtocolMessage::Seconded(hash, statement)) => {
-				assert_eq!(test_state.relay_parent, hash);
-				assert_matches!(statement.payload(), Statement::Seconded(_));
-			}
-		);
-
-		// Try to second candidate with the same relay parent again.
-
-		// Make sure the candidate hash is different.
-		let validation_code = ValidationCode(vec![4, 5, 6]);
-		let mut candidate_builder = candidate_builder;
-		candidate_builder.validation_code = validation_code.0.clone();
-		let candidate = candidate_builder.build();
-
-		let second = CandidateBackingMessage::Second(
-			test_state.relay_parent,
-			candidate.to_plain(),
-			pvd.clone(),
-			pov.clone(),
-		);
-
-		virtual_overseer.send(FromOrchestra::Communication { msg: second }).await;
-
-		// The validation is still requested.
-		assert_validation_requests(&mut virtual_overseer, validation_code.clone()).await;
-
-		assert_matches!(
-			virtual_overseer.recv().await,
-			AllMessages::CandidateValidation(
-				CandidateValidationMessage::ValidateFromExhaustive { response_sender, .. },
-			) => {
-				response_sender.send(Ok(ValidationResult::Valid(
-					CandidateCommitments {
-						head_data: expected_head_data.clone(),
-						horizontal_messages: Default::default(),
-						upward_messages: Default::default(),
-						new_validation_code: None,
-						processed_downward_messages: 0,
-						hrmp_watermark: 0,
-					},
-					test_state.validation_data.clone(),
-				)))
-				.unwrap();
-			}
-		);
-
-		assert_matches!(
-			virtual_overseer.recv().await,
-			AllMessages::AvailabilityStore(
-				AvailabilityStoreMessage::StoreAvailableData { candidate_hash, tx, .. }
-			) if candidate_hash == candidate.hash() => {
-				tx.send(Ok(())).unwrap();
-			}
-		);
-
-		// Validation done, but the candidate is rejected cause of 0-depth being already occupied.
-
-		assert!(virtual_overseer
-			.recv()
-			.timeout(std::time::Duration::from_millis(50))
-			.await
-			.is_none());
+		// If the old leaf was clobbered by the first, the seconded candidate
+		// would be ignored.
+		assert!(
+			virtual_overseer
+				.recv()
+				.timeout(std::time::Duration::from_millis(500))
+				.await
+				.is_some(),
+			"first leaf appears to be inactive"
+		);
 
 		virtual_overseer
 	});
 }
 
+// Test that a disabled local validator doesn't do any work on `CandidateBackingMessage::Second`
 #[test]
-fn new_leaf_view_doesnt_clobber_old() {
+fn disabled_validator_doesnt_distribute_statement_on_receiving_second() {
 	let mut test_state = TestState::default();
-	let relay_parent_2 = Hash::repeat_byte(1);
-	assert_ne!(test_state.relay_parent, relay_parent_2);
+	test_state.disabled_validators.push(ValidatorIndex(0));
+
 	test_harness(test_state.keystore.clone(), |mut virtual_overseer| async move {
-		test_startup(&mut virtual_overseer, &mut test_state).await;
-
-		// New leaf that doesn't clobber old.
-		{
-			let old_relay_parent = test_state.relay_parent;
-			test_state.relay_parent = relay_parent_2;
-			test_startup(&mut virtual_overseer, &mut test_state).await;
-			test_state.relay_parent = old_relay_parent;
-		}
+		activate_initial_leaf(&mut virtual_overseer, &test_state).await;
 
 		let pov = PoV { block_data: BlockData(vec![42, 43, 44]) };
 		let pvd = dummy_pvd();
@@ -2919,62 +2685,6 @@
 
 		virtual_overseer.send(FromOrchestra::Communication { msg: second }).await;
 
->>>>>>> e617d1d0
-		// If the old leaf was clobbered by the first, the seconded candidate
-		// would be ignored.
-		assert!(
-			virtual_overseer
-				.recv()
-				.timeout(std::time::Duration::from_millis(500))
-				.await
-				.is_some(),
-			"first leaf appears to be inactive"
-		);
-
-		virtual_overseer
-	});
-}
-
-// Test that a disabled local validator doesn't do any work on `CandidateBackingMessage::Second`
-#[test]
-fn disabled_validator_doesnt_distribute_statement_on_receiving_second() {
-	let mut test_state = TestState::default();
-	test_state.disabled_validators.push(ValidatorIndex(0));
-
-	test_harness(test_state.keystore.clone(), |mut virtual_overseer| async move {
-<<<<<<< HEAD
-		activate_initial_leaf(&mut virtual_overseer, &test_state).await;
-=======
-		test_startup(&mut virtual_overseer, &mut test_state).await;
->>>>>>> e617d1d0
-
-		let pov = PoV { block_data: BlockData(vec![42, 43, 44]) };
-		let pvd = dummy_pvd();
-		let validation_code = ValidationCode(vec![1, 2, 3]);
-
-		let expected_head_data = test_state.head_data.get(&test_state.chain_ids[0]).unwrap();
-
-		let pov_hash = pov.hash();
-		let candidate = TestCandidateBuilder {
-			para_id: test_state.chain_ids[0],
-			relay_parent: test_state.relay_parent,
-			pov_hash,
-			head_data: expected_head_data.clone(),
-			erasure_root: make_erasure_root(&test_state, pov.clone(), pvd.clone()),
-			persisted_validation_data_hash: pvd.hash(),
-			validation_code: validation_code.0.clone(),
-		}
-		.build();
-
-		let second = CandidateBackingMessage::Second(
-			test_state.relay_parent,
-			candidate.to_plain(),
-			pvd.clone(),
-			pov.clone(),
-		);
-
-		virtual_overseer.send(FromOrchestra::Communication { msg: second }).await;
-
 		// Ensure backing subsystem is not doing any work
 		assert_matches!(virtual_overseer.recv().timeout(Duration::from_secs(1)).await, None);
 
@@ -2994,11 +2704,7 @@
 	test_state.disabled_validators.push(ValidatorIndex(0));
 
 	test_harness(test_state.keystore.clone(), |mut virtual_overseer| async move {
-<<<<<<< HEAD
 		let para_id = activate_initial_leaf(&mut virtual_overseer, &test_state).await;
-=======
-		test_startup(&mut virtual_overseer, &mut test_state).await;
->>>>>>> e617d1d0
 
 		let pov = PoV { block_data: BlockData(vec![42, 43, 44]) };
 		let pvd = dummy_pvd();
@@ -3075,11 +2781,7 @@
 	test_state.disabled_validators.push(ValidatorIndex(2));
 
 	test_harness(test_state.keystore.clone(), |mut virtual_overseer| async move {
-<<<<<<< HEAD
 		let para_id = activate_initial_leaf(&mut virtual_overseer, &test_state).await;
-=======
-		test_startup(&mut virtual_overseer, &mut test_state).await;
->>>>>>> e617d1d0
 
 		let pov = PoV { block_data: BlockData(vec![42, 43, 44]) };
 		let pvd = dummy_pvd();
