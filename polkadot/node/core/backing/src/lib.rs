--- conflicted
+++ resolved
@@ -98,21 +98,11 @@
 };
 use polkadot_node_subsystem_util::{
 	self as util,
-<<<<<<< HEAD
 	backing_implicit_view::View as ImplicitView,
-	executor_params_at_relay_parent, request_claim_queue, request_disabled_validators,
-	request_from_runtime, request_session_index_for_child, request_validator_groups,
+	request_claim_queue, request_disabled_validators, request_from_runtime,
+	request_session_executor_params, request_session_index_for_child, request_validator_groups,
 	request_validators,
 	runtime::{self, request_min_backing_votes, ClaimQueueSnapshot},
-=======
-	backing_implicit_view::{FetchError as ImplicitViewFetchError, View as ImplicitView},
-	request_from_runtime, request_session_executor_params, request_session_index_for_child,
-	request_validator_groups, request_validators,
-	runtime::{
-		self, fetch_claim_queue, prospective_parachains_mode, request_min_backing_votes,
-		ClaimQueueSnapshot, ProspectiveParachainsMode,
-	},
->>>>>>> e617d1d0
 	Validator,
 };
 use polkadot_parachain_primitives::primitives::IsSystem;
@@ -265,45 +255,6 @@
 	relay_parent: Hash,
 }
 
-<<<<<<< HEAD
-=======
-enum ActiveLeafState {
-	// If prospective-parachains is disabled, one validator may only back one candidate per
-	// paraid.
-	ProspectiveParachainsDisabled { seconded: HashSet<ParaId> },
-	ProspectiveParachainsEnabled { max_candidate_depth: usize, allowed_ancestry_len: usize },
-}
-
-impl ActiveLeafState {
-	fn new(mode: ProspectiveParachainsMode) -> Self {
-		match mode {
-			ProspectiveParachainsMode::Disabled =>
-				Self::ProspectiveParachainsDisabled { seconded: HashSet::new() },
-			ProspectiveParachainsMode::Enabled { max_candidate_depth, allowed_ancestry_len } =>
-				Self::ProspectiveParachainsEnabled { max_candidate_depth, allowed_ancestry_len },
-		}
-	}
-
-	fn add_seconded_candidate(&mut self, para_id: ParaId) {
-		if let Self::ProspectiveParachainsDisabled { seconded } = self {
-			seconded.insert(para_id);
-		}
-	}
-}
-
-impl From<&ActiveLeafState> for ProspectiveParachainsMode {
-	fn from(state: &ActiveLeafState) -> Self {
-		match *state {
-			ActiveLeafState::ProspectiveParachainsDisabled { .. } =>
-				ProspectiveParachainsMode::Disabled,
-			ActiveLeafState::ProspectiveParachainsEnabled {
-				max_candidate_depth,
-				allowed_ancestry_len,
-			} => ProspectiveParachainsMode::Enabled { max_candidate_depth, allowed_ancestry_len },
-		}
-	}
-}
-
 /// A cache for storing data per-session to reduce repeated
 /// runtime API calls and avoid redundant computations.
 struct PerSessionCache {
@@ -476,7 +427,6 @@
 	}
 }
 
->>>>>>> e617d1d0
 /// The state of the subsystem.
 struct State {
 	/// The utility for managing the implicit and explicit views in a consistent way.
@@ -1089,12 +1039,8 @@
 			ctx,
 			maybe_new,
 			&state.keystore,
-<<<<<<< HEAD
-			&mut state.validator_to_group_cache,
-=======
 			&mut state.per_session_cache,
 			mode,
->>>>>>> e617d1d0
 		)
 		.await?;
 
@@ -1193,43 +1139,21 @@
 	ctx: &mut Context,
 	relay_parent: Hash,
 	keystore: &KeystorePtr,
-<<<<<<< HEAD
-	validator_to_group_cache: &mut LruMap<
-		SessionIndex,
-		Arc<IndexedVec<ValidatorIndex, Option<GroupIndex>>>,
-	>,
+	per_session_cache: &mut PerSessionCache,
 ) -> Result<Option<PerRelayParentState>, Error> {
 	let parent = relay_parent;
 
-	let (session_index, validators, groups, cores, claim_queue, disabled_validators) =
-		futures::try_join!(
-			request_session_index_for_child(parent, ctx.sender()).await,
-			request_validators(parent, ctx.sender()).await,
-			request_validator_groups(parent, ctx.sender()).await,
-			request_from_runtime(parent, ctx.sender(), |tx| {
-				RuntimeApiRequest::AvailabilityCores(tx)
-			},)
-			.await,
-			request_claim_queue(parent, ctx.sender()).await,
-			request_disabled_validators(parent, ctx.sender()).await,
-		)
-		.map_err(Error::JoinMultiple)?;
-=======
-	per_session_cache: &mut PerSessionCache,
-	mode: ProspectiveParachainsMode,
-) -> Result<Option<PerRelayParentState>, Error> {
-	let parent = relay_parent;
-
-	let (session_index, groups, cores) = futures::try_join!(
+	let (session_index, groups, cores, claim_queue, disabled_validators) = futures::try_join!(
 		request_session_index_for_child(parent, ctx.sender()).await,
 		request_validator_groups(parent, ctx.sender()).await,
 		request_from_runtime(parent, ctx.sender(), |tx| {
 			RuntimeApiRequest::AvailabilityCores(tx)
 		},)
 		.await,
+		request_claim_queue(parent, ctx.sender()).await,
+		request_disabled_validators(parent, ctx.sender()).await,
 	)
 	.map_err(Error::JoinMultiple)?;
->>>>>>> e617d1d0
 
 	let session_index = try_runtime_api!(session_index);
 
@@ -1254,29 +1178,13 @@
 
 	let (validator_groups, group_rotation_info) = try_runtime_api!(groups);
 	let cores = try_runtime_api!(cores);
-<<<<<<< HEAD
-	let minimum_backing_votes =
-		try_runtime_api!(request_min_backing_votes(parent, session_index, ctx.sender()).await);
-	let claim_queue = try_runtime_api!(claim_queue);
-	let disabled_validators = try_runtime_api!(disabled_validators);
-=======
 
 	let minimum_backing_votes = per_session_cache
 		.minimum_backing_votes(session_index, parent, ctx.sender())
 		.await;
 	let minimum_backing_votes = try_runtime_api!(minimum_backing_votes);
-
-	// TODO: https://github.com/paritytech/polkadot-sdk/issues/1940
-	// Once runtime ver `DISABLED_VALIDATORS_RUNTIME_REQUIREMENT` is released remove this call to
-	// `get_disabled_validators_with_fallback`, add `request_disabled_validators` call to the
-	// `try_join!` above and use `try_runtime_api!` to get `disabled_validators`
-	let disabled_validators =
-		get_disabled_validators_with_fallback(ctx.sender(), parent).await.map_err(|e| {
-			Error::UtilError(TryFrom::try_from(e).expect("the conversion is infallible; qed"))
-		})?;
-
-	let maybe_claim_queue = try_runtime_api!(fetch_claim_queue(ctx.sender(), parent).await);
->>>>>>> e617d1d0
+	let claim_queue = try_runtime_api!(claim_queue);
+	let disabled_validators = try_runtime_api!(disabled_validators);
 
 	let signing_context = SigningContext { parent_hash: parent, session_index };
 	let validator = match Validator::construct(
@@ -1323,18 +1231,8 @@
 	let validator_to_group =
 		per_session_cache.validator_to_group(session_index, &validators, &validator_groups);
 
-<<<<<<< HEAD
-	let table_context = TableContext { validator, groups, validators, disabled_validators };
-=======
 	let table_context =
 		TableContext { validator, groups, validators: validators.to_vec(), disabled_validators };
-	let table_config = TableConfig {
-		allow_multiple_seconded: match mode {
-			ProspectiveParachainsMode::Enabled { .. } => true,
-			ProspectiveParachainsMode::Disabled => false,
-		},
-	};
->>>>>>> e617d1d0
 
 	Ok(Some(PerRelayParentState {
 		parent,
