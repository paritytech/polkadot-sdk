// Copyright (C) Parity Technologies (UK) Ltd.
// This file is part of Polkadot.

// Polkadot is free software: you can redistribute it and/or modify
// it under the terms of the GNU General Public License as published by
// the Free Software Foundation, either version 3 of the License, or
// (at your option) any later version.

// Polkadot is distributed in the hope that it will be useful,
// but WITHOUT ANY WARRANTY; without even the implied warranty of
// MERCHANTABILITY or FITNESS FOR A PARTICULAR PURPOSE.  See the
// GNU General Public License for more details.

// You should have received a copy of the GNU General Public License
// along with Polkadot.  If not, see <http://www.gnu.org/licenses/>.

//! Implements the `CandidateBackingSubsystem`.
//!
//! This subsystem maintains the entire responsibility of tracking parachain
//! candidates which can be backed, as well as the issuance of statements
//! about candidates when run on a validator node.
//!
//! There are two types of statements: `Seconded` and `Valid`.
//! `Seconded` implies `Valid`, and nothing should be stated as
//! `Valid` unless its already been `Seconded`.
//!
//! Validators may only second candidates which fall under their own group
//! assignment, and they may only second one candidate per depth per active leaf.
//! Candidates which are stated as either `Second` or `Valid` by a majority of the
//! assigned group of validators may be backed on-chain and proceed to the availability
//! stage.
//!
//! Depth is a concept relating to asynchronous backing, by which validators
//! short sub-chains of candidates are backed and extended off-chain, and then placed
//! asynchronously into blocks of the relay chain as those are authored and as the
//! relay-chain state becomes ready for them. Asynchronous backing allows parachains to
//! grow mostly independently from the state of the relay chain, which gives more time for
//! parachains to be validated and thereby increases performance.
//!
//! Most of the work of asynchronous backing is handled by the Prospective Parachains
//! subsystem. The 'depth' of a parachain block with respect to a relay chain block is
//! a measure of how many parachain blocks are between the most recent included parachain block
//! in the post-state of the relay-chain block and the candidate. For instance,
//! a candidate that descends directly from the most recent parachain block in the relay-chain
//! state has depth 0. The child of that candidate would have depth 1. And so on.
//!
//! The candidate backing subsystem keeps track of a set of 'active leaves' which are the
//! most recent blocks in the relay-chain (which is in fact a tree) which could be built
//! upon. Depth is always measured against active leaves, and the valid relay-parent that
//! each candidate can have is determined by the active leaves. The Prospective Parachains
//! subsystem enforces that the relay-parent increases monotonically, so that logic
//! is not handled here. By communicating with the Prospective Parachains subsystem,
//! this subsystem extrapolates an "implicit view" from the set of currently active leaves,
//! which determines the set of all recent relay-chain block hashes which could be relay-parents
//! for candidates backed in children of the active leaves.
//!
//! In fact, this subsystem relies on the Statement Distribution subsystem to prevent spam
//! by enforcing the rule that each validator may second at most one candidate per depth per
//! active leaf. This bounds the number of candidates that the system needs to consider and
//! is not handled within this subsystem, except for candidates seconded locally.
//!
//! This subsystem also handles relay-chain heads which don't support asynchronous backing.
//! For such active leaves, the only valid relay-parent is the leaf hash itself and the only
//! allowed depth is 0.

#![deny(unused_crate_dependencies)]

use std::{
	collections::{BTreeMap, HashMap, HashSet},
	sync::Arc,
};

use bitvec::{order::Lsb0 as BitOrderLsb0, vec::BitVec};
use futures::{
	channel::{mpsc, oneshot},
	future::BoxFuture,
	stream::FuturesOrdered,
	FutureExt, SinkExt, StreamExt, TryFutureExt,
};
use schnellru::{ByLength, LruMap};

use error::{Error, FatalResult};
use polkadot_node_primitives::{
	AvailableData, InvalidCandidate, PoV, SignedFullStatementWithPVD, StatementWithPVD,
	ValidationResult,
};
use polkadot_node_subsystem::{
	messages::{
		AvailabilityDistributionMessage, AvailabilityStoreMessage, CanSecondRequest,
		CandidateBackingMessage, CandidateValidationMessage, CollatorProtocolMessage,
		HypotheticalCandidate, HypotheticalFrontierRequest, IntroduceCandidateRequest,
		ProspectiveParachainsMessage, ProvisionableData, ProvisionerMessage, RuntimeApiMessage,
		RuntimeApiRequest, StatementDistributionMessage, StoreAvailableDataError,
	},
	overseer, ActiveLeavesUpdate, FromOrchestra, OverseerSignal, SpawnedSubsystem, SubsystemError,
};
use polkadot_node_subsystem_util::{
	self as util,
	backing_implicit_view::{FetchError as ImplicitViewFetchError, View as ImplicitView},
	executor_params_at_relay_parent, request_from_runtime, request_session_index_for_child,
	request_validator_groups, request_validators,
	runtime::{
		self, prospective_parachains_mode, request_min_backing_votes, ProspectiveParachainsMode,
	},
	Validator,
};
use polkadot_primitives::{
	vstaging::{node_features::FeatureIndex, NodeFeatures},
	BackedCandidate, CandidateCommitments, CandidateHash, CandidateReceipt,
	CommittedCandidateReceipt, CoreIndex, CoreState, ExecutorParams, GroupIndex, GroupRotationInfo,
	Hash, Id as ParaId, IndexedVec, PersistedValidationData, PvfExecKind, SessionIndex,
	SigningContext, ValidationCode, ValidatorId, ValidatorIndex, ValidatorSignature,
	ValidityAttestation,
};
use sp_keystore::KeystorePtr;
use statement_table::{
	generic::AttestedCandidate as TableAttestedCandidate,
	v2::{
		SignedStatement as TableSignedStatement, Statement as TableStatement,
		Summary as TableSummary,
	},
	Config as TableConfig, Context as TableContextTrait, Table,
};
use util::{runtime::request_node_features, vstaging::get_disabled_validators_with_fallback};

mod error;

mod metrics;
use self::metrics::Metrics;

#[cfg(test)]
mod tests;

const LOG_TARGET: &str = "parachain::candidate-backing";

/// PoV data to validate.
enum PoVData {
	/// Already available (from candidate selection).
	Ready(Arc<PoV>),
	/// Needs to be fetched from validator (we are checking a signed statement).
	FetchFromValidator {
		from_validator: ValidatorIndex,
		candidate_hash: CandidateHash,
		pov_hash: Hash,
	},
}

enum ValidatedCandidateCommand {
	// We were instructed to second the candidate that has been already validated.
	Second(BackgroundValidationResult),
	// We were instructed to validate the candidate.
	Attest(BackgroundValidationResult),
	// We were not able to `Attest` because backing validator did not send us the PoV.
	AttestNoPoV(CandidateHash),
}

impl std::fmt::Debug for ValidatedCandidateCommand {
	fn fmt(&self, f: &mut std::fmt::Formatter) -> std::fmt::Result {
		let candidate_hash = self.candidate_hash();
		match *self {
			ValidatedCandidateCommand::Second(_) => write!(f, "Second({})", candidate_hash),
			ValidatedCandidateCommand::Attest(_) => write!(f, "Attest({})", candidate_hash),
			ValidatedCandidateCommand::AttestNoPoV(_) => write!(f, "Attest({})", candidate_hash),
		}
	}
}

impl ValidatedCandidateCommand {
	fn candidate_hash(&self) -> CandidateHash {
		match *self {
			ValidatedCandidateCommand::Second(Ok(ref outputs)) => outputs.candidate.hash(),
			ValidatedCandidateCommand::Second(Err(ref candidate)) => candidate.hash(),
			ValidatedCandidateCommand::Attest(Ok(ref outputs)) => outputs.candidate.hash(),
			ValidatedCandidateCommand::Attest(Err(ref candidate)) => candidate.hash(),
			ValidatedCandidateCommand::AttestNoPoV(candidate_hash) => candidate_hash,
		}
	}
}

/// The candidate backing subsystem.
pub struct CandidateBackingSubsystem {
	keystore: KeystorePtr,
	metrics: Metrics,
}

impl CandidateBackingSubsystem {
	/// Create a new instance of the `CandidateBackingSubsystem`.
	pub fn new(keystore: KeystorePtr, metrics: Metrics) -> Self {
		Self { keystore, metrics }
	}
}

#[overseer::subsystem(CandidateBacking, error = SubsystemError, prefix = self::overseer)]
impl<Context> CandidateBackingSubsystem
where
	Context: Send + Sync,
{
	fn start(self, ctx: Context) -> SpawnedSubsystem {
		let future = async move {
			run(ctx, self.keystore, self.metrics)
				.await
				.map_err(|e| SubsystemError::with_origin("candidate-backing", e))
		}
		.boxed();

		SpawnedSubsystem { name: "candidate-backing-subsystem", future }
	}
}

struct PerRelayParentState {
	prospective_parachains_mode: ProspectiveParachainsMode,
	/// The hash of the relay parent on top of which this job is doing it's work.
	parent: Hash,
	/// The `ParaId` assigned to the local validator at this relay parent.
	assigned_para: Option<ParaId>,
	/// The `CoreIndex` assigned to the local validator at this relay parent.
	assigned_core: Option<CoreIndex>,
	/// The candidates that are backed by enough validators in their group, by hash.
	backed: HashSet<CandidateHash>,
	/// The table of candidates and statements under this relay-parent.
	table: Table<TableContext>,
	/// The table context, including groups.
	table_context: TableContext,
	/// We issued `Seconded` or `Valid` statements on about these candidates.
	issued_statements: HashSet<CandidateHash>,
	/// These candidates are undergoing validation in the background.
	awaiting_validation: HashSet<CandidateHash>,
	/// Data needed for retrying in case of `ValidatedCandidateCommand::AttestNoPoV`.
	fallbacks: HashMap<CandidateHash, AttestingData>,
	/// The minimum backing votes threshold.
	minimum_backing_votes: u32,
	/// If true, we're appending extra bits in the BackedCandidate validator indices bitfield,
	/// which represent the assigned core index. True if ElasticScalingMVP is enabled.
	inject_core_index: bool,
	/// The core states for all cores.
	cores: Vec<CoreState>,
	/// The validator index -> group mapping at this relay parent.
	validator_to_group: Arc<IndexedVec<ValidatorIndex, Option<GroupIndex>>>,
	/// The associated group rotation information.
	group_rotation_info: GroupRotationInfo,
}

struct PerCandidateState {
	persisted_validation_data: PersistedValidationData,
	seconded_locally: bool,
	para_id: ParaId,
	relay_parent: Hash,
}

struct ActiveLeafState {
	prospective_parachains_mode: ProspectiveParachainsMode,
	/// The candidates seconded at various depths under this active
	/// leaf with respect to parachain id. A candidate can only be
	/// seconded when its hypothetical frontier under every active leaf
	/// has an empty entry in this map.
	///
	/// When prospective parachains are disabled, the only depth
	/// which is allowed is 0.
	seconded_at_depth: HashMap<ParaId, BTreeMap<usize, CandidateHash>>,
}

/// The state of the subsystem.
struct State {
	/// The utility for managing the implicit and explicit views in a consistent way.
	///
	/// We only feed leaves which have prospective parachains enabled to this view.
	implicit_view: ImplicitView,
	/// State tracked for all active leaves, whether or not they have prospective parachains
	/// enabled.
	per_leaf: HashMap<Hash, ActiveLeafState>,
	/// State tracked for all relay-parents backing work is ongoing for. This includes
	/// all active leaves.
	///
	/// relay-parents fall into one of 3 categories.
	///   1. active leaves which do support prospective parachains
	///   2. active leaves which do not support prospective parachains
	///   3. relay-chain blocks which are ancestors of an active leaf and do support prospective
	///      parachains.
	///
	/// Relay-chain blocks which don't support prospective parachains are
	/// never included in the fragment trees of active leaves which do.
	///
	/// While it would be technically possible to support such leaves in
	/// fragment trees, it only benefits the transition period when asynchronous
	/// backing is being enabled and complicates code complexity.
	per_relay_parent: HashMap<Hash, PerRelayParentState>,
	/// State tracked for all candidates relevant to the implicit view.
	///
	/// This is guaranteed to have an entry for each candidate with a relay parent in the implicit
	/// or explicit view for which a `Seconded` statement has been successfully imported.
	per_candidate: HashMap<CandidateHash, PerCandidateState>,
	/// Cache the per-session Validator->Group mapping.
	validator_to_group_cache:
		LruMap<SessionIndex, Arc<IndexedVec<ValidatorIndex, Option<GroupIndex>>>>,
	/// A cloneable sender which is dispatched to background candidate validation tasks to inform
	/// the main task of the result.
	background_validation_tx: mpsc::Sender<(Hash, ValidatedCandidateCommand)>,
	/// The handle to the keystore used for signing.
	keystore: KeystorePtr,
}

impl State {
	fn new(
		background_validation_tx: mpsc::Sender<(Hash, ValidatedCandidateCommand)>,
		keystore: KeystorePtr,
	) -> Self {
		State {
			implicit_view: ImplicitView::default(),
			per_leaf: HashMap::default(),
			per_relay_parent: HashMap::default(),
			per_candidate: HashMap::new(),
			validator_to_group_cache: LruMap::new(ByLength::new(2)),
			background_validation_tx,
			keystore,
		}
	}
}

#[overseer::contextbounds(CandidateBacking, prefix = self::overseer)]
async fn run<Context>(
	mut ctx: Context,
	keystore: KeystorePtr,
	metrics: Metrics,
) -> FatalResult<()> {
	let (background_validation_tx, mut background_validation_rx) = mpsc::channel(16);
	let mut state = State::new(background_validation_tx, keystore);

	loop {
		let res =
			run_iteration(&mut ctx, &mut state, &metrics, &mut background_validation_rx).await;

		match res {
			Ok(()) => break,
			Err(e) => crate::error::log_error(Err(e))?,
		}
	}

	Ok(())
}

#[overseer::contextbounds(CandidateBacking, prefix = self::overseer)]
async fn run_iteration<Context>(
	ctx: &mut Context,
	state: &mut State,
	metrics: &Metrics,
	background_validation_rx: &mut mpsc::Receiver<(Hash, ValidatedCandidateCommand)>,
) -> Result<(), Error> {
	loop {
		futures::select!(
			validated_command = background_validation_rx.next().fuse() => {
				if let Some((relay_parent, command)) = validated_command {
					handle_validated_candidate_command(
						&mut *ctx,
						state,
						relay_parent,
						command,
						metrics,
					).await?;
				} else {
					panic!("background_validation_tx always alive at this point; qed");
				}
			}
			from_overseer = ctx.recv().fuse() => {
				match from_overseer.map_err(Error::OverseerExited)? {
					FromOrchestra::Signal(OverseerSignal::ActiveLeaves(update)) => {
						handle_active_leaves_update(
							&mut *ctx,
							update,
							state,
						).await?;
					}
					FromOrchestra::Signal(OverseerSignal::BlockFinalized(..)) => {}
					FromOrchestra::Signal(OverseerSignal::Conclude) => return Ok(()),
					FromOrchestra::Communication { msg } => {
						handle_communication(&mut *ctx, state, msg, metrics).await?;
					}
				}
			}
		)
	}
}

/// In case a backing validator does not provide a PoV, we need to retry with other backing
/// validators.
///
/// This is the data needed to accomplish this. Basically all the data needed for spawning a
/// validation job and a list of backing validators, we can try.
#[derive(Clone)]
struct AttestingData {
	/// The candidate to attest.
	candidate: CandidateReceipt,
	/// Hash of the PoV we need to fetch.
	pov_hash: Hash,
	/// Validator we are currently trying to get the PoV from.
	from_validator: ValidatorIndex,
	/// Other backing validators we can try in case `from_validator` failed.
	backing: Vec<ValidatorIndex>,
}

#[derive(Default, Debug)]
struct TableContext {
	validator: Option<Validator>,
	groups: HashMap<CoreIndex, Vec<ValidatorIndex>>,
	validators: Vec<ValidatorId>,
	disabled_validators: Vec<ValidatorIndex>,
}

impl TableContext {
	// Returns `true` if the provided `ValidatorIndex` is in the disabled validators list
	pub fn validator_is_disabled(&self, validator_idx: &ValidatorIndex) -> bool {
		self.disabled_validators
			.iter()
			.any(|disabled_val_idx| *disabled_val_idx == *validator_idx)
	}

	// Returns `true` if the local validator is in the disabled validators list
	pub fn local_validator_is_disabled(&self) -> Option<bool> {
		self.validator.as_ref().map(|v| v.disabled())
	}
}

impl TableContextTrait for TableContext {
	type AuthorityId = ValidatorIndex;
	type Digest = CandidateHash;
	type GroupId = CoreIndex;
	type Signature = ValidatorSignature;
	type Candidate = CommittedCandidateReceipt;

	fn candidate_digest(candidate: &CommittedCandidateReceipt) -> CandidateHash {
		candidate.hash()
	}

	fn is_member_of(&self, authority: &ValidatorIndex, core: &CoreIndex) -> bool {
		self.groups.get(core).map_or(false, |g| g.iter().any(|a| a == authority))
	}

	fn get_group_size(&self, group: &CoreIndex) -> Option<usize> {
		self.groups.get(group).map(|g| g.len())
	}
}

// It looks like it's not possible to do an `impl From` given the current state of
// the code. So this does the necessary conversion.
fn primitive_statement_to_table(s: &SignedFullStatementWithPVD) -> TableSignedStatement {
	let statement = match s.payload() {
		StatementWithPVD::Seconded(c, _) => TableStatement::Seconded(c.clone()),
		StatementWithPVD::Valid(h) => TableStatement::Valid(*h),
	};

	TableSignedStatement {
		statement,
		signature: s.signature().clone(),
		sender: s.validator_index(),
	}
}

fn table_attested_to_backed(
	attested: TableAttestedCandidate<
		CoreIndex,
		CommittedCandidateReceipt,
		ValidatorIndex,
		ValidatorSignature,
	>,
	table_context: &TableContext,
	inject_core_index: bool,
) -> Option<BackedCandidate> {
	let TableAttestedCandidate { candidate, validity_votes, group_id: core_index } = attested;

	let (ids, validity_votes): (Vec<_>, Vec<ValidityAttestation>) =
		validity_votes.into_iter().map(|(id, vote)| (id, vote.into())).unzip();

	let group = table_context.groups.get(&core_index)?;

	let mut validator_indices = BitVec::with_capacity(group.len());

	validator_indices.resize(group.len(), false);

	// The order of the validity votes in the backed candidate must match
	// the order of bits set in the bitfield, which is not necessarily
	// the order of the `validity_votes` we got from the table.
	let mut vote_positions = Vec::with_capacity(validity_votes.len());
	for (orig_idx, id) in ids.iter().enumerate() {
		if let Some(position) = group.iter().position(|x| x == id) {
			validator_indices.set(position, true);
			vote_positions.push((orig_idx, position));
		} else {
			gum::warn!(
				target: LOG_TARGET,
				"Logic error: Validity vote from table does not correspond to group",
			);

			return None
		}
	}
	vote_positions.sort_by_key(|(_orig, pos_in_group)| *pos_in_group);

<<<<<<< HEAD
	Some(BackedCandidate::new(
=======
	if inject_core_index {
		let core_index_to_inject: BitVec<u8, BitOrderLsb0> =
			BitVec::from_vec(vec![core_index.0 as u8]);
		validator_indices.extend(core_index_to_inject);
	}

	Some(BackedCandidate {
>>>>>>> 60e537b9
		candidate,
		vote_positions
			.into_iter()
			.map(|(pos_in_votes, _pos_in_group)| validity_votes[pos_in_votes].clone())
			.collect(),
		validator_indices,
		inject_core_index.then_some(core_index),
	))
}

async fn store_available_data(
	sender: &mut impl overseer::CandidateBackingSenderTrait,
	n_validators: u32,
	candidate_hash: CandidateHash,
	available_data: AvailableData,
	expected_erasure_root: Hash,
) -> Result<(), Error> {
	let (tx, rx) = oneshot::channel();
	// Important: the `av-store` subsystem will check if the erasure root of the `available_data`
	// matches `expected_erasure_root` which was provided by the collator in the `CandidateReceipt`.
	// This check is consensus critical and the `backing` subsystem relies on it for ensuring
	// candidate validity.
	sender
		.send_message(AvailabilityStoreMessage::StoreAvailableData {
			candidate_hash,
			n_validators,
			available_data,
			expected_erasure_root,
			tx,
		})
		.await;

	rx.await
		.map_err(Error::StoreAvailableDataChannel)?
		.map_err(Error::StoreAvailableData)
}

// Make a `PoV` available.
//
// This calls the AV store to write the available data to storage. The AV store also checks the
// erasure root matches the `expected_erasure_root`.
// This returns `Err()` on erasure root mismatch or due to any AV store subsystem error.
//
// Otherwise, it returns `Ok(())`.
async fn make_pov_available(
	sender: &mut impl overseer::CandidateBackingSenderTrait,
	n_validators: usize,
	pov: Arc<PoV>,
	candidate_hash: CandidateHash,
	validation_data: PersistedValidationData,
	expected_erasure_root: Hash,
) -> Result<(), Error> {
	store_available_data(
		sender,
		n_validators as u32,
		candidate_hash,
		AvailableData { pov, validation_data },
		expected_erasure_root,
	)
	.await
}

async fn request_pov(
	sender: &mut impl overseer::CandidateBackingSenderTrait,
	relay_parent: Hash,
	from_validator: ValidatorIndex,
	para_id: ParaId,
	candidate_hash: CandidateHash,
	pov_hash: Hash,
) -> Result<Arc<PoV>, Error> {
	let (tx, rx) = oneshot::channel();
	sender
		.send_message(AvailabilityDistributionMessage::FetchPoV {
			relay_parent,
			from_validator,
			para_id,
			candidate_hash,
			pov_hash,
			tx,
		})
		.await;

	let pov = rx.await.map_err(|_| Error::FetchPoV)?;
	Ok(Arc::new(pov))
}

async fn request_candidate_validation(
	sender: &mut impl overseer::CandidateBackingSenderTrait,
	validation_data: PersistedValidationData,
	validation_code: ValidationCode,
	candidate_receipt: CandidateReceipt,
	pov: Arc<PoV>,
	executor_params: ExecutorParams,
) -> Result<ValidationResult, Error> {
	let (tx, rx) = oneshot::channel();

	sender
		.send_message(CandidateValidationMessage::ValidateFromExhaustive {
			validation_data,
			validation_code,
			candidate_receipt,
			pov,
			executor_params,
			exec_kind: PvfExecKind::Backing,
			response_sender: tx,
		})
		.await;

	match rx.await {
		Ok(Ok(validation_result)) => Ok(validation_result),
		Ok(Err(err)) => Err(Error::ValidationFailed(err)),
		Err(err) => Err(Error::ValidateFromExhaustive(err)),
	}
}

struct BackgroundValidationOutputs {
	candidate: CandidateReceipt,
	commitments: CandidateCommitments,
	persisted_validation_data: PersistedValidationData,
}

type BackgroundValidationResult = Result<BackgroundValidationOutputs, CandidateReceipt>;

struct BackgroundValidationParams<S: overseer::CandidateBackingSenderTrait, F> {
	sender: S,
	tx_command: mpsc::Sender<(Hash, ValidatedCandidateCommand)>,
	candidate: CandidateReceipt,
	relay_parent: Hash,
	persisted_validation_data: PersistedValidationData,
	pov: PoVData,
	n_validators: usize,
	make_command: F,
}

async fn validate_and_make_available(
	params: BackgroundValidationParams<
		impl overseer::CandidateBackingSenderTrait,
		impl Fn(BackgroundValidationResult) -> ValidatedCandidateCommand + Sync,
	>,
) -> Result<(), Error> {
	let BackgroundValidationParams {
		mut sender,
		mut tx_command,
		candidate,
		relay_parent,
		persisted_validation_data,
		pov,
		n_validators,
		make_command,
	} = params;

	let validation_code = {
		let validation_code_hash = candidate.descriptor().validation_code_hash;
		let (tx, rx) = oneshot::channel();
		sender
			.send_message(RuntimeApiMessage::Request(
				relay_parent,
				RuntimeApiRequest::ValidationCodeByHash(validation_code_hash, tx),
			))
			.await;

		let code = rx.await.map_err(Error::RuntimeApiUnavailable)?;
		match code {
			Err(e) => return Err(Error::FetchValidationCode(validation_code_hash, e)),
			Ok(None) => return Err(Error::NoValidationCode(validation_code_hash)),
			Ok(Some(c)) => c,
		}
	};

	let executor_params = match executor_params_at_relay_parent(relay_parent, &mut sender).await {
		Ok(ep) => ep,
		Err(e) => return Err(Error::UtilError(e)),
	};

	let pov = match pov {
		PoVData::Ready(pov) => pov,
		PoVData::FetchFromValidator { from_validator, candidate_hash, pov_hash } =>
			match request_pov(
				&mut sender,
				relay_parent,
				from_validator,
				candidate.descriptor.para_id,
				candidate_hash,
				pov_hash,
			)
			.await
			{
				Err(Error::FetchPoV) => {
					tx_command
						.send((
							relay_parent,
							ValidatedCandidateCommand::AttestNoPoV(candidate.hash()),
						))
						.await
						.map_err(Error::BackgroundValidationMpsc)?;
					return Ok(())
				},
				Err(err) => return Err(err),
				Ok(pov) => pov,
			},
	};

	let v = {
		request_candidate_validation(
			&mut sender,
			persisted_validation_data,
			validation_code,
			candidate.clone(),
			pov.clone(),
			executor_params,
		)
		.await?
	};

	let res = match v {
		ValidationResult::Valid(commitments, validation_data) => {
			gum::debug!(
				target: LOG_TARGET,
				candidate_hash = ?candidate.hash(),
				"Validation successful",
			);

			let erasure_valid = make_pov_available(
				&mut sender,
				n_validators,
				pov.clone(),
				candidate.hash(),
				validation_data.clone(),
				candidate.descriptor.erasure_root,
			)
			.await;

			match erasure_valid {
				Ok(()) => Ok(BackgroundValidationOutputs {
					candidate,
					commitments,
					persisted_validation_data: validation_data,
				}),
				Err(Error::StoreAvailableData(StoreAvailableDataError::InvalidErasureRoot)) => {
					gum::debug!(
						target: LOG_TARGET,
						candidate_hash = ?candidate.hash(),
						actual_commitments = ?commitments,
						"Erasure root doesn't match the announced by the candidate receipt",
					);
					Err(candidate)
				},
				// Bubble up any other error.
				Err(e) => return Err(e),
			}
		},
		ValidationResult::Invalid(InvalidCandidate::CommitmentsHashMismatch) => {
			// If validation produces a new set of commitments, we vote the candidate as invalid.
			gum::warn!(
				target: LOG_TARGET,
				candidate_hash = ?candidate.hash(),
				"Validation yielded different commitments",
			);
			Err(candidate)
		},
		ValidationResult::Invalid(reason) => {
			gum::warn!(
				target: LOG_TARGET,
				candidate_hash = ?candidate.hash(),
				reason = ?reason,
				"Validation yielded an invalid candidate",
			);
			Err(candidate)
		},
	};

	tx_command.send((relay_parent, make_command(res))).await.map_err(Into::into)
}

#[overseer::contextbounds(CandidateBacking, prefix = self::overseer)]
async fn handle_communication<Context>(
	ctx: &mut Context,
	state: &mut State,
	message: CandidateBackingMessage,
	metrics: &Metrics,
) -> Result<(), Error> {
	match message {
		CandidateBackingMessage::Second(_relay_parent, candidate, pvd, pov) => {
			handle_second_message(ctx, state, candidate, pvd, pov, metrics).await?;
		},
		CandidateBackingMessage::Statement(relay_parent, statement) => {
			handle_statement_message(ctx, state, relay_parent, statement, metrics).await?;
		},
		CandidateBackingMessage::GetBackedCandidates(requested_candidates, tx) =>
			handle_get_backed_candidates_message(state, requested_candidates, tx, metrics)?,
		CandidateBackingMessage::CanSecond(request, tx) =>
			handle_can_second_request(ctx, state, request, tx).await,
	}

	Ok(())
}

#[overseer::contextbounds(CandidateBacking, prefix = self::overseer)]
async fn handle_active_leaves_update<Context>(
	ctx: &mut Context,
	update: ActiveLeavesUpdate,
	state: &mut State,
) -> Result<(), Error> {
	enum LeafHasProspectiveParachains {
		Enabled(Result<ProspectiveParachainsMode, ImplicitViewFetchError>),
		Disabled,
	}

	// Activate in implicit view before deactivate, per the docs
	// on ImplicitView, this is more efficient.
	let res = if let Some(leaf) = update.activated {
		// Only activate in implicit view if prospective
		// parachains are enabled.
		let mode = prospective_parachains_mode(ctx.sender(), leaf.hash).await?;

		let leaf_hash = leaf.hash;
		Some((
			leaf,
			match mode {
				ProspectiveParachainsMode::Disabled => LeafHasProspectiveParachains::Disabled,
				ProspectiveParachainsMode::Enabled { .. } => LeafHasProspectiveParachains::Enabled(
					state.implicit_view.activate_leaf(ctx.sender(), leaf_hash).await.map(|_| mode),
				),
			},
		))
	} else {
		None
	};

	for deactivated in update.deactivated {
		state.per_leaf.remove(&deactivated);
		state.implicit_view.deactivate_leaf(deactivated);
	}

	// clean up `per_relay_parent` according to ancestry
	// of leaves. we do this so we can clean up candidates right after
	// as a result.
	//
	// when prospective parachains are disabled, the implicit view is empty,
	// which means we'll clean up everything that's not a leaf - the expected behavior
	// for pre-asynchronous backing.
	{
		let remaining: HashSet<_> = state
			.per_leaf
			.keys()
			.chain(state.implicit_view.all_allowed_relay_parents())
			.collect();

		state.per_relay_parent.retain(|r, _| remaining.contains(&r));
	}

	// clean up `per_candidate` according to which relay-parents
	// are known.
	//
	// when prospective parachains are disabled, we clean up all candidates
	// because we've cleaned up all relay parents. this is correct.
	state
		.per_candidate
		.retain(|_, pc| state.per_relay_parent.contains_key(&pc.relay_parent));

	// Get relay parents which might be fresh but might be known already
	// that are explicit or implicit from the new active leaf.
	let (fresh_relay_parents, leaf_mode) = match res {
		None => return Ok(()),
		Some((leaf, LeafHasProspectiveParachains::Disabled)) => {
			// defensive in this case - for enabled, this manifests as an error.
			if state.per_leaf.contains_key(&leaf.hash) {
				return Ok(())
			}

			state.per_leaf.insert(
				leaf.hash,
				ActiveLeafState {
					prospective_parachains_mode: ProspectiveParachainsMode::Disabled,
					// This is empty because the only allowed relay-parent and depth
					// when prospective parachains are disabled is the leaf hash and 0,
					// respectively. We've just learned about the leaf hash, so we cannot
					// have any candidates seconded with it as a relay-parent yet.
					seconded_at_depth: HashMap::new(),
				},
			);

			(vec![leaf.hash], ProspectiveParachainsMode::Disabled)
		},
		Some((leaf, LeafHasProspectiveParachains::Enabled(Ok(prospective_parachains_mode)))) => {
			let fresh_relay_parents =
				state.implicit_view.known_allowed_relay_parents_under(&leaf.hash, None);

			// At this point, all candidates outside of the implicit view
			// have been cleaned up. For all which remain, which we've seconded,
			// we ask the prospective parachains subsystem where they land in the fragment
			// tree for the given active leaf. This comprises our `seconded_at_depth`.

			let remaining_seconded = state
				.per_candidate
				.iter()
				.filter(|(_, cd)| cd.seconded_locally)
				.map(|(c_hash, cd)| (*c_hash, cd.para_id));

			// one-to-one correspondence to remaining_seconded
			let mut membership_answers = FuturesOrdered::new();

			for (candidate_hash, para_id) in remaining_seconded {
				let (tx, rx) = oneshot::channel();
				membership_answers
					.push_back(rx.map_ok(move |membership| (para_id, candidate_hash, membership)));

				ctx.send_message(ProspectiveParachainsMessage::GetTreeMembership(
					para_id,
					candidate_hash,
					tx,
				))
				.await;
			}

			let mut seconded_at_depth = HashMap::new();
			if let Some(response) = membership_answers.next().await {
				match response {
					Err(oneshot::Canceled) => {
						gum::warn!(
							target: LOG_TARGET,
							"Prospective parachains subsystem unreachable for membership request",
						);
					},
					Ok((para_id, candidate_hash, membership)) => {
						// This request gives membership in all fragment trees. We have some
						// wasted data here, and it can be optimized if it proves
						// relevant to performance.
						if let Some((_, depths)) =
							membership.into_iter().find(|(leaf_hash, _)| leaf_hash == &leaf.hash)
						{
							let para_entry: &mut BTreeMap<usize, CandidateHash> =
								seconded_at_depth.entry(para_id).or_default();
							for depth in depths {
								para_entry.insert(depth, candidate_hash);
							}
						}
					},
				}
			}

			state.per_leaf.insert(
				leaf.hash,
				ActiveLeafState { prospective_parachains_mode, seconded_at_depth },
			);

			let fresh_relay_parent = match fresh_relay_parents {
				Some(f) => f.to_vec(),
				None => {
					gum::warn!(
						target: LOG_TARGET,
						leaf_hash = ?leaf.hash,
						"Implicit view gave no relay-parents"
					);

					vec![leaf.hash]
				},
			};
			(fresh_relay_parent, prospective_parachains_mode)
		},
		Some((leaf, LeafHasProspectiveParachains::Enabled(Err(e)))) => {
			gum::debug!(
				target: LOG_TARGET,
				leaf_hash = ?leaf.hash,
				err = ?e,
				"Failed to load implicit view for leaf."
			);

			return Ok(())
		},
	};

	// add entries in `per_relay_parent`. for all new relay-parents.
	for maybe_new in fresh_relay_parents {
		if state.per_relay_parent.contains_key(&maybe_new) {
			continue
		}

		let mode = match state.per_leaf.get(&maybe_new) {
			None => {
				// If the relay-parent isn't a leaf itself,
				// then it is guaranteed by the prospective parachains
				// subsystem that it is an ancestor of a leaf which
				// has prospective parachains enabled and that the
				// block itself did.
				leaf_mode
			},
			Some(l) => l.prospective_parachains_mode,
		};

		// construct a `PerRelayParent` from the runtime API
		// and insert it.
		let per = construct_per_relay_parent_state(
			ctx,
			maybe_new,
			&state.keystore,
			&mut state.validator_to_group_cache,
			mode,
		)
		.await?;

		if let Some(per) = per {
			state.per_relay_parent.insert(maybe_new, per);
		}
	}

	Ok(())
}

macro_rules! try_runtime_api {
	($x: expr) => {
		match $x {
			Ok(x) => x,
			Err(err) => {
				// Only bubble up fatal errors.
				error::log_error(Err(Into::<runtime::Error>::into(err).into()))?;

				// We can't do candidate validation work if we don't have the
				// requisite runtime API data. But these errors should not take
				// down the node.
				return Ok(None)
			},
		}
	};
}

fn core_index_from_statement(
	validator_to_group: &IndexedVec<ValidatorIndex, Option<GroupIndex>>,
	group_rotation_info: &GroupRotationInfo,
	cores: &[CoreState],
	statement: &SignedFullStatementWithPVD,
) -> Option<CoreIndex> {
	let compact_statement = statement.as_unchecked();
	let candidate_hash = CandidateHash(*compact_statement.unchecked_payload().candidate_hash());

	let n_cores = cores.len();

	gum::trace!(
		target:LOG_TARGET,
		?group_rotation_info,
		?statement,
		?validator_to_group,
		n_cores = ?cores.len(),
		?candidate_hash,
		"Extracting core index from statement"
	);

	let statement_validator_index = statement.validator_index();
	let Some(Some(group_index)) = validator_to_group.get(statement_validator_index) else {
		gum::debug!(
			target: LOG_TARGET,
			?group_rotation_info,
			?statement,
			?validator_to_group,
			n_cores = ?cores.len() ,
			?candidate_hash,
			"Invalid validator index: {:?}",
			statement_validator_index
		);
		return None
	};

	// First check if the statement para id matches the core assignment.
	let core_index = group_rotation_info.core_for_group(*group_index, n_cores);

	if core_index.0 as usize > n_cores {
		gum::warn!(target: LOG_TARGET, ?candidate_hash, ?core_index, n_cores, "Invalid CoreIndex");
		return None
	}

	if let StatementWithPVD::Seconded(candidate, _pvd) = statement.payload() {
		let candidate_para_id = candidate.descriptor.para_id;
		let assigned_para_id = match &cores[core_index.0 as usize] {
			CoreState::Free => {
				gum::debug!(target: LOG_TARGET, ?candidate_hash, "Invalid CoreIndex, core is not assigned to any para_id");
				return None
			},
			CoreState::Occupied(occupied) =>
				if let Some(next) = &occupied.next_up_on_available {
					next.para_id
				} else {
					return None
				},
			CoreState::Scheduled(scheduled) => scheduled.para_id,
		};

		if assigned_para_id != candidate_para_id {
			gum::debug!(
				target: LOG_TARGET,
				?candidate_hash,
				?core_index,
				?assigned_para_id,
				?candidate_para_id,
				"Invalid CoreIndex, core is assigned to a different para_id"
			);
			return None
		}
		return Some(core_index)
	} else {
		return Some(core_index)
	}
}

/// Load the data necessary to do backing work on top of a relay-parent.
#[overseer::contextbounds(CandidateBacking, prefix = self::overseer)]
async fn construct_per_relay_parent_state<Context>(
	ctx: &mut Context,
	relay_parent: Hash,
	keystore: &KeystorePtr,
	validator_to_group_cache: &mut LruMap<
		SessionIndex,
		Arc<IndexedVec<ValidatorIndex, Option<GroupIndex>>>,
	>,
	mode: ProspectiveParachainsMode,
) -> Result<Option<PerRelayParentState>, Error> {
	let parent = relay_parent;

	let (session_index, validators, groups, cores) = futures::try_join!(
		request_session_index_for_child(parent, ctx.sender()).await,
		request_validators(parent, ctx.sender()).await,
		request_validator_groups(parent, ctx.sender()).await,
		request_from_runtime(parent, ctx.sender(), |tx| {
			RuntimeApiRequest::AvailabilityCores(tx)
		},)
		.await,
	)
	.map_err(Error::JoinMultiple)?;

	let session_index = try_runtime_api!(session_index);

	let inject_core_index = request_node_features(parent, session_index, ctx.sender())
		.await?
		.unwrap_or(NodeFeatures::EMPTY)
		.get(FeatureIndex::ElasticScalingMVP as usize)
		.map(|b| *b)
		.unwrap_or(false);

	gum::debug!(target: LOG_TARGET, inject_core_index, ?parent, "New state");

	let validators: Vec<_> = try_runtime_api!(validators);
	let (validator_groups, group_rotation_info) = try_runtime_api!(groups);
	let cores = try_runtime_api!(cores);
	let minimum_backing_votes =
		try_runtime_api!(request_min_backing_votes(parent, session_index, ctx.sender()).await);

	// TODO: https://github.com/paritytech/polkadot-sdk/issues/1940
	// Once runtime ver `DISABLED_VALIDATORS_RUNTIME_REQUIREMENT` is released remove this call to
	// `get_disabled_validators_with_fallback`, add `request_disabled_validators` call to the
	// `try_join!` above and use `try_runtime_api!` to get `disabled_validators`
	let disabled_validators =
		get_disabled_validators_with_fallback(ctx.sender(), parent).await.map_err(|e| {
			Error::UtilError(TryFrom::try_from(e).expect("the conversion is infallible; qed"))
		})?;

	let signing_context = SigningContext { parent_hash: parent, session_index };
	let validator = match Validator::construct(
		&validators,
		&disabled_validators,
		signing_context.clone(),
		keystore.clone(),
	) {
		Ok(v) => Some(v),
		Err(util::Error::NotAValidator) => None,
		Err(e) => {
			gum::warn!(
				target: LOG_TARGET,
				err = ?e,
				"Cannot participate in candidate backing",
			);

			return Ok(None)
		},
	};

	let n_cores = cores.len();

	let mut groups = HashMap::<CoreIndex, Vec<ValidatorIndex>>::new();
	let mut assigned_core = None;
	let mut assigned_para = None;

	for (idx, core) in cores.iter().enumerate() {
		let core_para_id = match core {
			CoreState::Scheduled(scheduled) => scheduled.para_id,
			CoreState::Occupied(occupied) =>
				if mode.is_enabled() {
					// Async backing makes it legal to build on top of
					// occupied core.
					if let Some(next) = &occupied.next_up_on_available {
						next.para_id
					} else {
						continue
					}
				} else {
					continue
				},
			CoreState::Free => continue,
		};

		let core_index = CoreIndex(idx as _);
		let group_index = group_rotation_info.group_for_core(core_index, n_cores);
		if let Some(g) = validator_groups.get(group_index.0 as usize) {
			if validator.as_ref().map_or(false, |v| g.contains(&v.index())) {
				assigned_para = Some(core_para_id);
				assigned_core = Some(core_index);
			}
			groups.insert(core_index, g.clone());
		}
	}
	gum::debug!(target: LOG_TARGET, ?groups, "TableContext");

	let validator_to_group = validator_to_group_cache
		.get_or_insert(session_index, || {
			let mut vector = vec![None; validators.len()];

			for (group_idx, validator_group) in validator_groups.iter().enumerate() {
				for validator in validator_group {
					vector[validator.0 as usize] = Some(GroupIndex(group_idx as u32));
				}
			}

			Arc::new(IndexedVec::<_, _>::from(vector))
		})
		.expect("Just inserted");

	let table_context = TableContext { validator, groups, validators, disabled_validators };
	let table_config = TableConfig {
		allow_multiple_seconded: match mode {
			ProspectiveParachainsMode::Enabled { .. } => true,
			ProspectiveParachainsMode::Disabled => false,
		},
	};

	Ok(Some(PerRelayParentState {
		prospective_parachains_mode: mode,
		parent,
		assigned_core,
		assigned_para,
		backed: HashSet::new(),
		table: Table::new(table_config),
		table_context,
		issued_statements: HashSet::new(),
		awaiting_validation: HashSet::new(),
		fallbacks: HashMap::new(),
		minimum_backing_votes,
		inject_core_index,
		cores,
		validator_to_group: validator_to_group.clone(),
		group_rotation_info,
	}))
}

enum SecondingAllowed {
	No,
	Yes(Vec<(Hash, Vec<usize>)>),
}

/// Checks whether a candidate can be seconded based on its hypothetical frontiers in the fragment
/// tree and what we've already seconded in all active leaves.
#[overseer::contextbounds(CandidateBacking, prefix = self::overseer)]
async fn seconding_sanity_check<Context>(
	ctx: &mut Context,
	active_leaves: &HashMap<Hash, ActiveLeafState>,
	implicit_view: &ImplicitView,
	hypothetical_candidate: HypotheticalCandidate,
	backed_in_path_only: bool,
) -> SecondingAllowed {
	let mut membership = Vec::new();
	let mut responses = FuturesOrdered::<BoxFuture<'_, Result<_, oneshot::Canceled>>>::new();

	let candidate_para = hypothetical_candidate.candidate_para();
	let candidate_relay_parent = hypothetical_candidate.relay_parent();
	let candidate_hash = hypothetical_candidate.candidate_hash();

	for (head, leaf_state) in active_leaves {
		if leaf_state.prospective_parachains_mode.is_enabled() {
			// Check that the candidate relay parent is allowed for para, skip the
			// leaf otherwise.
			let allowed_parents_for_para =
				implicit_view.known_allowed_relay_parents_under(head, Some(candidate_para));
			if !allowed_parents_for_para.unwrap_or_default().contains(&candidate_relay_parent) {
				continue
			}

			let (tx, rx) = oneshot::channel();
			ctx.send_message(ProspectiveParachainsMessage::GetHypotheticalFrontier(
				HypotheticalFrontierRequest {
					candidates: vec![hypothetical_candidate.clone()],
					fragment_tree_relay_parent: Some(*head),
					backed_in_path_only,
				},
				tx,
			))
			.await;
			let response = rx.map_ok(move |frontiers| {
				let depths: Vec<usize> = frontiers
					.into_iter()
					.flat_map(|(candidate, memberships)| {
						debug_assert_eq!(candidate.candidate_hash(), candidate_hash);
						memberships.into_iter().flat_map(|(relay_parent, depths)| {
							debug_assert_eq!(relay_parent, *head);
							depths
						})
					})
					.collect();
				(depths, head, leaf_state)
			});
			responses.push_back(response.boxed());
		} else {
			if *head == candidate_relay_parent {
				if leaf_state
					.seconded_at_depth
					.get(&candidate_para)
					.map_or(false, |occupied| occupied.contains_key(&0))
				{
					// The leaf is already occupied.
					return SecondingAllowed::No
				}
				responses.push_back(futures::future::ok((vec![0], head, leaf_state)).boxed());
			}
		}
	}

	if responses.is_empty() {
		return SecondingAllowed::No
	}

	while let Some(response) = responses.next().await {
		match response {
			Err(oneshot::Canceled) => {
				gum::warn!(
					target: LOG_TARGET,
					"Failed to reach prospective parachains subsystem for hypothetical frontiers",
				);

				return SecondingAllowed::No
			},
			Ok((depths, head, leaf_state)) => {
				for depth in &depths {
					if leaf_state
						.seconded_at_depth
						.get(&candidate_para)
						.map_or(false, |occupied| occupied.contains_key(&depth))
					{
						gum::debug!(
							target: LOG_TARGET,
							?candidate_hash,
							depth,
							leaf_hash = ?head,
							"Refusing to second candidate at depth - already occupied."
						);

						return SecondingAllowed::No
					}
				}

				membership.push((*head, depths));
			},
		}
	}

	// At this point we've checked the depths of the candidate against all active
	// leaves.
	SecondingAllowed::Yes(membership)
}

/// Performs seconding sanity check for an advertisement.
#[overseer::contextbounds(CandidateBacking, prefix = self::overseer)]
async fn handle_can_second_request<Context>(
	ctx: &mut Context,
	state: &State,
	request: CanSecondRequest,
	tx: oneshot::Sender<bool>,
) {
	let relay_parent = request.candidate_relay_parent;
	let response = if state
		.per_relay_parent
		.get(&relay_parent)
		.map_or(false, |pr_state| pr_state.prospective_parachains_mode.is_enabled())
	{
		let hypothetical_candidate = HypotheticalCandidate::Incomplete {
			candidate_hash: request.candidate_hash,
			candidate_para: request.candidate_para_id,
			parent_head_data_hash: request.parent_head_data_hash,
			candidate_relay_parent: relay_parent,
		};

		let result = seconding_sanity_check(
			ctx,
			&state.per_leaf,
			&state.implicit_view,
			hypothetical_candidate,
			true,
		)
		.await;

		match result {
			SecondingAllowed::No => false,
			SecondingAllowed::Yes(membership) => {
				// Candidate should be recognized by at least some fragment tree.
				membership.iter().any(|(_, m)| !m.is_empty())
			},
		}
	} else {
		// Relay parent is unknown or async backing is disabled.
		false
	};

	let _ = tx.send(response);
}

#[overseer::contextbounds(CandidateBacking, prefix = self::overseer)]
async fn handle_validated_candidate_command<Context>(
	ctx: &mut Context,
	state: &mut State,
	relay_parent: Hash,
	command: ValidatedCandidateCommand,
	metrics: &Metrics,
) -> Result<(), Error> {
	match state.per_relay_parent.get_mut(&relay_parent) {
		Some(rp_state) => {
			let candidate_hash = command.candidate_hash();
			rp_state.awaiting_validation.remove(&candidate_hash);

			match command {
				ValidatedCandidateCommand::Second(res) => match res {
					Ok(outputs) => {
						let BackgroundValidationOutputs {
							candidate,
							commitments,
							persisted_validation_data,
						} = outputs;

						if rp_state.issued_statements.contains(&candidate_hash) {
							return Ok(())
						}

						let receipt = CommittedCandidateReceipt {
							descriptor: candidate.descriptor.clone(),
							commitments,
						};

						let parent_head_data_hash = persisted_validation_data.parent_head.hash();
						// Note that `GetHypotheticalFrontier` doesn't account for recursion,
						// i.e. candidates can appear at multiple depths in the tree and in fact
						// at all depths, and we don't know what depths a candidate will ultimately
						// occupy because that's dependent on other candidates we haven't yet
						// received.
						//
						// The only way to effectively rule this out is to have candidate receipts
						// directly commit to the parachain block number or some other incrementing
						// counter. That requires a major primitives format upgrade, so for now
						// we just rule out trivial cycles.
						if parent_head_data_hash == receipt.commitments.head_data.hash() {
							return Ok(())
						}
						let hypothetical_candidate = HypotheticalCandidate::Complete {
							candidate_hash,
							receipt: Arc::new(receipt.clone()),
							persisted_validation_data: persisted_validation_data.clone(),
						};
						// sanity check that we're allowed to second the candidate
						// and that it doesn't conflict with other candidates we've
						// seconded.
						let fragment_tree_membership = match seconding_sanity_check(
							ctx,
							&state.per_leaf,
							&state.implicit_view,
							hypothetical_candidate,
							false,
						)
						.await
						{
							SecondingAllowed::No => return Ok(()),
							SecondingAllowed::Yes(membership) => membership,
						};

						let statement =
							StatementWithPVD::Seconded(receipt, persisted_validation_data);

						// If we get an Error::RejectedByProspectiveParachains,
						// then the statement has not been distributed or imported into
						// the table.
						let res = sign_import_and_distribute_statement(
							ctx,
							rp_state,
							&mut state.per_candidate,
							statement,
							state.keystore.clone(),
							metrics,
						)
						.await;

						if let Err(Error::RejectedByProspectiveParachains) = res {
							let candidate_hash = candidate.hash();
							gum::debug!(
								target: LOG_TARGET,
								relay_parent = ?candidate.descriptor().relay_parent,
								?candidate_hash,
								"Attempted to second candidate but was rejected by prospective parachains",
							);

							// Ensure the collator is reported.
							ctx.send_message(CollatorProtocolMessage::Invalid(
								candidate.descriptor().relay_parent,
								candidate,
							))
							.await;

							return Ok(())
						}

						if let Some(stmt) = res? {
							match state.per_candidate.get_mut(&candidate_hash) {
								None => {
									gum::warn!(
										target: LOG_TARGET,
										?candidate_hash,
										"Missing `per_candidate` for seconded candidate.",
									);
								},
								Some(p) => p.seconded_locally = true,
							}

							// update seconded depths in active leaves.
							for (leaf, depths) in fragment_tree_membership {
								let leaf_data = match state.per_leaf.get_mut(&leaf) {
									None => {
										gum::warn!(
											target: LOG_TARGET,
											leaf_hash = ?leaf,
											"Missing `per_leaf` for known active leaf."
										);

										continue
									},
									Some(d) => d,
								};

								let seconded_at_depth = leaf_data
									.seconded_at_depth
									.entry(candidate.descriptor().para_id)
									.or_default();

								for depth in depths {
									seconded_at_depth.insert(depth, candidate_hash);
								}
							}

							rp_state.issued_statements.insert(candidate_hash);

							metrics.on_candidate_seconded();
							ctx.send_message(CollatorProtocolMessage::Seconded(
								rp_state.parent,
								StatementWithPVD::drop_pvd_from_signed(stmt),
							))
							.await;
						}
					},
					Err(candidate) => {
						ctx.send_message(CollatorProtocolMessage::Invalid(
							rp_state.parent,
							candidate,
						))
						.await;
					},
				},
				ValidatedCandidateCommand::Attest(res) => {
					// We are done - avoid new validation spawns:
					rp_state.fallbacks.remove(&candidate_hash);
					// sanity check.
					if !rp_state.issued_statements.contains(&candidate_hash) {
						if res.is_ok() {
							let statement = StatementWithPVD::Valid(candidate_hash);

							sign_import_and_distribute_statement(
								ctx,
								rp_state,
								&mut state.per_candidate,
								statement,
								state.keystore.clone(),
								metrics,
							)
							.await?;
						}
						rp_state.issued_statements.insert(candidate_hash);
					}
				},
				ValidatedCandidateCommand::AttestNoPoV(candidate_hash) => {
					if let Some(attesting) = rp_state.fallbacks.get_mut(&candidate_hash) {
						if let Some(index) = attesting.backing.pop() {
							attesting.from_validator = index;
							let attesting = attesting.clone();

							// The candidate state should be available because we've
							// validated it before, the relay-parent is still around,
							// and candidates are pruned on the basis of relay-parents.
							//
							// If it's not, then no point in validating it anyway.
							if let Some(pvd) = state
								.per_candidate
								.get(&candidate_hash)
								.map(|pc| pc.persisted_validation_data.clone())
							{
								kick_off_validation_work(
									ctx,
									rp_state,
									pvd,
									&state.background_validation_tx,
									attesting,
								)
								.await?;
							}
						}
					} else {
						gum::warn!(
							target: LOG_TARGET,
							"AttestNoPoV was triggered without fallback being available."
						);
						debug_assert!(false);
					}
				},
			}
		},
		None => {
			// simple race condition; can be ignored = this relay-parent
			// is no longer relevant.
		},
	}

	Ok(())
}

fn sign_statement(
	rp_state: &PerRelayParentState,
	statement: StatementWithPVD,
	keystore: KeystorePtr,
	metrics: &Metrics,
) -> Option<SignedFullStatementWithPVD> {
	let signed = rp_state
		.table_context
		.validator
		.as_ref()?
		.sign(keystore, statement)
		.ok()
		.flatten()?;
	metrics.on_statement_signed();
	Some(signed)
}

/// Import a statement into the statement table and return the summary of the import.
///
/// This will fail with `Error::RejectedByProspectiveParachains` if the message type
/// is seconded, the candidate is fresh,
/// and any of the following are true:
/// 1. There is no `PersistedValidationData` attached.
/// 2. Prospective parachains are enabled for the relay parent and the prospective parachains
///    subsystem returned an empty `FragmentTreeMembership` i.e. did not recognize the candidate as
///    being applicable to any of the active leaves.
#[overseer::contextbounds(CandidateBacking, prefix = self::overseer)]
async fn import_statement<Context>(
	ctx: &mut Context,
	rp_state: &mut PerRelayParentState,
	per_candidate: &mut HashMap<CandidateHash, PerCandidateState>,
	statement: &SignedFullStatementWithPVD,
) -> Result<Option<TableSummary>, Error> {
	let candidate_hash = statement.payload().candidate_hash();

	gum::debug!(
		target: LOG_TARGET,
		statement = ?statement.payload().to_compact(),
		validator_index = statement.validator_index().0,
		?candidate_hash,
		"Importing statement",
	);

	// If this is a new candidate (statement is 'seconded' and candidate is unknown),
	// we need to create an entry in the `PerCandidateState` map.
	//
	// If the relay parent supports prospective parachains, we also need
	// to inform the prospective parachains subsystem of the seconded candidate.
	// If `ProspectiveParachainsMessage::Second` fails, then we return
	// Error::RejectedByProspectiveParachains.
	//
	// Persisted Validation Data should be available - it may already be available
	// if this is a candidate we are seconding.
	//
	// We should also not accept any candidates which have no valid depths under any of
	// our active leaves.
	if let StatementWithPVD::Seconded(candidate, pvd) = statement.payload() {
		if !per_candidate.contains_key(&candidate_hash) {
			if rp_state.prospective_parachains_mode.is_enabled() {
				let (tx, rx) = oneshot::channel();
				ctx.send_message(ProspectiveParachainsMessage::IntroduceCandidate(
					IntroduceCandidateRequest {
						candidate_para: candidate.descriptor().para_id,
						candidate_receipt: candidate.clone(),
						persisted_validation_data: pvd.clone(),
					},
					tx,
				))
				.await;

				match rx.await {
					Err(oneshot::Canceled) => {
						gum::warn!(
							target: LOG_TARGET,
							"Could not reach the Prospective Parachains subsystem."
						);

						return Err(Error::RejectedByProspectiveParachains)
					},
					Ok(membership) =>
						if membership.is_empty() {
							return Err(Error::RejectedByProspectiveParachains)
						},
				}

				ctx.send_message(ProspectiveParachainsMessage::CandidateSeconded(
					candidate.descriptor().para_id,
					candidate_hash,
				))
				.await;
			}

			// Only save the candidate if it was approved by prospective parachains.
			per_candidate.insert(
				candidate_hash,
				PerCandidateState {
					persisted_validation_data: pvd.clone(),
					// This is set after importing when seconding locally.
					seconded_locally: false,
					para_id: candidate.descriptor().para_id,
					relay_parent: candidate.descriptor().relay_parent,
				},
			);
		}
	}

	let stmt = primitive_statement_to_table(statement);

	let core = core_index_from_statement(
		&rp_state.validator_to_group,
		&rp_state.group_rotation_info,
		&rp_state.cores,
		statement,
	)
	.ok_or(Error::CoreIndexUnavailable)?;

	Ok(rp_state.table.import_statement(&rp_state.table_context, core, stmt))
}

/// Handles a summary received from [`import_statement`] and dispatches `Backed` notifications and
/// misbehaviors as a result of importing a statement.
#[overseer::contextbounds(CandidateBacking, prefix = self::overseer)]
async fn post_import_statement_actions<Context>(
	ctx: &mut Context,
	rp_state: &mut PerRelayParentState,
	summary: Option<&TableSummary>,
) {
	if let Some(attested) = summary.as_ref().and_then(|s| {
		rp_state.table.attested_candidate(
			&s.candidate,
			&rp_state.table_context,
			rp_state.minimum_backing_votes,
		)
	}) {
		let candidate_hash = attested.candidate.hash();

		// `HashSet::insert` returns true if the thing wasn't in there already.
		if rp_state.backed.insert(candidate_hash) {
			if let Some(backed) = table_attested_to_backed(
				attested,
				&rp_state.table_context,
				rp_state.inject_core_index,
			) {
<<<<<<< HEAD
				let para_id = backed.candidate().descriptor.para_id;
=======
				let para_id = backed.candidate.descriptor.para_id;
>>>>>>> 60e537b9
				gum::debug!(
					target: LOG_TARGET,
					candidate_hash = ?candidate_hash,
					relay_parent = ?rp_state.parent,
					%para_id,
					"Candidate backed",
				);

				if rp_state.prospective_parachains_mode.is_enabled() {
					// Inform the prospective parachains subsystem
					// that the candidate is now backed.
					ctx.send_message(ProspectiveParachainsMessage::CandidateBacked(
						para_id,
						candidate_hash,
					))
					.await;
					// Backed candidate potentially unblocks new advertisements,
					// notify collator protocol.
					ctx.send_message(CollatorProtocolMessage::Backed {
						para_id,
						para_head: backed.candidate().descriptor.para_head,
					})
					.await;
					// Notify statement distribution of backed candidate.
					ctx.send_message(StatementDistributionMessage::Backed(candidate_hash)).await;
				} else {
					// The provisioner waits on candidate-backing, which means
					// that we need to send unbounded messages to avoid cycles.
					//
					// Backed candidates are bounded by the number of validators,
					// parachains, and the block production rate of the relay chain.
					let message = ProvisionerMessage::ProvisionableData(
						rp_state.parent,
						ProvisionableData::BackedCandidate(backed.receipt()),
					);
					ctx.send_unbounded_message(message);
				}
			} else {
				gum::debug!(target: LOG_TARGET, ?candidate_hash, "Cannot get BackedCandidate");
			}
		} else {
			gum::debug!(target: LOG_TARGET, ?candidate_hash, "Candidate already known");
		}
	} else {
		gum::debug!(target: LOG_TARGET, "No attested candidate");
	}

	issue_new_misbehaviors(ctx, rp_state.parent, &mut rp_state.table);
}

/// Check if there have happened any new misbehaviors and issue necessary messages.
#[overseer::contextbounds(CandidateBacking, prefix = self::overseer)]
fn issue_new_misbehaviors<Context>(
	ctx: &mut Context,
	relay_parent: Hash,
	table: &mut Table<TableContext>,
) {
	// collect the misbehaviors to avoid double mutable self borrow issues
	let misbehaviors: Vec<_> = table.drain_misbehaviors().collect();
	for (validator_id, report) in misbehaviors {
		// The provisioner waits on candidate-backing, which means
		// that we need to send unbounded messages to avoid cycles.
		//
		// Misbehaviors are bounded by the number of validators and
		// the block production protocol.
		ctx.send_unbounded_message(ProvisionerMessage::ProvisionableData(
			relay_parent,
			ProvisionableData::MisbehaviorReport(relay_parent, validator_id, report),
		));
	}
}

/// Sign, import, and distribute a statement.
#[overseer::contextbounds(CandidateBacking, prefix = self::overseer)]
async fn sign_import_and_distribute_statement<Context>(
	ctx: &mut Context,
	rp_state: &mut PerRelayParentState,
	per_candidate: &mut HashMap<CandidateHash, PerCandidateState>,
	statement: StatementWithPVD,
	keystore: KeystorePtr,
	metrics: &Metrics,
) -> Result<Option<SignedFullStatementWithPVD>, Error> {
	if let Some(signed_statement) = sign_statement(&*rp_state, statement, keystore, metrics) {
		let summary = import_statement(ctx, rp_state, per_candidate, &signed_statement).await?;

		// `Share` must always be sent before `Backed`. We send the latter in
		// `post_import_statement_action` below.
		let smsg = StatementDistributionMessage::Share(rp_state.parent, signed_statement.clone());
		ctx.send_unbounded_message(smsg);

		post_import_statement_actions(ctx, rp_state, summary.as_ref()).await;

		Ok(Some(signed_statement))
	} else {
		Ok(None)
	}
}

#[overseer::contextbounds(CandidateBacking, prefix = self::overseer)]
async fn background_validate_and_make_available<Context>(
	ctx: &mut Context,
	rp_state: &mut PerRelayParentState,
	params: BackgroundValidationParams<
		impl overseer::CandidateBackingSenderTrait,
		impl Fn(BackgroundValidationResult) -> ValidatedCandidateCommand + Send + 'static + Sync,
	>,
) -> Result<(), Error> {
	let candidate_hash = params.candidate.hash();
	if rp_state.awaiting_validation.insert(candidate_hash) {
		// spawn background task.
		let bg = async move {
			if let Err(e) = validate_and_make_available(params).await {
				if let Error::BackgroundValidationMpsc(error) = e {
					gum::debug!(
						target: LOG_TARGET,
						?error,
						"Mpsc background validation mpsc died during validation- leaf no longer active?"
					);
				} else {
					gum::error!(
						target: LOG_TARGET,
						"Failed to validate and make available: {:?}",
						e
					);
				}
			}
		};

		ctx.spawn("backing-validation", bg.boxed())
			.map_err(|_| Error::FailedToSpawnBackgroundTask)?;
	}

	Ok(())
}

/// Kick off validation work and distribute the result as a signed statement.
#[overseer::contextbounds(CandidateBacking, prefix = self::overseer)]
async fn kick_off_validation_work<Context>(
	ctx: &mut Context,
	rp_state: &mut PerRelayParentState,
	persisted_validation_data: PersistedValidationData,
	background_validation_tx: &mpsc::Sender<(Hash, ValidatedCandidateCommand)>,
	attesting: AttestingData,
) -> Result<(), Error> {
	// Do nothing if the local validator is disabled or not a validator at all
	match rp_state.table_context.local_validator_is_disabled() {
		Some(true) => {
			gum::info!(target: LOG_TARGET, "We are disabled - don't kick off validation");
			return Ok(())
		},
		Some(false) => {}, // we are not disabled - move on
		None => {
			gum::debug!(target: LOG_TARGET, "We are not a validator - don't kick off validation");
			return Ok(())
		},
	}

	let candidate_hash = attesting.candidate.hash();
	if rp_state.issued_statements.contains(&candidate_hash) {
		return Ok(())
	}

	gum::debug!(
		target: LOG_TARGET,
		candidate_hash = ?candidate_hash,
		candidate_receipt = ?attesting.candidate,
		"Kicking off validation",
	);

	let bg_sender = ctx.sender().clone();
	let pov = PoVData::FetchFromValidator {
		from_validator: attesting.from_validator,
		candidate_hash,
		pov_hash: attesting.pov_hash,
	};

	background_validate_and_make_available(
		ctx,
		rp_state,
		BackgroundValidationParams {
			sender: bg_sender,
			tx_command: background_validation_tx.clone(),
			candidate: attesting.candidate,
			relay_parent: rp_state.parent,
			persisted_validation_data,
			pov,
			n_validators: rp_state.table_context.validators.len(),
			make_command: ValidatedCandidateCommand::Attest,
		},
	)
	.await
}

/// Import the statement and kick off validation work if it is a part of our assignment.
#[overseer::contextbounds(CandidateBacking, prefix = self::overseer)]
async fn maybe_validate_and_import<Context>(
	ctx: &mut Context,
	state: &mut State,
	relay_parent: Hash,
	statement: SignedFullStatementWithPVD,
) -> Result<(), Error> {
	let rp_state = match state.per_relay_parent.get_mut(&relay_parent) {
		Some(r) => r,
		None => {
			gum::trace!(
				target: LOG_TARGET,
				?relay_parent,
				"Received statement for unknown relay-parent"
			);

			return Ok(())
		},
	};

	// Don't import statement if the sender is disabled
	if rp_state.table_context.validator_is_disabled(&statement.validator_index()) {
		gum::debug!(
			target: LOG_TARGET,
			sender_validator_idx = ?statement.validator_index(),
			"Not importing statement because the sender is disabled"
		);
		return Ok(())
	}

	let res = import_statement(ctx, rp_state, &mut state.per_candidate, &statement).await;

	// if we get an Error::RejectedByProspectiveParachains,
	// we will do nothing.
	if let Err(Error::RejectedByProspectiveParachains) = res {
		gum::debug!(
			target: LOG_TARGET,
			?relay_parent,
			"Statement rejected by prospective parachains."
		);

		return Ok(())
	}

	let summary = res?;
	post_import_statement_actions(ctx, rp_state, summary.as_ref()).await;

	if let Some(summary) = summary {
		// import_statement already takes care of communicating with the
		// prospective parachains subsystem. At this point, the candidate
		// has already been accepted into the fragment trees.

		let candidate_hash = summary.candidate;

		if Some(summary.group_id) != rp_state.assigned_core {
			return Ok(())
		}

		let attesting = match statement.payload() {
			StatementWithPVD::Seconded(receipt, _) => {
				let attesting = AttestingData {
					candidate: rp_state
						.table
						.get_candidate(&candidate_hash)
						.ok_or(Error::CandidateNotFound)?
						.to_plain(),
					pov_hash: receipt.descriptor.pov_hash,
					from_validator: statement.validator_index(),
					backing: Vec::new(),
				};
				rp_state.fallbacks.insert(summary.candidate, attesting.clone());
				attesting
			},
			StatementWithPVD::Valid(candidate_hash) => {
				if let Some(attesting) = rp_state.fallbacks.get_mut(candidate_hash) {
					let our_index = rp_state.table_context.validator.as_ref().map(|v| v.index());
					if our_index == Some(statement.validator_index()) {
						return Ok(())
					}

					if rp_state.awaiting_validation.contains(candidate_hash) {
						// Job already running:
						attesting.backing.push(statement.validator_index());
						return Ok(())
					} else {
						// No job, so start another with current validator:
						attesting.from_validator = statement.validator_index();
						attesting.clone()
					}
				} else {
					return Ok(())
				}
			},
		};

		// After `import_statement` succeeds, the candidate entry is guaranteed
		// to exist.
		if let Some(pvd) = state
			.per_candidate
			.get(&candidate_hash)
			.map(|pc| pc.persisted_validation_data.clone())
		{
			kick_off_validation_work(
				ctx,
				rp_state,
				pvd,
				&state.background_validation_tx,
				attesting,
			)
			.await?;
		}
	}
	Ok(())
}

/// Kick off background validation with intent to second.
#[overseer::contextbounds(CandidateBacking, prefix = self::overseer)]
async fn validate_and_second<Context>(
	ctx: &mut Context,
	rp_state: &mut PerRelayParentState,
	persisted_validation_data: PersistedValidationData,
	candidate: &CandidateReceipt,
	pov: Arc<PoV>,
	background_validation_tx: &mpsc::Sender<(Hash, ValidatedCandidateCommand)>,
) -> Result<(), Error> {
	let candidate_hash = candidate.hash();

	gum::debug!(
		target: LOG_TARGET,
		candidate_hash = ?candidate_hash,
		candidate_receipt = ?candidate,
		"Validate and second candidate",
	);

	let bg_sender = ctx.sender().clone();
	background_validate_and_make_available(
		ctx,
		rp_state,
		BackgroundValidationParams {
			sender: bg_sender,
			tx_command: background_validation_tx.clone(),
			candidate: candidate.clone(),
			relay_parent: rp_state.parent,
			persisted_validation_data,
			pov: PoVData::Ready(pov),
			n_validators: rp_state.table_context.validators.len(),
			make_command: ValidatedCandidateCommand::Second,
		},
	)
	.await?;

	Ok(())
}

#[overseer::contextbounds(CandidateBacking, prefix = self::overseer)]
async fn handle_second_message<Context>(
	ctx: &mut Context,
	state: &mut State,
	candidate: CandidateReceipt,
	persisted_validation_data: PersistedValidationData,
	pov: PoV,
	metrics: &Metrics,
) -> Result<(), Error> {
	let _timer = metrics.time_process_second();

	let candidate_hash = candidate.hash();
	let relay_parent = candidate.descriptor().relay_parent;

	if candidate.descriptor().persisted_validation_data_hash != persisted_validation_data.hash() {
		gum::warn!(
			target: LOG_TARGET,
			?candidate_hash,
			"Candidate backing was asked to second candidate with wrong PVD",
		);

		return Ok(())
	}

	let rp_state = match state.per_relay_parent.get_mut(&relay_parent) {
		None => {
			gum::trace!(
				target: LOG_TARGET,
				?relay_parent,
				?candidate_hash,
				"We were asked to second a candidate outside of our view."
			);

			return Ok(())
		},
		Some(r) => r,
	};

	// Just return if the local validator is disabled. If we are here the local node should be a
	// validator but defensively use `unwrap_or(false)` to continue processing in this case.
	if rp_state.table_context.local_validator_is_disabled().unwrap_or(false) {
		gum::warn!(target: LOG_TARGET, "Local validator is disabled. Don't validate and second");
		return Ok(())
	}

	// Sanity check that candidate is from our assignment.
	if Some(candidate.descriptor().para_id) != rp_state.assigned_para {
		gum::debug!(
			target: LOG_TARGET,
			our_assignment_core = ?rp_state.assigned_core,
			our_assignment_para = ?rp_state.assigned_para,
			collation = ?candidate.descriptor().para_id,
			"Subsystem asked to second for para outside of our assignment",
		);

		return Ok(())
	}

	gum::debug!(
		target: LOG_TARGET,
		our_assignment_core = ?rp_state.assigned_core,
		our_assignment_para = ?rp_state.assigned_para,
		collation = ?candidate.descriptor().para_id,
		"Current assignments vs collation",
	);

	// If the message is a `CandidateBackingMessage::Second`, sign and dispatch a
	// Seconded statement only if we have not signed a Valid statement for the requested candidate.
	//
	// The actual logic of issuing the signed statement checks that this isn't
	// conflicting with other seconded candidates. Not doing that check here
	// gives other subsystems the ability to get us to execute arbitrary candidates,
	// but no more.
	if !rp_state.issued_statements.contains(&candidate_hash) {
		let pov = Arc::new(pov);

		validate_and_second(
			ctx,
			rp_state,
			persisted_validation_data,
			&candidate,
			pov,
			&state.background_validation_tx,
		)
		.await?;
	}

	Ok(())
}

#[overseer::contextbounds(CandidateBacking, prefix = self::overseer)]
async fn handle_statement_message<Context>(
	ctx: &mut Context,
	state: &mut State,
	relay_parent: Hash,
	statement: SignedFullStatementWithPVD,
	metrics: &Metrics,
) -> Result<(), Error> {
	let _timer = metrics.time_process_statement();

	// Validator disabling is handled in `maybe_validate_and_import`
	match maybe_validate_and_import(ctx, state, relay_parent, statement).await {
		Err(Error::ValidationFailed(_)) => Ok(()),
		Err(e) => Err(e),
		Ok(()) => Ok(()),
	}
}

fn handle_get_backed_candidates_message(
	state: &State,
	requested_candidates: Vec<(CandidateHash, Hash)>,
	tx: oneshot::Sender<Vec<BackedCandidate>>,
	metrics: &Metrics,
) -> Result<(), Error> {
	let _timer = metrics.time_get_backed_candidates();

	let backed = requested_candidates
		.into_iter()
		.filter_map(|(candidate_hash, relay_parent)| {
			let rp_state = match state.per_relay_parent.get(&relay_parent) {
				Some(rp_state) => rp_state,
				None => {
					gum::debug!(
						target: LOG_TARGET,
						?relay_parent,
						?candidate_hash,
						"Requested candidate's relay parent is out of view",
					);
					return None
				},
			};
			rp_state
				.table
				.attested_candidate(
					&candidate_hash,
					&rp_state.table_context,
					rp_state.minimum_backing_votes,
				)
				.and_then(|attested| {
					table_attested_to_backed(
						attested,
						&rp_state.table_context,
						rp_state.inject_core_index,
					)
				})
		})
		.collect();

	tx.send(backed).map_err(|data| Error::Send(data))?;
	Ok(())
}<|MERGE_RESOLUTION|>--- conflicted
+++ resolved
@@ -494,17 +494,7 @@
 	}
 	vote_positions.sort_by_key(|(_orig, pos_in_group)| *pos_in_group);
 
-<<<<<<< HEAD
 	Some(BackedCandidate::new(
-=======
-	if inject_core_index {
-		let core_index_to_inject: BitVec<u8, BitOrderLsb0> =
-			BitVec::from_vec(vec![core_index.0 as u8]);
-		validator_indices.extend(core_index_to_inject);
-	}
-
-	Some(BackedCandidate {
->>>>>>> 60e537b9
 		candidate,
 		vote_positions
 			.into_iter()
@@ -1780,11 +1770,7 @@
 				&rp_state.table_context,
 				rp_state.inject_core_index,
 			) {
-<<<<<<< HEAD
 				let para_id = backed.candidate().descriptor.para_id;
-=======
-				let para_id = backed.candidate.descriptor.para_id;
->>>>>>> 60e537b9
 				gum::debug!(
 					target: LOG_TARGET,
 					candidate_hash = ?candidate_hash,
