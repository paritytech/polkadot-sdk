// Copyright (C) Parity Technologies (UK) Ltd.
// This file is part of Polkadot.

// Polkadot is free software: you can redistribute it and/or modify
// it under the terms of the GNU General Public License as published by
// the Free Software Foundation, either version 3 of the License, or
// (at your option) any later version.

// Polkadot is distributed in the hope that it will be useful,
// but WITHOUT ANY WARRANTY; without even the implied warranty of
// MERCHANTABILITY or FITNESS FOR A PARTICULAR PURPOSE.  See the
// GNU General Public License for more details.

// You should have received a copy of the GNU General Public License
// along with Polkadot.  If not, see <http://www.gnu.org/licenses/>.

//! Implements the `CandidateBackingSubsystem`.
//!
//! This subsystem maintains the entire responsibility of tracking parachain
//! candidates which can be backed, as well as the issuance of statements
//! about candidates when run on a validator node.
//!
//! There are two types of statements: `Seconded` and `Valid`.
//! `Seconded` implies `Valid`, and nothing should be stated as
//! `Valid` unless its already been `Seconded`.
//!
//! Validators may only second candidates which fall under their own group
//! assignment, and they may only second one candidate per depth per active leaf.
//! Candidates which are stated as either `Second` or `Valid` by a majority of the
//! assigned group of validators may be backed on-chain and proceed to the availability
//! stage.
//!
//! Depth is a concept relating to asynchronous backing, by which validators
//! short sub-chains of candidates are backed and extended off-chain, and then placed
//! asynchronously into blocks of the relay chain as those are authored and as the
//! relay-chain state becomes ready for them. Asynchronous backing allows parachains to
//! grow mostly independently from the state of the relay chain, which gives more time for
//! parachains to be validated and thereby increases performance.
//!
//! Most of the work of asynchronous backing is handled by the Prospective Parachains
//! subsystem. The 'depth' of a parachain block with respect to a relay chain block is
//! a measure of how many parachain blocks are between the most recent included parachain block
//! in the post-state of the relay-chain block and the candidate. For instance,
//! a candidate that descends directly from the most recent parachain block in the relay-chain
//! state has depth 0. The child of that candidate would have depth 1. And so on.
//!
//! The candidate backing subsystem keeps track of a set of 'active leaves' which are the
//! most recent blocks in the relay-chain (which is in fact a tree) which could be built
//! upon. Depth is always measured against active leaves, and the valid relay-parent that
//! each candidate can have is determined by the active leaves. The Prospective Parachains
//! subsystem enforces that the relay-parent increases monotonically, so that logic
//! is not handled here. By communicating with the Prospective Parachains subsystem,
//! this subsystem extrapolates an "implicit view" from the set of currently active leaves,
//! which determines the set of all recent relay-chain block hashes which could be relay-parents
//! for candidates backed in children of the active leaves.
//!
//! In fact, this subsystem relies on the Statement Distribution subsystem to prevent spam
//! by enforcing the rule that each validator may second at most one candidate per depth per
//! active leaf. This bounds the number of candidates that the system needs to consider and
//! is not handled within this subsystem, except for candidates seconded locally.
//!
//! This subsystem also handles relay-chain heads which don't support asynchronous backing.
//! For such active leaves, the only valid relay-parent is the leaf hash itself and the only
//! allowed depth is 0.

#![deny(unused_crate_dependencies)]

use std::{
	collections::{BTreeMap, HashMap, HashSet},
	sync::Arc,
};

use bitvec::vec::BitVec;
use futures::{
	channel::{mpsc, oneshot},
	future::BoxFuture,
	stream::FuturesOrdered,
	FutureExt, SinkExt, StreamExt, TryFutureExt,
};

use error::{Error, FatalResult};
use polkadot_node_primitives::{
	AvailableData, InvalidCandidate, PoV, SignedFullStatementWithPVD, StatementWithPVD,
	ValidationResult,
};
use polkadot_node_subsystem::{
	messages::{
		AvailabilityDistributionMessage, AvailabilityStoreMessage, CanSecondRequest,
		CandidateBackingMessage, CandidateValidationMessage, CollatorProtocolMessage,
		HypotheticalCandidate, HypotheticalFrontierRequest, IntroduceCandidateRequest,
		ProspectiveParachainsMessage, ProvisionableData, ProvisionerMessage, RuntimeApiMessage,
		RuntimeApiRequest, StatementDistributionMessage, StoreAvailableDataError,
	},
	overseer, ActiveLeavesUpdate, FromOrchestra, OverseerSignal, SpawnedSubsystem, SubsystemError,
};
use polkadot_node_subsystem_util::{
	self as util,
	backing_implicit_view::{FetchError as ImplicitViewFetchError, View as ImplicitView},
	executor_params_at_relay_parent, request_from_runtime, request_session_index_for_child,
	request_validator_groups, request_validators,
	runtime::{
		self, prospective_parachains_mode, request_min_backing_votes, ProspectiveParachainsMode,
	},
	Validator,
};
use polkadot_primitives::{
	BackedCandidate, CandidateCommitments, CandidateHash, CandidateReceipt,
	CommittedCandidateReceipt, CoreIndex, CoreState, ExecutorParams, Hash, Id as ParaId,
	PersistedValidationData, PvfExecKind, SigningContext, ValidationCode, ValidatorId,
	ValidatorIndex, ValidatorSignature, ValidityAttestation,
};
use sp_keystore::KeystorePtr;
use statement_table::{
	generic::AttestedCandidate as TableAttestedCandidate,
	v2::{
		SignedStatement as TableSignedStatement, Statement as TableStatement,
		Summary as TableSummary,
	},
	Config as TableConfig, Context as TableContextTrait, Table,
};

mod error;

mod metrics;
use self::metrics::Metrics;

#[cfg(test)]
mod tests;

const LOG_TARGET: &str = "parachain::candidate-backing";

/// PoV data to validate.
enum PoVData {
	/// Already available (from candidate selection).
	Ready(Arc<PoV>),
	/// Needs to be fetched from validator (we are checking a signed statement).
	FetchFromValidator {
		from_validator: ValidatorIndex,
		candidate_hash: CandidateHash,
		pov_hash: Hash,
	},
}

enum ValidatedCandidateCommand {
	// We were instructed to second the candidate that has been already validated.
	Second(BackgroundValidationResult),
	// We were instructed to validate the candidate.
	Attest(BackgroundValidationResult),
	// We were not able to `Attest` because backing validator did not send us the PoV.
	AttestNoPoV(CandidateHash),
}

impl std::fmt::Debug for ValidatedCandidateCommand {
	fn fmt(&self, f: &mut std::fmt::Formatter) -> std::fmt::Result {
		let candidate_hash = self.candidate_hash();
		match *self {
			ValidatedCandidateCommand::Second(_) => write!(f, "Second({})", candidate_hash),
			ValidatedCandidateCommand::Attest(_) => write!(f, "Attest({})", candidate_hash),
			ValidatedCandidateCommand::AttestNoPoV(_) => write!(f, "Attest({})", candidate_hash),
		}
	}
}

impl ValidatedCandidateCommand {
	fn candidate_hash(&self) -> CandidateHash {
		match *self {
			ValidatedCandidateCommand::Second(Ok(ref outputs)) => outputs.candidate.hash(),
			ValidatedCandidateCommand::Second(Err(ref candidate)) => candidate.hash(),
			ValidatedCandidateCommand::Attest(Ok(ref outputs)) => outputs.candidate.hash(),
			ValidatedCandidateCommand::Attest(Err(ref candidate)) => candidate.hash(),
			ValidatedCandidateCommand::AttestNoPoV(candidate_hash) => candidate_hash,
		}
	}
}

/// The candidate backing subsystem.
pub struct CandidateBackingSubsystem {
	keystore: KeystorePtr,
	metrics: Metrics,
}

impl CandidateBackingSubsystem {
	/// Create a new instance of the `CandidateBackingSubsystem`.
	pub fn new(keystore: KeystorePtr, metrics: Metrics) -> Self {
		Self { keystore, metrics }
	}
}

#[overseer::subsystem(CandidateBacking, error = SubsystemError, prefix = self::overseer)]
impl<Context> CandidateBackingSubsystem
where
	Context: Send + Sync,
{
	fn start(self, ctx: Context) -> SpawnedSubsystem {
		let future = async move {
			run(ctx, self.keystore, self.metrics)
				.await
				.map_err(|e| SubsystemError::with_origin("candidate-backing", e))
		}
		.boxed();

		SpawnedSubsystem { name: "candidate-backing-subsystem", future }
	}
}

struct PerRelayParentState {
	prospective_parachains_mode: ProspectiveParachainsMode,
	/// The hash of the relay parent on top of which this job is doing it's work.
	parent: Hash,
	/// The `ParaId` assigned to the local validator at this relay parent.
	assignment: Option<ParaId>,
	/// The candidates that are backed by enough validators in their group, by hash.
	backed: HashSet<CandidateHash>,
	/// The table of candidates and statements under this relay-parent.
	table: Table<TableContext>,
	/// The table context, including groups.
	table_context: TableContext,
	/// We issued `Seconded` or `Valid` statements on about these candidates.
	issued_statements: HashSet<CandidateHash>,
	/// These candidates are undergoing validation in the background.
	awaiting_validation: HashSet<CandidateHash>,
	/// Data needed for retrying in case of `ValidatedCandidateCommand::AttestNoPoV`.
	fallbacks: HashMap<CandidateHash, AttestingData>,
	/// The minimum backing votes threshold.
	minimum_backing_votes: u32,
}

struct PerCandidateState {
	persisted_validation_data: PersistedValidationData,
	seconded_locally: bool,
	para_id: ParaId,
	relay_parent: Hash,
}

struct ActiveLeafState {
	prospective_parachains_mode: ProspectiveParachainsMode,
	/// The candidates seconded at various depths under this active
	/// leaf with respect to parachain id. A candidate can only be
	/// seconded when its hypothetical frontier under every active leaf
	/// has an empty entry in this map.
	///
	/// When prospective parachains are disabled, the only depth
	/// which is allowed is 0.
	seconded_at_depth: HashMap<ParaId, BTreeMap<usize, CandidateHash>>,
}

/// The state of the subsystem.
struct State {
	/// The utility for managing the implicit and explicit views in a consistent way.
	///
	/// We only feed leaves which have prospective parachains enabled to this view.
	implicit_view: ImplicitView,
	/// State tracked for all active leaves, whether or not they have prospective parachains
	/// enabled.
	per_leaf: HashMap<Hash, ActiveLeafState>,
	/// State tracked for all relay-parents backing work is ongoing for. This includes
	/// all active leaves.
	///
	/// relay-parents fall into one of 3 categories.
	///   1. active leaves which do support prospective parachains
	///   2. active leaves which do not support prospective parachains
	///   3. relay-chain blocks which are ancestors of an active leaf and do support prospective
	///      parachains.
	///
	/// Relay-chain blocks which don't support prospective parachains are
	/// never included in the fragment trees of active leaves which do.
	///
	/// While it would be technically possible to support such leaves in
	/// fragment trees, it only benefits the transition period when asynchronous
	/// backing is being enabled and complicates code complexity.
	per_relay_parent: HashMap<Hash, PerRelayParentState>,
	/// State tracked for all candidates relevant to the implicit view.
	///
	/// This is guaranteed to have an entry for each candidate with a relay parent in the implicit
	/// or explicit view for which a `Seconded` statement has been successfully imported.
	per_candidate: HashMap<CandidateHash, PerCandidateState>,
	/// A cloneable sender which is dispatched to background candidate validation tasks to inform
	/// the main task of the result.
	background_validation_tx: mpsc::Sender<(Hash, ValidatedCandidateCommand)>,
	/// The handle to the keystore used for signing.
	keystore: KeystorePtr,
}

impl State {
	fn new(
		background_validation_tx: mpsc::Sender<(Hash, ValidatedCandidateCommand)>,
		keystore: KeystorePtr,
	) -> Self {
		State {
			implicit_view: ImplicitView::default(),
			per_leaf: HashMap::default(),
			per_relay_parent: HashMap::default(),
			per_candidate: HashMap::new(),
			background_validation_tx,
			keystore,
		}
	}
}

#[overseer::contextbounds(CandidateBacking, prefix = self::overseer)]
async fn run<Context>(
	mut ctx: Context,
	keystore: KeystorePtr,
	metrics: Metrics,
) -> FatalResult<()> {
	let (background_validation_tx, mut background_validation_rx) = mpsc::channel(16);
	let mut state = State::new(background_validation_tx, keystore);

	loop {
		let res =
			run_iteration(&mut ctx, &mut state, &metrics, &mut background_validation_rx).await;

		match res {
			Ok(()) => break,
			Err(e) => crate::error::log_error(Err(e))?,
		}
	}

	Ok(())
}

#[overseer::contextbounds(CandidateBacking, prefix = self::overseer)]
async fn run_iteration<Context>(
	ctx: &mut Context,
	state: &mut State,
	metrics: &Metrics,
	background_validation_rx: &mut mpsc::Receiver<(Hash, ValidatedCandidateCommand)>,
) -> Result<(), Error> {
	loop {
		futures::select!(
			validated_command = background_validation_rx.next().fuse() => {
				if let Some((relay_parent, command)) = validated_command {
					handle_validated_candidate_command(
						&mut *ctx,
						state,
						relay_parent,
						command,
						metrics,
					).await?;
				} else {
					panic!("background_validation_tx always alive at this point; qed");
				}
			}
			from_overseer = ctx.recv().fuse() => {
				match from_overseer.map_err(Error::OverseerExited)? {
					FromOrchestra::Signal(OverseerSignal::ActiveLeaves(update)) => {
						handle_active_leaves_update(
							&mut *ctx,
							update,
							state,
						).await?;
					}
					FromOrchestra::Signal(OverseerSignal::BlockFinalized(..)) => {}
					FromOrchestra::Signal(OverseerSignal::Conclude) => return Ok(()),
					FromOrchestra::Communication { msg } => {
						handle_communication(&mut *ctx, state, msg, metrics).await?;
					}
				}
			}
		)
	}
}

/// In case a backing validator does not provide a PoV, we need to retry with other backing
/// validators.
///
/// This is the data needed to accomplish this. Basically all the data needed for spawning a
/// validation job and a list of backing validators, we can try.
#[derive(Clone)]
struct AttestingData {
	/// The candidate to attest.
	candidate: CandidateReceipt,
	/// Hash of the PoV we need to fetch.
	pov_hash: Hash,
	/// Validator we are currently trying to get the PoV from.
	from_validator: ValidatorIndex,
	/// Other backing validators we can try in case `from_validator` failed.
	backing: Vec<ValidatorIndex>,
}

#[derive(Default)]
struct TableContext {
	validator: Option<Validator>,
	groups: HashMap<ParaId, Vec<ValidatorIndex>>,
	validators: Vec<ValidatorId>,
}

impl TableContextTrait for TableContext {
	type AuthorityId = ValidatorIndex;
	type Digest = CandidateHash;
	type GroupId = ParaId;
	type Signature = ValidatorSignature;
	type Candidate = CommittedCandidateReceipt;

	fn candidate_digest(candidate: &CommittedCandidateReceipt) -> CandidateHash {
		candidate.hash()
	}

	fn candidate_group(candidate: &CommittedCandidateReceipt) -> ParaId {
		candidate.descriptor().para_id
	}

	fn is_member_of(&self, authority: &ValidatorIndex, group: &ParaId) -> bool {
		self.groups.get(group).map_or(false, |g| g.iter().any(|a| a == authority))
	}

	fn get_group_size(&self, group: &ParaId) -> Option<usize> {
		self.groups.get(group).map(|g| g.len())
	}
}

// It looks like it's not possible to do an `impl From` given the current state of
// the code. So this does the necessary conversion.
fn primitive_statement_to_table(s: &SignedFullStatementWithPVD) -> TableSignedStatement {
	let statement = match s.payload() {
		StatementWithPVD::Seconded(c, _) => TableStatement::Seconded(c.clone()),
		StatementWithPVD::Valid(h) => TableStatement::Valid(*h),
	};

	TableSignedStatement {
		statement,
		signature: s.signature().clone(),
		sender: s.validator_index(),
	}
}

fn table_attested_to_backed(
	attested: TableAttestedCandidate<
		ParaId,
		CommittedCandidateReceipt,
		ValidatorIndex,
		ValidatorSignature,
	>,
	table_context: &TableContext,
) -> Option<BackedCandidate> {
	let TableAttestedCandidate { candidate, validity_votes, group_id: para_id } = attested;

	let (ids, validity_votes): (Vec<_>, Vec<ValidityAttestation>) =
		validity_votes.into_iter().map(|(id, vote)| (id, vote.into())).unzip();

	let group = table_context.groups.get(&para_id)?;

	let mut validator_indices = BitVec::with_capacity(group.len());

	validator_indices.resize(group.len(), false);

	// The order of the validity votes in the backed candidate must match
	// the order of bits set in the bitfield, which is not necessarily
	// the order of the `validity_votes` we got from the table.
	let mut vote_positions = Vec::with_capacity(validity_votes.len());
	for (orig_idx, id) in ids.iter().enumerate() {
		if let Some(position) = group.iter().position(|x| x == id) {
			validator_indices.set(position, true);
			vote_positions.push((orig_idx, position));
		} else {
			gum::warn!(
				target: LOG_TARGET,
				"Logic error: Validity vote from table does not correspond to group",
			);

			return None
		}
	}
	vote_positions.sort_by_key(|(_orig, pos_in_group)| *pos_in_group);

	Some(BackedCandidate {
		candidate,
		validity_votes: vote_positions
			.into_iter()
			.map(|(pos_in_votes, _pos_in_group)| validity_votes[pos_in_votes].clone())
			.collect(),
		validator_indices,
	})
}

async fn store_available_data(
	sender: &mut impl overseer::CandidateBackingSenderTrait,
	n_validators: u32,
	candidate_hash: CandidateHash,
	available_data: AvailableData,
	expected_erasure_root: Hash,
) -> Result<(), Error> {
	let (tx, rx) = oneshot::channel();
	// Important: the `av-store` subsystem will check if the erasure root of the `available_data`
	// matches `expected_erasure_root` which was provided by the collator in the `CandidateReceipt`.
	// This check is consensus critical and the `backing` subsystem relies on it for ensuring
	// candidate validity.
	sender
		.send_message(AvailabilityStoreMessage::StoreAvailableData {
			candidate_hash,
			n_validators,
			available_data,
			expected_erasure_root,
			tx,
		})
		.await;

	rx.await
		.map_err(Error::StoreAvailableDataChannel)?
		.map_err(Error::StoreAvailableData)
}

// Make a `PoV` available.
//
// This calls the AV store to write the available data to storage. The AV store also checks the
// erasure root matches the `expected_erasure_root`.
// This returns `Err()` on erasure root mismatch or due to any AV store subsystem error.
//
// Otherwise, it returns `Ok(())`.
async fn make_pov_available(
	sender: &mut impl overseer::CandidateBackingSenderTrait,
	n_validators: usize,
	pov: Arc<PoV>,
	candidate_hash: CandidateHash,
	validation_data: PersistedValidationData,
	expected_erasure_root: Hash,
) -> Result<(), Error> {
	store_available_data(
		sender,
		n_validators as u32,
		candidate_hash,
		AvailableData { pov, validation_data },
		expected_erasure_root,
	)
	.await
}

async fn request_pov(
	sender: &mut impl overseer::CandidateBackingSenderTrait,
	relay_parent: Hash,
	from_validator: ValidatorIndex,
	para_id: ParaId,
	candidate_hash: CandidateHash,
	pov_hash: Hash,
) -> Result<Arc<PoV>, Error> {
	let (tx, rx) = oneshot::channel();
	sender
		.send_message(AvailabilityDistributionMessage::FetchPoV {
			relay_parent,
			from_validator,
			para_id,
			candidate_hash,
			pov_hash,
			tx,
		})
		.await;

	let pov = rx.await.map_err(|_| Error::FetchPoV)?;
	Ok(Arc::new(pov))
}

async fn request_candidate_validation(
	sender: &mut impl overseer::CandidateBackingSenderTrait,
	validation_data: PersistedValidationData,
	validation_code: ValidationCode,
	candidate_receipt: CandidateReceipt,
	pov: Arc<PoV>,
	executor_params: ExecutorParams,
) -> Result<ValidationResult, Error> {
	let (tx, rx) = oneshot::channel();

	sender
		.send_message(CandidateValidationMessage::ValidateFromExhaustive {
			validation_data,
			validation_code,
			candidate_receipt,
			pov,
			executor_params,
<<<<<<< HEAD
			PvfExecKind::Backing,
			tx,
		))
=======
			exec_timeout_kind: PvfExecTimeoutKind::Backing,
			response_sender: tx,
		})
>>>>>>> 37bb02ef
		.await;

	match rx.await {
		Ok(Ok(validation_result)) => Ok(validation_result),
		Ok(Err(err)) => Err(Error::ValidationFailed(err)),
		Err(err) => Err(Error::ValidateFromExhaustive(err)),
	}
}

struct BackgroundValidationOutputs {
	candidate: CandidateReceipt,
	commitments: CandidateCommitments,
	persisted_validation_data: PersistedValidationData,
}

type BackgroundValidationResult = Result<BackgroundValidationOutputs, CandidateReceipt>;

struct BackgroundValidationParams<S: overseer::CandidateBackingSenderTrait, F> {
	sender: S,
	tx_command: mpsc::Sender<(Hash, ValidatedCandidateCommand)>,
	candidate: CandidateReceipt,
	relay_parent: Hash,
	persisted_validation_data: PersistedValidationData,
	pov: PoVData,
	n_validators: usize,
	make_command: F,
}

async fn validate_and_make_available(
	params: BackgroundValidationParams<
		impl overseer::CandidateBackingSenderTrait,
		impl Fn(BackgroundValidationResult) -> ValidatedCandidateCommand + Sync,
	>,
) -> Result<(), Error> {
	let BackgroundValidationParams {
		mut sender,
		mut tx_command,
		candidate,
		relay_parent,
		persisted_validation_data,
		pov,
		n_validators,
		make_command,
	} = params;

	let validation_code = {
		let validation_code_hash = candidate.descriptor().validation_code_hash;
		let (tx, rx) = oneshot::channel();
		sender
			.send_message(RuntimeApiMessage::Request(
				relay_parent,
				RuntimeApiRequest::ValidationCodeByHash(validation_code_hash, tx),
			))
			.await;

		let code = rx.await.map_err(Error::RuntimeApiUnavailable)?;
		match code {
			Err(e) => return Err(Error::FetchValidationCode(validation_code_hash, e)),
			Ok(None) => return Err(Error::NoValidationCode(validation_code_hash)),
			Ok(Some(c)) => c,
		}
	};

	let executor_params = match executor_params_at_relay_parent(relay_parent, &mut sender).await {
		Ok(ep) => ep,
		Err(e) => return Err(Error::UtilError(e)),
	};

	let pov = match pov {
		PoVData::Ready(pov) => pov,
		PoVData::FetchFromValidator { from_validator, candidate_hash, pov_hash } =>
			match request_pov(
				&mut sender,
				relay_parent,
				from_validator,
				candidate.descriptor.para_id,
				candidate_hash,
				pov_hash,
			)
			.await
			{
				Err(Error::FetchPoV) => {
					tx_command
						.send((
							relay_parent,
							ValidatedCandidateCommand::AttestNoPoV(candidate.hash()),
						))
						.await
						.map_err(Error::BackgroundValidationMpsc)?;
					return Ok(())
				},
				Err(err) => return Err(err),
				Ok(pov) => pov,
			},
	};

	let v = {
		request_candidate_validation(
			&mut sender,
			persisted_validation_data,
			validation_code,
			candidate.clone(),
			pov.clone(),
			executor_params,
		)
		.await?
	};

	let res = match v {
		ValidationResult::Valid(commitments, validation_data) => {
			gum::debug!(
				target: LOG_TARGET,
				candidate_hash = ?candidate.hash(),
				"Validation successful",
			);

			let erasure_valid = make_pov_available(
				&mut sender,
				n_validators,
				pov.clone(),
				candidate.hash(),
				validation_data.clone(),
				candidate.descriptor.erasure_root,
			)
			.await;

			match erasure_valid {
				Ok(()) => Ok(BackgroundValidationOutputs {
					candidate,
					commitments,
					persisted_validation_data: validation_data,
				}),
				Err(Error::StoreAvailableData(StoreAvailableDataError::InvalidErasureRoot)) => {
					gum::debug!(
						target: LOG_TARGET,
						candidate_hash = ?candidate.hash(),
						actual_commitments = ?commitments,
						"Erasure root doesn't match the announced by the candidate receipt",
					);
					Err(candidate)
				},
				// Bubble up any other error.
				Err(e) => return Err(e),
			}
		},
		ValidationResult::Invalid(InvalidCandidate::CommitmentsHashMismatch) => {
			// If validation produces a new set of commitments, we vote the candidate as invalid.
			gum::warn!(
				target: LOG_TARGET,
				candidate_hash = ?candidate.hash(),
				"Validation yielded different commitments",
			);
			Err(candidate)
		},
		ValidationResult::Invalid(reason) => {
			gum::warn!(
				target: LOG_TARGET,
				candidate_hash = ?candidate.hash(),
				reason = ?reason,
				"Validation yielded an invalid candidate",
			);
			Err(candidate)
		},
	};

	tx_command.send((relay_parent, make_command(res))).await.map_err(Into::into)
}

#[overseer::contextbounds(CandidateBacking, prefix = self::overseer)]
async fn handle_communication<Context>(
	ctx: &mut Context,
	state: &mut State,
	message: CandidateBackingMessage,
	metrics: &Metrics,
) -> Result<(), Error> {
	match message {
		CandidateBackingMessage::Second(_relay_parent, candidate, pvd, pov) => {
			handle_second_message(ctx, state, candidate, pvd, pov, metrics).await?;
		},
		CandidateBackingMessage::Statement(relay_parent, statement) => {
			handle_statement_message(ctx, state, relay_parent, statement, metrics).await?;
		},
		CandidateBackingMessage::GetBackedCandidates(requested_candidates, tx) =>
			handle_get_backed_candidates_message(state, requested_candidates, tx, metrics)?,
		CandidateBackingMessage::CanSecond(request, tx) =>
			handle_can_second_request(ctx, state, request, tx).await,
	}

	Ok(())
}

#[overseer::contextbounds(CandidateBacking, prefix = self::overseer)]
async fn handle_active_leaves_update<Context>(
	ctx: &mut Context,
	update: ActiveLeavesUpdate,
	state: &mut State,
) -> Result<(), Error> {
	enum LeafHasProspectiveParachains {
		Enabled(Result<ProspectiveParachainsMode, ImplicitViewFetchError>),
		Disabled,
	}

	// Activate in implicit view before deactivate, per the docs
	// on ImplicitView, this is more efficient.
	let res = if let Some(leaf) = update.activated {
		// Only activate in implicit view if prospective
		// parachains are enabled.
		let mode = prospective_parachains_mode(ctx.sender(), leaf.hash).await?;

		let leaf_hash = leaf.hash;
		Some((
			leaf,
			match mode {
				ProspectiveParachainsMode::Disabled => LeafHasProspectiveParachains::Disabled,
				ProspectiveParachainsMode::Enabled { .. } => LeafHasProspectiveParachains::Enabled(
					state.implicit_view.activate_leaf(ctx.sender(), leaf_hash).await.map(|_| mode),
				),
			},
		))
	} else {
		None
	};

	for deactivated in update.deactivated {
		state.per_leaf.remove(&deactivated);
		state.implicit_view.deactivate_leaf(deactivated);
	}

	// clean up `per_relay_parent` according to ancestry
	// of leaves. we do this so we can clean up candidates right after
	// as a result.
	//
	// when prospective parachains are disabled, the implicit view is empty,
	// which means we'll clean up everything that's not a leaf - the expected behavior
	// for pre-asynchronous backing.
	{
		let remaining: HashSet<_> = state
			.per_leaf
			.keys()
			.chain(state.implicit_view.all_allowed_relay_parents())
			.collect();

		state.per_relay_parent.retain(|r, _| remaining.contains(&r));
	}

	// clean up `per_candidate` according to which relay-parents
	// are known.
	//
	// when prospective parachains are disabled, we clean up all candidates
	// because we've cleaned up all relay parents. this is correct.
	state
		.per_candidate
		.retain(|_, pc| state.per_relay_parent.contains_key(&pc.relay_parent));

	// Get relay parents which might be fresh but might be known already
	// that are explicit or implicit from the new active leaf.
	let (fresh_relay_parents, leaf_mode) = match res {
		None => return Ok(()),
		Some((leaf, LeafHasProspectiveParachains::Disabled)) => {
			// defensive in this case - for enabled, this manifests as an error.
			if state.per_leaf.contains_key(&leaf.hash) {
				return Ok(())
			}

			state.per_leaf.insert(
				leaf.hash,
				ActiveLeafState {
					prospective_parachains_mode: ProspectiveParachainsMode::Disabled,
					// This is empty because the only allowed relay-parent and depth
					// when prospective parachains are disabled is the leaf hash and 0,
					// respectively. We've just learned about the leaf hash, so we cannot
					// have any candidates seconded with it as a relay-parent yet.
					seconded_at_depth: HashMap::new(),
				},
			);

			(vec![leaf.hash], ProspectiveParachainsMode::Disabled)
		},
		Some((leaf, LeafHasProspectiveParachains::Enabled(Ok(prospective_parachains_mode)))) => {
			let fresh_relay_parents =
				state.implicit_view.known_allowed_relay_parents_under(&leaf.hash, None);

			// At this point, all candidates outside of the implicit view
			// have been cleaned up. For all which remain, which we've seconded,
			// we ask the prospective parachains subsystem where they land in the fragment
			// tree for the given active leaf. This comprises our `seconded_at_depth`.

			let remaining_seconded = state
				.per_candidate
				.iter()
				.filter(|(_, cd)| cd.seconded_locally)
				.map(|(c_hash, cd)| (*c_hash, cd.para_id));

			// one-to-one correspondence to remaining_seconded
			let mut membership_answers = FuturesOrdered::new();

			for (candidate_hash, para_id) in remaining_seconded {
				let (tx, rx) = oneshot::channel();
				membership_answers
					.push_back(rx.map_ok(move |membership| (para_id, candidate_hash, membership)));

				ctx.send_message(ProspectiveParachainsMessage::GetTreeMembership(
					para_id,
					candidate_hash,
					tx,
				))
				.await;
			}

			let mut seconded_at_depth = HashMap::new();
			if let Some(response) = membership_answers.next().await {
				match response {
					Err(oneshot::Canceled) => {
						gum::warn!(
							target: LOG_TARGET,
							"Prospective parachains subsystem unreachable for membership request",
						);
					},
					Ok((para_id, candidate_hash, membership)) => {
						// This request gives membership in all fragment trees. We have some
						// wasted data here, and it can be optimized if it proves
						// relevant to performance.
						if let Some((_, depths)) =
							membership.into_iter().find(|(leaf_hash, _)| leaf_hash == &leaf.hash)
						{
							let para_entry: &mut BTreeMap<usize, CandidateHash> =
								seconded_at_depth.entry(para_id).or_default();
							for depth in depths {
								para_entry.insert(depth, candidate_hash);
							}
						}
					},
				}
			}

			state.per_leaf.insert(
				leaf.hash,
				ActiveLeafState { prospective_parachains_mode, seconded_at_depth },
			);

			let fresh_relay_parent = match fresh_relay_parents {
				Some(f) => f.to_vec(),
				None => {
					gum::warn!(
						target: LOG_TARGET,
						leaf_hash = ?leaf.hash,
						"Implicit view gave no relay-parents"
					);

					vec![leaf.hash]
				},
			};
			(fresh_relay_parent, prospective_parachains_mode)
		},
		Some((leaf, LeafHasProspectiveParachains::Enabled(Err(e)))) => {
			gum::debug!(
				target: LOG_TARGET,
				leaf_hash = ?leaf.hash,
				err = ?e,
				"Failed to load implicit view for leaf."
			);

			return Ok(())
		},
	};

	// add entries in `per_relay_parent`. for all new relay-parents.
	for maybe_new in fresh_relay_parents {
		if state.per_relay_parent.contains_key(&maybe_new) {
			continue
		}

		let mode = match state.per_leaf.get(&maybe_new) {
			None => {
				// If the relay-parent isn't a leaf itself,
				// then it is guaranteed by the prospective parachains
				// subsystem that it is an ancestor of a leaf which
				// has prospective parachains enabled and that the
				// block itself did.
				leaf_mode
			},
			Some(l) => l.prospective_parachains_mode,
		};

		// construct a `PerRelayParent` from the runtime API
		// and insert it.
		let per = construct_per_relay_parent_state(ctx, maybe_new, &state.keystore, mode).await?;

		if let Some(per) = per {
			state.per_relay_parent.insert(maybe_new, per);
		}
	}

	Ok(())
}

/// Load the data necessary to do backing work on top of a relay-parent.
#[overseer::contextbounds(CandidateBacking, prefix = self::overseer)]
async fn construct_per_relay_parent_state<Context>(
	ctx: &mut Context,
	relay_parent: Hash,
	keystore: &KeystorePtr,
	mode: ProspectiveParachainsMode,
) -> Result<Option<PerRelayParentState>, Error> {
	macro_rules! try_runtime_api {
		($x: expr) => {
			match $x {
				Ok(x) => x,
				Err(err) => {
					// Only bubble up fatal errors.
					error::log_error(Err(Into::<runtime::Error>::into(err).into()))?;

					// We can't do candidate validation work if we don't have the
					// requisite runtime API data. But these errors should not take
					// down the node.
					return Ok(None)
				},
			}
		};
	}

	let parent = relay_parent;

	let (session_index, validators, groups, cores) = futures::try_join!(
		request_session_index_for_child(parent, ctx.sender()).await,
		request_validators(parent, ctx.sender()).await,
		request_validator_groups(parent, ctx.sender()).await,
		request_from_runtime(parent, ctx.sender(), |tx| {
			RuntimeApiRequest::AvailabilityCores(tx)
		},)
		.await,
	)
	.map_err(Error::JoinMultiple)?;

	let session_index = try_runtime_api!(session_index);
	let validators: Vec<_> = try_runtime_api!(validators);
	let (validator_groups, group_rotation_info) = try_runtime_api!(groups);
	let cores = try_runtime_api!(cores);
	let minimum_backing_votes =
		try_runtime_api!(request_min_backing_votes(parent, session_index, ctx.sender()).await);

	let signing_context = SigningContext { parent_hash: parent, session_index };
	let validator =
		match Validator::construct(&validators, signing_context.clone(), keystore.clone()) {
			Ok(v) => Some(v),
			Err(util::Error::NotAValidator) => None,
			Err(e) => {
				gum::warn!(
					target: LOG_TARGET,
					err = ?e,
					"Cannot participate in candidate backing",
				);

				return Ok(None)
			},
		};

	let mut groups = HashMap::new();
	let n_cores = cores.len();
	let mut assignment = None;

	for (idx, core) in cores.into_iter().enumerate() {
		let core_para_id = match core {
			CoreState::Scheduled(scheduled) => scheduled.para_id,
			CoreState::Occupied(occupied) =>
				if mode.is_enabled() {
					// Async backing makes it legal to build on top of
					// occupied core.
					occupied.candidate_descriptor.para_id
				} else {
					continue
				},
			CoreState::Free => continue,
		};

		let core_index = CoreIndex(idx as _);
		let group_index = group_rotation_info.group_for_core(core_index, n_cores);
		if let Some(g) = validator_groups.get(group_index.0 as usize) {
			if validator.as_ref().map_or(false, |v| g.contains(&v.index())) {
				assignment = Some(core_para_id);
			}
			groups.insert(core_para_id, g.clone());
		}
	}

	let table_context = TableContext { groups, validators, validator };
	let table_config = TableConfig {
		allow_multiple_seconded: match mode {
			ProspectiveParachainsMode::Enabled { .. } => true,
			ProspectiveParachainsMode::Disabled => false,
		},
	};

	Ok(Some(PerRelayParentState {
		prospective_parachains_mode: mode,
		parent,
		assignment,
		backed: HashSet::new(),
		table: Table::new(table_config),
		table_context,
		issued_statements: HashSet::new(),
		awaiting_validation: HashSet::new(),
		fallbacks: HashMap::new(),
		minimum_backing_votes,
	}))
}

enum SecondingAllowed {
	No,
	Yes(Vec<(Hash, Vec<usize>)>),
}

/// Checks whether a candidate can be seconded based on its hypothetical frontiers in the fragment
/// tree and what we've already seconded in all active leaves.
#[overseer::contextbounds(CandidateBacking, prefix = self::overseer)]
async fn seconding_sanity_check<Context>(
	ctx: &mut Context,
	active_leaves: &HashMap<Hash, ActiveLeafState>,
	implicit_view: &ImplicitView,
	hypothetical_candidate: HypotheticalCandidate,
	backed_in_path_only: bool,
) -> SecondingAllowed {
	let mut membership = Vec::new();
	let mut responses = FuturesOrdered::<BoxFuture<'_, Result<_, oneshot::Canceled>>>::new();

	let candidate_para = hypothetical_candidate.candidate_para();
	let candidate_relay_parent = hypothetical_candidate.relay_parent();
	let candidate_hash = hypothetical_candidate.candidate_hash();

	for (head, leaf_state) in active_leaves {
		if leaf_state.prospective_parachains_mode.is_enabled() {
			// Check that the candidate relay parent is allowed for para, skip the
			// leaf otherwise.
			let allowed_parents_for_para =
				implicit_view.known_allowed_relay_parents_under(head, Some(candidate_para));
			if !allowed_parents_for_para.unwrap_or_default().contains(&candidate_relay_parent) {
				continue
			}

			let (tx, rx) = oneshot::channel();
			ctx.send_message(ProspectiveParachainsMessage::GetHypotheticalFrontier(
				HypotheticalFrontierRequest {
					candidates: vec![hypothetical_candidate.clone()],
					fragment_tree_relay_parent: Some(*head),
					backed_in_path_only,
				},
				tx,
			))
			.await;
			let response = rx.map_ok(move |frontiers| {
				let depths: Vec<usize> = frontiers
					.into_iter()
					.flat_map(|(candidate, memberships)| {
						debug_assert_eq!(candidate.candidate_hash(), candidate_hash);
						memberships.into_iter().flat_map(|(relay_parent, depths)| {
							debug_assert_eq!(relay_parent, *head);
							depths
						})
					})
					.collect();
				(depths, head, leaf_state)
			});
			responses.push_back(response.boxed());
		} else {
			if *head == candidate_relay_parent {
				if leaf_state
					.seconded_at_depth
					.get(&candidate_para)
					.map_or(false, |occupied| occupied.contains_key(&0))
				{
					// The leaf is already occupied.
					return SecondingAllowed::No
				}
				responses.push_back(futures::future::ok((vec![0], head, leaf_state)).boxed());
			}
		}
	}

	if responses.is_empty() {
		return SecondingAllowed::No
	}

	while let Some(response) = responses.next().await {
		match response {
			Err(oneshot::Canceled) => {
				gum::warn!(
					target: LOG_TARGET,
					"Failed to reach prospective parachains subsystem for hypothetical frontiers",
				);

				return SecondingAllowed::No
			},
			Ok((depths, head, leaf_state)) => {
				for depth in &depths {
					if leaf_state
						.seconded_at_depth
						.get(&candidate_para)
						.map_or(false, |occupied| occupied.contains_key(&depth))
					{
						gum::debug!(
							target: LOG_TARGET,
							?candidate_hash,
							depth,
							leaf_hash = ?head,
							"Refusing to second candidate at depth - already occupied."
						);

						return SecondingAllowed::No
					}
				}

				membership.push((*head, depths));
			},
		}
	}

	// At this point we've checked the depths of the candidate against all active
	// leaves.
	SecondingAllowed::Yes(membership)
}

/// Performs seconding sanity check for an advertisement.
#[overseer::contextbounds(CandidateBacking, prefix = self::overseer)]
async fn handle_can_second_request<Context>(
	ctx: &mut Context,
	state: &State,
	request: CanSecondRequest,
	tx: oneshot::Sender<bool>,
) {
	let relay_parent = request.candidate_relay_parent;
	let response = if state
		.per_relay_parent
		.get(&relay_parent)
		.map_or(false, |pr_state| pr_state.prospective_parachains_mode.is_enabled())
	{
		let hypothetical_candidate = HypotheticalCandidate::Incomplete {
			candidate_hash: request.candidate_hash,
			candidate_para: request.candidate_para_id,
			parent_head_data_hash: request.parent_head_data_hash,
			candidate_relay_parent: relay_parent,
		};

		let result = seconding_sanity_check(
			ctx,
			&state.per_leaf,
			&state.implicit_view,
			hypothetical_candidate,
			true,
		)
		.await;

		match result {
			SecondingAllowed::No => false,
			SecondingAllowed::Yes(membership) => {
				// Candidate should be recognized by at least some fragment tree.
				membership.iter().any(|(_, m)| !m.is_empty())
			},
		}
	} else {
		// Relay parent is unknown or async backing is disabled.
		false
	};

	let _ = tx.send(response);
}

#[overseer::contextbounds(CandidateBacking, prefix = self::overseer)]
async fn handle_validated_candidate_command<Context>(
	ctx: &mut Context,
	state: &mut State,
	relay_parent: Hash,
	command: ValidatedCandidateCommand,
	metrics: &Metrics,
) -> Result<(), Error> {
	match state.per_relay_parent.get_mut(&relay_parent) {
		Some(rp_state) => {
			let candidate_hash = command.candidate_hash();
			rp_state.awaiting_validation.remove(&candidate_hash);

			match command {
				ValidatedCandidateCommand::Second(res) => match res {
					Ok(outputs) => {
						let BackgroundValidationOutputs {
							candidate,
							commitments,
							persisted_validation_data,
						} = outputs;

						if rp_state.issued_statements.contains(&candidate_hash) {
							return Ok(())
						}

						let receipt = CommittedCandidateReceipt {
							descriptor: candidate.descriptor.clone(),
							commitments,
						};

						let parent_head_data_hash = persisted_validation_data.parent_head.hash();
						// Note that `GetHypotheticalFrontier` doesn't account for recursion,
						// i.e. candidates can appear at multiple depths in the tree and in fact
						// at all depths, and we don't know what depths a candidate will ultimately
						// occupy because that's dependent on other candidates we haven't yet
						// received.
						//
						// The only way to effectively rule this out is to have candidate receipts
						// directly commit to the parachain block number or some other incrementing
						// counter. That requires a major primitives format upgrade, so for now
						// we just rule out trivial cycles.
						if parent_head_data_hash == receipt.commitments.head_data.hash() {
							return Ok(())
						}
						let hypothetical_candidate = HypotheticalCandidate::Complete {
							candidate_hash,
							receipt: Arc::new(receipt.clone()),
							persisted_validation_data: persisted_validation_data.clone(),
						};
						// sanity check that we're allowed to second the candidate
						// and that it doesn't conflict with other candidates we've
						// seconded.
						let fragment_tree_membership = match seconding_sanity_check(
							ctx,
							&state.per_leaf,
							&state.implicit_view,
							hypothetical_candidate,
							false,
						)
						.await
						{
							SecondingAllowed::No => return Ok(()),
							SecondingAllowed::Yes(membership) => membership,
						};

						let statement =
							StatementWithPVD::Seconded(receipt, persisted_validation_data);

						// If we get an Error::RejectedByProspectiveParachains,
						// then the statement has not been distributed or imported into
						// the table.
						let res = sign_import_and_distribute_statement(
							ctx,
							rp_state,
							&mut state.per_candidate,
							statement,
							state.keystore.clone(),
							metrics,
						)
						.await;

						if let Err(Error::RejectedByProspectiveParachains) = res {
							let candidate_hash = candidate.hash();
							gum::debug!(
								target: LOG_TARGET,
								relay_parent = ?candidate.descriptor().relay_parent,
								?candidate_hash,
								"Attempted to second candidate but was rejected by prospective parachains",
							);

							// Ensure the collator is reported.
							ctx.send_message(CollatorProtocolMessage::Invalid(
								candidate.descriptor().relay_parent,
								candidate,
							))
							.await;

							return Ok(())
						}

						if let Some(stmt) = res? {
							match state.per_candidate.get_mut(&candidate_hash) {
								None => {
									gum::warn!(
										target: LOG_TARGET,
										?candidate_hash,
										"Missing `per_candidate` for seconded candidate.",
									);
								},
								Some(p) => p.seconded_locally = true,
							}

							// update seconded depths in active leaves.
							for (leaf, depths) in fragment_tree_membership {
								let leaf_data = match state.per_leaf.get_mut(&leaf) {
									None => {
										gum::warn!(
											target: LOG_TARGET,
											leaf_hash = ?leaf,
											"Missing `per_leaf` for known active leaf."
										);

										continue
									},
									Some(d) => d,
								};

								let seconded_at_depth = leaf_data
									.seconded_at_depth
									.entry(candidate.descriptor().para_id)
									.or_default();

								for depth in depths {
									seconded_at_depth.insert(depth, candidate_hash);
								}
							}

							rp_state.issued_statements.insert(candidate_hash);

							metrics.on_candidate_seconded();
							ctx.send_message(CollatorProtocolMessage::Seconded(
								rp_state.parent,
								StatementWithPVD::drop_pvd_from_signed(stmt),
							))
							.await;
						}
					},
					Err(candidate) => {
						ctx.send_message(CollatorProtocolMessage::Invalid(
							rp_state.parent,
							candidate,
						))
						.await;
					},
				},
				ValidatedCandidateCommand::Attest(res) => {
					// We are done - avoid new validation spawns:
					rp_state.fallbacks.remove(&candidate_hash);
					// sanity check.
					if !rp_state.issued_statements.contains(&candidate_hash) {
						if res.is_ok() {
							let statement = StatementWithPVD::Valid(candidate_hash);

							sign_import_and_distribute_statement(
								ctx,
								rp_state,
								&mut state.per_candidate,
								statement,
								state.keystore.clone(),
								metrics,
							)
							.await?;
						}
						rp_state.issued_statements.insert(candidate_hash);
					}
				},
				ValidatedCandidateCommand::AttestNoPoV(candidate_hash) => {
					if let Some(attesting) = rp_state.fallbacks.get_mut(&candidate_hash) {
						if let Some(index) = attesting.backing.pop() {
							attesting.from_validator = index;
							let attesting = attesting.clone();

							// The candidate state should be available because we've
							// validated it before, the relay-parent is still around,
							// and candidates are pruned on the basis of relay-parents.
							//
							// If it's not, then no point in validating it anyway.
							if let Some(pvd) = state
								.per_candidate
								.get(&candidate_hash)
								.map(|pc| pc.persisted_validation_data.clone())
							{
								kick_off_validation_work(
									ctx,
									rp_state,
									pvd,
									&state.background_validation_tx,
									attesting,
								)
								.await?;
							}
						}
					} else {
						gum::warn!(
							target: LOG_TARGET,
							"AttestNoPoV was triggered without fallback being available."
						);
						debug_assert!(false);
					}
				},
			}
		},
		None => {
			// simple race condition; can be ignored = this relay-parent
			// is no longer relevant.
		},
	}

	Ok(())
}

fn sign_statement(
	rp_state: &PerRelayParentState,
	statement: StatementWithPVD,
	keystore: KeystorePtr,
	metrics: &Metrics,
) -> Option<SignedFullStatementWithPVD> {
	let signed = rp_state
		.table_context
		.validator
		.as_ref()?
		.sign(keystore, statement)
		.ok()
		.flatten()?;
	metrics.on_statement_signed();
	Some(signed)
}

/// Import a statement into the statement table and return the summary of the import.
///
/// This will fail with `Error::RejectedByProspectiveParachains` if the message type
/// is seconded, the candidate is fresh,
/// and any of the following are true:
/// 1. There is no `PersistedValidationData` attached.
/// 2. Prospective parachains are enabled for the relay parent and the prospective parachains
///    subsystem returned an empty `FragmentTreeMembership` i.e. did not recognize the candidate as
///    being applicable to any of the active leaves.
#[overseer::contextbounds(CandidateBacking, prefix = self::overseer)]
async fn import_statement<Context>(
	ctx: &mut Context,
	rp_state: &mut PerRelayParentState,
	per_candidate: &mut HashMap<CandidateHash, PerCandidateState>,
	statement: &SignedFullStatementWithPVD,
) -> Result<Option<TableSummary>, Error> {
	gum::debug!(
		target: LOG_TARGET,
		statement = ?statement.payload().to_compact(),
		validator_index = statement.validator_index().0,
		"Importing statement",
	);

	let candidate_hash = statement.payload().candidate_hash();

	// If this is a new candidate (statement is 'seconded' and candidate is unknown),
	// we need to create an entry in the `PerCandidateState` map.
	//
	// If the relay parent supports prospective parachains, we also need
	// to inform the prospective parachains subsystem of the seconded candidate.
	// If `ProspectiveParachainsMessage::Second` fails, then we return
	// Error::RejectedByProspectiveParachains.
	//
	// Persisted Validation Data should be available - it may already be available
	// if this is a candidate we are seconding.
	//
	// We should also not accept any candidates which have no valid depths under any of
	// our active leaves.
	if let StatementWithPVD::Seconded(candidate, pvd) = statement.payload() {
		if !per_candidate.contains_key(&candidate_hash) {
			if rp_state.prospective_parachains_mode.is_enabled() {
				let (tx, rx) = oneshot::channel();
				ctx.send_message(ProspectiveParachainsMessage::IntroduceCandidate(
					IntroduceCandidateRequest {
						candidate_para: candidate.descriptor().para_id,
						candidate_receipt: candidate.clone(),
						persisted_validation_data: pvd.clone(),
					},
					tx,
				))
				.await;

				match rx.await {
					Err(oneshot::Canceled) => {
						gum::warn!(
							target: LOG_TARGET,
							"Could not reach the Prospective Parachains subsystem."
						);

						return Err(Error::RejectedByProspectiveParachains)
					},
					Ok(membership) =>
						if membership.is_empty() {
							return Err(Error::RejectedByProspectiveParachains)
						},
				}

				ctx.send_message(ProspectiveParachainsMessage::CandidateSeconded(
					candidate.descriptor().para_id,
					candidate_hash,
				))
				.await;
			}

			// Only save the candidate if it was approved by prospective parachains.
			per_candidate.insert(
				candidate_hash,
				PerCandidateState {
					persisted_validation_data: pvd.clone(),
					// This is set after importing when seconding locally.
					seconded_locally: false,
					para_id: candidate.descriptor().para_id,
					relay_parent: candidate.descriptor().relay_parent,
				},
			);
		}
	}

	let stmt = primitive_statement_to_table(statement);

	Ok(rp_state.table.import_statement(&rp_state.table_context, stmt))
}

/// Handles a summary received from [`import_statement`] and dispatches `Backed` notifications and
/// misbehaviors as a result of importing a statement.
#[overseer::contextbounds(CandidateBacking, prefix = self::overseer)]
async fn post_import_statement_actions<Context>(
	ctx: &mut Context,
	rp_state: &mut PerRelayParentState,
	summary: Option<&TableSummary>,
) {
	if let Some(attested) = summary.as_ref().and_then(|s| {
		rp_state.table.attested_candidate(
			&s.candidate,
			&rp_state.table_context,
			rp_state.minimum_backing_votes,
		)
	}) {
		let candidate_hash = attested.candidate.hash();

		// `HashSet::insert` returns true if the thing wasn't in there already.
		if rp_state.backed.insert(candidate_hash) {
			if let Some(backed) = table_attested_to_backed(attested, &rp_state.table_context) {
				let para_id = backed.candidate.descriptor.para_id;
				gum::debug!(
					target: LOG_TARGET,
					candidate_hash = ?candidate_hash,
					relay_parent = ?rp_state.parent,
					%para_id,
					"Candidate backed",
				);

				if rp_state.prospective_parachains_mode.is_enabled() {
					// Inform the prospective parachains subsystem
					// that the candidate is now backed.
					ctx.send_message(ProspectiveParachainsMessage::CandidateBacked(
						para_id,
						candidate_hash,
					))
					.await;
					// Backed candidate potentially unblocks new advertisements,
					// notify collator protocol.
					ctx.send_message(CollatorProtocolMessage::Backed {
						para_id,
						para_head: backed.candidate.descriptor.para_head,
					})
					.await;
					// Notify statement distribution of backed candidate.
					ctx.send_message(StatementDistributionMessage::Backed(candidate_hash)).await;
				} else {
					// The provisioner waits on candidate-backing, which means
					// that we need to send unbounded messages to avoid cycles.
					//
					// Backed candidates are bounded by the number of validators,
					// parachains, and the block production rate of the relay chain.
					let message = ProvisionerMessage::ProvisionableData(
						rp_state.parent,
						ProvisionableData::BackedCandidate(backed.receipt()),
					);
					ctx.send_unbounded_message(message);
				}
			}
		}
	}

	issue_new_misbehaviors(ctx, rp_state.parent, &mut rp_state.table);
}

/// Check if there have happened any new misbehaviors and issue necessary messages.
#[overseer::contextbounds(CandidateBacking, prefix = self::overseer)]
fn issue_new_misbehaviors<Context>(
	ctx: &mut Context,
	relay_parent: Hash,
	table: &mut Table<TableContext>,
) {
	// collect the misbehaviors to avoid double mutable self borrow issues
	let misbehaviors: Vec<_> = table.drain_misbehaviors().collect();
	for (validator_id, report) in misbehaviors {
		// The provisioner waits on candidate-backing, which means
		// that we need to send unbounded messages to avoid cycles.
		//
		// Misbehaviors are bounded by the number of validators and
		// the block production protocol.
		ctx.send_unbounded_message(ProvisionerMessage::ProvisionableData(
			relay_parent,
			ProvisionableData::MisbehaviorReport(relay_parent, validator_id, report),
		));
	}
}

/// Sign, import, and distribute a statement.
#[overseer::contextbounds(CandidateBacking, prefix = self::overseer)]
async fn sign_import_and_distribute_statement<Context>(
	ctx: &mut Context,
	rp_state: &mut PerRelayParentState,
	per_candidate: &mut HashMap<CandidateHash, PerCandidateState>,
	statement: StatementWithPVD,
	keystore: KeystorePtr,
	metrics: &Metrics,
) -> Result<Option<SignedFullStatementWithPVD>, Error> {
	if let Some(signed_statement) = sign_statement(&*rp_state, statement, keystore, metrics) {
		let summary = import_statement(ctx, rp_state, per_candidate, &signed_statement).await?;

		// `Share` must always be sent before `Backed`. We send the latter in
		// `post_import_statement_action` below.
		let smsg = StatementDistributionMessage::Share(rp_state.parent, signed_statement.clone());
		ctx.send_unbounded_message(smsg);

		post_import_statement_actions(ctx, rp_state, summary.as_ref()).await;

		Ok(Some(signed_statement))
	} else {
		Ok(None)
	}
}

#[overseer::contextbounds(CandidateBacking, prefix = self::overseer)]
async fn background_validate_and_make_available<Context>(
	ctx: &mut Context,
	rp_state: &mut PerRelayParentState,
	params: BackgroundValidationParams<
		impl overseer::CandidateBackingSenderTrait,
		impl Fn(BackgroundValidationResult) -> ValidatedCandidateCommand + Send + 'static + Sync,
	>,
) -> Result<(), Error> {
	let candidate_hash = params.candidate.hash();
	if rp_state.awaiting_validation.insert(candidate_hash) {
		// spawn background task.
		let bg = async move {
			if let Err(e) = validate_and_make_available(params).await {
				if let Error::BackgroundValidationMpsc(error) = e {
					gum::debug!(
						target: LOG_TARGET,
						?error,
						"Mpsc background validation mpsc died during validation- leaf no longer active?"
					);
				} else {
					gum::error!(
						target: LOG_TARGET,
						"Failed to validate and make available: {:?}",
						e
					);
				}
			}
		};

		ctx.spawn("backing-validation", bg.boxed())
			.map_err(|_| Error::FailedToSpawnBackgroundTask)?;
	}

	Ok(())
}

/// Kick off validation work and distribute the result as a signed statement.
#[overseer::contextbounds(CandidateBacking, prefix = self::overseer)]
async fn kick_off_validation_work<Context>(
	ctx: &mut Context,
	rp_state: &mut PerRelayParentState,
	persisted_validation_data: PersistedValidationData,
	background_validation_tx: &mpsc::Sender<(Hash, ValidatedCandidateCommand)>,
	attesting: AttestingData,
) -> Result<(), Error> {
	let candidate_hash = attesting.candidate.hash();
	if rp_state.issued_statements.contains(&candidate_hash) {
		return Ok(())
	}

	gum::debug!(
		target: LOG_TARGET,
		candidate_hash = ?candidate_hash,
		candidate_receipt = ?attesting.candidate,
		"Kicking off validation",
	);

	let bg_sender = ctx.sender().clone();
	let pov = PoVData::FetchFromValidator {
		from_validator: attesting.from_validator,
		candidate_hash,
		pov_hash: attesting.pov_hash,
	};

	background_validate_and_make_available(
		ctx,
		rp_state,
		BackgroundValidationParams {
			sender: bg_sender,
			tx_command: background_validation_tx.clone(),
			candidate: attesting.candidate,
			relay_parent: rp_state.parent,
			persisted_validation_data,
			pov,
			n_validators: rp_state.table_context.validators.len(),
			make_command: ValidatedCandidateCommand::Attest,
		},
	)
	.await
}

/// Import the statement and kick off validation work if it is a part of our assignment.
#[overseer::contextbounds(CandidateBacking, prefix = self::overseer)]
async fn maybe_validate_and_import<Context>(
	ctx: &mut Context,
	state: &mut State,
	relay_parent: Hash,
	statement: SignedFullStatementWithPVD,
) -> Result<(), Error> {
	let rp_state = match state.per_relay_parent.get_mut(&relay_parent) {
		Some(r) => r,
		None => {
			gum::trace!(
				target: LOG_TARGET,
				?relay_parent,
				"Received statement for unknown relay-parent"
			);

			return Ok(())
		},
	};

	let res = import_statement(ctx, rp_state, &mut state.per_candidate, &statement).await;

	// if we get an Error::RejectedByProspectiveParachains,
	// we will do nothing.
	if let Err(Error::RejectedByProspectiveParachains) = res {
		gum::debug!(
			target: LOG_TARGET,
			?relay_parent,
			"Statement rejected by prospective parachains."
		);

		return Ok(())
	}

	let summary = res?;
	post_import_statement_actions(ctx, rp_state, summary.as_ref()).await;

	if let Some(summary) = summary {
		// import_statement already takes care of communicating with the
		// prospective parachains subsystem. At this point, the candidate
		// has already been accepted into the fragment trees.

		let candidate_hash = summary.candidate;

		if Some(summary.group_id) != rp_state.assignment {
			return Ok(())
		}
		let attesting = match statement.payload() {
			StatementWithPVD::Seconded(receipt, _) => {
				let attesting = AttestingData {
					candidate: rp_state
						.table
						.get_candidate(&candidate_hash)
						.ok_or(Error::CandidateNotFound)?
						.to_plain(),
					pov_hash: receipt.descriptor.pov_hash,
					from_validator: statement.validator_index(),
					backing: Vec::new(),
				};
				rp_state.fallbacks.insert(summary.candidate, attesting.clone());
				attesting
			},
			StatementWithPVD::Valid(candidate_hash) => {
				if let Some(attesting) = rp_state.fallbacks.get_mut(candidate_hash) {
					let our_index = rp_state.table_context.validator.as_ref().map(|v| v.index());
					if our_index == Some(statement.validator_index()) {
						return Ok(())
					}

					if rp_state.awaiting_validation.contains(candidate_hash) {
						// Job already running:
						attesting.backing.push(statement.validator_index());
						return Ok(())
					} else {
						// No job, so start another with current validator:
						attesting.from_validator = statement.validator_index();
						attesting.clone()
					}
				} else {
					return Ok(())
				}
			},
		};

		// After `import_statement` succeeds, the candidate entry is guaranteed
		// to exist.
		if let Some(pvd) = state
			.per_candidate
			.get(&candidate_hash)
			.map(|pc| pc.persisted_validation_data.clone())
		{
			kick_off_validation_work(
				ctx,
				rp_state,
				pvd,
				&state.background_validation_tx,
				attesting,
			)
			.await?;
		}
	}
	Ok(())
}

/// Kick off background validation with intent to second.
#[overseer::contextbounds(CandidateBacking, prefix = self::overseer)]
async fn validate_and_second<Context>(
	ctx: &mut Context,
	rp_state: &mut PerRelayParentState,
	persisted_validation_data: PersistedValidationData,
	candidate: &CandidateReceipt,
	pov: Arc<PoV>,
	background_validation_tx: &mpsc::Sender<(Hash, ValidatedCandidateCommand)>,
) -> Result<(), Error> {
	let candidate_hash = candidate.hash();

	gum::debug!(
		target: LOG_TARGET,
		candidate_hash = ?candidate_hash,
		candidate_receipt = ?candidate,
		"Validate and second candidate",
	);

	let bg_sender = ctx.sender().clone();
	background_validate_and_make_available(
		ctx,
		rp_state,
		BackgroundValidationParams {
			sender: bg_sender,
			tx_command: background_validation_tx.clone(),
			candidate: candidate.clone(),
			relay_parent: rp_state.parent,
			persisted_validation_data,
			pov: PoVData::Ready(pov),
			n_validators: rp_state.table_context.validators.len(),
			make_command: ValidatedCandidateCommand::Second,
		},
	)
	.await?;

	Ok(())
}

#[overseer::contextbounds(CandidateBacking, prefix = self::overseer)]
async fn handle_second_message<Context>(
	ctx: &mut Context,
	state: &mut State,
	candidate: CandidateReceipt,
	persisted_validation_data: PersistedValidationData,
	pov: PoV,
	metrics: &Metrics,
) -> Result<(), Error> {
	let _timer = metrics.time_process_second();

	let candidate_hash = candidate.hash();
	let relay_parent = candidate.descriptor().relay_parent;

	if candidate.descriptor().persisted_validation_data_hash != persisted_validation_data.hash() {
		gum::warn!(
			target: LOG_TARGET,
			?candidate_hash,
			"Candidate backing was asked to second candidate with wrong PVD",
		);

		return Ok(())
	}

	let rp_state = match state.per_relay_parent.get_mut(&relay_parent) {
		None => {
			gum::trace!(
				target: LOG_TARGET,
				?relay_parent,
				?candidate_hash,
				"We were asked to second a candidate outside of our view."
			);

			return Ok(())
		},
		Some(r) => r,
	};

	// Sanity check that candidate is from our assignment.
	if Some(candidate.descriptor().para_id) != rp_state.assignment {
		gum::debug!(
			target: LOG_TARGET,
			our_assignment = ?rp_state.assignment,
			collation = ?candidate.descriptor().para_id,
			"Subsystem asked to second for para outside of our assignment",
		);

		return Ok(())
	}

	// If the message is a `CandidateBackingMessage::Second`, sign and dispatch a
	// Seconded statement only if we have not signed a Valid statement for the requested candidate.
	//
	// The actual logic of issuing the signed statement checks that this isn't
	// conflicting with other seconded candidates. Not doing that check here
	// gives other subsystems the ability to get us to execute arbitrary candidates,
	// but no more.
	if !rp_state.issued_statements.contains(&candidate_hash) {
		let pov = Arc::new(pov);

		validate_and_second(
			ctx,
			rp_state,
			persisted_validation_data,
			&candidate,
			pov,
			&state.background_validation_tx,
		)
		.await?;
	}

	Ok(())
}

#[overseer::contextbounds(CandidateBacking, prefix = self::overseer)]
async fn handle_statement_message<Context>(
	ctx: &mut Context,
	state: &mut State,
	relay_parent: Hash,
	statement: SignedFullStatementWithPVD,
	metrics: &Metrics,
) -> Result<(), Error> {
	let _timer = metrics.time_process_statement();

	match maybe_validate_and_import(ctx, state, relay_parent, statement).await {
		Err(Error::ValidationFailed(_)) => Ok(()),
		Err(e) => Err(e),
		Ok(()) => Ok(()),
	}
}

fn handle_get_backed_candidates_message(
	state: &State,
	requested_candidates: Vec<(CandidateHash, Hash)>,
	tx: oneshot::Sender<Vec<BackedCandidate>>,
	metrics: &Metrics,
) -> Result<(), Error> {
	let _timer = metrics.time_get_backed_candidates();

	let backed = requested_candidates
		.into_iter()
		.filter_map(|(candidate_hash, relay_parent)| {
			let rp_state = match state.per_relay_parent.get(&relay_parent) {
				Some(rp_state) => rp_state,
				None => {
					gum::debug!(
						target: LOG_TARGET,
						?relay_parent,
						?candidate_hash,
						"Requested candidate's relay parent is out of view",
					);
					return None
				},
			};
			rp_state
				.table
				.attested_candidate(
					&candidate_hash,
					&rp_state.table_context,
					rp_state.minimum_backing_votes,
				)
				.and_then(|attested| table_attested_to_backed(attested, &rp_state.table_context))
		})
		.collect();

	tx.send(backed).map_err(|data| Error::Send(data))?;
	Ok(())
}<|MERGE_RESOLUTION|>--- conflicted
+++ resolved
@@ -566,15 +566,9 @@
 			candidate_receipt,
 			pov,
 			executor_params,
-<<<<<<< HEAD
-			PvfExecKind::Backing,
-			tx,
-		))
-=======
-			exec_timeout_kind: PvfExecTimeoutKind::Backing,
+			exec_kind: PvfExecKind::Backing,
 			response_sender: tx,
 		})
->>>>>>> 37bb02ef
 		.await;
 
 	match rx.await {
