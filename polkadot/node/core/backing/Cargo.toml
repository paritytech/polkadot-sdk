--- conflicted
+++ resolved
@@ -10,30 +10,17 @@
 workspace = true
 
 [dependencies]
-<<<<<<< HEAD
-futures = "0.3.30"
-sp-keystore = { path = "../../../../substrate/primitives/keystore" }
-polkadot-primitives = { path = "../../../primitives" }
-polkadot-node-primitives = { path = "../../primitives" }
-polkadot-parachain-primitives = { path = "../../../parachain" }
-polkadot-node-subsystem = { path = "../../subsystem" }
-polkadot-node-subsystem-util = { path = "../../subsystem-util" }
-polkadot-erasure-coding = { path = "../../../erasure-coding" }
-polkadot-statement-table = { path = "../../../statement-table" }
-bitvec = { version = "1.0.0", default-features = false, features = ["alloc"] }
-gum = { package = "tracing-gum", path = "../../gum" }
-=======
 futures = { workspace = true }
 sp-keystore = { workspace = true, default-features = true }
 polkadot-primitives = { workspace = true, default-features = true }
 polkadot-node-primitives = { workspace = true, default-features = true }
+polkadot-parachain-primitives = { workspace = true, default-features = true }
 polkadot-node-subsystem = { workspace = true, default-features = true }
 polkadot-node-subsystem-util = { workspace = true, default-features = true }
 polkadot-erasure-coding = { workspace = true, default-features = true }
 polkadot-statement-table = { workspace = true, default-features = true }
 bitvec = { features = ["alloc"], workspace = true }
 gum = { workspace = true, default-features = true }
->>>>>>> ad9804f7
 thiserror = { workspace = true }
 fatality = { workspace = true }
 schnellru = { workspace = true }
