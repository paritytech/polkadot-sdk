[package]
name = "polkadot-node-core-backing"
version = "7.0.0"
authors.workspace = true
edition.workspace = true
license.workspace = true
description = "The Candidate Backing Subsystem. Tracks parachain candidates that can be backed, as well as the issuance of statements about candidates."
homepage.workspace = true
repository.workspace = true

[lints]
workspace = true

[dependencies]
bitvec = { features = ["alloc"], workspace = true }
fatality = { workspace = true }
futures = { workspace = true }
<<<<<<< HEAD
sp-keystore = { workspace = true, default-features = true }
sp-tracing = { workspace = true, default-features = true }
polkadot-primitives = { workspace = true, default-features = true }
=======
gum = { workspace = true, default-features = true }
polkadot-erasure-coding = { workspace = true, default-features = true }
>>>>>>> ca781792
polkadot-node-primitives = { workspace = true, default-features = true }
polkadot-node-subsystem = { workspace = true, default-features = true }
polkadot-node-subsystem-util = { workspace = true, default-features = true }
polkadot-parachain-primitives = { workspace = true, default-features = true }
polkadot-primitives = { workspace = true, default-features = true }
polkadot-statement-table = { workspace = true, default-features = true }
<<<<<<< HEAD
bitvec = { features = ["alloc"], workspace = true }
thiserror = { workspace = true }
fatality = { workspace = true }
=======
>>>>>>> ca781792
schnellru = { workspace = true }
sp-keystore = { workspace = true, default-features = true }
thiserror = { workspace = true }

[dev-dependencies]
<<<<<<< HEAD
sp-core = { workspace = true, default-features = true }
sp-application-crypto = { workspace = true, default-features = true }
sp-keyring = { workspace = true, default-features = true }
sc-keystore = { workspace = true, default-features = true }
futures = { features = ["thread-pool"], workspace = true }
=======
>>>>>>> ca781792
assert_matches = { workspace = true }
futures = { features = ["thread-pool"], workspace = true }
polkadot-node-subsystem-test-helpers = { workspace = true }
polkadot-primitives = { workspace = true, features = ["test"] }
polkadot-primitives-test-helpers = { workspace = true }
rstest = { workspace = true }
sc-keystore = { workspace = true, default-features = true }
sp-application-crypto = { workspace = true, default-features = true }
sp-core = { workspace = true, default-features = true }
sp-keyring = { workspace = true, default-features = true }
sp-tracing = { workspace = true, default-features = true }<|MERGE_RESOLUTION|>--- conflicted
+++ resolved
@@ -15,39 +15,18 @@
 bitvec = { features = ["alloc"], workspace = true }
 fatality = { workspace = true }
 futures = { workspace = true }
-<<<<<<< HEAD
-sp-keystore = { workspace = true, default-features = true }
-sp-tracing = { workspace = true, default-features = true }
-polkadot-primitives = { workspace = true, default-features = true }
-=======
-gum = { workspace = true, default-features = true }
 polkadot-erasure-coding = { workspace = true, default-features = true }
->>>>>>> ca781792
 polkadot-node-primitives = { workspace = true, default-features = true }
 polkadot-node-subsystem = { workspace = true, default-features = true }
 polkadot-node-subsystem-util = { workspace = true, default-features = true }
 polkadot-parachain-primitives = { workspace = true, default-features = true }
 polkadot-primitives = { workspace = true, default-features = true }
 polkadot-statement-table = { workspace = true, default-features = true }
-<<<<<<< HEAD
-bitvec = { features = ["alloc"], workspace = true }
-thiserror = { workspace = true }
-fatality = { workspace = true }
-=======
->>>>>>> ca781792
 schnellru = { workspace = true }
 sp-keystore = { workspace = true, default-features = true }
 thiserror = { workspace = true }
 
 [dev-dependencies]
-<<<<<<< HEAD
-sp-core = { workspace = true, default-features = true }
-sp-application-crypto = { workspace = true, default-features = true }
-sp-keyring = { workspace = true, default-features = true }
-sc-keystore = { workspace = true, default-features = true }
-futures = { features = ["thread-pool"], workspace = true }
-=======
->>>>>>> ca781792
 assert_matches = { workspace = true }
 futures = { features = ["thread-pool"], workspace = true }
 polkadot-node-subsystem-test-helpers = { workspace = true }
