// Copyright (C) Parity Technologies (UK) Ltd.
// This file is part of Polkadot.

// Polkadot is free software: you can redistribute it and/or modify
// it under the terms of the GNU General Public License as published by
// the Free Software Foundation, either version 3 of the License, or
// (at your option) any later version.

// Polkadot is distributed in the hope that it will be useful,
// but WITHOUT ANY WARRANTY; without even the implied warranty of
// MERCHANTABILITY or FITNESS FOR A PARTICULAR PURPOSE.  See the
// GNU General Public License for more details.

// You should have received a copy of the GNU General Public License
// along with Polkadot.  If not, see <http://www.gnu.org/licenses/>.

//! Polkadot service. Specialized wrapper over substrate service.

#![deny(unused_results)]

pub mod benchmarking;
pub mod chain_spec;
mod fake_runtime_api;
mod grandpa_support;
mod parachains_db;
mod relay_chain_selection;

#[cfg(feature = "full-node")]
pub mod overseer;
#[cfg(feature = "full-node")]
pub mod workers;

#[cfg(feature = "full-node")]
pub use self::overseer::{
	CollatorOverseerGen, ExtendedOverseerGenArgs, OverseerGen, OverseerGenArgs,
	ValidatorOverseerGen,
};

#[cfg(test)]
mod tests;

#[cfg(feature = "full-node")]
use {
	gum::info,
	polkadot_node_core_approval_voting::{
		self as approval_voting_subsystem, Config as ApprovalVotingConfig,
	},
	polkadot_node_core_av_store::Config as AvailabilityConfig,
	polkadot_node_core_av_store::Error as AvailabilityError,
	polkadot_node_core_candidate_validation::Config as CandidateValidationConfig,
	polkadot_node_core_chain_selection::{
		self as chain_selection_subsystem, Config as ChainSelectionConfig,
	},
	polkadot_node_core_dispute_coordinator::Config as DisputeCoordinatorConfig,
	polkadot_node_network_protocol::{
		peer_set::{PeerSet, PeerSetProtocolNames},
		request_response::ReqProtocolNames,
	},
	sc_client_api::BlockBackend,
	sc_consensus_grandpa::{self, FinalityProofProvider as GrandpaFinalityProofProvider},
	sc_transaction_pool_api::OffchainTransactionPoolFactory,
	sp_core::traits::SpawnNamed,
};

use polkadot_node_subsystem_util::database::Database;

#[cfg(feature = "full-node")]
pub use {
	polkadot_overseer::{Handle, Overseer, OverseerConnector, OverseerHandle},
	polkadot_primitives::runtime_api::ParachainHost,
	relay_chain_selection::SelectRelayChain,
	sc_client_api::AuxStore,
	sp_authority_discovery::AuthorityDiscoveryApi,
	sp_blockchain::{HeaderBackend, HeaderMetadata},
	sp_consensus_babe::BabeApi,
};

#[cfg(feature = "full-node")]
use polkadot_node_subsystem::jaeger;

use std::{collections::HashMap, path::PathBuf, sync::Arc, time::Duration};

use prometheus_endpoint::Registry;
#[cfg(feature = "full-node")]
use sc_service::KeystoreContainer;
use sc_service::RpcHandlers;
use sc_telemetry::TelemetryWorker;
#[cfg(feature = "full-node")]
use sc_telemetry::{Telemetry, TelemetryWorkerHandle};

use beefy_primitives::ecdsa_crypto;
pub use chain_spec::{GenericChainSpec, RococoChainSpec, WestendChainSpec};
use frame_benchmarking_cli::SUBSTRATE_REFERENCE_HARDWARE;
use mmr_gadget::MmrGadget;
use polkadot_node_subsystem_types::DefaultSubsystemClient;
pub use polkadot_primitives::{Block, BlockId, BlockNumber, CollatorPair, Hash, Id as ParaId};
pub use sc_client_api::{Backend, CallExecutor};
pub use sc_consensus::{BlockImport, LongestChain};
pub use sc_executor::NativeExecutionDispatch;
use sc_executor::{HeapAllocStrategy, WasmExecutor, DEFAULT_HEAP_ALLOC_STRATEGY};
pub use sc_service::{
	config::{DatabaseSource, PrometheusConfig},
	ChainSpec, Configuration, Error as SubstrateServiceError, PruningMode, Role, TFullBackend,
	TFullCallExecutor, TFullClient, TaskManager, TransactionPoolOptions,
};
pub use sp_api::{ApiRef, ConstructRuntimeApi, Core as CoreApi, ProvideRuntimeApi};
pub use sp_consensus::{Proposal, SelectChain};
pub use sp_runtime::{
	generic,
	traits::{self as runtime_traits, BlakeTwo256, Block as BlockT, Header as HeaderT, NumberFor},
};

#[cfg(feature = "rococo-native")]
pub use {rococo_runtime, rococo_runtime_constants};
#[cfg(feature = "westend-native")]
pub use {westend_runtime, westend_runtime_constants};

pub use fake_runtime_api::{GetLastTimestamp, RuntimeApi};

#[cfg(feature = "full-node")]
pub type FullBackend = sc_service::TFullBackend<Block>;

#[cfg(feature = "full-node")]
pub type FullClient = sc_service::TFullClient<
	Block,
	RuntimeApi,
	WasmExecutor<(sp_io::SubstrateHostFunctions, frame_benchmarking::benchmarking::HostFunctions)>,
>;

/// The minimum period of blocks on which justifications will be
/// imported and generated.
const GRANDPA_JUSTIFICATION_PERIOD: u32 = 512;

/// Provides the header and block number for a hash.
///
/// Decouples `sc_client_api::Backend` and `sp_blockchain::HeaderBackend`.
pub trait HeaderProvider<Block, Error = sp_blockchain::Error>: Send + Sync + 'static
where
	Block: BlockT,
	Error: std::fmt::Debug + Send + Sync + 'static,
{
	/// Obtain the header for a hash.
	fn header(
		&self,
		hash: <Block as BlockT>::Hash,
	) -> Result<Option<<Block as BlockT>::Header>, Error>;
	/// Obtain the block number for a hash.
	fn number(
		&self,
		hash: <Block as BlockT>::Hash,
	) -> Result<Option<<<Block as BlockT>::Header as HeaderT>::Number>, Error>;
}

impl<Block, T> HeaderProvider<Block> for T
where
	Block: BlockT,
	T: sp_blockchain::HeaderBackend<Block> + 'static,
{
	fn header(
		&self,
		hash: Block::Hash,
	) -> sp_blockchain::Result<Option<<Block as BlockT>::Header>> {
		<Self as sp_blockchain::HeaderBackend<Block>>::header(self, hash)
	}
	fn number(
		&self,
		hash: Block::Hash,
	) -> sp_blockchain::Result<Option<<<Block as BlockT>::Header as HeaderT>::Number>> {
		<Self as sp_blockchain::HeaderBackend<Block>>::number(self, hash)
	}
}

/// Decoupling the provider.
///
/// Mandated since `trait HeaderProvider` can only be
/// implemented once for a generic `T`.
pub trait HeaderProviderProvider<Block>: Send + Sync + 'static
where
	Block: BlockT,
{
	type Provider: HeaderProvider<Block> + 'static;

	fn header_provider(&self) -> &Self::Provider;
}

impl<Block, T> HeaderProviderProvider<Block> for T
where
	Block: BlockT,
	T: sc_client_api::Backend<Block> + 'static,
{
	type Provider = <T as sc_client_api::Backend<Block>>::Blockchain;

	fn header_provider(&self) -> &Self::Provider {
		self.blockchain()
	}
}

#[derive(thiserror::Error, Debug)]
pub enum Error {
	#[error(transparent)]
	Io(#[from] std::io::Error),

	#[error(transparent)]
	AddrFormatInvalid(#[from] std::net::AddrParseError),

	#[error(transparent)]
	Sub(#[from] SubstrateServiceError),

	#[error(transparent)]
	Blockchain(#[from] sp_blockchain::Error),

	#[error(transparent)]
	Consensus(#[from] sp_consensus::Error),

	#[error("Failed to create an overseer")]
	Overseer(#[from] polkadot_overseer::SubsystemError),

	#[error(transparent)]
	Prometheus(#[from] prometheus_endpoint::PrometheusError),

	#[error(transparent)]
	Telemetry(#[from] sc_telemetry::Error),

	#[error(transparent)]
	Jaeger(#[from] polkadot_node_subsystem::jaeger::JaegerError),

	#[cfg(feature = "full-node")]
	#[error(transparent)]
	Availability(#[from] AvailabilityError),

	#[error("Authorities require the real overseer implementation")]
	AuthoritiesRequireRealOverseer,

	#[cfg(feature = "full-node")]
	#[error("Creating a custom database is required for validators")]
	DatabasePathRequired,

	#[cfg(feature = "full-node")]
	#[error("Expected at least one of polkadot, kusama, westend or rococo runtime feature")]
	NoRuntime,

	#[cfg(feature = "full-node")]
	#[error("Worker binaries not executable, prepare binary: {prep_worker_path:?}, execute binary: {exec_worker_path:?}")]
	InvalidWorkerBinaries { prep_worker_path: PathBuf, exec_worker_path: PathBuf },

	#[cfg(feature = "full-node")]
	#[error("Worker binaries could not be found, make sure polkadot was built and installed correctly. Please see the readme for the latest instructions (https://github.com/paritytech/polkadot-sdk/tree/master/polkadot). If you ran with `cargo run`, please run `cargo build` first. Searched given workers path ({given_workers_path:?}), polkadot binary path ({current_exe_path:?}), and lib path (/usr/lib/polkadot), workers names: {workers_names:?}")]
	MissingWorkerBinaries {
		given_workers_path: Option<PathBuf>,
		current_exe_path: PathBuf,
		workers_names: Option<(String, String)>,
	},

	#[cfg(feature = "full-node")]
	#[error("Version of worker binary ({worker_version}) is different from node version ({node_version}), worker_path: {worker_path}. If you ran with `cargo run`, please run `cargo build` first, otherwise try to `cargo clean`. TESTING ONLY: this check can be disabled with --disable-worker-version-check")]
	WorkerBinaryVersionMismatch {
		worker_version: String,
		node_version: String,
		worker_path: PathBuf,
	},
}

/// Identifies the variant of the chain.
#[derive(Debug, Clone, Copy, PartialEq)]
pub enum Chain {
	/// Polkadot.
	Polkadot,
	/// Kusama.
	Kusama,
	/// Rococo or one of its derivations.
	Rococo,
	/// Westend.
	Westend,
	/// Unknown chain?
	Unknown,
}

/// Can be called for a `Configuration` to identify which network the configuration targets.
pub trait IdentifyVariant {
	/// Returns if this is a configuration for the `Polkadot` network.
	fn is_polkadot(&self) -> bool;

	/// Returns if this is a configuration for the `Kusama` network.
	fn is_kusama(&self) -> bool;

	/// Returns if this is a configuration for the `Westend` network.
	fn is_westend(&self) -> bool;

	/// Returns if this is a configuration for the `Rococo` network.
	fn is_rococo(&self) -> bool;

	/// Returns if this is a configuration for the `Wococo` test network.
	fn is_wococo(&self) -> bool;

	/// Returns if this is a configuration for the `Versi` test network.
	fn is_versi(&self) -> bool;

	/// Returns true if this configuration is for a development network.
	fn is_dev(&self) -> bool;

	/// Identifies the variant of the chain.
	fn identify_chain(&self) -> Chain;
}

impl IdentifyVariant for Box<dyn ChainSpec> {
	fn is_polkadot(&self) -> bool {
		self.id().starts_with("polkadot") || self.id().starts_with("dot")
	}
	fn is_kusama(&self) -> bool {
		self.id().starts_with("kusama") || self.id().starts_with("ksm")
	}
	fn is_westend(&self) -> bool {
		self.id().starts_with("westend") || self.id().starts_with("wnd")
	}
	fn is_rococo(&self) -> bool {
		self.id().starts_with("rococo") || self.id().starts_with("rco")
	}
	fn is_wococo(&self) -> bool {
		self.id().starts_with("wococo") || self.id().starts_with("wco")
	}
	fn is_versi(&self) -> bool {
		self.id().starts_with("versi") || self.id().starts_with("vrs")
	}
	fn is_dev(&self) -> bool {
		self.id().ends_with("dev")
	}
	fn identify_chain(&self) -> Chain {
		if self.is_polkadot() {
			Chain::Polkadot
		} else if self.is_kusama() {
			Chain::Kusama
		} else if self.is_westend() {
			Chain::Westend
		} else if self.is_rococo() || self.is_versi() || self.is_wococo() {
			Chain::Rococo
		} else {
			Chain::Unknown
		}
	}
}

#[cfg(feature = "full-node")]
pub fn open_database(db_source: &DatabaseSource) -> Result<Arc<dyn Database>, Error> {
	let parachains_db = match db_source {
		DatabaseSource::RocksDb { path, .. } => parachains_db::open_creating_rocksdb(
			path.clone(),
			parachains_db::CacheSizes::default(),
		)?,
		DatabaseSource::ParityDb { path, .. } => parachains_db::open_creating_paritydb(
			path.parent().ok_or(Error::DatabasePathRequired)?.into(),
			parachains_db::CacheSizes::default(),
		)?,
		DatabaseSource::Auto { paritydb_path, rocksdb_path, .. } => {
			if paritydb_path.is_dir() && paritydb_path.exists() {
				parachains_db::open_creating_paritydb(
					paritydb_path.parent().ok_or(Error::DatabasePathRequired)?.into(),
					parachains_db::CacheSizes::default(),
				)?
			} else {
				parachains_db::open_creating_rocksdb(
					rocksdb_path.clone(),
					parachains_db::CacheSizes::default(),
				)?
			}
		},
		DatabaseSource::Custom { .. } => {
			unimplemented!("No polkadot subsystem db for custom source.");
		},
	};
	Ok(parachains_db)
}

/// Initialize the `Jeager` collector. The destination must listen
/// on the given address and port for `UDP` packets.
#[cfg(any(test, feature = "full-node"))]
fn jaeger_launch_collector_with_agent(
	spawner: impl SpawnNamed,
	config: &Configuration,
	agent: Option<std::net::SocketAddr>,
) -> Result<(), Error> {
	if let Some(agent) = agent {
		let cfg = jaeger::JaegerConfig::builder()
			.agent(agent)
			.named(&config.network.node_name)
			.build();

		jaeger::Jaeger::new(cfg).launch(spawner)?;
	}
	Ok(())
}

#[cfg(feature = "full-node")]
type FullSelectChain = relay_chain_selection::SelectRelayChain<FullBackend>;
#[cfg(feature = "full-node")]
type FullGrandpaBlockImport<ChainSelection = FullSelectChain> =
	sc_consensus_grandpa::GrandpaBlockImport<FullBackend, Block, FullClient, ChainSelection>;
#[cfg(feature = "full-node")]
<<<<<<< HEAD
type FullBeefyBlockImport<InnerBlockImport> =
	sc_consensus_beefy::import::BeefyBlockImport<Block, FullBackend, FullClient, InnerBlockImport>;
=======
type FullBeefyBlockImport<InnerBlockImport, AuthorityId> =
	beefy::import::BeefyBlockImport<Block, FullBackend, FullClient, InnerBlockImport, AuthorityId>;
>>>>>>> fc6c3182

#[cfg(feature = "full-node")]
struct Basics {
	task_manager: TaskManager,
	client: Arc<FullClient>,
	backend: Arc<FullBackend>,
	keystore_container: KeystoreContainer,
	telemetry: Option<Telemetry>,
}

#[cfg(feature = "full-node")]
fn new_partial_basics(
	config: &mut Configuration,
	jaeger_agent: Option<std::net::SocketAddr>,
	telemetry_worker_handle: Option<TelemetryWorkerHandle>,
) -> Result<Basics, Error> {
	let telemetry = config
		.telemetry_endpoints
		.clone()
		.filter(|x| !x.is_empty())
		.map(move |endpoints| -> Result<_, sc_telemetry::Error> {
			let (worker, mut worker_handle) = if let Some(worker_handle) = telemetry_worker_handle {
				(None, worker_handle)
			} else {
				let worker = TelemetryWorker::new(16)?;
				let worker_handle = worker.handle();
				(Some(worker), worker_handle)
			};
			let telemetry = worker_handle.new_telemetry(endpoints);
			Ok((worker, telemetry))
		})
		.transpose()?;

	let heap_pages = config
		.default_heap_pages
		.map_or(DEFAULT_HEAP_ALLOC_STRATEGY, |h| HeapAllocStrategy::Static { extra_pages: h as _ });

	let executor = WasmExecutor::builder()
		.with_execution_method(config.wasm_method)
		.with_onchain_heap_alloc_strategy(heap_pages)
		.with_offchain_heap_alloc_strategy(heap_pages)
		.with_max_runtime_instances(config.max_runtime_instances)
		.with_runtime_cache_size(config.runtime_cache_size)
		.build();

	let (client, backend, keystore_container, task_manager) =
		sc_service::new_full_parts::<Block, RuntimeApi, _>(
			&config,
			telemetry.as_ref().map(|(_, telemetry)| telemetry.handle()),
			executor,
		)?;
	let client = Arc::new(client);

	let telemetry = telemetry.map(|(worker, telemetry)| {
		if let Some(worker) = worker {
			task_manager.spawn_handle().spawn(
				"telemetry",
				Some("telemetry"),
				Box::pin(worker.run()),
			);
		}
		telemetry
	});

	jaeger_launch_collector_with_agent(task_manager.spawn_handle(), &*config, jaeger_agent)?;

	Ok(Basics { task_manager, client, backend, keystore_container, telemetry })
}

#[cfg(feature = "full-node")]
fn new_partial<ChainSelection>(
	config: &mut Configuration,
	Basics { task_manager, backend, client, keystore_container, telemetry }: Basics,
	select_chain: ChainSelection,
) -> Result<
	sc_service::PartialComponents<
		FullClient,
		FullBackend,
		ChainSelection,
		sc_consensus::DefaultImportQueue<Block>,
		sc_transaction_pool::FullPool<Block, FullClient>,
		(
			impl Fn(
				polkadot_rpc::DenyUnsafe,
				polkadot_rpc::SubscriptionTaskExecutor,
			) -> Result<polkadot_rpc::RpcExtension, SubstrateServiceError>,
			(
				sc_consensus_babe::BabeBlockImport<
					Block,
					FullClient,
					FullBeefyBlockImport<
						FullGrandpaBlockImport<ChainSelection>,
						ecdsa_crypto::AuthorityId,
					>,
				>,
<<<<<<< HEAD
				sc_consensus_grandpa::LinkHalf<Block, FullClient, ChainSelection>,
				sc_consensus_babe::BabeLink<Block>,
				sc_consensus_beefy::BeefyVoterLinks<Block>,
=======
				grandpa::LinkHalf<Block, FullClient, ChainSelection>,
				babe::BabeLink<Block>,
				beefy::BeefyVoterLinks<Block, ecdsa_crypto::AuthorityId>,
>>>>>>> fc6c3182
			),
			sc_consensus_grandpa::SharedVoterState,
			sp_consensus_babe::SlotDuration,
			Option<Telemetry>,
		),
	>,
	Error,
>
where
	ChainSelection: 'static + SelectChain<Block>,
{
	let transaction_pool = sc_transaction_pool::BasicPool::new_full(
		config.transaction_pool.clone(),
		config.role.is_authority().into(),
		config.prometheus_registry(),
		task_manager.spawn_essential_handle(),
		client.clone(),
	);

	let grandpa_hard_forks = if config.chain_spec.is_kusama() {
		grandpa_support::kusama_hard_forks()
	} else {
		Vec::new()
	};

	let (grandpa_block_import, grandpa_link) =
		sc_consensus_grandpa::block_import_with_authority_set_hard_forks(
			client.clone(),
			GRANDPA_JUSTIFICATION_PERIOD,
			&(client.clone() as Arc<_>),
			select_chain.clone(),
			grandpa_hard_forks,
			telemetry.as_ref().map(|x| x.handle()),
		)?;
	let justification_import = grandpa_block_import.clone();

	let (beefy_block_import, beefy_voter_links, beefy_rpc_links) =
		sc_consensus_beefy::beefy_block_import_and_links(
			grandpa_block_import,
			backend.clone(),
			client.clone(),
			config.prometheus_registry().cloned(),
		);

	let babe_config = sc_consensus_babe::configuration(&*client)?;
	let (block_import, babe_link) =
		sc_consensus_babe::block_import(babe_config.clone(), beefy_block_import, client.clone())?;

	let slot_duration = babe_link.config().slot_duration();
	let (import_queue, babe_worker_handle) =
		sc_consensus_babe::import_queue(sc_consensus_babe::ImportQueueParams {
			link: babe_link.clone(),
			block_import: block_import.clone(),
			justification_import: Some(Box::new(justification_import)),
			client: client.clone(),
			select_chain: select_chain.clone(),
			create_inherent_data_providers: move |_, ()| async move {
				let timestamp = sp_timestamp::InherentDataProvider::from_system_time();

				let slot =
				sp_consensus_babe::inherents::InherentDataProvider::from_timestamp_and_slot_duration(
					*timestamp,
					slot_duration,
				);

				Ok((slot, timestamp))
			},
			spawner: &task_manager.spawn_essential_handle(),
			registry: config.prometheus_registry(),
			telemetry: telemetry.as_ref().map(|x| x.handle()),
			offchain_tx_pool_factory: OffchainTransactionPoolFactory::new(transaction_pool.clone()),
		})?;

	let justification_stream = grandpa_link.justification_stream();
	let shared_authority_set = grandpa_link.shared_authority_set().clone();
	let shared_voter_state = sc_consensus_grandpa::SharedVoterState::empty();
	let finality_proof_provider = GrandpaFinalityProofProvider::new_for_service(
		backend.clone(),
		Some(shared_authority_set.clone()),
	);

	let import_setup = (block_import, grandpa_link, babe_link, beefy_voter_links);
	let rpc_setup = shared_voter_state.clone();

	let rpc_extensions_builder = {
		let client = client.clone();
		let keystore = keystore_container.keystore();
		let transaction_pool = transaction_pool.clone();
		let select_chain = select_chain.clone();
		let chain_spec = config.chain_spec.cloned_box();
		let backend = backend.clone();

		move |deny_unsafe,
		      subscription_executor: polkadot_rpc::SubscriptionTaskExecutor|
		      -> Result<polkadot_rpc::RpcExtension, sc_service::Error> {
			let deps = polkadot_rpc::FullDeps {
				client: client.clone(),
				pool: transaction_pool.clone(),
				select_chain: select_chain.clone(),
				chain_spec: chain_spec.cloned_box(),
				deny_unsafe,
				babe: polkadot_rpc::BabeDeps {
					babe_worker_handle: babe_worker_handle.clone(),
					keystore: keystore.clone(),
				},
				grandpa: polkadot_rpc::GrandpaDeps {
					shared_voter_state: shared_voter_state.clone(),
					shared_authority_set: shared_authority_set.clone(),
					justification_stream: justification_stream.clone(),
					subscription_executor: subscription_executor.clone(),
					finality_provider: finality_proof_provider.clone(),
				},
				beefy: polkadot_rpc::BeefyDeps::<ecdsa_crypto::AuthorityId> {
					beefy_finality_proof_stream: beefy_rpc_links.from_voter_justif_stream.clone(),
					beefy_best_block_stream: beefy_rpc_links.from_voter_best_beefy_stream.clone(),
					subscription_executor,
				},
				backend: backend.clone(),
			};

			polkadot_rpc::create_full(deps).map_err(Into::into)
		}
	};

	Ok(sc_service::PartialComponents {
		client,
		backend,
		task_manager,
		keystore_container,
		select_chain,
		import_queue,
		transaction_pool,
		other: (rpc_extensions_builder, import_setup, rpc_setup, slot_duration, telemetry),
	})
}

#[cfg(feature = "full-node")]
pub struct NewFullParams<OverseerGenerator: OverseerGen> {
	pub is_parachain_node: IsParachainNode,
	pub enable_beefy: bool,
	/// Whether to enable the block authoring backoff on production networks
	/// where it isn't enabled by default.
	pub force_authoring_backoff: bool,
	pub jaeger_agent: Option<std::net::SocketAddr>,
	pub telemetry_worker_handle: Option<TelemetryWorkerHandle>,
	/// The version of the node. TESTING ONLY: `None` can be passed to skip the node/worker version
	/// check, both on startup and in the workers.
	pub node_version: Option<String>,
	/// Whether the node is attempting to run as a secure validator.
	pub secure_validator_mode: bool,
	/// An optional path to a directory containing the workers.
	pub workers_path: Option<std::path::PathBuf>,
	/// Optional custom names for the prepare and execute workers.
	pub workers_names: Option<(String, String)>,
	/// An optional number of the maximum number of pvf execute workers.
	pub execute_workers_max_num: Option<usize>,
	/// An optional maximum number of pvf workers that can be spawned in the pvf prepare pool for
	/// tasks with the priority below critical.
	pub prepare_workers_soft_max_num: Option<usize>,
	/// An optional absolute number of pvf workers that can be spawned in the pvf prepare pool.
	pub prepare_workers_hard_max_num: Option<usize>,
	pub overseer_gen: OverseerGenerator,
	pub overseer_message_channel_capacity_override: Option<usize>,
	#[allow(dead_code)]
	pub malus_finality_delay: Option<u32>,
	pub hwbench: Option<sc_sysinfo::HwBench>,
}

#[cfg(feature = "full-node")]
pub struct NewFull {
	pub task_manager: TaskManager,
	pub client: Arc<FullClient>,
	pub overseer_handle: Option<Handle>,
	pub network: Arc<dyn sc_network::service::traits::NetworkService>,
	pub sync_service: Arc<sc_network_sync::SyncingService<Block>>,
	pub rpc_handlers: RpcHandlers,
	pub backend: Arc<FullBackend>,
}

/// Is this node running as in-process node for a parachain node?
#[cfg(feature = "full-node")]
#[derive(Clone)]
pub enum IsParachainNode {
	/// This node is running as in-process node for a parachain collator.
	Collator(CollatorPair),
	/// This node is running as in-process node for a parachain full node.
	FullNode,
	/// This node is not running as in-process node for a parachain node, aka a normal relay chain
	/// node.
	No,
}

#[cfg(feature = "full-node")]
impl std::fmt::Debug for IsParachainNode {
	fn fmt(&self, fmt: &mut std::fmt::Formatter) -> std::fmt::Result {
		use sp_core::Pair;
		match self {
			IsParachainNode::Collator(pair) => write!(fmt, "Collator({})", pair.public()),
			IsParachainNode::FullNode => write!(fmt, "FullNode"),
			IsParachainNode::No => write!(fmt, "No"),
		}
	}
}

#[cfg(feature = "full-node")]
impl IsParachainNode {
	/// Is this running alongside a collator?
	fn is_collator(&self) -> bool {
		matches!(self, Self::Collator(_))
	}

	/// Is this running alongside a full node?
	fn is_full_node(&self) -> bool {
		matches!(self, Self::FullNode)
	}

	/// Is this node running alongside a relay chain node?
	fn is_running_alongside_parachain_node(&self) -> bool {
		self.is_collator() || self.is_full_node()
	}
}

pub const AVAILABILITY_CONFIG: AvailabilityConfig = AvailabilityConfig {
	col_data: parachains_db::REAL_COLUMNS.col_availability_data,
	col_meta: parachains_db::REAL_COLUMNS.col_availability_meta,
};

/// Create a new full node of arbitrary runtime and executor.
///
/// This is an advanced feature and not recommended for general use. Generally, `build_full` is
/// a better choice.
///
/// `workers_path` is used to get the path to the directory where auxiliary worker binaries reside.
/// If not specified, the main binary's directory is searched first, then `/usr/lib/polkadot` is
/// searched. If the path points to an executable rather then directory, that executable is used
/// both as preparation and execution worker (supposed to be used for tests only).
#[cfg(feature = "full-node")]
pub fn new_full<
	OverseerGenerator: OverseerGen,
	Network: sc_network::NetworkBackend<Block, <Block as BlockT>::Hash>,
>(
	mut config: Configuration,
	NewFullParams {
		is_parachain_node,
		enable_beefy,
		force_authoring_backoff,
		jaeger_agent,
		telemetry_worker_handle,
		node_version,
		secure_validator_mode,
		workers_path,
		workers_names,
		overseer_gen,
		overseer_message_channel_capacity_override,
		malus_finality_delay: _malus_finality_delay,
		hwbench,
		execute_workers_max_num,
		prepare_workers_soft_max_num,
		prepare_workers_hard_max_num,
	}: NewFullParams<OverseerGenerator>,
) -> Result<NewFull, Error> {
	use polkadot_availability_recovery::FETCH_CHUNKS_THRESHOLD;
	use polkadot_node_network_protocol::request_response::IncomingRequest;
	use sc_network_sync::WarpSyncParams;

	let is_offchain_indexing_enabled = config.offchain_worker.indexing_enabled;
	let role = config.role.clone();
	let force_authoring = config.force_authoring;
	let backoff_authoring_blocks = if !force_authoring_backoff &&
		(config.chain_spec.is_polkadot() || config.chain_spec.is_kusama())
	{
		// the block authoring backoff is disabled by default on production networks
		None
	} else {
		let mut backoff = sc_consensus_slots::BackoffAuthoringOnFinalizedHeadLagging::default();

		if config.chain_spec.is_rococo() ||
			config.chain_spec.is_wococo() ||
			config.chain_spec.is_versi() ||
			config.chain_spec.is_dev()
		{
			// on testnets that are in flux (like rococo or versi), finality has stalled
			// sometimes due to operational issues and it's annoying to slow down block
			// production to 1 block per hour.
			backoff.max_interval = 10;
		}

		Some(backoff)
	};

	let disable_grandpa = config.disable_grandpa;
	let name = config.network.node_name.clone();

	let basics = new_partial_basics(&mut config, jaeger_agent, telemetry_worker_handle)?;

	let prometheus_registry = config.prometheus_registry().cloned();

	let overseer_connector = OverseerConnector::default();
	let overseer_handle = Handle::new(overseer_connector.handle());

	let chain_spec = config.chain_spec.cloned_box();

	let keystore = basics.keystore_container.local_keystore();
	let auth_or_collator = role.is_authority() || is_parachain_node.is_collator();

	let select_chain = if auth_or_collator {
		let metrics =
			polkadot_node_subsystem_util::metrics::Metrics::register(prometheus_registry.as_ref())?;

		SelectRelayChain::new_with_overseer(
			basics.backend.clone(),
			overseer_handle.clone(),
			metrics,
			Some(basics.task_manager.spawn_handle()),
		)
	} else {
		SelectRelayChain::new_longest_chain(basics.backend.clone())
	};

	let sc_service::PartialComponents::<_, _, SelectRelayChain<_>, _, _, _> {
		client,
		backend,
		mut task_manager,
		keystore_container,
		select_chain,
		import_queue,
		transaction_pool,
		other: (rpc_extensions_builder, import_setup, rpc_setup, slot_duration, mut telemetry),
	} = new_partial::<SelectRelayChain<_>>(&mut config, basics, select_chain)?;

	let metrics = Network::register_notification_metrics(
		config.prometheus_config.as_ref().map(|cfg| &cfg.registry),
	);
	let shared_voter_state = rpc_setup;
	let auth_disc_publish_non_global_ips = config.network.allow_non_globals_in_dht;
	let auth_disc_public_addresses = config.network.public_addresses.clone();

	let mut net_config =
		sc_network::config::FullNetworkConfiguration::<_, _, Network>::new(&config.network);

	let genesis_hash = client.block_hash(0).ok().flatten().expect("Genesis block exists; qed");
	let peer_store_handle = net_config.peer_store_handle();

	// Note: GrandPa is pushed before the Polkadot-specific protocols. This doesn't change
	// anything in terms of behaviour, but makes the logs more consistent with the other
	// Substrate nodes.
	let grandpa_protocol_name =
		sc_consensus_grandpa::protocol_standard_name(&genesis_hash, &config.chain_spec);
	let (grandpa_protocol_config, grandpa_notification_service) =
		sc_consensus_grandpa::grandpa_peers_set_config::<_, Network>(
			grandpa_protocol_name.clone(),
			metrics.clone(),
			Arc::clone(&peer_store_handle),
		);
	net_config.add_notification_protocol(grandpa_protocol_config);

	let beefy_gossip_proto_name =
		sc_consensus_beefy::gossip_protocol_name(&genesis_hash, config.chain_spec.fork_id());
	// `beefy_on_demand_justifications_handler` is given to `beefy-gadget` task to be run,
	// while `beefy_req_resp_cfg` is added to `config.network.request_response_protocols`.
	let (beefy_on_demand_justifications_handler, beefy_req_resp_cfg) =
		sc_consensus_beefy::communication::request_response::BeefyJustifsRequestHandler::new::<
			_,
			Network,
		>(&genesis_hash, config.chain_spec.fork_id(), client.clone(), prometheus_registry.clone());
	let beefy_notification_service = match enable_beefy {
		false => None,
		true => {
			let (beefy_notification_config, beefy_notification_service) =
				sc_consensus_beefy::communication::beefy_peers_set_config::<_, Network>(
					beefy_gossip_proto_name.clone(),
					metrics.clone(),
					Arc::clone(&peer_store_handle),
				);

			net_config.add_notification_protocol(beefy_notification_config);
			net_config.add_request_response_protocol(beefy_req_resp_cfg);
			Some(beefy_notification_service)
		},
	};

	// validation/collation protocols are enabled only if `Overseer` is enabled
	let peerset_protocol_names =
		PeerSetProtocolNames::new(genesis_hash, config.chain_spec.fork_id());

	// If this is a validator or running alongside a parachain node, we need to enable the
	// networking protocols.
	//
	// Collators and parachain full nodes require the collator and validator networking to send
	// collations and to be able to recover PoVs.
	let notification_services =
		if role.is_authority() || is_parachain_node.is_running_alongside_parachain_node() {
			use polkadot_network_bridge::{peer_sets_info, IsAuthority};
			let is_authority = if role.is_authority() { IsAuthority::Yes } else { IsAuthority::No };

			peer_sets_info::<_, Network>(
				is_authority,
				&peerset_protocol_names,
				metrics.clone(),
				Arc::clone(&peer_store_handle),
			)
			.into_iter()
			.map(|(config, (peerset, service))| {
				net_config.add_notification_protocol(config);
				(peerset, service)
			})
			.collect::<HashMap<PeerSet, Box<dyn sc_network::NotificationService>>>()
		} else {
			std::collections::HashMap::new()
		};

	let req_protocol_names = ReqProtocolNames::new(&genesis_hash, config.chain_spec.fork_id());

	let (collation_req_v1_receiver, cfg) =
		IncomingRequest::get_config_receiver::<_, Network>(&req_protocol_names);
	net_config.add_request_response_protocol(cfg);
	let (collation_req_v2_receiver, cfg) =
		IncomingRequest::get_config_receiver::<_, Network>(&req_protocol_names);
	net_config.add_request_response_protocol(cfg);
	let (available_data_req_receiver, cfg) =
		IncomingRequest::get_config_receiver::<_, Network>(&req_protocol_names);
	net_config.add_request_response_protocol(cfg);
	let (pov_req_receiver, cfg) =
		IncomingRequest::get_config_receiver::<_, Network>(&req_protocol_names);
	net_config.add_request_response_protocol(cfg);
	let (chunk_req_v1_receiver, cfg) =
		IncomingRequest::get_config_receiver::<_, Network>(&req_protocol_names);
	net_config.add_request_response_protocol(cfg);
	let (chunk_req_v2_receiver, cfg) =
		IncomingRequest::get_config_receiver::<_, Network>(&req_protocol_names);
	net_config.add_request_response_protocol(cfg);

	let grandpa_hard_forks = if config.chain_spec.is_kusama() {
		grandpa_support::kusama_hard_forks()
	} else {
		Vec::new()
	};

	let warp_sync = Arc::new(sc_consensus_grandpa::warp_proof::NetworkProvider::new(
		backend.clone(),
		import_setup.1.shared_authority_set().clone(),
		grandpa_hard_forks,
	));

	let ext_overseer_args = if is_parachain_node.is_running_alongside_parachain_node() {
		None
	} else {
		let parachains_db = open_database(&config.database)?;
		let candidate_validation_config = if role.is_authority() {
			let (prep_worker_path, exec_worker_path) = workers::determine_workers_paths(
				workers_path,
				workers_names,
				node_version.clone(),
			)?;
			log::info!("🚀 Using prepare-worker binary at: {:?}", prep_worker_path);
			log::info!("🚀 Using execute-worker binary at: {:?}", exec_worker_path);

			Some(CandidateValidationConfig {
				artifacts_cache_path: config
					.database
					.path()
					.ok_or(Error::DatabasePathRequired)?
					.join("pvf-artifacts"),
				node_version,
				secure_validator_mode,
				prep_worker_path,
				exec_worker_path,
				pvf_execute_workers_max_num: execute_workers_max_num.unwrap_or_else(
					|| match config.chain_spec.identify_chain() {
						// The intention is to use this logic for gradual increasing from 2 to 4
						// of this configuration chain by chain until it reaches production chain.
						Chain::Polkadot | Chain::Kusama => 2,
						Chain::Rococo | Chain::Westend | Chain::Unknown => 4,
					},
				),
				pvf_prepare_workers_soft_max_num: prepare_workers_soft_max_num.unwrap_or(1),
				pvf_prepare_workers_hard_max_num: prepare_workers_hard_max_num.unwrap_or(2),
			})
		} else {
			None
		};
		let (statement_req_receiver, cfg) =
			IncomingRequest::get_config_receiver::<_, Network>(&req_protocol_names);
		net_config.add_request_response_protocol(cfg);
		let (candidate_req_v2_receiver, cfg) =
			IncomingRequest::get_config_receiver::<_, Network>(&req_protocol_names);
		net_config.add_request_response_protocol(cfg);
		let (dispute_req_receiver, cfg) =
			IncomingRequest::get_config_receiver::<_, Network>(&req_protocol_names);
		net_config.add_request_response_protocol(cfg);
		let approval_voting_config = ApprovalVotingConfig {
			col_approval_data: parachains_db::REAL_COLUMNS.col_approval_data,
			slot_duration_millis: slot_duration.as_millis() as u64,
		};
		let dispute_coordinator_config = DisputeCoordinatorConfig {
			col_dispute_data: parachains_db::REAL_COLUMNS.col_dispute_coordinator_data,
		};
		let chain_selection_config = ChainSelectionConfig {
			col_data: parachains_db::REAL_COLUMNS.col_chain_selection_data,
			stagnant_check_interval: Default::default(),
			stagnant_check_mode: chain_selection_subsystem::StagnantCheckMode::PruneOnly,
		};

		// Kusama + testnets get a higher threshold, we are conservative on Polkadot for now.
		let fetch_chunks_threshold =
			if config.chain_spec.is_polkadot() { None } else { Some(FETCH_CHUNKS_THRESHOLD) };

		Some(ExtendedOverseerGenArgs {
			keystore,
			parachains_db,
			candidate_validation_config,
			availability_config: AVAILABILITY_CONFIG,
			pov_req_receiver,
			chunk_req_v1_receiver,
			chunk_req_v2_receiver,
			statement_req_receiver,
			candidate_req_v2_receiver,
			approval_voting_config,
			dispute_req_receiver,
			dispute_coordinator_config,
			chain_selection_config,
			fetch_chunks_threshold,
		})
	};

	let (network, system_rpc_tx, tx_handler_controller, network_starter, sync_service) =
		sc_service::build_network(sc_service::BuildNetworkParams {
			config: &config,
			net_config,
			client: client.clone(),
			transaction_pool: transaction_pool.clone(),
			spawn_handle: task_manager.spawn_handle(),
			import_queue,
			block_announce_validator_builder: None,
			warp_sync_params: Some(WarpSyncParams::WithProvider(warp_sync)),
			block_relay: None,
			metrics,
		})?;

	if config.offchain_worker.enabled {
		use futures::FutureExt;

		task_manager.spawn_handle().spawn(
			"offchain-workers-runner",
			"offchain-work",
			sc_offchain::OffchainWorkers::new(sc_offchain::OffchainWorkerOptions {
				runtime_api_provider: client.clone(),
				keystore: Some(keystore_container.keystore()),
				offchain_db: backend.offchain_storage(),
				transaction_pool: Some(OffchainTransactionPoolFactory::new(
					transaction_pool.clone(),
				)),
				network_provider: Arc::new(network.clone()),
				is_validator: role.is_authority(),
				enable_http_requests: false,
				custom_extensions: move |_| vec![],
			})
			.run(client.clone(), task_manager.spawn_handle())
			.boxed(),
		);
	}

	let rpc_handlers = sc_service::spawn_tasks(sc_service::SpawnTasksParams {
		config,
		backend: backend.clone(),
		client: client.clone(),
		keystore: keystore_container.keystore(),
		network: network.clone(),
		sync_service: sync_service.clone(),
		rpc_builder: Box::new(rpc_extensions_builder),
		transaction_pool: transaction_pool.clone(),
		task_manager: &mut task_manager,
		system_rpc_tx,
		tx_handler_controller,
		telemetry: telemetry.as_mut(),
	})?;

	if let Some(hwbench) = hwbench {
		sc_sysinfo::print_hwbench(&hwbench);
		match SUBSTRATE_REFERENCE_HARDWARE.check_hardware(&hwbench) {
			Err(err) if role.is_authority() => {
				log::warn!(
				"⚠️  The hardware does not meet the minimal requirements {} for role 'Authority' find out more at:\n\
				https://wiki.polkadot.network/docs/maintain-guides-how-to-validate-polkadot#reference-hardware",
				err
			);
			},
			_ => {},
		}

		if let Some(ref mut telemetry) = telemetry {
			let telemetry_handle = telemetry.handle();
			task_manager.spawn_handle().spawn(
				"telemetry_hwbench",
				None,
				sc_sysinfo::initialize_hwbench_telemetry(telemetry_handle, hwbench),
			);
		}
	}

	let (block_import, link_half, babe_link, beefy_links) = import_setup;

	let overseer_client = client.clone();
	let spawner = task_manager.spawn_handle();

	let authority_discovery_service =
		// We need the authority discovery if this node is either a validator or running alongside a parachain node.
		// Parachains node require the authority discovery for finding relay chain validators for sending
		// their PoVs or recovering PoVs.
		if role.is_authority() || is_parachain_node.is_running_alongside_parachain_node() {
			use futures::StreamExt;
			use sc_network::{Event, NetworkEventStream};

			let authority_discovery_role = if role.is_authority() {
				sc_authority_discovery::Role::PublishAndDiscover(keystore_container.keystore())
			} else {
				// don't publish our addresses when we're not an authority (collator, cumulus, ..)
				sc_authority_discovery::Role::Discover
			};
			let dht_event_stream =
				network.event_stream("authority-discovery").filter_map(|e| async move {
					match e {
						Event::Dht(e) => Some(e),
						_ => None,
					}
				});
			let (worker, service) = sc_authority_discovery::new_worker_and_service_with_config(
				sc_authority_discovery::WorkerConfig {
					publish_non_global_ips: auth_disc_publish_non_global_ips,
					public_addresses: auth_disc_public_addresses,
					// Require that authority discovery records are signed.
					strict_record_validation: true,
					..Default::default()
				},
				client.clone(),
				Arc::new(network.clone()),
				Box::pin(dht_event_stream),
				authority_discovery_role,
				prometheus_registry.clone(),
			);

			task_manager.spawn_handle().spawn(
				"authority-discovery-worker",
				Some("authority-discovery"),
				Box::pin(worker.run()),
			);
			Some(service)
		} else {
			None
		};

	let runtime_client = Arc::new(DefaultSubsystemClient::new(
		overseer_client.clone(),
		OffchainTransactionPoolFactory::new(transaction_pool.clone()),
	));

	let overseer_handle = if let Some(authority_discovery_service) = authority_discovery_service {
		let (overseer, overseer_handle) = overseer_gen
			.generate::<sc_service::SpawnTaskHandle, DefaultSubsystemClient<FullClient>>(
				overseer_connector,
				OverseerGenArgs {
					runtime_client,
					network_service: network.clone(),
					sync_service: sync_service.clone(),
					authority_discovery_service,
					collation_req_v1_receiver,
					collation_req_v2_receiver,
					available_data_req_receiver,
					registry: prometheus_registry.as_ref(),
					spawner,
					is_parachain_node,
					overseer_message_channel_capacity_override,
					req_protocol_names,
					peerset_protocol_names,
					notification_services,
				},
				ext_overseer_args,
			)
			.map_err(|e| {
				gum::error!("Failed to init overseer: {}", e);
				e
			})?;
		let handle = Handle::new(overseer_handle.clone());

		{
			let handle = handle.clone();
			task_manager.spawn_essential_handle().spawn_blocking(
				"overseer",
				None,
				Box::pin(async move {
					use futures::{pin_mut, select, FutureExt};

					let forward = polkadot_overseer::forward_events(overseer_client, handle);

					let forward = forward.fuse();
					let overseer_fut = overseer.run().fuse();

					pin_mut!(overseer_fut);
					pin_mut!(forward);

					select! {
						() = forward => (),
						() = overseer_fut => (),
						complete => (),
					}
				}),
			);
		}
		Some(handle)
	} else {
		assert!(
			!auth_or_collator,
			"Precondition congruence (false) is guaranteed by manual checking. qed"
		);
		None
	};

	if role.is_authority() {
		let proposer = sc_basic_authorship::ProposerFactory::new(
			task_manager.spawn_handle(),
			client.clone(),
			transaction_pool.clone(),
			prometheus_registry.as_ref(),
			telemetry.as_ref().map(|x| x.handle()),
		);

		let client_clone = client.clone();
		let overseer_handle =
			overseer_handle.as_ref().ok_or(Error::AuthoritiesRequireRealOverseer)?.clone();
		let slot_duration = babe_link.config().slot_duration();
		let babe_config = sc_consensus_babe::BabeParams {
			keystore: keystore_container.keystore(),
			client: client.clone(),
			select_chain,
			block_import,
			env: proposer,
			sync_oracle: sync_service.clone(),
			justification_sync_link: sync_service.clone(),
			create_inherent_data_providers: move |parent, ()| {
				let client_clone = client_clone.clone();
				let overseer_handle = overseer_handle.clone();

				async move {
					let parachain =
						polkadot_node_core_parachains_inherent::ParachainsInherentDataProvider::new(
							client_clone,
							overseer_handle,
							parent,
						);

					let timestamp = sp_timestamp::InherentDataProvider::from_system_time();

					let slot =
						sp_consensus_babe::inherents::InherentDataProvider::from_timestamp_and_slot_duration(
							*timestamp,
							slot_duration,
						);

					Ok((slot, timestamp, parachain))
				}
			},
			force_authoring,
			backoff_authoring_blocks,
			babe_link,
			block_proposal_slot_portion: sc_consensus_babe::SlotProportion::new(2f32 / 3f32),
			max_block_proposal_slot_portion: None,
			telemetry: telemetry.as_ref().map(|x| x.handle()),
		};

		let babe = sc_consensus_babe::start_babe(babe_config)?;
		task_manager.spawn_essential_handle().spawn_blocking("babe", None, babe);
	}

	// if the node isn't actively participating in consensus then it doesn't
	// need a keystore, regardless of which protocol we use below.
	let keystore_opt = if role.is_authority() { Some(keystore_container.keystore()) } else { None };

	// beefy is enabled if its notification service exists
	if let Some(notification_service) = beefy_notification_service {
		let justifications_protocol_name = beefy_on_demand_justifications_handler.protocol_name();
		let network_params = sc_consensus_beefy::BeefyNetworkParams {
			network: Arc::new(network.clone()),
			sync: sync_service.clone(),
			gossip_protocol_name: beefy_gossip_proto_name,
			justifications_protocol_name,
			notification_service,
			_phantom: core::marker::PhantomData::<Block>,
		};
		let payload_provider = sp_consensus_beefy::mmr::MmrRootProvider::new(client.clone());
		let beefy_params = sc_consensus_beefy::BeefyParams {
			client: client.clone(),
			backend: backend.clone(),
			payload_provider,
			runtime: client.clone(),
			key_store: keystore_opt.clone(),
			network_params,
			min_block_delta: if chain_spec.is_wococo() { 4 } else { 8 },
			prometheus_registry: prometheus_registry.clone(),
			links: beefy_links,
			on_demand_justifications_handler: beefy_on_demand_justifications_handler,
			is_authority: role.is_authority(),
		};

<<<<<<< HEAD
		let gadget = sc_consensus_beefy::start_beefy_gadget::<_, _, _, _, _, _, _>(beefy_params);
=======
		let gadget = beefy::start_beefy_gadget::<_, _, _, _, _, _, _, ecdsa_crypto::AuthorityId>(
			beefy_params,
		);
>>>>>>> fc6c3182

		// BEEFY is part of consensus, if it fails we'll bring the node down with it to make sure it
		// is noticed.
		task_manager
			.spawn_essential_handle()
			.spawn_blocking("beefy-gadget", None, gadget);
	}
	// When offchain indexing is enabled, MMR gadget should also run.
	if is_offchain_indexing_enabled {
		task_manager.spawn_essential_handle().spawn_blocking(
			"mmr-gadget",
			None,
			MmrGadget::start(
				client.clone(),
				backend.clone(),
				sp_mmr_primitives::INDEXING_PREFIX.to_vec(),
			),
		);
	}

	let config = sc_consensus_grandpa::Config {
		// FIXME substrate#1578 make this available through chainspec
		// Grandpa performance can be improved a bit by tuning this parameter, see:
		// https://github.com/paritytech/polkadot/issues/5464
		gossip_duration: Duration::from_millis(1000),
		justification_generation_period: GRANDPA_JUSTIFICATION_PERIOD,
		name: Some(name),
		observer_enabled: false,
		keystore: keystore_opt,
		local_role: role,
		telemetry: telemetry.as_ref().map(|x| x.handle()),
		protocol_name: grandpa_protocol_name,
	};

	let enable_grandpa = !disable_grandpa;
	if enable_grandpa {
		// start the full GRANDPA voter
		// NOTE: unlike in substrate we are currently running the full
		// GRANDPA voter protocol for all full nodes (regardless of whether
		// they're validators or not). at this point the full voter should
		// provide better guarantees of block and vote data availability than
		// the observer.

		let mut voting_rules_builder = sc_consensus_grandpa::VotingRulesBuilder::default();

		#[cfg(not(feature = "malus"))]
		let _malus_finality_delay = None;

		if let Some(delay) = _malus_finality_delay {
			info!(?delay, "Enabling malus finality delay",);
			voting_rules_builder =
				voting_rules_builder.add(sc_consensus_grandpa::BeforeBestBlockBy(delay));
		};

		let grandpa_config = sc_consensus_grandpa::GrandpaParams {
			config,
			link: link_half,
			network: network.clone(),
			sync: sync_service.clone(),
			voting_rule: voting_rules_builder.build(),
			prometheus_registry: prometheus_registry.clone(),
			shared_voter_state,
			telemetry: telemetry.as_ref().map(|x| x.handle()),
			notification_service: grandpa_notification_service,
			offchain_tx_pool_factory: OffchainTransactionPoolFactory::new(transaction_pool.clone()),
		};

		task_manager.spawn_essential_handle().spawn_blocking(
			"grandpa-voter",
			None,
			sc_consensus_grandpa::run_grandpa_voter(grandpa_config)?,
		);
	}

	network_starter.start_network();

	Ok(NewFull {
		task_manager,
		client,
		overseer_handle,
		network,
		sync_service,
		rpc_handlers,
		backend,
	})
}

#[cfg(feature = "full-node")]
macro_rules! chain_ops {
	($config:expr, $jaeger_agent:expr, $telemetry_worker_handle:expr) => {{
		let telemetry_worker_handle = $telemetry_worker_handle;
		let jaeger_agent = $jaeger_agent;
		let mut config = $config;
		let basics = new_partial_basics(config, jaeger_agent, telemetry_worker_handle)?;

		use ::sc_consensus::LongestChain;
		// use the longest chain selection, since there is no overseer available
		let chain_selection = LongestChain::new(basics.backend.clone());

		let sc_service::PartialComponents { client, backend, import_queue, task_manager, .. } =
			new_partial::<LongestChain<_, Block>>(&mut config, basics, chain_selection)?;
		Ok((client, backend, import_queue, task_manager))
	}};
}

/// Builds a new object suitable for chain operations.
#[cfg(feature = "full-node")]
pub fn new_chain_ops(
	config: &mut Configuration,
	jaeger_agent: Option<std::net::SocketAddr>,
) -> Result<(Arc<FullClient>, Arc<FullBackend>, sc_consensus::BasicQueue<Block>, TaskManager), Error>
{
	config.keystore = sc_service::config::KeystoreConfig::InMemory;

	if config.chain_spec.is_rococo() ||
		config.chain_spec.is_wococo() ||
		config.chain_spec.is_versi()
	{
		chain_ops!(config, jaeger_agent, None)
	} else if config.chain_spec.is_kusama() {
		chain_ops!(config, jaeger_agent, None)
	} else if config.chain_spec.is_westend() {
		return chain_ops!(config, jaeger_agent, None)
	} else {
		chain_ops!(config, jaeger_agent, None)
	}
}

/// Build a full node.
///
/// The actual "flavor", aka if it will use `Polkadot`, `Rococo` or `Kusama` is determined based on
/// [`IdentifyVariant`] using the chain spec.
#[cfg(feature = "full-node")]
pub fn build_full<OverseerGenerator: OverseerGen>(
	config: Configuration,
	mut params: NewFullParams<OverseerGenerator>,
) -> Result<NewFull, Error> {
	let is_polkadot = config.chain_spec.is_polkadot();

	params.overseer_message_channel_capacity_override =
		params.overseer_message_channel_capacity_override.map(move |capacity| {
			if is_polkadot {
				gum::warn!("Channel capacity should _never_ be tampered with on polkadot!");
			}
			capacity
		});

	match config.network.network_backend {
		sc_network::config::NetworkBackendType::Libp2p =>
			new_full::<_, sc_network::NetworkWorker<Block, Hash>>(config, params),
		sc_network::config::NetworkBackendType::Litep2p =>
			new_full::<_, sc_network::Litep2pNetworkBackend>(config, params),
	}
}

/// Reverts the node state down to at most the last finalized block.
///
/// In particular this reverts:
/// - `ApprovalVotingSubsystem` data in the parachains-db;
/// - `ChainSelectionSubsystem` data in the parachains-db;
/// - Low level Babe and Grandpa consensus data.
#[cfg(feature = "full-node")]
pub fn revert_backend(
	client: Arc<FullClient>,
	backend: Arc<FullBackend>,
	blocks: BlockNumber,
	config: Configuration,
) -> Result<(), Error> {
	let best_number = client.info().best_number;
	let finalized = client.info().finalized_number;
	let revertible = blocks.min(best_number - finalized);

	if revertible == 0 {
		return Ok(())
	}

	let number = best_number - revertible;
	let hash = client.block_hash_from_id(&BlockId::Number(number))?.ok_or(
		sp_blockchain::Error::Backend(format!(
			"Unexpected hash lookup failure for block number: {}",
			number
		)),
	)?;

	let parachains_db = open_database(&config.database)
		.map_err(|err| sp_blockchain::Error::Backend(err.to_string()))?;

	revert_approval_voting(parachains_db.clone(), hash)?;
	revert_chain_selection(parachains_db, hash)?;
	// Revert Substrate consensus related components
	sc_consensus_babe::revert(client.clone(), backend, blocks)?;
	sc_consensus_grandpa::revert(client, blocks)?;

	Ok(())
}

fn revert_chain_selection(db: Arc<dyn Database>, hash: Hash) -> sp_blockchain::Result<()> {
	let config = chain_selection_subsystem::Config {
		col_data: parachains_db::REAL_COLUMNS.col_chain_selection_data,
		stagnant_check_interval: chain_selection_subsystem::StagnantCheckInterval::never(),
		stagnant_check_mode: chain_selection_subsystem::StagnantCheckMode::PruneOnly,
	};

	let chain_selection = chain_selection_subsystem::ChainSelectionSubsystem::new(config, db);

	chain_selection
		.revert_to(hash)
		.map_err(|err| sp_blockchain::Error::Backend(err.to_string()))
}

fn revert_approval_voting(db: Arc<dyn Database>, hash: Hash) -> sp_blockchain::Result<()> {
	let config = approval_voting_subsystem::Config {
		col_approval_data: parachains_db::REAL_COLUMNS.col_approval_data,
		slot_duration_millis: Default::default(),
	};

	let approval_voting = approval_voting_subsystem::ApprovalVotingSubsystem::with_config(
		config,
		db,
		Arc::new(sc_keystore::LocalKeystore::in_memory()),
		Box::new(sp_consensus::NoNetwork),
		approval_voting_subsystem::Metrics::default(),
	);

	approval_voting
		.revert_to(hash)
		.map_err(|err| sp_blockchain::Error::Backend(err.to_string()))
}<|MERGE_RESOLUTION|>--- conflicted
+++ resolved
@@ -395,13 +395,8 @@
 type FullGrandpaBlockImport<ChainSelection = FullSelectChain> =
 	sc_consensus_grandpa::GrandpaBlockImport<FullBackend, Block, FullClient, ChainSelection>;
 #[cfg(feature = "full-node")]
-<<<<<<< HEAD
-type FullBeefyBlockImport<InnerBlockImport> =
-	sc_consensus_beefy::import::BeefyBlockImport<Block, FullBackend, FullClient, InnerBlockImport>;
-=======
 type FullBeefyBlockImport<InnerBlockImport, AuthorityId> =
-	beefy::import::BeefyBlockImport<Block, FullBackend, FullClient, InnerBlockImport, AuthorityId>;
->>>>>>> fc6c3182
+	sc_consensus_beefy::import::BeefyBlockImport<Block, FullBackend, FullClient, InnerBlockImport, AuthorityId>;
 
 #[cfg(feature = "full-node")]
 struct Basics {
@@ -497,15 +492,9 @@
 						ecdsa_crypto::AuthorityId,
 					>,
 				>,
-<<<<<<< HEAD
 				sc_consensus_grandpa::LinkHalf<Block, FullClient, ChainSelection>,
 				sc_consensus_babe::BabeLink<Block>,
-				sc_consensus_beefy::BeefyVoterLinks<Block>,
-=======
-				grandpa::LinkHalf<Block, FullClient, ChainSelection>,
-				babe::BabeLink<Block>,
-				beefy::BeefyVoterLinks<Block, ecdsa_crypto::AuthorityId>,
->>>>>>> fc6c3182
+				sc_consensus_beefy::BeefyVoterLinks<Block, ecdsa_crypto::AuthorityId>,
 			),
 			sc_consensus_grandpa::SharedVoterState,
 			sp_consensus_babe::SlotDuration,
@@ -1309,13 +1298,9 @@
 			is_authority: role.is_authority(),
 		};
 
-<<<<<<< HEAD
-		let gadget = sc_consensus_beefy::start_beefy_gadget::<_, _, _, _, _, _, _>(beefy_params);
-=======
-		let gadget = beefy::start_beefy_gadget::<_, _, _, _, _, _, _, ecdsa_crypto::AuthorityId>(
+		let gadget = sc_consensus_beefy::start_beefy_gadget::<_, _, _, _, _, _, _, ecdsa_crypto::AuthorityId>(
 			beefy_params,
 		);
->>>>>>> fc6c3182
 
 		// BEEFY is part of consensus, if it fails we'll bring the node down with it to make sure it
 		// is noticed.
