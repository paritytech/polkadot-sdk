// Copyright (C) Parity Technologies (UK) Ltd.
// This file is part of Polkadot.

// Polkadot is free software: you can redistribute it and/or modify
// it under the terms of the GNU General Public License as published by
// the Free Software Foundation, either version 3 of the License, or
// (at your option) any later version.

// Polkadot is distributed in the hope that it will be useful,
// but WITHOUT ANY WARRANTY; without even the implied warranty of
// MERCHANTABILITY or FITNESS FOR A PARTICULAR PURPOSE.  See the
// GNU General Public License for more details.

// You should have received a copy of the GNU General Public License
// along with Polkadot.  If not, see <http://www.gnu.org/licenses/>.

//! Polkadot service. Specialized wrapper over substrate service.

#![deny(unused_results)]

pub mod benchmarking;
pub mod chain_spec;
mod fake_runtime_api;
mod grandpa_support;
mod parachains_db;
mod relay_chain_selection;

#[cfg(feature = "full-node")]
pub mod overseer;
#[cfg(feature = "full-node")]
pub mod workers;

#[cfg(feature = "full-node")]
pub use self::overseer::{
	CollatorOverseerGen, ExtendedOverseerGenArgs, OverseerGen, OverseerGenArgs,
	ValidatorOverseerGen,
};

#[cfg(test)]
mod tests;

#[cfg(feature = "full-node")]
use {
	gum::info,
	polkadot_node_core_approval_voting::{
		self as approval_voting_subsystem, Config as ApprovalVotingConfig,
	},
	polkadot_node_core_av_store::Config as AvailabilityConfig,
	polkadot_node_core_av_store::Error as AvailabilityError,
	polkadot_node_core_candidate_validation::Config as CandidateValidationConfig,
	polkadot_node_core_chain_selection::{
		self as chain_selection_subsystem, Config as ChainSelectionConfig,
	},
	polkadot_node_core_dispute_coordinator::Config as DisputeCoordinatorConfig,
	polkadot_node_network_protocol::{
		peer_set::{PeerSet, PeerSetProtocolNames},
		request_response::ReqProtocolNames,
	},
	sc_client_api::BlockBackend,
	sc_consensus_grandpa::{self, FinalityProofProvider as GrandpaFinalityProofProvider},
	sc_transaction_pool_api::OffchainTransactionPoolFactory,
};

use polkadot_node_subsystem_util::database::Database;
use polkadot_overseer::SpawnGlue;

#[cfg(feature = "full-node")]
pub use {
	polkadot_overseer::{Handle, Overseer, OverseerConnector, OverseerHandle},
	polkadot_primitives::runtime_api::ParachainHost,
	relay_chain_selection::SelectRelayChain,
	sc_client_api::AuxStore,
	sp_authority_discovery::AuthorityDiscoveryApi,
	sp_blockchain::{HeaderBackend, HeaderMetadata},
	sp_consensus_babe::BabeApi,
};

use std::{collections::HashMap, path::PathBuf, sync::Arc, time::Duration};

use prometheus_endpoint::Registry;
#[cfg(feature = "full-node")]
use sc_service::KeystoreContainer;
use sc_service::{build_polkadot_syncing_strategy, RpcHandlers, SpawnTaskHandle};
use sc_telemetry::TelemetryWorker;
#[cfg(feature = "full-node")]
use sc_telemetry::{Telemetry, TelemetryWorkerHandle};

pub use chain_spec::{GenericChainSpec, RococoChainSpec, WestendChainSpec};
use frame_benchmarking_cli::SUBSTRATE_REFERENCE_HARDWARE;
use mmr_gadget::MmrGadget;
use polkadot_node_subsystem_types::DefaultSubsystemClient;
pub use polkadot_primitives::{Block, BlockId, BlockNumber, CollatorPair, Hash, Id as ParaId};
pub use sc_client_api::{Backend, CallExecutor};
pub use sc_consensus::{BlockImport, LongestChain};
pub use sc_executor::NativeExecutionDispatch;
use sc_executor::{HeapAllocStrategy, WasmExecutor, DEFAULT_HEAP_ALLOC_STRATEGY};
pub use sc_service::{
	config::{DatabaseSource, PrometheusConfig},
	ChainSpec, Configuration, Error as SubstrateServiceError, PruningMode, Role, TFullBackend,
	TFullCallExecutor, TFullClient, TaskManager, TransactionPoolOptions,
};
pub use sp_api::{ApiRef, ConstructRuntimeApi, Core as CoreApi, ProvideRuntimeApi};
pub use sp_consensus::{Proposal, SelectChain};
use sp_consensus_beefy::ecdsa_crypto;
pub use sp_runtime::{
	generic,
	traits::{self as runtime_traits, BlakeTwo256, Block as BlockT, Header as HeaderT, NumberFor},
};

#[cfg(feature = "rococo-native")]
pub use {rococo_runtime, rococo_runtime_constants};
#[cfg(feature = "westend-native")]
pub use {westend_runtime, westend_runtime_constants};

pub use fake_runtime_api::{GetLastTimestamp, RuntimeApi};

#[cfg(feature = "full-node")]
pub type FullBackend = sc_service::TFullBackend<Block>;

#[cfg(feature = "full-node")]
pub type FullClient = sc_service::TFullClient<
	Block,
	RuntimeApi,
	WasmExecutor<(sp_io::SubstrateHostFunctions, frame_benchmarking::benchmarking::HostFunctions)>,
>;

/// The minimum period of blocks on which justifications will be
/// imported and generated.
const GRANDPA_JUSTIFICATION_PERIOD: u32 = 512;

/// Provides the header and block number for a hash.
///
/// Decouples `sc_client_api::Backend` and `sp_blockchain::HeaderBackend`.
pub trait HeaderProvider<Block, Error = sp_blockchain::Error>: Send + Sync + 'static
where
	Block: BlockT,
	Error: std::fmt::Debug + Send + Sync + 'static,
{
	/// Obtain the header for a hash.
	fn header(
		&self,
		hash: <Block as BlockT>::Hash,
	) -> Result<Option<<Block as BlockT>::Header>, Error>;
	/// Obtain the block number for a hash.
	fn number(
		&self,
		hash: <Block as BlockT>::Hash,
	) -> Result<Option<<<Block as BlockT>::Header as HeaderT>::Number>, Error>;
}

impl<Block, T> HeaderProvider<Block> for T
where
	Block: BlockT,
	T: sp_blockchain::HeaderBackend<Block> + 'static,
{
	fn header(
		&self,
		hash: Block::Hash,
	) -> sp_blockchain::Result<Option<<Block as BlockT>::Header>> {
		<Self as sp_blockchain::HeaderBackend<Block>>::header(self, hash)
	}
	fn number(
		&self,
		hash: Block::Hash,
	) -> sp_blockchain::Result<Option<<<Block as BlockT>::Header as HeaderT>::Number>> {
		<Self as sp_blockchain::HeaderBackend<Block>>::number(self, hash)
	}
}

/// Decoupling the provider.
///
/// Mandated since `trait HeaderProvider` can only be
/// implemented once for a generic `T`.
pub trait HeaderProviderProvider<Block>: Send + Sync + 'static
where
	Block: BlockT,
{
	type Provider: HeaderProvider<Block> + 'static;

	fn header_provider(&self) -> &Self::Provider;
}

impl<Block, T> HeaderProviderProvider<Block> for T
where
	Block: BlockT,
	T: sc_client_api::Backend<Block> + 'static,
{
	type Provider = <T as sc_client_api::Backend<Block>>::Blockchain;

	fn header_provider(&self) -> &Self::Provider {
		self.blockchain()
	}
}

#[derive(thiserror::Error, Debug)]
pub enum Error {
	#[error(transparent)]
	Io(#[from] std::io::Error),

	#[error(transparent)]
	AddrFormatInvalid(#[from] std::net::AddrParseError),

	#[error(transparent)]
	Sub(#[from] SubstrateServiceError),

	#[error(transparent)]
	Blockchain(#[from] sp_blockchain::Error),

	#[error(transparent)]
	Consensus(#[from] sp_consensus::Error),

	#[error("Failed to create an overseer")]
	Overseer(#[from] polkadot_overseer::SubsystemError),

	#[error(transparent)]
	Prometheus(#[from] prometheus_endpoint::PrometheusError),

	#[error(transparent)]
	Telemetry(#[from] sc_telemetry::Error),

	#[cfg(feature = "full-node")]
	#[error(transparent)]
	Availability(#[from] AvailabilityError),

	#[error("Authorities require the real overseer implementation")]
	AuthoritiesRequireRealOverseer,

	#[cfg(feature = "full-node")]
	#[error("Creating a custom database is required for validators")]
	DatabasePathRequired,

	#[cfg(feature = "full-node")]
	#[error("Expected at least one of polkadot, kusama, westend or rococo runtime feature")]
	NoRuntime,

	#[cfg(feature = "full-node")]
	#[error("Worker binaries not executable, prepare binary: {prep_worker_path:?}, execute binary: {exec_worker_path:?}")]
	InvalidWorkerBinaries { prep_worker_path: PathBuf, exec_worker_path: PathBuf },

	#[cfg(feature = "full-node")]
	#[error("Worker binaries could not be found, make sure polkadot was built and installed correctly. Please see the readme for the latest instructions (https://github.com/paritytech/polkadot-sdk/tree/master/polkadot). If you ran with `cargo run`, please run `cargo build` first. Searched given workers path ({given_workers_path:?}), polkadot binary path ({current_exe_path:?}), and lib path (/usr/lib/polkadot), workers names: {workers_names:?}")]
	MissingWorkerBinaries {
		given_workers_path: Option<PathBuf>,
		current_exe_path: PathBuf,
		workers_names: Option<(String, String)>,
	},

	#[cfg(feature = "full-node")]
	#[error("Version of worker binary ({worker_version}) is different from node version ({node_version}), worker_path: {worker_path}. If you ran with `cargo run`, please run `cargo build` first, otherwise try to `cargo clean`. TESTING ONLY: this check can be disabled with --disable-worker-version-check")]
	WorkerBinaryVersionMismatch {
		worker_version: String,
		node_version: String,
		worker_path: PathBuf,
	},
}

/// Identifies the variant of the chain.
#[derive(Debug, Clone, Copy, PartialEq)]
pub enum Chain {
	/// Polkadot.
	Polkadot,
	/// Kusama.
	Kusama,
	/// Rococo or one of its derivations.
	Rococo,
	/// Westend.
	Westend,
	/// Unknown chain?
	Unknown,
}

/// Can be called for a `Configuration` to identify which network the configuration targets.
pub trait IdentifyVariant {
	/// Returns if this is a configuration for the `Polkadot` network.
	fn is_polkadot(&self) -> bool;

	/// Returns if this is a configuration for the `Kusama` network.
	fn is_kusama(&self) -> bool;

	/// Returns if this is a configuration for the `Westend` network.
	fn is_westend(&self) -> bool;

	/// Returns if this is a configuration for the `Rococo` network.
	fn is_rococo(&self) -> bool;

	/// Returns if this is a configuration for the `Versi` test network.
	fn is_versi(&self) -> bool;

	/// Returns true if this configuration is for a development network.
	fn is_dev(&self) -> bool;

	/// Identifies the variant of the chain.
	fn identify_chain(&self) -> Chain;
}

impl IdentifyVariant for Box<dyn ChainSpec> {
	fn is_polkadot(&self) -> bool {
		self.id().starts_with("polkadot") || self.id().starts_with("dot")
	}
	fn is_kusama(&self) -> bool {
		self.id().starts_with("kusama") || self.id().starts_with("ksm")
	}
	fn is_westend(&self) -> bool {
		self.id().starts_with("westend") || self.id().starts_with("wnd")
	}
	fn is_rococo(&self) -> bool {
		self.id().starts_with("rococo") || self.id().starts_with("rco")
	}
	fn is_versi(&self) -> bool {
		self.id().starts_with("versi") || self.id().starts_with("vrs")
	}
	fn is_dev(&self) -> bool {
		self.id().ends_with("dev")
	}
	fn identify_chain(&self) -> Chain {
		if self.is_polkadot() {
			Chain::Polkadot
		} else if self.is_kusama() {
			Chain::Kusama
		} else if self.is_westend() {
			Chain::Westend
		} else if self.is_rococo() || self.is_versi() {
			Chain::Rococo
		} else {
			Chain::Unknown
		}
	}
}

#[cfg(feature = "full-node")]
pub fn open_database(db_source: &DatabaseSource) -> Result<Arc<dyn Database>, Error> {
	let parachains_db = match db_source {
		DatabaseSource::RocksDb { path, .. } => parachains_db::open_creating_rocksdb(
			path.clone(),
			parachains_db::CacheSizes::default(),
		)?,
		DatabaseSource::ParityDb { path, .. } => parachains_db::open_creating_paritydb(
			path.parent().ok_or(Error::DatabasePathRequired)?.into(),
			parachains_db::CacheSizes::default(),
		)?,
		DatabaseSource::Auto { paritydb_path, rocksdb_path, .. } => {
			if paritydb_path.is_dir() && paritydb_path.exists() {
				parachains_db::open_creating_paritydb(
					paritydb_path.parent().ok_or(Error::DatabasePathRequired)?.into(),
					parachains_db::CacheSizes::default(),
				)?
			} else {
				parachains_db::open_creating_rocksdb(
					rocksdb_path.clone(),
					parachains_db::CacheSizes::default(),
				)?
			}
		},
		DatabaseSource::Custom { .. } => {
			unimplemented!("No polkadot subsystem db for custom source.");
		},
	};
	Ok(parachains_db)
}

#[cfg(feature = "full-node")]
type FullSelectChain = relay_chain_selection::SelectRelayChain<FullBackend>;
#[cfg(feature = "full-node")]
type FullGrandpaBlockImport<ChainSelection = FullSelectChain> =
	sc_consensus_grandpa::GrandpaBlockImport<FullBackend, Block, FullClient, ChainSelection>;
#[cfg(feature = "full-node")]
type FullBeefyBlockImport<InnerBlockImport, AuthorityId> =
	sc_consensus_beefy::import::BeefyBlockImport<
		Block,
		FullBackend,
		FullClient,
		InnerBlockImport,
		AuthorityId,
	>;

#[cfg(feature = "full-node")]
struct Basics {
	task_manager: TaskManager,
	client: Arc<FullClient>,
	backend: Arc<FullBackend>,
	keystore_container: KeystoreContainer,
	telemetry: Option<Telemetry>,
}

#[cfg(feature = "full-node")]
fn new_partial_basics(
	config: &mut Configuration,
	telemetry_worker_handle: Option<TelemetryWorkerHandle>,
) -> Result<Basics, Error> {
	let telemetry = config
		.telemetry_endpoints
		.clone()
		.filter(|x| !x.is_empty())
		.map(move |endpoints| -> Result<_, sc_telemetry::Error> {
			let (worker, mut worker_handle) = if let Some(worker_handle) = telemetry_worker_handle {
				(None, worker_handle)
			} else {
				let worker = TelemetryWorker::new(16)?;
				let worker_handle = worker.handle();
				(Some(worker), worker_handle)
			};
			let telemetry = worker_handle.new_telemetry(endpoints);
			Ok((worker, telemetry))
		})
		.transpose()?;

	let heap_pages = config
		.executor
		.default_heap_pages
		.map_or(DEFAULT_HEAP_ALLOC_STRATEGY, |h| HeapAllocStrategy::Static { extra_pages: h as _ });

	let executor = WasmExecutor::builder()
		.with_execution_method(config.executor.wasm_method)
		.with_onchain_heap_alloc_strategy(heap_pages)
		.with_offchain_heap_alloc_strategy(heap_pages)
		.with_max_runtime_instances(config.executor.max_runtime_instances)
		.with_runtime_cache_size(config.executor.runtime_cache_size)
		.build();

	let (client, backend, keystore_container, task_manager) =
		sc_service::new_full_parts::<Block, RuntimeApi, _>(
			&config,
			telemetry.as_ref().map(|(_, telemetry)| telemetry.handle()),
			executor,
		)?;
	let client = Arc::new(client);

	let telemetry = telemetry.map(|(worker, telemetry)| {
		if let Some(worker) = worker {
			task_manager.spawn_handle().spawn(
				"telemetry",
				Some("telemetry"),
				Box::pin(worker.run()),
			);
		}
		telemetry
	});

	Ok(Basics { task_manager, client, backend, keystore_container, telemetry })
}

#[cfg(feature = "full-node")]
fn new_partial<ChainSelection>(
	config: &mut Configuration,
	Basics { task_manager, backend, client, keystore_container, telemetry }: Basics,
	select_chain: ChainSelection,
) -> Result<
	sc_service::PartialComponents<
		FullClient,
		FullBackend,
		ChainSelection,
		sc_consensus::DefaultImportQueue<Block>,
		sc_transaction_pool::FullPool<Block, FullClient>,
		(
			impl Fn(
				polkadot_rpc::SubscriptionTaskExecutor,
			) -> Result<polkadot_rpc::RpcExtension, SubstrateServiceError>,
			(
				sc_consensus_babe::BabeBlockImport<
					Block,
					FullClient,
					FullBeefyBlockImport<
						FullGrandpaBlockImport<ChainSelection>,
						ecdsa_crypto::AuthorityId,
					>,
				>,
				sc_consensus_grandpa::LinkHalf<Block, FullClient, ChainSelection>,
				sc_consensus_babe::BabeLink<Block>,
				sc_consensus_beefy::BeefyVoterLinks<Block, ecdsa_crypto::AuthorityId>,
			),
			sc_consensus_grandpa::SharedVoterState,
			sp_consensus_babe::SlotDuration,
			Option<Telemetry>,
		),
	>,
	Error,
>
where
	ChainSelection: 'static + SelectChain<Block>,
{
	let transaction_pool = sc_transaction_pool::BasicPool::new_full(
		config.transaction_pool.clone(),
		config.role.is_authority().into(),
		config.prometheus_registry(),
		task_manager.spawn_essential_handle(),
		client.clone(),
	);

	let grandpa_hard_forks = if config.chain_spec.is_kusama() {
		grandpa_support::kusama_hard_forks()
	} else {
		Vec::new()
	};

	let (grandpa_block_import, grandpa_link) =
		sc_consensus_grandpa::block_import_with_authority_set_hard_forks(
			client.clone(),
			GRANDPA_JUSTIFICATION_PERIOD,
			&(client.clone() as Arc<_>),
			select_chain.clone(),
			grandpa_hard_forks,
			telemetry.as_ref().map(|x| x.handle()),
		)?;
	let justification_import = grandpa_block_import.clone();

	let (beefy_block_import, beefy_voter_links, beefy_rpc_links) =
		sc_consensus_beefy::beefy_block_import_and_links(
			grandpa_block_import,
			backend.clone(),
			client.clone(),
			config.prometheus_registry().cloned(),
		);

	let babe_config = sc_consensus_babe::configuration(&*client)?;
	let (block_import, babe_link) =
		sc_consensus_babe::block_import(babe_config.clone(), beefy_block_import, client.clone())?;

	let slot_duration = babe_link.config().slot_duration();
	let (import_queue, babe_worker_handle) =
		sc_consensus_babe::import_queue(sc_consensus_babe::ImportQueueParams {
			link: babe_link.clone(),
			block_import: block_import.clone(),
			justification_import: Some(Box::new(justification_import)),
			client: client.clone(),
			select_chain: select_chain.clone(),
			create_inherent_data_providers: move |_, ()| async move {
				let timestamp = sp_timestamp::InherentDataProvider::from_system_time();

				let slot =
				sp_consensus_babe::inherents::InherentDataProvider::from_timestamp_and_slot_duration(
					*timestamp,
					slot_duration,
				);

				Ok((slot, timestamp))
			},
			spawner: &task_manager.spawn_essential_handle(),
			registry: config.prometheus_registry(),
			telemetry: telemetry.as_ref().map(|x| x.handle()),
			offchain_tx_pool_factory: OffchainTransactionPoolFactory::new(transaction_pool.clone()),
		})?;

	let justification_stream = grandpa_link.justification_stream();
	let shared_authority_set = grandpa_link.shared_authority_set().clone();
	let shared_voter_state = sc_consensus_grandpa::SharedVoterState::empty();
	let finality_proof_provider = GrandpaFinalityProofProvider::new_for_service(
		backend.clone(),
		Some(shared_authority_set.clone()),
	);

	let import_setup = (block_import, grandpa_link, babe_link, beefy_voter_links);
	let rpc_setup = shared_voter_state.clone();

	let rpc_extensions_builder = {
		let client = client.clone();
		let keystore = keystore_container.keystore();
		let transaction_pool = transaction_pool.clone();
		let select_chain = select_chain.clone();
		let chain_spec = config.chain_spec.cloned_box();
		let backend = backend.clone();

		move |subscription_executor: polkadot_rpc::SubscriptionTaskExecutor|
		      -> Result<polkadot_rpc::RpcExtension, sc_service::Error> {
			let deps = polkadot_rpc::FullDeps {
				client: client.clone(),
				pool: transaction_pool.clone(),
				select_chain: select_chain.clone(),
				chain_spec: chain_spec.cloned_box(),
				babe: polkadot_rpc::BabeDeps {
					babe_worker_handle: babe_worker_handle.clone(),
					keystore: keystore.clone(),
				},
				grandpa: polkadot_rpc::GrandpaDeps {
					shared_voter_state: shared_voter_state.clone(),
					shared_authority_set: shared_authority_set.clone(),
					justification_stream: justification_stream.clone(),
					subscription_executor: subscription_executor.clone(),
					finality_provider: finality_proof_provider.clone(),
				},
				beefy: polkadot_rpc::BeefyDeps::<ecdsa_crypto::AuthorityId> {
					beefy_finality_proof_stream: beefy_rpc_links.from_voter_justif_stream.clone(),
					beefy_best_block_stream: beefy_rpc_links.from_voter_best_beefy_stream.clone(),
					subscription_executor,
				},
				backend: backend.clone(),
			};

			polkadot_rpc::create_full(deps).map_err(Into::into)
		}
	};

	Ok(sc_service::PartialComponents {
		client,
		backend,
		task_manager,
		keystore_container,
		select_chain,
		import_queue,
		transaction_pool,
		other: (rpc_extensions_builder, import_setup, rpc_setup, slot_duration, telemetry),
	})
}

#[cfg(feature = "full-node")]
pub struct NewFullParams<OverseerGenerator: OverseerGen> {
	pub is_parachain_node: IsParachainNode,
	pub enable_beefy: bool,
	/// Whether to enable the block authoring backoff on production networks
	/// where it isn't enabled by default.
	pub force_authoring_backoff: bool,
	pub telemetry_worker_handle: Option<TelemetryWorkerHandle>,
	/// The version of the node. TESTING ONLY: `None` can be passed to skip the node/worker version
	/// check, both on startup and in the workers.
	pub node_version: Option<String>,
	/// Whether the node is attempting to run as a secure validator.
	pub secure_validator_mode: bool,
	/// An optional path to a directory containing the workers.
	pub workers_path: Option<std::path::PathBuf>,
	/// Optional custom names for the prepare and execute workers.
	pub workers_names: Option<(String, String)>,
	/// An optional number of the maximum number of pvf execute workers.
	pub execute_workers_max_num: Option<usize>,
	/// An optional maximum number of pvf workers that can be spawned in the pvf prepare pool for
	/// tasks with the priority below critical.
	pub prepare_workers_soft_max_num: Option<usize>,
	/// An optional absolute number of pvf workers that can be spawned in the pvf prepare pool.
	pub prepare_workers_hard_max_num: Option<usize>,
	pub overseer_gen: OverseerGenerator,
	pub overseer_message_channel_capacity_override: Option<usize>,
	#[allow(dead_code)]
	pub malus_finality_delay: Option<u32>,
	pub hwbench: Option<sc_sysinfo::HwBench>,
	/// Enable approval voting processing in parallel.
	pub enable_approval_voting_parallel: bool,
}

#[cfg(feature = "full-node")]
pub struct NewFull {
	pub task_manager: TaskManager,
	pub client: Arc<FullClient>,
	pub overseer_handle: Option<Handle>,
	pub network: Arc<dyn sc_network::service::traits::NetworkService>,
	pub sync_service: Arc<sc_network_sync::SyncingService<Block>>,
	pub rpc_handlers: RpcHandlers,
	pub backend: Arc<FullBackend>,
}

/// Is this node running as in-process node for a parachain node?
#[cfg(feature = "full-node")]
#[derive(Clone)]
pub enum IsParachainNode {
	/// This node is running as in-process node for a parachain collator.
	Collator(CollatorPair),
	/// This node is running as in-process node for a parachain full node.
	FullNode,
	/// This node is not running as in-process node for a parachain node, aka a normal relay chain
	/// node.
	No,
}

#[cfg(feature = "full-node")]
impl std::fmt::Debug for IsParachainNode {
	fn fmt(&self, fmt: &mut std::fmt::Formatter) -> std::fmt::Result {
		use sp_core::Pair;
		match self {
			IsParachainNode::Collator(pair) => write!(fmt, "Collator({})", pair.public()),
			IsParachainNode::FullNode => write!(fmt, "FullNode"),
			IsParachainNode::No => write!(fmt, "No"),
		}
	}
}

#[cfg(feature = "full-node")]
impl IsParachainNode {
	/// Is this running alongside a collator?
	fn is_collator(&self) -> bool {
		matches!(self, Self::Collator(_))
	}

	/// Is this running alongside a full node?
	fn is_full_node(&self) -> bool {
		matches!(self, Self::FullNode)
	}

	/// Is this node running alongside a relay chain node?
	fn is_running_alongside_parachain_node(&self) -> bool {
		self.is_collator() || self.is_full_node()
	}
}

pub const AVAILABILITY_CONFIG: AvailabilityConfig = AvailabilityConfig {
	col_data: parachains_db::REAL_COLUMNS.col_availability_data,
	col_meta: parachains_db::REAL_COLUMNS.col_availability_meta,
};

/// Create a new full node of arbitrary runtime and executor.
///
/// This is an advanced feature and not recommended for general use. Generally, `build_full` is
/// a better choice.
///
/// `workers_path` is used to get the path to the directory where auxiliary worker binaries reside.
/// If not specified, the main binary's directory is searched first, then `/usr/lib/polkadot` is
/// searched. If the path points to an executable rather then directory, that executable is used
/// both as preparation and execution worker (supposed to be used for tests only).
#[cfg(feature = "full-node")]
pub fn new_full<
	OverseerGenerator: OverseerGen,
	Network: sc_network::NetworkBackend<Block, <Block as BlockT>::Hash>,
>(
	mut config: Configuration,
	NewFullParams {
		is_parachain_node,
		enable_beefy,
		force_authoring_backoff,
		telemetry_worker_handle,
		node_version,
		secure_validator_mode,
		workers_path,
		workers_names,
		overseer_gen,
		overseer_message_channel_capacity_override,
		malus_finality_delay: _malus_finality_delay,
		hwbench,
		execute_workers_max_num,
		prepare_workers_soft_max_num,
		prepare_workers_hard_max_num,
<<<<<<< HEAD
		..
=======
		enable_approval_voting_parallel,
>>>>>>> a8d8596f
	}: NewFullParams<OverseerGenerator>,
) -> Result<NewFull, Error> {
	use polkadot_availability_recovery::FETCH_CHUNKS_THRESHOLD;
	use polkadot_node_network_protocol::request_response::IncomingRequest;
	use sc_network_sync::WarpSyncConfig;
	use sc_sysinfo::Metric;

	let is_offchain_indexing_enabled = config.offchain_worker.indexing_enabled;
	let role = config.role;
	let force_authoring = config.force_authoring;
	let backoff_authoring_blocks = if !force_authoring_backoff &&
		(config.chain_spec.is_polkadot() || config.chain_spec.is_kusama())
	{
		// the block authoring backoff is disabled by default on production networks
		None
	} else {
		let mut backoff = sc_consensus_slots::BackoffAuthoringOnFinalizedHeadLagging::default();

		if config.chain_spec.is_rococo() ||
			config.chain_spec.is_versi() ||
			config.chain_spec.is_dev()
		{
			// on testnets that are in flux (like rococo or versi), finality has stalled
			// sometimes due to operational issues and it's annoying to slow down block
			// production to 1 block per hour.
			backoff.max_interval = 10;
		}

		Some(backoff)
	};

	// Running approval voting in parallel is enabled by default on all networks except Polkadot and
	// Kusama, unless explicitly enabled by the commandline option.
	// This is meant to be temporary until we have enough confidence in the new system to enable it
	// by default on all networks.
	let enable_approval_voting_parallel = (!config.chain_spec.is_kusama() &&
		!config.chain_spec.is_polkadot()) ||
		enable_approval_voting_parallel;

	let disable_grandpa = config.disable_grandpa;
	let name = config.network.node_name.clone();

	let basics = new_partial_basics(&mut config, telemetry_worker_handle)?;

	let prometheus_registry = config.prometheus_registry().cloned();

	let overseer_connector = OverseerConnector::default();
	let overseer_handle = Handle::new(overseer_connector.handle());

	let keystore = basics.keystore_container.local_keystore();
	let auth_or_collator = role.is_authority() || is_parachain_node.is_collator();

	let select_chain = if auth_or_collator {
		let metrics =
			polkadot_node_subsystem_util::metrics::Metrics::register(prometheus_registry.as_ref())?;

		SelectRelayChain::new_with_overseer(
			basics.backend.clone(),
			overseer_handle.clone(),
			metrics,
			Some(basics.task_manager.spawn_handle()),
			enable_approval_voting_parallel,
		)
	} else {
		SelectRelayChain::new_longest_chain(basics.backend.clone())
	};

	let sc_service::PartialComponents::<_, _, SelectRelayChain<_>, _, _, _> {
		client,
		backend,
		mut task_manager,
		keystore_container,
		select_chain,
		import_queue,
		transaction_pool,
		other: (rpc_extensions_builder, import_setup, rpc_setup, slot_duration, mut telemetry),
	} = new_partial::<SelectRelayChain<_>>(&mut config, basics, select_chain)?;

	let metrics = Network::register_notification_metrics(
		config.prometheus_config.as_ref().map(|cfg| &cfg.registry),
	);
	let shared_voter_state = rpc_setup;
	let auth_disc_publish_non_global_ips = config.network.allow_non_globals_in_dht;
	let auth_disc_public_addresses = config.network.public_addresses.clone();

	let mut net_config = sc_network::config::FullNetworkConfiguration::<_, _, Network>::new(
		&config.network,
		config.prometheus_config.as_ref().map(|cfg| cfg.registry.clone()),
	);

	let genesis_hash = client.block_hash(0).ok().flatten().expect("Genesis block exists; qed");
	let peer_store_handle = net_config.peer_store_handle();

	// Note: GrandPa is pushed before the Polkadot-specific protocols. This doesn't change
	// anything in terms of behaviour, but makes the logs more consistent with the other
	// Substrate nodes.
	let grandpa_protocol_name =
		sc_consensus_grandpa::protocol_standard_name(&genesis_hash, &config.chain_spec);
	let (grandpa_protocol_config, grandpa_notification_service) =
		sc_consensus_grandpa::grandpa_peers_set_config::<_, Network>(
			grandpa_protocol_name.clone(),
			metrics.clone(),
			Arc::clone(&peer_store_handle),
		);
	net_config.add_notification_protocol(grandpa_protocol_config);

	let beefy_gossip_proto_name =
		sc_consensus_beefy::gossip_protocol_name(&genesis_hash, config.chain_spec.fork_id());
	// `beefy_on_demand_justifications_handler` is given to `beefy-gadget` task to be run,
	// while `beefy_req_resp_cfg` is added to `config.network.request_response_protocols`.
	let (beefy_on_demand_justifications_handler, beefy_req_resp_cfg) =
		sc_consensus_beefy::communication::request_response::BeefyJustifsRequestHandler::new::<
			_,
			Network,
		>(&genesis_hash, config.chain_spec.fork_id(), client.clone(), prometheus_registry.clone());
	let beefy_notification_service = match enable_beefy {
		false => None,
		true => {
			let (beefy_notification_config, beefy_notification_service) =
				sc_consensus_beefy::communication::beefy_peers_set_config::<_, Network>(
					beefy_gossip_proto_name.clone(),
					metrics.clone(),
					Arc::clone(&peer_store_handle),
				);

			net_config.add_notification_protocol(beefy_notification_config);
			net_config.add_request_response_protocol(beefy_req_resp_cfg);
			Some(beefy_notification_service)
		},
	};

	// validation/collation protocols are enabled only if `Overseer` is enabled
	let peerset_protocol_names =
		PeerSetProtocolNames::new(genesis_hash, config.chain_spec.fork_id());

	// If this is a validator or running alongside a parachain node, we need to enable the
	// networking protocols.
	//
	// Collators and parachain full nodes require the collator and validator networking to send
	// collations and to be able to recover PoVs.
	let notification_services =
		if role.is_authority() || is_parachain_node.is_running_alongside_parachain_node() {
			use polkadot_network_bridge::{peer_sets_info, IsAuthority};
			let is_authority = if role.is_authority() { IsAuthority::Yes } else { IsAuthority::No };

			peer_sets_info::<_, Network>(
				is_authority,
				&peerset_protocol_names,
				metrics.clone(),
				Arc::clone(&peer_store_handle),
			)
			.into_iter()
			.map(|(config, (peerset, service))| {
				net_config.add_notification_protocol(config);
				(peerset, service)
			})
			.collect::<HashMap<PeerSet, Box<dyn sc_network::NotificationService>>>()
		} else {
			std::collections::HashMap::new()
		};

	let req_protocol_names = ReqProtocolNames::new(&genesis_hash, config.chain_spec.fork_id());

	let (collation_req_v1_receiver, cfg) =
		IncomingRequest::get_config_receiver::<_, Network>(&req_protocol_names);
	net_config.add_request_response_protocol(cfg);
	let (collation_req_v2_receiver, cfg) =
		IncomingRequest::get_config_receiver::<_, Network>(&req_protocol_names);
	net_config.add_request_response_protocol(cfg);
	let (available_data_req_receiver, cfg) =
		IncomingRequest::get_config_receiver::<_, Network>(&req_protocol_names);
	net_config.add_request_response_protocol(cfg);
	let (pov_req_receiver, cfg) =
		IncomingRequest::get_config_receiver::<_, Network>(&req_protocol_names);
	net_config.add_request_response_protocol(cfg);
	let (chunk_req_v1_receiver, cfg) =
		IncomingRequest::get_config_receiver::<_, Network>(&req_protocol_names);
	net_config.add_request_response_protocol(cfg);
	let (chunk_req_v2_receiver, cfg) =
		IncomingRequest::get_config_receiver::<_, Network>(&req_protocol_names);
	net_config.add_request_response_protocol(cfg);

	let grandpa_hard_forks = if config.chain_spec.is_kusama() {
		grandpa_support::kusama_hard_forks()
	} else {
		Vec::new()
	};

	let warp_sync = Arc::new(sc_consensus_grandpa::warp_proof::NetworkProvider::new(
		backend.clone(),
		import_setup.1.shared_authority_set().clone(),
		grandpa_hard_forks,
	));

	let ext_overseer_args = if is_parachain_node.is_running_alongside_parachain_node() {
		None
	} else {
		let parachains_db = open_database(&config.database)?;
		let candidate_validation_config = if role.is_authority() {
			let (prep_worker_path, exec_worker_path) = workers::determine_workers_paths(
				workers_path,
				workers_names,
				node_version.clone(),
			)?;
			log::info!("🚀 Using prepare-worker binary at: {:?}", prep_worker_path);
			log::info!("🚀 Using execute-worker binary at: {:?}", exec_worker_path);

			Some(CandidateValidationConfig {
				artifacts_cache_path: config
					.database
					.path()
					.ok_or(Error::DatabasePathRequired)?
					.join("pvf-artifacts"),
				node_version,
				secure_validator_mode,
				prep_worker_path,
				exec_worker_path,
				pvf_execute_workers_max_num: execute_workers_max_num.unwrap_or_else(
					|| match config.chain_spec.identify_chain() {
						// The intention is to use this logic for gradual increasing from 2 to 4
						// of this configuration chain by chain until it reaches production chain.
						Chain::Polkadot | Chain::Kusama => 2,
						Chain::Rococo | Chain::Westend | Chain::Unknown => 4,
					},
				),
				pvf_prepare_workers_soft_max_num: prepare_workers_soft_max_num.unwrap_or(1),
				pvf_prepare_workers_hard_max_num: prepare_workers_hard_max_num.unwrap_or(2),
			})
		} else {
			None
		};
		let (statement_req_receiver, cfg) =
			IncomingRequest::get_config_receiver::<_, Network>(&req_protocol_names);
		net_config.add_request_response_protocol(cfg);
		let (candidate_req_v2_receiver, cfg) =
			IncomingRequest::get_config_receiver::<_, Network>(&req_protocol_names);
		net_config.add_request_response_protocol(cfg);
		let (dispute_req_receiver, cfg) =
			IncomingRequest::get_config_receiver::<_, Network>(&req_protocol_names);
		net_config.add_request_response_protocol(cfg);
		let approval_voting_config = ApprovalVotingConfig {
			col_approval_data: parachains_db::REAL_COLUMNS.col_approval_data,
			slot_duration_millis: slot_duration.as_millis() as u64,
		};
		let dispute_coordinator_config = DisputeCoordinatorConfig {
			col_dispute_data: parachains_db::REAL_COLUMNS.col_dispute_coordinator_data,
		};
		let chain_selection_config = ChainSelectionConfig {
			col_data: parachains_db::REAL_COLUMNS.col_chain_selection_data,
			stagnant_check_interval: Default::default(),
			stagnant_check_mode: chain_selection_subsystem::StagnantCheckMode::PruneOnly,
		};

		// Kusama + testnets get a higher threshold, we are conservative on Polkadot for now.
		let fetch_chunks_threshold =
			if config.chain_spec.is_polkadot() { None } else { Some(FETCH_CHUNKS_THRESHOLD) };

		Some(ExtendedOverseerGenArgs {
			keystore,
			parachains_db,
			candidate_validation_config,
			availability_config: AVAILABILITY_CONFIG,
			pov_req_receiver,
			chunk_req_v1_receiver,
			chunk_req_v2_receiver,
			statement_req_receiver,
			candidate_req_v2_receiver,
			approval_voting_config,
			dispute_req_receiver,
			dispute_coordinator_config,
			chain_selection_config,
			fetch_chunks_threshold,
			enable_approval_voting_parallel,
		})
	};

	let syncing_strategy = build_polkadot_syncing_strategy(
		config.protocol_id(),
		config.chain_spec.fork_id(),
		&mut net_config,
		Some(WarpSyncConfig::WithProvider(warp_sync)),
		client.clone(),
		&task_manager.spawn_handle(),
		config.prometheus_config.as_ref().map(|config| &config.registry),
	)?;

	let (network, system_rpc_tx, tx_handler_controller, network_starter, sync_service) =
		sc_service::build_network(sc_service::BuildNetworkParams {
			config: &config,
			net_config,
			client: client.clone(),
			transaction_pool: transaction_pool.clone(),
			spawn_handle: task_manager.spawn_handle(),
			import_queue,
			block_announce_validator_builder: None,
			syncing_strategy,
			block_relay: None,
			metrics,
		})?;

	if config.offchain_worker.enabled {
		use futures::FutureExt;

		task_manager.spawn_handle().spawn(
			"offchain-workers-runner",
			"offchain-work",
			sc_offchain::OffchainWorkers::new(sc_offchain::OffchainWorkerOptions {
				runtime_api_provider: client.clone(),
				keystore: Some(keystore_container.keystore()),
				offchain_db: backend.offchain_storage(),
				transaction_pool: Some(OffchainTransactionPoolFactory::new(
					transaction_pool.clone(),
				)),
				network_provider: Arc::new(network.clone()),
				is_validator: role.is_authority(),
				enable_http_requests: false,
				custom_extensions: move |_| vec![],
			})
			.run(client.clone(), task_manager.spawn_handle())
			.boxed(),
		);
	}

	let rpc_handlers = sc_service::spawn_tasks(sc_service::SpawnTasksParams {
		config,
		backend: backend.clone(),
		client: client.clone(),
		keystore: keystore_container.keystore(),
		network: network.clone(),
		sync_service: sync_service.clone(),
		rpc_builder: Box::new(rpc_extensions_builder),
		transaction_pool: transaction_pool.clone(),
		task_manager: &mut task_manager,
		system_rpc_tx,
		tx_handler_controller,
		telemetry: telemetry.as_mut(),
	})?;

	if let Some(hwbench) = hwbench {
		sc_sysinfo::print_hwbench(&hwbench);
		match SUBSTRATE_REFERENCE_HARDWARE.check_hardware(&hwbench, role.is_authority()) {
			Err(err) if role.is_authority() => {
				if err
					.0
					.iter()
					.any(|failure| matches!(failure.metric, Metric::Blake2256Parallel { .. }))
				{
					log::warn!(
						"⚠️  Starting January 2025 the hardware will fail the minimal physical CPU cores requirements {} for role 'Authority',\n\
						    find out more when this will become mandatory at:\n\
						    https://wiki.polkadot.network/docs/maintain-guides-how-to-validate-polkadot#reference-hardware",
						err
					);
				}
				if err
					.0
					.iter()
					.any(|failure| !matches!(failure.metric, Metric::Blake2256Parallel { .. }))
				{
					log::warn!(
						"⚠️  The hardware does not meet the minimal requirements {} for role 'Authority' find out more at:\n\
						https://wiki.polkadot.network/docs/maintain-guides-how-to-validate-polkadot#reference-hardware",
						err
					);
				}
			},
			_ => {},
		}

		if let Some(ref mut telemetry) = telemetry {
			let telemetry_handle = telemetry.handle();
			task_manager.spawn_handle().spawn(
				"telemetry_hwbench",
				None,
				sc_sysinfo::initialize_hwbench_telemetry(telemetry_handle, hwbench),
			);
		}
	}

	let (block_import, link_half, babe_link, beefy_links) = import_setup;

	let overseer_client = client.clone();
	let spawner = task_manager.spawn_handle();

	let authority_discovery_service =
		// We need the authority discovery if this node is either a validator or running alongside a parachain node.
		// Parachains node require the authority discovery for finding relay chain validators for sending
		// their PoVs or recovering PoVs.
		if role.is_authority() || is_parachain_node.is_running_alongside_parachain_node() {
			use futures::StreamExt;
			use sc_network::{Event, NetworkEventStream};

			let authority_discovery_role = if role.is_authority() {
				sc_authority_discovery::Role::PublishAndDiscover(keystore_container.keystore())
			} else {
				// don't publish our addresses when we're not an authority (collator, cumulus, ..)
				sc_authority_discovery::Role::Discover
			};
			let dht_event_stream =
				network.event_stream("authority-discovery").filter_map(|e| async move {
					match e {
						Event::Dht(e) => Some(e),
						_ => None,
					}
				});
			let (worker, service) = sc_authority_discovery::new_worker_and_service_with_config(
				sc_authority_discovery::WorkerConfig {
					publish_non_global_ips: auth_disc_publish_non_global_ips,
					public_addresses: auth_disc_public_addresses,
					// Require that authority discovery records are signed.
					strict_record_validation: true,
					..Default::default()
				},
				client.clone(),
				Arc::new(network.clone()),
				Box::pin(dht_event_stream),
				authority_discovery_role,
				prometheus_registry.clone(),
			);

			task_manager.spawn_handle().spawn(
				"authority-discovery-worker",
				Some("authority-discovery"),
				Box::pin(worker.run()),
			);
			Some(service)
		} else {
			None
		};

	let runtime_client = Arc::new(DefaultSubsystemClient::new(
		overseer_client.clone(),
		OffchainTransactionPoolFactory::new(transaction_pool.clone()),
	));

	let overseer_handle = if let Some(authority_discovery_service) = authority_discovery_service {
		let (overseer, overseer_handle) = overseer_gen
			.generate::<sc_service::SpawnTaskHandle, DefaultSubsystemClient<FullClient>>(
				overseer_connector,
				OverseerGenArgs {
					runtime_client,
					network_service: network.clone(),
					sync_service: sync_service.clone(),
					authority_discovery_service,
					collation_req_v1_receiver,
					collation_req_v2_receiver,
					available_data_req_receiver,
					registry: prometheus_registry.as_ref(),
					spawner,
					is_parachain_node,
					overseer_message_channel_capacity_override,
					req_protocol_names,
					peerset_protocol_names,
					notification_services,
				},
				ext_overseer_args,
			)
			.map_err(|e| {
				gum::error!("Failed to init overseer: {}", e);
				e
			})?;
		let handle = Handle::new(overseer_handle.clone());

		{
			let handle = handle.clone();
			task_manager.spawn_essential_handle().spawn_blocking(
				"overseer",
				None,
				Box::pin(async move {
					use futures::{pin_mut, select, FutureExt};

					let forward = polkadot_overseer::forward_events(overseer_client, handle);

					let forward = forward.fuse();
					let overseer_fut = overseer.run().fuse();

					pin_mut!(overseer_fut);
					pin_mut!(forward);

					select! {
						() = forward => (),
						() = overseer_fut => (),
						complete => (),
					}
				}),
			);
		}
		Some(handle)
	} else {
		assert!(
			!auth_or_collator,
			"Precondition congruence (false) is guaranteed by manual checking. qed"
		);
		None
	};

	if role.is_authority() {
		let proposer = sc_basic_authorship::ProposerFactory::new(
			task_manager.spawn_handle(),
			client.clone(),
			transaction_pool.clone(),
			prometheus_registry.as_ref(),
			telemetry.as_ref().map(|x| x.handle()),
		);

		let client_clone = client.clone();
		let overseer_handle =
			overseer_handle.as_ref().ok_or(Error::AuthoritiesRequireRealOverseer)?.clone();
		let slot_duration = babe_link.config().slot_duration();
		let babe_config = sc_consensus_babe::BabeParams {
			keystore: keystore_container.keystore(),
			client: client.clone(),
			select_chain,
			block_import,
			env: proposer,
			sync_oracle: sync_service.clone(),
			justification_sync_link: sync_service.clone(),
			create_inherent_data_providers: move |parent, ()| {
				let client_clone = client_clone.clone();
				let overseer_handle = overseer_handle.clone();

				async move {
					let parachain =
						polkadot_node_core_parachains_inherent::ParachainsInherentDataProvider::new(
							client_clone,
							overseer_handle,
							parent,
						);

					let timestamp = sp_timestamp::InherentDataProvider::from_system_time();

					let slot =
						sp_consensus_babe::inherents::InherentDataProvider::from_timestamp_and_slot_duration(
							*timestamp,
							slot_duration,
						);

					Ok((slot, timestamp, parachain))
				}
			},
			force_authoring,
			backoff_authoring_blocks,
			babe_link,
			block_proposal_slot_portion: sc_consensus_babe::SlotProportion::new(2f32 / 3f32),
			max_block_proposal_slot_portion: None,
			telemetry: telemetry.as_ref().map(|x| x.handle()),
		};

		let babe = sc_consensus_babe::start_babe(babe_config)?;
		task_manager.spawn_essential_handle().spawn_blocking("babe", None, babe);
	}

	// if the node isn't actively participating in consensus then it doesn't
	// need a keystore, regardless of which protocol we use below.
	let keystore_opt = if role.is_authority() { Some(keystore_container.keystore()) } else { None };

	// beefy is enabled if its notification service exists
	if let Some(notification_service) = beefy_notification_service {
		let justifications_protocol_name = beefy_on_demand_justifications_handler.protocol_name();
		let network_params = sc_consensus_beefy::BeefyNetworkParams {
			network: Arc::new(network.clone()),
			sync: sync_service.clone(),
			gossip_protocol_name: beefy_gossip_proto_name,
			justifications_protocol_name,
			notification_service,
			_phantom: core::marker::PhantomData::<Block>,
		};
		let payload_provider = sp_consensus_beefy::mmr::MmrRootProvider::new(client.clone());
		let beefy_params = sc_consensus_beefy::BeefyParams {
			client: client.clone(),
			backend: backend.clone(),
			payload_provider,
			runtime: client.clone(),
			key_store: keystore_opt.clone(),
			network_params,
			min_block_delta: 8,
			prometheus_registry: prometheus_registry.clone(),
			links: beefy_links,
			on_demand_justifications_handler: beefy_on_demand_justifications_handler,
			is_authority: role.is_authority(),
		};

		let gadget = sc_consensus_beefy::start_beefy_gadget::<
			_,
			_,
			_,
			_,
			_,
			_,
			_,
			ecdsa_crypto::AuthorityId,
		>(beefy_params);

		// BEEFY is part of consensus, if it fails we'll bring the node down with it to make sure it
		// is noticed.
		task_manager
			.spawn_essential_handle()
			.spawn_blocking("beefy-gadget", None, gadget);
	}
	// When offchain indexing is enabled, MMR gadget should also run.
	if is_offchain_indexing_enabled {
		task_manager.spawn_essential_handle().spawn_blocking(
			"mmr-gadget",
			None,
			MmrGadget::start(
				client.clone(),
				backend.clone(),
				sp_mmr_primitives::INDEXING_PREFIX.to_vec(),
			),
		);
	}

	let config = sc_consensus_grandpa::Config {
		// FIXME substrate#1578 make this available through chainspec
		// Grandpa performance can be improved a bit by tuning this parameter, see:
		// https://github.com/paritytech/polkadot/issues/5464
		gossip_duration: Duration::from_millis(1000),
		justification_generation_period: GRANDPA_JUSTIFICATION_PERIOD,
		name: Some(name),
		observer_enabled: false,
		keystore: keystore_opt,
		local_role: role,
		telemetry: telemetry.as_ref().map(|x| x.handle()),
		protocol_name: grandpa_protocol_name,
	};

	let enable_grandpa = !disable_grandpa;
	if enable_grandpa {
		// start the full GRANDPA voter
		// NOTE: unlike in substrate we are currently running the full
		// GRANDPA voter protocol for all full nodes (regardless of whether
		// they're validators or not). at this point the full voter should
		// provide better guarantees of block and vote data availability than
		// the observer.

		let mut voting_rules_builder = sc_consensus_grandpa::VotingRulesBuilder::default();

		#[cfg(not(feature = "malus"))]
		let _malus_finality_delay = None;

		if let Some(delay) = _malus_finality_delay {
			info!(?delay, "Enabling malus finality delay",);
			voting_rules_builder =
				voting_rules_builder.add(sc_consensus_grandpa::BeforeBestBlockBy(delay));
		};

		let grandpa_config = sc_consensus_grandpa::GrandpaParams {
			config,
			link: link_half,
			network: network.clone(),
			sync: sync_service.clone(),
			voting_rule: voting_rules_builder.build(),
			prometheus_registry: prometheus_registry.clone(),
			shared_voter_state,
			telemetry: telemetry.as_ref().map(|x| x.handle()),
			notification_service: grandpa_notification_service,
			offchain_tx_pool_factory: OffchainTransactionPoolFactory::new(transaction_pool.clone()),
		};

		task_manager.spawn_essential_handle().spawn_blocking(
			"grandpa-voter",
			None,
			sc_consensus_grandpa::run_grandpa_voter(grandpa_config)?,
		);
	}

	network_starter.start_network();

	Ok(NewFull {
		task_manager,
		client,
		overseer_handle,
		network,
		sync_service,
		rpc_handlers,
		backend,
	})
}

#[cfg(feature = "full-node")]
macro_rules! chain_ops {
	($config:expr, $telemetry_worker_handle:expr) => {{
		let telemetry_worker_handle = $telemetry_worker_handle;
		let mut config = $config;
		let basics = new_partial_basics(config, telemetry_worker_handle)?;

		use ::sc_consensus::LongestChain;
		// use the longest chain selection, since there is no overseer available
		let chain_selection = LongestChain::new(basics.backend.clone());

		let sc_service::PartialComponents { client, backend, import_queue, task_manager, .. } =
			new_partial::<LongestChain<_, Block>>(&mut config, basics, chain_selection)?;
		Ok((client, backend, import_queue, task_manager))
	}};
}

/// Builds a new object suitable for chain operations.
#[cfg(feature = "full-node")]
pub fn new_chain_ops(
	config: &mut Configuration,
) -> Result<(Arc<FullClient>, Arc<FullBackend>, sc_consensus::BasicQueue<Block>, TaskManager), Error>
{
	config.keystore = sc_service::config::KeystoreConfig::InMemory;

	if config.chain_spec.is_rococo() || config.chain_spec.is_versi() {
		chain_ops!(config, None)
	} else if config.chain_spec.is_kusama() {
		chain_ops!(config, None)
	} else if config.chain_spec.is_westend() {
		return chain_ops!(config, None)
	} else {
		chain_ops!(config, None)
	}
}

/// Build a full node.
///
/// The actual "flavor", aka if it will use `Polkadot`, `Rococo` or `Kusama` is determined based on
/// [`IdentifyVariant`] using the chain spec.
#[cfg(feature = "full-node")]
pub fn build_full<OverseerGenerator: OverseerGen>(
	config: Configuration,
	mut params: NewFullParams<OverseerGenerator>,
) -> Result<NewFull, Error> {
	let is_polkadot = config.chain_spec.is_polkadot();

	params.overseer_message_channel_capacity_override =
		params.overseer_message_channel_capacity_override.map(move |capacity| {
			if is_polkadot {
				gum::warn!("Channel capacity should _never_ be tampered with on polkadot!");
			}
			capacity
		});

	match config.network.network_backend {
		sc_network::config::NetworkBackendType::Libp2p =>
			new_full::<_, sc_network::NetworkWorker<Block, Hash>>(config, params),
		sc_network::config::NetworkBackendType::Litep2p =>
			new_full::<_, sc_network::Litep2pNetworkBackend>(config, params),
	}
}

/// Reverts the node state down to at most the last finalized block.
///
/// In particular this reverts:
/// - `ApprovalVotingSubsystem` data in the parachains-db;
/// - `ChainSelectionSubsystem` data in the parachains-db;
/// - Low level Babe and Grandpa consensus data.
#[cfg(feature = "full-node")]
pub fn revert_backend(
	client: Arc<FullClient>,
	backend: Arc<FullBackend>,
	blocks: BlockNumber,
	config: Configuration,
	task_handle: SpawnTaskHandle,
) -> Result<(), Error> {
	let best_number = client.info().best_number;
	let finalized = client.info().finalized_number;
	let revertible = blocks.min(best_number - finalized);

	if revertible == 0 {
		return Ok(())
	}

	let number = best_number - revertible;
	let hash = client.block_hash_from_id(&BlockId::Number(number))?.ok_or(
		sp_blockchain::Error::Backend(format!(
			"Unexpected hash lookup failure for block number: {}",
			number
		)),
	)?;

	let parachains_db = open_database(&config.database)
		.map_err(|err| sp_blockchain::Error::Backend(err.to_string()))?;

	revert_approval_voting(parachains_db.clone(), hash, task_handle)?;
	revert_chain_selection(parachains_db, hash)?;
	// Revert Substrate consensus related components
	sc_consensus_babe::revert(client.clone(), backend, blocks)?;
	sc_consensus_grandpa::revert(client, blocks)?;

	Ok(())
}

fn revert_chain_selection(db: Arc<dyn Database>, hash: Hash) -> sp_blockchain::Result<()> {
	let config = chain_selection_subsystem::Config {
		col_data: parachains_db::REAL_COLUMNS.col_chain_selection_data,
		stagnant_check_interval: chain_selection_subsystem::StagnantCheckInterval::never(),
		stagnant_check_mode: chain_selection_subsystem::StagnantCheckMode::PruneOnly,
	};

	let chain_selection = chain_selection_subsystem::ChainSelectionSubsystem::new(config, db);

	chain_selection
		.revert_to(hash)
		.map_err(|err| sp_blockchain::Error::Backend(err.to_string()))
}

fn revert_approval_voting(
	db: Arc<dyn Database>,
	hash: Hash,
	task_handle: SpawnTaskHandle,
) -> sp_blockchain::Result<()> {
	let config = approval_voting_subsystem::Config {
		col_approval_data: parachains_db::REAL_COLUMNS.col_approval_data,
		slot_duration_millis: Default::default(),
	};

	let approval_voting = approval_voting_subsystem::ApprovalVotingSubsystem::with_config(
		config,
		db,
		Arc::new(sc_keystore::LocalKeystore::in_memory()),
		Box::new(sp_consensus::NoNetwork),
		approval_voting_subsystem::Metrics::default(),
		Arc::new(SpawnGlue(task_handle)),
	);

	approval_voting
		.revert_to(hash)
		.map_err(|err| sp_blockchain::Error::Backend(err.to_string()))
}<|MERGE_RESOLUTION|>--- conflicted
+++ resolved
@@ -724,11 +724,7 @@
 		execute_workers_max_num,
 		prepare_workers_soft_max_num,
 		prepare_workers_hard_max_num,
-<<<<<<< HEAD
-		..
-=======
 		enable_approval_voting_parallel,
->>>>>>> a8d8596f
 	}: NewFullParams<OverseerGenerator>,
 ) -> Result<NewFull, Error> {
 	use polkadot_availability_recovery::FETCH_CHUNKS_THRESHOLD;
