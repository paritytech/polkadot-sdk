--- conflicted
+++ resolved
@@ -157,18 +157,15 @@
 			max_candidate_depth: 3,
 			allowed_ancestry_len: 2,
 		},
-<<<<<<< HEAD
 		node_features: bitvec::vec::BitVec::from_element(
 			1u8 << (FeatureIndex::ElasticScalingMVP as usize),
 		),
-=======
 		scheduler_params: SchedulerParams {
 			lookahead: 2,
 			group_rotation_frequency: 20,
 			paras_availability_period: 4,
 			..Default::default()
 		},
->>>>>>> c244a94e
 		..Default::default()
 	}
 }
