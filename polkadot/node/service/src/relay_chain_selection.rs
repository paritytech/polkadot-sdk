--- conflicted
+++ resolved
@@ -471,40 +471,18 @@
 		// 2. Constrain according to `ApprovedAncestor`.
 		let (subchain_head, subchain_number, subchain_block_descriptions) = {
 			let (tx, rx) = oneshot::channel();
-<<<<<<< HEAD
 			overseer
-				.send_msg(
+				.send_msg_with_priority(
 					ApprovalVotingParallelMessage::ApprovedAncestor(
 						subchain_head,
 						target_number,
 						tx,
+						PriorityLevel::High,
 					),
 					std::any::type_name::<Self>(),
 				)
 				.await;
 
-=======
-			if self.approval_voting_parallel_enabled {
-				overseer
-					.send_msg(
-						ApprovalVotingParallelMessage::ApprovedAncestor(
-							subchain_head,
-							target_number,
-							tx,
-						),
-						std::any::type_name::<Self>(),
-					)
-					.await;
-			} else {
-				overseer
-					.send_msg_with_priority(
-						ApprovalVotingMessage::ApprovedAncestor(subchain_head, target_number, tx),
-						std::any::type_name::<Self>(),
-						PriorityLevel::High,
-					)
-					.await;
-			}
->>>>>>> 6b5a1284
 			match rx
 				.await
 				.map_err(Error::ApprovedAncestorCanceled)
@@ -527,32 +505,13 @@
 		if let Some(spawn_handle) = &self.spawn_handle {
 			let mut overseer_handle = self.overseer.clone();
 			let lag_update_task = async move {
-<<<<<<< HEAD
 				overseer_handle
-					.send_msg(
+					.send_msg_with_priority(
 						ApprovalVotingParallelMessage::ApprovalCheckingLagUpdate(lag),
 						std::any::type_name::<Self>(),
+						PriorityLevel::High,
 					)
 					.await;
-=======
-				if approval_voting_parallel_enabled {
-					overseer_handle
-						.send_msg_with_priority(
-							ApprovalVotingParallelMessage::ApprovalCheckingLagUpdate(lag),
-							std::any::type_name::<Self>(),
-							PriorityLevel::High,
-						)
-						.await;
-				} else {
-					overseer_handle
-						.send_msg_with_priority(
-							ApprovalDistributionMessage::ApprovalCheckingLagUpdate(lag),
-							std::any::type_name::<Self>(),
-							PriorityLevel::High,
-						)
-						.await;
-				}
->>>>>>> 6b5a1284
 			};
 
 			spawn_handle.spawn(
