--- conflicted
+++ resolved
@@ -125,24 +125,8 @@
 				activated,
 				..
 			}))) => {
-<<<<<<< HEAD
-				// follow the procedure from the guide
-				if let Some(config) = &self.config {
-					let metrics = self.metrics.clone();
-					if let Err(err) = handle_new_activations(
-						config.clone(),
-						activated.into_iter().map(|v| v.hash),
-						ctx,
-						metrics,
-					)
-					.await
-					{
-						sp_tracing::warn!(target: LOG_TARGET, err = ?err, "failed to handle new activations");
-					}
-=======
 				if let Err(err) = self.handle_new_activation(activated.map(|v| v.hash), ctx).await {
 					gum::warn!(target: LOG_TARGET, err = ?err, "failed to handle new activation");
->>>>>>> 5e0bcb0e
 				}
 
 				false
@@ -167,19 +151,8 @@
 			Ok(FromOrchestra::Communication {
 				msg: CollationGenerationMessage::SubmitCollation(params),
 			}) => {
-<<<<<<< HEAD
-				if let Some(config) = &self.config {
-					if let Err(err) =
-						handle_submit_collation(params, config, ctx, &self.metrics).await
-					{
-						sp_tracing::error!(target: LOG_TARGET, ?err, "Failed to submit collation");
-					}
-				} else {
-					sp_tracing::error!(target: LOG_TARGET, "Collation submitted before initialization");
-=======
 				if let Err(err) = self.handle_submit_collation(params, ctx).await {
 					gum::error!(target: LOG_TARGET, ?err, "Failed to submit collation");
->>>>>>> 5e0bcb0e
 				}
 
 				false
@@ -207,35 +180,6 @@
 		};
 		let _timer = self.metrics.time_submit_collation();
 
-<<<<<<< HEAD
-						match res {
-							Some(res) => (OccupiedCoreAssumption::Included, res),
-							None => continue,
-						}
-					},
-					_ => {
-						sp_tracing::trace!(
-							target: LOG_TARGET,
-							core_idx = %core_idx,
-							relay_parent = ?relay_parent,
-							"core is occupied. Keep going.",
-						);
-						continue
-					},
-				},
-				CoreState::Free => {
-					sp_tracing::trace!(
-						target: LOG_TARGET,
-						core_idx = %core_idx,
-						"core is not assigned to any para. Keep going.",
-					);
-					continue
-				},
-			};
-
-			if scheduled_core.para_id != config.para_id {
-				sp_tracing::trace!(
-=======
 		let SubmitCollationParams {
 			relay_parent,
 			collation,
@@ -257,7 +201,6 @@
 			Some(v) => v,
 			None => {
 				gum::debug!(
->>>>>>> 5e0bcb0e
 					target: LOG_TARGET,
 					relay_parent = ?relay_parent,
 					our_para = %config.para_id,
@@ -343,18 +286,8 @@
 			return Ok(())
 		}
 
-<<<<<<< HEAD
-		sp_tracing::debug!(
-			target: LOG_TARGET,
-			relay_parent = ?relay_parent,
-			our_para = %para_id,
-			?para_assumption,
-			"Occupied core(s) assumption",
-		);
-=======
 		// We are being very optimistic here, but one of the cores could be pending availability
 		// for some more blocks, or even time out. We assume all cores are being freed.
->>>>>>> 5e0bcb0e
 
 		let mut validation_data = match request_persisted_validation_data(
 			relay_parent,
@@ -489,31 +422,7 @@
 	n_validators: usize,
 }
 
-<<<<<<< HEAD
-	// We need to swap the parent-head data, but all other fields here will be correct.
-	let mut validation_data = match request_persisted_validation_data(
-		relay_parent,
-		config.para_id,
-		OccupiedCoreAssumption::TimedOut,
-		ctx.sender(),
-	)
-	.await
-	.await??
-	{
-		Some(v) => v,
-		None => {
-			sp_tracing::debug!(
-				target: LOG_TARGET,
-				relay_parent = ?relay_parent,
-				our_para = %config.para_id,
-				"No validation data for para - does it exist at this relay-parent?",
-			);
-			return Ok(())
-		},
-	};
-=======
 struct SessionInfoCache(LruMap<SessionIndex, PerSessionInfo>);
->>>>>>> 5e0bcb0e
 
 impl SessionInfoCache {
 	fn new() -> Self {
@@ -597,19 +506,7 @@
 		// As such, honest collators never produce an uncompressed PoV which starts with
 		// a compression magic number, which would lead validators to reject the collation.
 		if encoded_size > validation_data.max_pov_size as usize {
-<<<<<<< HEAD
-			sp_tracing::debug!(
-				target: LOG_TARGET,
-				para_id = %para_id,
-				size = encoded_size,
-				max_size = validation_data.max_pov_size,
-				"PoV exceeded maximum size"
-			);
-
-			return
-=======
 			return Err(Error::POVSizeExceeded(encoded_size, validation_data.max_pov_size as usize))
->>>>>>> 5e0bcb0e
 		}
 
 		pov
@@ -625,22 +522,7 @@
 		&validation_code_hash,
 	);
 
-<<<<<<< HEAD
-	let erasure_root = match erasure_root(n_validators, validation_data, pov.clone()) {
-		Ok(erasure_root) => erasure_root,
-		Err(err) => {
-			sp_tracing::error!(
-				target: LOG_TARGET,
-				para_id = %para_id,
-				err = ?err,
-				"failed to calculate erasure root",
-			);
-			return
-		},
-	};
-=======
 	let erasure_root = erasure_root(n_validators, validation_data, pov.clone())?;
->>>>>>> 5e0bcb0e
 
 	let commitments = CandidateCommitments {
 		upward_messages: collation.upward_messages,
