// Copyright (C) Parity Technologies (UK) Ltd.
// This file is part of Polkadot.

// Polkadot is free software: you can redistribute it and/or modify
// it under the terms of the GNU General Public License as published by
// the Free Software Foundation, either version 3 of the License, or
// (at your option) any later version.

// Polkadot is distributed in the hope that it will be useful,
// but WITHOUT ANY WARRANTY; without even the implied warranty of
// MERCHANTABILITY or FITNESS FOR A PARTICULAR PURPOSE.  See the
// GNU General Public License for more details.

// You should have received a copy of the GNU General Public License
// along with Polkadot.  If not, see <http://www.gnu.org/licenses/>.

use async_trait::async_trait;
use futures::{executor, pending, pin_mut, poll, select, stream, FutureExt};
use std::{collections::HashMap, sync::atomic, task::Poll};

use ::test_helpers::{dummy_candidate_descriptor, dummy_candidate_receipt, dummy_hash};
use node_test_helpers::mock::{dummy_unpin_handle, new_leaf};
use polkadot_node_network_protocol::{PeerId, UnifiedReputationChange};
use polkadot_node_primitives::{
	BlockData, CollationGenerationConfig, CollationResult, DisputeMessage, InvalidDisputeVote, PoV,
	UncheckedDisputeMessage, ValidDisputeVote,
};
use polkadot_node_subsystem_types::messages::{
	NetworkBridgeEvent, ReportPeerMessage, RuntimeApiRequest,
};
use polkadot_primitives::{
	CandidateHash, CandidateReceipt, CollatorPair, Id as ParaId, InvalidDisputeStatementKind,
	PvfExecKind, SessionIndex, ValidDisputeStatementKind, ValidatorIndex,
};

use crate::{
	self as overseer,
	dummy::{dummy_overseer_builder, one_for_all_overseer_builder},
	gen::Delay,
	HeadSupportsParachains,
};
use metered;

use assert_matches::assert_matches;
use sp_core::crypto::Pair as _;

use super::*;

type SpawnedSubsystem = crate::gen::SpawnedSubsystem<SubsystemError>;

struct TestSubsystem1(metered::MeteredSender<usize>);

impl<C> overseer::Subsystem<C, SubsystemError> for TestSubsystem1
where
	C: overseer::SubsystemContext<Message = CandidateValidationMessage, Signal = OverseerSignal>,
{
	fn start(self, mut ctx: C) -> SpawnedSubsystem {
		let mut sender = self.0;
		SpawnedSubsystem {
			name: "test-subsystem-1",
			future: Box::pin(async move {
				let mut i = 0;
				loop {
					match ctx.recv().await {
						Ok(FromOrchestra::Communication { .. }) => {
							let _ = sender.send(i).await;
							i += 1;
							continue
						},
						Ok(FromOrchestra::Signal(OverseerSignal::Conclude)) => return Ok(()),
						Err(_) => return Ok(()),
						_ => (),
					}
				}
			}),
		}
	}
}

struct TestSubsystem2(metered::MeteredSender<usize>);

impl<C> overseer::Subsystem<C, SubsystemError> for TestSubsystem2
where
	C: overseer::SubsystemContext<
		Message = CandidateBackingMessage,
		OutgoingMessages = <CandidateBackingMessage as AssociateOutgoing>::OutgoingMessages,
		Signal = OverseerSignal,
	>,
{
	fn start(self, mut ctx: C) -> SpawnedSubsystem {
		let sender = self.0.clone();
		SpawnedSubsystem {
			name: "test-subsystem-2",
			future: Box::pin(async move {
				let _sender = sender;
				let mut c: usize = 0;
				loop {
					if c < 10 {
						let candidate_receipt = CandidateReceipt {
							descriptor: dummy_candidate_descriptor(dummy_hash()),
							commitments_hash: dummy_hash(),
						};

						let (tx, _) = oneshot::channel();
						ctx.send_message(CandidateValidationMessage::ValidateFromChainState {
							candidate_receipt,
<<<<<<< HEAD
							PoV { block_data: BlockData(Vec::new()) }.into(),
							Default::default(),
							PvfExecKind::Backing,
							tx,
						))
=======
							pov: PoV { block_data: BlockData(Vec::new()) }.into(),
							executor_params: Default::default(),
							exec_timeout_kind: PvfExecTimeoutKind::Backing,
							response_sender: tx,
						})
>>>>>>> 37bb02ef
						.await;
						c += 1;
						continue
					}
					match ctx.try_recv().await {
						Ok(Some(FromOrchestra::Signal(OverseerSignal::Conclude))) => break,
						Ok(Some(_)) => continue,
						Err(_) => return Ok(()),
						_ => (),
					}
					pending!();
				}

				Ok(())
			}),
		}
	}
}

struct ReturnOnStart;

impl<C> overseer::Subsystem<C, SubsystemError> for ReturnOnStart
where
	C: overseer::SubsystemContext<Message = CandidateBackingMessage, Signal = OverseerSignal>,
{
	fn start(self, mut _ctx: C) -> SpawnedSubsystem {
		SpawnedSubsystem {
			name: "test-subsystem-4",
			future: Box::pin(async move {
				// Do nothing and exit.
				Ok(())
			}),
		}
	}
}

struct MockSupportsParachains;

#[async_trait]
impl HeadSupportsParachains for MockSupportsParachains {
	async fn head_supports_parachains(&self, _head: &Hash) -> bool {
		true
	}
}

// Checks that a minimal configuration of two jobs can run and exchange messages.
#[test]
fn overseer_works() {
	let spawner = sp_core::testing::TaskExecutor::new();

	executor::block_on(async move {
		let (s1_tx, s1_rx) = metered::channel::<usize>(64);
		let (s2_tx, s2_rx) = metered::channel::<usize>(64);

		let mut s1_rx = s1_rx.fuse();
		let mut s2_rx = s2_rx.fuse();
		let (overseer, handle) = dummy_overseer_builder(spawner, MockSupportsParachains, None)
			.unwrap()
			.replace_candidate_validation(move |_| TestSubsystem1(s1_tx))
			.replace_candidate_backing(move |_| TestSubsystem2(s2_tx))
			.build()
			.unwrap();
		let mut handle = Handle::new(handle);
		let overseer_fut = overseer.run().fuse();

		pin_mut!(overseer_fut);

		let mut s1_results = Vec::new();
		let mut s2_results = Vec::new();

		loop {
			select! {
				_ = overseer_fut => break,
				s1_next = s1_rx.next() => {
					match s1_next {
						Some(msg) => {
							s1_results.push(msg);
							if s1_results.len() == 10 {
								handle.stop().await;
							}
						}
						None => break,
					}
				},
				s2_next = s2_rx.next() => {
					match s2_next {
						Some(_) => s2_results.push(s2_next),
						None => break,
					}
				},
				complete => break,
			}
		}

		assert_eq!(s1_results, (0..10).collect::<Vec<_>>());
	});
}

// Checks activated/deactivated metrics are updated properly.
#[test]
fn overseer_metrics_work() {
	let spawner = sp_core::testing::TaskExecutor::new();

	executor::block_on(async move {
		let first_block_hash = [1; 32].into();
		let second_block_hash = [2; 32].into();
		let unpin_handle = dummy_unpin_handle(dummy_hash());

		let first_block = BlockInfo {
			hash: first_block_hash,
			parent_hash: [0; 32].into(),
			number: 1,
			unpin_handle: unpin_handle.clone(),
		};
		let second_block = BlockInfo {
			hash: second_block_hash,
			parent_hash: first_block_hash,
			number: 2,
			unpin_handle: unpin_handle.clone(),
		};

		let registry = prometheus::Registry::new();
		let (overseer, handle) =
			dummy_overseer_builder(spawner, MockSupportsParachains, Some(&registry))
				.unwrap()
				.build()
				.unwrap();

		let mut handle = Handle::new(handle);
		let overseer_fut = overseer.run_inner().fuse();

		pin_mut!(overseer_fut);

		handle.block_imported(first_block).await;
		handle.block_imported(second_block).await;
		handle
			.send_msg_anon(AllMessages::CandidateValidation(test_candidate_validation_msg()))
			.await;
		handle.stop().await;

		select! {
			res = overseer_fut => {
				assert!(res.is_ok());
				let metrics = extract_metrics(&registry);
				assert_eq!(metrics["activated"], 2);
				assert_eq!(metrics["deactivated"], 1);
				assert_eq!(metrics["relayed"], 1);
			},
			complete => (),
		}
	});
}

fn extract_metrics(registry: &prometheus::Registry) -> HashMap<&'static str, u64> {
	let gather = registry.gather();
	assert!(!gather.is_empty(), "Gathered metrics are not empty. qed");
	let extract = |name: &str| -> u64 {
		gather
			.iter()
			.find(|&mf| dbg!(mf.get_name()) == dbg!(name))
			.expect(&format!("Must contain `{}` metric", name))
			.get_metric()[0]
			.get_counter()
			.get_value() as u64
	};

	let activated = extract("polkadot_parachain_activated_heads_total");
	let deactivated = extract("polkadot_parachain_deactivated_heads_total");
	let relayed = extract("polkadot_parachain_messages_relayed_total");
	let mut result = HashMap::new();
	result.insert("activated", activated);
	result.insert("deactivated", deactivated);
	result.insert("relayed", relayed);
	result
}

// Spawn a subsystem that immediately exits.
//
// Should immediately conclude the overseer itself.
#[test]
fn overseer_ends_on_subsystem_exit() {
	let spawner = sp_core::testing::TaskExecutor::new();

	executor::block_on(async move {
		let (overseer, _handle) = dummy_overseer_builder(spawner, MockSupportsParachains, None)
			.unwrap()
			.replace_candidate_backing(|_| ReturnOnStart)
			.build()
			.unwrap();

		overseer.run_inner().await.unwrap();
	})
}

struct TestSubsystem5(metered::MeteredSender<OverseerSignal>);

impl<C> overseer::Subsystem<C, SubsystemError> for TestSubsystem5
where
	C: overseer::SubsystemContext<Message = CandidateValidationMessage, Signal = OverseerSignal>,
{
	fn start(self, mut ctx: C) -> SpawnedSubsystem {
		let mut sender = self.0.clone();

		SpawnedSubsystem {
			name: "test-subsystem-5",
			future: Box::pin(async move {
				loop {
					match ctx.try_recv().await {
						Ok(Some(FromOrchestra::Signal(OverseerSignal::Conclude))) => break,
						Ok(Some(FromOrchestra::Signal(s))) => {
							sender.send(s).await.unwrap();
							continue
						},
						Ok(Some(_)) => continue,
						Err(_) => break,
						_ => (),
					}
					pending!();
				}

				Ok(())
			}),
		}
	}
}

struct TestSubsystem6(metered::MeteredSender<OverseerSignal>);

impl<C> Subsystem<C, SubsystemError> for TestSubsystem6
where
	C: overseer::SubsystemContext<Message = CandidateBackingMessage, Signal = OverseerSignal>,
{
	fn start(self, mut ctx: C) -> SpawnedSubsystem {
		let mut sender = self.0.clone();

		SpawnedSubsystem {
			name: "test-subsystem-6",
			future: Box::pin(async move {
				loop {
					match ctx.try_recv().await {
						Ok(Some(FromOrchestra::Signal(OverseerSignal::Conclude))) => break,
						Ok(Some(FromOrchestra::Signal(s))) => {
							sender.send(s).await.unwrap();
							continue
						},
						Ok(Some(_)) => continue,
						Err(_) => break,
						_ => (),
					}
					pending!();
				}

				Ok(())
			}),
		}
	}
}

// Tests that starting with a defined set of leaves and receiving
// notifications on imported blocks triggers expected `StartWork` and `StopWork` heartbeats.
#[test]
fn overseer_start_stop_works() {
	let spawner = sp_core::testing::TaskExecutor::new();

	executor::block_on(async move {
		let first_block_hash = [1; 32].into();
		let second_block_hash = [2; 32].into();
		let unpin_handle = dummy_unpin_handle(dummy_hash());

		let first_block = BlockInfo {
			hash: first_block_hash,
			parent_hash: [0; 32].into(),
			number: 1,
			unpin_handle: unpin_handle.clone(),
		};
		let second_block = BlockInfo {
			hash: second_block_hash,
			parent_hash: first_block_hash,
			number: 2,
			unpin_handle: unpin_handle.clone(),
		};

		let (tx_5, mut rx_5) = metered::channel(64);
		let (tx_6, mut rx_6) = metered::channel(64);

		let (overseer, handle) = dummy_overseer_builder(spawner, MockSupportsParachains, None)
			.unwrap()
			.replace_candidate_validation(move |_| TestSubsystem5(tx_5))
			.replace_candidate_backing(move |_| TestSubsystem6(tx_6))
			.build()
			.unwrap();
		let mut handle = Handle::new(handle);

		let overseer_fut = overseer.run_inner().fuse();
		pin_mut!(overseer_fut);

		let mut ss5_results = Vec::new();
		let mut ss6_results = Vec::new();

		handle.block_imported(first_block).await;
		handle.block_imported(second_block).await;

		let expected_heartbeats = vec![
			OverseerSignal::ActiveLeaves(ActiveLeavesUpdate {
				activated: Some(new_leaf(first_block_hash, 1)),
				deactivated: Default::default(),
			}),
			OverseerSignal::ActiveLeaves(ActiveLeavesUpdate {
				activated: Some(new_leaf(second_block_hash, 2)),
				deactivated: [first_block_hash].as_ref().into(),
			}),
		];

		loop {
			select! {
				res = overseer_fut => {
					assert!(res.is_ok());
					break;
				},
				res = rx_5.next() => {
					if let Some(res) = res {
						ss5_results.push(res);
					}
				}
				res = rx_6.next() => {
					if let Some(res) = res {
						ss6_results.push(res);
					}
				}
				complete => break,
			}

			if ss5_results.len() == expected_heartbeats.len() &&
				ss6_results.len() == expected_heartbeats.len()
			{
				handle.stop().await;
			}
		}

		assert_eq!(ss5_results, expected_heartbeats);
		assert_eq!(ss6_results, expected_heartbeats);
	});
}

// Tests that starting with a defined set of leaves and receiving
// notifications on imported blocks triggers expected `StartWork` and `StopWork` heartbeats.
#[test]
fn overseer_finalize_works() {
	let spawner = sp_core::testing::TaskExecutor::new();

	executor::block_on(async move {
		let first_block_hash = [1; 32].into();
		let second_block_hash = [2; 32].into();
		let third_block_hash = [3; 32].into();
		let unpin_handle = dummy_unpin_handle(dummy_hash());

		let first_block = BlockInfo {
			hash: first_block_hash,
			parent_hash: [0; 32].into(),
			number: 1,
			unpin_handle: unpin_handle.clone(),
		};
		let second_block = BlockInfo {
			hash: second_block_hash,
			parent_hash: [42; 32].into(),
			number: 2,
			unpin_handle: unpin_handle.clone(),
		};
		let third_block = BlockInfo {
			hash: third_block_hash,
			parent_hash: second_block_hash,
			number: 3,
			unpin_handle: unpin_handle.clone(),
		};

		let (tx_5, mut rx_5) = metered::channel(64);
		let (tx_6, mut rx_6) = metered::channel(64);

		// start with two forks of different height.

		let (overseer, handle) = dummy_overseer_builder(spawner, MockSupportsParachains, None)
			.unwrap()
			.replace_candidate_validation(move |_| TestSubsystem5(tx_5))
			.replace_candidate_backing(move |_| TestSubsystem6(tx_6))
			.build()
			.unwrap();
		let mut handle = Handle::new(handle);

		let overseer_fut = overseer.run_inner().fuse();
		pin_mut!(overseer_fut);

		let mut ss5_results = Vec::new();
		let mut ss6_results = Vec::new();

		// activate two blocks
		handle.block_imported(first_block).await;
		handle.block_imported(second_block).await;

		// this should stop work on both forks we started with earlier.
		handle.block_finalized(third_block).await;

		let expected_heartbeats = vec![
			OverseerSignal::ActiveLeaves(ActiveLeavesUpdate {
				activated: Some(new_leaf(first_block_hash, 1)),
				deactivated: Default::default(),
			}),
			OverseerSignal::ActiveLeaves(ActiveLeavesUpdate {
				activated: Some(new_leaf(second_block_hash, 2)),
				deactivated: Default::default(),
			}),
			OverseerSignal::ActiveLeaves(ActiveLeavesUpdate {
				deactivated: [first_block_hash, second_block_hash].as_ref().into(),
				..Default::default()
			}),
			OverseerSignal::BlockFinalized(third_block_hash, 3),
		];

		loop {
			select! {
				res = overseer_fut => {
					assert!(res.is_ok());
					break;
				},
				res = rx_5.next() => {
					if let Some(res) = res {
						ss5_results.push(res);
					}
				}
				res = rx_6.next() => {
					if let Some(res) = res {
						ss6_results.push(res);
					}
				}
				complete => break,
			}

			if ss5_results.len() == expected_heartbeats.len() &&
				ss6_results.len() == expected_heartbeats.len()
			{
				handle.stop().await;
			}
		}

		assert_eq!(ss5_results.len(), expected_heartbeats.len());
		assert_eq!(ss6_results.len(), expected_heartbeats.len());

		// Notifications on finality for multiple blocks at once
		// may be received in different orders.
		for expected in expected_heartbeats {
			assert!(ss5_results.contains(&expected));
			assert!(ss6_results.contains(&expected));
		}
	});
}

// Tests that finalization of an active leaf doesn't remove it from
// the leaves set.
#[test]
fn overseer_finalize_leaf_preserves_it() {
	let spawner = sp_core::testing::TaskExecutor::new();

	executor::block_on(async move {
		let first_block_hash = [1; 32].into();
		let second_block_hash = [2; 32].into();
		let unpin_handle = dummy_unpin_handle(dummy_hash());

		let first_block = BlockInfo {
			hash: first_block_hash,
			parent_hash: [0; 32].into(),
			number: 1,
			unpin_handle: unpin_handle.clone(),
		};
		let second_block = BlockInfo {
			hash: second_block_hash,
			parent_hash: [42; 32].into(),
			number: 1,
			unpin_handle: unpin_handle.clone(),
		};

		let (tx_5, mut rx_5) = metered::channel(64);
		let (tx_6, mut rx_6) = metered::channel(64);

		// start with two forks at height 1.

		let (overseer, handle) = dummy_overseer_builder(spawner, MockSupportsParachains, None)
			.unwrap()
			.replace_candidate_validation(move |_| TestSubsystem5(tx_5))
			.replace_candidate_backing(move |_| TestSubsystem6(tx_6))
			.build()
			.unwrap();
		let mut handle = Handle::new(handle);

		let overseer_fut = overseer.run_inner().fuse();
		pin_mut!(overseer_fut);

		let mut ss5_results = Vec::new();
		let mut ss6_results = Vec::new();

		handle.block_imported(first_block.clone()).await;
		handle.block_imported(second_block).await;
		// This should stop work on the second block, but only the
		// second block.
		handle.block_finalized(first_block).await;

		let expected_heartbeats = vec![
			OverseerSignal::ActiveLeaves(ActiveLeavesUpdate::start_work(new_leaf(
				first_block_hash,
				1,
			))),
			OverseerSignal::ActiveLeaves(ActiveLeavesUpdate::start_work(new_leaf(
				second_block_hash,
				2,
			))),
			OverseerSignal::ActiveLeaves(ActiveLeavesUpdate {
				deactivated: [second_block_hash].as_ref().into(),
				..Default::default()
			}),
			OverseerSignal::BlockFinalized(first_block_hash, 1),
		];

		loop {
			select! {
				res = overseer_fut => {
					assert!(res.is_ok());
					break;
				},
				res = rx_5.next() => {
					if let Some(res) = res {
						ss5_results.push(res);
					}
				}
				res = rx_6.next() => {
					if let Some(res) = res {
						ss6_results.push(res);
					}
				}
				complete => break,
			}

			if ss5_results.len() == expected_heartbeats.len() &&
				ss6_results.len() == expected_heartbeats.len()
			{
				handle.stop().await;
			}
		}

		assert_eq!(ss5_results.len(), expected_heartbeats.len());
		assert_eq!(ss6_results.len(), expected_heartbeats.len());

		// Notifications on finality for multiple blocks at once
		// may be received in different orders.
		for expected in expected_heartbeats {
			assert!(ss5_results.contains(&expected));
			assert!(ss6_results.contains(&expected));
		}
	});
}

#[test]
fn do_not_send_empty_leaves_update_on_block_finalization() {
	let spawner = sp_core::testing::TaskExecutor::new();

	executor::block_on(async move {
		let unpin_handle = dummy_unpin_handle(dummy_hash());

		let imported_block = BlockInfo {
			hash: Hash::random(),
			parent_hash: Hash::random(),
			number: 1,
			unpin_handle: unpin_handle.clone(),
		};

		let finalized_block = BlockInfo {
			hash: Hash::random(),
			parent_hash: Hash::random(),
			number: 1,
			unpin_handle: unpin_handle.clone(),
		};

		let (tx_5, mut rx_5) = metered::channel(64);

		let (overseer, handle) = dummy_overseer_builder(spawner, MockSupportsParachains, None)
			.unwrap()
			.replace_candidate_backing(move |_| TestSubsystem6(tx_5))
			.build()
			.unwrap();

		let mut handle = Handle::new(handle);

		let overseer_fut = overseer.run_inner().fuse();
		pin_mut!(overseer_fut);

		let mut ss5_results = Vec::new();

		handle.block_finalized(finalized_block.clone()).await;
		handle.block_imported(imported_block.clone()).await;

		let expected_heartbeats = vec![
			OverseerSignal::ActiveLeaves(ActiveLeavesUpdate::start_work(new_leaf(
				imported_block.hash,
				imported_block.number,
			))),
			OverseerSignal::BlockFinalized(finalized_block.hash, 1),
		];

		loop {
			select! {
				res = overseer_fut => {
					assert!(res.is_ok());
					break;
				},
				res = rx_5.next() => {
					if let Some(res) = dbg!(res) {
						ss5_results.push(res);
					}
				}
			}

			if ss5_results.len() == expected_heartbeats.len() {
				handle.stop().await;
			}
		}

		assert_eq!(ss5_results.len(), expected_heartbeats.len());

		for expected in expected_heartbeats {
			assert!(ss5_results.contains(&expected));
		}
	});
}

#[derive(Clone)]
struct CounterSubsystem {
	stop_signals_received: Arc<atomic::AtomicUsize>,
	signals_received: Arc<atomic::AtomicUsize>,
	msgs_received: Arc<atomic::AtomicUsize>,
}

impl CounterSubsystem {
	fn new(
		stop_signals_received: Arc<atomic::AtomicUsize>,
		signals_received: Arc<atomic::AtomicUsize>,
		msgs_received: Arc<atomic::AtomicUsize>,
	) -> Self {
		Self { stop_signals_received, signals_received, msgs_received }
	}
}

impl<C, M> Subsystem<C, SubsystemError> for CounterSubsystem
where
	C: overseer::SubsystemContext<Message = M, Signal = OverseerSignal>,
	M: Send,
{
	fn start(self, mut ctx: C) -> SpawnedSubsystem {
		SpawnedSubsystem {
			name: "counter-subsystem",
			future: Box::pin(async move {
				loop {
					match ctx.try_recv().await {
						Ok(Some(FromOrchestra::Signal(OverseerSignal::Conclude))) => {
							self.stop_signals_received.fetch_add(1, atomic::Ordering::SeqCst);
							break
						},
						Ok(Some(FromOrchestra::Signal(_))) => {
							self.signals_received.fetch_add(1, atomic::Ordering::SeqCst);
							continue
						},
						Ok(Some(FromOrchestra::Communication { .. })) => {
							self.msgs_received.fetch_add(1, atomic::Ordering::SeqCst);
							continue
						},
						Err(_) => (),
						_ => (),
					}
					pending!();
				}

				Ok(())
			}),
		}
	}
}

fn test_candidate_validation_msg() -> CandidateValidationMessage {
	let (response_sender, _) = oneshot::channel();
	let pov = Arc::new(PoV { block_data: BlockData(Vec::new()) });
	let candidate_receipt = CandidateReceipt {
		descriptor: dummy_candidate_descriptor(dummy_hash()),
		commitments_hash: Hash::zero(),
	};

	CandidateValidationMessage::ValidateFromChainState {
		candidate_receipt,
		pov,
<<<<<<< HEAD
		Default::default(),
		PvfExecKind::Backing,
		sender,
	)
=======
		executor_params: Default::default(),
		exec_timeout_kind: PvfExecTimeoutKind::Backing,
		response_sender,
	}
>>>>>>> 37bb02ef
}

fn test_candidate_backing_msg() -> CandidateBackingMessage {
	let (sender, _) = oneshot::channel();
	CandidateBackingMessage::GetBackedCandidates(Vec::new(), sender)
}

fn test_chain_api_msg() -> ChainApiMessage {
	let (sender, _) = oneshot::channel();
	ChainApiMessage::FinalizedBlockNumber(sender)
}

fn test_collator_generation_msg() -> CollationGenerationMessage {
	CollationGenerationMessage::Initialize(CollationGenerationConfig {
		key: CollatorPair::generate().0,
		collator: Some(Box::new(|_, _| TestCollator.boxed())),
		para_id: Default::default(),
	})
}
struct TestCollator;

impl Future for TestCollator {
	type Output = Option<CollationResult>;

	fn poll(self: Pin<&mut Self>, _cx: &mut futures::task::Context) -> Poll<Self::Output> {
		panic!("at the Disco")
	}
}

impl Unpin for TestCollator {}

fn test_collator_protocol_msg() -> CollatorProtocolMessage {
	CollatorProtocolMessage::CollateOn(Default::default())
}

fn test_network_bridge_event<M>() -> NetworkBridgeEvent<M> {
	NetworkBridgeEvent::PeerDisconnected(PeerId::random())
}

fn test_statement_distribution_msg() -> StatementDistributionMessage {
	StatementDistributionMessage::NetworkBridgeUpdate(test_network_bridge_event())
}

fn test_availability_recovery_msg() -> AvailabilityRecoveryMessage {
	let (sender, _) = oneshot::channel();
	AvailabilityRecoveryMessage::RecoverAvailableData(
		dummy_candidate_receipt(dummy_hash()),
		Default::default(),
		None,
		sender,
	)
}

fn test_bitfield_distribution_msg() -> BitfieldDistributionMessage {
	BitfieldDistributionMessage::NetworkBridgeUpdate(test_network_bridge_event())
}

fn test_provisioner_msg() -> ProvisionerMessage {
	let (sender, _) = oneshot::channel();
	ProvisionerMessage::RequestInherentData(Default::default(), sender)
}

fn test_runtime_api_msg() -> RuntimeApiMessage {
	let (sender, _) = oneshot::channel();
	RuntimeApiMessage::Request(Default::default(), RuntimeApiRequest::Validators(sender))
}

fn test_availability_store_msg() -> AvailabilityStoreMessage {
	let (sender, _) = oneshot::channel();
	AvailabilityStoreMessage::QueryAvailableData(CandidateHash(Default::default()), sender)
}

fn test_network_bridge_tx_msg() -> NetworkBridgeTxMessage {
	NetworkBridgeTxMessage::ReportPeer(ReportPeerMessage::Single(
		PeerId::random(),
		UnifiedReputationChange::BenefitMinor("").into(),
	))
}

fn test_network_bridge_rx_msg() -> NetworkBridgeRxMessage {
	NetworkBridgeRxMessage::NewGossipTopology {
		session: SessionIndex::from(0_u32),
		local_index: None,
		canonical_shuffling: Vec::new(),
		shuffled_indices: Vec::new(),
	}
}

fn test_approval_distribution_msg() -> ApprovalDistributionMessage {
	ApprovalDistributionMessage::NewBlocks(Default::default())
}

fn test_approval_voting_msg() -> ApprovalVotingMessage {
	let (sender, _) = oneshot::channel();
	ApprovalVotingMessage::ApprovedAncestor(Default::default(), 0, sender)
}

fn test_dispute_coordinator_msg() -> DisputeCoordinatorMessage {
	let (sender, _) = oneshot::channel();
	DisputeCoordinatorMessage::RecentDisputes(sender)
}

fn test_dispute_distribution_msg() -> DisputeDistributionMessage {
	let dummy_dispute_message = UncheckedDisputeMessage {
		candidate_receipt: dummy_candidate_receipt(dummy_hash()),
		session_index: 0,
		invalid_vote: InvalidDisputeVote {
			validator_index: ValidatorIndex(0),
			signature: sp_core::crypto::UncheckedFrom::unchecked_from([1u8; 64]),
			kind: InvalidDisputeStatementKind::Explicit,
		},
		valid_vote: ValidDisputeVote {
			validator_index: ValidatorIndex(0),
			signature: sp_core::crypto::UncheckedFrom::unchecked_from([2u8; 64]),
			kind: ValidDisputeStatementKind::Explicit,
		},
	};

	DisputeDistributionMessage::SendDispute(
		// We just need dummy data here:
		unsafe {
			std::mem::transmute::<UncheckedDisputeMessage, DisputeMessage>(dummy_dispute_message)
		},
	)
}

fn test_chain_selection_msg() -> ChainSelectionMessage {
	ChainSelectionMessage::Approved(Default::default())
}

fn test_prospective_parachains_msg() -> ProspectiveParachainsMessage {
	ProspectiveParachainsMessage::CandidateBacked(
		ParaId::from(5),
		CandidateHash(Hash::repeat_byte(0)),
	)
}

// Checks that `stop`, `broadcast_signal` and `broadcast_message` are implemented correctly.
#[test]
fn overseer_all_subsystems_receive_signals_and_messages() {
	const NUM_SUBSYSTEMS: usize = 23;
	// -4 for BitfieldSigning, GossipSupport, AvailabilityDistribution and PvfCheckerSubsystem.
	const NUM_SUBSYSTEMS_MESSAGED: usize = NUM_SUBSYSTEMS - 4;

	let spawner = sp_core::testing::TaskExecutor::new();
	executor::block_on(async move {
		let stop_signals_received = Arc::new(atomic::AtomicUsize::new(0));
		let signals_received = Arc::new(atomic::AtomicUsize::new(0));
		let msgs_received = Arc::new(atomic::AtomicUsize::new(0));

		let subsystem = CounterSubsystem::new(
			stop_signals_received.clone(),
			signals_received.clone(),
			msgs_received.clone(),
		);

		let (overseer, handle) =
			one_for_all_overseer_builder(spawner, MockSupportsParachains, subsystem, None)
				.unwrap()
				.build()
				.unwrap();

		let mut handle = Handle::new(handle);
		let overseer_fut = overseer.run_inner().fuse();

		pin_mut!(overseer_fut);

		// send a signal to each subsystem
		let unpin_handle = dummy_unpin_handle(dummy_hash());
		handle
			.block_imported(BlockInfo {
				hash: Default::default(),
				parent_hash: Default::default(),
				number: Default::default(),
				unpin_handle: unpin_handle.clone(),
			})
			.await;

		// send a msg to each subsystem
		// except for BitfieldSigning and GossipSupport as the messages are not instantiable
		handle
			.send_msg_anon(AllMessages::CandidateValidation(test_candidate_validation_msg()))
			.await;
		handle
			.send_msg_anon(AllMessages::CandidateBacking(test_candidate_backing_msg()))
			.await;
		handle
			.send_msg_anon(AllMessages::CollationGeneration(test_collator_generation_msg()))
			.await;
		handle
			.send_msg_anon(AllMessages::CollatorProtocol(test_collator_protocol_msg()))
			.await;
		handle
			.send_msg_anon(AllMessages::StatementDistribution(test_statement_distribution_msg()))
			.await;
		handle
			.send_msg_anon(AllMessages::AvailabilityRecovery(test_availability_recovery_msg()))
			.await;
		// handle.send_msg_anon(AllMessages::BitfieldSigning(test_bitfield_signing_msg())).await;
		// handle.send_msg_anon(AllMessages::GossipSupport(test_bitfield_signing_msg())).await;
		handle
			.send_msg_anon(AllMessages::BitfieldDistribution(test_bitfield_distribution_msg()))
			.await;
		handle.send_msg_anon(AllMessages::Provisioner(test_provisioner_msg())).await;
		handle.send_msg_anon(AllMessages::RuntimeApi(test_runtime_api_msg())).await;
		handle
			.send_msg_anon(AllMessages::AvailabilityStore(test_availability_store_msg()))
			.await;
		handle
			.send_msg_anon(AllMessages::NetworkBridgeTx(test_network_bridge_tx_msg()))
			.await;
		handle
			.send_msg_anon(AllMessages::NetworkBridgeRx(test_network_bridge_rx_msg()))
			.await;
		handle.send_msg_anon(AllMessages::ChainApi(test_chain_api_msg())).await;
		handle
			.send_msg_anon(AllMessages::ApprovalDistribution(test_approval_distribution_msg()))
			.await;
		handle
			.send_msg_anon(AllMessages::ApprovalVoting(test_approval_voting_msg()))
			.await;
		handle
			.send_msg_anon(AllMessages::DisputeCoordinator(test_dispute_coordinator_msg()))
			.await;
		handle
			.send_msg_anon(AllMessages::DisputeDistribution(test_dispute_distribution_msg()))
			.await;
		handle
			.send_msg_anon(AllMessages::ChainSelection(test_chain_selection_msg()))
			.await;
		handle
			.send_msg_anon(AllMessages::ProspectiveParachains(test_prospective_parachains_msg()))
			.await;
		// handle.send_msg_anon(AllMessages::PvfChecker(test_pvf_checker_msg())).await;

		// Wait until all subsystems have received. Otherwise the messages might race against
		// the conclude signal.
		loop {
			match (&mut overseer_fut).timeout(Duration::from_millis(100)).await {
				None => {
					let r = msgs_received.load(atomic::Ordering::SeqCst);
					if r < NUM_SUBSYSTEMS_MESSAGED {
						Delay::new(Duration::from_millis(100)).await;
					} else if r > NUM_SUBSYSTEMS_MESSAGED {
						panic!("too many messages received??");
					} else {
						break
					}
				},
				Some(_) => panic!("exited too early"),
			}
		}

		// send a stop signal to each subsystems
		handle.stop().await;

		let res = overseer_fut.await;
		assert_eq!(stop_signals_received.load(atomic::Ordering::SeqCst), NUM_SUBSYSTEMS);
		assert_eq!(signals_received.load(atomic::Ordering::SeqCst), NUM_SUBSYSTEMS);
		assert_eq!(msgs_received.load(atomic::Ordering::SeqCst), NUM_SUBSYSTEMS_MESSAGED);

		assert!(res.is_ok());
	});
}

#[test]
fn context_holds_onto_message_until_enough_signals_received() {
	const CHANNEL_CAPACITY: usize = 64;
	let (candidate_validation_bounded_tx, _) = metered::channel(CHANNEL_CAPACITY);
	let (candidate_backing_bounded_tx, _) = metered::channel(CHANNEL_CAPACITY);
	let (statement_distribution_bounded_tx, _) = metered::channel(CHANNEL_CAPACITY);
	let (availability_distribution_bounded_tx, _) = metered::channel(CHANNEL_CAPACITY);
	let (availability_recovery_bounded_tx, _) = metered::channel(CHANNEL_CAPACITY);
	let (bitfield_signing_bounded_tx, _) = metered::channel(CHANNEL_CAPACITY);
	let (bitfield_distribution_bounded_tx, _) = metered::channel(CHANNEL_CAPACITY);
	let (provisioner_bounded_tx, _) = metered::channel(CHANNEL_CAPACITY);
	let (runtime_api_bounded_tx, _) = metered::channel(CHANNEL_CAPACITY);
	let (availability_store_bounded_tx, _) = metered::channel(CHANNEL_CAPACITY);
	let (network_bridge_rx_bounded_tx, _) = metered::channel(CHANNEL_CAPACITY);
	let (network_bridge_tx_bounded_tx, _) = metered::channel(CHANNEL_CAPACITY);
	let (chain_api_bounded_tx, _) = metered::channel(CHANNEL_CAPACITY);
	let (collator_protocol_bounded_tx, _) = metered::channel(CHANNEL_CAPACITY);
	let (collation_generation_bounded_tx, _) = metered::channel(CHANNEL_CAPACITY);
	let (approval_distribution_bounded_tx, _) = metered::channel(CHANNEL_CAPACITY);
	let (approval_voting_bounded_tx, _) = metered::channel(CHANNEL_CAPACITY);
	let (gossip_support_bounded_tx, _) = metered::channel(CHANNEL_CAPACITY);
	let (dispute_coordinator_bounded_tx, _) = metered::channel(CHANNEL_CAPACITY);
	let (dispute_distribution_bounded_tx, _) = metered::channel(CHANNEL_CAPACITY);
	let (chain_selection_bounded_tx, _) = metered::channel(CHANNEL_CAPACITY);
	let (pvf_checker_bounded_tx, _) = metered::channel(CHANNEL_CAPACITY);
	let (prospective_parachains_bounded_tx, _) = metered::channel(CHANNEL_CAPACITY);

	let (candidate_validation_unbounded_tx, _) = metered::unbounded();
	let (candidate_backing_unbounded_tx, _) = metered::unbounded();
	let (statement_distribution_unbounded_tx, _) = metered::unbounded();
	let (availability_distribution_unbounded_tx, _) = metered::unbounded();
	let (availability_recovery_unbounded_tx, _) = metered::unbounded();
	let (bitfield_signing_unbounded_tx, _) = metered::unbounded();
	let (bitfield_distribution_unbounded_tx, _) = metered::unbounded();
	let (provisioner_unbounded_tx, _) = metered::unbounded();
	let (runtime_api_unbounded_tx, _) = metered::unbounded();
	let (availability_store_unbounded_tx, _) = metered::unbounded();
	let (network_bridge_tx_unbounded_tx, _) = metered::unbounded();
	let (network_bridge_rx_unbounded_tx, _) = metered::unbounded();
	let (chain_api_unbounded_tx, _) = metered::unbounded();
	let (collator_protocol_unbounded_tx, _) = metered::unbounded();
	let (collation_generation_unbounded_tx, _) = metered::unbounded();
	let (approval_distribution_unbounded_tx, _) = metered::unbounded();
	let (approval_voting_unbounded_tx, _) = metered::unbounded();
	let (gossip_support_unbounded_tx, _) = metered::unbounded();
	let (dispute_coordinator_unbounded_tx, _) = metered::unbounded();
	let (dispute_distribution_unbounded_tx, _) = metered::unbounded();
	let (chain_selection_unbounded_tx, _) = metered::unbounded();
	let (pvf_checker_unbounded_tx, _) = metered::unbounded();
	let (prospective_parachains_unbounded_tx, _) = metered::unbounded();

	let channels_out = ChannelsOut {
		candidate_validation: candidate_validation_bounded_tx.clone(),
		candidate_backing: candidate_backing_bounded_tx.clone(),
		statement_distribution: statement_distribution_bounded_tx.clone(),
		availability_distribution: availability_distribution_bounded_tx.clone(),
		availability_recovery: availability_recovery_bounded_tx.clone(),
		bitfield_signing: bitfield_signing_bounded_tx.clone(),
		bitfield_distribution: bitfield_distribution_bounded_tx.clone(),
		provisioner: provisioner_bounded_tx.clone(),
		runtime_api: runtime_api_bounded_tx.clone(),
		availability_store: availability_store_bounded_tx.clone(),
		network_bridge_tx: network_bridge_tx_bounded_tx.clone(),
		network_bridge_rx: network_bridge_rx_bounded_tx.clone(),
		chain_api: chain_api_bounded_tx.clone(),
		collator_protocol: collator_protocol_bounded_tx.clone(),
		collation_generation: collation_generation_bounded_tx.clone(),
		approval_distribution: approval_distribution_bounded_tx.clone(),
		approval_voting: approval_voting_bounded_tx.clone(),
		gossip_support: gossip_support_bounded_tx.clone(),
		dispute_coordinator: dispute_coordinator_bounded_tx.clone(),
		dispute_distribution: dispute_distribution_bounded_tx.clone(),
		chain_selection: chain_selection_bounded_tx.clone(),
		pvf_checker: pvf_checker_bounded_tx.clone(),
		prospective_parachains: prospective_parachains_bounded_tx.clone(),

		candidate_validation_unbounded: candidate_validation_unbounded_tx.clone(),
		candidate_backing_unbounded: candidate_backing_unbounded_tx.clone(),
		statement_distribution_unbounded: statement_distribution_unbounded_tx.clone(),
		availability_distribution_unbounded: availability_distribution_unbounded_tx.clone(),
		availability_recovery_unbounded: availability_recovery_unbounded_tx.clone(),
		bitfield_signing_unbounded: bitfield_signing_unbounded_tx.clone(),
		bitfield_distribution_unbounded: bitfield_distribution_unbounded_tx.clone(),
		provisioner_unbounded: provisioner_unbounded_tx.clone(),
		runtime_api_unbounded: runtime_api_unbounded_tx.clone(),
		availability_store_unbounded: availability_store_unbounded_tx.clone(),
		network_bridge_tx_unbounded: network_bridge_tx_unbounded_tx.clone(),
		network_bridge_rx_unbounded: network_bridge_rx_unbounded_tx.clone(),
		chain_api_unbounded: chain_api_unbounded_tx.clone(),
		collator_protocol_unbounded: collator_protocol_unbounded_tx.clone(),
		collation_generation_unbounded: collation_generation_unbounded_tx.clone(),
		approval_distribution_unbounded: approval_distribution_unbounded_tx.clone(),
		approval_voting_unbounded: approval_voting_unbounded_tx.clone(),
		gossip_support_unbounded: gossip_support_unbounded_tx.clone(),
		dispute_coordinator_unbounded: dispute_coordinator_unbounded_tx.clone(),
		dispute_distribution_unbounded: dispute_distribution_unbounded_tx.clone(),
		chain_selection_unbounded: chain_selection_unbounded_tx.clone(),
		pvf_checker_unbounded: pvf_checker_unbounded_tx.clone(),
		prospective_parachains_unbounded: prospective_parachains_unbounded_tx.clone(),
	};

	let (mut signal_tx, signal_rx) = metered::channel(CHANNEL_CAPACITY);
	let (mut bounded_tx, bounded_rx) = metered::channel(CHANNEL_CAPACITY);
	let (unbounded_tx, unbounded_rx) = metered::unbounded();
	let (to_overseer_tx, _to_overseer_rx) = metered::unbounded();

	let mut ctx = OverseerSubsystemContext::new(
		signal_rx,
		stream::select_with_strategy(
			bounded_rx,
			unbounded_rx,
			orchestra::select_message_channel_strategy,
		),
		channels_out,
		to_overseer_tx,
		"test",
	);

	assert_eq!(ctx.signals_received.load(), 0);

	let test_fut = async move {
		signal_tx.send(OverseerSignal::Conclude).await.unwrap();
		assert_matches!(ctx.recv().await.unwrap(), FromOrchestra::Signal(OverseerSignal::Conclude));

		assert_eq!(ctx.signals_received.load(), 1);
		bounded_tx
			.send(MessagePacket { signals_received: 2, message: () })
			.await
			.unwrap();
		unbounded_tx
			.unbounded_send(MessagePacket { signals_received: 2, message: () })
			.unwrap();

		match poll!(ctx.recv()) {
			Poll::Pending => {},
			Poll::Ready(_) => panic!("ready too early"),
		};

		assert!(ctx.pending_incoming.is_some());

		signal_tx.send(OverseerSignal::Conclude).await.unwrap();
		assert_matches!(ctx.recv().await.unwrap(), FromOrchestra::Signal(OverseerSignal::Conclude));
		assert_matches!(ctx.recv().await.unwrap(), FromOrchestra::Communication { msg: () });
		assert_matches!(ctx.recv().await.unwrap(), FromOrchestra::Communication { msg: () });
		assert!(ctx.pending_incoming.is_none());
	};

	futures::executor::block_on(test_fut);
}<|MERGE_RESOLUTION|>--- conflicted
+++ resolved
@@ -104,19 +104,11 @@
 						let (tx, _) = oneshot::channel();
 						ctx.send_message(CandidateValidationMessage::ValidateFromChainState {
 							candidate_receipt,
-<<<<<<< HEAD
-							PoV { block_data: BlockData(Vec::new()) }.into(),
-							Default::default(),
-							PvfExecKind::Backing,
-							tx,
-						))
-=======
 							pov: PoV { block_data: BlockData(Vec::new()) }.into(),
 							executor_params: Default::default(),
-							exec_timeout_kind: PvfExecTimeoutKind::Backing,
+							exec_kind: PvfExecKind::Backing,
 							response_sender: tx,
 						})
->>>>>>> 37bb02ef
 						.await;
 						c += 1;
 						continue
@@ -811,17 +803,10 @@
 	CandidateValidationMessage::ValidateFromChainState {
 		candidate_receipt,
 		pov,
-<<<<<<< HEAD
-		Default::default(),
-		PvfExecKind::Backing,
-		sender,
-	)
-=======
 		executor_params: Default::default(),
-		exec_timeout_kind: PvfExecTimeoutKind::Backing,
+		exec_kind: PvfExecKind::Backing,
 		response_sender,
 	}
->>>>>>> 37bb02ef
 }
 
 fn test_candidate_backing_msg() -> CandidateBackingMessage {
