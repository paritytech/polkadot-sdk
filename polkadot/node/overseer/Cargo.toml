[package]
name = "polkadot-overseer"
version = "7.0.0"
authors.workspace = true
edition.workspace = true
license.workspace = true
description = "System overseer of the Polkadot node"
homepage.workspace = true
repository.workspace = true

[lints]
workspace = true

[dependencies]
async-trait = { workspace = true }
futures = { workspace = true }
futures-timer = { workspace = true }
gum = { workspace = true, default-features = true }
orchestra = { features = ["futures_channel"], workspace = true }
parking_lot = { workspace = true, default-features = true }
polkadot-node-metrics = { workspace = true, default-features = true }
polkadot-node-network-protocol = { workspace = true, default-features = true }
polkadot-node-primitives = { workspace = true, default-features = true }
polkadot-node-subsystem-types = { workspace = true, default-features = true }
polkadot-primitives = { workspace = true, default-features = true }
<<<<<<< HEAD
orchestra = { features = ["futures_channel"], workspace = true }
sp-tracing = { workspace = true, default-features = true }
=======
sc-client-api = { workspace = true, default-features = true }
sp-api = { workspace = true, default-features = true }
>>>>>>> ca781792
sp-core = { workspace = true, default-features = true }
tikv-jemalloc-ctl = { optional = true, workspace = true }

[dev-dependencies]
assert_matches = { workspace = true }
femme = { workspace = true }
futures = { features = ["thread-pool"], workspace = true }
metered = { features = ["futures_channel"], workspace = true }
polkadot-node-subsystem-test-helpers = { workspace = true }
polkadot-primitives-test-helpers = { workspace = true }
sp-core = { workspace = true, default-features = true }

[target.'cfg(target_os = "linux")'.dependencies]
tikv-jemalloc-ctl = "0.5.0"

[features]
default = ["futures_channel"]
expand = ["orchestra/expand"]
futures_channel = ["metered/futures_channel", "orchestra/futures_channel"]
jemalloc-allocator = ["dep:tikv-jemalloc-ctl"]<|MERGE_RESOLUTION|>--- conflicted
+++ resolved
@@ -23,13 +23,8 @@
 polkadot-node-primitives = { workspace = true, default-features = true }
 polkadot-node-subsystem-types = { workspace = true, default-features = true }
 polkadot-primitives = { workspace = true, default-features = true }
-<<<<<<< HEAD
-orchestra = { features = ["futures_channel"], workspace = true }
-sp-tracing = { workspace = true, default-features = true }
-=======
 sc-client-api = { workspace = true, default-features = true }
 sp-api = { workspace = true, default-features = true }
->>>>>>> ca781792
 sp-core = { workspace = true, default-features = true }
 tikv-jemalloc-ctl = { optional = true, workspace = true }
 
