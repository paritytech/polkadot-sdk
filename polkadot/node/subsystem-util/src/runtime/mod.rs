// Copyright (C) Parity Technologies (UK) Ltd.
// This file is part of Polkadot.

// Polkadot is free software: you can redistribute it and/or modify
// it under the terms of the GNU General Public License as published by
// the Free Software Foundation, either version 3 of the License, or
// (at your option) any later version.

// Polkadot is distributed in the hope that it will be useful,
// but WITHOUT ANY WARRANTY; without even the implied warranty of
// MERCHANTABILITY or FITNESS FOR A PARTICULAR PURPOSE.  See the
// GNU General Public License for more details.

// You should have received a copy of the GNU General Public License
// along with Polkadot.  If not, see <http://www.gnu.org/licenses/>.

//! Convenient interface to runtime information.

use polkadot_node_primitives::MAX_FINALITY_LAG;
use schnellru::{ByLength, LruMap};

use codec::Encode;
use sp_application_crypto::AppCrypto;
use sp_core::crypto::ByteArray;
use sp_keystore::{Keystore, KeystorePtr};

use polkadot_node_subsystem::{
	errors::RuntimeApiError,
	messages::{RuntimeApiMessage, RuntimeApiRequest},
	overseer, SubsystemSender,
};
use polkadot_node_subsystem_types::UnpinHandle;
use polkadot_primitives::{
<<<<<<< HEAD
	node_features::FeatureIndex,
	slashing,
	vstaging::{CandidateEvent, ClaimQueueOffset, CoreState, OccupiedCore, ScrapedOnChainVotes},
	CandidateHash, CoreIndex, EncodeAs, ExecutorParams, GroupIndex, GroupRotationInfo, Hash,
	Id as ParaId, IndexedVec, NodeFeatures, SessionIndex, SessionInfo, Signed, SigningContext,
	UncheckedSigned, ValidationCode, ValidationCodeHash, ValidatorId, ValidatorIndex,
	DEFAULT_SCHEDULING_LOOKAHEAD,
=======
	node_features::FeatureIndex, slashing, CandidateEvent, CandidateHash, CoreIndex, CoreState,
	EncodeAs, ExecutorParams, GroupIndex, GroupRotationInfo, Hash, Id as ParaId, IndexedVec,
	NodeFeatures, OccupiedCore, ScrapedOnChainVotes, SessionIndex, SessionInfo, Signed,
	SigningContext, UncheckedSigned, ValidationCode, ValidationCodeHash, ValidatorId,
	ValidatorIndex, DEFAULT_SCHEDULING_LOOKAHEAD,
>>>>>>> 4331b282
};

use std::collections::{BTreeMap, VecDeque};

use crate::{
	request_availability_cores, request_candidate_events, request_claim_queue,
	request_disabled_validators, request_from_runtime, request_key_ownership_proof,
	request_node_features, request_on_chain_votes, request_session_executor_params,
	request_session_index_for_child, request_session_info, request_submit_report_dispute_lost,
	request_unapplied_slashes, request_validation_code_by_hash, request_validator_groups,
};

/// Errors that can happen on runtime fetches.
mod error;

use error::Result;
pub use error::{recv_runtime, Error, FatalError, JfyiError};

const LOG_TARGET: &'static str = "parachain::runtime-info";

/// Configuration for construction a `RuntimeInfo`.
pub struct Config {
	/// Needed for retrieval of `ValidatorInfo`
	///
	/// Pass `None` if you are not interested.
	pub keystore: Option<KeystorePtr>,

	/// How many sessions should we keep in the cache?
	pub session_cache_lru_size: u32,
}

/// Caching of session info.
///
/// It should be ensured that a cached session stays live in the cache as long as we might need it.
pub struct RuntimeInfo {
	/// Get the session index for a given relay parent.
	///
	/// We query this up to a 100 times per block, so caching it here without roundtrips over the
	/// overseer seems sensible.
	session_index_cache: LruMap<Hash, SessionIndex>,

	/// In the happy case, we do not query disabled validators at all. In the worst case, we can
	/// query it order of `n_cores` times `n_validators` per block, so caching it here seems
	/// sensible.
	disabled_validators_cache: LruMap<Hash, Vec<ValidatorIndex>>,

	/// Look up cached sessions by `SessionIndex`.
	session_info_cache: LruMap<SessionIndex, ExtendedSessionInfo>,

	/// Unpin handle of *some* block in the session.
	/// Only blocks pinned explicitly by `pin_block` are stored here.
	pinned_blocks: LruMap<SessionIndex, UnpinHandle>,

	/// Key store for determining whether we are a validator and what `ValidatorIndex` we have.
	keystore: Option<KeystorePtr>,
}

/// `SessionInfo` with additional useful data for validator nodes.
pub struct ExtendedSessionInfo {
	/// Actual session info as fetched from the runtime.
	pub session_info: SessionInfo,
	/// Contains useful information about ourselves, in case this node is a validator.
	pub validator_info: ValidatorInfo,
	/// Session executor parameters
	pub executor_params: ExecutorParams,
	/// Node features
	pub node_features: NodeFeatures,
}

/// Information about ourselves, in case we are an `Authority`.
///
/// This data is derived from the `SessionInfo` and our key as found in the keystore.
pub struct ValidatorInfo {
	/// The index this very validator has in `SessionInfo` vectors, if any.
	pub our_index: Option<ValidatorIndex>,
	/// The group we belong to, if any.
	pub our_group: Option<GroupIndex>,
}

impl Default for Config {
	fn default() -> Self {
		Self {
			keystore: None,
			// Usually we need to cache the current and the last session.
			session_cache_lru_size: 2,
		}
	}
}

impl RuntimeInfo {
	/// Create a new `RuntimeInfo` for convenient runtime fetches.
	pub fn new(keystore: Option<KeystorePtr>) -> Self {
		Self::new_with_config(Config { keystore, ..Default::default() })
	}

	/// Create with more elaborate configuration options.
	pub fn new_with_config(cfg: Config) -> Self {
		Self {
			// Usually messages are processed for blocks pointing to hashes from last finalized
			// block to to best, so make this cache large enough to hold at least this amount of
			// hashes, so that we get the benefit of caching even when finality lag is large.
			session_index_cache: LruMap::new(ByLength::new(
				cfg.session_cache_lru_size.max(2 * MAX_FINALITY_LAG),
			)),
			session_info_cache: LruMap::new(ByLength::new(cfg.session_cache_lru_size)),
			disabled_validators_cache: LruMap::new(ByLength::new(100)),
			pinned_blocks: LruMap::new(ByLength::new(cfg.session_cache_lru_size)),
			keystore: cfg.keystore,
		}
	}

	/// Returns the session index expected at any child of the `parent` block.
	/// This does not return the session index for the `parent` block.
	pub async fn get_session_index_for_child<Sender>(
		&mut self,
		sender: &mut Sender,
		parent: Hash,
	) -> Result<SessionIndex>
	where
		Sender: SubsystemSender<RuntimeApiMessage>,
	{
		match self.session_index_cache.get(&parent) {
			Some(index) => Ok(*index),
			None => {
				let index =
					recv_runtime(request_session_index_for_child(parent, sender).await).await?;
				self.session_index_cache.insert(parent, index);
				Ok(index)
			},
		}
	}

	/// Pin a given block in the given session if none are pinned in that session.
	/// Unpinning will happen automatically when LRU cache grows over the limit.
	pub fn pin_block(&mut self, session_index: SessionIndex, unpin_handle: UnpinHandle) {
		self.pinned_blocks.get_or_insert(session_index, || unpin_handle);
	}

	/// Get the hash of a pinned block for the given session index, if any.
	pub fn get_block_in_session(&self, session_index: SessionIndex) -> Option<Hash> {
		self.pinned_blocks.peek(&session_index).map(|h| h.hash())
	}

	/// Get `ExtendedSessionInfo` by relay parent hash.
	pub async fn get_session_info<'a, Sender>(
		&'a mut self,
		sender: &mut Sender,
		relay_parent: Hash,
	) -> Result<&'a ExtendedSessionInfo>
	where
		Sender: SubsystemSender<RuntimeApiMessage>,
	{
		let session_index = self.get_session_index_for_child(sender, relay_parent).await?;

		self.get_session_info_by_index(sender, relay_parent, session_index).await
	}

	/// Get the list of disabled validators at the relay parent.
	pub async fn get_disabled_validators<Sender>(
		&mut self,
		sender: &mut Sender,
		relay_parent: Hash,
	) -> Result<Vec<ValidatorIndex>>
	where
		Sender: SubsystemSender<RuntimeApiMessage>,
	{
		match self.disabled_validators_cache.get(&relay_parent).cloned() {
			Some(result) => Ok(result),
			None => {
				let disabled_validators =
					request_disabled_validators(relay_parent, sender).await.await??;
				self.disabled_validators_cache.insert(relay_parent, disabled_validators.clone());
				Ok(disabled_validators)
			},
		}
	}

	/// Get `ExtendedSessionInfo` by session index.
	///
	/// `request_session_info` still requires the parent to be passed in, so we take the parent
	/// in addition to the `SessionIndex`.
	pub async fn get_session_info_by_index<'a, Sender>(
		&'a mut self,
		sender: &mut Sender,
		parent: Hash,
		session_index: SessionIndex,
	) -> Result<&'a ExtendedSessionInfo>
	where
		Sender: SubsystemSender<RuntimeApiMessage>,
	{
		if self.session_info_cache.get(&session_index).is_none() {
			let session_info =
				recv_runtime(request_session_info(parent, session_index, sender).await)
					.await?
					.ok_or(JfyiError::NoSuchSession(session_index))?;

			let executor_params =
				recv_runtime(request_session_executor_params(parent, session_index, sender).await)
					.await?
					.ok_or(JfyiError::NoExecutorParams(session_index))?;

			let validator_info = self.get_validator_info(&session_info)?;

			let node_features =
				request_node_features(parent, session_index, sender).await.await??;
			let last_set_index = node_features.iter_ones().last().unwrap_or_default();
			if last_set_index >= FeatureIndex::FirstUnassigned as usize {
				gum::warn!(target: LOG_TARGET, "Runtime requires feature bit {} that node doesn't support, please upgrade node version", last_set_index);
			}

			let full_info = ExtendedSessionInfo {
				session_info,
				validator_info,
				executor_params,
				node_features,
			};

			self.session_info_cache.insert(session_index, full_info);
		}
		Ok(self
			.session_info_cache
			.get(&session_index)
			.expect("We just put the value there. qed."))
	}

	/// Convenience function for checking the signature of something signed.
	pub async fn check_signature<Sender, Payload, RealPayload>(
		&mut self,
		sender: &mut Sender,
		relay_parent: Hash,
		signed: UncheckedSigned<Payload, RealPayload>,
	) -> Result<
		std::result::Result<Signed<Payload, RealPayload>, UncheckedSigned<Payload, RealPayload>>,
	>
	where
		Sender: SubsystemSender<RuntimeApiMessage>,
		Payload: EncodeAs<RealPayload> + Clone,
		RealPayload: Encode + Clone,
	{
		let session_index = self.get_session_index_for_child(sender, relay_parent).await?;
		let info = self.get_session_info_by_index(sender, relay_parent, session_index).await?;
		Ok(check_signature(session_index, &info.session_info, relay_parent, signed))
	}

	/// Build `ValidatorInfo` for the current session.
	///
	///
	/// Returns: `None` if not a parachain validator.
	fn get_validator_info(&self, session_info: &SessionInfo) -> Result<ValidatorInfo> {
		if let Some(our_index) = self.get_our_index(&session_info.validators) {
			// Get our group index:
			let our_group =
				session_info.validator_groups.iter().enumerate().find_map(|(i, g)| {
					g.iter().find_map(|v| {
						if *v == our_index {
							Some(GroupIndex(i as u32))
						} else {
							None
						}
					})
				});
			let info = ValidatorInfo { our_index: Some(our_index), our_group };
			return Ok(info)
		}
		return Ok(ValidatorInfo { our_index: None, our_group: None })
	}

	/// Get our `ValidatorIndex`.
	///
	/// Returns: None if we are not a validator.
	fn get_our_index(
		&self,
		validators: &IndexedVec<ValidatorIndex, ValidatorId>,
	) -> Option<ValidatorIndex> {
		let keystore = self.keystore.as_ref()?;
		for (i, v) in validators.iter().enumerate() {
			if Keystore::has_keys(&**keystore, &[(v.to_raw_vec(), ValidatorId::ID)]) {
				return Some(ValidatorIndex(i as u32))
			}
		}
		None
	}
}

/// Convenience function for quickly checking the signature on signed data.
pub fn check_signature<Payload, RealPayload>(
	session_index: SessionIndex,
	session_info: &SessionInfo,
	relay_parent: Hash,
	signed: UncheckedSigned<Payload, RealPayload>,
) -> std::result::Result<Signed<Payload, RealPayload>, UncheckedSigned<Payload, RealPayload>>
where
	Payload: EncodeAs<RealPayload> + Clone,
	RealPayload: Encode + Clone,
{
	let signing_context = SigningContext { session_index, parent_hash: relay_parent };

	session_info
		.validators
		.get(signed.unchecked_validator_index())
		.ok_or_else(|| signed.clone())
		.and_then(|v| signed.try_into_checked(&signing_context, v))
}

/// Request availability cores from the runtime.
pub async fn get_availability_cores<Sender>(
	sender: &mut Sender,
	relay_parent: Hash,
) -> Result<Vec<CoreState>>
where
	Sender: overseer::SubsystemSender<RuntimeApiMessage>,
{
	recv_runtime(request_availability_cores(relay_parent, sender).await).await
}

/// Variant of `request_availability_cores` that only returns occupied ones.
pub async fn get_occupied_cores<Sender>(
	sender: &mut Sender,
	relay_parent: Hash,
) -> Result<Vec<(CoreIndex, OccupiedCore)>>
where
	Sender: overseer::SubsystemSender<RuntimeApiMessage>,
{
	let cores = get_availability_cores(sender, relay_parent).await?;

	Ok(cores
		.into_iter()
		.enumerate()
		.filter_map(|(core_index, core_state)| {
			if let CoreState::Occupied(occupied) = core_state {
				Some((CoreIndex(core_index as u32), occupied))
			} else {
				None
			}
		})
		.collect())
}

/// Get group rotation info based on the given `relay_parent`.
pub async fn get_group_rotation_info<Sender>(
	sender: &mut Sender,
	relay_parent: Hash,
) -> Result<GroupRotationInfo>
where
	Sender: overseer::SubsystemSender<RuntimeApiMessage>,
{
	// We drop `groups` here as we don't need them, because of `RuntimeInfo`. Ideally we would not
	// fetch them in the first place.
	let (_, info) = recv_runtime(request_validator_groups(relay_parent, sender).await).await?;
	Ok(info)
}

/// Get `CandidateEvent`s for the given `relay_parent`.
pub async fn get_candidate_events<Sender>(
	sender: &mut Sender,
	relay_parent: Hash,
) -> Result<Vec<CandidateEvent>>
where
	Sender: SubsystemSender<RuntimeApiMessage>,
{
	recv_runtime(request_candidate_events(relay_parent, sender).await).await
}

/// Get on chain votes.
pub async fn get_on_chain_votes<Sender>(
	sender: &mut Sender,
	relay_parent: Hash,
) -> Result<Option<ScrapedOnChainVotes>>
where
	Sender: SubsystemSender<RuntimeApiMessage>,
{
	recv_runtime(request_on_chain_votes(relay_parent, sender).await).await
}

/// Fetch `ValidationCode` by hash from the runtime.
pub async fn get_validation_code_by_hash<Sender>(
	sender: &mut Sender,
	relay_parent: Hash,
	validation_code_hash: ValidationCodeHash,
) -> Result<Option<ValidationCode>>
where
	Sender: SubsystemSender<RuntimeApiMessage>,
{
	recv_runtime(request_validation_code_by_hash(relay_parent, validation_code_hash, sender).await)
		.await
}

/// Fetch a list of `PendingSlashes` from the runtime.
pub async fn get_unapplied_slashes<Sender>(
	sender: &mut Sender,
	relay_parent: Hash,
) -> Result<Vec<(SessionIndex, CandidateHash, slashing::PendingSlashes)>>
where
	Sender: SubsystemSender<RuntimeApiMessage>,
{
	recv_runtime(request_unapplied_slashes(relay_parent, sender).await).await
}

/// Generate validator key ownership proof.
///
/// Note: The choice of `relay_parent` is important here, it needs to match
/// the desired session index of the validator set in question.
pub async fn key_ownership_proof<Sender>(
	sender: &mut Sender,
	relay_parent: Hash,
	validator_id: ValidatorId,
) -> Result<Option<slashing::OpaqueKeyOwnershipProof>>
where
	Sender: SubsystemSender<RuntimeApiMessage>,
{
	recv_runtime(request_key_ownership_proof(relay_parent, validator_id, sender).await).await
}

/// Submit a past-session dispute slashing report.
pub async fn submit_report_dispute_lost<Sender>(
	sender: &mut Sender,
	relay_parent: Hash,
	dispute_proof: slashing::DisputeProof,
	key_ownership_proof: slashing::OpaqueKeyOwnershipProof,
) -> Result<Option<()>>
where
	Sender: SubsystemSender<RuntimeApiMessage>,
{
	recv_runtime(
		request_submit_report_dispute_lost(
			relay_parent,
			dispute_proof,
			key_ownership_proof,
			sender,
		)
		.await,
	)
	.await
}

/// A snapshot of the runtime claim queue at an arbitrary relay chain block.
#[derive(Default, Clone, Debug)]
pub struct ClaimQueueSnapshot(pub BTreeMap<CoreIndex, VecDeque<ParaId>>);

impl From<BTreeMap<CoreIndex, VecDeque<ParaId>>> for ClaimQueueSnapshot {
	fn from(claim_queue_snapshot: BTreeMap<CoreIndex, VecDeque<ParaId>>) -> Self {
		ClaimQueueSnapshot(claim_queue_snapshot)
	}
}

impl ClaimQueueSnapshot {
	/// Returns the `ParaId` that has a claim for `core_index` at the specified `depth` in the
	/// claim queue. A depth of `0` means the very next block.
	pub fn get_claim_for(&self, core_index: CoreIndex, depth: usize) -> Option<ParaId> {
		self.0.get(&core_index)?.get(depth).copied()
	}

	/// Returns an iterator over all claimed cores and the claiming `ParaId` at the specified
	/// `depth` in the claim queue.
	pub fn iter_claims_at_depth(
		&self,
		depth: usize,
	) -> impl Iterator<Item = (CoreIndex, ParaId)> + '_ {
		self.0
			.iter()
			.filter_map(move |(core_index, paras)| Some((*core_index, *paras.get(depth)?)))
	}

	/// Returns an iterator over all claims on the given core.
	pub fn iter_claims_for_core(
		&self,
		core_index: &CoreIndex,
	) -> impl Iterator<Item = &ParaId> + '_ {
		self.0.get(core_index).map(|c| c.iter()).into_iter().flatten()
	}

	/// Returns an iterator over the whole claim queue.
	pub fn iter_all_claims(&self) -> impl Iterator<Item = (&CoreIndex, &VecDeque<ParaId>)> + '_ {
		self.0.iter()
	}

<<<<<<< HEAD
	/// Find cores for the given `para_id` at the given `claim_queue_offset`.
	///
	/// It is not guaranteed that at the given `claim_queue_offset` cores are available for
	/// the `para_id`. Thus, the claim queue offset for the core indices is returned as well.
	pub fn find_cores(
		&self,
		para_id: ParaId,
		claim_queue_offset: u32,
	) -> Option<(Vec<CoreIndex>, ClaimQueueOffset)> {
		let mut offset_to_cores = BTreeMap::<usize, Vec<CoreIndex>>::new();

		self.0.iter().for_each(|(core_index, ids)| {
			ids.iter()
				.enumerate()
				.filter_map(|(i, id)| (*id == para_id).then(|| i))
				.for_each(|offset| {
					offset_to_cores.entry(offset).or_default().push(*core_index);
				});
		});

		offset_to_cores.into_iter().find_map(|(offset, cores)| {
			if (offset as u32) >= claim_queue_offset {
				Some((cores, ClaimQueueOffset(offset as u8)))
			} else {
				None
			}
=======
	/// Get all claimed cores for the given `para_id` at the specified depth.
	pub fn iter_claims_at_depth_for_para(
		&self,
		depth: usize,
		para_id: ParaId,
	) -> impl Iterator<Item = CoreIndex> + '_ {
		self.0.iter().filter_map(move |(core_index, ids)| {
			ids.get(depth).filter(|id| **id == para_id).map(|_| *core_index)
>>>>>>> 4331b282
		})
	}
}

/// Fetch the claim queue and wrap it into a helpful `ClaimQueueSnapshot`
pub async fn fetch_claim_queue(
	sender: &mut impl SubsystemSender<RuntimeApiMessage>,
	relay_parent: Hash,
) -> Result<ClaimQueueSnapshot> {
	let cq = request_claim_queue(relay_parent, sender)
		.await
		.await
		.map_err(Error::RuntimeRequestCanceled)??;

	Ok(cq.into())
}

/// Returns the lookahead from the scheduler params if the runtime supports it,
/// or default value if scheduling lookahead API is not supported by runtime.
pub async fn fetch_scheduling_lookahead(
	parent: Hash,
	session_index: SessionIndex,
	sender: &mut impl overseer::SubsystemSender<RuntimeApiMessage>,
) -> Result<u32> {
	let res = recv_runtime(
		request_from_runtime(parent, sender, |tx| {
			RuntimeApiRequest::SchedulingLookahead(session_index, tx)
		})
		.await,
	)
	.await;

	if let Err(Error::RuntimeRequest(RuntimeApiError::NotSupported { .. })) = res {
		gum::trace!(
			target: LOG_TARGET,
			?parent,
			"Querying the scheduling lookahead from the runtime is not supported by the current Runtime API, falling back to default value of {}",
			DEFAULT_SCHEDULING_LOOKAHEAD
		);

		Ok(DEFAULT_SCHEDULING_LOOKAHEAD)
	} else {
		res
	}
}

/// Fetch the validation code bomb limit from the runtime.
pub async fn fetch_validation_code_bomb_limit(
	parent: Hash,
	session_index: SessionIndex,
	sender: &mut impl overseer::SubsystemSender<RuntimeApiMessage>,
) -> Result<u32> {
	let res = recv_runtime(
		request_from_runtime(parent, sender, |tx| {
			RuntimeApiRequest::ValidationCodeBombLimit(session_index, tx)
		})
		.await,
	)
	.await;

	if let Err(Error::RuntimeRequest(RuntimeApiError::NotSupported { .. })) = res {
		gum::trace!(
			target: LOG_TARGET,
			?parent,
			"Querying the validation code bomb limit from the runtime is not supported by the current Runtime API",
		);

		// TODO: Remove this once runtime API version 12 is released.
		#[allow(deprecated)]
		Ok(polkadot_node_primitives::VALIDATION_CODE_BOMB_LIMIT as u32)
	} else {
		res
	}
}

#[cfg(test)]
mod test {
	use super::*;

	#[test]
<<<<<<< HEAD
	fn find_cores_works() {
=======
	fn iter_claims_at_depth_for_para_works() {
>>>>>>> 4331b282
		let claim_queue = ClaimQueueSnapshot(BTreeMap::from_iter(
			[
				(
					CoreIndex(0),
					VecDeque::from_iter([ParaId::from(1), ParaId::from(2), ParaId::from(1)]),
				),
				(
					CoreIndex(1),
					VecDeque::from_iter([ParaId::from(1), ParaId::from(1), ParaId::from(2)]),
				),
				(
					CoreIndex(2),
					VecDeque::from_iter([ParaId::from(1), ParaId::from(2), ParaId::from(3)]),
				),
				(
					CoreIndex(3),
					VecDeque::from_iter([ParaId::from(2), ParaId::from(1), ParaId::from(3)]),
				),
			]
			.into_iter(),
		));

<<<<<<< HEAD
		// Test finding cores for para_id 1 at offset 0
		let (cores, actual_offset) = claim_queue.find_cores(1u32.into(), 0).unwrap();
		assert_eq!(cores.len(), 3);
		assert!(cores.contains(&CoreIndex(0)));
		assert!(cores.contains(&CoreIndex(1)));
		assert!(cores.contains(&CoreIndex(2)));
		assert_eq!(actual_offset, ClaimQueueOffset(0));

		// Test finding cores for para_id 1 at offset 1
		let (cores, actual_offset) = claim_queue.find_cores(1u32.into(), 1).unwrap();
		assert_eq!(cores.len(), 2);
		assert!(cores.contains(&CoreIndex(1)));
		assert!(cores.contains(&CoreIndex(3)));
		assert_eq!(actual_offset, ClaimQueueOffset(1));

		// Test finding cores for para_id 1 at offset 2
		let (cores, actual_offset) = claim_queue.find_cores(1u32.into(), 2).unwrap();
		assert_eq!(cores.len(), 1);
		assert!(cores.contains(&CoreIndex(0)));
		assert_eq!(actual_offset, ClaimQueueOffset(2));

		// Test finding cores for para_id 1 at offset 3 (no cores at this offset)
		assert_eq!(claim_queue.find_cores(1u32.into(), 3), None);

		// Test finding cores for para_id 2 at offset 0
		let (cores, actual_offset) = claim_queue.find_cores(2u32.into(), 0).unwrap();
		assert_eq!(cores.len(), 1);
		assert!(cores.contains(&CoreIndex(3)));
		assert_eq!(actual_offset, ClaimQueueOffset(0));

		// Test finding cores for para_id 2 at offset 1
		let (cores, actual_offset) = claim_queue.find_cores(2u32.into(), 1).unwrap();
		assert_eq!(cores.len(), 2);
		assert!(cores.contains(&CoreIndex(0)));
		assert!(cores.contains(&CoreIndex(2)));
		assert_eq!(actual_offset, ClaimQueueOffset(1));

		// Test finding cores for para_id 2 at offset 2
		let (cores, actual_offset) = claim_queue.find_cores(2u32.into(), 2).unwrap();
		assert_eq!(cores.len(), 1);
		assert!(cores.contains(&CoreIndex(1)));
		assert_eq!(actual_offset, ClaimQueueOffset(2));

		// Test finding cores for para_id 3 at offset 0 (should find at offset 2)
		let (cores, actual_offset) = claim_queue.find_cores(3u32.into(), 0).unwrap();
		assert_eq!(cores.len(), 2);
		assert!(cores.contains(&CoreIndex(2)));
		assert!(cores.contains(&CoreIndex(3)));
		assert_eq!(actual_offset, ClaimQueueOffset(2));

		// Test finding cores for para_id 3 at offset 2
		let (cores, actual_offset) = claim_queue.find_cores(3u32.into(), 2).unwrap();
		assert_eq!(cores.len(), 2);
		assert!(cores.contains(&CoreIndex(2)));
		assert!(cores.contains(&CoreIndex(3)));
		assert_eq!(actual_offset, ClaimQueueOffset(2));

		// Test finding cores for para_id 3 at offset 3 (no cores at this offset)
		assert_eq!(claim_queue.find_cores(3u32.into(), 3), None);

		// Test finding cores for non-existent para_id
		assert_eq!(claim_queue.find_cores(99u32.into(), 0), None);
=======
		// Test getting claims for para_id 1 at depth 0: cores 0, 1, 2
		let depth_0_cores =
			claim_queue.iter_claims_at_depth_for_para(0, 1u32.into()).collect::<Vec<_>>();
		assert_eq!(depth_0_cores.len(), 3);
		assert_eq!(depth_0_cores, vec![CoreIndex(0), CoreIndex(1), CoreIndex(2)]);

		// Test getting claims for para_id 1 at depth 1: cores 1, 3
		let depth_1_cores =
			claim_queue.iter_claims_at_depth_for_para(1, 1u32.into()).collect::<Vec<_>>();
		assert_eq!(depth_1_cores.len(), 2);
		assert_eq!(depth_1_cores, vec![CoreIndex(1), CoreIndex(3)]);

		// Test getting claims for para_id 1 at depth 2: core 0
		let depth_2_cores =
			claim_queue.iter_claims_at_depth_for_para(2, 1u32.into()).collect::<Vec<_>>();
		assert_eq!(depth_2_cores.len(), 1);
		assert_eq!(depth_2_cores, vec![CoreIndex(0)]);

		// Test getting claims for para_id 1 at depth 3: no claims
		let depth_3_cores =
			claim_queue.iter_claims_at_depth_for_para(3, 1u32.into()).collect::<Vec<_>>();
		assert!(depth_3_cores.is_empty());

		// Test getting claims for para_id 2 at depth 0: core 3
		let depth_0_cores =
			claim_queue.iter_claims_at_depth_for_para(0, 2u32.into()).collect::<Vec<_>>();
		assert_eq!(depth_0_cores.len(), 1);
		assert_eq!(depth_0_cores, vec![CoreIndex(3)]);

		// Test getting claims for para_id 2 at depth 1: cores 0, 2
		let depth_1_cores =
			claim_queue.iter_claims_at_depth_for_para(1, 2u32.into()).collect::<Vec<_>>();
		assert_eq!(depth_1_cores.len(), 2);
		assert_eq!(depth_1_cores, vec![CoreIndex(0), CoreIndex(2)]);

		// Test getting claims for para_id 2 at depth 2: core 1
		let depth_2_cores =
			claim_queue.iter_claims_at_depth_for_para(2, 2u32.into()).collect::<Vec<_>>();
		assert_eq!(depth_2_cores.len(), 1);
		assert_eq!(depth_2_cores, vec![CoreIndex(1)]);

		// Test getting claims for para_id 3 at depth 0: no claims
		let depth_0_cores =
			claim_queue.iter_claims_at_depth_for_para(0, 3u32.into()).collect::<Vec<_>>();
		assert!(depth_0_cores.is_empty());

		// Test getting claims for para_id 3 at depth 1: no claims
		let depth_1_cores =
			claim_queue.iter_claims_at_depth_for_para(1, 3u32.into()).collect::<Vec<_>>();
		assert!(depth_1_cores.is_empty());

		// Test getting claims for para_id 3 at depth 2: cores 2, 3
		let depth_2_cores =
			claim_queue.iter_claims_at_depth_for_para(2, 3u32.into()).collect::<Vec<_>>();
		assert_eq!(depth_2_cores.len(), 2);
		assert_eq!(depth_2_cores, vec![CoreIndex(2), CoreIndex(3)]);

		// Test getting claims for non-existent para_id at depth 0: no claims
		let depth_0_cores =
			claim_queue.iter_claims_at_depth_for_para(0, 99u32.into()).collect::<Vec<_>>();
		assert!(depth_0_cores.is_empty());
>>>>>>> 4331b282
	}
}<|MERGE_RESOLUTION|>--- conflicted
+++ resolved
@@ -31,21 +31,11 @@
 };
 use polkadot_node_subsystem_types::UnpinHandle;
 use polkadot_primitives::{
-<<<<<<< HEAD
-	node_features::FeatureIndex,
-	slashing,
-	vstaging::{CandidateEvent, ClaimQueueOffset, CoreState, OccupiedCore, ScrapedOnChainVotes},
-	CandidateHash, CoreIndex, EncodeAs, ExecutorParams, GroupIndex, GroupRotationInfo, Hash,
-	Id as ParaId, IndexedVec, NodeFeatures, SessionIndex, SessionInfo, Signed, SigningContext,
-	UncheckedSigned, ValidationCode, ValidationCodeHash, ValidatorId, ValidatorIndex,
-	DEFAULT_SCHEDULING_LOOKAHEAD,
-=======
-	node_features::FeatureIndex, slashing, CandidateEvent, CandidateHash, CoreIndex, CoreState,
-	EncodeAs, ExecutorParams, GroupIndex, GroupRotationInfo, Hash, Id as ParaId, IndexedVec,
-	NodeFeatures, OccupiedCore, ScrapedOnChainVotes, SessionIndex, SessionInfo, Signed,
-	SigningContext, UncheckedSigned, ValidationCode, ValidationCodeHash, ValidatorId,
-	ValidatorIndex, DEFAULT_SCHEDULING_LOOKAHEAD,
->>>>>>> 4331b282
+	node_features::FeatureIndex, slashing, CandidateEvent, CandidateHash, ClaimQueueOffset,
+	CoreIndex, CoreState, EncodeAs, ExecutorParams, GroupIndex, GroupRotationInfo, Hash,
+	Id as ParaId, IndexedVec, NodeFeatures, OccupiedCore, ScrapedOnChainVotes, SessionIndex,
+	SessionInfo, Signed, SigningContext, UncheckedSigned, ValidationCode, ValidationCodeHash,
+	ValidatorId, ValidatorIndex, DEFAULT_SCHEDULING_LOOKAHEAD,
 };
 
 use std::collections::{BTreeMap, VecDeque};
@@ -522,7 +512,6 @@
 		self.0.iter()
 	}
 
-<<<<<<< HEAD
 	/// Find cores for the given `para_id` at the given `claim_queue_offset`.
 	///
 	/// It is not guaranteed that at the given `claim_queue_offset` cores are available for
@@ -549,7 +538,8 @@
 			} else {
 				None
 			}
-=======
+		})
+	}
 	/// Get all claimed cores for the given `para_id` at the specified depth.
 	pub fn iter_claims_at_depth_for_para(
 		&self,
@@ -558,7 +548,6 @@
 	) -> impl Iterator<Item = CoreIndex> + '_ {
 		self.0.iter().filter_map(move |(core_index, ids)| {
 			ids.get(depth).filter(|id| **id == para_id).map(|_| *core_index)
->>>>>>> 4331b282
 		})
 	}
 }
@@ -639,11 +628,7 @@
 	use super::*;
 
 	#[test]
-<<<<<<< HEAD
 	fn find_cores_works() {
-=======
-	fn iter_claims_at_depth_for_para_works() {
->>>>>>> 4331b282
 		let claim_queue = ClaimQueueSnapshot(BTreeMap::from_iter(
 			[
 				(
@@ -666,7 +651,6 @@
 			.into_iter(),
 		));
 
-<<<<<<< HEAD
 		// Test finding cores for para_id 1 at offset 0
 		let (cores, actual_offset) = claim_queue.find_cores(1u32.into(), 0).unwrap();
 		assert_eq!(cores.len(), 3);
@@ -729,68 +713,5 @@
 
 		// Test finding cores for non-existent para_id
 		assert_eq!(claim_queue.find_cores(99u32.into(), 0), None);
-=======
-		// Test getting claims for para_id 1 at depth 0: cores 0, 1, 2
-		let depth_0_cores =
-			claim_queue.iter_claims_at_depth_for_para(0, 1u32.into()).collect::<Vec<_>>();
-		assert_eq!(depth_0_cores.len(), 3);
-		assert_eq!(depth_0_cores, vec![CoreIndex(0), CoreIndex(1), CoreIndex(2)]);
-
-		// Test getting claims for para_id 1 at depth 1: cores 1, 3
-		let depth_1_cores =
-			claim_queue.iter_claims_at_depth_for_para(1, 1u32.into()).collect::<Vec<_>>();
-		assert_eq!(depth_1_cores.len(), 2);
-		assert_eq!(depth_1_cores, vec![CoreIndex(1), CoreIndex(3)]);
-
-		// Test getting claims for para_id 1 at depth 2: core 0
-		let depth_2_cores =
-			claim_queue.iter_claims_at_depth_for_para(2, 1u32.into()).collect::<Vec<_>>();
-		assert_eq!(depth_2_cores.len(), 1);
-		assert_eq!(depth_2_cores, vec![CoreIndex(0)]);
-
-		// Test getting claims for para_id 1 at depth 3: no claims
-		let depth_3_cores =
-			claim_queue.iter_claims_at_depth_for_para(3, 1u32.into()).collect::<Vec<_>>();
-		assert!(depth_3_cores.is_empty());
-
-		// Test getting claims for para_id 2 at depth 0: core 3
-		let depth_0_cores =
-			claim_queue.iter_claims_at_depth_for_para(0, 2u32.into()).collect::<Vec<_>>();
-		assert_eq!(depth_0_cores.len(), 1);
-		assert_eq!(depth_0_cores, vec![CoreIndex(3)]);
-
-		// Test getting claims for para_id 2 at depth 1: cores 0, 2
-		let depth_1_cores =
-			claim_queue.iter_claims_at_depth_for_para(1, 2u32.into()).collect::<Vec<_>>();
-		assert_eq!(depth_1_cores.len(), 2);
-		assert_eq!(depth_1_cores, vec![CoreIndex(0), CoreIndex(2)]);
-
-		// Test getting claims for para_id 2 at depth 2: core 1
-		let depth_2_cores =
-			claim_queue.iter_claims_at_depth_for_para(2, 2u32.into()).collect::<Vec<_>>();
-		assert_eq!(depth_2_cores.len(), 1);
-		assert_eq!(depth_2_cores, vec![CoreIndex(1)]);
-
-		// Test getting claims for para_id 3 at depth 0: no claims
-		let depth_0_cores =
-			claim_queue.iter_claims_at_depth_for_para(0, 3u32.into()).collect::<Vec<_>>();
-		assert!(depth_0_cores.is_empty());
-
-		// Test getting claims for para_id 3 at depth 1: no claims
-		let depth_1_cores =
-			claim_queue.iter_claims_at_depth_for_para(1, 3u32.into()).collect::<Vec<_>>();
-		assert!(depth_1_cores.is_empty());
-
-		// Test getting claims for para_id 3 at depth 2: cores 2, 3
-		let depth_2_cores =
-			claim_queue.iter_claims_at_depth_for_para(2, 3u32.into()).collect::<Vec<_>>();
-		assert_eq!(depth_2_cores.len(), 2);
-		assert_eq!(depth_2_cores, vec![CoreIndex(2), CoreIndex(3)]);
-
-		// Test getting claims for non-existent para_id at depth 0: no claims
-		let depth_0_cores =
-			claim_queue.iter_claims_at_depth_for_para(0, 99u32.into()).collect::<Vec<_>>();
-		assert!(depth_0_cores.is_empty());
->>>>>>> 4331b282
 	}
 }