--- conflicted
+++ resolved
@@ -23,12 +23,6 @@
 parking_lot = { workspace = true, default-features = true }
 pin-project = { workspace = true }
 rand = { workspace = true, default-features = true }
-<<<<<<< HEAD
-thiserror = { workspace = true }
-fatality = { workspace = true }
-derive_more = { workspace = true, default-features = true }
-=======
->>>>>>> ca781792
 schnellru = { workspace = true }
 thiserror = { workspace = true }
 
@@ -46,11 +40,6 @@
 sp-application-crypto = { workspace = true, default-features = true }
 sp-core = { workspace = true, default-features = true }
 sp-keystore = { workspace = true, default-features = true }
-<<<<<<< HEAD
-sp-tracing = { workspace = true, default-features = true }
-sc-client-api = { workspace = true, default-features = true }
-=======
->>>>>>> ca781792
 
 kvdb = { workspace = true }
 parity-db = { workspace = true }
