--- conflicted
+++ resolved
@@ -14,10 +14,7 @@
 // You should have received a copy of the GNU General Public License
 // along with Polkadot.  If not, see <http://www.gnu.org/licenses/>.
 use crate::{core::mock::ChainApiState, TestEnvironment};
-<<<<<<< HEAD
-=======
 use av_store::NetworkAvailabilityState;
->>>>>>> 66332531
 use bitvec::bitvec;
 use colored::Colorize;
 use itertools::Itertools;
@@ -28,13 +25,8 @@
 	messages::{AvailabilityStoreMessage, NetworkBridgeEvent},
 	Span,
 };
-<<<<<<< HEAD
 use polkadot_overseer::{metrics::Metrics as OverseerMetrics, Handle as OverseerHandle};
-use sc_network::{request_responses::ProtocolConfig, PeerId, ProtocolName};
-=======
-use polkadot_overseer::Handle as OverseerHandle;
 use sc_network::{request_responses::ProtocolConfig, PeerId};
->>>>>>> 66332531
 use sp_core::H256;
 use std::{collections::HashMap, iter::Cycle, ops::Sub, sync::Arc, time::Instant};
 
@@ -51,17 +43,7 @@
 use crate::GENESIS_HASH;
 use parity_scale_codec::Encode;
 use polkadot_node_network_protocol::{
-<<<<<<< HEAD
-	request_response::{
-		v1::{
-			AvailableDataFetchingResponse, ChunkFetchingRequest, ChunkFetchingResponse,
-			ChunkResponse,
-		},
-		IncomingRequest, ReqProtocolNames, Requests,
-	},
-=======
 	request_response::{v1::ChunkFetchingRequest, IncomingRequest, ReqProtocolNames},
->>>>>>> 66332531
 	OurView, Versioned, VersionedValidationProtocol,
 };
 use sc_network::request_responses::IncomingRequest as RawIncomingRequest;
@@ -122,10 +104,7 @@
 	(overseer, OverseerHandle::new(raw_handle))
 }
 
-<<<<<<< HEAD
 #[allow(clippy::too_many_arguments)]
-=======
->>>>>>> 66332531
 fn build_overseer_for_availability_write(
 	spawn_task_handle: SpawnTaskHandle,
 	runtime_api: MockRuntimeApi,
@@ -134,18 +113,12 @@
 	chain_api: MockChainApi,
 	availability_store: AvailabilityStoreSubsystem,
 	bitfield_distribution: BitfieldDistribution,
-<<<<<<< HEAD
 	dependencies: &TestEnvironmentDependencies,
 ) -> (Overseer<SpawnGlue<SpawnTaskHandle>, AlwaysSupportsParachains>, OverseerHandle) {
 	let overseer_connector = OverseerConnector::with_event_capacity(64000);
 	let overseer_metrics = OverseerMetrics::try_register(&dependencies.registry).unwrap();
 
 	let dummy = dummy_builder!(spawn_task_handle, overseer_metrics);
-=======
-) -> (Overseer<SpawnGlue<SpawnTaskHandle>, AlwaysSupportsParachains>, OverseerHandle) {
-	let overseer_connector = OverseerConnector::with_event_capacity(64000);
-	let dummy = dummy_builder!(spawn_task_handle);
->>>>>>> 66332531
 	let builder = dummy
 		.replace_runtime_api(|_| runtime_api)
 		.replace_availability_store(|_| availability_store)
@@ -162,77 +135,6 @@
 	(overseer, OverseerHandle::new(raw_handle))
 }
 
-<<<<<<< HEAD
-/// The availability store state of all emulated peers.
-/// TODO: Move to common code.
-pub struct NetworkAvailabilityState {
-	pub candidate_hashes: HashMap<CandidateHash, usize>,
-	pub available_data: Vec<AvailableData>,
-	pub chunks: Vec<Vec<ErasureChunk>>,
-}
-
-impl HandleNetworkMessage for NetworkAvailabilityState {
-	fn handle(
-		&self,
-		message: NetworkMessage,
-		_node_sender: &mut futures::channel::mpsc::UnboundedSender<NetworkMessage>,
-	) -> Option<NetworkMessage> {
-		match message {
-			NetworkMessage::RequestFromNode(peer, request) => match request {
-				Requests::ChunkFetchingV1(outgoing_request) => {
-					gum::debug!(target: LOG_TARGET, request = ?outgoing_request, "Received `RequestFromNode`");
-					let validator_index: usize = outgoing_request.payload.index.0 as usize;
-					let candidate_hash = outgoing_request.payload.candidate_hash;
-
-					let candidate_index = self
-						.candidate_hashes
-						.get(&candidate_hash)
-						.expect("candidate was generated previously; qed");
-					gum::warn!(target: LOG_TARGET, ?candidate_hash, candidate_index, "Candidate mapped to index");
-
-					let chunk: ChunkResponse =
-						self.chunks.get(*candidate_index).unwrap()[validator_index].clone().into();
-					let response = Ok((
-						ChunkFetchingResponse::from(Some(chunk)).encode(),
-						ProtocolName::Static("dummy"),
-					));
-
-					if let Err(err) = outgoing_request.pending_response.send(response) {
-						gum::error!(target: LOG_TARGET, ?err, "Failed to send `ChunkFetchingResponse`");
-					}
-
-					None
-				},
-				Requests::AvailableDataFetchingV1(outgoing_request) => {
-					let candidate_hash = outgoing_request.payload.candidate_hash;
-					let candidate_index = self
-						.candidate_hashes
-						.get(&candidate_hash)
-						.expect("candidate was generated previously; qed");
-					gum::debug!(target: LOG_TARGET, ?candidate_hash, candidate_index, "Candidate mapped to index");
-
-					let available_data = self.available_data.get(*candidate_index).unwrap().clone();
-
-					let response = Ok((
-						AvailableDataFetchingResponse::from(Some(available_data)).encode(),
-						ProtocolName::Static("dummy"),
-					));
-					outgoing_request
-						.pending_response
-						.send(response)
-						.expect("Response is always sent succesfully");
-					None
-				},
-				_ => Some(NetworkMessage::RequestFromNode(peer, request)),
-			},
-
-			message => Some(message),
-		}
-	}
-}
-
-=======
->>>>>>> 66332531
 /// Takes a test configuration and uses it to create the `TestEnvironment`.
 pub fn prepare_test(
 	config: TestConfiguration,
@@ -250,11 +152,10 @@
 	let test_authorities = config.generate_authorities();
 
 	let mut candidate_hashes: HashMap<H256, Vec<CandidateReceipt>> = HashMap::new();
-<<<<<<< HEAD
 
 	// Prepare per block candidates.
 	// Genesis block is always finalized, so we start at 1.
-	for block_num in 0..=config.num_blocks {
+	for block_num in 1..=config.num_blocks {
 		for _ in 0..config.n_cores {
 			candidate_hashes
 				.entry(Hash::repeat_byte(block_num as u8))
@@ -273,39 +174,12 @@
 		);
 	}
 
-=======
-
-	// Prepare per block candidates.
-	// Genesis block is always finalized, so we start at 1.
-	for block_num in 1..=config.num_blocks {
-		for _ in 0..config.n_cores {
-			candidate_hashes
-				.entry(Hash::repeat_byte(block_num as u8))
-				.or_default()
-				.push(state.next_candidate().expect("Cycle iterator"))
-		}
-
-		// First candidate is our backed candidate.
-		state.backed_candidates.push(
-			candidate_hashes
-				.get(&Hash::repeat_byte(block_num as u8))
-				.expect("just inserted above")
-				.get(0)
-				.expect("just inserted above")
-				.clone(),
-		);
-	}
-
->>>>>>> 66332531
 	let runtime_api = runtime_api::MockRuntimeApi::new(
 		config.clone(),
 		test_authorities.clone(),
 		candidate_hashes,
-<<<<<<< HEAD
 		Default::default(),
 		Default::default(),
-=======
->>>>>>> 66332531
 	);
 
 	let availability_state = NetworkAvailabilityState {
@@ -315,19 +189,11 @@
 	};
 
 	let mut req_cfgs = Vec::new();
-<<<<<<< HEAD
 
 	let (collation_req_receiver, collation_req_cfg) =
 		IncomingRequest::get_config_receiver(&ReqProtocolNames::new(GENESIS_HASH, None));
 	req_cfgs.push(collation_req_cfg);
 
-=======
-
-	let (collation_req_receiver, collation_req_cfg) =
-		IncomingRequest::get_config_receiver(&ReqProtocolNames::new(GENESIS_HASH, None));
-	req_cfgs.push(collation_req_cfg);
-
->>>>>>> 66332531
 	let (pov_req_receiver, pov_req_cfg) =
 		IncomingRequest::get_config_receiver(&ReqProtocolNames::new(GENESIS_HASH, None));
 
@@ -341,18 +207,11 @@
 	let network_bridge_tx = network_bridge::MockNetworkBridgeTx::new(
 		network.clone(),
 		network_interface.subsystem_sender(),
-<<<<<<< HEAD
 		test_authorities.clone(),
-=======
->>>>>>> 66332531
 	);
 
 	let network_bridge_rx =
 		network_bridge::MockNetworkBridgeRx::new(network_receiver, Some(chunk_req_cfg.clone()));
-<<<<<<< HEAD
-	state.set_chunk_request_protocol(chunk_req_cfg);
-=======
->>>>>>> 66332531
 
 	let (overseer, overseer_handle) = match &state.config().objective {
 		TestObjective::DataAvailabilityRead(options) => {
@@ -382,10 +241,7 @@
 				av_store,
 				(network_bridge_tx, network_bridge_rx),
 				subsystem,
-<<<<<<< HEAD
 				&dependencies,
-=======
->>>>>>> 66332531
 			)
 		},
 		TestObjective::DataAvailabilityWrite => {
@@ -394,7 +250,6 @@
 				IncomingRequestReceivers { pov_req_receiver, chunk_req_receiver },
 				Metrics::try_register(&dependencies.registry).unwrap(),
 			);
-<<<<<<< HEAD
 
 			let block_headers = (0..=config.num_blocks)
 				.map(|block_number| {
@@ -431,43 +286,6 @@
 		},
 	};
 
-=======
-
-			let block_headers = (0..=config.num_blocks)
-				.map(|block_number| {
-					(
-						Hash::repeat_byte(block_number as u8),
-						Header {
-							digest: Default::default(),
-							number: block_number as BlockNumber,
-							parent_hash: Default::default(),
-							extrinsics_root: Default::default(),
-							state_root: Default::default(),
-						},
-					)
-				})
-				.collect::<HashMap<_, _>>();
-
-			let chain_api_state = ChainApiState { block_headers };
-			let chain_api = MockChainApi::new(chain_api_state);
-			let bitfield_distribution =
-				BitfieldDistribution::new(Metrics::try_register(&dependencies.registry).unwrap());
-			build_overseer_for_availability_write(
-				dependencies.task_manager.spawn_handle(),
-				runtime_api,
-				(network_bridge_tx, network_bridge_rx),
-				availability_distribution,
-				chain_api,
-				new_av_store(&dependencies),
-				bitfield_distribution,
-			)
-		},
-		_ => {
-			unimplemented!("Invalid test objective")
-		},
-	};
-
->>>>>>> 66332531
 	(
 		TestEnvironment::new(
 			dependencies,
@@ -500,11 +318,6 @@
 	available_data: Vec<AvailableData>,
 	// Per candiadte index chunks
 	chunks: Vec<Vec<ErasureChunk>>,
-<<<<<<< HEAD
-	// Availability distribution
-	chunk_request_protocol: Option<ProtocolConfig>,
-=======
->>>>>>> 66332531
 	// Per relay chain block - candidate backed by our backing group
 	backed_candidates: Vec<CandidateReceipt>,
 }
@@ -603,10 +416,6 @@
 			pov_sizes: Vec::from(config.pov_sizes()).into_iter().cycle(),
 			candidate_hashes: HashMap::new(),
 			candidates: Vec::new().into_iter().cycle(),
-<<<<<<< HEAD
-			chunk_request_protocol: None,
-=======
->>>>>>> 66332531
 			backed_candidates: Vec::new(),
 			config,
 		};
@@ -618,13 +427,6 @@
 	pub fn backed_candidates(&mut self) -> &mut Vec<CandidateReceipt> {
 		&mut self.backed_candidates
 	}
-<<<<<<< HEAD
-
-	pub fn set_chunk_request_protocol(&mut self, config: ProtocolConfig) {
-		self.chunk_request_protocol = Some(config);
-	}
-=======
->>>>>>> 66332531
 }
 
 pub async fn benchmark_availability_read(env: &mut TestEnvironment, mut state: TestState) {
@@ -682,11 +484,7 @@
 		"Throughput: {}",
 		format!("{} KiB/block", availability_bytes / env.config().num_blocks as u128).bright_red()
 	);
-<<<<<<< HEAD
-	gum::info!(
-=======
 	gum::info!(target: LOG_TARGET,
->>>>>>> 66332531
 		"Avg block time: {}",
 		format!("{} ms", test_start.elapsed().as_millis() / env.config().num_blocks as u128).red()
 	);
@@ -702,11 +500,7 @@
 	env.metrics().set_n_validators(config.n_validators);
 	env.metrics().set_n_cores(config.n_cores);
 
-<<<<<<< HEAD
-	gum::info!("Seeding availability store with candidates ...");
-=======
 	gum::info!(target: LOG_TARGET, "Seeding availability store with candidates ...");
->>>>>>> 66332531
 	for backed_candidate in state.backed_candidates().clone() {
 		let candidate_index = *state.candidate_hashes.get(&backed_candidate.hash()).unwrap();
 		let available_data = state.available_data[candidate_index].clone();
@@ -727,11 +521,7 @@
 			.expect("Test candidates are stored nicely in availability store");
 	}
 
-<<<<<<< HEAD
-	gum::info!("Done");
-=======
 	gum::info!(target: LOG_TARGET, "Done");
->>>>>>> 66332531
 
 	let test_start = Instant::now();
 
@@ -760,11 +550,7 @@
 			let request = RawIncomingRequest {
 				peer: PeerId::random(),
 				payload: ChunkFetchingRequest {
-<<<<<<< HEAD
-					candidate_hash: state.backed_candidates()[block_num].hash(),
-=======
 					candidate_hash: state.backed_candidates()[block_num - 1].hash(),
->>>>>>> 66332531
 					index: ValidatorIndex(index as u32),
 				}
 				.encode(),
@@ -793,11 +579,7 @@
 
 		let chunk_fetch_duration = Instant::now().sub(chunk_fetch_start_ts).as_millis();
 
-<<<<<<< HEAD
-		gum::info!("All chunks received in {}ms", chunk_fetch_duration);
-=======
 		gum::info!(target: LOG_TARGET, "All chunks received in {}ms", chunk_fetch_duration);
->>>>>>> 66332531
 
 		let signing_context = SigningContext { session_index: 0, parent_hash: relay_block_hash };
 		let network = env.network().clone();
@@ -844,7 +626,6 @@
 		);
 
 		// Wait for all bitfields to be processed.
-<<<<<<< HEAD
 		env.wait_until_metric(
 			"polkadot_parachain_received_availabilty_bitfields_total",
 			None,
@@ -852,23 +633,6 @@
 		)
 		.await;
 
-		gum::info!("All bitfields processed");
-
-		let block_time = Instant::now().sub(block_start_ts).as_millis() as u64;
-		env.metrics().set_block_time(block_time);
-		gum::info!("All work for block completed in {}", format!("{:?}ms", block_time).cyan());
-	}
-
-	let duration: u128 = test_start.elapsed().as_millis();
-	gum::info!("All blocks processed in {}", format!("{:?}ms", duration).cyan());
-	gum::info!(
-=======
-		env.wait_until_metric_eq(
-			"polkadot_parachain_received_availabilty_bitfields_total",
-			config.connected_count() * block_num,
-		)
-		.await;
-
 		gum::info!(target: LOG_TARGET, "All bitfields processed");
 
 		let block_time = Instant::now().sub(block_start_ts).as_millis() as u64;
@@ -879,7 +643,6 @@
 	let duration: u128 = test_start.elapsed().as_millis();
 	gum::info!(target: LOG_TARGET, "All blocks processed in {}", format!("{:?}ms", duration).cyan());
 	gum::info!(target: LOG_TARGET,
->>>>>>> 66332531
 		"Avg block time: {}",
 		format!("{} ms", test_start.elapsed().as_millis() / env.config().num_blocks as u128).red()
 	);
