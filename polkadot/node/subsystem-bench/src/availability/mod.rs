--- conflicted
+++ resolved
@@ -13,11 +13,6 @@
 
 // You should have received a copy of the GNU General Public License
 // along with Polkadot.  If not, see <http://www.gnu.org/licenses/>.
-<<<<<<< HEAD
-use crate::{
-	core::{environment::BenchmarkUsage, mock::ChainApiState},
-	TestEnvironment,
-=======
 
 use crate::{
 	core::{
@@ -36,7 +31,6 @@
 		network::new_network,
 	},
 	TestEnvironment, TestObjective, GENESIS_HASH,
->>>>>>> d7862aa8
 };
 use av_store::NetworkAvailabilityState;
 use av_store_helpers::new_av_store;
