// Copyright (C) Parity Technologies (UK) Ltd.
// This file is part of Polkadot.

// Polkadot is free software: you can redistribute it and/or modify
// it under the terms of the GNU General Public License as published by
// the Free Software Foundation, either version 3 of the License, or
// (at your option) any later version.

// Polkadot is distributed in the hope that it will be useful,
// but WITHOUT ANY WARRANTY; without even the implied warranty of
// MERCHANTABILITY or FITNESS FOR A PARTICULAR PURPOSE.  See the
// GNU General Public License for more details.

// You should have received a copy of the GNU General Public License
// along with Polkadot.  If not, see <http://www.gnu.org/licenses/>.

//! A tool for running subsystem benchmark tests designed for development and
//! CI regression testing.
use clap::Parser;

use colored::Colorize;

use color_eyre::eyre;
use pyroscope::PyroscopeAgent;
use pyroscope_pprofrs::{pprof_backend, PprofConfig};

use std::path::Path;

pub(crate) mod approval;
pub(crate) mod availability;
pub(crate) mod cli;
pub(crate) mod core;
mod valgrind;

const LOG_TARGET: &str = "subsystem-bench";

use availability::{prepare_test, NetworkEmulation, TestState};
use cli::TestObjective;

use core::{
	configuration::TestConfiguration,
	environment::{TestEnvironment, GENESIS_HASH},
};

use clap_num::number_range;

use crate::{approval::bench_approvals, core::display::display_configuration};

fn le_100(s: &str) -> Result<usize, String> {
	number_range(s, 0, 100)
}

fn le_5000(s: &str) -> Result<usize, String> {
	number_range(s, 0, 5000)
}

#[derive(Debug, Parser)]
#[allow(missing_docs)]
struct BenchCli {
	#[arg(long, value_enum, ignore_case = true, default_value_t = NetworkEmulation::Ideal)]
	/// The type of network to be emulated
	pub network: NetworkEmulation,

	#[clap(flatten)]
	pub standard_configuration: cli::StandardTestOptions,

	#[clap(short, long)]
	/// The bandwidth of emulated remote peers in KiB
	pub peer_bandwidth: Option<usize>,

	#[clap(short, long)]
	/// The bandwidth of our node in KiB
	pub bandwidth: Option<usize>,

	#[clap(long, value_parser=le_100)]
	/// Emulated peer connection ratio [0-100].
	pub connectivity: Option<usize>,

	#[clap(long, value_parser=le_5000)]
	/// Mean remote peer latency in milliseconds [0-5000].
	pub peer_mean_latency: Option<usize>,

	#[clap(long, value_parser=le_5000)]
	/// Remote peer latency standard deviation
	pub peer_latency_std_dev: Option<f64>,

	#[clap(long, default_value_t = false)]
	/// Enable CPU Profiling with Pyroscope
	pub profile: bool,

	#[clap(long, requires = "profile", default_value_t = String::from("http://localhost:4040"))]
	/// Pyroscope Server URL
	pub pyroscope_url: String,

	#[clap(long, requires = "profile", default_value_t = 113)]
	/// Pyroscope Sample Rate
	pub pyroscope_sample_rate: u32,

	#[clap(long, default_value_t = false)]
	/// Enable Cache Misses Profiling with Valgrind. Linux only, Valgrind must be in the PATH
	pub cache_misses: bool,

	#[command(subcommand)]
	pub objective: cli::TestObjective,
}

impl BenchCli {
	fn create_test_configuration(&self) -> TestConfiguration {
		let configuration = &self.standard_configuration;

		match self.network {
			NetworkEmulation::Healthy => TestConfiguration::healthy_network(
				self.objective.clone(),
				configuration.num_blocks,
				configuration.n_validators,
				configuration.n_cores,
				configuration.min_pov_size,
				configuration.max_pov_size,
			),
			NetworkEmulation::Degraded => TestConfiguration::degraded_network(
				self.objective.clone(),
				configuration.num_blocks,
				configuration.n_validators,
				configuration.n_cores,
				configuration.min_pov_size,
				configuration.max_pov_size,
			),
			NetworkEmulation::Ideal => TestConfiguration::ideal_network(
				self.objective.clone(),
				configuration.num_blocks,
				configuration.n_validators,
				configuration.n_cores,
				configuration.min_pov_size,
				configuration.max_pov_size,
			),
		}
	}

	fn launch(self) -> eyre::Result<()> {
		let is_valgrind_running = valgrind::is_valgrind_running();
		if !is_valgrind_running && self.cache_misses {
			return valgrind::relaunch_in_valgrind_mode()
		}

		let agent_running = if self.profile {
			let agent = PyroscopeAgent::builder(self.pyroscope_url.as_str(), "subsystem-bench")
				.backend(pprof_backend(PprofConfig::new().sample_rate(self.pyroscope_sample_rate)))
				.build()?;

			Some(agent.start()?)
		} else {
			None
		};

		let mut test_config = match self.objective {
			TestObjective::TestSequence(options) => {
				let test_sequence =
					core::configuration::TestSequence::new_from_file(Path::new(&options.path))
						.expect("File exists")
						.into_vec();
				let num_steps = test_sequence.len();
				gum::info!(
					"{}",
					format!("Sequence contains {} step(s)", num_steps).bright_purple()
				);
				for (index, test_config) in test_sequence.into_iter().enumerate() {
					gum::info!(target: LOG_TARGET, "{}", format!("Step {}/{}", index + 1, num_steps).bright_purple(),);
					display_configuration(&test_config);

					match test_config.objective {
						TestObjective::DataAvailabilityRead(ref _opts) => {
							let mut state = TestState::new(&test_config);
							let (mut env, _protocol_config) = prepare_test(test_config, &mut state);
							env.runtime().block_on(availability::benchmark_availability_read(
								&mut env, state,
							));
						},
<<<<<<< HEAD
						TestObjective::ApprovalVoting(ref options) => {
							let (mut env, state) =
								approval::prepare_test(test_config.clone(), options.clone());

							env.runtime().block_on(async {
								bench_approvals(&mut env, state).await;
							});
						},
						TestObjective::TestSequence(_) => todo!(),
						TestObjective::Unimplemented => todo!(),
=======
>>>>>>> 66332531
						TestObjective::DataAvailabilityWrite => {
							let mut state = TestState::new(&test_config);
							let (mut env, _protocol_config) = prepare_test(test_config, &mut state);
							env.runtime().block_on(availability::benchmark_availability_write(
								&mut env, state,
							));
						},
<<<<<<< HEAD
=======
						_ => gum::error!("Invalid test objective in sequence"),
>>>>>>> 66332531
					}
				}
				return Ok(())
			},
			TestObjective::DataAvailabilityRead(ref _options) => self.create_test_configuration(),
			TestObjective::DataAvailabilityWrite => self.create_test_configuration(),
<<<<<<< HEAD
			TestObjective::ApprovalVoting(_) => todo!(),
			TestObjective::Unimplemented => todo!(),
=======
>>>>>>> 66332531
		};

		let mut latency_config = test_config.latency.clone().unwrap_or_default();

		if let Some(latency) = self.peer_mean_latency {
			latency_config.mean_latency_ms = latency;
		}

		if let Some(std_dev) = self.peer_latency_std_dev {
			latency_config.std_dev = std_dev;
		}

		// Write back the updated latency.
		test_config.latency = Some(latency_config);

		if let Some(connectivity) = self.connectivity {
			test_config.connectivity = connectivity;
		}

		if let Some(bandwidth) = self.peer_bandwidth {
			// CLI expects bw in KiB
			test_config.peer_bandwidth = bandwidth * 1024;
		}

		if let Some(bandwidth) = self.bandwidth {
			// CLI expects bw in KiB
			test_config.bandwidth = bandwidth * 1024;
		}

		display_configuration(&test_config);

		let mut state = TestState::new(&test_config);
		let (mut env, _protocol_config) = prepare_test(test_config, &mut state);

		match self.objective {
			TestObjective::DataAvailabilityRead(_options) => {
				env.runtime()
					.block_on(availability::benchmark_availability_read(&mut env, state));
			},
			TestObjective::DataAvailabilityWrite => {
				env.runtime()
					.block_on(availability::benchmark_availability_write(&mut env, state));
			},
			TestObjective::TestSequence(_options) => {},
<<<<<<< HEAD
			TestObjective::ApprovalVoting(_) => todo!(),
			TestObjective::Unimplemented => todo!(),
=======
>>>>>>> 66332531
		}

		if let Some(agent_running) = agent_running {
			let agent_ready = agent_running.stop()?;
			agent_ready.shutdown();
		}

		Ok(())
	}
}

fn main() -> eyre::Result<()> {
	color_eyre::install()?;
	env_logger::builder()
		.filter(Some("hyper"), log::LevelFilter::Info)
		// Avoid `Terminating due to subsystem exit subsystem` warnings
		.filter(Some("polkadot_overseer"), log::LevelFilter::Error)
		.filter(None, log::LevelFilter::Info)
		.format_timestamp_millis()
		// .filter(None, log::LevelFilter::Trace)
		.try_init()
		.unwrap();

	let cli: BenchCli = BenchCli::parse();
	cli.launch()?;
	Ok(())
}<|MERGE_RESOLUTION|>--- conflicted
+++ resolved
@@ -175,19 +175,12 @@
 								&mut env, state,
 							));
 						},
-<<<<<<< HEAD
 						TestObjective::ApprovalVoting(ref options) => {
 							let (mut env, state) =
 								approval::prepare_test(test_config.clone(), options.clone());
 
-							env.runtime().block_on(async {
-								bench_approvals(&mut env, state).await;
-							});
+							env.runtime().block_on(bench_approvals(&mut env, state));
 						},
-						TestObjective::TestSequence(_) => todo!(),
-						TestObjective::Unimplemented => todo!(),
-=======
->>>>>>> 66332531
 						TestObjective::DataAvailabilityWrite => {
 							let mut state = TestState::new(&test_config);
 							let (mut env, _protocol_config) = prepare_test(test_config, &mut state);
@@ -195,21 +188,16 @@
 								&mut env, state,
 							));
 						},
-<<<<<<< HEAD
-=======
-						_ => gum::error!("Invalid test objective in sequence"),
->>>>>>> 66332531
+						TestObjective::TestSequence(_) => todo!(),
+						TestObjective::Unimplemented => todo!(),
 					}
 				}
 				return Ok(())
 			},
 			TestObjective::DataAvailabilityRead(ref _options) => self.create_test_configuration(),
 			TestObjective::DataAvailabilityWrite => self.create_test_configuration(),
-<<<<<<< HEAD
 			TestObjective::ApprovalVoting(_) => todo!(),
 			TestObjective::Unimplemented => todo!(),
-=======
->>>>>>> 66332531
 		};
 
 		let mut latency_config = test_config.latency.clone().unwrap_or_default();
@@ -254,11 +242,8 @@
 					.block_on(availability::benchmark_availability_write(&mut env, state));
 			},
 			TestObjective::TestSequence(_options) => {},
-<<<<<<< HEAD
 			TestObjective::ApprovalVoting(_) => todo!(),
 			TestObjective::Unimplemented => todo!(),
-=======
->>>>>>> 66332531
 		}
 
 		if let Some(agent_running) = agent_running {
