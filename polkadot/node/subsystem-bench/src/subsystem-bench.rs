--- conflicted
+++ resolved
@@ -126,14 +126,9 @@
 	/// Shows the output in YAML format
 	pub yaml_output: bool,
 
-<<<<<<< HEAD
-	#[command(subcommand)]
-	pub objective: cli::TestObjective,
-=======
 	#[arg(required = true)]
 	/// Path to the test sequence configuration file
 	pub path: String,
->>>>>>> d7862aa8
 }
 
 impl BenchCli {
@@ -153,117 +148,6 @@
 			None
 		};
 
-<<<<<<< HEAD
-		let mut test_config = match self.objective {
-			TestObjective::TestSequence(options) => {
-				let test_sequence =
-					core::configuration::TestSequence::new_from_file(Path::new(&options.path))
-						.expect("File exists")
-						.into_vec();
-				let num_steps = test_sequence.len();
-				gum::info!(
-					"{}",
-					format!("Sequence contains {} step(s)", num_steps).bright_purple()
-				);
-				for (index, test_config) in test_sequence.into_iter().enumerate() {
-					let benchmark_name =
-						format!("{} #{} {}", &options.path, index + 1, test_config.objective);
-					gum::info!(target: LOG_TARGET, "{}", format!("Step {}/{}", index + 1, num_steps).bright_purple(),);
-					display_configuration(&test_config);
-
-					let usage = match test_config.objective {
-						TestObjective::DataAvailabilityRead(ref _opts) => {
-							let mut state = TestState::new(&test_config);
-							let (mut env, _protocol_config) = prepare_test(test_config, &mut state);
-							env.runtime().block_on(availability::benchmark_availability_read(
-								&benchmark_name,
-								&mut env,
-								state,
-							))
-						},
-						TestObjective::ApprovalVoting(ref options) => {
-							let (mut env, state) =
-								approval::prepare_test(test_config.clone(), options.clone());
-							env.runtime().block_on(bench_approvals(
-								&benchmark_name,
-								&mut env,
-								state,
-							))
-						},
-						TestObjective::DataAvailabilityWrite => {
-							let mut state = TestState::new(&test_config);
-							let (mut env, _protocol_config) = prepare_test(test_config, &mut state);
-							env.runtime().block_on(availability::benchmark_availability_write(
-								&benchmark_name,
-								&mut env,
-								state,
-							))
-						},
-						TestObjective::TestSequence(_) => todo!(),
-						TestObjective::Unimplemented => todo!(),
-					};
-
-					let output = if self.yaml_output {
-						serde_yaml::to_string(&vec![usage])?
-					} else {
-						usage.to_string()
-					};
-					println!("{}", output);
-				}
-
-				return Ok(())
-			},
-			TestObjective::DataAvailabilityRead(ref _options) => self.create_test_configuration(),
-			TestObjective::DataAvailabilityWrite => self.create_test_configuration(),
-			TestObjective::ApprovalVoting(_) => todo!(),
-			TestObjective::Unimplemented => todo!(),
-		};
-
-		let mut latency_config = test_config.latency.clone().unwrap_or_default();
-
-		if let Some(latency) = self.peer_mean_latency {
-			latency_config.mean_latency_ms = latency;
-		}
-
-		if let Some(std_dev) = self.peer_latency_std_dev {
-			latency_config.std_dev = std_dev;
-		}
-
-		// Write back the updated latency.
-		test_config.latency = Some(latency_config);
-
-		if let Some(connectivity) = self.connectivity {
-			test_config.connectivity = connectivity;
-		}
-
-		if let Some(bandwidth) = self.peer_bandwidth {
-			// CLI expects bw in KiB
-			test_config.peer_bandwidth = bandwidth * 1024;
-		}
-
-		if let Some(bandwidth) = self.bandwidth {
-			// CLI expects bw in KiB
-			test_config.bandwidth = bandwidth * 1024;
-		}
-
-		display_configuration(&test_config);
-
-		let mut state = TestState::new(&test_config);
-		let (mut env, _protocol_config) = prepare_test(test_config, &mut state);
-
-		let benchmark_name = format!("{}", self.objective);
-		let usage = match self.objective {
-			TestObjective::DataAvailabilityRead(_options) => env.runtime().block_on(
-				availability::benchmark_availability_read(&benchmark_name, &mut env, state),
-			),
-			TestObjective::DataAvailabilityWrite => env.runtime().block_on(
-				availability::benchmark_availability_write(&benchmark_name, &mut env, state),
-			),
-			TestObjective::TestSequence(_options) => todo!(),
-			TestObjective::ApprovalVoting(_) => todo!(),
-			TestObjective::Unimplemented => todo!(),
-		};
-=======
 		let test_sequence = core::configuration::TestSequence::new_from_file(Path::new(&self.path))
 			.expect("File exists")
 			.into_vec();
@@ -308,16 +192,11 @@
 			};
 			println!("{}", output);
 		}
->>>>>>> d7862aa8
 
 		if let Some(agent_running) = agent_running {
 			let agent_ready = agent_running.stop()?;
 			agent_ready.shutdown();
 		}
-
-		let output =
-			if self.yaml_output { serde_yaml::to_string(&vec![usage])? } else { usage.to_string() };
-		println!("{}", output);
 
 		Ok(())
 	}
