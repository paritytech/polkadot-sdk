// Copyright (C) Parity Technologies (UK) Ltd.
// This file is part of Polkadot.

// Polkadot is free software: you can redistribute it and/or modify
// it under the terms of the GNU General Public License as published by
// the Free Software Foundation, either version 3 of the License, or
// (at your option) any later version.

// Polkadot is distributed in the hope that it will be useful,
// but WITHOUT ANY WARRANTY; without even the implied warranty of
// MERCHANTABILITY or FITNESS FOR A PARTICULAR PURPOSE.  See the
// GNU General Public License for more details.

// You should have received a copy of the GNU General Public License
// along with Polkadot.  If not, see <http://www.gnu.org/licenses/>.

//! A tool for running subsystem benchmark tests designed for development and
//! CI regression testing.
use clap::Parser;

use colored::Colorize;

use color_eyre::eyre;
use pyroscope::PyroscopeAgent;
use pyroscope_pprofrs::{pprof_backend, PprofConfig};

use std::path::Path;

pub(crate) mod approval;
pub(crate) mod availability;
pub(crate) mod cli;
pub(crate) mod core;
mod valgrind;

const LOG_TARGET: &str = "subsystem-bench";

use availability::{prepare_test, NetworkEmulation, TestState};
use cli::TestObjective;

use core::{
	configuration::TestConfiguration,
	environment::{TestEnvironment, GENESIS_HASH},
};

use clap_num::number_range;

use crate::{approval::bench_approvals, core::display::display_configuration};

fn le_100(s: &str) -> Result<usize, String> {
	number_range(s, 0, 100)
}

fn le_5000(s: &str) -> Result<usize, String> {
	number_range(s, 0, 5000)
}

#[derive(Debug, Parser)]
#[allow(missing_docs)]
struct BenchCli {
	#[arg(long, value_enum, ignore_case = true, default_value_t = NetworkEmulation::Ideal)]
	/// The type of network to be emulated
	pub network: NetworkEmulation,

	#[clap(flatten)]
	pub standard_configuration: cli::StandardTestOptions,

	#[clap(short, long)]
	/// The bandwidth of emulated remote peers in KiB
	pub peer_bandwidth: Option<usize>,

	#[clap(short, long)]
	/// The bandwidth of our node in KiB
	pub bandwidth: Option<usize>,

	#[clap(long, value_parser=le_100)]
	/// Emulated peer connection ratio [0-100].
	pub connectivity: Option<usize>,

	#[clap(long, value_parser=le_5000)]
	/// Mean remote peer latency in milliseconds [0-5000].
	pub peer_mean_latency: Option<usize>,

	#[clap(long, value_parser=le_5000)]
	/// Remote peer latency standard deviation
	pub peer_latency_std_dev: Option<f64>,

	#[clap(long, default_value_t = false)]
	/// Enable CPU Profiling with Pyroscope
	pub profile: bool,

	#[clap(long, requires = "profile", default_value_t = String::from("http://localhost:4040"))]
	/// Pyroscope Server URL
	pub pyroscope_url: String,

	#[clap(long, requires = "profile", default_value_t = 113)]
	/// Pyroscope Sample Rate
	pub pyroscope_sample_rate: u32,

	#[clap(long, default_value_t = false)]
	/// Enable Cache Misses Profiling with Valgrind. Linux only, Valgrind must be in the PATH
	pub cache_misses: bool,

	#[clap(long, default_value_t = false)]
	/// Shows the output in YAML format
	pub yaml_output: bool,

	#[command(subcommand)]
	pub objective: cli::TestObjective,
}

impl BenchCli {
	fn create_test_configuration(&self) -> TestConfiguration {
		let configuration = &self.standard_configuration;

		match self.network {
			NetworkEmulation::Healthy => TestConfiguration::healthy_network(
				self.objective.clone(),
				configuration.num_blocks,
				configuration.n_validators,
				configuration.n_cores,
				configuration.min_pov_size,
				configuration.max_pov_size,
			),
			NetworkEmulation::Degraded => TestConfiguration::degraded_network(
				self.objective.clone(),
				configuration.num_blocks,
				configuration.n_validators,
				configuration.n_cores,
				configuration.min_pov_size,
				configuration.max_pov_size,
			),
			NetworkEmulation::Ideal => TestConfiguration::ideal_network(
				self.objective.clone(),
				configuration.num_blocks,
				configuration.n_validators,
				configuration.n_cores,
				configuration.min_pov_size,
				configuration.max_pov_size,
			),
		}
	}

	fn launch(self) -> eyre::Result<()> {
		let is_valgrind_running = valgrind::is_valgrind_running();
		if !is_valgrind_running && self.cache_misses {
			return valgrind::relaunch_in_valgrind_mode()
		}

		let agent_running = if self.profile {
			let agent = PyroscopeAgent::builder(self.pyroscope_url.as_str(), "subsystem-bench")
				.backend(pprof_backend(PprofConfig::new().sample_rate(self.pyroscope_sample_rate)))
				.build()?;

			Some(agent.start()?)
		} else {
			None
		};

		let mut test_config = match self.objective {
			TestObjective::TestSequence(options) => {
				let test_sequence =
					core::configuration::TestSequence::new_from_file(Path::new(&options.path))
						.expect("File exists")
						.into_vec();
				let num_steps = test_sequence.len();
				gum::info!(
					"{}",
					format!("Sequence contains {} step(s)", num_steps).bright_purple()
				);
				for (index, test_config) in test_sequence.into_iter().enumerate() {
					let benchmark_name = format!("{} #{}", &options.path, index + 1);
					gum::info!(target: LOG_TARGET, "{}", format!("Step {}/{}", index + 1, num_steps).bright_purple(),);
					display_configuration(&test_config);

					let usage = match test_config.objective {
						TestObjective::DataAvailabilityRead(ref _opts) => {
							let mut state = TestState::new(&test_config);
							let (mut env, _protocol_config) = prepare_test(test_config, &mut state);
							env.runtime().block_on(availability::benchmark_availability_read(
								&benchmark_name,
								&mut env,
								state,
							))
						},
						TestObjective::ApprovalVoting(ref options) => {
							let (mut env, state) =
								approval::prepare_test(test_config.clone(), options.clone());

							env.runtime().block_on(bench_approvals(&mut env, state));
						},
						TestObjective::DataAvailabilityWrite => {
							let mut state = TestState::new(&test_config);
							let (mut env, _protocol_config) = prepare_test(test_config, &mut state);
							env.runtime().block_on(availability::benchmark_availability_write(
								&benchmark_name,
								&mut env,
								state,
							))
						},
						_ => {
							gum::error!("Invalid test objective in sequence");
							continue;
						},
<<<<<<< HEAD
					};

					let output = if self.yaml_output {
						serde_yaml::to_string(&vec![usage])?
					} else {
						usage.to_string()
					};
					println!("{}", output);
=======
						TestObjective::TestSequence(_) => todo!(),
						TestObjective::Unimplemented => todo!(),
					}
>>>>>>> 7df1ae3b
				}

				return Ok(())
			},
			TestObjective::DataAvailabilityRead(ref _options) => self.create_test_configuration(),
			TestObjective::DataAvailabilityWrite => self.create_test_configuration(),
			TestObjective::ApprovalVoting(_) => todo!(),
			TestObjective::Unimplemented => todo!(),
		};

		let mut latency_config = test_config.latency.clone().unwrap_or_default();

		if let Some(latency) = self.peer_mean_latency {
			latency_config.mean_latency_ms = latency;
		}

		if let Some(std_dev) = self.peer_latency_std_dev {
			latency_config.std_dev = std_dev;
		}

		// Write back the updated latency.
		test_config.latency = Some(latency_config);

		if let Some(connectivity) = self.connectivity {
			test_config.connectivity = connectivity;
		}

		if let Some(bandwidth) = self.peer_bandwidth {
			// CLI expects bw in KiB
			test_config.peer_bandwidth = bandwidth * 1024;
		}

		if let Some(bandwidth) = self.bandwidth {
			// CLI expects bw in KiB
			test_config.bandwidth = bandwidth * 1024;
		}

		display_configuration(&test_config);

		let mut state = TestState::new(&test_config);
		let (mut env, _protocol_config) = prepare_test(test_config, &mut state);

<<<<<<< HEAD
		let usage = match self.objective {
			TestObjective::DataAvailabilityRead(_options) =>
				env.runtime().block_on(availability::benchmark_availability_read(
					"benchmark_availability_read",
					&mut env,
					state,
				)),
			TestObjective::DataAvailabilityWrite =>
				env.runtime().block_on(availability::benchmark_availability_write(
					"benchmark_availability_write",
					&mut env,
					state,
				)),
			TestObjective::TestSequence(_options) => todo!(),
		};
=======
		match self.objective {
			TestObjective::DataAvailabilityRead(_options) => {
				env.runtime()
					.block_on(availability::benchmark_availability_read(&mut env, state));
			},
			TestObjective::DataAvailabilityWrite => {
				env.runtime()
					.block_on(availability::benchmark_availability_write(&mut env, state));
			},
			TestObjective::TestSequence(_options) => {},
			TestObjective::ApprovalVoting(_) => todo!(),
			TestObjective::Unimplemented => todo!(),
		}
>>>>>>> 7df1ae3b

		if let Some(agent_running) = agent_running {
			let agent_ready = agent_running.stop()?;
			agent_ready.shutdown();
		}

		let output =
			if self.yaml_output { serde_yaml::to_string(&vec![usage])? } else { usage.to_string() };
		println!("{}", output);

		Ok(())
	}
}

fn main() -> eyre::Result<()> {
	color_eyre::install()?;
	env_logger::builder()
		.filter(Some("hyper"), log::LevelFilter::Info)
		// Avoid `Terminating due to subsystem exit subsystem` warnings
		.filter(Some("polkadot_overseer"), log::LevelFilter::Error)
		.filter(None, log::LevelFilter::Info)
		.format_timestamp_millis()
		// .filter(None, log::LevelFilter::Trace)
		.try_init()
		.unwrap();

	let cli: BenchCli = BenchCli::parse();
	cli.launch()?;
	Ok(())
}<|MERGE_RESOLUTION|>--- conflicted
+++ resolved
@@ -185,8 +185,11 @@
 						TestObjective::ApprovalVoting(ref options) => {
 							let (mut env, state) =
 								approval::prepare_test(test_config.clone(), options.clone());
-
-							env.runtime().block_on(bench_approvals(&mut env, state));
+							env.runtime().block_on(bench_approvals(
+								&benchmark_name,
+								&mut env,
+								state,
+							))
 						},
 						TestObjective::DataAvailabilityWrite => {
 							let mut state = TestState::new(&test_config);
@@ -197,11 +200,8 @@
 								state,
 							))
 						},
-						_ => {
-							gum::error!("Invalid test objective in sequence");
-							continue;
-						},
-<<<<<<< HEAD
+						TestObjective::TestSequence(_) => todo!(),
+						TestObjective::Unimplemented => todo!(),
 					};
 
 					let output = if self.yaml_output {
@@ -210,11 +210,6 @@
 						usage.to_string()
 					};
 					println!("{}", output);
-=======
-						TestObjective::TestSequence(_) => todo!(),
-						TestObjective::Unimplemented => todo!(),
-					}
->>>>>>> 7df1ae3b
 				}
 
 				return Ok(())
@@ -257,7 +252,6 @@
 		let mut state = TestState::new(&test_config);
 		let (mut env, _protocol_config) = prepare_test(test_config, &mut state);
 
-<<<<<<< HEAD
 		let usage = match self.objective {
 			TestObjective::DataAvailabilityRead(_options) =>
 				env.runtime().block_on(availability::benchmark_availability_read(
@@ -272,22 +266,9 @@
 					state,
 				)),
 			TestObjective::TestSequence(_options) => todo!(),
-		};
-=======
-		match self.objective {
-			TestObjective::DataAvailabilityRead(_options) => {
-				env.runtime()
-					.block_on(availability::benchmark_availability_read(&mut env, state));
-			},
-			TestObjective::DataAvailabilityWrite => {
-				env.runtime()
-					.block_on(availability::benchmark_availability_write(&mut env, state));
-			},
-			TestObjective::TestSequence(_options) => {},
 			TestObjective::ApprovalVoting(_) => todo!(),
 			TestObjective::Unimplemented => todo!(),
-		}
->>>>>>> 7df1ae3b
+		};
 
 		if let Some(agent_running) = agent_running {
 			let agent_ready = agent_running.stop()?;
