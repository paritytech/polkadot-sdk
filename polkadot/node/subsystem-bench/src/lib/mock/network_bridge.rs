// Copyright (C) Parity Technologies (UK) Ltd.
// This file is part of Polkadot.

// Polkadot is free software: you can redistribute it and/or modify
// it under the terms of the GNU General Public License as published by
// the Free Software Foundation, either version 3 of the License, or
// (at your option) any later version.

// Polkadot is distributed in the hope that it will be useful,
// but WITHOUT ANY WARRANTY; without even the implied warranty of
// MERCHANTABILITY or FITNESS FOR A PARTICULAR PURPOSE.  See the
// GNU General Public License for more details.

// You should have received a copy of the GNU General Public License
// along with Polkadot.  If not, see <http://www.gnu.org/licenses/>.

//! Mocked `network-bridge` subsystems that uses a `NetworkInterface` to access
//! the emulated network.

use crate::{
	configuration::TestAuthorities,
	network::{NetworkEmulatorHandle, NetworkInterfaceReceiver, NetworkMessage, RequestExt},
};
use futures::{channel::mpsc::UnboundedSender, FutureExt, StreamExt};
use polkadot_node_network_protocol::Versioned;
use polkadot_node_subsystem::{
	messages::NetworkBridgeTxMessage, overseer, SpawnedSubsystem, SubsystemError,
};
use polkadot_node_subsystem_types::{
	messages::{
		ApprovalDistributionMessage, BitfieldDistributionMessage, NetworkBridgeEvent,
		StatementDistributionMessage,
	},
	OverseerSignal,
};
use sc_network::{request_responses::ProtocolConfig, RequestFailure};

const LOG_TARGET: &str = "subsystem-bench::network-bridge";
<<<<<<< HEAD
const CHUNK_REQ_PROTOCOL_NAME_V2: &str =
	"/ffffffffffffffffffffffffffffffffffffffffffffffffffffffffffffffff/req_chunk/2";
=======
const ALLOWED_PROTOCOLS: &[&str] = &[
	"/ffffffffffffffffffffffffffffffffffffffffffffffffffffffffffffffff/req_chunk/1",
	"/ffffffffffffffffffffffffffffffffffffffffffffffffffffffffffffffff/req_attested_candidate/2",
];
>>>>>>> 2d3a6932

/// A mock of the network bridge tx subsystem.
pub struct MockNetworkBridgeTx {
	/// A network emulator handle
	network: NetworkEmulatorHandle,
	/// A channel to the network interface,
	to_network_interface: UnboundedSender<NetworkMessage>,
	/// Test authorities
	test_authorities: TestAuthorities,
}

/// A mock of the network bridge tx subsystem.
pub struct MockNetworkBridgeRx {
	/// A network interface receiver
	network_receiver: NetworkInterfaceReceiver,
	/// Chunk request sender
	chunk_request_sender: Option<ProtocolConfig>,
}

impl MockNetworkBridgeTx {
	pub fn new(
		network: NetworkEmulatorHandle,
		to_network_interface: UnboundedSender<NetworkMessage>,
		test_authorities: TestAuthorities,
	) -> MockNetworkBridgeTx {
		Self { network, to_network_interface, test_authorities }
	}
}

impl MockNetworkBridgeRx {
	pub fn new(
		network_receiver: NetworkInterfaceReceiver,
		chunk_request_sender: Option<ProtocolConfig>,
	) -> MockNetworkBridgeRx {
		Self { network_receiver, chunk_request_sender }
	}
}

#[overseer::subsystem(NetworkBridgeTx, error=SubsystemError, prefix=self::overseer)]
impl<Context> MockNetworkBridgeTx {
	fn start(self, ctx: Context) -> SpawnedSubsystem {
		let future = self.run(ctx).map(|_| Ok(())).boxed();

		SpawnedSubsystem { name: "network-bridge-tx", future }
	}
}

#[overseer::subsystem(NetworkBridgeRx, error=SubsystemError, prefix=self::overseer)]
impl<Context> MockNetworkBridgeRx {
	fn start(self, ctx: Context) -> SpawnedSubsystem {
		let future = self.run(ctx).map(|_| Ok(())).boxed();

		SpawnedSubsystem { name: "network-bridge-rx", future }
	}
}

#[overseer::contextbounds(NetworkBridgeTx, prefix = self::overseer)]
impl MockNetworkBridgeTx {
	async fn run<Context>(self, mut ctx: Context) {
		// Main subsystem loop.
		loop {
			let subsystem_message = ctx.recv().await.expect("Overseer never fails us");
			match subsystem_message {
				orchestra::FromOrchestra::Signal(signal) =>
					if signal == OverseerSignal::Conclude {
						return
					},
				orchestra::FromOrchestra::Communication { msg } => match msg {
					NetworkBridgeTxMessage::SendRequests(requests, _if_disconnected) => {
						for request in requests {
							gum::debug!(target: LOG_TARGET, request = ?request, "Processing request");
							let peer_id = match request.authority_id() {
								Some(v) => v.clone(),
								None => self
									.test_authorities
									.peer_id_to_authority
									.get(request.peer_id().expect("Should exist"))
									.expect("Should exist")
									.clone(),
							};

							if !self.network.is_peer_connected(&peer_id) {
								// Attempting to send a request to a disconnected peer.
								request
									.into_response_sender()
									.send(Err(RequestFailure::NotConnected))
									.expect("send never fails");
								continue
							}

							let peer_message =
								NetworkMessage::RequestFromNode(peer_id.clone(), request);

							let _ = self.to_network_interface.unbounded_send(peer_message);
						}
					},
					NetworkBridgeTxMessage::ReportPeer(_) => {
						// ignore rep changes
					},
					NetworkBridgeTxMessage::SendValidationMessage(peers, message) => {
						for peer in peers {
							self.to_network_interface
								.unbounded_send(NetworkMessage::MessageFromNode(
									self.test_authorities
										.peer_id_to_authority
										.get(&peer)
										.unwrap()
										.clone(),
									message.clone(),
								))
								.expect("Should not fail");
						}
					},
					NetworkBridgeTxMessage::SendValidationMessages(messages) => {
						for (peers, message) in messages {
							for peer in peers {
								self.to_network_interface
									.unbounded_send(NetworkMessage::MessageFromNode(
										self.test_authorities
											.peer_id_to_authority
											.get(&peer)
											.unwrap()
											.clone(),
										message.clone(),
									))
									.expect("Should not fail");
							}
						}
					},
					message => unimplemented!("Unexpected network bridge message {:?}", message),
				},
			}
		}
	}
}

#[overseer::contextbounds(NetworkBridgeRx, prefix = self::overseer)]
impl MockNetworkBridgeRx {
	async fn run<Context>(mut self, mut ctx: Context) {
		// Main subsystem loop.
		let mut from_network_interface = self.network_receiver.0;
		loop {
			futures::select! {
				maybe_peer_message = from_network_interface.next() => {
					if let Some(message) = maybe_peer_message {
						match message {
							NetworkMessage::MessageFromPeer(peer_id, message) => match message {
								Versioned::V2(
									polkadot_node_network_protocol::v2::ValidationProtocol::BitfieldDistribution(
										bitfield,
									),
								) => {
									ctx.send_message(
										BitfieldDistributionMessage::NetworkBridgeUpdate(NetworkBridgeEvent::PeerMessage(peer_id, polkadot_node_network_protocol::Versioned::V2(bitfield)))
									).await;
								},
								Versioned::V3(
									polkadot_node_network_protocol::v3::ValidationProtocol::ApprovalDistribution(msg)
								) => {
									ctx.send_message(
										ApprovalDistributionMessage::NetworkBridgeUpdate(NetworkBridgeEvent::PeerMessage(peer_id, polkadot_node_network_protocol::Versioned::V3(msg)))
									).await;
								}
								Versioned::V3(
									polkadot_node_network_protocol::v3::ValidationProtocol::StatementDistribution(msg)
								) => {
									ctx.send_message(
										StatementDistributionMessage::NetworkBridgeUpdate(NetworkBridgeEvent::PeerMessage(peer_id, polkadot_node_network_protocol::Versioned::V3(msg)))
									).await;
								}
								_ => {
									unimplemented!("We only talk v2 network protocol")
								},
							},
							NetworkMessage::RequestFromPeer(request) => {
								if let Some(protocol) = self.chunk_request_sender.as_mut() {
<<<<<<< HEAD
									assert_eq!(&*protocol.name, CHUNK_REQ_PROTOCOL_NAME_V2);
=======
									assert!(ALLOWED_PROTOCOLS.contains(&&*protocol.name));
>>>>>>> 2d3a6932
									if let Some(inbound_queue) = protocol.inbound_queue.as_ref() {
										inbound_queue
											.send(request)
											.await
											.expect("Forwarding requests to subsystem never fails");
									}
								}
							},
							_ => {
								panic!("NetworkMessage::RequestFromNode is not expected to be received from a peer")
							}
						}
					}
				},
				subsystem_message = ctx.recv().fuse() => {
					match subsystem_message.expect("Overseer never fails us") {
						orchestra::FromOrchestra::Signal(signal) => if signal == OverseerSignal::Conclude { return },
						_ => {
							unimplemented!("Unexpected network bridge rx message")
						},
					}
				}
			}
		}
	}
}<|MERGE_RESOLUTION|>--- conflicted
+++ resolved
@@ -36,15 +36,10 @@
 use sc_network::{request_responses::ProtocolConfig, RequestFailure};
 
 const LOG_TARGET: &str = "subsystem-bench::network-bridge";
-<<<<<<< HEAD
-const CHUNK_REQ_PROTOCOL_NAME_V2: &str =
-	"/ffffffffffffffffffffffffffffffffffffffffffffffffffffffffffffffff/req_chunk/2";
-=======
 const ALLOWED_PROTOCOLS: &[&str] = &[
-	"/ffffffffffffffffffffffffffffffffffffffffffffffffffffffffffffffff/req_chunk/1",
+	"/ffffffffffffffffffffffffffffffffffffffffffffffffffffffffffffffff/req_chunk/2",
 	"/ffffffffffffffffffffffffffffffffffffffffffffffffffffffffffffffff/req_attested_candidate/2",
 ];
->>>>>>> 2d3a6932
 
 /// A mock of the network bridge tx subsystem.
 pub struct MockNetworkBridgeTx {
@@ -221,11 +216,7 @@
 							},
 							NetworkMessage::RequestFromPeer(request) => {
 								if let Some(protocol) = self.chunk_request_sender.as_mut() {
-<<<<<<< HEAD
-									assert_eq!(&*protocol.name, CHUNK_REQ_PROTOCOL_NAME_V2);
-=======
 									assert!(ALLOWED_PROTOCOLS.contains(&&*protocol.name));
->>>>>>> 2d3a6932
 									if let Some(inbound_queue) = protocol.inbound_queue.as_ref() {
 										inbound_queue
 											.send(request)
