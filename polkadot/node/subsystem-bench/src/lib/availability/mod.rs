// Copyright (C) Parity Technologies (UK) Ltd.
// This file is part of Polkadot.

// Polkadot is free software: you can redistribute it and/or modify
// it under the terms of the GNU General Public License as published by
// the Free Software Foundation, either version 3 of the License, or
// (at your option) any later version.

// Polkadot is distributed in the hope that it will be useful,
// but WITHOUT ANY WARRANTY; without even the implied warranty of
// MERCHANTABILITY or FITNESS FOR A PARTICULAR PURPOSE.  See the
// GNU General Public License for more details.

// You should have received a copy of the GNU General Public License
// along with Polkadot.  If not, see <http://www.gnu.org/licenses/>.

use crate::{
	availability::av_store_helpers::new_av_store,
	dummy_builder,
	environment::{TestEnvironment, TestEnvironmentDependencies, GENESIS_HASH},
	mock::{
		av_store::{self, MockAvailabilityStore, NetworkAvailabilityState},
		chain_api::{ChainApiState, MockChainApi},
		network_bridge::{self, MockNetworkBridgeRx, MockNetworkBridgeTx},
		runtime_api::{self, MockRuntimeApi},
		AlwaysSupportsParachains,
	},
	network::new_network,
	usage::BenchmarkUsage,
};
use colored::Colorize;
use futures::{channel::oneshot, stream::FuturesUnordered, StreamExt};
use parity_scale_codec::Encode;
use polkadot_availability_bitfield_distribution::BitfieldDistribution;
use polkadot_availability_distribution::{
	AvailabilityDistributionSubsystem, IncomingRequestReceivers,
};
use polkadot_availability_recovery::AvailabilityRecoverySubsystem;
use polkadot_node_core_av_store::AvailabilityStoreSubsystem;
use polkadot_node_metrics::metrics::Metrics;
use polkadot_node_network_protocol::{
	request_response::{IncomingRequest, ReqProtocolNames},
	OurView,
};
use polkadot_node_subsystem::{
	messages::{AllMessages, AvailabilityRecoveryMessage},
	Overseer, OverseerConnector, SpawnGlue,
};
use polkadot_node_subsystem_types::{
	messages::{AvailabilityStoreMessage, NetworkBridgeEvent},
	Span,
};
use polkadot_overseer::{metrics::Metrics as OverseerMetrics, Handle as OverseerHandle};
<<<<<<< HEAD
use polkadot_primitives::{
	AvailabilityBitfield, Block, BlockNumber, CandidateHash, CandidateReceipt, GroupIndex, Hash,
	HeadData, Header, PersistedValidationData, Signed, SigningContext, ValidatorIndex,
};
use polkadot_primitives_test_helpers::{dummy_candidate_receipt, dummy_hash};
use sc_network::request_responses::{IncomingRequest as RawIncomingRequest, ProtocolConfig};
use sc_network_types::PeerId;
=======
use polkadot_primitives::GroupIndex;
use sc_network::request_responses::{IncomingRequest as RawIncomingRequest, ProtocolConfig};
>>>>>>> 5ac32ee2
use sc_service::SpawnTaskHandle;
use serde::{Deserialize, Serialize};
use std::{ops::Sub, sync::Arc, time::Instant};
pub use test_state::TestState;

mod av_store_helpers;
mod test_state;

const LOG_TARGET: &str = "subsystem-bench::availability";

#[derive(Debug, Clone, Serialize, Deserialize, clap::Parser)]
#[clap(rename_all = "kebab-case")]
#[allow(missing_docs)]
pub struct DataAvailabilityReadOptions {
	#[clap(short, long, default_value_t = false)]
	/// Turbo boost AD Read by fetching the full availability datafrom backers first. Saves CPU as
	/// we don't need to re-construct from chunks. Typically this is only faster if nodes have
	/// enough bandwidth.
	pub fetch_from_backers: bool,
}

pub enum TestDataAvailability {
	Read(DataAvailabilityReadOptions),
	Write,
}

fn build_overseer_for_availability_read(
	spawn_task_handle: SpawnTaskHandle,
	runtime_api: MockRuntimeApi,
	av_store: MockAvailabilityStore,
	network_bridge: (MockNetworkBridgeTx, MockNetworkBridgeRx),
	availability_recovery: AvailabilityRecoverySubsystem,
	dependencies: &TestEnvironmentDependencies,
) -> (Overseer<SpawnGlue<SpawnTaskHandle>, AlwaysSupportsParachains>, OverseerHandle) {
	let overseer_connector = OverseerConnector::with_event_capacity(64000);
	let overseer_metrics = OverseerMetrics::try_register(&dependencies.registry).unwrap();

	let dummy = dummy_builder!(spawn_task_handle, overseer_metrics);
	let builder = dummy
		.replace_runtime_api(|_| runtime_api)
		.replace_availability_store(|_| av_store)
		.replace_network_bridge_tx(|_| network_bridge.0)
		.replace_network_bridge_rx(|_| network_bridge.1)
		.replace_availability_recovery(|_| availability_recovery);

	let (overseer, raw_handle) =
		builder.build_with_connector(overseer_connector).expect("Should not fail");

	(overseer, OverseerHandle::new(raw_handle))
}

#[allow(clippy::too_many_arguments)]
fn build_overseer_for_availability_write(
	spawn_task_handle: SpawnTaskHandle,
	runtime_api: MockRuntimeApi,
	network_bridge: (MockNetworkBridgeTx, MockNetworkBridgeRx),
	availability_distribution: AvailabilityDistributionSubsystem,
	chain_api: MockChainApi,
	availability_store: AvailabilityStoreSubsystem,
	bitfield_distribution: BitfieldDistribution,
	dependencies: &TestEnvironmentDependencies,
) -> (Overseer<SpawnGlue<SpawnTaskHandle>, AlwaysSupportsParachains>, OverseerHandle) {
	let overseer_connector = OverseerConnector::with_event_capacity(64000);
	let overseer_metrics = OverseerMetrics::try_register(&dependencies.registry).unwrap();

	let dummy = dummy_builder!(spawn_task_handle, overseer_metrics);
	let builder = dummy
		.replace_runtime_api(|_| runtime_api)
		.replace_availability_store(|_| availability_store)
		.replace_network_bridge_tx(|_| network_bridge.0)
		.replace_network_bridge_rx(|_| network_bridge.1)
		.replace_chain_api(|_| chain_api)
		.replace_bitfield_distribution(|_| bitfield_distribution)
		// This is needed to test own chunk recovery for `n_cores`.
		.replace_availability_distribution(|_| availability_distribution);

	let (overseer, raw_handle) =
		builder.build_with_connector(overseer_connector).expect("Should not fail");

	(overseer, OverseerHandle::new(raw_handle))
}

pub fn prepare_test(
	state: &TestState,
	mode: TestDataAvailability,
	with_prometheus_endpoint: bool,
) -> (TestEnvironment, Vec<ProtocolConfig>) {
<<<<<<< HEAD
	// Generate test authorities.
	let test_authorities = config.generate_authorities();

	let mut candidate_hashes: HashMap<H256, Vec<CandidateReceipt>> = HashMap::new();

	// Prepare per block candidates.
	// Genesis block is always finalized, so we start at 1.
	for block_num in 1..=config.num_blocks {
		for _ in 0..config.n_cores {
			candidate_hashes
				.entry(Hash::repeat_byte(block_num as u8))
				.or_default()
				.push(state.next_candidate().expect("Cycle iterator"))
		}

		// First candidate is our backed candidate.
		state.backed_candidates.push(
			candidate_hashes
				.get(&Hash::repeat_byte(block_num as u8))
				.expect("just inserted above")
				.first()
				.expect("just inserted above")
				.clone(),
		);
	}

	let runtime_api = runtime_api::MockRuntimeApi::new(
		config.clone(),
		test_authorities.clone(),
		candidate_hashes,
		Default::default(),
		Default::default(),
		0,
	);

	let availability_state = NetworkAvailabilityState {
		candidate_hashes: state.candidate_hashes.clone(),
		available_data: state.available_data.clone(),
		chunks: state.chunks.clone(),
	};

	let mut req_cfgs = Vec::new();

	let (collation_req_receiver, collation_req_cfg) = IncomingRequest::get_config_receiver::<
		Block,
		sc_network::NetworkWorker<Block, Hash>,
	>(&ReqProtocolNames::new(GENESIS_HASH, None));
	req_cfgs.push(collation_req_cfg);

	let (pov_req_receiver, pov_req_cfg) = IncomingRequest::get_config_receiver::<
		Block,
		sc_network::NetworkWorker<Block, Hash>,
	>(&ReqProtocolNames::new(GENESIS_HASH, None));

	let (chunk_req_receiver, chunk_req_cfg) = IncomingRequest::get_config_receiver::<
		Block,
		sc_network::NetworkWorker<Block, Hash>,
	>(&ReqProtocolNames::new(GENESIS_HASH, None));
	req_cfgs.push(pov_req_cfg);
=======
	let (collation_req_receiver, collation_req_cfg) =
		IncomingRequest::get_config_receiver(&ReqProtocolNames::new(GENESIS_HASH, None));
	let (pov_req_receiver, pov_req_cfg) =
		IncomingRequest::get_config_receiver(&ReqProtocolNames::new(GENESIS_HASH, None));
	let (chunk_req_receiver, chunk_req_cfg) =
		IncomingRequest::get_config_receiver(&ReqProtocolNames::new(GENESIS_HASH, None));
	let req_cfgs = vec![collation_req_cfg, pov_req_cfg];
>>>>>>> 5ac32ee2

	let dependencies = TestEnvironmentDependencies::default();
	let availability_state = NetworkAvailabilityState {
		candidate_hashes: state.candidate_hashes.clone(),
		available_data: state.available_data.clone(),
		chunks: state.chunks.clone(),
	};
	let (network, network_interface, network_receiver) = new_network(
		&state.config,
		&dependencies,
		&state.test_authorities,
		vec![Arc::new(availability_state.clone())],
	);

	let network_bridge_tx = network_bridge::MockNetworkBridgeTx::new(
		network.clone(),
		network_interface.subsystem_sender(),
		state.test_authorities.clone(),
	);
	let network_bridge_rx =
		network_bridge::MockNetworkBridgeRx::new(network_receiver, Some(chunk_req_cfg));

	let runtime_api = runtime_api::MockRuntimeApi::new(
		state.config.clone(),
		state.test_authorities.clone(),
		state.candidate_receipts.clone(),
		Default::default(),
		Default::default(),
		0,
	);

	let (overseer, overseer_handle) = match &mode {
		TestDataAvailability::Read(options) => {
			let use_fast_path = options.fetch_from_backers;

			let subsystem = if use_fast_path {
				AvailabilityRecoverySubsystem::with_fast_path(
					collation_req_receiver,
					Metrics::try_register(&dependencies.registry).unwrap(),
				)
			} else {
				AvailabilityRecoverySubsystem::with_chunks_only(
					collation_req_receiver,
					Metrics::try_register(&dependencies.registry).unwrap(),
				)
			};

			// Use a mocked av-store.
			let av_store = av_store::MockAvailabilityStore::new(
				state.chunks.clone(),
				state.candidate_hashes.clone(),
			);

			build_overseer_for_availability_read(
				dependencies.task_manager.spawn_handle(),
				runtime_api,
				av_store,
				(network_bridge_tx, network_bridge_rx),
				subsystem,
				&dependencies,
			)
		},
		TestDataAvailability::Write => {
			let availability_distribution = AvailabilityDistributionSubsystem::new(
				state.test_authorities.keyring.keystore(),
				IncomingRequestReceivers { pov_req_receiver, chunk_req_receiver },
				Metrics::try_register(&dependencies.registry).unwrap(),
			);

			let chain_api_state = ChainApiState { block_headers: state.block_headers.clone() };
			let chain_api = MockChainApi::new(chain_api_state);
			let bitfield_distribution =
				BitfieldDistribution::new(Metrics::try_register(&dependencies.registry).unwrap());
			build_overseer_for_availability_write(
				dependencies.task_manager.spawn_handle(),
				runtime_api,
				(network_bridge_tx, network_bridge_rx),
				availability_distribution,
				chain_api,
				new_av_store(&dependencies),
				bitfield_distribution,
				&dependencies,
			)
		},
	};

	(
		TestEnvironment::new(
			dependencies,
			state.config.clone(),
			network,
			overseer,
			overseer_handle,
			state.test_authorities.clone(),
			with_prometheus_endpoint,
		),
		req_cfgs,
	)
}

pub async fn benchmark_availability_read(
	benchmark_name: &str,
	env: &mut TestEnvironment,
	state: &TestState,
) -> BenchmarkUsage {
	let config = env.config().clone();

	env.metrics().set_n_validators(config.n_validators);
	env.metrics().set_n_cores(config.n_cores);

	let mut batch = FuturesUnordered::new();
	let mut availability_bytes = 0u128;
	let mut candidates = state.candidates.clone();
	let test_start = Instant::now();
	for block_info in state.block_infos.iter() {
		let block_num = block_info.number as usize;
		gum::info!(target: LOG_TARGET, "Current block {}/{}", block_num, env.config().num_blocks);
		env.metrics().set_current_block(block_num);

		let block_start_ts = Instant::now();
		env.import_block(block_info.clone()).await;

		for candidate_num in 0..config.n_cores as u64 {
			let candidate =
				candidates.next().expect("We always send up to n_cores*num_blocks; qed");
			let (tx, rx) = oneshot::channel();
			batch.push(rx);

			let message = AllMessages::AvailabilityRecovery(
				AvailabilityRecoveryMessage::RecoverAvailableData(
					candidate.clone(),
					1,
					Some(GroupIndex(
						candidate_num as u32 % (std::cmp::max(5, config.n_cores) / 5) as u32,
					)),
					tx,
				),
			);
			env.send_message(message).await;
		}

		gum::info!(target: LOG_TARGET, "{}", format!("{} recoveries pending", batch.len()).bright_black());
		while let Some(completed) = batch.next().await {
			let available_data = completed.unwrap().unwrap();
			env.metrics().on_pov_size(available_data.encoded_size());
			availability_bytes += available_data.encoded_size() as u128;
		}

		let block_time = Instant::now().sub(block_start_ts).as_millis() as u64;
		env.metrics().set_block_time(block_time);
		gum::info!(target: LOG_TARGET, "All work for block completed in {}", format!("{:?}ms", block_time).cyan());
	}

	let duration: u128 = test_start.elapsed().as_millis();
	let availability_bytes = availability_bytes / 1024;
	gum::info!(target: LOG_TARGET, "All blocks processed in {}", format!("{:?}ms", duration).cyan());
	gum::info!(target: LOG_TARGET,
		"Throughput: {}",
		format!("{} KiB/block", availability_bytes / env.config().num_blocks as u128).bright_red()
	);
	gum::info!(target: LOG_TARGET,
		"Avg block time: {}",
		format!("{} ms", test_start.elapsed().as_millis() / env.config().num_blocks as u128).red()
	);

	env.stop().await;
	env.collect_resource_usage(benchmark_name, &["availability-recovery"])
}

pub async fn benchmark_availability_write(
	benchmark_name: &str,
	env: &mut TestEnvironment,
	state: &TestState,
) -> BenchmarkUsage {
	let config = env.config().clone();

	env.metrics().set_n_validators(config.n_validators);
	env.metrics().set_n_cores(config.n_cores);

	gum::info!(target: LOG_TARGET, "Seeding availability store with candidates ...");
	for backed_candidate in state.backed_candidates.clone() {
		let candidate_index = *state.candidate_hashes.get(&backed_candidate.hash()).unwrap();
		let available_data = state.available_data[candidate_index].clone();
		let (tx, rx) = oneshot::channel();
		env.send_message(AllMessages::AvailabilityStore(
			AvailabilityStoreMessage::StoreAvailableData {
				candidate_hash: backed_candidate.hash(),
				n_validators: config.n_validators as u32,
				available_data,
				expected_erasure_root: backed_candidate.descriptor().erasure_root,
				tx,
			},
		))
		.await;

		rx.await
			.unwrap()
			.expect("Test candidates are stored nicely in availability store");
	}

	gum::info!(target: LOG_TARGET, "Done");

	let test_start = Instant::now();
	for block_info in state.block_infos.iter() {
		let block_num = block_info.number as usize;
		gum::info!(target: LOG_TARGET, "Current block #{}", block_num);
		env.metrics().set_current_block(block_num);

		let block_start_ts = Instant::now();
		let relay_block_hash = block_info.hash;
		env.import_block(block_info.clone()).await;

		// Inform bitfield distribution about our view of current test block
		let message = polkadot_node_subsystem_types::messages::BitfieldDistributionMessage::NetworkBridgeUpdate(
			NetworkBridgeEvent::OurViewChange(OurView::new(vec![(relay_block_hash, Arc::new(Span::Disabled))], 0))
		);
		env.send_message(AllMessages::BitfieldDistribution(message)).await;

		let chunk_fetch_start_ts = Instant::now();

		// Request chunks of our own backed candidate from all other validators.
		let payloads = state.chunk_fetching_requests.get(block_num - 1).expect("pregenerated");
		let receivers = (1..config.n_validators).filter_map(|index| {
			let (pending_response, pending_response_receiver) = oneshot::channel();

			let peer_id = *env.authorities().peer_ids.get(index).expect("all validators have ids");
			let payload = payloads.get(index).expect("pregenerated").clone();
			let request = RawIncomingRequest { peer: peer_id, payload, pending_response };
			let peer = env
				.authorities()
				.validator_authority_id
				.get(index)
				.expect("all validators have keys");

			if env.network().is_peer_connected(peer) &&
				env.network().send_request_from_peer(peer, request).is_ok()
			{
				Some(pending_response_receiver)
			} else {
				None
			}
		});

		gum::info!(target: LOG_TARGET, "Waiting for all emulated peers to receive their chunk from us ...");

		let responses = futures::future::try_join_all(receivers)
			.await
			.expect("Chunk is always served successfully");
		// TODO: check if chunk is the one the peer expects to receive.
		assert!(responses.iter().all(|v| v.result.is_ok()));

		let chunk_fetch_duration = Instant::now().sub(chunk_fetch_start_ts).as_millis();
		gum::info!(target: LOG_TARGET, "All chunks received in {}ms", chunk_fetch_duration);

		let network = env.network().clone();
		let authorities = env.authorities().clone();

		// Spawn a task that will generate `n_validator` - 1 signed bitfields and
		// send them from the emulated peers to the subsystem.
		// TODO: Implement topology.
		let messages = state.signed_bitfields.get(&relay_block_hash).expect("pregenerated").clone();
		for index in 1..config.n_validators {
			let from_peer = &authorities.validator_authority_id[index];
			let message = messages.get(index).expect("pregenerated").clone();

			// Send the action from peer only if it is connected to our node.
			if network.is_peer_connected(from_peer) {
				let _ = network.send_message_from_peer(from_peer, message);
			}
		}

		gum::info!(
			"Waiting for {} bitfields to be received and processed",
			config.connected_count()
		);

		// Wait for all bitfields to be processed.
		env.wait_until_metric(
			"polkadot_parachain_received_availability_bitfields_total",
			None,
			|value| value == (config.connected_count() * block_num) as f64,
		)
		.await;

		gum::info!(target: LOG_TARGET, "All bitfields processed");

		let block_time = Instant::now().sub(block_start_ts).as_millis() as u64;
		env.metrics().set_block_time(block_time);
		gum::info!(target: LOG_TARGET, "All work for block completed in {}", format!("{:?}ms", block_time).cyan());
	}

	let duration: u128 = test_start.elapsed().as_millis();
	gum::info!(target: LOG_TARGET, "All blocks processed in {}", format!("{:?}ms", duration).cyan());
	gum::info!(target: LOG_TARGET,
		"Avg block time: {}",
		format!("{} ms", test_start.elapsed().as_millis() / env.config().num_blocks as u128).red()
	);

	env.stop().await;
	env.collect_resource_usage(
		benchmark_name,
		&["availability-distribution", "bitfield-distribution", "availability-store"],
	)
}<|MERGE_RESOLUTION|>--- conflicted
+++ resolved
@@ -51,7 +51,6 @@
 	Span,
 };
 use polkadot_overseer::{metrics::Metrics as OverseerMetrics, Handle as OverseerHandle};
-<<<<<<< HEAD
 use polkadot_primitives::{
 	AvailabilityBitfield, Block, BlockNumber, CandidateHash, CandidateReceipt, GroupIndex, Hash,
 	HeadData, Header, PersistedValidationData, Signed, SigningContext, ValidatorIndex,
@@ -59,10 +58,7 @@
 use polkadot_primitives_test_helpers::{dummy_candidate_receipt, dummy_hash};
 use sc_network::request_responses::{IncomingRequest as RawIncomingRequest, ProtocolConfig};
 use sc_network_types::PeerId;
-=======
-use polkadot_primitives::GroupIndex;
-use sc_network::request_responses::{IncomingRequest as RawIncomingRequest, ProtocolConfig};
->>>>>>> 5ac32ee2
+
 use sc_service::SpawnTaskHandle;
 use serde::{Deserialize, Serialize};
 use std::{ops::Sub, sync::Arc, time::Instant};
@@ -150,67 +146,6 @@
 	mode: TestDataAvailability,
 	with_prometheus_endpoint: bool,
 ) -> (TestEnvironment, Vec<ProtocolConfig>) {
-<<<<<<< HEAD
-	// Generate test authorities.
-	let test_authorities = config.generate_authorities();
-
-	let mut candidate_hashes: HashMap<H256, Vec<CandidateReceipt>> = HashMap::new();
-
-	// Prepare per block candidates.
-	// Genesis block is always finalized, so we start at 1.
-	for block_num in 1..=config.num_blocks {
-		for _ in 0..config.n_cores {
-			candidate_hashes
-				.entry(Hash::repeat_byte(block_num as u8))
-				.or_default()
-				.push(state.next_candidate().expect("Cycle iterator"))
-		}
-
-		// First candidate is our backed candidate.
-		state.backed_candidates.push(
-			candidate_hashes
-				.get(&Hash::repeat_byte(block_num as u8))
-				.expect("just inserted above")
-				.first()
-				.expect("just inserted above")
-				.clone(),
-		);
-	}
-
-	let runtime_api = runtime_api::MockRuntimeApi::new(
-		config.clone(),
-		test_authorities.clone(),
-		candidate_hashes,
-		Default::default(),
-		Default::default(),
-		0,
-	);
-
-	let availability_state = NetworkAvailabilityState {
-		candidate_hashes: state.candidate_hashes.clone(),
-		available_data: state.available_data.clone(),
-		chunks: state.chunks.clone(),
-	};
-
-	let mut req_cfgs = Vec::new();
-
-	let (collation_req_receiver, collation_req_cfg) = IncomingRequest::get_config_receiver::<
-		Block,
-		sc_network::NetworkWorker<Block, Hash>,
-	>(&ReqProtocolNames::new(GENESIS_HASH, None));
-	req_cfgs.push(collation_req_cfg);
-
-	let (pov_req_receiver, pov_req_cfg) = IncomingRequest::get_config_receiver::<
-		Block,
-		sc_network::NetworkWorker<Block, Hash>,
-	>(&ReqProtocolNames::new(GENESIS_HASH, None));
-
-	let (chunk_req_receiver, chunk_req_cfg) = IncomingRequest::get_config_receiver::<
-		Block,
-		sc_network::NetworkWorker<Block, Hash>,
-	>(&ReqProtocolNames::new(GENESIS_HASH, None));
-	req_cfgs.push(pov_req_cfg);
-=======
 	let (collation_req_receiver, collation_req_cfg) =
 		IncomingRequest::get_config_receiver(&ReqProtocolNames::new(GENESIS_HASH, None));
 	let (pov_req_receiver, pov_req_cfg) =
@@ -218,7 +153,6 @@
 	let (chunk_req_receiver, chunk_req_cfg) =
 		IncomingRequest::get_config_receiver(&ReqProtocolNames::new(GENESIS_HASH, None));
 	let req_cfgs = vec![collation_req_cfg, pov_req_cfg];
->>>>>>> 5ac32ee2
 
 	let dependencies = TestEnvironmentDependencies::default();
 	let availability_state = NetworkAvailabilityState {
@@ -226,6 +160,26 @@
 		available_data: state.available_data.clone(),
 		chunks: state.chunks.clone(),
 	};
+
+	let mut req_cfgs = Vec::new();
+
+	let (collation_req_receiver, collation_req_cfg) = IncomingRequest::get_config_receiver::<
+		Block,
+		sc_network::NetworkWorker<Block, Hash>,
+	>(&ReqProtocolNames::new(GENESIS_HASH, None));
+	req_cfgs.push(collation_req_cfg);
+
+	let (pov_req_receiver, pov_req_cfg) = IncomingRequest::get_config_receiver::<
+		Block,
+		sc_network::NetworkWorker<Block, Hash>,
+	>(&ReqProtocolNames::new(GENESIS_HASH, None));
+
+	let (chunk_req_receiver, chunk_req_cfg) = IncomingRequest::get_config_receiver::<
+		Block,
+		sc_network::NetworkWorker<Block, Hash>,
+	>(&ReqProtocolNames::new(GENESIS_HASH, None));
+	req_cfgs.push(pov_req_cfg);
+
 	let (network, network_interface, network_receiver) = new_network(
 		&state.config,
 		&dependencies,
