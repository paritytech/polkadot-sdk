[package]
name = "tracing-gum-proc-macro"
version = "1.0.0"
authors.workspace = true
edition.workspace = true
license.workspace = true
description = "Generate an overseer including builder pattern and message wrapper from a single annotated struct definition."

[package.metadata.docs.rs]
targets = ["x86_64-unknown-linux-gnu"]

[lib]
proc-macro = true

[dependencies]
<<<<<<< HEAD
syn = { version = "2.0.31", features = ["full", "extra-traits"] }
=======
syn = { version = "2.0.32", features = ["full", "extra-traits"] }
>>>>>>> 49c4b201
quote = "1.0.28"
proc-macro2 = "1.0.56"
proc-macro-crate = "1.1.3"
expander = "2.0.0"

[dev-dependencies]
assert_matches = "1.5.0"


[features]
default = []
# write the expanded version to a `gum.[a-f0-9]{10}.rs`
# in the `OUT_DIR` as defined by `cargo` for the `expander` crate.
expand = []<|MERGE_RESOLUTION|>--- conflicted
+++ resolved
@@ -13,11 +13,7 @@
 proc-macro = true
 
 [dependencies]
-<<<<<<< HEAD
-syn = { version = "2.0.31", features = ["full", "extra-traits"] }
-=======
 syn = { version = "2.0.32", features = ["full", "extra-traits"] }
->>>>>>> 49c4b201
 quote = "1.0.28"
 proc-macro2 = "1.0.56"
 proc-macro-crate = "1.1.3"
