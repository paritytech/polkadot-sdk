[settings]
timeout = 1000
bootnode = true

[relaychain.genesis.runtimeGenesis.patch.configuration.config.scheduler_params]
  max_validators_per_core = 2

[relaychain.genesis.runtimeGenesis.patch.configuration.config]
  needed_approvals = 4

[relaychain]
default_image = "{{ZOMBIENET_INTEGRATION_TEST_IMAGE}}"
chain = "rococo-local"
default_command = "polkadot"

[relaychain.default_resources]
limits = { memory = "4G", cpu = "2" }
requests = { memory = "2G", cpu = "1" }

  [[relaychain.node_groups]]
  # Use an image that doesn't speak /req_chunk/2 protocol.
  image = "{{POLKADOT_IMAGE}}:master-bde0bbe5"
  command = "polkadot{{OLD_SUFFIX}}"
  name = "old"
  count = 2
  args = ["-lparachain=debug,parachain::availability-recovery=trace,parachain::availability-distribution=trace"]

  [[relaychain.node_groups]]
  name = "new"
  count = 2
  args = ["-lparachain=debug,parachain::availability-recovery=trace,parachain::availability-distribution=trace,sub-libp2p=trace"]

{% for id in range(2000,2002) %}
[[parachains]]
id = {{id}}
addToGenesis = true
cumulus_based = true
chain = "glutton-westend-local-{{id}}"
    [parachains.genesis.runtimeGenesis.patch.glutton]
    compute = "50000000"
    storage = "2500000000"
    trashDataCount = 5120

    [parachains.collator]
    name = "collator"
<<<<<<< HEAD
    command = "polkadot-parachain-old"
=======
    command = "polkadot-parachain{{OLD_SUFFIX}}"
>>>>>>> dbfed5a5
    # Use an old image that does not send out v2 receipts, as the old validators will still check the collator signatures.
    image = "docker.io/paritypr/polkadot-parachain-debug:master-bde0bbe5"
    args = ["-lparachain=debug"]

{% endfor %}<|MERGE_RESOLUTION|>--- conflicted
+++ resolved
@@ -43,11 +43,7 @@
 
     [parachains.collator]
     name = "collator"
-<<<<<<< HEAD
-    command = "polkadot-parachain-old"
-=======
     command = "polkadot-parachain{{OLD_SUFFIX}}"
->>>>>>> dbfed5a5
     # Use an old image that does not send out v2 receipts, as the old validators will still check the collator signatures.
     image = "docker.io/paritypr/polkadot-parachain-debug:master-bde0bbe5"
     args = ["-lparachain=debug"]
