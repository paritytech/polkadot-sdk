// Copyright (C) Parity Technologies (UK) Ltd.
// This file is part of Polkadot.

// Polkadot is free software: you can redistribute it and/or modify
// it under the terms of the GNU General Public License as published by
// the Free Software Foundation, either version 3 of the License, or
// (at your option) any later version.

// Polkadot is distributed in the hope that it will be useful,
// but WITHOUT ANY WARRANTY; without even the implied warranty of
// MERCHANTABILITY or FITNESS FOR A PARTICULAR PURPOSE.  See the
// GNU General Public License for more details.

// You should have received a copy of the GNU General Public License
// along with Polkadot.  If not, see <http://www.gnu.org/licenses/>.

//! Collator for the `Undying` test parachain.

use polkadot_cli::{Error, Result};
use polkadot_node_primitives::CollationGenerationConfig;
use polkadot_node_subsystem::messages::{CollationGenerationMessage, CollatorProtocolMessage};
use polkadot_primitives::Id as ParaId;
use sc_cli::{Error as SubstrateCliError, SubstrateCli};
use sp_core::hexdisplay::HexDisplay;
use std::{
	fs,
	io::{self, Write},
};
use test_parachain_undying_collator::Collator;

mod cli;
use cli::Cli;

fn main() -> Result<()> {
	let cli = Cli::from_args();

	match cli.subcommand {
		Some(cli::Subcommand::ExportGenesisState(params)) => {
			// `pov_size` and `pvf_complexity` need to match the ones that we start the collator
			// with.
			let collator = Collator::new(params.pov_size, params.pvf_complexity);
<<<<<<< HEAD
=======

>>>>>>> a5370fb1
			let output_buf =
				format!("0x{:?}", HexDisplay::from(&collator.genesis_head())).into_bytes();

			if let Some(output) = params.output {
				std::fs::write(output, output_buf)?;
			} else {
				std::io::stdout().write_all(&output_buf)?;
			}

			Ok::<_, Error>(())
		},
		Some(cli::Subcommand::ExportGenesisWasm(params)) => {
			// We pass some dummy values for `pov_size` and `pvf_complexity` as these don't
			// matter for `wasm` export.
<<<<<<< HEAD
			let collator = Collator::default();
			let output_buf =
				format!("0x{:?}", HexDisplay::from(&collator.validation_code())).into_bytes();
=======
			let output_buf =
				format!("0x{:?}", HexDisplay::from(&Collator::default().validation_code()))
					.into_bytes();
>>>>>>> a5370fb1

			if let Some(output) = params.output {
				fs::write(output, output_buf)?;
			} else {
				io::stdout().write_all(&output_buf)?;
			}

			Ok(())
		},
		None => {
			let runner = cli.create_runner(&cli.run.base).map_err(|e| {
				SubstrateCliError::Application(
					Box::new(e) as Box<(dyn 'static + Send + Sync + std::error::Error)>
				)
			})?;

			runner.run_node_until_exit(|config| async move {
				let collator = Collator::new(cli.run.pov_size, cli.run.pvf_complexity);

				let full_node = polkadot_service::build_full(
					config,
					polkadot_service::NewFullParams {
						is_parachain_node: polkadot_service::IsParachainNode::Collator(
							collator.collator_key(),
						),
						enable_beefy: false,
						force_authoring_backoff: false,
						jaeger_agent: None,
						telemetry_worker_handle: None,

						// Collators don't spawn PVF workers, so we can disable version checks.
						node_version: None,
						secure_validator_mode: false,
						workers_path: None,
						workers_names: None,

						overseer_gen: polkadot_service::RealOverseerGen,
						overseer_message_channel_capacity_override: None,
						malus_finality_delay: None,
						hwbench: None,
					},
				)
				.map_err(|e| e.to_string())?;
				let mut overseer_handle = full_node
					.overseer_handle
					.expect("Overseer handle should be initialized for collators");

				let genesis_head_hex =
					format!("0x{:?}", HexDisplay::from(&collator.genesis_head()));
				let validation_code_hex =
					format!("0x{:?}", HexDisplay::from(&collator.validation_code()));

				let para_id = ParaId::from(cli.run.parachain_id);

				log::info!("Running `Undying` collator for parachain id: {}", para_id);
				log::info!("Genesis state: {}", genesis_head_hex);
				log::info!("Validation code: {}", validation_code_hex);

				let config = CollationGenerationConfig {
					key: collator.collator_key(),
					collator: Some(
						collator.create_collation_function(full_node.task_manager.spawn_handle()),
					),
					para_id,
				};
				overseer_handle
					.send_msg(CollationGenerationMessage::Initialize(config), "Collator")
					.await;

				overseer_handle
					.send_msg(CollatorProtocolMessage::CollateOn(para_id), "Collator")
					.await;

				Ok(full_node.task_manager)
			})
		},
	}?;
	Ok(())
}<|MERGE_RESOLUTION|>--- conflicted
+++ resolved
@@ -39,10 +39,7 @@
 			// `pov_size` and `pvf_complexity` need to match the ones that we start the collator
 			// with.
 			let collator = Collator::new(params.pov_size, params.pvf_complexity);
-<<<<<<< HEAD
-=======
 
->>>>>>> a5370fb1
 			let output_buf =
 				format!("0x{:?}", HexDisplay::from(&collator.genesis_head())).into_bytes();
 
@@ -57,15 +54,9 @@
 		Some(cli::Subcommand::ExportGenesisWasm(params)) => {
 			// We pass some dummy values for `pov_size` and `pvf_complexity` as these don't
 			// matter for `wasm` export.
-<<<<<<< HEAD
 			let collator = Collator::default();
 			let output_buf =
 				format!("0x{:?}", HexDisplay::from(&collator.validation_code())).into_bytes();
-=======
-			let output_buf =
-				format!("0x{:?}", HexDisplay::from(&Collator::default().validation_code()))
-					.into_bytes();
->>>>>>> a5370fb1
 
 			if let Some(output) = params.output {
 				fs::write(output, output_buf)?;
