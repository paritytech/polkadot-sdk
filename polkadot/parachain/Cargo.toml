--- conflicted
+++ resolved
@@ -14,12 +14,7 @@
 # this crate for WASM. This is critical to avoid forcing all parachain WASM into implementing
 # various unnecessary Substrate-specific endpoints.
 parity-scale-codec = { version = "3.6.1", default-features = false, features = ["derive"] }
-<<<<<<< HEAD
-scale-info = { version = "2.10.0", default-features = false, features = ["derive", "serde"] }
-=======
 scale-info = { version = "2.11.1", default-features = false, features = ["derive", "serde"] }
-sp-std = { path = "../../substrate/primitives/std", default-features = false }
->>>>>>> 38363769
 sp-runtime = { path = "../../substrate/primitives/runtime", default-features = false, features = ["serde"] }
 sp-core = { path = "../../substrate/primitives/core", default-features = false, features = ["serde"] }
 sp-weights = { path = "../../substrate/primitives/weights", default-features = false }
