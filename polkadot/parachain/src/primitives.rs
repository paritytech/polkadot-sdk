// Copyright (C) Parity Technologies (UK) Ltd.
// This file is part of Polkadot.

// Polkadot is free software: you can redistribute it and/or modify
// it under the terms of the GNU General Public License as published by
// the Free Software Foundation, either version 3 of the License, or
// (at your option) any later version.

// Polkadot is distributed in the hope that it will be useful,
// but WITHOUT ANY WARRANTY; without even the implied warranty of
// MERCHANTABILITY or FITNESS FOR A PARTICULAR PURPOSE.  See the
// GNU General Public License for more details.

// You should have received a copy of the GNU General Public License
// along with Polkadot.  If not, see <http://www.gnu.org/licenses/>.

//! Primitive types which are strictly necessary from a parachain-execution point
//! of view.

use sp_std::vec::Vec;

use bounded_collections::{BoundedVec, ConstU32};
use frame_support::weights::Weight;
use parity_scale_codec::{CompactAs, Decode, Encode, MaxEncodedLen};
use scale_info::TypeInfo;
use serde::{Deserialize, Serialize};
use sp_core::{bytes, RuntimeDebug, TypeId};
use sp_runtime::traits::Hash as _;

use polkadot_core_primitives::{Hash, OutboundHrmpMessage};

/// Block number type used by the relay chain.
pub use polkadot_core_primitives::BlockNumber as RelayChainBlockNumber;

/// Parachain head data included in the chain.
#[derive(
	PartialEq,
	Eq,
	Clone,
	PartialOrd,
	Ord,
	Encode,
	Decode,
	RuntimeDebug,
	derive_more::From,
	TypeInfo,
	Serialize,
	Deserialize,
)]
#[cfg_attr(feature = "std", derive(Hash, Default))]
pub struct HeadData(#[serde(with = "bytes")] pub Vec<u8>);

impl HeadData {
	/// Returns the hash of this head data.
	pub fn hash(&self) -> Hash {
		sp_runtime::traits::BlakeTwo256::hash(&self.0)
	}
}

/// Parachain validation code.
#[derive(
	PartialEq,
	Eq,
	Clone,
	Encode,
	Decode,
	RuntimeDebug,
	derive_more::From,
	TypeInfo,
	Serialize,
	Deserialize,
)]
#[cfg_attr(feature = "std", derive(Hash))]
pub struct ValidationCode(#[serde(with = "bytes")] pub Vec<u8>);

impl ValidationCode {
	/// Get the blake2-256 hash of the validation code bytes.
	pub fn hash(&self) -> ValidationCodeHash {
		ValidationCodeHash(sp_runtime::traits::BlakeTwo256::hash(&self.0[..]))
	}
}

/// Unit type wrapper around [`type@Hash`] that represents the blake2-256 hash
/// of validation code in particular.
///
/// This type is produced by [`ValidationCode::hash`].
///
/// This type makes it easy to enforce that a hash is a validation code hash on the type level.
#[derive(Clone, Copy, Encode, Decode, Hash, Eq, PartialEq, PartialOrd, Ord, TypeInfo)]
pub struct ValidationCodeHash(Hash);

impl sp_std::fmt::Display for ValidationCodeHash {
	fn fmt(&self, f: &mut sp_std::fmt::Formatter<'_>) -> sp_std::fmt::Result {
		self.0.fmt(f)
	}
}

impl sp_std::fmt::Debug for ValidationCodeHash {
	fn fmt(&self, f: &mut sp_std::fmt::Formatter<'_>) -> sp_std::fmt::Result {
		write!(f, "{:?}", self.0)
	}
}

impl AsRef<[u8]> for ValidationCodeHash {
	fn as_ref(&self) -> &[u8] {
		self.0.as_ref()
	}
}

impl From<Hash> for ValidationCodeHash {
	fn from(hash: Hash) -> ValidationCodeHash {
		ValidationCodeHash(hash)
	}
}

impl From<[u8; 32]> for ValidationCodeHash {
	fn from(hash: [u8; 32]) -> ValidationCodeHash {
		ValidationCodeHash(hash.into())
	}
}

impl sp_std::fmt::LowerHex for ValidationCodeHash {
	fn fmt(&self, f: &mut sp_std::fmt::Formatter<'_>) -> sp_std::fmt::Result {
		sp_std::fmt::LowerHex::fmt(&self.0, f)
	}
}

/// Parachain block data.
///
/// Contains everything required to validate para-block, may contain block and witness data.
#[derive(PartialEq, Eq, Clone, Encode, Decode, derive_more::From, TypeInfo, RuntimeDebug)]
#[cfg_attr(feature = "std", derive(Serialize, Deserialize))]
pub struct BlockData(#[cfg_attr(feature = "std", serde(with = "bytes"))] pub Vec<u8>);

/// Unique identifier of a parachain.
#[derive(
	Clone,
	CompactAs,
	Copy,
	Decode,
	Default,
	Encode,
	Eq,
	Hash,
	MaxEncodedLen,
	Ord,
	PartialEq,
	PartialOrd,
	RuntimeDebug,
	serde::Serialize,
	serde::Deserialize,
	TypeInfo,
)]
#[cfg_attr(feature = "std", derive(derive_more::Display))]
pub struct Id(u32);

impl TypeId for Id {
	const TYPE_ID: [u8; 4] = *b"para";
}

impl From<Id> for u32 {
	fn from(x: Id) -> Self {
		x.0
	}
}

impl From<u32> for Id {
	fn from(x: u32) -> Self {
		Id(x)
	}
}

impl From<usize> for Id {
	fn from(x: usize) -> Self {
		// can't panic, so need to truncate
		let x = x.try_into().unwrap_or(u32::MAX);
		Id(x)
	}
}

// When we added a second From impl for Id, type inference could no longer
// determine which impl should apply for things like `5.into()`. It therefore
// raised a bunch of errors in our test code, scattered throughout the
// various modules' tests, that there is no impl of `From<i32>` (`i32` being
// the default numeric type).
//
// We can't use `cfg(test)` here, because that configuration directive does not
// propagate between crates, which would fail to fix tests in crates other than
// this one.
//
// Instead, let's take advantage of the observation that what really matters for a
// ParaId within a test context is that it is unique and constant. I believe that
// there is no case where someone does `(-1).into()` anyway, but if they do, it
// never matters whether the actual contained ID is `-1` or `4294967295`. Nobody
// does arithmetic on a `ParaId`; doing so would be a bug.
impl From<i32> for Id {
	fn from(x: i32) -> Self {
		Id(x as u32)
	}
}

// System parachain ID is considered `< 2000`.
const SYSTEM_INDEX_END: u32 = 1999;
const PUBLIC_INDEX_START: u32 = 2000;

<<<<<<< HEAD
/// The ID of the first user (non-system) parachain.
pub const LOWEST_USER_ID: Id = Id(PUBLIC_INDEX_START);

=======
>>>>>>> 614aa31b
/// The ID of the first publicly registrable parachain.
pub const LOWEST_PUBLIC_ID: Id = Id(PUBLIC_INDEX_START);

impl Id {
	/// Create an `Id`.
	pub const fn new(id: u32) -> Self {
		Self(id)
	}
}

/// Determine if a parachain is a system parachain or not.
pub trait IsSystem {
	/// Returns `true` if a parachain is a system parachain, `false` otherwise.
	fn is_system(&self) -> bool;
}

impl IsSystem for Id {
	fn is_system(&self) -> bool {
		self.0 <= SYSTEM_INDEX_END
	}
}

impl sp_std::ops::Add<u32> for Id {
	type Output = Self;

	fn add(self, other: u32) -> Self {
		Self(self.0 + other)
	}
}

impl sp_std::ops::Sub<u32> for Id {
	type Output = Self;

	fn sub(self, other: u32) -> Self {
		Self(self.0 - other)
	}
}

#[derive(
	Clone, Copy, Default, Encode, Decode, Eq, PartialEq, Ord, PartialOrd, RuntimeDebug, TypeInfo,
)]
pub struct Sibling(pub Id);

impl From<Id> for Sibling {
	fn from(i: Id) -> Self {
		Self(i)
	}
}

impl From<Sibling> for Id {
	fn from(i: Sibling) -> Self {
		i.0
	}
}

impl AsRef<Id> for Sibling {
	fn as_ref(&self) -> &Id {
		&self.0
	}
}

impl TypeId for Sibling {
	const TYPE_ID: [u8; 4] = *b"sibl";
}

impl From<Sibling> for u32 {
	fn from(x: Sibling) -> Self {
		x.0.into()
	}
}

impl From<u32> for Sibling {
	fn from(x: u32) -> Self {
		Sibling(x.into())
	}
}

impl IsSystem for Sibling {
	fn is_system(&self) -> bool {
		IsSystem::is_system(&self.0)
	}
}

/// A type that uniquely identifies an HRMP channel. An HRMP channel is established between two
/// paras. In text, we use the notation `(A, B)` to specify a channel between A and B. The channels
/// are unidirectional, meaning that `(A, B)` and `(B, A)` refer to different channels. The
/// convention is that we use the first item tuple for the sender and the second for the recipient.
/// Only one channel is allowed between two participants in one direction, i.e. there cannot be 2
/// different channels identified by `(A, B)`. A channel with the same para id in sender and
/// recipient is invalid. That is, however, not enforced.
#[derive(Clone, PartialEq, Eq, PartialOrd, Ord, Encode, Decode, RuntimeDebug, TypeInfo)]
#[cfg_attr(feature = "std", derive(Hash))]
pub struct HrmpChannelId {
	/// The para that acts as the sender in this channel.
	pub sender: Id,
	/// The para that acts as the recipient in this channel.
	pub recipient: Id,
}

impl HrmpChannelId {
	/// Returns true if the given id corresponds to either the sender or the recipient.
	pub fn is_participant(&self, id: Id) -> bool {
		id == self.sender || id == self.recipient
	}
}

/// A message from a parachain to its Relay Chain.
pub type UpwardMessage = Vec<u8>;

/// Something that should be called when a downward message is received.
pub trait DmpMessageHandler {
	/// Handle some incoming DMP messages (note these are individual XCM messages).
	///
	/// Also, process messages up to some `max_weight`.
	fn handle_dmp_messages(
		iter: impl Iterator<Item = (RelayChainBlockNumber, Vec<u8>)>,
		max_weight: Weight,
	) -> Weight;
}
impl DmpMessageHandler for () {
	fn handle_dmp_messages(
		iter: impl Iterator<Item = (RelayChainBlockNumber, Vec<u8>)>,
		_max_weight: Weight,
	) -> Weight {
		iter.for_each(drop);
		Weight::zero()
	}
}

/// The aggregate XCMP message format.
#[derive(Copy, Clone, Eq, PartialEq, Ord, PartialOrd, Encode, Decode, TypeInfo)]
pub enum XcmpMessageFormat {
	/// Encoded `VersionedXcm` messages, all concatenated.
	ConcatenatedVersionedXcm,
	/// Encoded `Vec<u8>` messages, all concatenated.
	ConcatenatedEncodedBlob,
	/// One or more channel control signals; these should be interpreted immediately upon receipt
	/// from the relay-chain.
	Signals,
}

/// Something that should be called for each batch of messages received over XCMP.
pub trait XcmpMessageHandler {
	/// Handle some incoming XCMP messages (note these are the big one-per-block aggregate
	/// messages).
	///
	/// Also, process messages up to some `max_weight`.
	fn handle_xcmp_messages<'a, I: Iterator<Item = (Id, RelayChainBlockNumber, &'a [u8])>>(
		iter: I,
		max_weight: Weight,
	) -> Weight;
}
impl XcmpMessageHandler for () {
	fn handle_xcmp_messages<'a, I: Iterator<Item = (Id, RelayChainBlockNumber, &'a [u8])>>(
		iter: I,
		_max_weight: Weight,
	) -> Weight {
		for _ in iter {}
		Weight::zero()
	}
}

/// Validation parameters for evaluating the parachain validity function.
// TODO: balance downloads (https://github.com/paritytech/polkadot/issues/220)
#[derive(PartialEq, Eq, Decode, Clone)]
#[cfg_attr(feature = "std", derive(Debug, Encode))]
pub struct ValidationParams {
	/// Previous head-data.
	pub parent_head: HeadData,
	/// The collation body.
	pub block_data: BlockData,
	/// The current relay-chain block number.
	pub relay_parent_number: RelayChainBlockNumber,
	/// The relay-chain block's storage root.
	pub relay_parent_storage_root: Hash,
}

/// Maximum number of HRMP messages allowed per candidate.
///
/// We also use this as a generous limit, which still prevents possible memory exhaustion, from
/// malicious parachains that may otherwise return a huge amount of messages in `ValidationResult`.
pub const MAX_HORIZONTAL_MESSAGE_NUM: u32 = 16 * 1024;
/// Maximum number of UMP messages allowed per candidate.
///
/// We also use this as a generous limit, which still prevents possible memory exhaustion, from
/// malicious parachains that may otherwise return a huge amount of messages in `ValidationResult`.
pub const MAX_UPWARD_MESSAGE_NUM: u32 = 16 * 1024;

pub type UpwardMessages = BoundedVec<UpwardMessage, ConstU32<MAX_UPWARD_MESSAGE_NUM>>;

pub type HorizontalMessages =
	BoundedVec<OutboundHrmpMessage<Id>, ConstU32<MAX_HORIZONTAL_MESSAGE_NUM>>;

/// The result of parachain validation.
// TODO: balance uploads (https://github.com/paritytech/polkadot/issues/220)
#[derive(PartialEq, Eq, Clone, Encode)]
#[cfg_attr(feature = "std", derive(Debug, Decode))]
pub struct ValidationResult {
	/// New head data that should be included in the relay chain state.
	pub head_data: HeadData,
	/// An update to the validation code that should be scheduled in the relay chain.
	pub new_validation_code: Option<ValidationCode>,
	/// Upward messages send by the Parachain.
	pub upward_messages: UpwardMessages,
	/// Outbound horizontal messages sent by the parachain.
	pub horizontal_messages: HorizontalMessages,
	/// Number of downward messages that were processed by the Parachain.
	///
	/// It is expected that the Parachain processes them from first to last.
	pub processed_downward_messages: u32,
	/// The mark which specifies the block number up to which all inbound HRMP messages are
	/// processed.
	pub hrmp_watermark: RelayChainBlockNumber,
}<|MERGE_RESOLUTION|>--- conflicted
+++ resolved
@@ -203,12 +203,6 @@
 const SYSTEM_INDEX_END: u32 = 1999;
 const PUBLIC_INDEX_START: u32 = 2000;
 
-<<<<<<< HEAD
-/// The ID of the first user (non-system) parachain.
-pub const LOWEST_USER_ID: Id = Id(PUBLIC_INDEX_START);
-
-=======
->>>>>>> 614aa31b
 /// The ID of the first publicly registrable parachain.
 pub const LOWEST_PUBLIC_ID: Id = Id(PUBLIC_INDEX_START);
 
