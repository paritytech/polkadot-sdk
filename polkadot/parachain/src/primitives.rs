--- conflicted
+++ resolved
@@ -333,11 +333,7 @@
 }
 
 /// The aggregate XCMP message format.
-<<<<<<< HEAD
 #[derive(Copy, Clone, Eq, PartialEq, Ord, PartialOrd, Encode, Decode, TypeInfo, RuntimeDebug)]
-=======
-#[derive(Debug, Copy, Clone, Eq, PartialEq, Ord, PartialOrd, Encode, Decode, TypeInfo)]
->>>>>>> a7061712
 pub enum XcmpMessageFormat {
 	/// Encoded `VersionedXcm` messages, all concatenated.
 	ConcatenatedVersionedXcm,
