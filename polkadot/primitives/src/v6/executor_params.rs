--- conflicted
+++ resolved
@@ -197,7 +197,6 @@
 		None
 	}
 
-<<<<<<< HEAD
 	/// Returns pre-checking memory limit, if any
 	pub fn prechecking_max_memory(&self) -> Option<u64> {
 		for param in &self.0 {
@@ -206,7 +205,8 @@
 			}
 		}
 		None
-=======
+	}
+
 	/// Check params coherence.
 	pub fn check_consistency(&self) -> Result<(), ExecutorParamError> {
 		use ExecutorParam::*;
@@ -325,7 +325,6 @@
 		}
 
 		Ok(())
->>>>>>> f4c4c0fe
 	}
 }
 
