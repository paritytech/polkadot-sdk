--- conflicted
+++ resolved
@@ -114,19 +114,11 @@
 //! separated from the stable primitives.
 
 use crate::{
-<<<<<<< HEAD
-	async_backing, slashing, AsyncBackingParams, BlockNumber, CandidateCommitments, CandidateEvent,
+	vstaging::{self, ApprovalVotingParams},async_backing, slashing, AsyncBackingParams, BlockNumber, CandidateCommitments, CandidateEvent,
 	CandidateHash, CommittedCandidateReceipt, CoreState, DisputeState, ExecutorParams,
 	GroupRotationInfo, OccupiedCoreAssumption, PersistedValidationData, PvfCheckStatement,
 	ScrapedOnChainVotes, SessionIndex, SessionInfo, ValidatorId, ValidatorIndex,
 	ValidatorSignature,
-=======
-	vstaging::{self, ApprovalVotingParams},
-	BlockNumber, CandidateCommitments, CandidateEvent, CandidateHash, CommittedCandidateReceipt,
-	CoreState, DisputeState, ExecutorParams, GroupRotationInfo, OccupiedCoreAssumption,
-	PersistedValidationData, PvfCheckStatement, ScrapedOnChainVotes, SessionIndex, SessionInfo,
-	ValidatorId, ValidatorIndex, ValidatorSignature,
->>>>>>> 6338d330
 };
 use parity_scale_codec::{Decode, Encode};
 use polkadot_core_primitives as pcp;
@@ -249,25 +241,17 @@
 			key_ownership_proof: slashing::OpaqueKeyOwnershipProof,
 		) -> Option<()>;
 
-<<<<<<< HEAD
 		/***** Added in v6 *****/
-=======
-		 /***** Staging *****/
->>>>>>> 6338d330
 
 		/// Get the minimum number of backing votes for a parachain candidate.
 		/// This is a staging method! Do not use on production runtimes!
 		#[api_version(6)]
 		fn minimum_backing_votes() -> u32;
 
-<<<<<<< HEAD
-		/***** Added in v7: Asynchronous backing *****/
-=======
 		/// Approval voting configuration parameters
 		#[api_version(99)]
 		fn approval_voting_params() -> ApprovalVotingParams;
 		/***** Asynchronous backing *****/
->>>>>>> 6338d330
 
 		/// Returns the state of parachain backing for a given para.
 		#[api_version(7)]
