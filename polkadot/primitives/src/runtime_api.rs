--- conflicted
+++ resolved
@@ -298,17 +298,15 @@
 		#[api_version(11)]
 		fn candidates_pending_availability(para_id: ppp::Id) -> Vec<CommittedCandidateReceipt<Hash>>;
 
-<<<<<<< HEAD
-		/***** Vstaging *****/
-		/// Retrieve the scheduling lookahead
-		#[api_version(12)]
-		fn scheduling_lookahead() -> u32;
-=======
 		/***** Added in v12 *****/
 		/// Returns the constraints on the actions that can be taken by a new parachain
 		/// block.
 		#[api_version(12)]
 		fn backing_constraints(para_id: ppp::Id) -> Option<Constraints>;
->>>>>>> e9393a9a
+
+		/***** Added in v12 *****/
+		/// Retrieve the scheduling lookahead
+		#[api_version(12)]
+		fn scheduling_lookahead() -> u32;
 	}
 }