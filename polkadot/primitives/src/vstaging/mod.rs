--- conflicted
+++ resolved
@@ -84,34 +84,6 @@
 
 impl<BlockNumber: Default + From<u32>> Default for SchedulerParams<BlockNumber> {
 	fn default() -> Self {
-<<<<<<< HEAD
-		Self { max_approval_coalesce_count: 1 }
-	}
-}
-
-use bitvec::vec::BitVec;
-
-/// Bit indices in the `HostConfiguration.node_features` that correspond to different node features.
-pub type NodeFeatures = BitVec<u8, bitvec::order::Lsb0>;
-
-/// Module containing feature-specific bit indices into the `NodeFeatures` bitvec.
-pub mod node_features {
-	/// A feature index used to indentify a bit into the node_features array stored
-	/// in the HostConfiguration.
-	#[repr(u8)]
-	pub enum FeatureIndex {
-		/// Tells if tranch0 assignments could be sent in a single certificate.
-		/// Reserved for: `<https://github.com/paritytech/polkadot-sdk/issues/628>`
-		EnableAssignmentsV2 = 0,
-		/// This feature enables the extension of `BackedCandidate::validator_indices` by 8 bits.
-		/// The value stored there represents the assumed core index where the candidates
-		/// are backed. This is needed for the elastic scaling MVP.
-		ElasticScalingMVP = 1,
-		/// First unassigned feature bit.
-		/// Every time a new feature flag is assigned it should take this value.
-		/// and this should be incremented.
-		FirstUnassigned = 2,
-=======
 		Self {
 			group_rotation_frequency: 1u32.into(),
 			paras_availability_period: 1u32.into(),
@@ -125,6 +97,5 @@
 			on_demand_base_fee: 10_000_000u128,
 			ttl: 5u32.into(),
 		}
->>>>>>> 8eb1f559
 	}
 }