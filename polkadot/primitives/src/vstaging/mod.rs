--- conflicted
+++ resolved
@@ -17,12 +17,7 @@
 //! Staging Primitives.
 
 // Put any primitives used by staging APIs functions here
-<<<<<<< HEAD
-pub use crate::v6::*;
-=======
 use crate::v7::*;
-use sp_std::prelude::*;
->>>>>>> 38363769
 
 use parity_scale_codec::{Decode, Encode};
 use primitives::RuntimeDebug;
