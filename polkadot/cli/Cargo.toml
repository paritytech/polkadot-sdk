--- conflicted
+++ resolved
@@ -15,12 +15,8 @@
 crate-type = ["cdylib", "rlib"]
 
 [dependencies]
-<<<<<<< HEAD
 cfg-if = "1.0"
-clap = { version = "4.4.6", features = ["derive"], optional = true }
-=======
 clap = { version = "4.4.10", features = ["derive"], optional = true }
->>>>>>> 4a293bc5
 log = "0.4.17"
 thiserror = "1.0.48"
 futures = "0.3.21"
