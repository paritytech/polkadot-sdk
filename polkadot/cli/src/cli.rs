// Copyright (C) Parity Technologies (UK) Ltd.
// This file is part of Polkadot.

// Polkadot is free software: you can redistribute it and/or modify
// it under the terms of the GNU General Public License as published by
// the Free Software Foundation, either version 3 of the License, or
// (at your option) any later version.

// Polkadot is distributed in the hope that it will be useful,
// but WITHOUT ANY WARRANTY; without even the implied warranty of
// MERCHANTABILITY or FITNESS FOR A PARTICULAR PURPOSE.  See the
// GNU General Public License for more details.

// You should have received a copy of the GNU General Public License
// along with Polkadot.  If not, see <http://www.gnu.org/licenses/>.

//! Polkadot CLI library.

pub use polkadot_node_primitives::NODE_VERSION;

use clap::Parser;
use std::path::PathBuf;

#[allow(missing_docs)]
#[derive(Debug, Parser)]
pub enum Subcommand {
	/// Build a chain specification.
	BuildSpec(sc_cli::BuildSpecCmd),

	/// Validate blocks.
	CheckBlock(sc_cli::CheckBlockCmd),

	/// Export blocks.
	ExportBlocks(sc_cli::ExportBlocksCmd),

	/// Export the state of a given block into a chain spec.
	ExportState(sc_cli::ExportStateCmd),

	/// Import blocks.
	ImportBlocks(sc_cli::ImportBlocksCmd),

	/// Remove the whole chain.
	PurgeChain(sc_cli::PurgeChainCmd),

	/// Revert the chain to a previous state.
	Revert(sc_cli::RevertCmd),

	/// Sub-commands concerned with benchmarking.
	/// The pallet benchmarking moved to the `pallet` sub-command.
	#[command(subcommand)]
	Benchmark(frame_benchmarking_cli::BenchmarkCmd),

	/// Try-runtime has migrated to a standalone CLI
	/// (<https://github.com/paritytech/try-runtime-cli>). The subcommand exists as a stub and
	/// deprecation notice. It will be removed entirely some time after Janurary 2024.
	TryRuntime,

	/// Key management CLI utilities
	#[command(subcommand)]
	Key(sc_cli::KeySubcommand),

	/// Db meta columns information.
	ChainInfo(sc_cli::ChainInfoCmd),
}

#[allow(missing_docs)]
#[derive(Debug, Parser)]
#[group(skip)]
pub struct RunCmd {
	#[clap(flatten)]
	pub base: sc_cli::RunCmd,

	/// Force using Kusama native runtime.
	#[arg(long = "force-kusama")]
	pub force_kusama: bool,

	/// Force using Westend native runtime.
	#[arg(long = "force-westend")]
	pub force_westend: bool,

	/// Force using Rococo native runtime.
	#[arg(long = "force-rococo")]
	pub force_rococo: bool,

	/// Disable the BEEFY gadget.
	///
	/// Currently enabled by default on 'Rococo', 'Wococo' and 'Versi'.
	#[arg(long)]
	pub no_beefy: bool,

<<<<<<< HEAD
	/// Allows a validator to run insecurely outside of Secure Validator Mode. Security features
	/// are still enabled on a best-effort basis, but missing features are no longer required. For
	/// more information see https://github.com/w3f/polkadot-wiki/issues/4881.
	#[arg(long = "insecure-validator-i-know-what-i-do", requires = "validator")]
	pub insecure_validator: bool,
=======
	/// Enable the block authoring backoff that is triggered when finality is lagging.
	#[arg(long)]
	pub force_authoring_backoff: bool,
>>>>>>> 39d6c95c

	/// Add the destination address to the 'Jaeger' agent.
	///
	/// Must be valid socket address, of format `IP:Port` (commonly `127.0.0.1:6831`).
	#[arg(long)]
	pub jaeger_agent: Option<String>,

	/// Add the destination address to the `pyroscope` agent.
	///
	/// Must be valid socket address, of format `IP:Port` (commonly `127.0.0.1:4040`).
	#[arg(long)]
	pub pyroscope_server: Option<String>,

	/// Disable automatic hardware benchmarks.
	///
	/// By default these benchmarks are automatically ran at startup and measure
	/// the CPU speed, the memory bandwidth and the disk speed.
	///
	/// The results are then printed out in the logs, and also sent as part of
	/// telemetry, if telemetry is enabled.
	#[arg(long)]
	pub no_hardware_benchmarks: bool,

	/// Overseer message capacity override.
	///
	/// **Dangerous!** Do not touch unless explicitly adviced to.
	#[arg(long)]
	pub overseer_channel_capacity_override: Option<usize>,

	/// Path to the directory where auxiliary worker binaries reside.
	///
	/// If not specified, the main binary's directory is searched first, then
	/// `/usr/lib/polkadot` is searched.
	///
	/// TESTING ONLY: if the path points to an executable rather then directory,
	/// that executable is used both as preparation and execution worker.
	#[arg(long, value_name = "PATH")]
	pub workers_path: Option<PathBuf>,

	/// TESTING ONLY: disable the version check between nodes and workers.
	#[arg(long, hide = true)]
	pub disable_worker_version_check: bool,
}

#[allow(missing_docs)]
#[derive(Debug, Parser)]
pub struct Cli {
	#[command(subcommand)]
	pub subcommand: Option<Subcommand>,

	#[clap(flatten)]
	pub run: RunCmd,

	#[clap(flatten)]
	pub storage_monitor: sc_storage_monitor::StorageMonitorParams,
}<|MERGE_RESOLUTION|>--- conflicted
+++ resolved
@@ -88,17 +88,15 @@
 	#[arg(long)]
 	pub no_beefy: bool,
 
-<<<<<<< HEAD
 	/// Allows a validator to run insecurely outside of Secure Validator Mode. Security features
 	/// are still enabled on a best-effort basis, but missing features are no longer required. For
 	/// more information see https://github.com/w3f/polkadot-wiki/issues/4881.
 	#[arg(long = "insecure-validator-i-know-what-i-do", requires = "validator")]
 	pub insecure_validator: bool,
-=======
+
 	/// Enable the block authoring backoff that is triggered when finality is lagging.
 	#[arg(long)]
 	pub force_authoring_backoff: bool,
->>>>>>> 39d6c95c
 
 	/// Add the destination address to the 'Jaeger' agent.
 	///
