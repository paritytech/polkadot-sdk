// Copyright (C) Parity Technologies (UK) Ltd.
// This file is part of Polkadot.

// Polkadot is free software: you can redistribute it and/or modify
// it under the terms of the GNU General Public License as published by
// the Free Software Foundation, either version 3 of the License, or
// (at your option) any later version.

// Polkadot is distributed in the hope that it will be useful,
// but WITHOUT ANY WARRANTY; without even the implied warranty of
// MERCHANTABILITY or FITNESS FOR A PARTICULAR PURPOSE.  See the
// GNU General Public License for more details.

// You should have received a copy of the GNU General Public License
// along with Polkadot.  If not, see <http://www.gnu.org/licenses/>.

//! Pallet to handle parachain registration and related fund management.
//! In essence this is a simple wrapper around `paras`.

pub mod migration;

use alloc::{vec, vec::Vec};
use core::result;
use frame_support::{
	dispatch::DispatchResult,
	ensure,
	pallet_prelude::Weight,
	traits::{Currency, Get, ReservableCurrency},
};
use frame_system::{self, ensure_root, ensure_signed};
use polkadot_primitives::{
	HeadData, Id as ParaId, ValidationCode, LOWEST_PUBLIC_ID, MIN_CODE_SIZE,
};
use polkadot_runtime_parachains::{
	configuration, ensure_parachain,
	paras::{self, ParaGenesisArgs, UpgradeStrategy},
	Origin, ParaLifecycle,
};

use crate::traits::{OnSwap, Registrar};
use codec::{Decode, Encode};
pub use pallet::*;
use polkadot_runtime_parachains::paras::{OnNewHead, ParaKind};
use scale_info::TypeInfo;
use sp_runtime::{
	traits::{CheckedSub, Saturating},
	RuntimeDebug,
};

#[derive(Encode, Decode, Clone, PartialEq, Eq, Default, RuntimeDebug, TypeInfo)]
pub struct ParaInfo<Account, Balance> {
	/// The account that has placed a deposit for registering this para.
	pub(crate) manager: Account,
	/// The amount reserved by the `manager` account for the registration.
	deposit: Balance,
	/// Whether the para registration should be locked from being controlled by the manager.
	/// None means the lock had not been explicitly set, and should be treated as false.
	locked: Option<bool>,
}

impl<Account, Balance> ParaInfo<Account, Balance> {
	/// Returns if the para is locked.
	pub fn is_locked(&self) -> bool {
		self.locked.unwrap_or(false)
	}
}

type BalanceOf<T> =
	<<T as Config>::Currency as Currency<<T as frame_system::Config>::AccountId>>::Balance;

pub trait WeightInfo {
	fn reserve() -> Weight;
	fn register() -> Weight;
	fn force_register() -> Weight;
	fn deregister() -> Weight;
	fn swap() -> Weight;
	fn schedule_code_upgrade(b: u32) -> Weight;
	fn set_current_head(b: u32) -> Weight;
}

pub struct TestWeightInfo;
impl WeightInfo for TestWeightInfo {
	fn reserve() -> Weight {
		Weight::zero()
	}
	fn register() -> Weight {
		Weight::zero()
	}
	fn force_register() -> Weight {
		Weight::zero()
	}
	fn deregister() -> Weight {
		Weight::zero()
	}
	fn swap() -> Weight {
		Weight::zero()
	}
	fn schedule_code_upgrade(_b: u32) -> Weight {
		Weight::zero()
	}
	fn set_current_head(_b: u32) -> Weight {
		Weight::zero()
	}
}

#[frame_support::pallet]
pub mod pallet {
	use super::*;
	use frame_support::pallet_prelude::*;
	use frame_system::pallet_prelude::*;

	/// The in-code storage version.
	const STORAGE_VERSION: StorageVersion = StorageVersion::new(1);

	#[pallet::pallet]
	#[pallet::without_storage_info]
	#[pallet::storage_version(STORAGE_VERSION)]
	pub struct Pallet<T>(_);

	#[pallet::config]
	#[pallet::disable_frame_system_supertrait_check]
	pub trait Config: configuration::Config + paras::Config {
		/// The overarching event type.
		type RuntimeEvent: From<Event<Self>> + IsType<<Self as frame_system::Config>::RuntimeEvent>;

		/// The aggregated origin type must support the `parachains` origin. We require that we can
		/// infallibly convert between this origin and the system origin, but in reality, they're
		/// the same type, we just can't express that to the Rust type system without writing a
		/// `where` clause everywhere.
		type RuntimeOrigin: From<<Self as frame_system::Config>::RuntimeOrigin>
			+ Into<result::Result<Origin, <Self as Config>::RuntimeOrigin>>;

		/// The system's currency for on-demand parachain payment.
		type Currency: ReservableCurrency<Self::AccountId>;

		/// Runtime hook for when a lease holding parachain and on-demand parachain swap.
		type OnSwap: crate::traits::OnSwap;

		/// The deposit to be paid to run a on-demand parachain.
		/// This should include the cost for storing the genesis head and validation code.
		#[pallet::constant]
		type ParaDeposit: Get<BalanceOf<Self>>;

		/// The deposit to be paid per byte stored on chain.
		#[pallet::constant]
		type DataDepositPerByte: Get<BalanceOf<Self>>;

		/// Weight Information for the Extrinsics in the Pallet
		type WeightInfo: WeightInfo;
	}

	#[pallet::event]
	#[pallet::generate_deposit(pub(super) fn deposit_event)]
	pub enum Event<T: Config> {
		Registered { para_id: ParaId, manager: T::AccountId },
		Deregistered { para_id: ParaId },
		Reserved { para_id: ParaId, who: T::AccountId },
		Swapped { para_id: ParaId, other_id: ParaId },
	}

	#[pallet::error]
	pub enum Error<T> {
		/// The ID is not registered.
		NotRegistered,
		/// The ID is already registered.
		AlreadyRegistered,
		/// The caller is not the owner of this Id.
		NotOwner,
		/// Invalid para code size.
		CodeTooLarge,
		/// Invalid para head data size.
		HeadDataTooLarge,
		/// Para is not a Parachain.
		NotParachain,
		/// Para is not a Parathread (on-demand parachain).
		NotParathread,
		/// Cannot deregister para
		CannotDeregister,
		/// Cannot schedule downgrade of lease holding parachain to on-demand parachain
		CannotDowngrade,
		/// Cannot schedule upgrade of on-demand parachain to lease holding parachain
		CannotUpgrade,
		/// Para is locked from manipulation by the manager. Must use parachain or relay chain
		/// governance.
		ParaLocked,
		/// The ID given for registration has not been reserved.
		NotReserved,
		/// The validation code is invalid.
		InvalidCode,
		/// Cannot perform a parachain slot / lifecycle swap. Check that the state of both paras
		/// are correct for the swap to work.
		CannotSwap,
	}

	/// Pending swap operations.
	#[pallet::storage]
	pub(super) type PendingSwap<T> = StorageMap<_, Twox64Concat, ParaId, ParaId>;

	/// Amount held on deposit for each para and the original depositor.
	///
	/// The given account ID is responsible for registering the code and initial head data, but may
	/// only do so if it isn't yet registered. (After that, it's up to governance to do so.)
	#[pallet::storage]
	pub type Paras<T: Config> =
		StorageMap<_, Twox64Concat, ParaId, ParaInfo<T::AccountId, BalanceOf<T>>>;

	/// The next free `ParaId`.
	#[pallet::storage]
	pub type NextFreeParaId<T> = StorageValue<_, ParaId, ValueQuery>;

	#[pallet::genesis_config]
	pub struct GenesisConfig<T: Config> {
		#[serde(skip)]
		pub _config: core::marker::PhantomData<T>,
		pub next_free_para_id: ParaId,
	}

	impl<T: Config> Default for GenesisConfig<T> {
		fn default() -> Self {
			GenesisConfig { next_free_para_id: LOWEST_PUBLIC_ID, _config: Default::default() }
		}
	}

	#[pallet::genesis_build]
	impl<T: Config> BuildGenesisConfig for GenesisConfig<T> {
		fn build(&self) {
			NextFreeParaId::<T>::put(self.next_free_para_id);
		}
	}

	#[pallet::hooks]
	impl<T: Config> Hooks<BlockNumberFor<T>> for Pallet<T> {}

	#[pallet::call]
	impl<T: Config> Pallet<T> {
		/// Register head data and validation code for a reserved Para Id.
		///
		/// ## Arguments
		/// - `origin`: Must be called by a `Signed` origin.
		/// - `id`: The para ID. Must be owned/managed by the `origin` signing account.
		/// - `genesis_head`: The genesis head data of the parachain/thread.
		/// - `validation_code`: The initial validation code of the parachain/thread.
		///
		/// ## Deposits/Fees
		/// The account with the originating signature must reserve a deposit.
		///
		/// The deposit is required to cover the costs associated with storing the genesis head
		/// data and the validation code.
		/// This accounts for the potential to store validation code of a size up to the
		/// `max_code_size`, as defined in the configuration pallet
		///
		/// Anything already reserved previously for this para ID is accounted for.
		///
		/// ## Events
		/// The `Registered` event is emitted in case of success.
		#[pallet::call_index(0)]
		#[pallet::weight(<T as Config>::WeightInfo::register())]
		pub fn register(
			origin: OriginFor<T>,
			id: ParaId,
			genesis_head: HeadData,
			validation_code: ValidationCode,
		) -> DispatchResult {
			let who = ensure_signed(origin)?;
			Self::do_register(who, None, id, genesis_head, validation_code, true)?;
			Ok(())
		}

		/// Force the registration of a Para Id on the relay chain.
		///
		/// This function must be called by a Root origin.
		///
		/// The deposit taken can be specified for this registration. Any `ParaId`
		/// can be registered, including sub-1000 IDs which are System Parachains.
		#[pallet::call_index(1)]
		#[pallet::weight(<T as Config>::WeightInfo::force_register())]
		pub fn force_register(
			origin: OriginFor<T>,
			who: T::AccountId,
			deposit: BalanceOf<T>,
			id: ParaId,
			genesis_head: HeadData,
			validation_code: ValidationCode,
		) -> DispatchResult {
			ensure_root(origin)?;
			Self::do_register(who, Some(deposit), id, genesis_head, validation_code, false)
		}

		/// Deregister a Para Id, freeing all data and returning any deposit.
		///
		/// The caller must be Root, the `para` owner, or the `para` itself. The para must be an
		/// on-demand parachain.
		#[pallet::call_index(2)]
		#[pallet::weight(<T as Config>::WeightInfo::deregister())]
		pub fn deregister(origin: OriginFor<T>, id: ParaId) -> DispatchResult {
			Self::ensure_root_para_or_owner(origin, id)?;
			Self::do_deregister(id)
		}

		/// Swap a lease holding parachain with another parachain, either on-demand or lease
		/// holding.
		///
		/// The origin must be Root, the `para` owner, or the `para` itself.
		///
		/// The swap will happen only if there is already an opposite swap pending. If there is not,
		/// the swap will be stored in the pending swaps map, ready for a later confirmatory swap.
		///
		/// The `ParaId`s remain mapped to the same head data and code so external code can rely on
		/// `ParaId` to be a long-term identifier of a notional "parachain". However, their
		/// scheduling info (i.e. whether they're an on-demand parachain or lease holding
		/// parachain), auction information and the auction deposit are switched.
		#[pallet::call_index(3)]
		#[pallet::weight(<T as Config>::WeightInfo::swap())]
		pub fn swap(origin: OriginFor<T>, id: ParaId, other: ParaId) -> DispatchResult {
			Self::ensure_root_para_or_owner(origin, id)?;

			// If `id` and `other` is the same id, we treat this as a "clear" function, and exit
			// early, since swapping the same id would otherwise be a noop.
			if id == other {
				PendingSwap::<T>::remove(id);
				return Ok(());
			}

			// Sanity check that `id` is even a para.
			let id_lifecycle =
				paras::Pallet::<T>::lifecycle(id).ok_or(Error::<T>::NotRegistered)?;

			if PendingSwap::<T>::get(other) == Some(id) {
				let other_lifecycle =
					paras::Pallet::<T>::lifecycle(other).ok_or(Error::<T>::NotRegistered)?;
				// identify which is a lease holding parachain and which is a parathread (on-demand
				// parachain)
				if id_lifecycle == ParaLifecycle::Parachain &&
					other_lifecycle == ParaLifecycle::Parathread
				{
					Self::do_thread_and_chain_swap(id, other);
				} else if id_lifecycle == ParaLifecycle::Parathread &&
					other_lifecycle == ParaLifecycle::Parachain
				{
					Self::do_thread_and_chain_swap(other, id);
				} else if id_lifecycle == ParaLifecycle::Parachain &&
					other_lifecycle == ParaLifecycle::Parachain
				{
					// If both chains are currently parachains, there is nothing funny we
					// need to do for their lifecycle management, just swap the underlying
					// data.
					T::OnSwap::on_swap(id, other);
				} else {
					return Err(Error::<T>::CannotSwap.into());
				}
				Self::deposit_event(Event::<T>::Swapped { para_id: id, other_id: other });
				PendingSwap::<T>::remove(other);
			} else {
				PendingSwap::<T>::insert(id, other);
			}

			Ok(())
		}

		/// Remove a manager lock from a para. This will allow the manager of a
		/// previously locked para to deregister or swap a para without using governance.
		///
		/// Can only be called by the Root origin or the parachain.
		#[pallet::call_index(4)]
		#[pallet::weight(T::DbWeight::get().reads_writes(1, 1))]
		pub fn remove_lock(origin: OriginFor<T>, para: ParaId) -> DispatchResult {
			Self::ensure_root_or_para(origin, para)?;
			<Self as Registrar>::remove_lock(para);
			Ok(())
		}

		/// Reserve a Para Id on the relay chain.
		///
		/// This function will reserve a new Para Id to be owned/managed by the origin account.
		/// The origin account is able to register head data and validation code using `register` to
		/// create an on-demand parachain. Using the Slots pallet, an on-demand parachain can then
		/// be upgraded to a lease holding parachain.
		///
		/// ## Arguments
		/// - `origin`: Must be called by a `Signed` origin. Becomes the manager/owner of the new
		///   para ID.
		///
		/// ## Deposits/Fees
		/// The origin must reserve a deposit of `ParaDeposit` for the registration.
		///
		/// ## Events
		/// The `Reserved` event is emitted in case of success, which provides the ID reserved for
		/// use.
		#[pallet::call_index(5)]
		#[pallet::weight(<T as Config>::WeightInfo::reserve())]
		pub fn reserve(origin: OriginFor<T>) -> DispatchResult {
			let who = ensure_signed(origin)?;
			let id = NextFreeParaId::<T>::get().max(LOWEST_PUBLIC_ID);
			Self::do_reserve(who, None, id)?;
			NextFreeParaId::<T>::set(id + 1);
			Ok(())
		}

		/// Add a manager lock from a para. This will prevent the manager of a
		/// para to deregister or swap a para.
		///
		/// Can be called by Root, the parachain, or the parachain manager if the parachain is
		/// unlocked.
		#[pallet::call_index(6)]
		#[pallet::weight(T::DbWeight::get().reads_writes(1, 1))]
		pub fn add_lock(origin: OriginFor<T>, para: ParaId) -> DispatchResult {
			Self::ensure_root_para_or_owner(origin, para)?;
			<Self as Registrar>::apply_lock(para);
			Ok(())
		}

		/// Schedule a parachain upgrade.
		///
		/// This will kick off a check of `new_code` by all validators. After the majority of the
		/// validators have reported on the validity of the code, the code will either be enacted
		/// or the upgrade will be rejected. If the code will be enacted, the current code of the
		/// parachain will be overwritten directly. This means that any PoV will be checked by this
		/// new code. The parachain itself will not be informed explicitly that the validation code
		/// has changed.
		///
		/// Can be called by Root, the parachain, or the parachain manager if the parachain is
		/// unlocked.
		#[pallet::call_index(7)]
		#[pallet::weight(<T as Config>::WeightInfo::schedule_code_upgrade(new_code.0.len() as u32))]
		pub fn schedule_code_upgrade(
			origin: OriginFor<T>,
			para: ParaId,
			new_code: ValidationCode,
		) -> DispatchResult {
			Self::ensure_root_para_or_owner(origin, para)?;
			polkadot_runtime_parachains::schedule_code_upgrade::<T>(
				para,
				new_code,
				UpgradeStrategy::ApplyAtExpectedBlock,
			)?;
			Ok(())
		}

		/// Set the parachain's current head.
		///
		/// Can be called by Root, the parachain, or the parachain manager if the parachain is
		/// unlocked.
		#[pallet::call_index(8)]
		#[pallet::weight(<T as Config>::WeightInfo::set_current_head(new_head.0.len() as u32))]
		pub fn set_current_head(
			origin: OriginFor<T>,
			para: ParaId,
			new_head: HeadData,
		) -> DispatchResult {
			Self::ensure_root_para_or_owner(origin, para)?;
			polkadot_runtime_parachains::set_current_head::<T>(para, new_head);
			Ok(())
		}
	}
}

impl<T: Config> Registrar for Pallet<T> {
	type AccountId = T::AccountId;

	/// Return the manager `AccountId` of a para if one exists.
	fn manager_of(id: ParaId) -> Option<T::AccountId> {
		Some(Paras::<T>::get(id)?.manager)
	}

	// All lease holding parachains. Ordered ascending by ParaId. On-demand parachains are not
	// included.
	fn parachains() -> Vec<ParaId> {
		paras::Parachains::<T>::get()
	}

	// Return if a para is a parathread (on-demand parachain)
	fn is_parathread(id: ParaId) -> bool {
		paras::Pallet::<T>::is_parathread(id)
	}

	// Return if a para is a lease holding parachain
	fn is_parachain(id: ParaId) -> bool {
		paras::Pallet::<T>::is_parachain(id)
	}

	// Apply a lock to the parachain.
	fn apply_lock(id: ParaId) {
		Paras::<T>::mutate(id, |x| x.as_mut().map(|info| info.locked = Some(true)));
	}

	// Remove a lock from the parachain.
	fn remove_lock(id: ParaId) {
		Paras::<T>::mutate(id, |x| x.as_mut().map(|info| info.locked = Some(false)));
	}

	// Register a Para ID under control of `manager`.
	//
	// Note this is a backend registration API, so verification of ParaId
	// is not done here to prevent.
	fn register(
		manager: T::AccountId,
		id: ParaId,
		genesis_head: HeadData,
		validation_code: ValidationCode,
	) -> DispatchResult {
		Self::do_register(manager, None, id, genesis_head, validation_code, false)
	}

	// Deregister a Para ID, free any data, and return any deposits.
	fn deregister(id: ParaId) -> DispatchResult {
		Self::do_deregister(id)
	}

	// Upgrade a registered on-demand parachain into a lease holding parachain.
	fn make_parachain(id: ParaId) -> DispatchResult {
		// Para backend should think this is an on-demand parachain...
		ensure!(
			paras::Pallet::<T>::lifecycle(id) == Some(ParaLifecycle::Parathread),
			Error::<T>::NotParathread
		);
		polkadot_runtime_parachains::schedule_parathread_upgrade::<T>(id)
			.map_err(|_| Error::<T>::CannotUpgrade)?;

		Ok(())
	}

	// Downgrade a registered para into a parathread (on-demand parachain).
	fn make_parathread(id: ParaId) -> DispatchResult {
		// Para backend should think this is a parachain...
		ensure!(
			paras::Pallet::<T>::lifecycle(id) == Some(ParaLifecycle::Parachain),
			Error::<T>::NotParachain
		);
		polkadot_runtime_parachains::schedule_parachain_downgrade::<T>(id)
			.map_err(|_| Error::<T>::CannotDowngrade)?;
		Ok(())
	}

	#[cfg(any(feature = "runtime-benchmarks", test))]
	fn worst_head_data() -> HeadData {
		let max_head_size = configuration::ActiveConfig::<T>::get().max_head_data_size;
		assert!(max_head_size > 0, "max_head_data can't be zero for generating worst head data.");
		vec![0u8; max_head_size as usize].into()
	}

	#[cfg(any(feature = "runtime-benchmarks", test))]
	fn worst_validation_code() -> ValidationCode {
		let max_code_size = configuration::ActiveConfig::<T>::get().max_code_size;
		assert!(max_code_size > 0, "max_code_size can't be zero for generating worst code data.");
		let validation_code = vec![0u8; max_code_size as usize];
		validation_code.into()
	}

	#[cfg(any(feature = "runtime-benchmarks", test))]
	fn execute_pending_transitions() {
		use polkadot_runtime_parachains::shared;
		shared::Pallet::<T>::set_session_index(shared::Pallet::<T>::scheduled_session());
		paras::Pallet::<T>::test_on_new_session();
	}
}

impl<T: Config> Pallet<T> {
	/// Ensure the origin is one of Root, the `para` owner, or the `para` itself.
	/// If the origin is the `para` owner, the `para` must be unlocked.
	fn ensure_root_para_or_owner(
		origin: <T as frame_system::Config>::RuntimeOrigin,
		id: ParaId,
	) -> DispatchResult {
		if let Ok(who) = ensure_signed(origin.clone()) {
			let para_info = Paras::<T>::get(id).ok_or(Error::<T>::NotRegistered)?;

			if para_info.manager == who {
				ensure!(!para_info.is_locked(), Error::<T>::ParaLocked);
				return Ok(())
			}
		}

		Self::ensure_root_or_para(origin, id)
	}

	/// Ensure the origin is one of Root or the `para` itself.
	fn ensure_root_or_para(
		origin: <T as frame_system::Config>::RuntimeOrigin,
		id: ParaId,
	) -> DispatchResult {
		if ensure_root(origin.clone()).is_ok() {
			return Ok(())
		}

		let caller_id = ensure_parachain(<T as Config>::RuntimeOrigin::from(origin))?;
		// Check if matching para id...
		ensure!(caller_id == id, Error::<T>::NotOwner);

		Ok(())
	}

	fn do_reserve(
		who: T::AccountId,
		deposit_override: Option<BalanceOf<T>>,
		id: ParaId,
	) -> DispatchResult {
		ensure!(!Paras::<T>::contains_key(id), Error::<T>::AlreadyRegistered);
		ensure!(paras::Pallet::<T>::lifecycle(id).is_none(), Error::<T>::AlreadyRegistered);

		let deposit = deposit_override.unwrap_or_else(T::ParaDeposit::get);
		<T as Config>::Currency::reserve(&who, deposit)?;
		let info = ParaInfo { manager: who.clone(), deposit, locked: None };

		Paras::<T>::insert(id, info);
		Self::deposit_event(Event::<T>::Reserved { para_id: id, who });
		Ok(())
	}

	/// Attempt to register a new Para Id under management of `who` in the
	/// system with the given information.
	fn do_register(
		who: T::AccountId,
		deposit_override: Option<BalanceOf<T>>,
		id: ParaId,
		genesis_head: HeadData,
		validation_code: ValidationCode,
		ensure_reserved: bool,
	) -> DispatchResult {
		let deposited = if let Some(para_data) = Paras::<T>::get(id) {
			ensure!(para_data.manager == who, Error::<T>::NotOwner);
			ensure!(!para_data.is_locked(), Error::<T>::ParaLocked);
			para_data.deposit
		} else {
			ensure!(!ensure_reserved, Error::<T>::NotReserved);
			Default::default()
		};
		ensure!(paras::Pallet::<T>::lifecycle(id).is_none(), Error::<T>::AlreadyRegistered);
		let (genesis, deposit) =
			Self::validate_onboarding_data(genesis_head, validation_code, ParaKind::Parathread)?;
		let deposit = deposit_override.unwrap_or(deposit);

		if let Some(additional) = deposit.checked_sub(&deposited) {
			<T as Config>::Currency::reserve(&who, additional)?;
		} else if let Some(rebate) = deposited.checked_sub(&deposit) {
			<T as Config>::Currency::unreserve(&who, rebate);
		};
		let info = ParaInfo { manager: who.clone(), deposit, locked: None };

		Paras::<T>::insert(id, info);
		// We check above that para has no lifecycle, so this should not fail.
		let res = polkadot_runtime_parachains::schedule_para_initialize::<T>(id, genesis);
		debug_assert!(res.is_ok());
		Self::deposit_event(Event::<T>::Registered { para_id: id, manager: who });
		Ok(())
	}

	/// Deregister a Para Id, freeing all data returning any deposit.
	fn do_deregister(id: ParaId) -> DispatchResult {
		match paras::Pallet::<T>::lifecycle(id) {
			// Para must be a parathread (on-demand parachain), or not exist at all.
			Some(ParaLifecycle::Parathread) | None => {},
			_ => return Err(Error::<T>::NotParathread.into()),
		}
		polkadot_runtime_parachains::schedule_para_cleanup::<T>(id)
			.map_err(|_| Error::<T>::CannotDeregister)?;

		if let Some(info) = Paras::<T>::take(&id) {
			<T as Config>::Currency::unreserve(&info.manager, info.deposit);
		}

		PendingSwap::<T>::remove(id);
		Self::deposit_event(Event::<T>::Deregistered { para_id: id });
		Ok(())
	}

	/// Verifies the onboarding data is valid for a para.
	///
	/// Returns `ParaGenesisArgs` and the deposit needed for the data.
	fn validate_onboarding_data(
		genesis_head: HeadData,
		validation_code: ValidationCode,
		para_kind: ParaKind,
	) -> Result<(ParaGenesisArgs, BalanceOf<T>), sp_runtime::DispatchError> {
		let config = configuration::ActiveConfig::<T>::get();
		ensure!(validation_code.0.len() >= MIN_CODE_SIZE as usize, Error::<T>::InvalidCode);
		ensure!(validation_code.0.len() <= config.max_code_size as usize, Error::<T>::CodeTooLarge);
		ensure!(
			genesis_head.0.len() <= config.max_head_data_size as usize,
			Error::<T>::HeadDataTooLarge
		);

		let per_byte_fee = T::DataDepositPerByte::get();
		let deposit = T::ParaDeposit::get()
			.saturating_add(per_byte_fee.saturating_mul((genesis_head.0.len() as u32).into()))
			.saturating_add(per_byte_fee.saturating_mul(config.max_code_size.into()));

		Ok((ParaGenesisArgs { genesis_head, validation_code, para_kind }, deposit))
	}

	/// Swap a lease holding parachain and parathread (on-demand parachain), which involves
	/// scheduling an appropriate lifecycle update.
	fn do_thread_and_chain_swap(to_downgrade: ParaId, to_upgrade: ParaId) {
		let res1 = polkadot_runtime_parachains::schedule_parachain_downgrade::<T>(to_downgrade);
		debug_assert!(res1.is_ok());
		let res2 = polkadot_runtime_parachains::schedule_parathread_upgrade::<T>(to_upgrade);
		debug_assert!(res2.is_ok());
		T::OnSwap::on_swap(to_upgrade, to_downgrade);
	}
}

impl<T: Config> OnNewHead for Pallet<T> {
	fn on_new_head(id: ParaId, _head: &HeadData) -> Weight {
		// mark the parachain locked if the locked value is not already set
		let mut writes = 0;
		if let Some(mut info) = Paras::<T>::get(id) {
			if info.locked.is_none() {
				info.locked = Some(true);
				Paras::<T>::insert(id, info);
				writes += 1;
			}
		}
		T::DbWeight::get().reads_writes(1, writes)
	}
}

#[cfg(test)]
mod mock;

#[cfg(test)]
mod tests;

#[cfg(feature = "runtime-benchmarks")]
<<<<<<< HEAD
mod benchmarking {
	use super::{Pallet as Registrar, *};
	use crate::traits::Registrar as RegistrarT;
	use frame_support::assert_ok;
	use frame_system::RawOrigin;
	use polkadot_primitives::{MAX_CODE_SIZE, MAX_HEAD_DATA_SIZE, MIN_CODE_SIZE};
	use polkadot_runtime_parachains::{paras, shared, Origin as ParaOrigin};
	use sp_runtime::traits::Bounded;

	use frame_benchmarking::v2::*;

	fn assert_last_event<T: Config>(generic_event: <T as Config>::RuntimeEvent) {
		let events = frame_system::Pallet::<T>::events();
		let system_event: <T as frame_system::Config>::RuntimeEvent = generic_event.into();
		// compare to the last event record
		let frame_system::EventRecord { event, .. } = &events[events.len() - 1];
		assert_eq!(event, &system_event);
	}

	fn register_para<T: Config>(id: u32) -> ParaId {
		let para = ParaId::from(id);
		let genesis_head = Registrar::<T>::worst_head_data();
		let validation_code = Registrar::<T>::worst_validation_code();
		let caller: T::AccountId = whitelisted_caller();
		T::Currency::make_free_balance_be(&caller, BalanceOf::<T>::max_value());
		assert_ok!(Registrar::<T>::reserve(RawOrigin::Signed(caller.clone()).into()));
		assert_ok!(Registrar::<T>::register(
			RawOrigin::Signed(caller).into(),
			para,
			genesis_head,
			validation_code.clone()
		));
		assert_ok!(polkadot_runtime_parachains::paras::Pallet::<T>::add_trusted_validation_code(
			frame_system::Origin::<T>::Root.into(),
			validation_code,
		));
		return para;
	}

	fn para_origin(id: u32) -> ParaOrigin {
		ParaOrigin::Parachain(id.into())
	}

	// This function moves forward to the next scheduled session for parachain lifecycle upgrades.
	fn next_scheduled_session<T: Config>() {
		shared::Pallet::<T>::set_session_index(shared::Pallet::<T>::scheduled_session());
		paras::Pallet::<T>::test_on_new_session();
	}

	#[benchmarks(
		where ParaOrigin: Into<<T as frame_system::Config>::RuntimeOrigin>,
	)]
	mod benchmarks {
		use super::*;

		#[benchmark]
		fn reserve() -> Result<(), BenchmarkError> {
			let caller: T::AccountId = whitelisted_caller();
			T::Currency::make_free_balance_be(&caller, BalanceOf::<T>::max_value());

			#[extrinsic_call]
			_(RawOrigin::Signed(caller.clone()));

			assert_last_event::<T>(
				Event::<T>::Reserved { para_id: LOWEST_PUBLIC_ID, who: caller }.into(),
			);
			assert!(Paras::<T>::get(LOWEST_PUBLIC_ID).is_some());
			assert_eq!(paras::Pallet::<T>::lifecycle(LOWEST_PUBLIC_ID), None);

			Ok(())
		}

		#[benchmark]
		fn register() -> Result<(), BenchmarkError> {
			let para = LOWEST_PUBLIC_ID;
			let genesis_head = Registrar::<T>::worst_head_data();
			let validation_code = Registrar::<T>::worst_validation_code();
			let caller: T::AccountId = whitelisted_caller();
			T::Currency::make_free_balance_be(&caller, BalanceOf::<T>::max_value());
			assert_ok!(Registrar::<T>::reserve(RawOrigin::Signed(caller.clone()).into()));

			#[extrinsic_call]
			_(RawOrigin::Signed(caller.clone()), para, genesis_head, validation_code.clone());

			assert_last_event::<T>(
				Event::<T>::Registered { para_id: para, manager: caller }.into(),
			);
			assert_eq!(paras::Pallet::<T>::lifecycle(para), Some(ParaLifecycle::Onboarding));
			assert_ok!(
				polkadot_runtime_parachains::paras::Pallet::<T>::add_trusted_validation_code(
					frame_system::Origin::<T>::Root.into(),
					validation_code,
				)
			);
			next_scheduled_session::<T>();
			assert_eq!(paras::Pallet::<T>::lifecycle(para), Some(ParaLifecycle::Parathread));

			Ok(())
		}

		#[benchmark]
		fn force_register() -> Result<(), BenchmarkError> {
			let manager: T::AccountId = account("manager", 0, 0);
			let deposit = 0u32.into();
			let para = ParaId::from(69);
			let genesis_head = Registrar::<T>::worst_head_data();
			let validation_code = Registrar::<T>::worst_validation_code();

			#[extrinsic_call]
			_(
				RawOrigin::Root,
				manager.clone(),
				deposit,
				para,
				genesis_head,
				validation_code.clone(),
			);

			assert_last_event::<T>(Event::<T>::Registered { para_id: para, manager }.into());
			assert_eq!(paras::Pallet::<T>::lifecycle(para), Some(ParaLifecycle::Onboarding));
			assert_ok!(
				polkadot_runtime_parachains::paras::Pallet::<T>::add_trusted_validation_code(
					frame_system::Origin::<T>::Root.into(),
					validation_code,
				)
			);
			next_scheduled_session::<T>();
			assert_eq!(paras::Pallet::<T>::lifecycle(para), Some(ParaLifecycle::Parathread));

			Ok(())
		}

		#[benchmark]
		fn deregister() -> Result<(), BenchmarkError> {
			let para = register_para::<T>(LOWEST_PUBLIC_ID.into());
			next_scheduled_session::<T>();
			let caller: T::AccountId = whitelisted_caller();

			#[extrinsic_call]
			_(RawOrigin::Signed(caller), para);

			assert_last_event::<T>(Event::<T>::Deregistered { para_id: para }.into());

			Ok(())
		}

		#[benchmark]
		fn swap() -> Result<(), BenchmarkError> {
			// On demand parachain
			let parathread = register_para::<T>(LOWEST_PUBLIC_ID.into());
			let parachain = register_para::<T>((LOWEST_PUBLIC_ID + 1).into());

			let parachain_origin = para_origin(parachain.into());

			// Actually finish registration process
			next_scheduled_session::<T>();

			// Upgrade the parachain
			Registrar::<T>::make_parachain(parachain)?;
			next_scheduled_session::<T>();

			assert_eq!(paras::Pallet::<T>::lifecycle(parachain), Some(ParaLifecycle::Parachain));
			assert_eq!(paras::Pallet::<T>::lifecycle(parathread), Some(ParaLifecycle::Parathread));

			let caller: T::AccountId = whitelisted_caller();
			Registrar::<T>::swap(parachain_origin.into(), parachain, parathread)?;

			#[extrinsic_call]
			_(RawOrigin::Signed(caller.clone()), parathread, parachain);

			next_scheduled_session::<T>();
			// Swapped!
			assert_eq!(paras::Pallet::<T>::lifecycle(parachain), Some(ParaLifecycle::Parathread));
			assert_eq!(paras::Pallet::<T>::lifecycle(parathread), Some(ParaLifecycle::Parachain));

			Ok(())
		}

		#[benchmark]
		fn schedule_code_upgrade(
			b: Linear<MIN_CODE_SIZE, MAX_CODE_SIZE>,
		) -> Result<(), BenchmarkError> {
			let new_code = ValidationCode(vec![0; b as usize]);
			let para_id = ParaId::from(1000);

			#[extrinsic_call]
			_(RawOrigin::Root, para_id, new_code);

			Ok(())
		}

		#[benchmark]
		fn set_current_head(b: Linear<1, MAX_HEAD_DATA_SIZE>) -> Result<(), BenchmarkError> {
			let new_head = HeadData(vec![0; b as usize]);
			let para_id = ParaId::from(1000);

			#[extrinsic_call]
			_(RawOrigin::Root, para_id, new_head);

			Ok(())
		}

		impl_benchmark_test_suite!(
			Registrar,
			crate::integration_tests::new_test_ext(),
			crate::integration_tests::Test,
		);
	}
}
=======
mod benchmarking;
>>>>>>> d85147d0
<|MERGE_RESOLUTION|>--- conflicted
+++ resolved
@@ -720,216 +720,4 @@
 mod tests;
 
 #[cfg(feature = "runtime-benchmarks")]
-<<<<<<< HEAD
-mod benchmarking {
-	use super::{Pallet as Registrar, *};
-	use crate::traits::Registrar as RegistrarT;
-	use frame_support::assert_ok;
-	use frame_system::RawOrigin;
-	use polkadot_primitives::{MAX_CODE_SIZE, MAX_HEAD_DATA_SIZE, MIN_CODE_SIZE};
-	use polkadot_runtime_parachains::{paras, shared, Origin as ParaOrigin};
-	use sp_runtime::traits::Bounded;
-
-	use frame_benchmarking::v2::*;
-
-	fn assert_last_event<T: Config>(generic_event: <T as Config>::RuntimeEvent) {
-		let events = frame_system::Pallet::<T>::events();
-		let system_event: <T as frame_system::Config>::RuntimeEvent = generic_event.into();
-		// compare to the last event record
-		let frame_system::EventRecord { event, .. } = &events[events.len() - 1];
-		assert_eq!(event, &system_event);
-	}
-
-	fn register_para<T: Config>(id: u32) -> ParaId {
-		let para = ParaId::from(id);
-		let genesis_head = Registrar::<T>::worst_head_data();
-		let validation_code = Registrar::<T>::worst_validation_code();
-		let caller: T::AccountId = whitelisted_caller();
-		T::Currency::make_free_balance_be(&caller, BalanceOf::<T>::max_value());
-		assert_ok!(Registrar::<T>::reserve(RawOrigin::Signed(caller.clone()).into()));
-		assert_ok!(Registrar::<T>::register(
-			RawOrigin::Signed(caller).into(),
-			para,
-			genesis_head,
-			validation_code.clone()
-		));
-		assert_ok!(polkadot_runtime_parachains::paras::Pallet::<T>::add_trusted_validation_code(
-			frame_system::Origin::<T>::Root.into(),
-			validation_code,
-		));
-		return para;
-	}
-
-	fn para_origin(id: u32) -> ParaOrigin {
-		ParaOrigin::Parachain(id.into())
-	}
-
-	// This function moves forward to the next scheduled session for parachain lifecycle upgrades.
-	fn next_scheduled_session<T: Config>() {
-		shared::Pallet::<T>::set_session_index(shared::Pallet::<T>::scheduled_session());
-		paras::Pallet::<T>::test_on_new_session();
-	}
-
-	#[benchmarks(
-		where ParaOrigin: Into<<T as frame_system::Config>::RuntimeOrigin>,
-	)]
-	mod benchmarks {
-		use super::*;
-
-		#[benchmark]
-		fn reserve() -> Result<(), BenchmarkError> {
-			let caller: T::AccountId = whitelisted_caller();
-			T::Currency::make_free_balance_be(&caller, BalanceOf::<T>::max_value());
-
-			#[extrinsic_call]
-			_(RawOrigin::Signed(caller.clone()));
-
-			assert_last_event::<T>(
-				Event::<T>::Reserved { para_id: LOWEST_PUBLIC_ID, who: caller }.into(),
-			);
-			assert!(Paras::<T>::get(LOWEST_PUBLIC_ID).is_some());
-			assert_eq!(paras::Pallet::<T>::lifecycle(LOWEST_PUBLIC_ID), None);
-
-			Ok(())
-		}
-
-		#[benchmark]
-		fn register() -> Result<(), BenchmarkError> {
-			let para = LOWEST_PUBLIC_ID;
-			let genesis_head = Registrar::<T>::worst_head_data();
-			let validation_code = Registrar::<T>::worst_validation_code();
-			let caller: T::AccountId = whitelisted_caller();
-			T::Currency::make_free_balance_be(&caller, BalanceOf::<T>::max_value());
-			assert_ok!(Registrar::<T>::reserve(RawOrigin::Signed(caller.clone()).into()));
-
-			#[extrinsic_call]
-			_(RawOrigin::Signed(caller.clone()), para, genesis_head, validation_code.clone());
-
-			assert_last_event::<T>(
-				Event::<T>::Registered { para_id: para, manager: caller }.into(),
-			);
-			assert_eq!(paras::Pallet::<T>::lifecycle(para), Some(ParaLifecycle::Onboarding));
-			assert_ok!(
-				polkadot_runtime_parachains::paras::Pallet::<T>::add_trusted_validation_code(
-					frame_system::Origin::<T>::Root.into(),
-					validation_code,
-				)
-			);
-			next_scheduled_session::<T>();
-			assert_eq!(paras::Pallet::<T>::lifecycle(para), Some(ParaLifecycle::Parathread));
-
-			Ok(())
-		}
-
-		#[benchmark]
-		fn force_register() -> Result<(), BenchmarkError> {
-			let manager: T::AccountId = account("manager", 0, 0);
-			let deposit = 0u32.into();
-			let para = ParaId::from(69);
-			let genesis_head = Registrar::<T>::worst_head_data();
-			let validation_code = Registrar::<T>::worst_validation_code();
-
-			#[extrinsic_call]
-			_(
-				RawOrigin::Root,
-				manager.clone(),
-				deposit,
-				para,
-				genesis_head,
-				validation_code.clone(),
-			);
-
-			assert_last_event::<T>(Event::<T>::Registered { para_id: para, manager }.into());
-			assert_eq!(paras::Pallet::<T>::lifecycle(para), Some(ParaLifecycle::Onboarding));
-			assert_ok!(
-				polkadot_runtime_parachains::paras::Pallet::<T>::add_trusted_validation_code(
-					frame_system::Origin::<T>::Root.into(),
-					validation_code,
-				)
-			);
-			next_scheduled_session::<T>();
-			assert_eq!(paras::Pallet::<T>::lifecycle(para), Some(ParaLifecycle::Parathread));
-
-			Ok(())
-		}
-
-		#[benchmark]
-		fn deregister() -> Result<(), BenchmarkError> {
-			let para = register_para::<T>(LOWEST_PUBLIC_ID.into());
-			next_scheduled_session::<T>();
-			let caller: T::AccountId = whitelisted_caller();
-
-			#[extrinsic_call]
-			_(RawOrigin::Signed(caller), para);
-
-			assert_last_event::<T>(Event::<T>::Deregistered { para_id: para }.into());
-
-			Ok(())
-		}
-
-		#[benchmark]
-		fn swap() -> Result<(), BenchmarkError> {
-			// On demand parachain
-			let parathread = register_para::<T>(LOWEST_PUBLIC_ID.into());
-			let parachain = register_para::<T>((LOWEST_PUBLIC_ID + 1).into());
-
-			let parachain_origin = para_origin(parachain.into());
-
-			// Actually finish registration process
-			next_scheduled_session::<T>();
-
-			// Upgrade the parachain
-			Registrar::<T>::make_parachain(parachain)?;
-			next_scheduled_session::<T>();
-
-			assert_eq!(paras::Pallet::<T>::lifecycle(parachain), Some(ParaLifecycle::Parachain));
-			assert_eq!(paras::Pallet::<T>::lifecycle(parathread), Some(ParaLifecycle::Parathread));
-
-			let caller: T::AccountId = whitelisted_caller();
-			Registrar::<T>::swap(parachain_origin.into(), parachain, parathread)?;
-
-			#[extrinsic_call]
-			_(RawOrigin::Signed(caller.clone()), parathread, parachain);
-
-			next_scheduled_session::<T>();
-			// Swapped!
-			assert_eq!(paras::Pallet::<T>::lifecycle(parachain), Some(ParaLifecycle::Parathread));
-			assert_eq!(paras::Pallet::<T>::lifecycle(parathread), Some(ParaLifecycle::Parachain));
-
-			Ok(())
-		}
-
-		#[benchmark]
-		fn schedule_code_upgrade(
-			b: Linear<MIN_CODE_SIZE, MAX_CODE_SIZE>,
-		) -> Result<(), BenchmarkError> {
-			let new_code = ValidationCode(vec![0; b as usize]);
-			let para_id = ParaId::from(1000);
-
-			#[extrinsic_call]
-			_(RawOrigin::Root, para_id, new_code);
-
-			Ok(())
-		}
-
-		#[benchmark]
-		fn set_current_head(b: Linear<1, MAX_HEAD_DATA_SIZE>) -> Result<(), BenchmarkError> {
-			let new_head = HeadData(vec![0; b as usize]);
-			let para_id = ParaId::from(1000);
-
-			#[extrinsic_call]
-			_(RawOrigin::Root, para_id, new_head);
-
-			Ok(())
-		}
-
-		impl_benchmark_test_suite!(
-			Registrar,
-			crate::integration_tests::new_test_ext(),
-			crate::integration_tests::Test,
-		);
-	}
-}
-=======
-mod benchmarking;
->>>>>>> d85147d0
+mod benchmarking;