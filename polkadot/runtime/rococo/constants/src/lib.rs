--- conflicted
+++ resolved
@@ -42,13 +42,9 @@
 	pub const SLOT_DURATION: Moment = MILLISECS_PER_BLOCK;
 
 	frame_support::parameter_types! {
-<<<<<<< HEAD
-		pub storage EpochDurationInBlocks: BlockNumber = prod_or_fast!(1 * HOURS, 1 * MINUTES, "ROCOCO_EPOCH_DURATION");
-=======
 		pub storage EpochDurationInBlocks: BlockNumber = option_env!("ROCOCO_EPOCH_DURATION")
 			.map(|s| s.parse().expect("`ROCOCO_EPOCH_DURATION` is not a valid `BlockNumber`"))
 			.unwrap_or(1 * MINUTES);
->>>>>>> 50242a61
 	}
 
 	// These time units are defined in number of blocks.
