[package]
name = "rococo-runtime"
build = "build.rs"
version = "7.0.0"
description = "Rococo testnet Relay Chain runtime."
authors.workspace = true
edition.workspace = true
license.workspace = true

[lints]
workspace = true

[dependencies]
codec = { features = ["derive", "max-encoded-len"], workspace = true }
scale-info = { features = ["derive"], workspace = true }
log = { workspace = true }
serde = { workspace = true }
serde_derive = { optional = true, workspace = true }
serde_json = { features = ["alloc"], workspace = true }
static_assertions = { workspace = true, default-features = true }
smallvec = { workspace = true, default-features = true }
bitvec = { features = ["alloc"], workspace = true }

sp-authority-discovery = { workspace = true }
sp-consensus-babe = { workspace = true }
sp-consensus-beefy = { workspace = true }
sp-consensus-grandpa = { workspace = true }
binary-merkle-tree = { workspace = true }
rococo-runtime-constants = { workspace = true }
sp-api = { workspace = true }
sp-genesis-builder = { workspace = true }
sp-inherents = { workspace = true }
sp-offchain = { workspace = true }
sp-arithmetic = { workspace = true }
sp-io = { workspace = true }
sp-mmr-primitives = { workspace = true }
sp-runtime = { workspace = true }
sp-staking = { workspace = true }
sp-core = { workspace = true }
sp-session = { workspace = true }
sp-storage = { workspace = true }
sp-version = { workspace = true }
sp-transaction-pool = { workspace = true }
sp-block-builder = { workspace = true }

<<<<<<< HEAD
pallet-authority-discovery = { path = "../../../substrate/frame/authority-discovery", default-features = false }
pallet-authorship = { path = "../../../substrate/frame/authorship", default-features = false }
pallet-babe = { path = "../../../substrate/frame/babe", default-features = false }
pallet-balances = { path = "../../../substrate/frame/balances", default-features = false }
pallet-beefy = { path = "../../../substrate/frame/beefy", default-features = false }
pallet-beefy-mmr = { path = "../../../substrate/frame/beefy-mmr", default-features = false }
pallet-bounties = { path = "../../../substrate/frame/bounties", default-features = false }
pallet-child-bounties = { path = "../../../substrate/frame/child-bounties", default-features = false }
pallet-state-trie-migration = { path = "../../../substrate/frame/state-trie-migration", default-features = false }
pallet-transaction-payment = { path = "../../../substrate/frame/transaction-payment", default-features = false }
pallet-transaction-payment-rpc-runtime-api = { path = "../../../substrate/frame/transaction-payment/rpc/runtime-api", default-features = false }
pallet-collective = { path = "../../../substrate/frame/collective", default-features = false }
pallet-conviction-voting = { path = "../../../substrate/frame/conviction-voting", default-features = false }
pallet-democracy = { path = "../../../substrate/frame/democracy", default-features = false }
pallet-elections-phragmen = { path = "../../../substrate/frame/elections-phragmen", default-features = false }
pallet-asset-rate = { path = "../../../substrate/frame/asset-rate", default-features = false }
frame-executive = { path = "../../../substrate/frame/executive", default-features = false }
pallet-grandpa = { path = "../../../substrate/frame/grandpa", default-features = false }
pallet-identity = { path = "../../../substrate/frame/identity", default-features = false }
pallet-indices = { path = "../../../substrate/frame/indices", default-features = false }
pallet-membership = { path = "../../../substrate/frame/membership", default-features = false }
pallet-message-queue = { path = "../../../substrate/frame/message-queue", default-features = false }
pallet-mmr = { path = "../../../substrate/frame/merkle-mountain-range", default-features = false }
pallet-multisig = { path = "../../../substrate/frame/multisig", default-features = false }
pallet-nis = { path = "../../../substrate/frame/nis", default-features = false }
pallet-offences = { path = "../../../substrate/frame/offences", default-features = false }
pallet-parameters = { path = "../../../substrate/frame/parameters", default-features = false }
pallet-preimage = { path = "../../../substrate/frame/preimage", default-features = false }
pallet-proxy = { path = "../../../substrate/frame/proxy", default-features = false }
pallet-ranked-collective = { path = "../../../substrate/frame/ranked-collective", default-features = false }
pallet-recovery = { path = "../../../substrate/frame/recovery", default-features = false }
pallet-referenda = { path = "../../../substrate/frame/referenda", default-features = false }
pallet-scheduler = { path = "../../../substrate/frame/scheduler", default-features = false }
pallet-session = { path = "../../../substrate/frame/session", default-features = false }
pallet-society = { path = "../../../substrate/frame/society", default-features = false }
pallet-sudo = { path = "../../../substrate/frame/sudo", default-features = false }
frame-support = { path = "../../../substrate/frame/support", default-features = false, features = [
	"tuples-96",
] }
pallet-staking = { path = "../../../substrate/frame/staking", default-features = false }
frame-system = { path = "../../../substrate/frame/system", default-features = false }
frame-system-rpc-runtime-api = { path = "../../../substrate/frame/system/rpc/runtime-api", default-features = false }
pallet-timestamp = { path = "../../../substrate/frame/timestamp", default-features = false }
pallet-tips = { path = "../../../substrate/frame/tips", default-features = false }
pallet-treasury = { path = "../../../substrate/frame/treasury", default-features = false }
pallet-utility = { path = "../../../substrate/frame/utility", default-features = false }
pallet-vesting = { path = "../../../substrate/frame/vesting", default-features = false }
pallet-whitelist = { path = "../../../substrate/frame/whitelist", default-features = false }
pallet-xcm = { path = "../../xcm/pallet-xcm", default-features = false }
pallet-xcm-benchmarks = { path = "../../xcm/pallet-xcm-benchmarks", default-features = false, optional = true }
pallet-root-testing = { path = "../../../substrate/frame/root-testing", default-features = false }
=======
pallet-authority-discovery = { workspace = true }
pallet-authorship = { workspace = true }
pallet-babe = { workspace = true }
pallet-balances = { workspace = true }
pallet-beefy = { workspace = true }
pallet-beefy-mmr = { workspace = true }
pallet-bounties = { workspace = true }
pallet-child-bounties = { workspace = true }
pallet-state-trie-migration = { workspace = true }
pallet-transaction-payment = { workspace = true }
pallet-transaction-payment-rpc-runtime-api = { workspace = true }
pallet-collective = { workspace = true }
pallet-conviction-voting = { workspace = true }
pallet-democracy = { workspace = true }
pallet-elections-phragmen = { workspace = true }
pallet-asset-rate = { workspace = true }
frame-executive = { workspace = true }
pallet-grandpa = { workspace = true }
pallet-identity = { workspace = true }
pallet-indices = { workspace = true }
pallet-membership = { workspace = true }
pallet-message-queue = { workspace = true }
pallet-mmr = { workspace = true }
pallet-multisig = { workspace = true }
pallet-nis = { workspace = true }
pallet-offences = { workspace = true }
pallet-parameters = { workspace = true }
pallet-preimage = { workspace = true }
pallet-proxy = { workspace = true }
pallet-ranked-collective = { workspace = true }
pallet-recovery = { workspace = true }
pallet-referenda = { workspace = true }
pallet-scheduler = { workspace = true }
pallet-session = { workspace = true }
pallet-society = { workspace = true }
pallet-sudo = { workspace = true }
frame-support = { features = ["tuples-96"], workspace = true }
pallet-staking = { workspace = true }
frame-system = { workspace = true }
frame-system-rpc-runtime-api = { workspace = true }
pallet-timestamp = { workspace = true }
pallet-tips = { workspace = true }
pallet-treasury = { workspace = true }
pallet-utility = { workspace = true }
pallet-vesting = { workspace = true }
pallet-whitelist = { workspace = true }
pallet-xcm = { workspace = true }
pallet-xcm-benchmarks = { optional = true, workspace = true }
pallet-root-testing = { workspace = true }
>>>>>>> 8a96d07e

frame-benchmarking = { optional = true, workspace = true }
frame-metadata-hash-extension = { workspace = true }
frame-try-runtime = { optional = true, workspace = true }
frame-system-benchmarking = { optional = true, workspace = true }
hex-literal = { workspace = true, default-features = true }

polkadot-runtime-common = { workspace = true }
polkadot-runtime-parachains = { workspace = true }
polkadot-primitives = { workspace = true }
polkadot-parachain-primitives = { workspace = true }

xcm = { workspace = true }
xcm-executor = { workspace = true }
xcm-builder = { workspace = true }
xcm-runtime-apis = { workspace = true }

[dev-dependencies]
tiny-keccak = { features = ["keccak"], workspace = true }
sp-keyring = { workspace = true, default-features = true }
remote-externalities = { workspace = true, default-features = true }
sp-trie = { workspace = true, default-features = true }
separator = { workspace = true }
serde_json = { workspace = true, default-features = true }
sp-tracing = { workspace = true }
tokio = { features = ["macros"], workspace = true, default-features = true }

[build-dependencies]
substrate-wasm-builder = { optional = true, workspace = true, default-features = true }

[features]
default = ["std"]
no_std = []
std = [
	"binary-merkle-tree/std",
	"bitvec/std",
	"codec/std",
	"frame-benchmarking?/std",
	"frame-executive/std",
	"frame-metadata-hash-extension/std",
	"frame-support/std",
	"frame-system-benchmarking?/std",
	"frame-system-rpc-runtime-api/std",
	"frame-system/std",
	"frame-try-runtime/std",
	"log/std",
	"pallet-asset-rate/std",
	"pallet-authority-discovery/std",
	"pallet-authorship/std",
	"pallet-babe/std",
	"pallet-balances/std",
	"pallet-beefy-mmr/std",
	"pallet-beefy/std",
	"pallet-bounties/std",
	"pallet-child-bounties/std",
	"pallet-collective/std",
	"pallet-conviction-voting/std",
	"pallet-democracy/std",
	"pallet-elections-phragmen/std",
	"pallet-grandpa/std",
	"pallet-identity/std",
	"pallet-indices/std",
	"pallet-membership/std",
	"pallet-message-queue/std",
	"pallet-mmr/std",
	"pallet-multisig/std",
	"pallet-nis/std",
	"pallet-offences/std",
	"pallet-parameters/std",
	"pallet-preimage/std",
	"pallet-proxy/std",
	"pallet-ranked-collective/std",
	"pallet-recovery/std",
	"pallet-referenda/std",
	"pallet-root-testing/std",
	"pallet-scheduler/std",
	"pallet-session/std",
	"pallet-society/std",
	"pallet-staking/std",
	"pallet-state-trie-migration/std",
	"pallet-sudo/std",
	"pallet-timestamp/std",
	"pallet-tips/std",
	"pallet-transaction-payment-rpc-runtime-api/std",
	"pallet-transaction-payment/std",
	"pallet-treasury/std",
	"pallet-utility/std",
	"pallet-vesting/std",
	"pallet-whitelist/std",
	"pallet-xcm-benchmarks?/std",
	"pallet-xcm/std",
	"polkadot-parachain-primitives/std",
	"polkadot-primitives/std",
	"polkadot-runtime-common/std",
	"polkadot-runtime-parachains/std",
	"rococo-runtime-constants/std",
	"scale-info/std",
	"serde/std",
	"serde_derive",
	"serde_json/std",
	"sp-api/std",
	"sp-arithmetic/std",
	"sp-authority-discovery/std",
	"sp-block-builder/std",
	"sp-consensus-babe/std",
	"sp-consensus-beefy/std",
	"sp-consensus-grandpa/std",
	"sp-core/std",
	"sp-genesis-builder/std",
	"sp-inherents/std",
	"sp-io/std",
	"sp-mmr-primitives/std",
	"sp-offchain/std",
	"sp-runtime/std",
	"sp-session/std",
	"sp-staking/std",
	"sp-storage/std",
	"sp-tracing/std",
	"sp-transaction-pool/std",
	"sp-version/std",
	"substrate-wasm-builder",
	"xcm-builder/std",
	"xcm-executor/std",
	"xcm-runtime-apis/std",
	"xcm/std",
]
runtime-benchmarks = [
	"frame-benchmarking/runtime-benchmarks",
	"frame-support/runtime-benchmarks",
	"frame-system-benchmarking/runtime-benchmarks",
	"frame-system/runtime-benchmarks",
	"pallet-asset-rate/runtime-benchmarks",
	"pallet-babe/runtime-benchmarks",
	"pallet-balances/runtime-benchmarks",
	"pallet-beefy-mmr/runtime-benchmarks",
	"pallet-bounties/runtime-benchmarks",
	"pallet-child-bounties/runtime-benchmarks",
	"pallet-collective/runtime-benchmarks",
	"pallet-conviction-voting/runtime-benchmarks",
	"pallet-democracy/runtime-benchmarks",
	"pallet-elections-phragmen/runtime-benchmarks",
	"pallet-grandpa/runtime-benchmarks",
	"pallet-identity/runtime-benchmarks",
	"pallet-indices/runtime-benchmarks",
	"pallet-membership/runtime-benchmarks",
	"pallet-message-queue/runtime-benchmarks",
	"pallet-mmr/runtime-benchmarks",
	"pallet-multisig/runtime-benchmarks",
	"pallet-nis/runtime-benchmarks",
	"pallet-offences/runtime-benchmarks",
	"pallet-parameters/runtime-benchmarks",
	"pallet-preimage/runtime-benchmarks",
	"pallet-proxy/runtime-benchmarks",
	"pallet-ranked-collective/runtime-benchmarks",
	"pallet-recovery/runtime-benchmarks",
	"pallet-referenda/runtime-benchmarks",
	"pallet-scheduler/runtime-benchmarks",
	"pallet-society/runtime-benchmarks",
	"pallet-staking/runtime-benchmarks",
	"pallet-state-trie-migration/runtime-benchmarks",
	"pallet-sudo/runtime-benchmarks",
	"pallet-timestamp/runtime-benchmarks",
	"pallet-tips/runtime-benchmarks",
	"pallet-treasury/runtime-benchmarks",
	"pallet-utility/runtime-benchmarks",
	"pallet-vesting/runtime-benchmarks",
	"pallet-whitelist/runtime-benchmarks",
	"pallet-xcm-benchmarks/runtime-benchmarks",
	"pallet-xcm/runtime-benchmarks",
	"polkadot-parachain-primitives/runtime-benchmarks",
	"polkadot-primitives/runtime-benchmarks",
	"polkadot-runtime-common/runtime-benchmarks",
	"polkadot-runtime-parachains/runtime-benchmarks",
	"sp-runtime/runtime-benchmarks",
	"sp-staking/runtime-benchmarks",
	"xcm-builder/runtime-benchmarks",
	"xcm-executor/runtime-benchmarks",
	"xcm-runtime-apis/runtime-benchmarks",
]
try-runtime = [
	"frame-executive/try-runtime",
	"frame-support/try-runtime",
	"frame-system/try-runtime",
	"frame-try-runtime",
	"frame-try-runtime/try-runtime",
	"pallet-asset-rate/try-runtime",
	"pallet-authority-discovery/try-runtime",
	"pallet-authorship/try-runtime",
	"pallet-babe/try-runtime",
	"pallet-balances/try-runtime",
	"pallet-beefy-mmr/try-runtime",
	"pallet-beefy/try-runtime",
	"pallet-bounties/try-runtime",
	"pallet-child-bounties/try-runtime",
	"pallet-collective/try-runtime",
	"pallet-conviction-voting/try-runtime",
	"pallet-democracy/try-runtime",
	"pallet-elections-phragmen/try-runtime",
	"pallet-grandpa/try-runtime",
	"pallet-identity/try-runtime",
	"pallet-indices/try-runtime",
	"pallet-membership/try-runtime",
	"pallet-message-queue/try-runtime",
	"pallet-mmr/try-runtime",
	"pallet-multisig/try-runtime",
	"pallet-nis/try-runtime",
	"pallet-offences/try-runtime",
	"pallet-parameters/try-runtime",
	"pallet-preimage/try-runtime",
	"pallet-proxy/try-runtime",
	"pallet-ranked-collective/try-runtime",
	"pallet-recovery/try-runtime",
	"pallet-referenda/try-runtime",
	"pallet-root-testing/try-runtime",
	"pallet-scheduler/try-runtime",
	"pallet-session/try-runtime",
	"pallet-society/try-runtime",
	"pallet-staking/try-runtime",
	"pallet-state-trie-migration/try-runtime",
	"pallet-sudo/try-runtime",
	"pallet-timestamp/try-runtime",
	"pallet-tips/try-runtime",
	"pallet-transaction-payment/try-runtime",
	"pallet-treasury/try-runtime",
	"pallet-utility/try-runtime",
	"pallet-vesting/try-runtime",
	"pallet-whitelist/try-runtime",
	"pallet-xcm/try-runtime",
	"polkadot-runtime-common/try-runtime",
	"polkadot-runtime-parachains/try-runtime",
	"sp-runtime/try-runtime",
]

# Enable the metadata hash generation in the wasm builder.
metadata-hash = ["substrate-wasm-builder/metadata-hash"]

# If enabled, the runtime apis will not be exposed by the runtime.
disable-runtime-api = []

# Set timing constants (e.g. session period) to faster versions to speed up testing.
fast-runtime = ["rococo-runtime-constants/fast-runtime"]

runtime-metrics = [
	"polkadot-runtime-parachains/runtime-metrics",
	"sp-io/with-tracing",
]

# A feature that should be enabled when the runtime should be built for on-chain
# deployment. This will disable stuff that shouldn't be part of the on-chain wasm
# to make it smaller, like logging for example.
on-chain-release-build = ["metadata-hash", "sp-api/disable-logging"]<|MERGE_RESOLUTION|>--- conflicted
+++ resolved
@@ -43,59 +43,6 @@
 sp-transaction-pool = { workspace = true }
 sp-block-builder = { workspace = true }
 
-<<<<<<< HEAD
-pallet-authority-discovery = { path = "../../../substrate/frame/authority-discovery", default-features = false }
-pallet-authorship = { path = "../../../substrate/frame/authorship", default-features = false }
-pallet-babe = { path = "../../../substrate/frame/babe", default-features = false }
-pallet-balances = { path = "../../../substrate/frame/balances", default-features = false }
-pallet-beefy = { path = "../../../substrate/frame/beefy", default-features = false }
-pallet-beefy-mmr = { path = "../../../substrate/frame/beefy-mmr", default-features = false }
-pallet-bounties = { path = "../../../substrate/frame/bounties", default-features = false }
-pallet-child-bounties = { path = "../../../substrate/frame/child-bounties", default-features = false }
-pallet-state-trie-migration = { path = "../../../substrate/frame/state-trie-migration", default-features = false }
-pallet-transaction-payment = { path = "../../../substrate/frame/transaction-payment", default-features = false }
-pallet-transaction-payment-rpc-runtime-api = { path = "../../../substrate/frame/transaction-payment/rpc/runtime-api", default-features = false }
-pallet-collective = { path = "../../../substrate/frame/collective", default-features = false }
-pallet-conviction-voting = { path = "../../../substrate/frame/conviction-voting", default-features = false }
-pallet-democracy = { path = "../../../substrate/frame/democracy", default-features = false }
-pallet-elections-phragmen = { path = "../../../substrate/frame/elections-phragmen", default-features = false }
-pallet-asset-rate = { path = "../../../substrate/frame/asset-rate", default-features = false }
-frame-executive = { path = "../../../substrate/frame/executive", default-features = false }
-pallet-grandpa = { path = "../../../substrate/frame/grandpa", default-features = false }
-pallet-identity = { path = "../../../substrate/frame/identity", default-features = false }
-pallet-indices = { path = "../../../substrate/frame/indices", default-features = false }
-pallet-membership = { path = "../../../substrate/frame/membership", default-features = false }
-pallet-message-queue = { path = "../../../substrate/frame/message-queue", default-features = false }
-pallet-mmr = { path = "../../../substrate/frame/merkle-mountain-range", default-features = false }
-pallet-multisig = { path = "../../../substrate/frame/multisig", default-features = false }
-pallet-nis = { path = "../../../substrate/frame/nis", default-features = false }
-pallet-offences = { path = "../../../substrate/frame/offences", default-features = false }
-pallet-parameters = { path = "../../../substrate/frame/parameters", default-features = false }
-pallet-preimage = { path = "../../../substrate/frame/preimage", default-features = false }
-pallet-proxy = { path = "../../../substrate/frame/proxy", default-features = false }
-pallet-ranked-collective = { path = "../../../substrate/frame/ranked-collective", default-features = false }
-pallet-recovery = { path = "../../../substrate/frame/recovery", default-features = false }
-pallet-referenda = { path = "../../../substrate/frame/referenda", default-features = false }
-pallet-scheduler = { path = "../../../substrate/frame/scheduler", default-features = false }
-pallet-session = { path = "../../../substrate/frame/session", default-features = false }
-pallet-society = { path = "../../../substrate/frame/society", default-features = false }
-pallet-sudo = { path = "../../../substrate/frame/sudo", default-features = false }
-frame-support = { path = "../../../substrate/frame/support", default-features = false, features = [
-	"tuples-96",
-] }
-pallet-staking = { path = "../../../substrate/frame/staking", default-features = false }
-frame-system = { path = "../../../substrate/frame/system", default-features = false }
-frame-system-rpc-runtime-api = { path = "../../../substrate/frame/system/rpc/runtime-api", default-features = false }
-pallet-timestamp = { path = "../../../substrate/frame/timestamp", default-features = false }
-pallet-tips = { path = "../../../substrate/frame/tips", default-features = false }
-pallet-treasury = { path = "../../../substrate/frame/treasury", default-features = false }
-pallet-utility = { path = "../../../substrate/frame/utility", default-features = false }
-pallet-vesting = { path = "../../../substrate/frame/vesting", default-features = false }
-pallet-whitelist = { path = "../../../substrate/frame/whitelist", default-features = false }
-pallet-xcm = { path = "../../xcm/pallet-xcm", default-features = false }
-pallet-xcm-benchmarks = { path = "../../xcm/pallet-xcm-benchmarks", default-features = false, optional = true }
-pallet-root-testing = { path = "../../../substrate/frame/root-testing", default-features = false }
-=======
 pallet-authority-discovery = { workspace = true }
 pallet-authorship = { workspace = true }
 pallet-babe = { workspace = true }
@@ -145,7 +92,6 @@
 pallet-xcm = { workspace = true }
 pallet-xcm-benchmarks = { optional = true, workspace = true }
 pallet-root-testing = { workspace = true }
->>>>>>> 8a96d07e
 
 frame-benchmarking = { optional = true, workspace = true }
 frame-metadata-hash-extension = { workspace = true }
