// Copyright (C) Parity Technologies (UK) Ltd.
// This file is part of Polkadot.

// Polkadot is free software: you can redistribute it and/or modify
// it under the terms of the GNU General Public License as published by
// the Free Software Foundation, either version 3 of the License, or
// (at your option) any later version.

// Polkadot is distributed in the hope that it will be useful,
// but WITHOUT ANY WARRANTY; without even the implied warranty of
// MERCHANTABILITY or FITNESS FOR A PARTICULAR PURPOSE.  See the
// GNU General Public License for more details.

// You should have received a copy of the GNU General Public License
// along with Polkadot.  If not, see <http://www.gnu.org/licenses/>.

//! The Rococo runtime for v1 parachains.

#![cfg_attr(not(feature = "std"), no_std)]
// `construct_runtime!` does a lot of recursion and requires us to increase the limit.
#![recursion_limit = "512"]

use authority_discovery_primitives::AuthorityId as AuthorityDiscoveryId;
use beefy_primitives::{
	ecdsa_crypto::{AuthorityId as BeefyId, Signature as BeefySignature},
	mmr::{BeefyDataProvider, MmrLeafVersion},
};
use frame_support::{
	dynamic_params::{dynamic_pallet_params, dynamic_params},
	traits::FromContains,
};
use pallet_nis::WithMaximumOf;
use parity_scale_codec::{Decode, Encode, MaxEncodedLen};
use primitives::{
	slashing, AccountId, AccountIndex, ApprovalVotingParams, Balance, BlockNumber, CandidateEvent,
	CandidateHash, CommittedCandidateReceipt, CoreIndex, CoreState, DisputeState, ExecutorParams,
	GroupRotationInfo, Hash, Id as ParaId, InboundDownwardMessage, InboundHrmpMessage, Moment,
	NodeFeatures, Nonce, OccupiedCoreAssumption, PersistedValidationData, ScrapedOnChainVotes,
	SessionInfo, Signature, ValidationCode, ValidationCodeHash, ValidatorId, ValidatorIndex,
	PARACHAIN_KEY_TYPE_ID,
};
use rococo_runtime_constants::system_parachain::BROKER_ID;
use runtime_common::{
	assigned_slots, auctions, claims, crowdloan, identity_migrator, impl_runtime_weights,
	impls::{
		ContainsParts, LocatableAssetConverter, ToAuthor, VersionedLocatableAsset,
		VersionedLocationConverter,
	},
	paras_registrar, paras_sudo_wrapper, prod_or_fast, slots,
	traits::{Leaser, OnSwap},
	BlockHashCount, BlockLength, SlowAdjustingFeeUpdate,
};
use runtime_parachains::{
	assigner_coretime as parachains_assigner_coretime,
	assigner_on_demand as parachains_assigner_on_demand, configuration as parachains_configuration,
	configuration::ActiveConfigHrmpChannelSizeAndCapacityRatio,
	coretime, disputes as parachains_disputes,
	disputes::slashing as parachains_slashing,
	dmp as parachains_dmp, hrmp as parachains_hrmp, inclusion as parachains_inclusion,
	inclusion::{AggregateMessageOrigin, UmpQueueId},
	initializer as parachains_initializer, origin as parachains_origin, paras as parachains_paras,
	paras_inherent as parachains_paras_inherent,
	runtime_api_impl::{
		v10 as parachains_runtime_api_impl, vstaging as vstaging_parachains_runtime_api_impl,
	},
	scheduler as parachains_scheduler, session_info as parachains_session_info,
	shared as parachains_shared,
};
use scale_info::TypeInfo;
use sp_genesis_builder::PresetId;
use sp_std::{
	cmp::Ordering,
	collections::{btree_map::BTreeMap, vec_deque::VecDeque},
	prelude::*,
};

use frame_support::{
	construct_runtime, derive_impl,
	genesis_builder_helper::{build_state, get_preset},
	parameter_types,
	traits::{
		fungible::HoldConsideration, tokens::UnityOrOuterConversion, Contains, EitherOf,
		EitherOfDiverse, EnsureOrigin, EnsureOriginWithArg, EverythingBut, InstanceFilter,
		KeyOwnerProofSystem, LinearStoragePrice, PrivilegeCmp, ProcessMessage, ProcessMessageError,
		StorageMapShim, WithdrawReasons,
	},
	weights::{ConstantMultiplier, WeightMeter, WeightToFee as _},
	PalletId,
};
use frame_system::{EnsureRoot, EnsureSigned};
use pallet_grandpa::{fg_primitives, AuthorityId as GrandpaId};
use pallet_identity::legacy::IdentityInfo;
use pallet_session::historical as session_historical;
use pallet_transaction_payment::{FeeDetails, FungibleAdapter, RuntimeDispatchInfo};
use sp_core::{ConstU128, ConstU8, OpaqueMetadata, H256};
use sp_runtime::{
	create_runtime_str, generic, impl_opaque_keys,
	traits::{
		BlakeTwo256, Block as BlockT, ConstU32, ConvertInto, Extrinsic as ExtrinsicT,
		IdentityLookup, Keccak256, OpaqueKeys, SaturatedConversion, Verify,
	},
	transaction_validity::{TransactionPriority, TransactionSource, TransactionValidity},
	ApplyExtrinsicResult, FixedU128, KeyTypeId, Perbill, Percent, Permill, RuntimeDebug,
};
use sp_staking::SessionIndex;
#[cfg(any(feature = "std", test))]
use sp_version::NativeVersion;
use sp_version::RuntimeVersion;
use xcm::{
	latest::prelude::*, IntoVersion, VersionedAssetId, VersionedAssets, VersionedLocation,
	VersionedXcm,
};
use xcm_builder::PayOverXcm;

pub use frame_system::Call as SystemCall;
pub use pallet_balances::Call as BalancesCall;

/// Constant values used within the runtime.
use rococo_runtime_constants::{currency::*, fee::*, time::*};

// Weights used in the runtime.
mod weights;

// XCM configurations.
pub mod xcm_config;

// Implemented types.
mod impls;
use impls::ToParachainIdentityReaper;

// Governance and configurations.
pub mod governance;
use governance::{
	pallet_custom_origins, AuctionAdmin, Fellows, GeneralAdmin, LeaseAdmin, Treasurer,
	TreasurySpender,
};
use xcm_fee_payment_runtime_api::{
	dry_run::{CallDryRunEffects, Error as XcmDryRunApiError, XcmDryRunEffects},
	fees::Error as XcmPaymentApiError,
};

#[cfg(test)]
mod tests;

mod genesis_config_presets;
mod validator_manager;

impl_runtime_weights!(rococo_runtime_constants);

// Make the WASM binary available.
#[cfg(feature = "std")]
include!(concat!(env!("OUT_DIR"), "/wasm_binary.rs"));

/// Provides the `WASM_BINARY` build with `fast-runtime` feature enabled.
///
/// This is for example useful for local test chains.
#[cfg(feature = "std")]
pub mod fast_runtime_binary {
	include!(concat!(env!("OUT_DIR"), "/fast_runtime_binary.rs"));
}

/// Runtime version (Rococo).
#[sp_version::runtime_version]
pub const VERSION: RuntimeVersion = RuntimeVersion {
	spec_name: create_runtime_str!("rococo"),
	impl_name: create_runtime_str!("parity-rococo-v2.0"),
	authoring_version: 0,
<<<<<<< HEAD
	spec_version: 1_011_000,
	impl_version: 0,
	apis: RUNTIME_API_VERSIONS,
	transaction_version: 25,
=======
	spec_version: 1_012_000,
	impl_version: 0,
	apis: RUNTIME_API_VERSIONS,
	transaction_version: 26,
>>>>>>> d539778c
	state_version: 1,
};

/// The BABE epoch configuration at genesis.
pub const BABE_GENESIS_EPOCH_CONFIG: babe_primitives::BabeEpochConfiguration =
	babe_primitives::BabeEpochConfiguration {
		c: PRIMARY_PROBABILITY,
		allowed_slots: babe_primitives::AllowedSlots::PrimaryAndSecondaryVRFSlots,
	};

/// Native version.
#[cfg(any(feature = "std", test))]
pub fn native_version() -> NativeVersion {
	NativeVersion { runtime_version: VERSION, can_author_with: Default::default() }
}

/// A type to identify calls to the Identity pallet. These will be filtered to prevent invocation,
/// locking the state of the pallet and preventing further updates to identities and sub-identities.
/// The locked state will be the genesis state of a new system chain and then removed from the Relay
/// Chain.
pub struct IsIdentityCall;
impl Contains<RuntimeCall> for IsIdentityCall {
	fn contains(c: &RuntimeCall) -> bool {
		matches!(c, RuntimeCall::Identity(_))
	}
}

parameter_types! {
	pub const Version: RuntimeVersion = VERSION;
	pub const SS58Prefix: u8 = 42;
}

#[derive_impl(frame_system::config_preludes::RelayChainDefaultConfig)]
impl frame_system::Config for Runtime {
	type BaseCallFilter = EverythingBut<IsIdentityCall>;
	type BlockWeights = BlockWeights;
	type BlockLength = BlockLength;
	type DbWeight = RocksDbWeight;
	type Nonce = Nonce;
	type Hash = Hash;
	type AccountId = AccountId;
	type Block = Block;
	type BlockHashCount = BlockHashCount;
	type Version = Version;
	type AccountData = pallet_balances::AccountData<Balance>;
	type SystemWeightInfo = weights::frame_system::WeightInfo<Runtime>;
	type SS58Prefix = SS58Prefix;
	type MaxConsumers = frame_support::traits::ConstU32<16>;
}

parameter_types! {
	pub MaximumSchedulerWeight: Weight = Perbill::from_percent(80) *
		BlockWeights::get().max_block;
	pub const MaxScheduledPerBlock: u32 = 50;
	pub const NoPreimagePostponement: Option<u32> = Some(10);
}

/// Used the compare the privilege of an origin inside the scheduler.
pub struct OriginPrivilegeCmp;

impl PrivilegeCmp<OriginCaller> for OriginPrivilegeCmp {
	fn cmp_privilege(left: &OriginCaller, right: &OriginCaller) -> Option<Ordering> {
		if left == right {
			return Some(Ordering::Equal);
		}

		match (left, right) {
			// Root is greater than anything.
			(OriginCaller::system(frame_system::RawOrigin::Root), _) => Some(Ordering::Greater),
			// For every other origin we don't care, as they are not used for `ScheduleOrigin`.
			_ => None,
		}
	}
}

/// Dynamic params that can be adjusted at runtime.
#[dynamic_params(RuntimeParameters, pallet_parameters::Parameters::<Runtime>)]
pub mod dynamic_params {
	use super::*;

	#[dynamic_pallet_params]
	#[codec(index = 0)]
	pub mod nis {
		use super::*;

		#[codec(index = 0)]
		pub static Target: Perquintill = Perquintill::zero();

		#[codec(index = 1)]
		pub static MinBid: Balance = 100 * UNITS;
	}

	#[dynamic_pallet_params]
	#[codec(index = 1)]
	pub mod preimage {
		use super::*;

		#[codec(index = 0)]
		pub static BaseDeposit: Balance = deposit(2, 64);

		#[codec(index = 1)]
		pub static ByteDeposit: Balance = deposit(0, 1);
	}
}

#[cfg(feature = "runtime-benchmarks")]
impl Default for RuntimeParameters {
	fn default() -> Self {
		RuntimeParameters::Preimage(dynamic_params::preimage::Parameters::BaseDeposit(
			dynamic_params::preimage::BaseDeposit,
			Some(1u32.into()),
		))
	}
}

/// Defines what origin can modify which dynamic parameters.
pub struct DynamicParameterOrigin;
impl EnsureOriginWithArg<RuntimeOrigin, RuntimeParametersKey> for DynamicParameterOrigin {
	type Success = ();

	fn try_origin(
		origin: RuntimeOrigin,
		key: &RuntimeParametersKey,
	) -> Result<Self::Success, RuntimeOrigin> {
		use crate::{dynamic_params::*, governance::*, RuntimeParametersKey::*};

		match key {
			Nis(nis::ParametersKey::MinBid(_)) => StakingAdmin::ensure_origin(origin.clone()),
			Nis(nis::ParametersKey::Target(_)) => GeneralAdmin::ensure_origin(origin.clone()),
			Preimage(_) => frame_system::ensure_root(origin.clone()),
		}
		.map_err(|_| origin)
	}

	#[cfg(feature = "runtime-benchmarks")]
	fn try_successful_origin(_key: &RuntimeParametersKey) -> Result<RuntimeOrigin, ()> {
		// Provide the origin for the parameter returned by `Default`:
		Ok(RuntimeOrigin::root())
	}
}

impl pallet_scheduler::Config for Runtime {
	type RuntimeOrigin = RuntimeOrigin;
	type RuntimeEvent = RuntimeEvent;
	type PalletsOrigin = OriginCaller;
	type RuntimeCall = RuntimeCall;
	type MaximumWeight = MaximumSchedulerWeight;
	// The goal of having ScheduleOrigin include AuctionAdmin is to allow the auctions track of
	// OpenGov to schedule periodic auctions.
	type ScheduleOrigin = EitherOf<EnsureRoot<AccountId>, AuctionAdmin>;
	type MaxScheduledPerBlock = MaxScheduledPerBlock;
	type WeightInfo = weights::pallet_scheduler::WeightInfo<Runtime>;
	type OriginPrivilegeCmp = OriginPrivilegeCmp;
	type Preimages = Preimage;
}

parameter_types! {
	pub const PreimageHoldReason: RuntimeHoldReason = RuntimeHoldReason::Preimage(pallet_preimage::HoldReason::Preimage);
}

impl pallet_preimage::Config for Runtime {
	type WeightInfo = weights::pallet_preimage::WeightInfo<Runtime>;
	type RuntimeEvent = RuntimeEvent;
	type Currency = Balances;
	type ManagerOrigin = EnsureRoot<AccountId>;
	type Consideration = HoldConsideration<
		AccountId,
		Balances,
		PreimageHoldReason,
		LinearStoragePrice<
			dynamic_params::preimage::BaseDeposit,
			dynamic_params::preimage::ByteDeposit,
			Balance,
		>,
	>;
}

parameter_types! {
	pub const ExpectedBlockTime: Moment = MILLISECS_PER_BLOCK;
	pub ReportLongevity: u64 = EpochDurationInBlocks::get() as u64 * 10;
}

impl pallet_babe::Config for Runtime {
	type EpochDuration = EpochDurationInBlocks;
	type ExpectedBlockTime = ExpectedBlockTime;
	// session module is the trigger
	type EpochChangeTrigger = pallet_babe::ExternalTrigger;
	type DisabledValidators = Session;
	type WeightInfo = ();
	type MaxAuthorities = MaxAuthorities;
	type MaxNominators = ConstU32<0>;
	type KeyOwnerProof = sp_session::MembershipProof;
	type EquivocationReportSystem =
		pallet_babe::EquivocationReportSystem<Self, Offences, Historical, ReportLongevity>;
}

parameter_types! {
	pub const IndexDeposit: Balance = 100 * CENTS;
}

impl pallet_indices::Config for Runtime {
	type AccountIndex = AccountIndex;
	type Currency = Balances;
	type Deposit = IndexDeposit;
	type RuntimeEvent = RuntimeEvent;
	type WeightInfo = weights::pallet_indices::WeightInfo<Runtime>;
}

parameter_types! {
	pub const ExistentialDeposit: Balance = EXISTENTIAL_DEPOSIT;
	pub const MaxLocks: u32 = 50;
	pub const MaxReserves: u32 = 50;
}

impl pallet_balances::Config for Runtime {
	type Balance = Balance;
	type DustRemoval = ();
	type RuntimeEvent = RuntimeEvent;
	type ExistentialDeposit = ExistentialDeposit;
	type AccountStore = System;
	type MaxLocks = MaxLocks;
	type MaxReserves = MaxReserves;
	type ReserveIdentifier = [u8; 8];
	type WeightInfo = weights::pallet_balances_balances::WeightInfo<Runtime>;
	type FreezeIdentifier = ();
	type RuntimeHoldReason = RuntimeHoldReason;
	type RuntimeFreezeReason = RuntimeFreezeReason;
	type MaxFreezes = ConstU32<1>;
}

parameter_types! {
	pub const TransactionByteFee: Balance = 10 * MILLICENTS;
	/// This value increases the priority of `Operational` transactions by adding
	/// a "virtual tip" that's equal to the `OperationalFeeMultiplier * final_fee`.
	pub const OperationalFeeMultiplier: u8 = 5;
}

impl pallet_transaction_payment::Config for Runtime {
	type RuntimeEvent = RuntimeEvent;
	type OnChargeTransaction = FungibleAdapter<Balances, ToAuthor<Runtime>>;
	type OperationalFeeMultiplier = OperationalFeeMultiplier;
	type WeightToFee = WeightToFee;
	type LengthToFee = ConstantMultiplier<Balance, TransactionByteFee>;
	type FeeMultiplierUpdate = SlowAdjustingFeeUpdate<Self>;
}

parameter_types! {
	pub const MinimumPeriod: u64 = SLOT_DURATION / 2;
}
impl pallet_timestamp::Config for Runtime {
	type Moment = u64;
	type OnTimestampSet = Babe;
	type MinimumPeriod = MinimumPeriod;
	type WeightInfo = weights::pallet_timestamp::WeightInfo<Runtime>;
}

impl pallet_authorship::Config for Runtime {
	type FindAuthor = pallet_session::FindAccountFromAuthorIndex<Self, Babe>;
	type EventHandler = ();
}

impl_opaque_keys! {
	pub struct SessionKeys {
		pub grandpa: Grandpa,
		pub babe: Babe,
		pub para_validator: Initializer,
		pub para_assignment: ParaSessionInfo,
		pub authority_discovery: AuthorityDiscovery,
		pub beefy: Beefy,
	}
}

/// Special `ValidatorIdOf` implementation that is just returning the input as result.
pub struct ValidatorIdOf;
impl sp_runtime::traits::Convert<AccountId, Option<AccountId>> for ValidatorIdOf {
	fn convert(a: AccountId) -> Option<AccountId> {
		Some(a)
	}
}

impl pallet_session::Config for Runtime {
	type RuntimeEvent = RuntimeEvent;
	type ValidatorId = AccountId;
	type ValidatorIdOf = ValidatorIdOf;
	type ShouldEndSession = Babe;
	type NextSessionRotation = Babe;
	type SessionManager = pallet_session::historical::NoteHistoricalRoot<Self, ValidatorManager>;
	type SessionHandler = <SessionKeys as OpaqueKeys>::KeyTypeIdProviders;
	type Keys = SessionKeys;
	type WeightInfo = weights::pallet_session::WeightInfo<Runtime>;
}

pub struct FullIdentificationOf;
impl sp_runtime::traits::Convert<AccountId, Option<()>> for FullIdentificationOf {
	fn convert(_: AccountId) -> Option<()> {
		Some(Default::default())
	}
}

impl pallet_session::historical::Config for Runtime {
	type FullIdentification = ();
	type FullIdentificationOf = FullIdentificationOf;
}

parameter_types! {
	pub const SessionsPerEra: SessionIndex = 6;
	pub const BondingDuration: sp_staking::EraIndex = 28;
}

parameter_types! {
	pub const ProposalBond: Permill = Permill::from_percent(5);
	pub const ProposalBondMinimum: Balance = 2000 * CENTS;
	pub const ProposalBondMaximum: Balance = 1 * GRAND;
	pub const SpendPeriod: BlockNumber = 6 * DAYS;
	pub const Burn: Permill = Permill::from_perthousand(2);
	pub const TreasuryPalletId: PalletId = PalletId(*b"py/trsry");
	pub const PayoutSpendPeriod: BlockNumber = 30 * DAYS;
	// The asset's interior location for the paying account. This is the Treasury
	// pallet instance (which sits at index 18).
	pub TreasuryInteriorLocation: InteriorLocation = PalletInstance(18).into();

	pub const TipCountdown: BlockNumber = 1 * DAYS;
	pub const TipFindersFee: Percent = Percent::from_percent(20);
	pub const TipReportDepositBase: Balance = 100 * CENTS;
	pub const DataDepositPerByte: Balance = 1 * CENTS;
	pub const MaxApprovals: u32 = 100;
	pub const MaxAuthorities: u32 = 100_000;
	pub const MaxKeys: u32 = 10_000;
	pub const MaxPeerInHeartbeats: u32 = 10_000;
	pub const MaxBalance: Balance = Balance::max_value();
}

impl pallet_treasury::Config for Runtime {
	type PalletId = TreasuryPalletId;
	type Currency = Balances;
	type ApproveOrigin = EitherOfDiverse<EnsureRoot<AccountId>, Treasurer>;
	type RejectOrigin = EitherOfDiverse<EnsureRoot<AccountId>, Treasurer>;
	type RuntimeEvent = RuntimeEvent;
	type OnSlash = Treasury;
	type ProposalBond = ProposalBond;
	type ProposalBondMinimum = ProposalBondMinimum;
	type ProposalBondMaximum = ProposalBondMaximum;
	type SpendPeriod = SpendPeriod;
	type Burn = Burn;
	type BurnDestination = Society;
	type MaxApprovals = MaxApprovals;
	type WeightInfo = weights::pallet_treasury::WeightInfo<Runtime>;
	type SpendFunds = Bounties;
	type SpendOrigin = TreasurySpender;
	type AssetKind = VersionedLocatableAsset;
	type Beneficiary = VersionedLocation;
	type BeneficiaryLookup = IdentityLookup<Self::Beneficiary>;
	type Paymaster = PayOverXcm<
		TreasuryInteriorLocation,
		crate::xcm_config::XcmRouter,
		crate::XcmPallet,
		ConstU32<{ 6 * HOURS }>,
		Self::Beneficiary,
		Self::AssetKind,
		LocatableAssetConverter,
		VersionedLocationConverter,
	>;
	type BalanceConverter = UnityOrOuterConversion<
		ContainsParts<
			FromContains<
				xcm_builder::IsChildSystemParachain<ParaId>,
				xcm_builder::IsParentsOnly<ConstU8<1>>,
			>,
		>,
		AssetRate,
	>;
	type PayoutPeriod = PayoutSpendPeriod;
	#[cfg(feature = "runtime-benchmarks")]
	type BenchmarkHelper = runtime_common::impls::benchmarks::TreasuryArguments;
}

parameter_types! {
	pub const BountyDepositBase: Balance = 100 * CENTS;
	pub const BountyDepositPayoutDelay: BlockNumber = 4 * DAYS;
	pub const BountyUpdatePeriod: BlockNumber = 90 * DAYS;
	pub const MaximumReasonLength: u32 = 16384;
	pub const CuratorDepositMultiplier: Permill = Permill::from_percent(50);
	pub const CuratorDepositMin: Balance = 10 * CENTS;
	pub const CuratorDepositMax: Balance = 500 * CENTS;
	pub const BountyValueMinimum: Balance = 200 * CENTS;
}

impl pallet_bounties::Config for Runtime {
	type BountyDepositBase = BountyDepositBase;
	type BountyDepositPayoutDelay = BountyDepositPayoutDelay;
	type BountyUpdatePeriod = BountyUpdatePeriod;
	type CuratorDepositMultiplier = CuratorDepositMultiplier;
	type CuratorDepositMin = CuratorDepositMin;
	type CuratorDepositMax = CuratorDepositMax;
	type BountyValueMinimum = BountyValueMinimum;
	type ChildBountyManager = ChildBounties;
	type DataDepositPerByte = DataDepositPerByte;
	type RuntimeEvent = RuntimeEvent;
	type MaximumReasonLength = MaximumReasonLength;
	type WeightInfo = weights::pallet_bounties::WeightInfo<Runtime>;
}

parameter_types! {
	pub const MaxActiveChildBountyCount: u32 = 100;
	pub ChildBountyValueMinimum: Balance = BountyValueMinimum::get() / 10;
}

impl pallet_child_bounties::Config for Runtime {
	type RuntimeEvent = RuntimeEvent;
	type MaxActiveChildBountyCount = MaxActiveChildBountyCount;
	type ChildBountyValueMinimum = ChildBountyValueMinimum;
	type WeightInfo = weights::pallet_child_bounties::WeightInfo<Runtime>;
}

impl pallet_offences::Config for Runtime {
	type RuntimeEvent = RuntimeEvent;
	type IdentificationTuple = pallet_session::historical::IdentificationTuple<Self>;
	type OnOffenceHandler = ();
}

impl pallet_authority_discovery::Config for Runtime {
	type MaxAuthorities = MaxAuthorities;
}

parameter_types! {
	pub const MaxSetIdSessionEntries: u32 = BondingDuration::get() * SessionsPerEra::get();
}

impl pallet_grandpa::Config for Runtime {
	type RuntimeEvent = RuntimeEvent;
	type WeightInfo = ();
	type MaxAuthorities = MaxAuthorities;
	type MaxNominators = ConstU32<0>;
	type MaxSetIdSessionEntries = MaxSetIdSessionEntries;
	type KeyOwnerProof = sp_session::MembershipProof;
	type EquivocationReportSystem =
		pallet_grandpa::EquivocationReportSystem<Self, Offences, Historical, ReportLongevity>;
}

/// Submits a transaction with the node's public and signature type. Adheres to the signed extension
/// format of the chain.
impl<LocalCall> frame_system::offchain::CreateSignedTransaction<LocalCall> for Runtime
where
	RuntimeCall: From<LocalCall>,
{
	fn create_transaction<C: frame_system::offchain::AppCrypto<Self::Public, Self::Signature>>(
		call: RuntimeCall,
		public: <Signature as Verify>::Signer,
		account: AccountId,
		nonce: <Runtime as frame_system::Config>::Nonce,
	) -> Option<(RuntimeCall, <UncheckedExtrinsic as ExtrinsicT>::SignaturePayload)> {
		use sp_runtime::traits::StaticLookup;
		// take the biggest period possible.
		let period =
			BlockHashCount::get().checked_next_power_of_two().map(|c| c / 2).unwrap_or(2) as u64;

		let current_block = System::block_number()
			.saturated_into::<u64>()
			// The `System::block_number` is initialized with `n+1`,
			// so the actual block number is `n`.
			.saturating_sub(1);
		let tip = 0;
		let extra: SignedExtra = (
			frame_system::CheckNonZeroSender::<Runtime>::new(),
			frame_system::CheckSpecVersion::<Runtime>::new(),
			frame_system::CheckTxVersion::<Runtime>::new(),
			frame_system::CheckGenesis::<Runtime>::new(),
			frame_system::CheckMortality::<Runtime>::from(generic::Era::mortal(
				period,
				current_block,
			)),
			frame_system::CheckNonce::<Runtime>::from(nonce),
			frame_system::CheckWeight::<Runtime>::new(),
			pallet_transaction_payment::ChargeTransactionPayment::<Runtime>::from(tip),
			frame_metadata_hash_extension::CheckMetadataHash::new(true),
		);

		let raw_payload = SignedPayload::new(call, extra)
			.map_err(|e| {
				log::warn!("Unable to create signed payload: {:?}", e);
			})
			.ok()?;
		let signature = raw_payload.using_encoded(|payload| C::sign(payload, public))?;
		let (call, extra, _) = raw_payload.deconstruct();
		let address = <Runtime as frame_system::Config>::Lookup::unlookup(account);
		Some((call, (address, signature, extra)))
	}
}

impl frame_system::offchain::SigningTypes for Runtime {
	type Public = <Signature as Verify>::Signer;
	type Signature = Signature;
}

impl<C> frame_system::offchain::SendTransactionTypes<C> for Runtime
where
	RuntimeCall: From<C>,
{
	type Extrinsic = UncheckedExtrinsic;
	type OverarchingCall = RuntimeCall;
}

parameter_types! {
	pub Prefix: &'static [u8] = b"Pay ROCs to the Rococo account:";
}

impl claims::Config for Runtime {
	type RuntimeEvent = RuntimeEvent;
	type VestingSchedule = Vesting;
	type Prefix = Prefix;
	type MoveClaimOrigin = EnsureRoot<AccountId>;
	type WeightInfo = weights::runtime_common_claims::WeightInfo<Runtime>;
}

parameter_types! {
	// Minimum 100 bytes/ROC deposited (1 CENT/byte)
	pub const BasicDeposit: Balance = 1000 * CENTS;       // 258 bytes on-chain
	pub const ByteDeposit: Balance = deposit(0, 1);
	pub const SubAccountDeposit: Balance = 200 * CENTS;   // 53 bytes on-chain
	pub const MaxSubAccounts: u32 = 100;
	pub const MaxAdditionalFields: u32 = 100;
	pub const MaxRegistrars: u32 = 20;
}

impl pallet_identity::Config for Runtime {
	type RuntimeEvent = RuntimeEvent;
	type Currency = Balances;
	type BasicDeposit = BasicDeposit;
	type ByteDeposit = ByteDeposit;
	type SubAccountDeposit = SubAccountDeposit;
	type MaxSubAccounts = MaxSubAccounts;
	type IdentityInformation = IdentityInfo<MaxAdditionalFields>;
	type MaxRegistrars = MaxRegistrars;
	type Slashed = Treasury;
	type ForceOrigin = EitherOf<EnsureRoot<Self::AccountId>, GeneralAdmin>;
	type RegistrarOrigin = EitherOf<EnsureRoot<Self::AccountId>, GeneralAdmin>;
	type OffchainSignature = Signature;
	type SigningPublicKey = <Signature as Verify>::Signer;
	type UsernameAuthorityOrigin = EnsureRoot<Self::AccountId>;
	type PendingUsernameExpiration = ConstU32<{ 7 * DAYS }>;
	type MaxSuffixLength = ConstU32<7>;
	type MaxUsernameLength = ConstU32<32>;
	type WeightInfo = weights::pallet_identity::WeightInfo<Runtime>;
}

impl pallet_utility::Config for Runtime {
	type RuntimeEvent = RuntimeEvent;
	type RuntimeCall = RuntimeCall;
	type PalletsOrigin = OriginCaller;
	type WeightInfo = weights::pallet_utility::WeightInfo<Runtime>;
}

parameter_types! {
	// One storage item; key size is 32; value is size 4+4+16+32 bytes = 56 bytes.
	pub const DepositBase: Balance = deposit(1, 88);
	// Additional storage item size of 32 bytes.
	pub const DepositFactor: Balance = deposit(0, 32);
	pub const MaxSignatories: u32 = 100;
}

impl pallet_multisig::Config for Runtime {
	type RuntimeEvent = RuntimeEvent;
	type RuntimeCall = RuntimeCall;
	type Currency = Balances;
	type DepositBase = DepositBase;
	type DepositFactor = DepositFactor;
	type MaxSignatories = MaxSignatories;
	type WeightInfo = weights::pallet_multisig::WeightInfo<Runtime>;
}

parameter_types! {
	pub const ConfigDepositBase: Balance = 500 * CENTS;
	pub const FriendDepositFactor: Balance = 50 * CENTS;
	pub const MaxFriends: u16 = 9;
	pub const RecoveryDeposit: Balance = 500 * CENTS;
}

impl pallet_recovery::Config for Runtime {
	type RuntimeEvent = RuntimeEvent;
	type WeightInfo = ();
	type RuntimeCall = RuntimeCall;
	type Currency = Balances;
	type ConfigDepositBase = ConfigDepositBase;
	type FriendDepositFactor = FriendDepositFactor;
	type MaxFriends = MaxFriends;
	type RecoveryDeposit = RecoveryDeposit;
}

parameter_types! {
	pub const SocietyPalletId: PalletId = PalletId(*b"py/socie");
}

impl pallet_society::Config for Runtime {
	type RuntimeEvent = RuntimeEvent;
	type Currency = Balances;
	type Randomness = pallet_babe::RandomnessFromOneEpochAgo<Runtime>;
	type GraceStrikes = ConstU32<1>;
	type PeriodSpend = ConstU128<{ 50_000 * CENTS }>;
	type VotingPeriod = ConstU32<{ 5 * DAYS }>;
	type ClaimPeriod = ConstU32<{ 2 * DAYS }>;
	type MaxLockDuration = ConstU32<{ 36 * 30 * DAYS }>;
	type FounderSetOrigin = EnsureRoot<AccountId>;
	type ChallengePeriod = ConstU32<{ 7 * DAYS }>;
	type MaxPayouts = ConstU32<8>;
	type MaxBids = ConstU32<512>;
	type PalletId = SocietyPalletId;
	type WeightInfo = ();
}

parameter_types! {
	pub const MinVestedTransfer: Balance = 100 * CENTS;
	pub UnvestedFundsAllowedWithdrawReasons: WithdrawReasons =
		WithdrawReasons::except(WithdrawReasons::TRANSFER | WithdrawReasons::RESERVE);
}

impl pallet_vesting::Config for Runtime {
	type RuntimeEvent = RuntimeEvent;
	type Currency = Balances;
	type BlockNumberToBalance = ConvertInto;
	type MinVestedTransfer = MinVestedTransfer;
	type WeightInfo = weights::pallet_vesting::WeightInfo<Runtime>;
	type UnvestedFundsAllowedWithdrawReasons = UnvestedFundsAllowedWithdrawReasons;
	type BlockNumberProvider = System;
	const MAX_VESTING_SCHEDULES: u32 = 28;
}

parameter_types! {
	// One storage item; key size 32, value size 8; .
	pub const ProxyDepositBase: Balance = deposit(1, 8);
	// Additional storage item size of 33 bytes.
	pub const ProxyDepositFactor: Balance = deposit(0, 33);
	pub const MaxProxies: u16 = 32;
	pub const AnnouncementDepositBase: Balance = deposit(1, 8);
	pub const AnnouncementDepositFactor: Balance = deposit(0, 66);
	pub const MaxPending: u16 = 32;
}

/// The type used to represent the kinds of proxying allowed.
#[derive(
	Copy,
	Clone,
	Eq,
	PartialEq,
	Ord,
	PartialOrd,
	Encode,
	Decode,
	RuntimeDebug,
	MaxEncodedLen,
	TypeInfo,
)]
pub enum ProxyType {
	Any,
	NonTransfer,
	Governance,
	IdentityJudgement,
	CancelProxy,
	Auction,
	Society,
	OnDemandOrdering,
}
impl Default for ProxyType {
	fn default() -> Self {
		Self::Any
	}
}
impl InstanceFilter<RuntimeCall> for ProxyType {
	fn filter(&self, c: &RuntimeCall) -> bool {
		match self {
			ProxyType::Any => true,
			ProxyType::NonTransfer => matches!(
				c,
				RuntimeCall::System(..) |
				RuntimeCall::Babe(..) |
				RuntimeCall::Timestamp(..) |
				RuntimeCall::Indices(pallet_indices::Call::claim {..}) |
				RuntimeCall::Indices(pallet_indices::Call::free {..}) |
				RuntimeCall::Indices(pallet_indices::Call::freeze {..}) |
				// Specifically omitting Indices `transfer`, `force_transfer`
				// Specifically omitting the entire Balances pallet
				RuntimeCall::Session(..) |
				RuntimeCall::Grandpa(..) |
				RuntimeCall::Treasury(..) |
				RuntimeCall::Bounties(..) |
				RuntimeCall::ChildBounties(..) |
				RuntimeCall::ConvictionVoting(..) |
				RuntimeCall::Referenda(..) |
				RuntimeCall::FellowshipCollective(..) |
				RuntimeCall::FellowshipReferenda(..) |
				RuntimeCall::Whitelist(..) |
				RuntimeCall::Claims(..) |
				RuntimeCall::Utility(..) |
				RuntimeCall::Identity(..) |
				RuntimeCall::Society(..) |
				RuntimeCall::Recovery(pallet_recovery::Call::as_recovered {..}) |
				RuntimeCall::Recovery(pallet_recovery::Call::vouch_recovery {..}) |
				RuntimeCall::Recovery(pallet_recovery::Call::claim_recovery {..}) |
				RuntimeCall::Recovery(pallet_recovery::Call::close_recovery {..}) |
				RuntimeCall::Recovery(pallet_recovery::Call::remove_recovery {..}) |
				RuntimeCall::Recovery(pallet_recovery::Call::cancel_recovered {..}) |
				// Specifically omitting Recovery `create_recovery`, `initiate_recovery`
				RuntimeCall::Vesting(pallet_vesting::Call::vest {..}) |
				RuntimeCall::Vesting(pallet_vesting::Call::vest_other {..}) |
				// Specifically omitting Vesting `vested_transfer`, and `force_vested_transfer`
				RuntimeCall::Scheduler(..) |
				RuntimeCall::Proxy(..) |
				RuntimeCall::Multisig(..) |
				RuntimeCall::Nis(..) |
				RuntimeCall::Registrar(paras_registrar::Call::register {..}) |
				RuntimeCall::Registrar(paras_registrar::Call::deregister {..}) |
				// Specifically omitting Registrar `swap`
				RuntimeCall::Registrar(paras_registrar::Call::reserve {..}) |
				RuntimeCall::Crowdloan(..) |
				RuntimeCall::Slots(..) |
				RuntimeCall::Auctions(..) // Specifically omitting the entire XCM Pallet
			),
			ProxyType::Governance => matches!(
				c,
				RuntimeCall::Bounties(..) |
					RuntimeCall::Utility(..) |
					RuntimeCall::ChildBounties(..) |
					// OpenGov calls
					RuntimeCall::ConvictionVoting(..) |
					RuntimeCall::Referenda(..) |
					RuntimeCall::FellowshipCollective(..) |
					RuntimeCall::FellowshipReferenda(..) |
					RuntimeCall::Whitelist(..)
			),
			ProxyType::IdentityJudgement => matches!(
				c,
				RuntimeCall::Identity(pallet_identity::Call::provide_judgement { .. }) |
					RuntimeCall::Utility(..)
			),
			ProxyType::CancelProxy => {
				matches!(c, RuntimeCall::Proxy(pallet_proxy::Call::reject_announcement { .. }))
			},
			ProxyType::Auction => matches!(
				c,
				RuntimeCall::Auctions { .. } |
					RuntimeCall::Crowdloan { .. } |
					RuntimeCall::Registrar { .. } |
					RuntimeCall::Multisig(..) |
					RuntimeCall::Slots { .. }
			),
			ProxyType::Society => matches!(c, RuntimeCall::Society(..)),
			ProxyType::OnDemandOrdering => matches!(c, RuntimeCall::OnDemandAssignmentProvider(..)),
		}
	}
	fn is_superset(&self, o: &Self) -> bool {
		match (self, o) {
			(x, y) if x == y => true,
			(ProxyType::Any, _) => true,
			(_, ProxyType::Any) => false,
			(ProxyType::NonTransfer, _) => true,
			_ => false,
		}
	}
}

impl pallet_proxy::Config for Runtime {
	type RuntimeEvent = RuntimeEvent;
	type RuntimeCall = RuntimeCall;
	type Currency = Balances;
	type ProxyType = ProxyType;
	type ProxyDepositBase = ProxyDepositBase;
	type ProxyDepositFactor = ProxyDepositFactor;
	type MaxProxies = MaxProxies;
	type WeightInfo = weights::pallet_proxy::WeightInfo<Runtime>;
	type MaxPending = MaxPending;
	type CallHasher = BlakeTwo256;
	type AnnouncementDepositBase = AnnouncementDepositBase;
	type AnnouncementDepositFactor = AnnouncementDepositFactor;
}

impl parachains_origin::Config for Runtime {}

impl parachains_configuration::Config for Runtime {
	type WeightInfo = weights::runtime_parachains_configuration::WeightInfo<Runtime>;
}

impl parachains_shared::Config for Runtime {
	type DisabledValidators = Session;
}

impl parachains_session_info::Config for Runtime {
	type ValidatorSet = Historical;
}

/// Special `RewardValidators` that does nothing ;)
pub struct RewardValidators;
impl runtime_parachains::inclusion::RewardValidators for RewardValidators {
	fn reward_backing(_: impl IntoIterator<Item = ValidatorIndex>) {}
	fn reward_bitfields(_: impl IntoIterator<Item = ValidatorIndex>) {}
}

impl parachains_inclusion::Config for Runtime {
	type RuntimeEvent = RuntimeEvent;
	type DisputesHandler = ParasDisputes;
	type RewardValidators = RewardValidators;
	type MessageQueue = MessageQueue;
	type WeightInfo = weights::runtime_parachains_inclusion::WeightInfo<Runtime>;
}

parameter_types! {
	pub const ParasUnsignedPriority: TransactionPriority = TransactionPriority::max_value();
}

impl parachains_paras::Config for Runtime {
	type RuntimeEvent = RuntimeEvent;
	type WeightInfo = weights::runtime_parachains_paras::WeightInfo<Runtime>;
	type UnsignedPriority = ParasUnsignedPriority;
	type QueueFootprinter = ParaInclusion;
	type NextSessionRotation = Babe;
	type OnNewHead = Registrar;
	type AssignCoretime = CoretimeAssignmentProvider;
}

parameter_types! {
	/// Amount of weight that can be spent per block to service messages.
	///
	/// # WARNING
	///
	/// This is not a good value for para-chains since the `Scheduler` already uses up to 80% block weight.
	pub MessageQueueServiceWeight: Weight = Perbill::from_percent(20) * BlockWeights::get().max_block;
	pub const MessageQueueHeapSize: u32 = 32 * 1024;
	pub const MessageQueueMaxStale: u32 = 96;
}

/// Message processor to handle any messages that were enqueued into the `MessageQueue` pallet.
pub struct MessageProcessor;
impl ProcessMessage for MessageProcessor {
	type Origin = AggregateMessageOrigin;

	fn process_message(
		message: &[u8],
		origin: Self::Origin,
		meter: &mut WeightMeter,
		id: &mut [u8; 32],
	) -> Result<bool, ProcessMessageError> {
		let para = match origin {
			AggregateMessageOrigin::Ump(UmpQueueId::Para(para)) => para,
		};
		xcm_builder::ProcessXcmMessage::<
			Junction,
			xcm_executor::XcmExecutor<xcm_config::XcmConfig>,
			RuntimeCall,
		>::process_message(message, Junction::Parachain(para.into()), meter, id)
	}
}

impl pallet_message_queue::Config for Runtime {
	type RuntimeEvent = RuntimeEvent;
	type Size = u32;
	type HeapSize = MessageQueueHeapSize;
	type MaxStale = MessageQueueMaxStale;
	type ServiceWeight = MessageQueueServiceWeight;
	type IdleMaxServiceWeight = MessageQueueServiceWeight;
	#[cfg(not(feature = "runtime-benchmarks"))]
	type MessageProcessor = MessageProcessor;
	#[cfg(feature = "runtime-benchmarks")]
	type MessageProcessor =
		pallet_message_queue::mock_helpers::NoopMessageProcessor<AggregateMessageOrigin>;
	type QueueChangeHandler = ParaInclusion;
	type QueuePausedQuery = ();
	type WeightInfo = weights::pallet_message_queue::WeightInfo<Runtime>;
}

impl parachains_dmp::Config for Runtime {}

parameter_types! {
	pub const HrmpChannelSizeAndCapacityWithSystemRatio: Percent = Percent::from_percent(100);
}

impl parachains_hrmp::Config for Runtime {
	type RuntimeOrigin = RuntimeOrigin;
	type RuntimeEvent = RuntimeEvent;
	type ChannelManager = EnsureRoot<AccountId>;
	type Currency = Balances;
	type DefaultChannelSizeAndCapacityWithSystem = ActiveConfigHrmpChannelSizeAndCapacityRatio<
		Runtime,
		HrmpChannelSizeAndCapacityWithSystemRatio,
	>;
	type VersionWrapper = crate::XcmPallet;
	type WeightInfo = weights::runtime_parachains_hrmp::WeightInfo<Runtime>;
}

impl parachains_paras_inherent::Config for Runtime {
	type WeightInfo = weights::runtime_parachains_paras_inherent::WeightInfo<Runtime>;
}

impl parachains_scheduler::Config for Runtime {
	// If you change this, make sure the `Assignment` type of the new provider is binary compatible,
	// otherwise provide a migration.
	type AssignmentProvider = CoretimeAssignmentProvider;
}

parameter_types! {
	pub const BrokerId: u32 = BROKER_ID;
	pub MaxXcmTransactWeight: Weight = Weight::from_parts(200_000_000, 20_000);
}

impl coretime::Config for Runtime {
	type RuntimeOrigin = RuntimeOrigin;
	type RuntimeEvent = RuntimeEvent;
	type Currency = Balances;
	type BrokerId = BrokerId;
	type WeightInfo = weights::runtime_parachains_coretime::WeightInfo<Runtime>;
	type SendXcm = crate::xcm_config::XcmRouter;
	type MaxXcmTransactWeight = MaxXcmTransactWeight;
}

parameter_types! {
	pub const OnDemandTrafficDefaultValue: FixedU128 = FixedU128::from_u32(1);
}

impl parachains_assigner_on_demand::Config for Runtime {
	type RuntimeEvent = RuntimeEvent;
	type Currency = Balances;
	type TrafficDefaultValue = OnDemandTrafficDefaultValue;
	type WeightInfo = weights::runtime_parachains_assigner_on_demand::WeightInfo<Runtime>;
}

impl parachains_assigner_coretime::Config for Runtime {}

impl parachains_initializer::Config for Runtime {
	type Randomness = pallet_babe::RandomnessFromOneEpochAgo<Runtime>;
	type ForceOrigin = EnsureRoot<AccountId>;
	type WeightInfo = weights::runtime_parachains_initializer::WeightInfo<Runtime>;
	type CoretimeOnNewSession = Coretime;
}

impl parachains_disputes::Config for Runtime {
	type RuntimeEvent = RuntimeEvent;
	type RewardValidators = ();
	type SlashingHandler = parachains_slashing::SlashValidatorsForDisputes<ParasSlashing>;
	type WeightInfo = weights::runtime_parachains_disputes::WeightInfo<Runtime>;
}

impl parachains_slashing::Config for Runtime {
	type KeyOwnerProofSystem = Historical;
	type KeyOwnerProof =
		<Self::KeyOwnerProofSystem as KeyOwnerProofSystem<(KeyTypeId, ValidatorId)>>::Proof;
	type KeyOwnerIdentification = <Self::KeyOwnerProofSystem as KeyOwnerProofSystem<(
		KeyTypeId,
		ValidatorId,
	)>>::IdentificationTuple;
	type HandleReports = parachains_slashing::SlashingReportHandler<
		Self::KeyOwnerIdentification,
		Offences,
		ReportLongevity,
	>;
	type WeightInfo = parachains_slashing::TestWeightInfo;
	type BenchmarkingConfig = parachains_slashing::BenchConfig<200>;
}

parameter_types! {
	pub const ParaDeposit: Balance = 40 * UNITS;
}

impl paras_registrar::Config for Runtime {
	type RuntimeOrigin = RuntimeOrigin;
	type RuntimeEvent = RuntimeEvent;
	type Currency = Balances;
	type OnSwap = (Crowdloan, Slots, SwapLeases);
	type ParaDeposit = ParaDeposit;
	type DataDepositPerByte = DataDepositPerByte;
	type WeightInfo = weights::runtime_common_paras_registrar::WeightInfo<Runtime>;
}

parameter_types! {
	pub LeasePeriod: BlockNumber = prod_or_fast!(1 * DAYS, 1 * DAYS, "ROC_LEASE_PERIOD");
}

impl slots::Config for Runtime {
	type RuntimeEvent = RuntimeEvent;
	type Currency = Balances;
	type Registrar = Registrar;
	type LeasePeriod = LeasePeriod;
	type LeaseOffset = ();
	type ForceOrigin = EitherOf<EnsureRoot<Self::AccountId>, LeaseAdmin>;
	type WeightInfo = weights::runtime_common_slots::WeightInfo<Runtime>;
}

parameter_types! {
	pub const CrowdloanId: PalletId = PalletId(*b"py/cfund");
	pub const SubmissionDeposit: Balance = 3 * GRAND;
	pub const MinContribution: Balance = 3_000 * CENTS;
	pub const RemoveKeysLimit: u32 = 1000;
	// Allow 32 bytes for an additional memo to a crowdloan.
	pub const MaxMemoLength: u8 = 32;
}

impl crowdloan::Config for Runtime {
	type RuntimeEvent = RuntimeEvent;
	type PalletId = CrowdloanId;
	type SubmissionDeposit = SubmissionDeposit;
	type MinContribution = MinContribution;
	type RemoveKeysLimit = RemoveKeysLimit;
	type Registrar = Registrar;
	type Auctioneer = Auctions;
	type MaxMemoLength = MaxMemoLength;
	type WeightInfo = weights::runtime_common_crowdloan::WeightInfo<Runtime>;
}

parameter_types! {
	// The average auction is 7 days long, so this will be 70% for ending period.
	// 5 Days = 72000 Blocks @ 6 sec per block
	pub const EndingPeriod: BlockNumber = 5 * DAYS;
	// ~ 1000 samples per day -> ~ 20 blocks per sample -> 2 minute samples
	pub const SampleLength: BlockNumber = 2 * MINUTES;
}

impl auctions::Config for Runtime {
	type RuntimeEvent = RuntimeEvent;
	type Leaser = Slots;
	type Registrar = Registrar;
	type EndingPeriod = EndingPeriod;
	type SampleLength = SampleLength;
	type Randomness = pallet_babe::RandomnessFromOneEpochAgo<Runtime>;
	type InitiateOrigin = EitherOf<EnsureRoot<Self::AccountId>, AuctionAdmin>;
	type WeightInfo = weights::runtime_common_auctions::WeightInfo<Runtime>;
}

impl identity_migrator::Config for Runtime {
	type RuntimeEvent = RuntimeEvent;
	type Reaper = EnsureSigned<AccountId>;
	type ReapIdentityHandler = ToParachainIdentityReaper<Runtime, Self::AccountId>;
	type WeightInfo = weights::runtime_common_identity_migrator::WeightInfo<Runtime>;
}

type NisCounterpartInstance = pallet_balances::Instance2;
impl pallet_balances::Config<NisCounterpartInstance> for Runtime {
	type Balance = Balance;
	type DustRemoval = ();
	type RuntimeEvent = RuntimeEvent;
	type ExistentialDeposit = ConstU128<10_000_000_000>; // One RTC cent
	type AccountStore = StorageMapShim<
		pallet_balances::Account<Runtime, NisCounterpartInstance>,
		AccountId,
		pallet_balances::AccountData<u128>,
	>;
	type MaxLocks = ConstU32<4>;
	type MaxReserves = ConstU32<4>;
	type ReserveIdentifier = [u8; 8];
	type WeightInfo = weights::pallet_balances_nis_counterpart_balances::WeightInfo<Runtime>;
	type RuntimeHoldReason = RuntimeHoldReason;
	type RuntimeFreezeReason = RuntimeFreezeReason;
	type FreezeIdentifier = ();
	type MaxFreezes = ConstU32<1>;
}

parameter_types! {
	pub const NisBasePeriod: BlockNumber = 30 * DAYS;
	pub MinReceipt: Perquintill = Perquintill::from_rational(1u64, 10_000_000u64);
	pub const IntakePeriod: BlockNumber = 5 * MINUTES;
	pub MaxIntakeWeight: Weight = MAXIMUM_BLOCK_WEIGHT / 10;
	pub const ThawThrottle: (Perquintill, BlockNumber) = (Perquintill::from_percent(25), 5);
	pub const NisPalletId: PalletId = PalletId(*b"py/nis  ");
}

impl pallet_nis::Config for Runtime {
	type WeightInfo = weights::pallet_nis::WeightInfo<Runtime>;
	type RuntimeEvent = RuntimeEvent;
	type Currency = Balances;
	type CurrencyBalance = Balance;
	type FundOrigin = frame_system::EnsureSigned<AccountId>;
	type Counterpart = NisCounterpartBalances;
	type CounterpartAmount = WithMaximumOf<ConstU128<21_000_000_000_000_000_000u128>>;
	type Deficit = (); // Mint
	type IgnoredIssuance = ();
	type Target = dynamic_params::nis::Target;
	type PalletId = NisPalletId;
	type QueueCount = ConstU32<300>;
	type MaxQueueLen = ConstU32<1000>;
	type FifoQueueLen = ConstU32<250>;
	type BasePeriod = NisBasePeriod;
	type MinBid = dynamic_params::nis::MinBid;
	type MinReceipt = MinReceipt;
	type IntakePeriod = IntakePeriod;
	type MaxIntakeWeight = MaxIntakeWeight;
	type ThawThrottle = ThawThrottle;
	type RuntimeHoldReason = RuntimeHoldReason;
	#[cfg(feature = "runtime-benchmarks")]
	type BenchmarkSetup = ();
}

impl pallet_parameters::Config for Runtime {
	type RuntimeEvent = RuntimeEvent;
	type RuntimeParameters = RuntimeParameters;
	type AdminOrigin = DynamicParameterOrigin;
	type WeightInfo = weights::pallet_parameters::WeightInfo<Runtime>;
}

parameter_types! {
	pub BeefySetIdSessionEntries: u32 = BondingDuration::get() * SessionsPerEra::get();
}

impl pallet_beefy::Config for Runtime {
	type BeefyId = BeefyId;
	type MaxAuthorities = MaxAuthorities;
	type MaxNominators = ConstU32<0>;
	type MaxSetIdSessionEntries = BeefySetIdSessionEntries;
	type OnNewValidatorSet = MmrLeaf;
	type WeightInfo = ();
	type KeyOwnerProof = <Historical as KeyOwnerProofSystem<(KeyTypeId, BeefyId)>>::Proof;
	type EquivocationReportSystem =
		pallet_beefy::EquivocationReportSystem<Self, Offences, Historical, ReportLongevity>;
}

/// MMR helper types.
mod mmr {
	use super::Runtime;
	pub use pallet_mmr::primitives::*;

	pub type Leaf = <<Runtime as pallet_mmr::Config>::LeafData as LeafDataProvider>::LeafData;
	pub type Hashing = <Runtime as pallet_mmr::Config>::Hashing;
	pub type Hash = <Hashing as sp_runtime::traits::Hash>::Output;
}

impl pallet_mmr::Config for Runtime {
	const INDEXING_PREFIX: &'static [u8] = mmr::INDEXING_PREFIX;
	type Hashing = Keccak256;
	type OnNewRoot = pallet_beefy_mmr::DepositBeefyDigest<Runtime>;
	type WeightInfo = ();
	type LeafData = pallet_beefy_mmr::Pallet<Runtime>;
	type BlockHashProvider = pallet_mmr::DefaultBlockHashProvider<Runtime>;
}

parameter_types! {
	pub LeafVersion: MmrLeafVersion = MmrLeafVersion::new(0, 0);
}

pub struct ParaHeadsRootProvider;
impl BeefyDataProvider<H256> for ParaHeadsRootProvider {
	fn extra_data() -> H256 {
		let mut para_heads: Vec<(u32, Vec<u8>)> = parachains_paras::Parachains::<Runtime>::get()
			.into_iter()
			.filter_map(|id| {
				parachains_paras::Heads::<Runtime>::get(&id).map(|head| (id.into(), head.0))
			})
			.collect();
		para_heads.sort();
		binary_merkle_tree::merkle_root::<mmr::Hashing, _>(
			para_heads.into_iter().map(|pair| pair.encode()),
		)
		.into()
	}
}

impl pallet_beefy_mmr::Config for Runtime {
	type LeafVersion = LeafVersion;
	type BeefyAuthorityToMerkleLeaf = pallet_beefy_mmr::BeefyEcdsaToEthereum;
	type LeafExtra = H256;
	type BeefyDataProvider = ParaHeadsRootProvider;
}

impl paras_sudo_wrapper::Config for Runtime {}

parameter_types! {
	pub const PermanentSlotLeasePeriodLength: u32 = 365;
	pub const TemporarySlotLeasePeriodLength: u32 = 5;
	pub const MaxTemporarySlotPerLeasePeriod: u32 = 5;
}

impl assigned_slots::Config for Runtime {
	type RuntimeEvent = RuntimeEvent;
	type AssignSlotOrigin = EnsureRoot<AccountId>;
	type Leaser = Slots;
	type PermanentSlotLeasePeriodLength = PermanentSlotLeasePeriodLength;
	type TemporarySlotLeasePeriodLength = TemporarySlotLeasePeriodLength;
	type MaxTemporarySlotPerLeasePeriod = MaxTemporarySlotPerLeasePeriod;
	type WeightInfo = weights::runtime_common_assigned_slots::WeightInfo<Runtime>;
}

impl validator_manager::Config for Runtime {
	type RuntimeEvent = RuntimeEvent;
	type PrivilegedOrigin = EnsureRoot<AccountId>;
}

impl pallet_sudo::Config for Runtime {
	type RuntimeEvent = RuntimeEvent;
	type RuntimeCall = RuntimeCall;
	type WeightInfo = weights::pallet_sudo::WeightInfo<Runtime>;
}

impl pallet_root_testing::Config for Runtime {
	type RuntimeEvent = RuntimeEvent;
}

impl pallet_asset_rate::Config for Runtime {
	type WeightInfo = weights::pallet_asset_rate::WeightInfo<Runtime>;
	type RuntimeEvent = RuntimeEvent;
	type CreateOrigin = EnsureRoot<AccountId>;
	type RemoveOrigin = EnsureRoot<AccountId>;
	type UpdateOrigin = EnsureRoot<AccountId>;
	type Currency = Balances;
	type AssetKind = <Runtime as pallet_treasury::Config>::AssetKind;
	#[cfg(feature = "runtime-benchmarks")]
	type BenchmarkHelper = runtime_common::impls::benchmarks::AssetRateArguments;
}

// Notify `coretime` pallet when a lease swap occurs
pub struct SwapLeases;
impl OnSwap for SwapLeases {
	fn on_swap(one: ParaId, other: ParaId) {
		coretime::Pallet::<Runtime>::on_legacy_lease_swap(one, other);
	}
}

construct_runtime! {
	pub enum Runtime
	{
		// Basic stuff; balances is uncallable initially.
		System: frame_system = 0,

		// Babe must be before session.
		Babe: pallet_babe = 1,

		Timestamp: pallet_timestamp = 2,
		Indices: pallet_indices = 3,
		Balances: pallet_balances = 4,
		Parameters: pallet_parameters = 6,
		TransactionPayment: pallet_transaction_payment = 33,

		// Consensus support.
		// Authorship must be before session in order to note author in the correct session and era.
		Authorship: pallet_authorship = 5,
		Offences: pallet_offences = 7,
		Historical: session_historical = 34,

		Session: pallet_session = 8,
		Grandpa: pallet_grandpa = 10,
		AuthorityDiscovery: pallet_authority_discovery = 12,

		// Governance stuff; uncallable initially.
		Treasury: pallet_treasury = 18,
		ConvictionVoting: pallet_conviction_voting = 20,
		Referenda: pallet_referenda = 21,
		//	pub type FellowshipCollectiveInstance = pallet_ranked_collective::Instance1;
		FellowshipCollective: pallet_ranked_collective::<Instance1> = 22,
		// pub type FellowshipReferendaInstance = pallet_referenda::Instance2;
		FellowshipReferenda: pallet_referenda::<Instance2> = 23,
		Origins: pallet_custom_origins = 43,
		Whitelist: pallet_whitelist = 44,
		// Claims. Usable initially.
		Claims: claims = 19,

		// Utility module.
		Utility: pallet_utility = 24,

		// Less simple identity module.
		Identity: pallet_identity = 25,

		// Society module.
		Society: pallet_society = 26,

		// Social recovery module.
		Recovery: pallet_recovery = 27,

		// Vesting. Usable initially, but removed once all vesting is finished.
		Vesting: pallet_vesting = 28,

		// System scheduler.
		Scheduler: pallet_scheduler = 29,

		// Proxy module. Late addition.
		Proxy: pallet_proxy = 30,

		// Multisig module. Late addition.
		Multisig: pallet_multisig = 31,

		// Preimage registrar.
		Preimage: pallet_preimage = 32,

		// Asset rate.
		AssetRate: pallet_asset_rate = 39,

		// Bounties modules.
		Bounties: pallet_bounties = 35,
		ChildBounties: pallet_child_bounties = 40,

		// NIS pallet.
		Nis: pallet_nis = 38,
		// pub type NisCounterpartInstance = pallet_balances::Instance2;
		NisCounterpartBalances: pallet_balances::<Instance2> = 45,

		// Parachains pallets. Start indices at 50 to leave room.
		ParachainsOrigin: parachains_origin = 50,
		Configuration: parachains_configuration = 51,
		ParasShared: parachains_shared = 52,
		ParaInclusion: parachains_inclusion = 53,
		ParaInherent: parachains_paras_inherent = 54,
		ParaScheduler: parachains_scheduler = 55,
		Paras: parachains_paras = 56,
		Initializer: parachains_initializer = 57,
		Dmp: parachains_dmp = 58,
		Hrmp: parachains_hrmp = 60,
		ParaSessionInfo: parachains_session_info = 61,
		ParasDisputes: parachains_disputes = 62,
		ParasSlashing: parachains_slashing = 63,
		MessageQueue: pallet_message_queue = 64,
		OnDemandAssignmentProvider: parachains_assigner_on_demand = 66,
		CoretimeAssignmentProvider: parachains_assigner_coretime = 68,

		// Parachain Onboarding Pallets. Start indices at 70 to leave room.
		Registrar: paras_registrar = 70,
		Slots: slots = 71,
		Auctions: auctions = 72,
		Crowdloan: crowdloan = 73,
		Coretime: coretime = 74,

		// Pallet for sending XCM.
		XcmPallet: pallet_xcm = 99,

		// BEEFY Bridges support.
		Beefy: pallet_beefy = 240,
		// MMR leaf construction must be after session in order to have a leaf's next_auth_set
		// refer to block<N>. See issue polkadot-fellows/runtimes#160 for details.
		Mmr: pallet_mmr = 241,
		MmrLeaf: pallet_beefy_mmr = 242,

		// Pallet for migrating Identity to a parachain. To be removed post-migration.
		IdentityMigrator: identity_migrator = 248,

		ParasSudoWrapper: paras_sudo_wrapper = 250,
		AssignedSlots: assigned_slots = 251,

		// Validator Manager pallet.
		ValidatorManager: validator_manager = 252,

		// State trie migration pallet, only temporary.
		StateTrieMigration: pallet_state_trie_migration = 254,

		// Root testing pallet.
		RootTesting: pallet_root_testing = 249,

		// Sudo.
		Sudo: pallet_sudo = 255,
	}
}

/// The address format for describing accounts.
pub type Address = sp_runtime::MultiAddress<AccountId, ()>;
/// Block header type as expected by this runtime.
pub type Header = generic::Header<BlockNumber, BlakeTwo256>;
/// Block type as expected by this runtime.
pub type Block = generic::Block<Header, UncheckedExtrinsic>;
/// A Block signed with a Justification
pub type SignedBlock = generic::SignedBlock<Block>;
/// `BlockId` type as expected by this runtime.
pub type BlockId = generic::BlockId<Block>;
/// The `SignedExtension` to the basic transaction logic.
pub type SignedExtra = (
	frame_system::CheckNonZeroSender<Runtime>,
	frame_system::CheckSpecVersion<Runtime>,
	frame_system::CheckTxVersion<Runtime>,
	frame_system::CheckGenesis<Runtime>,
	frame_system::CheckMortality<Runtime>,
	frame_system::CheckNonce<Runtime>,
	frame_system::CheckWeight<Runtime>,
	pallet_transaction_payment::ChargeTransactionPayment<Runtime>,
	frame_metadata_hash_extension::CheckMetadataHash<Runtime>,
);

/// Unchecked extrinsic type as expected by this runtime.
pub type UncheckedExtrinsic =
	generic::UncheckedExtrinsic<Address, RuntimeCall, Signature, SignedExtra>;

/// All migrations that will run on the next runtime upgrade.
///
/// This contains the combined migrations of the last 10 releases. It allows to skip runtime
/// upgrades in case governance decides to do so. THE ORDER IS IMPORTANT.
pub type Migrations = migrations::Unreleased;

/// The runtime migrations per release.
#[allow(deprecated, missing_docs)]
pub mod migrations {
	use super::*;

	use frame_support::traits::LockIdentifier;
	use frame_system::pallet_prelude::BlockNumberFor;

	pub struct GetLegacyLeaseImpl;
	impl coretime::migration::GetLegacyLease<BlockNumber> for GetLegacyLeaseImpl {
		fn get_parachain_lease_in_blocks(para: ParaId) -> Option<BlockNumber> {
			let now = frame_system::Pallet::<Runtime>::block_number();
			let lease = slots::Leases::<Runtime>::get(para);
			if lease.is_empty() {
				return None;
			}
			// Lease not yet started, ignore:
			if lease.iter().any(Option::is_none) {
				return None;
			}
			let (index, _) =
				<slots::Pallet<Runtime> as Leaser<BlockNumber>>::lease_period_index(now)?;
			Some(index.saturating_add(lease.len() as u32).saturating_mul(LeasePeriod::get()))
		}
	}

	parameter_types! {
		pub const DemocracyPalletName: &'static str = "Democracy";
		pub const CouncilPalletName: &'static str = "Council";
		pub const TechnicalCommitteePalletName: &'static str = "TechnicalCommittee";
		pub const PhragmenElectionPalletName: &'static str = "PhragmenElection";
		pub const TechnicalMembershipPalletName: &'static str = "TechnicalMembership";
		pub const TipsPalletName: &'static str = "Tips";
		pub const PhragmenElectionPalletId: LockIdentifier = *b"phrelect";
	}

	// Special Config for Gov V1 pallets, allowing us to run migrations for them without
	// implementing their configs on [`Runtime`].
	pub struct UnlockConfig;
	impl pallet_democracy::migrations::unlock_and_unreserve_all_funds::UnlockConfig for UnlockConfig {
		type Currency = Balances;
		type MaxVotes = ConstU32<100>;
		type MaxDeposits = ConstU32<100>;
		type AccountId = AccountId;
		type BlockNumber = BlockNumberFor<Runtime>;
		type DbWeight = <Runtime as frame_system::Config>::DbWeight;
		type PalletName = DemocracyPalletName;
	}
	impl pallet_elections_phragmen::migrations::unlock_and_unreserve_all_funds::UnlockConfig
		for UnlockConfig
	{
		type Currency = Balances;
		type MaxVotesPerVoter = ConstU32<16>;
		type PalletId = PhragmenElectionPalletId;
		type AccountId = AccountId;
		type DbWeight = <Runtime as frame_system::Config>::DbWeight;
		type PalletName = PhragmenElectionPalletName;
	}
	impl pallet_tips::migrations::unreserve_deposits::UnlockConfig<()> for UnlockConfig {
		type Currency = Balances;
		type Hash = Hash;
		type DataDepositPerByte = DataDepositPerByte;
		type TipReportDepositBase = TipReportDepositBase;
		type AccountId = AccountId;
		type BlockNumber = BlockNumberFor<Runtime>;
		type DbWeight = <Runtime as frame_system::Config>::DbWeight;
		type PalletName = TipsPalletName;
	}

	// We don't have a limit in the Relay Chain.
	const IDENTITY_MIGRATION_KEY_LIMIT: u64 = u64::MAX;

	/// Unreleased migrations. Add new ones here:
	pub type Unreleased = (
		pallet_society::migrations::MigrateToV2<Runtime, (), ()>,
		parachains_configuration::migration::v7::MigrateToV7<Runtime>,
		assigned_slots::migration::v1::MigrateToV1<Runtime>,
		parachains_scheduler::migration::MigrateV1ToV2<Runtime>,
		parachains_configuration::migration::v8::MigrateToV8<Runtime>,
		parachains_configuration::migration::v9::MigrateToV9<Runtime>,
		paras_registrar::migration::MigrateToV1<Runtime, ()>,
		pallet_referenda::migration::v1::MigrateV0ToV1<Runtime, ()>,
		pallet_referenda::migration::v1::MigrateV0ToV1<Runtime, pallet_referenda::Instance2>,

		// Unlock & unreserve Gov1 funds

		pallet_elections_phragmen::migrations::unlock_and_unreserve_all_funds::UnlockAndUnreserveAllFunds<UnlockConfig>,
		pallet_democracy::migrations::unlock_and_unreserve_all_funds::UnlockAndUnreserveAllFunds<UnlockConfig>,
		pallet_tips::migrations::unreserve_deposits::UnreserveDeposits<UnlockConfig, ()>,

		// Delete all Gov v1 pallet storage key/values.

		frame_support::migrations::RemovePallet<DemocracyPalletName, <Runtime as frame_system::Config>::DbWeight>,
		frame_support::migrations::RemovePallet<CouncilPalletName, <Runtime as frame_system::Config>::DbWeight>,
		frame_support::migrations::RemovePallet<TechnicalCommitteePalletName, <Runtime as frame_system::Config>::DbWeight>,
		frame_support::migrations::RemovePallet<PhragmenElectionPalletName, <Runtime as frame_system::Config>::DbWeight>,
		frame_support::migrations::RemovePallet<TechnicalMembershipPalletName, <Runtime as frame_system::Config>::DbWeight>,
		frame_support::migrations::RemovePallet<TipsPalletName, <Runtime as frame_system::Config>::DbWeight>,

		pallet_grandpa::migrations::MigrateV4ToV5<Runtime>,
		parachains_configuration::migration::v10::MigrateToV10<Runtime>,

		// Migrate Identity pallet for Usernames
		pallet_identity::migration::versioned::V0ToV1<Runtime, IDENTITY_MIGRATION_KEY_LIMIT>,
		parachains_configuration::migration::v11::MigrateToV11<Runtime>,
		// This needs to come after the `parachains_configuration` above as we are reading the configuration.
		coretime::migration::MigrateToCoretime<Runtime, crate::xcm_config::XcmRouter, GetLegacyLeaseImpl>,
		parachains_configuration::migration::v12::MigrateToV12<Runtime>,
		parachains_assigner_on_demand::migration::MigrateV0ToV1<Runtime>,

		// permanent
		pallet_xcm::migration::MigrateToLatestXcmVersion<Runtime>,

		parachains_inclusion::migration::MigrateToV1<Runtime>,
	);
}

/// Executive: handles dispatch to the various modules.
pub type Executive = frame_executive::Executive<
	Runtime,
	Block,
	frame_system::ChainContext<Runtime>,
	Runtime,
	AllPalletsWithSystem,
	Migrations,
>;
/// The payload being signed in transactions.
pub type SignedPayload = generic::SignedPayload<RuntimeCall, SignedExtra>;

parameter_types! {
	// The deposit configuration for the singed migration. Specially if you want to allow any signed account to do the migration (see `SignedFilter`, these deposits should be high)
	pub const MigrationSignedDepositPerItem: Balance = 1 * CENTS;
	pub const MigrationSignedDepositBase: Balance = 20 * CENTS * 100;
	pub const MigrationMaxKeyLen: u32 = 512;
}

impl pallet_state_trie_migration::Config for Runtime {
	type RuntimeEvent = RuntimeEvent;
	type Currency = Balances;
	type RuntimeHoldReason = RuntimeHoldReason;
	type SignedDepositPerItem = MigrationSignedDepositPerItem;
	type SignedDepositBase = MigrationSignedDepositBase;
	type ControlOrigin = EnsureRoot<AccountId>;
	// specific account for the migration, can trigger the signed migrations.
	type SignedFilter = frame_system::EnsureSignedBy<MigController, AccountId>;

	// Use same weights as substrate ones.
	type WeightInfo = pallet_state_trie_migration::weights::SubstrateWeight<Runtime>;
	type MaxKeyLen = MigrationMaxKeyLen;
}

frame_support::ord_parameter_types! {
	pub const MigController: AccountId = AccountId::from(hex_literal::hex!("52bc71c1eca5353749542dfdf0af97bf764f9c2f44e860cd485f1cd86400f649"));
}

#[cfg(feature = "runtime-benchmarks")]
mod benches {
	frame_benchmarking::define_benchmarks!(
		// Polkadot
		// NOTE: Make sure to prefix these with `runtime_common::` so
		// the that path resolves correctly in the generated file.
		[runtime_common::assigned_slots, AssignedSlots]
		[runtime_common::auctions, Auctions]
		[runtime_common::coretime, Coretime]
		[runtime_common::crowdloan, Crowdloan]
		[runtime_common::claims, Claims]
		[runtime_common::identity_migrator, IdentityMigrator]
		[runtime_common::slots, Slots]
		[runtime_common::paras_registrar, Registrar]
		[runtime_parachains::configuration, Configuration]
		[runtime_parachains::hrmp, Hrmp]
		[runtime_parachains::disputes, ParasDisputes]
		[runtime_parachains::inclusion, ParaInclusion]
		[runtime_parachains::initializer, Initializer]
		[runtime_parachains::paras_inherent, ParaInherent]
		[runtime_parachains::paras, Paras]
		[runtime_parachains::assigner_on_demand, OnDemandAssignmentProvider]
		// Substrate
		[pallet_balances, Balances]
		[pallet_balances, NisCounterpartBalances]
		[frame_benchmarking::baseline, Baseline::<Runtime>]
		[pallet_bounties, Bounties]
		[pallet_child_bounties, ChildBounties]
		[pallet_conviction_voting, ConvictionVoting]
		[pallet_nis, Nis]
		[pallet_identity, Identity]
		[pallet_indices, Indices]
		[pallet_message_queue, MessageQueue]
		[pallet_multisig, Multisig]
		[pallet_parameters, Parameters]
		[pallet_preimage, Preimage]
		[pallet_proxy, Proxy]
		[pallet_ranked_collective, FellowshipCollective]
		[pallet_recovery, Recovery]
		[pallet_referenda, Referenda]
		[pallet_referenda, FellowshipReferenda]
		[pallet_scheduler, Scheduler]
		[pallet_sudo, Sudo]
		[frame_system, SystemBench::<Runtime>]
		[pallet_timestamp, Timestamp]
		[pallet_treasury, Treasury]
		[pallet_utility, Utility]
		[pallet_vesting, Vesting]
		[pallet_asset_rate, AssetRate]
		[pallet_whitelist, Whitelist]
		// XCM
		[pallet_xcm, PalletXcmExtrinsicsBenchmark::<Runtime>]
		[pallet_xcm_benchmarks::fungible, pallet_xcm_benchmarks::fungible::Pallet::<Runtime>]
		[pallet_xcm_benchmarks::generic, pallet_xcm_benchmarks::generic::Pallet::<Runtime>]
	);
}

sp_api::impl_runtime_apis! {
	impl sp_api::Core<Block> for Runtime {
		fn version() -> RuntimeVersion {
			VERSION
		}

		fn execute_block(block: Block) {
			Executive::execute_block(block);
		}

		fn initialize_block(header: &<Block as BlockT>::Header) -> sp_runtime::ExtrinsicInclusionMode {
			Executive::initialize_block(header)
		}
	}

	impl xcm_fee_payment_runtime_api::fees::XcmPaymentApi<Block> for Runtime {
		fn query_acceptable_payment_assets(xcm_version: xcm::Version) -> Result<Vec<VersionedAssetId>, XcmPaymentApiError> {
			let acceptable = vec![
				// native token
				VersionedAssetId::from(AssetId(xcm_config::TokenLocation::get()))
			];

			Ok(acceptable
				.into_iter()
				.filter_map(|asset| asset.into_version(xcm_version).ok())
				.collect())
		}

		fn query_weight_to_asset_fee(weight: Weight, asset: VersionedAssetId) -> Result<u128, XcmPaymentApiError> {
			match asset.try_as::<AssetId>() {
				Ok(asset_id) if asset_id.0 == xcm_config::TokenLocation::get() => {
					// for native token
					Ok(WeightToFee::weight_to_fee(&weight))
				},
				Ok(asset_id) => {
					log::trace!(target: "xcm::xcm_fee_payment_runtime_api", "query_weight_to_asset_fee - unhandled asset_id: {asset_id:?}!");
					Err(XcmPaymentApiError::AssetNotFound)
				},
				Err(_) => {
					log::trace!(target: "xcm::xcm_fee_payment_runtime_api", "query_weight_to_asset_fee - failed to convert asset: {asset:?}!");
					Err(XcmPaymentApiError::VersionedConversionFailed)
				}
			}
		}

		fn query_xcm_weight(message: VersionedXcm<()>) -> Result<Weight, XcmPaymentApiError> {
			XcmPallet::query_xcm_weight(message)
		}

		fn query_delivery_fees(destination: VersionedLocation, message: VersionedXcm<()>) -> Result<VersionedAssets, XcmPaymentApiError> {
			XcmPallet::query_delivery_fees(destination, message)
		}
	}

	impl xcm_fee_payment_runtime_api::dry_run::DryRunApi<Block, RuntimeCall, RuntimeEvent, OriginCaller> for Runtime {
		fn dry_run_call(origin: OriginCaller, call: RuntimeCall) -> Result<CallDryRunEffects<RuntimeEvent>, XcmDryRunApiError> {
			XcmPallet::dry_run_call::<Runtime, xcm_config::XcmRouter, OriginCaller, RuntimeCall>(origin, call)
		}

		fn dry_run_xcm(origin_location: VersionedLocation, xcm: VersionedXcm<RuntimeCall>) -> Result<XcmDryRunEffects<RuntimeEvent>, XcmDryRunApiError> {
			XcmPallet::dry_run_xcm::<Runtime, xcm_config::XcmRouter, RuntimeCall, xcm_config::XcmConfig>(origin_location, xcm)
		}
	}

	impl sp_api::Metadata<Block> for Runtime {
		fn metadata() -> OpaqueMetadata {
			OpaqueMetadata::new(Runtime::metadata().into())
		}

		fn metadata_at_version(version: u32) -> Option<OpaqueMetadata> {
			Runtime::metadata_at_version(version)
		}

		fn metadata_versions() -> sp_std::vec::Vec<u32> {
			Runtime::metadata_versions()
		}
	}

	impl block_builder_api::BlockBuilder<Block> for Runtime {
		fn apply_extrinsic(extrinsic: <Block as BlockT>::Extrinsic) -> ApplyExtrinsicResult {
			Executive::apply_extrinsic(extrinsic)
		}

		fn finalize_block() -> <Block as BlockT>::Header {
			Executive::finalize_block()
		}

		fn inherent_extrinsics(data: inherents::InherentData) -> Vec<<Block as BlockT>::Extrinsic> {
			data.create_extrinsics()
		}

		fn check_inherents(
			block: Block,
			data: inherents::InherentData,
		) -> inherents::CheckInherentsResult {
			data.check_extrinsics(&block)
		}
	}

	impl tx_pool_api::runtime_api::TaggedTransactionQueue<Block> for Runtime {
		fn validate_transaction(
			source: TransactionSource,
			tx: <Block as BlockT>::Extrinsic,
			block_hash: <Block as BlockT>::Hash,
		) -> TransactionValidity {
			Executive::validate_transaction(source, tx, block_hash)
		}
	}

	impl offchain_primitives::OffchainWorkerApi<Block> for Runtime {
		fn offchain_worker(header: &<Block as BlockT>::Header) {
			Executive::offchain_worker(header)
		}
	}

	#[api_version(11)]
	impl primitives::runtime_api::ParachainHost<Block> for Runtime {
		fn validators() -> Vec<ValidatorId> {
			parachains_runtime_api_impl::validators::<Runtime>()
		}

		fn validator_groups() -> (Vec<Vec<ValidatorIndex>>, GroupRotationInfo<BlockNumber>) {
			parachains_runtime_api_impl::validator_groups::<Runtime>()
		}

		fn availability_cores() -> Vec<CoreState<Hash, BlockNumber>> {
			parachains_runtime_api_impl::availability_cores::<Runtime>()
		}

		fn persisted_validation_data(para_id: ParaId, assumption: OccupiedCoreAssumption)
			-> Option<PersistedValidationData<Hash, BlockNumber>> {
			parachains_runtime_api_impl::persisted_validation_data::<Runtime>(para_id, assumption)
		}

		fn assumed_validation_data(
			para_id: ParaId,
			expected_persisted_validation_data_hash: Hash,
		) -> Option<(PersistedValidationData<Hash, BlockNumber>, ValidationCodeHash)> {
			parachains_runtime_api_impl::assumed_validation_data::<Runtime>(
				para_id,
				expected_persisted_validation_data_hash,
			)
		}

		fn check_validation_outputs(
			para_id: ParaId,
			outputs: primitives::CandidateCommitments,
		) -> bool {
			parachains_runtime_api_impl::check_validation_outputs::<Runtime>(para_id, outputs)
		}

		fn session_index_for_child() -> SessionIndex {
			parachains_runtime_api_impl::session_index_for_child::<Runtime>()
		}

		fn validation_code(para_id: ParaId, assumption: OccupiedCoreAssumption)
			-> Option<ValidationCode> {
			parachains_runtime_api_impl::validation_code::<Runtime>(para_id, assumption)
		}

		fn candidate_pending_availability(para_id: ParaId) -> Option<CommittedCandidateReceipt<Hash>> {
			#[allow(deprecated)]
			parachains_runtime_api_impl::candidate_pending_availability::<Runtime>(para_id)
		}

		fn candidate_events() -> Vec<CandidateEvent<Hash>> {
			parachains_runtime_api_impl::candidate_events::<Runtime, _>(|ev| {
				match ev {
					RuntimeEvent::ParaInclusion(ev) => {
						Some(ev)
					}
					_ => None,
				}
			})
		}

		fn session_info(index: SessionIndex) -> Option<SessionInfo> {
			parachains_runtime_api_impl::session_info::<Runtime>(index)
		}

		fn session_executor_params(session_index: SessionIndex) -> Option<ExecutorParams> {
			parachains_runtime_api_impl::session_executor_params::<Runtime>(session_index)
		}

		fn dmq_contents(recipient: ParaId) -> Vec<InboundDownwardMessage<BlockNumber>> {
			parachains_runtime_api_impl::dmq_contents::<Runtime>(recipient)
		}

		fn inbound_hrmp_channels_contents(
			recipient: ParaId
		) -> BTreeMap<ParaId, Vec<InboundHrmpMessage<BlockNumber>>> {
			parachains_runtime_api_impl::inbound_hrmp_channels_contents::<Runtime>(recipient)
		}

		fn validation_code_by_hash(hash: ValidationCodeHash) -> Option<ValidationCode> {
			parachains_runtime_api_impl::validation_code_by_hash::<Runtime>(hash)
		}

		fn on_chain_votes() -> Option<ScrapedOnChainVotes<Hash>> {
			parachains_runtime_api_impl::on_chain_votes::<Runtime>()
		}

		fn submit_pvf_check_statement(
			stmt: primitives::PvfCheckStatement,
			signature: primitives::ValidatorSignature
		) {
			parachains_runtime_api_impl::submit_pvf_check_statement::<Runtime>(stmt, signature)
		}

		fn pvfs_require_precheck() -> Vec<ValidationCodeHash> {
			parachains_runtime_api_impl::pvfs_require_precheck::<Runtime>()
		}

		fn validation_code_hash(para_id: ParaId, assumption: OccupiedCoreAssumption)
			-> Option<ValidationCodeHash>
		{
			parachains_runtime_api_impl::validation_code_hash::<Runtime>(para_id, assumption)
		}

		fn disputes() -> Vec<(SessionIndex, CandidateHash, DisputeState<BlockNumber>)> {
			parachains_runtime_api_impl::get_session_disputes::<Runtime>()
		}

		fn unapplied_slashes(
		) -> Vec<(SessionIndex, CandidateHash, slashing::PendingSlashes)> {
			parachains_runtime_api_impl::unapplied_slashes::<Runtime>()
		}

		fn key_ownership_proof(
			validator_id: ValidatorId,
		) -> Option<slashing::OpaqueKeyOwnershipProof> {
			use parity_scale_codec::Encode;

			Historical::prove((PARACHAIN_KEY_TYPE_ID, validator_id))
				.map(|p| p.encode())
				.map(slashing::OpaqueKeyOwnershipProof::new)
		}

		fn submit_report_dispute_lost(
			dispute_proof: slashing::DisputeProof,
			key_ownership_proof: slashing::OpaqueKeyOwnershipProof,
		) -> Option<()> {
			parachains_runtime_api_impl::submit_unsigned_slashing_report::<Runtime>(
				dispute_proof,
				key_ownership_proof,
			)
		}

		fn minimum_backing_votes() -> u32 {
			parachains_runtime_api_impl::minimum_backing_votes::<Runtime>()
		}

		fn para_backing_state(para_id: ParaId) -> Option<primitives::async_backing::BackingState> {
			parachains_runtime_api_impl::backing_state::<Runtime>(para_id)
		}

		fn async_backing_params() -> primitives::AsyncBackingParams {
			parachains_runtime_api_impl::async_backing_params::<Runtime>()
		}

		fn approval_voting_params() -> ApprovalVotingParams {
			parachains_runtime_api_impl::approval_voting_params::<Runtime>()
		}

		fn disabled_validators() -> Vec<ValidatorIndex> {
			parachains_runtime_api_impl::disabled_validators::<Runtime>()
		}

		fn node_features() -> NodeFeatures {
			parachains_runtime_api_impl::node_features::<Runtime>()
		}

		fn claim_queue() -> BTreeMap<CoreIndex, VecDeque<ParaId>> {
			vstaging_parachains_runtime_api_impl::claim_queue::<Runtime>()
		}

		fn candidates_pending_availability(para_id: ParaId) -> Vec<CommittedCandidateReceipt<Hash>> {
			vstaging_parachains_runtime_api_impl::candidates_pending_availability::<Runtime>(para_id)
		}
	}

	#[api_version(3)]
	impl beefy_primitives::BeefyApi<Block, BeefyId> for Runtime {
		fn beefy_genesis() -> Option<BlockNumber> {
			pallet_beefy::GenesisBlock::<Runtime>::get()
		}

		fn validator_set() -> Option<beefy_primitives::ValidatorSet<BeefyId>> {
			Beefy::validator_set()
		}

		fn submit_report_equivocation_unsigned_extrinsic(
			equivocation_proof: beefy_primitives::DoubleVotingProof<
				BlockNumber,
				BeefyId,
				BeefySignature,
			>,
			key_owner_proof: beefy_primitives::OpaqueKeyOwnershipProof,
		) -> Option<()> {
			let key_owner_proof = key_owner_proof.decode()?;

			Beefy::submit_unsigned_equivocation_report(
				equivocation_proof,
				key_owner_proof,
			)
		}

		fn generate_key_ownership_proof(
			_set_id: beefy_primitives::ValidatorSetId,
			authority_id: BeefyId,
		) -> Option<beefy_primitives::OpaqueKeyOwnershipProof> {
			use parity_scale_codec::Encode;

			Historical::prove((beefy_primitives::KEY_TYPE, authority_id))
				.map(|p| p.encode())
				.map(beefy_primitives::OpaqueKeyOwnershipProof::new)
		}
	}

	#[api_version(2)]
	impl mmr::MmrApi<Block, mmr::Hash, BlockNumber> for Runtime {
		fn mmr_root() -> Result<mmr::Hash, mmr::Error> {
			Ok(pallet_mmr::RootHash::<Runtime>::get())
		}

		fn mmr_leaf_count() -> Result<mmr::LeafIndex, mmr::Error> {
			Ok(pallet_mmr::NumberOfLeaves::<Runtime>::get())
		}

		fn generate_proof(
			block_numbers: Vec<BlockNumber>,
			best_known_block_number: Option<BlockNumber>,
		) -> Result<(Vec<mmr::EncodableOpaqueLeaf>, mmr::LeafProof<mmr::Hash>), mmr::Error> {
			Mmr::generate_proof(block_numbers, best_known_block_number).map(
				|(leaves, proof)| {
					(
						leaves
							.into_iter()
							.map(|leaf| mmr::EncodableOpaqueLeaf::from_leaf(&leaf))
							.collect(),
						proof,
					)
				},
			)
		}

		fn verify_proof(leaves: Vec<mmr::EncodableOpaqueLeaf>, proof: mmr::LeafProof<mmr::Hash>)
			-> Result<(), mmr::Error>
		{
			let leaves = leaves.into_iter().map(|leaf|
				leaf.into_opaque_leaf()
				.try_decode()
				.ok_or(mmr::Error::Verify)).collect::<Result<Vec<mmr::Leaf>, mmr::Error>>()?;
			Mmr::verify_leaves(leaves, proof)
		}

		fn verify_proof_stateless(
			root: mmr::Hash,
			leaves: Vec<mmr::EncodableOpaqueLeaf>,
			proof: mmr::LeafProof<mmr::Hash>
		) -> Result<(), mmr::Error> {
			let nodes = leaves.into_iter().map(|leaf|mmr::DataOrHash::Data(leaf.into_opaque_leaf())).collect();
			pallet_mmr::verify_leaves_proof::<mmr::Hashing, _>(root, nodes, proof)
		}
	}

	impl fg_primitives::GrandpaApi<Block> for Runtime {
		fn grandpa_authorities() -> Vec<(GrandpaId, u64)> {
			Grandpa::grandpa_authorities()
		}

		fn current_set_id() -> fg_primitives::SetId {
			Grandpa::current_set_id()
		}

		fn submit_report_equivocation_unsigned_extrinsic(
			equivocation_proof: fg_primitives::EquivocationProof<
				<Block as BlockT>::Hash,
				sp_runtime::traits::NumberFor<Block>,
			>,
			key_owner_proof: fg_primitives::OpaqueKeyOwnershipProof,
		) -> Option<()> {
			let key_owner_proof = key_owner_proof.decode()?;

			Grandpa::submit_unsigned_equivocation_report(
				equivocation_proof,
				key_owner_proof,
			)
		}

		fn generate_key_ownership_proof(
			_set_id: fg_primitives::SetId,
			authority_id: fg_primitives::AuthorityId,
		) -> Option<fg_primitives::OpaqueKeyOwnershipProof> {
			use parity_scale_codec::Encode;

			Historical::prove((fg_primitives::KEY_TYPE, authority_id))
				.map(|p| p.encode())
				.map(fg_primitives::OpaqueKeyOwnershipProof::new)
		}
	}

	impl babe_primitives::BabeApi<Block> for Runtime {
		fn configuration() -> babe_primitives::BabeConfiguration {
			let epoch_config = Babe::epoch_config().unwrap_or(BABE_GENESIS_EPOCH_CONFIG);
			babe_primitives::BabeConfiguration {
				slot_duration: Babe::slot_duration(),
				epoch_length: EpochDurationInBlocks::get().into(),
				c: epoch_config.c,
				authorities: Babe::authorities().to_vec(),
				randomness: Babe::randomness(),
				allowed_slots: epoch_config.allowed_slots,
			}
		}

		fn current_epoch_start() -> babe_primitives::Slot {
			Babe::current_epoch_start()
		}

		fn current_epoch() -> babe_primitives::Epoch {
			Babe::current_epoch()
		}

		fn next_epoch() -> babe_primitives::Epoch {
			Babe::next_epoch()
		}

		fn generate_key_ownership_proof(
			_slot: babe_primitives::Slot,
			authority_id: babe_primitives::AuthorityId,
		) -> Option<babe_primitives::OpaqueKeyOwnershipProof> {
			use parity_scale_codec::Encode;

			Historical::prove((babe_primitives::KEY_TYPE, authority_id))
				.map(|p| p.encode())
				.map(babe_primitives::OpaqueKeyOwnershipProof::new)
		}

		fn submit_report_equivocation_unsigned_extrinsic(
			equivocation_proof: babe_primitives::EquivocationProof<<Block as BlockT>::Header>,
			key_owner_proof: babe_primitives::OpaqueKeyOwnershipProof,
		) -> Option<()> {
			let key_owner_proof = key_owner_proof.decode()?;

			Babe::submit_unsigned_equivocation_report(
				equivocation_proof,
				key_owner_proof,
			)
		}
	}

	impl authority_discovery_primitives::AuthorityDiscoveryApi<Block> for Runtime {
		fn authorities() -> Vec<AuthorityDiscoveryId> {
			parachains_runtime_api_impl::relevant_authority_ids::<Runtime>()
		}
	}

	impl sp_session::SessionKeys<Block> for Runtime {
		fn generate_session_keys(seed: Option<Vec<u8>>) -> Vec<u8> {
			SessionKeys::generate(seed)
		}

		fn decode_session_keys(
			encoded: Vec<u8>,
		) -> Option<Vec<(Vec<u8>, sp_core::crypto::KeyTypeId)>> {
			SessionKeys::decode_into_raw_public_keys(&encoded)
		}
	}

	impl frame_system_rpc_runtime_api::AccountNonceApi<Block, AccountId, Nonce> for Runtime {
		fn account_nonce(account: AccountId) -> Nonce {
			System::account_nonce(account)
		}
	}

	impl pallet_transaction_payment_rpc_runtime_api::TransactionPaymentApi<
		Block,
		Balance,
	> for Runtime {
		fn query_info(uxt: <Block as BlockT>::Extrinsic, len: u32) -> RuntimeDispatchInfo<Balance> {
			TransactionPayment::query_info(uxt, len)
		}
		fn query_fee_details(uxt: <Block as BlockT>::Extrinsic, len: u32) -> FeeDetails<Balance> {
			TransactionPayment::query_fee_details(uxt, len)
		}
		fn query_weight_to_fee(weight: Weight) -> Balance {
			TransactionPayment::weight_to_fee(weight)
		}
		fn query_length_to_fee(length: u32) -> Balance {
			TransactionPayment::length_to_fee(length)
		}
	}

	impl pallet_beefy_mmr::BeefyMmrApi<Block, Hash> for RuntimeApi {
		fn authority_set_proof() -> beefy_primitives::mmr::BeefyAuthoritySet<Hash> {
			MmrLeaf::authority_set_proof()
		}

		fn next_authority_set_proof() -> beefy_primitives::mmr::BeefyNextAuthoritySet<Hash> {
			MmrLeaf::next_authority_set_proof()
		}
	}

	#[cfg(feature = "try-runtime")]
	impl frame_try_runtime::TryRuntime<Block> for Runtime {
		fn on_runtime_upgrade(checks: frame_try_runtime::UpgradeCheckSelect) -> (Weight, Weight) {
			log::info!("try-runtime::on_runtime_upgrade rococo.");
			let weight = Executive::try_runtime_upgrade(checks).unwrap();
			(weight, BlockWeights::get().max_block)
		}

		fn execute_block(
			block: Block,
			state_root_check: bool,
			signature_check: bool,
			select: frame_try_runtime::TryStateSelect,
		) -> Weight {
			// NOTE: intentional unwrap: we don't want to propagate the error backwards, and want to
			// have a backtrace here.
			Executive::try_execute_block(block, state_root_check, signature_check, select).unwrap()
		}
	}

	#[cfg(feature = "runtime-benchmarks")]
	impl frame_benchmarking::Benchmark<Block> for Runtime {
		fn benchmark_metadata(extra: bool) -> (
			Vec<frame_benchmarking::BenchmarkList>,
			Vec<frame_support::traits::StorageInfo>,
		) {
			use frame_benchmarking::{Benchmarking, BenchmarkList};
			use frame_support::traits::StorageInfoTrait;

			use frame_system_benchmarking::Pallet as SystemBench;
			use frame_benchmarking::baseline::Pallet as Baseline;

			use pallet_xcm::benchmarking::Pallet as PalletXcmExtrinsicsBenchmark;

			let mut list = Vec::<BenchmarkList>::new();
			list_benchmarks!(list, extra);

			let storage_info = AllPalletsWithSystem::storage_info();
			return (list, storage_info)
		}

		fn dispatch_benchmark(
			config: frame_benchmarking::BenchmarkConfig,
		) -> Result<
			Vec<frame_benchmarking::BenchmarkBatch>,
			sp_runtime::RuntimeString,
		> {
			use frame_support::traits::WhitelistedStorageKeys;
			use frame_benchmarking::{Benchmarking, BenchmarkBatch, BenchmarkError};
			use frame_system_benchmarking::Pallet as SystemBench;
			use frame_benchmarking::baseline::Pallet as Baseline;
			use pallet_xcm::benchmarking::Pallet as PalletXcmExtrinsicsBenchmark;
			use sp_storage::TrackedStorageKey;
			use xcm::latest::prelude::*;
			use xcm_config::{
				AssetHub, LocalCheckAccount, LocationConverter, TokenLocation, XcmConfig,
			};

			parameter_types! {
				pub ExistentialDepositAsset: Option<Asset> = Some((
					TokenLocation::get(),
					ExistentialDeposit::get()
				).into());
				pub AssetHubParaId: ParaId = rococo_runtime_constants::system_parachain::ASSET_HUB_ID.into();
				pub const RandomParaId: ParaId = ParaId::new(43211234);
			}

			impl frame_system_benchmarking::Config for Runtime {}
			impl frame_benchmarking::baseline::Config for Runtime {}
			impl pallet_xcm::benchmarking::Config for Runtime {
				type DeliveryHelper = (
					runtime_common::xcm_sender::ToParachainDeliveryHelper<
						XcmConfig,
						ExistentialDepositAsset,
						xcm_config::PriceForChildParachainDelivery,
						AssetHubParaId,
						(),
					>,
					runtime_common::xcm_sender::ToParachainDeliveryHelper<
						XcmConfig,
						ExistentialDepositAsset,
						xcm_config::PriceForChildParachainDelivery,
						RandomParaId,
						(),
					>
				);

				fn reachable_dest() -> Option<Location> {
					Some(crate::xcm_config::AssetHub::get())
				}

				fn teleportable_asset_and_dest() -> Option<(Asset, Location)> {
					// Relay/native token can be teleported to/from AH.
					Some((
						Asset {
							fun: Fungible(ExistentialDeposit::get()),
							id: AssetId(Here.into())
						},
						crate::xcm_config::AssetHub::get(),
					))
				}

				fn reserve_transferable_asset_and_dest() -> Option<(Asset, Location)> {
					// Relay can reserve transfer native token to some random parachain.
					Some((
						Asset {
							fun: Fungible(ExistentialDeposit::get()),
							id: AssetId(Here.into())
						},
						Parachain(RandomParaId::get().into()).into(),
					))
				}

				fn set_up_complex_asset_transfer(
				) -> Option<(Assets, u32, Location, Box<dyn FnOnce()>)> {
					// Relay supports only native token, either reserve transfer it to non-system parachains,
					// or teleport it to system parachain. Use the teleport case for benchmarking as it's
					// slightly heavier.
					// Relay/native token can be teleported to/from AH.
					let native_location = Here.into();
					let dest = crate::xcm_config::AssetHub::get();
					pallet_xcm::benchmarking::helpers::native_teleport_as_asset_transfer::<Runtime>(
						native_location,
						dest
					)
				}

				fn get_asset() -> Asset {
					Asset {
						id: AssetId(Location::here()),
						fun: Fungible(ExistentialDeposit::get()),
					}
				}
			}
			impl pallet_xcm_benchmarks::Config for Runtime {
				type XcmConfig = XcmConfig;
				type AccountIdConverter = LocationConverter;
				type DeliveryHelper = runtime_common::xcm_sender::ToParachainDeliveryHelper<
					XcmConfig,
					ExistentialDepositAsset,
					xcm_config::PriceForChildParachainDelivery,
					AssetHubParaId,
					(),
				>;
				fn valid_destination() -> Result<Location, BenchmarkError> {
					Ok(AssetHub::get())
				}
				fn worst_case_holding(_depositable_count: u32) -> Assets {
					// Rococo only knows about ROC
					vec![Asset{
						id: AssetId(TokenLocation::get()),
						fun: Fungible(1_000_000 * UNITS),
					}].into()
				}
			}

			parameter_types! {
				pub TrustedTeleporter: Option<(Location, Asset)> = Some((
					AssetHub::get(),
					Asset { fun: Fungible(1 * UNITS), id: AssetId(TokenLocation::get()) },
				));
				pub TrustedReserve: Option<(Location, Asset)> = None;
			}

			impl pallet_xcm_benchmarks::fungible::Config for Runtime {
				type TransactAsset = Balances;

				type CheckedAccount = LocalCheckAccount;
				type TrustedTeleporter = TrustedTeleporter;
				type TrustedReserve = TrustedReserve;

				fn get_asset() -> Asset {
					Asset {
						id: AssetId(TokenLocation::get()),
						fun: Fungible(1 * UNITS),
					}
				}
			}

			impl pallet_xcm_benchmarks::generic::Config for Runtime {
				type TransactAsset = Balances;
				type RuntimeCall = RuntimeCall;

				fn worst_case_response() -> (u64, Response) {
					(0u64, Response::Version(Default::default()))
				}

				fn worst_case_asset_exchange() -> Result<(Assets, Assets), BenchmarkError> {
					// Rococo doesn't support asset exchanges
					Err(BenchmarkError::Skip)
				}

				fn universal_alias() -> Result<(Location, Junction), BenchmarkError> {
					// The XCM executor of Rococo doesn't have a configured `UniversalAliases`
					Err(BenchmarkError::Skip)
				}

				fn transact_origin_and_runtime_call() -> Result<(Location, RuntimeCall), BenchmarkError> {
					Ok((AssetHub::get(), frame_system::Call::remark_with_event { remark: vec![] }.into()))
				}

				fn subscribe_origin() -> Result<Location, BenchmarkError> {
					Ok(AssetHub::get())
				}

				fn claimable_asset() -> Result<(Location, Location, Assets), BenchmarkError> {
					let origin = AssetHub::get();
					let assets: Assets = (AssetId(TokenLocation::get()), 1_000 * UNITS).into();
					let ticket = Location { parents: 0, interior: Here };
					Ok((origin, ticket, assets))
				}

				fn fee_asset() -> Result<Asset, BenchmarkError> {
					Ok(Asset {
						id: AssetId(TokenLocation::get()),
						fun: Fungible(1_000_000 * UNITS),
					})
				}

				fn unlockable_asset() -> Result<(Location, Location, Asset), BenchmarkError> {
					// Rococo doesn't support asset locking
					Err(BenchmarkError::Skip)
				}

				fn export_message_origin_and_destination(
				) -> Result<(Location, NetworkId, InteriorLocation), BenchmarkError> {
					// Rococo doesn't support exporting messages
					Err(BenchmarkError::Skip)
				}

				fn alias_origin() -> Result<(Location, Location), BenchmarkError> {
					// The XCM executor of Rococo doesn't have a configured `Aliasers`
					Err(BenchmarkError::Skip)
				}
			}

			let mut whitelist: Vec<TrackedStorageKey> = AllPalletsWithSystem::whitelisted_storage_keys();
			let treasury_key = frame_system::Account::<Runtime>::hashed_key_for(Treasury::account_id());
			whitelist.push(treasury_key.to_vec().into());

			let mut batches = Vec::<BenchmarkBatch>::new();
			let params = (&config, &whitelist);

			add_benchmarks!(params, batches);

			Ok(batches)
		}
	}

	impl sp_genesis_builder::GenesisBuilder<Block> for Runtime {
		fn build_state(config: Vec<u8>) -> sp_genesis_builder::Result {
			build_state::<RuntimeGenesisConfig>(config)
		}

		fn get_preset(id: &Option<PresetId>) -> Option<Vec<u8>> {
			get_preset::<RuntimeGenesisConfig>(id, &genesis_config_presets::get_preset)
		}

		fn preset_names() -> Vec<PresetId> {
			vec![
				PresetId::from("local_testnet"),
				PresetId::from("development"),
				PresetId::from("staging_testnet"),
				PresetId::from("wococo_local_testnet"),
				PresetId::from("versi_local_testnet"),
			]
		}
	}
}

#[cfg(all(test, feature = "try-runtime"))]
mod remote_tests {
	use super::*;
	use frame_try_runtime::{runtime_decl_for_try_runtime::TryRuntime, UpgradeCheckSelect};
	use remote_externalities::{
		Builder, Mode, OfflineConfig, OnlineConfig, SnapshotConfig, Transport,
	};
	use std::env::var;

	#[tokio::test]
	async fn run_migrations() {
		if var("RUN_MIGRATION_TESTS").is_err() {
			return;
		}

		sp_tracing::try_init_simple();
		let transport: Transport =
			var("WS").unwrap_or("wss://rococo-rpc.polkadot.io:443".to_string()).into();
		let maybe_state_snapshot: Option<SnapshotConfig> = var("SNAP").map(|s| s.into()).ok();
		let mut ext = Builder::<Block>::default()
			.mode(if let Some(state_snapshot) = maybe_state_snapshot {
				Mode::OfflineOrElseOnline(
					OfflineConfig { state_snapshot: state_snapshot.clone() },
					OnlineConfig {
						transport,
						state_snapshot: Some(state_snapshot),
						..Default::default()
					},
				)
			} else {
				Mode::Online(OnlineConfig { transport, ..Default::default() })
			})
			.build()
			.await
			.unwrap();
		ext.execute_with(|| Runtime::on_runtime_upgrade(UpgradeCheckSelect::PreAndPost));
	}
}<|MERGE_RESOLUTION|>--- conflicted
+++ resolved
@@ -165,17 +165,10 @@
 	spec_name: create_runtime_str!("rococo"),
 	impl_name: create_runtime_str!("parity-rococo-v2.0"),
 	authoring_version: 0,
-<<<<<<< HEAD
-	spec_version: 1_011_000,
-	impl_version: 0,
-	apis: RUNTIME_API_VERSIONS,
-	transaction_version: 25,
-=======
 	spec_version: 1_012_000,
 	impl_version: 0,
 	apis: RUNTIME_API_VERSIONS,
 	transaction_version: 26,
->>>>>>> d539778c
 	state_version: 1,
 };
 
