--- conflicted
+++ resolved
@@ -1001,14 +1001,9 @@
 	type RuntimeOrigin = RuntimeOrigin;
 	type RuntimeEvent = RuntimeEvent;
 	type Currency = Balances;
-<<<<<<< HEAD
-	type ExternalBrokerOrigin = EnsureXcm<OnlyBroker>;
+	type BrokerId = BrokerId;
 	type WeightInfo = runtime_common::coretime::TestWeightInfo;
 	//type WeightInfo = weights::runtime_common_coretime::WeightInfo<Runtime>;
-=======
-	//type WeightInfo = weights::runtime_coretime::WeightInfo<Runtime>;
-	type BrokerId = BrokerId;
->>>>>>> c84103bf
 }
 
 impl parachains_assigner_bulk::Config for Runtime {}
