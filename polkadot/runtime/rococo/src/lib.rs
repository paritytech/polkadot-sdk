--- conflicted
+++ resolved
@@ -313,11 +313,7 @@
 	type FreezeIdentifier = ();
 	type RuntimeHoldReason = RuntimeHoldReason;
 	type RuntimeFreezeReason = RuntimeFreezeReason;
-<<<<<<< HEAD
 	type MaxFreezes = ConstU32<1>;
-=======
-	type MaxHolds = ConstU32<3>;
->>>>>>> a78ff7d7
 }
 
 parameter_types! {
@@ -1170,10 +1166,6 @@
 	type RuntimeHoldReason = RuntimeHoldReason;
 	type RuntimeFreezeReason = RuntimeFreezeReason;
 	type FreezeIdentifier = ();
-<<<<<<< HEAD
-=======
-	type MaxHolds = ConstU32<3>;
->>>>>>> a78ff7d7
 	type MaxFreezes = ConstU32<1>;
 }
 
