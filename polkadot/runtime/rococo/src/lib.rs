--- conflicted
+++ resolved
@@ -640,21 +640,12 @@
 			pallet_transaction_payment::ChargeTransactionPayment::<Runtime>::from(tip),
 			frame_metadata_hash_extension::CheckMetadataHash::new(true),
 		);
-<<<<<<< HEAD
-		let raw_payload =
-			SignedPayload::new(call, extra)
-				.map_err(|e| {
-					log::warn!("Unable to create signed payload: {:?}", e);
-				})
-				.ok()?;
-=======
 
 		let raw_payload = SignedPayload::new(call, extra)
 			.map_err(|e| {
 				log::warn!("Unable to create signed payload: {:?}", e);
 			})
 			.ok()?;
->>>>>>> e192b764
 		let signature = raw_payload.using_encoded(|payload| C::sign(payload, public))?;
 		let (call, extra, _) = raw_payload.deconstruct();
 		let address = <Runtime as frame_system::Config>::Lookup::unlookup(account);
