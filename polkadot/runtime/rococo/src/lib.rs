// Copyright (C) Parity Technologies (UK) Ltd.
// This file is part of Polkadot.

// Polkadot is free software: you can redistribute it and/or modify
// it under the terms of the GNU General Public License as published by
// the Free Software Foundation, either version 3 of the License, or
// (at your option) any later version.

// Polkadot is distributed in the hope that it will be useful,
// but WITHOUT ANY WARRANTY; without even the implied warranty of
// MERCHANTABILITY or FITNESS FOR A PARTICULAR PURPOSE.  See the
// GNU General Public License for more details.

// You should have received a copy of the GNU General Public License
// along with Polkadot.  If not, see <http://www.gnu.org/licenses/>.

//! The Rococo runtime for v1 parachains.

#![cfg_attr(not(feature = "std"), no_std)]
// `construct_runtime!` does a lot of recursion and requires us to increase the limit.
#![recursion_limit = "512"]

extern crate alloc;

#[cfg(not(feature = "std"))]
use alloc::{boxed::Box, vec, vec::Vec};
use alloc::{collections::btree_map::BTreeMap, };
use core::cmp::Ordering;
use pallet_nis::WithMaximumOf;
use parity_scale_codec::{Decode, Encode, MaxEncodedLen};
use primitives::{
	slashing, AccountId, AccountIndex, ApprovalVotingParams, Balance, BlockNumber, CandidateEvent,
	CandidateHash, CommittedCandidateReceipt, CoreState, DisputeState, ExecutorParams,
	GroupRotationInfo, Hash, Id as ParaId, InboundDownwardMessage, InboundHrmpMessage, Moment,
	NodeFeatures, Nonce, OccupiedCoreAssumption, PersistedValidationData, ScrapedOnChainVotes,
	SessionInfo, Signature, ValidationCode, ValidationCodeHash, ValidatorId, ValidatorIndex,
	PARACHAIN_KEY_TYPE_ID,
};
use rococo_runtime_constants::system_parachain::BROKER_ID;
use runtime_common::{
	assigned_slots, auctions, claims, crowdloan, identity_migrator, impl_runtime_weights,
	impls::{
		LocatableAssetConverter, ToAuthor, VersionedLocatableAsset, VersionedLocationConverter,
	},
	paras_registrar, paras_sudo_wrapper, prod_or_fast, slots,
	traits::{Leaser, OnSwap},
	BlockHashCount, BlockLength, SlowAdjustingFeeUpdate,
};
use scale_info::TypeInfo;

use runtime_parachains::{
	assigner_coretime as parachains_assigner_coretime,
	assigner_on_demand as parachains_assigner_on_demand, configuration as parachains_configuration,
	coretime, disputes as parachains_disputes,
	disputes::slashing as parachains_slashing,
	dmp as parachains_dmp, hrmp as parachains_hrmp, inclusion as parachains_inclusion,
	inclusion::{AggregateMessageOrigin, UmpQueueId},
	initializer as parachains_initializer, origin as parachains_origin, paras as parachains_paras,
	paras_inherent as parachains_paras_inherent,
	runtime_api_impl::v10 as parachains_runtime_api_impl,
	scheduler as parachains_scheduler, session_info as parachains_session_info,
	shared as parachains_shared,
};

use authority_discovery_primitives::AuthorityId as AuthorityDiscoveryId;
use beefy_primitives::{
	ecdsa_crypto::{AuthorityId as BeefyId, Signature as BeefySignature},
	mmr::{BeefyDataProvider, MmrLeafVersion},
};

use frame_support::{
	construct_runtime, derive_impl,
	genesis_builder_helper::{build_config, create_default_config},
	parameter_types,
	traits::{
		fungible::HoldConsideration, Contains, EitherOf, EitherOfDiverse, EverythingBut,
		InstanceFilter, KeyOwnerProofSystem, LinearStoragePrice, PrivilegeCmp, ProcessMessage,
		ProcessMessageError, StorageMapShim, WithdrawReasons,
	},
	weights::{ConstantMultiplier, WeightMeter, WeightToFee as _},
	PalletId,
};
use frame_system::{EnsureRoot, EnsureSigned};
use pallet_grandpa::{fg_primitives, AuthorityId as GrandpaId};
use pallet_identity::legacy::IdentityInfo;
use pallet_session::historical as session_historical;
use pallet_transaction_payment::{CurrencyAdapter, FeeDetails, RuntimeDispatchInfo};
use sp_core::{ConstU128, OpaqueMetadata, H256};
use sp_runtime::{
	create_runtime_str, generic, impl_opaque_keys,
	traits::{
		BlakeTwo256, Block as BlockT, ConstU32, ConvertInto, Extrinsic as ExtrinsicT,
		IdentityLookup, Keccak256, OpaqueKeys, SaturatedConversion, Verify,
	},
	transaction_validity::{TransactionPriority, TransactionSource, TransactionValidity},
	ApplyExtrinsicResult, FixedU128, KeyTypeId, Perbill, Percent, Permill, RuntimeDebug,
};
use sp_staking::SessionIndex;
#[cfg(any(feature = "std", test))]
use sp_version::NativeVersion;
use sp_version::RuntimeVersion;
use xcm::{
	latest::prelude::*, IntoVersion, VersionedAssetId, VersionedAssets, VersionedLocation,
	VersionedXcm,
};
use xcm_builder::PayOverXcm;

pub use frame_system::Call as SystemCall;
pub use pallet_balances::Call as BalancesCall;

/// Constant values used within the runtime.
use rococo_runtime_constants::{currency::*, fee::*, time::*};

// Weights used in the runtime.
mod weights;

// XCM configurations.
pub mod xcm_config;

// Implemented types.
mod impls;
use impls::ToParachainIdentityReaper;

// Governance and configurations.
pub mod governance;
use governance::{
	pallet_custom_origins, AuctionAdmin, Fellows, GeneralAdmin, LeaseAdmin, Treasurer,
	TreasurySpender,
};
use xcm_fee_payment_runtime_api::Error as XcmPaymentApiError;

#[cfg(test)]
mod tests;

mod validator_manager;

impl_runtime_weights!(rococo_runtime_constants);

// Make the WASM binary available.
#[cfg(feature = "std")]
include!(concat!(env!("OUT_DIR"), "/wasm_binary.rs"));

/// Provides the `WASM_BINARY` build with `fast-runtime` feature enabled.
///
/// This is for example useful for local test chains.
#[cfg(feature = "std")]
pub mod fast_runtime_binary {
	include!(concat!(env!("OUT_DIR"), "/fast_runtime_binary.rs"));
}

/// Runtime version (Rococo).
#[sp_version::runtime_version]
pub const VERSION: RuntimeVersion = RuntimeVersion {
	spec_name: create_runtime_str!("rococo"),
	impl_name: create_runtime_str!("parity-rococo-v2.0"),
	authoring_version: 0,
	spec_version: 1_009_000,
	impl_version: 0,
	apis: RUNTIME_API_VERSIONS,
	transaction_version: 24,
	state_version: 1,
};

/// The BABE epoch configuration at genesis.
pub const BABE_GENESIS_EPOCH_CONFIG: babe_primitives::BabeEpochConfiguration =
	babe_primitives::BabeEpochConfiguration {
		c: PRIMARY_PROBABILITY,
		allowed_slots: babe_primitives::AllowedSlots::PrimaryAndSecondaryVRFSlots,
	};

/// Native version.
#[cfg(any(feature = "std", test))]
pub fn native_version() -> NativeVersion {
	NativeVersion { runtime_version: VERSION, can_author_with: Default::default() }
}

/// A type to identify calls to the Identity pallet. These will be filtered to prevent invocation,
/// locking the state of the pallet and preventing further updates to identities and sub-identities.
/// The locked state will be the genesis state of a new system chain and then removed from the Relay
/// Chain.
pub struct IsIdentityCall;
impl Contains<RuntimeCall> for IsIdentityCall {
	fn contains(c: &RuntimeCall) -> bool {
		matches!(c, RuntimeCall::Identity(_))
	}
}

parameter_types! {
	pub const Version: RuntimeVersion = VERSION;
	pub const SS58Prefix: u8 = 42;
}

#[derive_impl(frame_system::config_preludes::RelayChainDefaultConfig)]
impl frame_system::Config for Runtime {
	type BaseCallFilter = EverythingBut<IsIdentityCall>;
	type BlockWeights = BlockWeights;
	type BlockLength = BlockLength;
	type DbWeight = RocksDbWeight;
	type Nonce = Nonce;
	type Hash = Hash;
	type AccountId = AccountId;
	type Block = Block;
	type BlockHashCount = BlockHashCount;
	type Version = Version;
	type AccountData = pallet_balances::AccountData<Balance>;
	type SystemWeightInfo = weights::frame_system::WeightInfo<Runtime>;
	type SS58Prefix = SS58Prefix;
	type MaxConsumers = frame_support::traits::ConstU32<16>;
}

parameter_types! {
	pub MaximumSchedulerWeight: Weight = Perbill::from_percent(80) *
		BlockWeights::get().max_block;
	pub const MaxScheduledPerBlock: u32 = 50;
	pub const NoPreimagePostponement: Option<u32> = Some(10);
}

/// Used the compare the privilege of an origin inside the scheduler.
pub struct OriginPrivilegeCmp;

impl PrivilegeCmp<OriginCaller> for OriginPrivilegeCmp {
	fn cmp_privilege(left: &OriginCaller, right: &OriginCaller) -> Option<Ordering> {
		if left == right {
			return Some(Ordering::Equal);
		}

		match (left, right) {
			// Root is greater than anything.
			(OriginCaller::system(frame_system::RawOrigin::Root), _) => Some(Ordering::Greater),
			// For every other origin we don't care, as they are not used for `ScheduleOrigin`.
			_ => None,
		}
	}
}

impl pallet_scheduler::Config for Runtime {
	type RuntimeOrigin = RuntimeOrigin;
	type RuntimeEvent = RuntimeEvent;
	type PalletsOrigin = OriginCaller;
	type RuntimeCall = RuntimeCall;
	type MaximumWeight = MaximumSchedulerWeight;
	// The goal of having ScheduleOrigin include AuctionAdmin is to allow the auctions track of
	// OpenGov to schedule periodic auctions.
	type ScheduleOrigin = EitherOf<EnsureRoot<AccountId>, AuctionAdmin>;
	type MaxScheduledPerBlock = MaxScheduledPerBlock;
	type WeightInfo = weights::pallet_scheduler::WeightInfo<Runtime>;
	type OriginPrivilegeCmp = OriginPrivilegeCmp;
	type Preimages = Preimage;
}

parameter_types! {
	pub const PreimageBaseDeposit: Balance = deposit(2, 64);
	pub const PreimageByteDeposit: Balance = deposit(0, 1);
	pub const PreimageHoldReason: RuntimeHoldReason = RuntimeHoldReason::Preimage(pallet_preimage::HoldReason::Preimage);
}

impl pallet_preimage::Config for Runtime {
	type WeightInfo = weights::pallet_preimage::WeightInfo<Runtime>;
	type RuntimeEvent = RuntimeEvent;
	type Currency = Balances;
	type ManagerOrigin = EnsureRoot<AccountId>;
	type Consideration = HoldConsideration<
		AccountId,
		Balances,
		PreimageHoldReason,
		LinearStoragePrice<PreimageBaseDeposit, PreimageByteDeposit, Balance>,
	>;
}

parameter_types! {
	pub const ExpectedBlockTime: Moment = MILLISECS_PER_BLOCK;
	pub ReportLongevity: u64 = EpochDurationInBlocks::get() as u64 * 10;
}

impl pallet_babe::Config for Runtime {
	type EpochDuration = EpochDurationInBlocks;
	type ExpectedBlockTime = ExpectedBlockTime;
	// session module is the trigger
	type EpochChangeTrigger = pallet_babe::ExternalTrigger;
	type DisabledValidators = Session;
	type WeightInfo = ();
	type MaxAuthorities = MaxAuthorities;
	type MaxNominators = ConstU32<0>;
	type KeyOwnerProof = sp_session::MembershipProof;
	type EquivocationReportSystem =
		pallet_babe::EquivocationReportSystem<Self, Offences, Historical, ReportLongevity>;
}

parameter_types! {
	pub const IndexDeposit: Balance = 100 * CENTS;
}

impl pallet_indices::Config for Runtime {
	type AccountIndex = AccountIndex;
	type Currency = Balances;
	type Deposit = IndexDeposit;
	type RuntimeEvent = RuntimeEvent;
	type WeightInfo = weights::pallet_indices::WeightInfo<Runtime>;
}

parameter_types! {
	pub const ExistentialDeposit: Balance = EXISTENTIAL_DEPOSIT;
	pub const MaxLocks: u32 = 50;
	pub const MaxReserves: u32 = 50;
}

impl pallet_balances::Config for Runtime {
	type Balance = Balance;
	type DustRemoval = ();
	type RuntimeEvent = RuntimeEvent;
	type ExistentialDeposit = ExistentialDeposit;
	type AccountStore = System;
	type MaxLocks = MaxLocks;
	type MaxReserves = MaxReserves;
	type ReserveIdentifier = [u8; 8];
	type WeightInfo = weights::pallet_balances_balances::WeightInfo<Runtime>;
	type FreezeIdentifier = ();
	type RuntimeHoldReason = RuntimeHoldReason;
	type RuntimeFreezeReason = RuntimeFreezeReason;
	type MaxFreezes = ConstU32<1>;
}

parameter_types! {
	pub const TransactionByteFee: Balance = 10 * MILLICENTS;
	/// This value increases the priority of `Operational` transactions by adding
	/// a "virtual tip" that's equal to the `OperationalFeeMultiplier * final_fee`.
	pub const OperationalFeeMultiplier: u8 = 5;
}

impl pallet_transaction_payment::Config for Runtime {
	type RuntimeEvent = RuntimeEvent;
	type OnChargeTransaction = CurrencyAdapter<Balances, ToAuthor<Runtime>>;
	type OperationalFeeMultiplier = OperationalFeeMultiplier;
	type WeightToFee = WeightToFee;
	type LengthToFee = ConstantMultiplier<Balance, TransactionByteFee>;
	type FeeMultiplierUpdate = SlowAdjustingFeeUpdate<Self>;
}

parameter_types! {
	pub const MinimumPeriod: u64 = SLOT_DURATION / 2;
}
impl pallet_timestamp::Config for Runtime {
	type Moment = u64;
	type OnTimestampSet = Babe;
	type MinimumPeriod = MinimumPeriod;
	type WeightInfo = weights::pallet_timestamp::WeightInfo<Runtime>;
}

impl pallet_authorship::Config for Runtime {
	type FindAuthor = pallet_session::FindAccountFromAuthorIndex<Self, Babe>;
	type EventHandler = ();
}

impl_opaque_keys! {
	pub struct SessionKeys {
		pub grandpa: Grandpa,
		pub babe: Babe,
		pub para_validator: Initializer,
		pub para_assignment: ParaSessionInfo,
		pub authority_discovery: AuthorityDiscovery,
		pub beefy: Beefy,
	}
}

/// Special `ValidatorIdOf` implementation that is just returning the input as result.
pub struct ValidatorIdOf;
impl sp_runtime::traits::Convert<AccountId, Option<AccountId>> for ValidatorIdOf {
	fn convert(a: AccountId) -> Option<AccountId> {
		Some(a)
	}
}

impl pallet_session::Config for Runtime {
	type RuntimeEvent = RuntimeEvent;
	type ValidatorId = AccountId;
	type ValidatorIdOf = ValidatorIdOf;
	type ShouldEndSession = Babe;
	type NextSessionRotation = Babe;
	type SessionManager = pallet_session::historical::NoteHistoricalRoot<Self, ValidatorManager>;
	type SessionHandler = <SessionKeys as OpaqueKeys>::KeyTypeIdProviders;
	type Keys = SessionKeys;
	type WeightInfo = weights::pallet_session::WeightInfo<Runtime>;
}

pub struct FullIdentificationOf;
impl sp_runtime::traits::Convert<AccountId, Option<()>> for FullIdentificationOf {
	fn convert(_: AccountId) -> Option<()> {
		Some(Default::default())
	}
}

impl pallet_session::historical::Config for Runtime {
	type FullIdentification = ();
	type FullIdentificationOf = FullIdentificationOf;
}

parameter_types! {
	pub const SessionsPerEra: SessionIndex = 6;
	pub const BondingDuration: sp_staking::EraIndex = 28;
}

parameter_types! {
	pub const ProposalBond: Permill = Permill::from_percent(5);
	pub const ProposalBondMinimum: Balance = 2000 * CENTS;
	pub const ProposalBondMaximum: Balance = 1 * GRAND;
	pub const SpendPeriod: BlockNumber = 6 * DAYS;
	pub const Burn: Permill = Permill::from_perthousand(2);
	pub const TreasuryPalletId: PalletId = PalletId(*b"py/trsry");
	pub const PayoutSpendPeriod: BlockNumber = 30 * DAYS;
	// The asset's interior location for the paying account. This is the Treasury
	// pallet instance (which sits at index 18).
	pub TreasuryInteriorLocation: InteriorLocation = PalletInstance(18).into();

	pub const TipCountdown: BlockNumber = 1 * DAYS;
	pub const TipFindersFee: Percent = Percent::from_percent(20);
	pub const TipReportDepositBase: Balance = 100 * CENTS;
	pub const DataDepositPerByte: Balance = 1 * CENTS;
	pub const MaxApprovals: u32 = 100;
	pub const MaxAuthorities: u32 = 100_000;
	pub const MaxKeys: u32 = 10_000;
	pub const MaxPeerInHeartbeats: u32 = 10_000;
	pub const MaxBalance: Balance = Balance::max_value();
}

impl pallet_treasury::Config for Runtime {
	type PalletId = TreasuryPalletId;
	type Currency = Balances;
	type ApproveOrigin = EitherOfDiverse<EnsureRoot<AccountId>, Treasurer>;
	type RejectOrigin = EitherOfDiverse<EnsureRoot<AccountId>, Treasurer>;
	type RuntimeEvent = RuntimeEvent;
	type OnSlash = Treasury;
	type ProposalBond = ProposalBond;
	type ProposalBondMinimum = ProposalBondMinimum;
	type ProposalBondMaximum = ProposalBondMaximum;
	type SpendPeriod = SpendPeriod;
	type Burn = Burn;
	type BurnDestination = Society;
	type MaxApprovals = MaxApprovals;
	type WeightInfo = weights::pallet_treasury::WeightInfo<Runtime>;
	type SpendFunds = Bounties;
	type SpendOrigin = TreasurySpender;
	type AssetKind = VersionedLocatableAsset;
	type Beneficiary = VersionedLocation;
	type BeneficiaryLookup = IdentityLookup<Self::Beneficiary>;
	type Paymaster = PayOverXcm<
		TreasuryInteriorLocation,
		crate::xcm_config::XcmRouter,
		crate::XcmPallet,
		ConstU32<{ 6 * HOURS }>,
		Self::Beneficiary,
		Self::AssetKind,
		LocatableAssetConverter,
		VersionedLocationConverter,
	>;
	type BalanceConverter = AssetRate;
	type PayoutPeriod = PayoutSpendPeriod;
	#[cfg(feature = "runtime-benchmarks")]
	type BenchmarkHelper = runtime_common::impls::benchmarks::TreasuryArguments;
}

parameter_types! {
	pub const BountyDepositBase: Balance = 100 * CENTS;
	pub const BountyDepositPayoutDelay: BlockNumber = 4 * DAYS;
	pub const BountyUpdatePeriod: BlockNumber = 90 * DAYS;
	pub const MaximumReasonLength: u32 = 16384;
	pub const CuratorDepositMultiplier: Permill = Permill::from_percent(50);
	pub const CuratorDepositMin: Balance = 10 * CENTS;
	pub const CuratorDepositMax: Balance = 500 * CENTS;
	pub const BountyValueMinimum: Balance = 200 * CENTS;
}

impl pallet_bounties::Config for Runtime {
	type BountyDepositBase = BountyDepositBase;
	type BountyDepositPayoutDelay = BountyDepositPayoutDelay;
	type BountyUpdatePeriod = BountyUpdatePeriod;
	type CuratorDepositMultiplier = CuratorDepositMultiplier;
	type CuratorDepositMin = CuratorDepositMin;
	type CuratorDepositMax = CuratorDepositMax;
	type BountyValueMinimum = BountyValueMinimum;
	type ChildBountyManager = ChildBounties;
	type DataDepositPerByte = DataDepositPerByte;
	type RuntimeEvent = RuntimeEvent;
	type MaximumReasonLength = MaximumReasonLength;
	type WeightInfo = weights::pallet_bounties::WeightInfo<Runtime>;
}

parameter_types! {
	pub const MaxActiveChildBountyCount: u32 = 100;
	pub ChildBountyValueMinimum: Balance = BountyValueMinimum::get() / 10;
}

impl pallet_child_bounties::Config for Runtime {
	type RuntimeEvent = RuntimeEvent;
	type MaxActiveChildBountyCount = MaxActiveChildBountyCount;
	type ChildBountyValueMinimum = ChildBountyValueMinimum;
	type WeightInfo = weights::pallet_child_bounties::WeightInfo<Runtime>;
}

impl pallet_offences::Config for Runtime {
	type RuntimeEvent = RuntimeEvent;
	type IdentificationTuple = pallet_session::historical::IdentificationTuple<Self>;
	type OnOffenceHandler = ();
}

impl pallet_authority_discovery::Config for Runtime {
	type MaxAuthorities = MaxAuthorities;
}

parameter_types! {
	pub const MaxSetIdSessionEntries: u32 = BondingDuration::get() * SessionsPerEra::get();
}

impl pallet_grandpa::Config for Runtime {
	type RuntimeEvent = RuntimeEvent;
	type WeightInfo = ();
	type MaxAuthorities = MaxAuthorities;
	type MaxNominators = ConstU32<0>;
	type MaxSetIdSessionEntries = MaxSetIdSessionEntries;
	type KeyOwnerProof = sp_session::MembershipProof;
	type EquivocationReportSystem =
		pallet_grandpa::EquivocationReportSystem<Self, Offences, Historical, ReportLongevity>;
}

/// Submits a transaction with the node's public and signature type. Adheres to the signed extension
/// format of the chain.
impl<LocalCall> frame_system::offchain::CreateSignedTransaction<LocalCall> for Runtime
where
	RuntimeCall: From<LocalCall>,
{
	fn create_transaction<C: frame_system::offchain::AppCrypto<Self::Public, Self::Signature>>(
		call: RuntimeCall,
		public: <Signature as Verify>::Signer,
		account: AccountId,
		nonce: <Runtime as frame_system::Config>::Nonce,
	) -> Option<(RuntimeCall, <UncheckedExtrinsic as ExtrinsicT>::SignaturePayload)> {
		use sp_runtime::traits::StaticLookup;
		// take the biggest period possible.
		let period =
			BlockHashCount::get().checked_next_power_of_two().map(|c| c / 2).unwrap_or(2) as u64;

		let current_block = System::block_number()
			.saturated_into::<u64>()
			// The `System::block_number` is initialized with `n+1`,
			// so the actual block number is `n`.
			.saturating_sub(1);
		let tip = 0;
		let extra: SignedExtra = (
			frame_system::CheckNonZeroSender::<Runtime>::new(),
			frame_system::CheckSpecVersion::<Runtime>::new(),
			frame_system::CheckTxVersion::<Runtime>::new(),
			frame_system::CheckGenesis::<Runtime>::new(),
			frame_system::CheckMortality::<Runtime>::from(generic::Era::mortal(
				period,
				current_block,
			)),
			frame_system::CheckNonce::<Runtime>::from(nonce),
			frame_system::CheckWeight::<Runtime>::new(),
			pallet_transaction_payment::ChargeTransactionPayment::<Runtime>::from(tip),
		);
		let raw_payload = SignedPayload::new(call, extra)
			.map_err(|e| {
				log::warn!("Unable to create signed payload: {:?}", e);
			})
			.ok()?;
		let signature = raw_payload.using_encoded(|payload| C::sign(payload, public))?;
		let (call, extra, _) = raw_payload.deconstruct();
		let address = <Runtime as frame_system::Config>::Lookup::unlookup(account);
		Some((call, (address, signature, extra)))
	}
}

impl frame_system::offchain::SigningTypes for Runtime {
	type Public = <Signature as Verify>::Signer;
	type Signature = Signature;
}

impl<C> frame_system::offchain::SendTransactionTypes<C> for Runtime
where
	RuntimeCall: From<C>,
{
	type Extrinsic = UncheckedExtrinsic;
	type OverarchingCall = RuntimeCall;
}

parameter_types! {
	pub Prefix: &'static [u8] = b"Pay ROCs to the Rococo account:";
}

impl claims::Config for Runtime {
	type RuntimeEvent = RuntimeEvent;
	type VestingSchedule = Vesting;
	type Prefix = Prefix;
	type MoveClaimOrigin = EnsureRoot<AccountId>;
	type WeightInfo = weights::runtime_common_claims::WeightInfo<Runtime>;
}

parameter_types! {
	// Minimum 100 bytes/ROC deposited (1 CENT/byte)
	pub const BasicDeposit: Balance = 1000 * CENTS;       // 258 bytes on-chain
	pub const ByteDeposit: Balance = deposit(0, 1);
	pub const SubAccountDeposit: Balance = 200 * CENTS;   // 53 bytes on-chain
	pub const MaxSubAccounts: u32 = 100;
	pub const MaxAdditionalFields: u32 = 100;
	pub const MaxRegistrars: u32 = 20;
}

impl pallet_identity::Config for Runtime {
	type RuntimeEvent = RuntimeEvent;
	type Currency = Balances;
	type BasicDeposit = BasicDeposit;
	type ByteDeposit = ByteDeposit;
	type SubAccountDeposit = SubAccountDeposit;
	type MaxSubAccounts = MaxSubAccounts;
	type IdentityInformation = IdentityInfo<MaxAdditionalFields>;
	type MaxRegistrars = MaxRegistrars;
	type Slashed = Treasury;
	type ForceOrigin = EitherOf<EnsureRoot<Self::AccountId>, GeneralAdmin>;
	type RegistrarOrigin = EitherOf<EnsureRoot<Self::AccountId>, GeneralAdmin>;
	type OffchainSignature = Signature;
	type SigningPublicKey = <Signature as Verify>::Signer;
	type UsernameAuthorityOrigin = EnsureRoot<Self::AccountId>;
	type PendingUsernameExpiration = ConstU32<{ 7 * DAYS }>;
	type MaxSuffixLength = ConstU32<7>;
	type MaxUsernameLength = ConstU32<32>;
	type WeightInfo = weights::pallet_identity::WeightInfo<Runtime>;
}

impl pallet_utility::Config for Runtime {
	type RuntimeEvent = RuntimeEvent;
	type RuntimeCall = RuntimeCall;
	type PalletsOrigin = OriginCaller;
	type WeightInfo = weights::pallet_utility::WeightInfo<Runtime>;
}

parameter_types! {
	// One storage item; key size is 32; value is size 4+4+16+32 bytes = 56 bytes.
	pub const DepositBase: Balance = deposit(1, 88);
	// Additional storage item size of 32 bytes.
	pub const DepositFactor: Balance = deposit(0, 32);
	pub const MaxSignatories: u32 = 100;
}

impl pallet_multisig::Config for Runtime {
	type RuntimeEvent = RuntimeEvent;
	type RuntimeCall = RuntimeCall;
	type Currency = Balances;
	type DepositBase = DepositBase;
	type DepositFactor = DepositFactor;
	type MaxSignatories = MaxSignatories;
	type WeightInfo = weights::pallet_multisig::WeightInfo<Runtime>;
}

parameter_types! {
	pub const ConfigDepositBase: Balance = 500 * CENTS;
	pub const FriendDepositFactor: Balance = 50 * CENTS;
	pub const MaxFriends: u16 = 9;
	pub const RecoveryDeposit: Balance = 500 * CENTS;
}

impl pallet_recovery::Config for Runtime {
	type RuntimeEvent = RuntimeEvent;
	type WeightInfo = ();
	type RuntimeCall = RuntimeCall;
	type Currency = Balances;
	type ConfigDepositBase = ConfigDepositBase;
	type FriendDepositFactor = FriendDepositFactor;
	type MaxFriends = MaxFriends;
	type RecoveryDeposit = RecoveryDeposit;
}

parameter_types! {
	pub const SocietyPalletId: PalletId = PalletId(*b"py/socie");
}

impl pallet_society::Config for Runtime {
	type RuntimeEvent = RuntimeEvent;
	type Currency = Balances;
	type Randomness = pallet_babe::RandomnessFromOneEpochAgo<Runtime>;
	type GraceStrikes = ConstU32<1>;
	type PeriodSpend = ConstU128<{ 50_000 * CENTS }>;
	type VotingPeriod = ConstU32<{ 5 * DAYS }>;
	type ClaimPeriod = ConstU32<{ 2 * DAYS }>;
	type MaxLockDuration = ConstU32<{ 36 * 30 * DAYS }>;
	type FounderSetOrigin = EnsureRoot<AccountId>;
	type ChallengePeriod = ConstU32<{ 7 * DAYS }>;
	type MaxPayouts = ConstU32<8>;
	type MaxBids = ConstU32<512>;
	type PalletId = SocietyPalletId;
	type WeightInfo = ();
}

parameter_types! {
	pub const MinVestedTransfer: Balance = 100 * CENTS;
	pub UnvestedFundsAllowedWithdrawReasons: WithdrawReasons =
		WithdrawReasons::except(WithdrawReasons::TRANSFER | WithdrawReasons::RESERVE);
}

impl pallet_vesting::Config for Runtime {
	type RuntimeEvent = RuntimeEvent;
	type Currency = Balances;
	type BlockNumberToBalance = ConvertInto;
	type MinVestedTransfer = MinVestedTransfer;
	type WeightInfo = weights::pallet_vesting::WeightInfo<Runtime>;
	type UnvestedFundsAllowedWithdrawReasons = UnvestedFundsAllowedWithdrawReasons;
	type BlockNumberProvider = System;
	const MAX_VESTING_SCHEDULES: u32 = 28;
}

parameter_types! {
	// One storage item; key size 32, value size 8; .
	pub const ProxyDepositBase: Balance = deposit(1, 8);
	// Additional storage item size of 33 bytes.
	pub const ProxyDepositFactor: Balance = deposit(0, 33);
	pub const MaxProxies: u16 = 32;
	pub const AnnouncementDepositBase: Balance = deposit(1, 8);
	pub const AnnouncementDepositFactor: Balance = deposit(0, 66);
	pub const MaxPending: u16 = 32;
}

/// The type used to represent the kinds of proxying allowed.
#[derive(
	Copy,
	Clone,
	Eq,
	PartialEq,
	Ord,
	PartialOrd,
	Encode,
	Decode,
	RuntimeDebug,
	MaxEncodedLen,
	TypeInfo,
)]
pub enum ProxyType {
	Any,
	NonTransfer,
	Governance,
	IdentityJudgement,
	CancelProxy,
	Auction,
	Society,
	OnDemandOrdering,
}
impl Default for ProxyType {
	fn default() -> Self {
		Self::Any
	}
}
impl InstanceFilter<RuntimeCall> for ProxyType {
	fn filter(&self, c: &RuntimeCall) -> bool {
		match self {
			ProxyType::Any => true,
			ProxyType::NonTransfer => matches!(
				c,
				RuntimeCall::System(..) |
				RuntimeCall::Babe(..) |
				RuntimeCall::Timestamp(..) |
				RuntimeCall::Indices(pallet_indices::Call::claim {..}) |
				RuntimeCall::Indices(pallet_indices::Call::free {..}) |
				RuntimeCall::Indices(pallet_indices::Call::freeze {..}) |
				// Specifically omitting Indices `transfer`, `force_transfer`
				// Specifically omitting the entire Balances pallet
				RuntimeCall::Session(..) |
				RuntimeCall::Grandpa(..) |
				RuntimeCall::Treasury(..) |
				RuntimeCall::Bounties(..) |
				RuntimeCall::ChildBounties(..) |
				RuntimeCall::ConvictionVoting(..) |
				RuntimeCall::Referenda(..) |
				RuntimeCall::FellowshipCollective(..) |
				RuntimeCall::FellowshipReferenda(..) |
				RuntimeCall::Whitelist(..) |
				RuntimeCall::Claims(..) |
				RuntimeCall::Utility(..) |
				RuntimeCall::Identity(..) |
				RuntimeCall::Society(..) |
				RuntimeCall::Recovery(pallet_recovery::Call::as_recovered {..}) |
				RuntimeCall::Recovery(pallet_recovery::Call::vouch_recovery {..}) |
				RuntimeCall::Recovery(pallet_recovery::Call::claim_recovery {..}) |
				RuntimeCall::Recovery(pallet_recovery::Call::close_recovery {..}) |
				RuntimeCall::Recovery(pallet_recovery::Call::remove_recovery {..}) |
				RuntimeCall::Recovery(pallet_recovery::Call::cancel_recovered {..}) |
				// Specifically omitting Recovery `create_recovery`, `initiate_recovery`
				RuntimeCall::Vesting(pallet_vesting::Call::vest {..}) |
				RuntimeCall::Vesting(pallet_vesting::Call::vest_other {..}) |
				// Specifically omitting Vesting `vested_transfer`, and `force_vested_transfer`
				RuntimeCall::Scheduler(..) |
				RuntimeCall::Proxy(..) |
				RuntimeCall::Multisig(..) |
				RuntimeCall::Nis(..) |
				RuntimeCall::Registrar(paras_registrar::Call::register {..}) |
				RuntimeCall::Registrar(paras_registrar::Call::deregister {..}) |
				// Specifically omitting Registrar `swap`
				RuntimeCall::Registrar(paras_registrar::Call::reserve {..}) |
				RuntimeCall::Crowdloan(..) |
				RuntimeCall::Slots(..) |
				RuntimeCall::Auctions(..) // Specifically omitting the entire XCM Pallet
			),
			ProxyType::Governance => matches!(
				c,
				RuntimeCall::Bounties(..) |
					RuntimeCall::Utility(..) |
					RuntimeCall::ChildBounties(..) |
					// OpenGov calls
					RuntimeCall::ConvictionVoting(..) |
					RuntimeCall::Referenda(..) |
					RuntimeCall::FellowshipCollective(..) |
					RuntimeCall::FellowshipReferenda(..) |
					RuntimeCall::Whitelist(..)
			),
			ProxyType::IdentityJudgement => matches!(
				c,
				RuntimeCall::Identity(pallet_identity::Call::provide_judgement { .. }) |
					RuntimeCall::Utility(..)
			),
			ProxyType::CancelProxy => {
				matches!(c, RuntimeCall::Proxy(pallet_proxy::Call::reject_announcement { .. }))
			},
			ProxyType::Auction => matches!(
				c,
				RuntimeCall::Auctions { .. } |
					RuntimeCall::Crowdloan { .. } |
					RuntimeCall::Registrar { .. } |
					RuntimeCall::Multisig(..) |
					RuntimeCall::Slots { .. }
			),
			ProxyType::Society => matches!(c, RuntimeCall::Society(..)),
			ProxyType::OnDemandOrdering => matches!(c, RuntimeCall::OnDemandAssignmentProvider(..)),
		}
	}
	fn is_superset(&self, o: &Self) -> bool {
		match (self, o) {
			(x, y) if x == y => true,
			(ProxyType::Any, _) => true,
			(_, ProxyType::Any) => false,
			(ProxyType::NonTransfer, _) => true,
			_ => false,
		}
	}
}

impl pallet_proxy::Config for Runtime {
	type RuntimeEvent = RuntimeEvent;
	type RuntimeCall = RuntimeCall;
	type Currency = Balances;
	type ProxyType = ProxyType;
	type ProxyDepositBase = ProxyDepositBase;
	type ProxyDepositFactor = ProxyDepositFactor;
	type MaxProxies = MaxProxies;
	type WeightInfo = weights::pallet_proxy::WeightInfo<Runtime>;
	type MaxPending = MaxPending;
	type CallHasher = BlakeTwo256;
	type AnnouncementDepositBase = AnnouncementDepositBase;
	type AnnouncementDepositFactor = AnnouncementDepositFactor;
}

impl parachains_origin::Config for Runtime {}

impl parachains_configuration::Config for Runtime {
	type WeightInfo = weights::runtime_parachains_configuration::WeightInfo<Runtime>;
}

impl parachains_shared::Config for Runtime {
	type DisabledValidators = Session;
}

impl parachains_session_info::Config for Runtime {
	type ValidatorSet = Historical;
}

/// Special `RewardValidators` that does nothing ;)
pub struct RewardValidators;
impl runtime_parachains::inclusion::RewardValidators for RewardValidators {
	fn reward_backing(_: impl IntoIterator<Item = ValidatorIndex>) {}
	fn reward_bitfields(_: impl IntoIterator<Item = ValidatorIndex>) {}
}

impl parachains_inclusion::Config for Runtime {
	type RuntimeEvent = RuntimeEvent;
	type DisputesHandler = ParasDisputes;
	type RewardValidators = RewardValidators;
	type MessageQueue = MessageQueue;
	type WeightInfo = weights::runtime_parachains_inclusion::WeightInfo<Runtime>;
}

parameter_types! {
	pub const ParasUnsignedPriority: TransactionPriority = TransactionPriority::max_value();
}

impl parachains_paras::Config for Runtime {
	type RuntimeEvent = RuntimeEvent;
	type WeightInfo = weights::runtime_parachains_paras::WeightInfo<Runtime>;
	type UnsignedPriority = ParasUnsignedPriority;
	type QueueFootprinter = ParaInclusion;
	type NextSessionRotation = Babe;
	type OnNewHead = Registrar;
	type AssignCoretime = CoretimeAssignmentProvider;
}

parameter_types! {
	/// Amount of weight that can be spent per block to service messages.
	///
	/// # WARNING
	///
	/// This is not a good value for para-chains since the `Scheduler` already uses up to 80% block weight.
	pub MessageQueueServiceWeight: Weight = Perbill::from_percent(20) * BlockWeights::get().max_block;
	pub const MessageQueueHeapSize: u32 = 32 * 1024;
	pub const MessageQueueMaxStale: u32 = 96;
}

/// Message processor to handle any messages that were enqueued into the `MessageQueue` pallet.
pub struct MessageProcessor;
impl ProcessMessage for MessageProcessor {
	type Origin = AggregateMessageOrigin;

	fn process_message(
		message: &[u8],
		origin: Self::Origin,
		meter: &mut WeightMeter,
		id: &mut [u8; 32],
	) -> Result<bool, ProcessMessageError> {
		let para = match origin {
			AggregateMessageOrigin::Ump(UmpQueueId::Para(para)) => para,
		};
		xcm_builder::ProcessXcmMessage::<
			Junction,
			xcm_executor::XcmExecutor<xcm_config::XcmConfig>,
			RuntimeCall,
		>::process_message(message, Junction::Parachain(para.into()), meter, id)
	}
}

impl pallet_message_queue::Config for Runtime {
	type RuntimeEvent = RuntimeEvent;
	type Size = u32;
	type HeapSize = MessageQueueHeapSize;
	type MaxStale = MessageQueueMaxStale;
	type ServiceWeight = MessageQueueServiceWeight;
	type IdleMaxServiceWeight = MessageQueueServiceWeight;
	#[cfg(not(feature = "runtime-benchmarks"))]
	type MessageProcessor = MessageProcessor;
	#[cfg(feature = "runtime-benchmarks")]
	type MessageProcessor =
		pallet_message_queue::mock_helpers::NoopMessageProcessor<AggregateMessageOrigin>;
	type QueueChangeHandler = ParaInclusion;
	type QueuePausedQuery = ();
	type WeightInfo = weights::pallet_message_queue::WeightInfo<Runtime>;
}

impl parachains_dmp::Config for Runtime {}

impl parachains_hrmp::Config for Runtime {
	type RuntimeOrigin = RuntimeOrigin;
	type RuntimeEvent = RuntimeEvent;
	type ChannelManager = EnsureRoot<AccountId>;
	type Currency = Balances;
	type WeightInfo = weights::runtime_parachains_hrmp::WeightInfo<Runtime>;
}

impl parachains_paras_inherent::Config for Runtime {
	type WeightInfo = weights::runtime_parachains_paras_inherent::WeightInfo<Runtime>;
}

impl parachains_scheduler::Config for Runtime {
	// If you change this, make sure the `Assignment` type of the new provider is binary compatible,
	// otherwise provide a migration.
	type AssignmentProvider = CoretimeAssignmentProvider;
}

parameter_types! {
	pub const BrokerId: u32 = BROKER_ID;
}

impl coretime::Config for Runtime {
	type RuntimeOrigin = RuntimeOrigin;
	type RuntimeEvent = RuntimeEvent;
	type Currency = Balances;
	type BrokerId = BrokerId;
	type WeightInfo = weights::runtime_parachains_coretime::WeightInfo<Runtime>;
	type SendXcm = crate::xcm_config::XcmRouter;
}

parameter_types! {
	pub const OnDemandTrafficDefaultValue: FixedU128 = FixedU128::from_u32(1);
}

impl parachains_assigner_on_demand::Config for Runtime {
	type RuntimeEvent = RuntimeEvent;
	type Currency = Balances;
	type TrafficDefaultValue = OnDemandTrafficDefaultValue;
	type WeightInfo = weights::runtime_parachains_assigner_on_demand::WeightInfo<Runtime>;
}

impl parachains_assigner_coretime::Config for Runtime {}

impl parachains_initializer::Config for Runtime {
	type Randomness = pallet_babe::RandomnessFromOneEpochAgo<Runtime>;
	type ForceOrigin = EnsureRoot<AccountId>;
	type WeightInfo = weights::runtime_parachains_initializer::WeightInfo<Runtime>;
	type CoretimeOnNewSession = Coretime;
}

impl parachains_disputes::Config for Runtime {
	type RuntimeEvent = RuntimeEvent;
	type RewardValidators = ();
	type SlashingHandler = parachains_slashing::SlashValidatorsForDisputes<ParasSlashing>;
	type WeightInfo = weights::runtime_parachains_disputes::WeightInfo<Runtime>;
}

impl parachains_slashing::Config for Runtime {
	type KeyOwnerProofSystem = Historical;
	type KeyOwnerProof =
		<Self::KeyOwnerProofSystem as KeyOwnerProofSystem<(KeyTypeId, ValidatorId)>>::Proof;
	type KeyOwnerIdentification = <Self::KeyOwnerProofSystem as KeyOwnerProofSystem<(
		KeyTypeId,
		ValidatorId,
	)>>::IdentificationTuple;
	type HandleReports = parachains_slashing::SlashingReportHandler<
		Self::KeyOwnerIdentification,
		Offences,
		ReportLongevity,
	>;
	type WeightInfo = parachains_slashing::TestWeightInfo;
	type BenchmarkingConfig = parachains_slashing::BenchConfig<200>;
}

parameter_types! {
	pub const ParaDeposit: Balance = 40 * UNITS;
}

impl paras_registrar::Config for Runtime {
	type RuntimeOrigin = RuntimeOrigin;
	type RuntimeEvent = RuntimeEvent;
	type Currency = Balances;
	type OnSwap = (Crowdloan, Slots, SwapLeases);
	type ParaDeposit = ParaDeposit;
	type DataDepositPerByte = DataDepositPerByte;
	type WeightInfo = weights::runtime_common_paras_registrar::WeightInfo<Runtime>;
}

parameter_types! {
	pub LeasePeriod: BlockNumber = prod_or_fast!(1 * DAYS, 1 * DAYS, "ROC_LEASE_PERIOD");
}

impl slots::Config for Runtime {
	type RuntimeEvent = RuntimeEvent;
	type Currency = Balances;
	type Registrar = Registrar;
	type LeasePeriod = LeasePeriod;
	type LeaseOffset = ();
	type ForceOrigin = EitherOf<EnsureRoot<Self::AccountId>, LeaseAdmin>;
	type WeightInfo = weights::runtime_common_slots::WeightInfo<Runtime>;
}

parameter_types! {
	pub const CrowdloanId: PalletId = PalletId(*b"py/cfund");
	pub const SubmissionDeposit: Balance = 3 * GRAND;
	pub const MinContribution: Balance = 3_000 * CENTS;
	pub const RemoveKeysLimit: u32 = 1000;
	// Allow 32 bytes for an additional memo to a crowdloan.
	pub const MaxMemoLength: u8 = 32;
}

impl crowdloan::Config for Runtime {
	type RuntimeEvent = RuntimeEvent;
	type PalletId = CrowdloanId;
	type SubmissionDeposit = SubmissionDeposit;
	type MinContribution = MinContribution;
	type RemoveKeysLimit = RemoveKeysLimit;
	type Registrar = Registrar;
	type Auctioneer = Auctions;
	type MaxMemoLength = MaxMemoLength;
	type WeightInfo = weights::runtime_common_crowdloan::WeightInfo<Runtime>;
}

parameter_types! {
	// The average auction is 7 days long, so this will be 70% for ending period.
	// 5 Days = 72000 Blocks @ 6 sec per block
	pub const EndingPeriod: BlockNumber = 5 * DAYS;
	// ~ 1000 samples per day -> ~ 20 blocks per sample -> 2 minute samples
	pub const SampleLength: BlockNumber = 2 * MINUTES;
}

impl auctions::Config for Runtime {
	type RuntimeEvent = RuntimeEvent;
	type Leaser = Slots;
	type Registrar = Registrar;
	type EndingPeriod = EndingPeriod;
	type SampleLength = SampleLength;
	type Randomness = pallet_babe::RandomnessFromOneEpochAgo<Runtime>;
	type InitiateOrigin = EitherOf<EnsureRoot<Self::AccountId>, AuctionAdmin>;
	type WeightInfo = weights::runtime_common_auctions::WeightInfo<Runtime>;
}

impl identity_migrator::Config for Runtime {
	type RuntimeEvent = RuntimeEvent;
	type Reaper = EnsureSigned<AccountId>;
	type ReapIdentityHandler = ToParachainIdentityReaper<Runtime, Self::AccountId>;
	type WeightInfo = weights::runtime_common_identity_migrator::WeightInfo<Runtime>;
}

type NisCounterpartInstance = pallet_balances::Instance2;
impl pallet_balances::Config<NisCounterpartInstance> for Runtime {
	type Balance = Balance;
	type DustRemoval = ();
	type RuntimeEvent = RuntimeEvent;
	type ExistentialDeposit = ConstU128<10_000_000_000>; // One RTC cent
	type AccountStore = StorageMapShim<
		pallet_balances::Account<Runtime, NisCounterpartInstance>,
		AccountId,
		pallet_balances::AccountData<u128>,
	>;
	type MaxLocks = ConstU32<4>;
	type MaxReserves = ConstU32<4>;
	type ReserveIdentifier = [u8; 8];
	type WeightInfo = weights::pallet_balances_nis_counterpart_balances::WeightInfo<Runtime>;
	type RuntimeHoldReason = RuntimeHoldReason;
	type RuntimeFreezeReason = RuntimeFreezeReason;
	type FreezeIdentifier = ();
	type MaxFreezes = ConstU32<1>;
}

parameter_types! {
	pub const NisBasePeriod: BlockNumber = 30 * DAYS;
	pub const MinBid: Balance = 100 * UNITS;
	pub MinReceipt: Perquintill = Perquintill::from_rational(1u64, 10_000_000u64);
	pub const IntakePeriod: BlockNumber = 5 * MINUTES;
	pub MaxIntakeWeight: Weight = MAXIMUM_BLOCK_WEIGHT / 10;
	pub const ThawThrottle: (Perquintill, BlockNumber) = (Perquintill::from_percent(25), 5);
	pub storage NisTarget: Perquintill = Perquintill::zero();
	pub const NisPalletId: PalletId = PalletId(*b"py/nis  ");
}

impl pallet_nis::Config for Runtime {
	type WeightInfo = weights::pallet_nis::WeightInfo<Runtime>;
	type RuntimeEvent = RuntimeEvent;
	type Currency = Balances;
	type CurrencyBalance = Balance;
	type FundOrigin = frame_system::EnsureSigned<AccountId>;
	type Counterpart = NisCounterpartBalances;
	type CounterpartAmount = WithMaximumOf<ConstU128<21_000_000_000_000_000_000u128>>;
	type Deficit = (); // Mint
	type IgnoredIssuance = ();
	type Target = NisTarget;
	type PalletId = NisPalletId;
	type QueueCount = ConstU32<300>;
	type MaxQueueLen = ConstU32<1000>;
	type FifoQueueLen = ConstU32<250>;
	type BasePeriod = NisBasePeriod;
	type MinBid = MinBid;
	type MinReceipt = MinReceipt;
	type IntakePeriod = IntakePeriod;
	type MaxIntakeWeight = MaxIntakeWeight;
	type ThawThrottle = ThawThrottle;
	type RuntimeHoldReason = RuntimeHoldReason;
}

parameter_types! {
	pub BeefySetIdSessionEntries: u32 = BondingDuration::get() * SessionsPerEra::get();
}

impl pallet_beefy::Config for Runtime {
	type BeefyId = BeefyId;
	type MaxAuthorities = MaxAuthorities;
	type MaxNominators = ConstU32<0>;
	type MaxSetIdSessionEntries = BeefySetIdSessionEntries;
	type OnNewValidatorSet = MmrLeaf;
	type WeightInfo = ();
	type KeyOwnerProof = <Historical as KeyOwnerProofSystem<(KeyTypeId, BeefyId)>>::Proof;
	type EquivocationReportSystem =
		pallet_beefy::EquivocationReportSystem<Self, Offences, Historical, ReportLongevity>;
}

/// MMR helper types.
mod mmr {
	use super::Runtime;
	pub use pallet_mmr::primitives::*;

	pub type Leaf = <<Runtime as pallet_mmr::Config>::LeafData as LeafDataProvider>::LeafData;
	pub type Hashing = <Runtime as pallet_mmr::Config>::Hashing;
	pub type Hash = <Hashing as sp_runtime::traits::Hash>::Output;
}

impl pallet_mmr::Config for Runtime {
	const INDEXING_PREFIX: &'static [u8] = mmr::INDEXING_PREFIX;
	type Hashing = Keccak256;
	type OnNewRoot = pallet_beefy_mmr::DepositBeefyDigest<Runtime>;
	type WeightInfo = ();
	type LeafData = pallet_beefy_mmr::Pallet<Runtime>;
}

parameter_types! {
	pub LeafVersion: MmrLeafVersion = MmrLeafVersion::new(0, 0);
}

pub struct ParaHeadsRootProvider;
impl BeefyDataProvider<H256> for ParaHeadsRootProvider {
	fn extra_data() -> H256 {
		let mut para_heads: Vec<(u32, Vec<u8>)> = Paras::parachains()
			.into_iter()
			.filter_map(|id| Paras::para_head(&id).map(|head| (id.into(), head.0)))
			.collect();
		para_heads.sort();
		binary_merkle_tree::merkle_root::<mmr::Hashing, _>(
			para_heads.into_iter().map(|pair| pair.encode()),
		)
		.into()
	}
}

impl pallet_beefy_mmr::Config for Runtime {
	type LeafVersion = LeafVersion;
	type BeefyAuthorityToMerkleLeaf = pallet_beefy_mmr::BeefyEcdsaToEthereum;
	type LeafExtra = H256;
	type BeefyDataProvider = ParaHeadsRootProvider;
}

impl paras_sudo_wrapper::Config for Runtime {}

parameter_types! {
	pub const PermanentSlotLeasePeriodLength: u32 = 365;
	pub const TemporarySlotLeasePeriodLength: u32 = 5;
	pub const MaxTemporarySlotPerLeasePeriod: u32 = 5;
}

impl assigned_slots::Config for Runtime {
	type RuntimeEvent = RuntimeEvent;
	type AssignSlotOrigin = EnsureRoot<AccountId>;
	type Leaser = Slots;
	type PermanentSlotLeasePeriodLength = PermanentSlotLeasePeriodLength;
	type TemporarySlotLeasePeriodLength = TemporarySlotLeasePeriodLength;
	type MaxTemporarySlotPerLeasePeriod = MaxTemporarySlotPerLeasePeriod;
	type WeightInfo = weights::runtime_common_assigned_slots::WeightInfo<Runtime>;
}

impl validator_manager::Config for Runtime {
	type RuntimeEvent = RuntimeEvent;
	type PrivilegedOrigin = EnsureRoot<AccountId>;
}

impl pallet_sudo::Config for Runtime {
	type RuntimeEvent = RuntimeEvent;
	type RuntimeCall = RuntimeCall;
	type WeightInfo = weights::pallet_sudo::WeightInfo<Runtime>;
}

impl pallet_root_testing::Config for Runtime {
	type RuntimeEvent = RuntimeEvent;
}

impl pallet_asset_rate::Config for Runtime {
	type WeightInfo = weights::pallet_asset_rate::WeightInfo<Runtime>;
	type RuntimeEvent = RuntimeEvent;
	type CreateOrigin = EnsureRoot<AccountId>;
	type RemoveOrigin = EnsureRoot<AccountId>;
	type UpdateOrigin = EnsureRoot<AccountId>;
	type Currency = Balances;
	type AssetKind = <Runtime as pallet_treasury::Config>::AssetKind;
	#[cfg(feature = "runtime-benchmarks")]
	type BenchmarkHelper = runtime_common::impls::benchmarks::AssetRateArguments;
}

// Notify `coretime` pallet when a lease swap occurs
pub struct SwapLeases;
impl OnSwap for SwapLeases {
	fn on_swap(one: ParaId, other: ParaId) {
		coretime::Pallet::<Runtime>::on_legacy_lease_swap(one, other);
	}
}

construct_runtime! {
	pub enum Runtime
	{
		// Basic stuff; balances is uncallable initially.
		System: frame_system = 0,

		// Babe must be before session.
		Babe: pallet_babe = 1,

		Timestamp: pallet_timestamp = 2,
		Indices: pallet_indices = 3,
		Balances: pallet_balances = 4,
		TransactionPayment: pallet_transaction_payment = 33,

		// Consensus support.
		// Authorship must be before session in order to note author in the correct session and era.
		Authorship: pallet_authorship = 5,
		Offences: pallet_offences = 7,
		Historical: session_historical = 34,

		Session: pallet_session = 8,
		Grandpa: pallet_grandpa = 10,
		AuthorityDiscovery: pallet_authority_discovery = 12,

		// Governance stuff; uncallable initially.
		Treasury: pallet_treasury = 18,
		ConvictionVoting: pallet_conviction_voting = 20,
		Referenda: pallet_referenda = 21,
		//	pub type FellowshipCollectiveInstance = pallet_ranked_collective::Instance1;
		FellowshipCollective: pallet_ranked_collective::<Instance1> = 22,
		// pub type FellowshipReferendaInstance = pallet_referenda::Instance2;
		FellowshipReferenda: pallet_referenda::<Instance2> = 23,
		Origins: pallet_custom_origins = 43,
		Whitelist: pallet_whitelist = 44,
		// Claims. Usable initially.
		Claims: claims = 19,

		// Utility module.
		Utility: pallet_utility = 24,

		// Less simple identity module.
		Identity: pallet_identity = 25,

		// Society module.
		Society: pallet_society = 26,

		// Social recovery module.
		Recovery: pallet_recovery = 27,

		// Vesting. Usable initially, but removed once all vesting is finished.
		Vesting: pallet_vesting = 28,

		// System scheduler.
		Scheduler: pallet_scheduler = 29,

		// Proxy module. Late addition.
		Proxy: pallet_proxy = 30,

		// Multisig module. Late addition.
		Multisig: pallet_multisig = 31,

		// Preimage registrar.
		Preimage: pallet_preimage = 32,

		// Asset rate.
		AssetRate: pallet_asset_rate = 39,

		// Bounties modules.
		Bounties: pallet_bounties = 35,
		ChildBounties: pallet_child_bounties = 40,

		// NIS pallet.
		Nis: pallet_nis = 38,
		// pub type NisCounterpartInstance = pallet_balances::Instance2;
		NisCounterpartBalances: pallet_balances::<Instance2> = 45,

		// Parachains pallets. Start indices at 50 to leave room.
		ParachainsOrigin: parachains_origin = 50,
		Configuration: parachains_configuration = 51,
		ParasShared: parachains_shared = 52,
		ParaInclusion: parachains_inclusion = 53,
		ParaInherent: parachains_paras_inherent = 54,
		ParaScheduler: parachains_scheduler = 55,
		Paras: parachains_paras = 56,
		Initializer: parachains_initializer = 57,
		Dmp: parachains_dmp = 58,
		Hrmp: parachains_hrmp = 60,
		ParaSessionInfo: parachains_session_info = 61,
		ParasDisputes: parachains_disputes = 62,
		ParasSlashing: parachains_slashing = 63,
		MessageQueue: pallet_message_queue = 64,
		OnDemandAssignmentProvider: parachains_assigner_on_demand = 66,
		CoretimeAssignmentProvider: parachains_assigner_coretime = 68,

		// Parachain Onboarding Pallets. Start indices at 70 to leave room.
		Registrar: paras_registrar = 70,
		Slots: slots = 71,
		Auctions: auctions = 72,
		Crowdloan: crowdloan = 73,
		Coretime: coretime = 74,

		// Pallet for sending XCM.
		XcmPallet: pallet_xcm = 99,

		// BEEFY Bridges support.
		Beefy: pallet_beefy = 240,
		// MMR leaf construction must be after session in order to have a leaf's next_auth_set
		// refer to block<N>. See issue polkadot-fellows/runtimes#160 for details.
		Mmr: pallet_mmr = 241,
		MmrLeaf: pallet_beefy_mmr = 242,

		// Pallet for migrating Identity to a parachain. To be removed post-migration.
		IdentityMigrator: identity_migrator = 248,

		ParasSudoWrapper: paras_sudo_wrapper = 250,
		AssignedSlots: assigned_slots = 251,

		// Validator Manager pallet.
		ValidatorManager: validator_manager = 252,

		// State trie migration pallet, only temporary.
		StateTrieMigration: pallet_state_trie_migration = 254,

		// Root testing pallet.
		RootTesting: pallet_root_testing = 249,

		// Sudo.
		Sudo: pallet_sudo = 255,
	}
}

/// The address format for describing accounts.
pub type Address = sp_runtime::MultiAddress<AccountId, ()>;
/// Block header type as expected by this runtime.
pub type Header = generic::Header<BlockNumber, BlakeTwo256>;
/// Block type as expected by this runtime.
pub type Block = generic::Block<Header, UncheckedExtrinsic>;
/// A Block signed with a Justification
pub type SignedBlock = generic::SignedBlock<Block>;
/// `BlockId` type as expected by this runtime.
pub type BlockId = generic::BlockId<Block>;
/// The `SignedExtension` to the basic transaction logic.
pub type SignedExtra = (
	frame_system::CheckNonZeroSender<Runtime>,
	frame_system::CheckSpecVersion<Runtime>,
	frame_system::CheckTxVersion<Runtime>,
	frame_system::CheckGenesis<Runtime>,
	frame_system::CheckMortality<Runtime>,
	frame_system::CheckNonce<Runtime>,
	frame_system::CheckWeight<Runtime>,
	pallet_transaction_payment::ChargeTransactionPayment<Runtime>,
);

/// Unchecked extrinsic type as expected by this runtime.
pub type UncheckedExtrinsic =
	generic::UncheckedExtrinsic<Address, RuntimeCall, Signature, SignedExtra>;

/// All migrations that will run on the next runtime upgrade.
///
/// This contains the combined migrations of the last 10 releases. It allows to skip runtime
/// upgrades in case governance decides to do so. THE ORDER IS IMPORTANT.
pub type Migrations = migrations::Unreleased;

/// The runtime migrations per release.
#[allow(deprecated, missing_docs)]
pub mod migrations {
	use super::*;

	use frame_support::traits::LockIdentifier;
	use frame_system::pallet_prelude::BlockNumberFor;

	pub struct GetLegacyLeaseImpl;
	impl coretime::migration::GetLegacyLease<BlockNumber> for GetLegacyLeaseImpl {
		fn get_parachain_lease_in_blocks(para: ParaId) -> Option<BlockNumber> {
			let now = frame_system::Pallet::<Runtime>::block_number();
			let lease = slots::Pallet::<Runtime>::lease(para);
			if lease.is_empty() {
				return None;
			}
			// Lease not yet started, ignore:
			if lease.iter().any(Option::is_none) {
				return None;
			}
			let (index, _) =
				<slots::Pallet<Runtime> as Leaser<BlockNumber>>::lease_period_index(now)?;
			Some(index.saturating_add(lease.len() as u32).saturating_mul(LeasePeriod::get()))
		}
	}

	parameter_types! {
		pub const DemocracyPalletName: &'static str = "Democracy";
		pub const CouncilPalletName: &'static str = "Council";
		pub const TechnicalCommitteePalletName: &'static str = "TechnicalCommittee";
		pub const PhragmenElectionPalletName: &'static str = "PhragmenElection";
		pub const TechnicalMembershipPalletName: &'static str = "TechnicalMembership";
		pub const TipsPalletName: &'static str = "Tips";
		pub const PhragmenElectionPalletId: LockIdentifier = *b"phrelect";
	}

	// Special Config for Gov V1 pallets, allowing us to run migrations for them without
	// implementing their configs on [`Runtime`].
	pub struct UnlockConfig;
	impl pallet_democracy::migrations::unlock_and_unreserve_all_funds::UnlockConfig for UnlockConfig {
		type Currency = Balances;
		type MaxVotes = ConstU32<100>;
		type MaxDeposits = ConstU32<100>;
		type AccountId = AccountId;
		type BlockNumber = BlockNumberFor<Runtime>;
		type DbWeight = <Runtime as frame_system::Config>::DbWeight;
		type PalletName = DemocracyPalletName;
	}
	impl pallet_elections_phragmen::migrations::unlock_and_unreserve_all_funds::UnlockConfig
		for UnlockConfig
	{
		type Currency = Balances;
		type MaxVotesPerVoter = ConstU32<16>;
		type PalletId = PhragmenElectionPalletId;
		type AccountId = AccountId;
		type DbWeight = <Runtime as frame_system::Config>::DbWeight;
		type PalletName = PhragmenElectionPalletName;
	}
	impl pallet_tips::migrations::unreserve_deposits::UnlockConfig<()> for UnlockConfig {
		type Currency = Balances;
		type Hash = Hash;
		type DataDepositPerByte = DataDepositPerByte;
		type TipReportDepositBase = TipReportDepositBase;
		type AccountId = AccountId;
		type BlockNumber = BlockNumberFor<Runtime>;
		type DbWeight = <Runtime as frame_system::Config>::DbWeight;
		type PalletName = TipsPalletName;
	}

<<<<<<< HEAD
	/// Upgrade Session keys to exclude `ImOnline` key.
	/// When this is removed, should also remove `OldSessionKeys`.
	pub struct UpgradeSessionKeys;
	const UPGRADE_SESSION_KEYS_FROM_SPEC: u32 = 104000;

	impl frame_support::traits::OnRuntimeUpgrade for UpgradeSessionKeys {
		#[cfg(feature = "try-runtime")]
		fn pre_upgrade() -> Result<alloc::vec::Vec<u8>, sp_runtime::TryRuntimeError> {
			if System::last_runtime_upgrade_spec_version() > UPGRADE_SESSION_KEYS_FROM_SPEC {
				log::warn!(target: "runtime::session_keys", "Skipping session keys migration pre-upgrade check due to spec version (already applied?)");
				return Ok(Vec::new())
			}

			log::info!(target: "runtime::session_keys", "Collecting pre-upgrade session keys state");
			let key_ids = SessionKeys::key_ids();
			frame_support::ensure!(
				key_ids.into_iter().find(|&k| *k == sp_core::crypto::key_types::IM_ONLINE) == None,
				"New session keys contain the ImOnline key that should have been removed",
			);
			let storage_key = pallet_session::QueuedKeys::<Runtime>::hashed_key();
			let mut state: Vec<u8> = Vec::new();
			frame_support::storage::unhashed::get::<Vec<(ValidatorId, OldSessionKeys)>>(
				&storage_key,
			)
			.ok_or::<sp_runtime::TryRuntimeError>("Queued keys are not available".into())?
			.into_iter()
			.for_each(|(id, keys)| {
				state.extend_from_slice(id.as_slice());
				for key_id in key_ids {
					state.extend_from_slice(keys.get_raw(*key_id));
				}
			});
			frame_support::ensure!(state.len() > 0, "Queued keys are not empty before upgrade");
			Ok(state)
		}

		fn on_runtime_upgrade() -> Weight {
			if System::last_runtime_upgrade_spec_version() > UPGRADE_SESSION_KEYS_FROM_SPEC {
				log::info!("Skipping session keys upgrade: already applied");
				return <Runtime as frame_system::Config>::DbWeight::get().reads(1)
			}
			log::trace!("Upgrading session keys");
			Session::upgrade_keys::<OldSessionKeys, _>(transform_session_keys);
			Perbill::from_percent(50) * BlockWeights::get().max_block
		}

		#[cfg(feature = "try-runtime")]
		fn post_upgrade(old_state: alloc::vec::Vec<u8>) -> Result<(), sp_runtime::TryRuntimeError> {
			if System::last_runtime_upgrade_spec_version() > UPGRADE_SESSION_KEYS_FROM_SPEC {
				log::warn!(target: "runtime::session_keys", "Skipping session keys migration post-upgrade check due to spec version (already applied?)");
				return Ok(())
			}

			let key_ids = SessionKeys::key_ids();
			let mut new_state: Vec<u8> = Vec::new();
			pallet_session::QueuedKeys::<Runtime>::get().into_iter().for_each(|(id, keys)| {
				new_state.extend_from_slice(id.as_slice());
				for key_id in key_ids {
					new_state.extend_from_slice(keys.get_raw(*key_id));
				}
			});
			frame_support::ensure!(new_state.len() > 0, "Queued keys are not empty after upgrade");
			frame_support::ensure!(
				old_state == new_state,
				"Pre-upgrade and post-upgrade keys do not match!"
			);
			log::info!(target: "runtime::session_keys", "Session keys migrated successfully");
			Ok(())
		}
	}

=======
>>>>>>> 38363769
	// We don't have a limit in the Relay Chain.
	const IDENTITY_MIGRATION_KEY_LIMIT: u64 = u64::MAX;

	/// Unreleased migrations. Add new ones here:
	pub type Unreleased = (
		pallet_society::migrations::MigrateToV2<Runtime, (), ()>,
		parachains_configuration::migration::v7::MigrateToV7<Runtime>,
		assigned_slots::migration::v1::MigrateToV1<Runtime>,
		parachains_scheduler::migration::MigrateV1ToV2<Runtime>,
		parachains_configuration::migration::v8::MigrateToV8<Runtime>,
		parachains_configuration::migration::v9::MigrateToV9<Runtime>,
		paras_registrar::migration::MigrateToV1<Runtime, ()>,
		pallet_referenda::migration::v1::MigrateV0ToV1<Runtime, ()>,
		pallet_referenda::migration::v1::MigrateV0ToV1<Runtime, pallet_referenda::Instance2>,

		// Unlock & unreserve Gov1 funds

		pallet_elections_phragmen::migrations::unlock_and_unreserve_all_funds::UnlockAndUnreserveAllFunds<UnlockConfig>,
		pallet_democracy::migrations::unlock_and_unreserve_all_funds::UnlockAndUnreserveAllFunds<UnlockConfig>,
		pallet_tips::migrations::unreserve_deposits::UnreserveDeposits<UnlockConfig, ()>,

		// Delete all Gov v1 pallet storage key/values.

		frame_support::migrations::RemovePallet<DemocracyPalletName, <Runtime as frame_system::Config>::DbWeight>,
		frame_support::migrations::RemovePallet<CouncilPalletName, <Runtime as frame_system::Config>::DbWeight>,
		frame_support::migrations::RemovePallet<TechnicalCommitteePalletName, <Runtime as frame_system::Config>::DbWeight>,
		frame_support::migrations::RemovePallet<PhragmenElectionPalletName, <Runtime as frame_system::Config>::DbWeight>,
		frame_support::migrations::RemovePallet<TechnicalMembershipPalletName, <Runtime as frame_system::Config>::DbWeight>,
		frame_support::migrations::RemovePallet<TipsPalletName, <Runtime as frame_system::Config>::DbWeight>,

		pallet_grandpa::migrations::MigrateV4ToV5<Runtime>,
		parachains_configuration::migration::v10::MigrateToV10<Runtime>,

		// Migrate Identity pallet for Usernames
		pallet_identity::migration::versioned::V0ToV1<Runtime, IDENTITY_MIGRATION_KEY_LIMIT>,
		parachains_configuration::migration::v11::MigrateToV11<Runtime>,
		// This needs to come after the `parachains_configuration` above as we are reading the configuration.
		coretime::migration::MigrateToCoretime<Runtime, crate::xcm_config::XcmRouter, GetLegacyLeaseImpl>,
		parachains_configuration::migration::v12::MigrateToV12<Runtime>,
		parachains_assigner_on_demand::migration::MigrateV0ToV1<Runtime>,

		// permanent
		pallet_xcm::migration::MigrateToLatestXcmVersion<Runtime>,

		parachains_inclusion::migration::MigrateToV1<Runtime>,
	);
}

/// Executive: handles dispatch to the various modules.
pub type Executive = frame_executive::Executive<
	Runtime,
	Block,
	frame_system::ChainContext<Runtime>,
	Runtime,
	AllPalletsWithSystem,
	Migrations,
>;
/// The payload being signed in transactions.
pub type SignedPayload = generic::SignedPayload<RuntimeCall, SignedExtra>;

parameter_types! {
	// The deposit configuration for the singed migration. Specially if you want to allow any signed account to do the migration (see `SignedFilter`, these deposits should be high)
	pub const MigrationSignedDepositPerItem: Balance = 1 * CENTS;
	pub const MigrationSignedDepositBase: Balance = 20 * CENTS * 100;
	pub const MigrationMaxKeyLen: u32 = 512;
}

impl pallet_state_trie_migration::Config for Runtime {
	type RuntimeEvent = RuntimeEvent;
	type Currency = Balances;
	type RuntimeHoldReason = RuntimeHoldReason;
	type SignedDepositPerItem = MigrationSignedDepositPerItem;
	type SignedDepositBase = MigrationSignedDepositBase;
	type ControlOrigin = EnsureRoot<AccountId>;
	// specific account for the migration, can trigger the signed migrations.
	type SignedFilter = frame_system::EnsureSignedBy<MigController, AccountId>;

	// Use same weights as substrate ones.
	type WeightInfo = pallet_state_trie_migration::weights::SubstrateWeight<Runtime>;
	type MaxKeyLen = MigrationMaxKeyLen;
}

frame_support::ord_parameter_types! {
	pub const MigController: AccountId = AccountId::from(hex_literal::hex!("52bc71c1eca5353749542dfdf0af97bf764f9c2f44e860cd485f1cd86400f649"));
}

#[cfg(feature = "runtime-benchmarks")]
mod benches {
	frame_benchmarking::define_benchmarks!(
		// Polkadot
		// NOTE: Make sure to prefix these with `runtime_common::` so
		// the that path resolves correctly in the generated file.
		[runtime_common::assigned_slots, AssignedSlots]
		[runtime_common::auctions, Auctions]
		[runtime_common::coretime, Coretime]
		[runtime_common::crowdloan, Crowdloan]
		[runtime_common::claims, Claims]
		[runtime_common::identity_migrator, IdentityMigrator]
		[runtime_common::slots, Slots]
		[runtime_common::paras_registrar, Registrar]
		[runtime_parachains::configuration, Configuration]
		[runtime_parachains::hrmp, Hrmp]
		[runtime_parachains::disputes, ParasDisputes]
		[runtime_parachains::inclusion, ParaInclusion]
		[runtime_parachains::initializer, Initializer]
		[runtime_parachains::paras_inherent, ParaInherent]
		[runtime_parachains::paras, Paras]
		[runtime_parachains::assigner_on_demand, OnDemandAssignmentProvider]
		// Substrate
		[pallet_balances, Balances]
		[pallet_balances, NisCounterpartBalances]
		[frame_benchmarking::baseline, Baseline::<Runtime>]
		[pallet_bounties, Bounties]
		[pallet_child_bounties, ChildBounties]
		[pallet_conviction_voting, ConvictionVoting]
		[pallet_nis, Nis]
		[pallet_identity, Identity]
		[pallet_indices, Indices]
		[pallet_message_queue, MessageQueue]
		[pallet_multisig, Multisig]
		[pallet_preimage, Preimage]
		[pallet_proxy, Proxy]
		[pallet_ranked_collective, FellowshipCollective]
		[pallet_recovery, Recovery]
		[pallet_referenda, Referenda]
		[pallet_referenda, FellowshipReferenda]
		[pallet_scheduler, Scheduler]
		[pallet_sudo, Sudo]
		[frame_system, SystemBench::<Runtime>]
		[pallet_timestamp, Timestamp]
		[pallet_treasury, Treasury]
		[pallet_utility, Utility]
		[pallet_vesting, Vesting]
		[pallet_asset_rate, AssetRate]
		[pallet_whitelist, Whitelist]
		// XCM
		[pallet_xcm, PalletXcmExtrinsicsBenchmark::<Runtime>]
		[pallet_xcm_benchmarks::fungible, pallet_xcm_benchmarks::fungible::Pallet::<Runtime>]
		[pallet_xcm_benchmarks::generic, pallet_xcm_benchmarks::generic::Pallet::<Runtime>]
	);
}

sp_api::impl_runtime_apis! {
	impl sp_api::Core<Block> for Runtime {
		fn version() -> RuntimeVersion {
			VERSION
		}

		fn execute_block(block: Block) {
			Executive::execute_block(block);
		}

		fn initialize_block(header: &<Block as BlockT>::Header) -> sp_runtime::ExtrinsicInclusionMode {
			Executive::initialize_block(header)
		}
	}

	impl xcm_fee_payment_runtime_api::XcmPaymentApi<Block> for Runtime {
		fn query_acceptable_payment_assets(xcm_version: xcm::Version) -> Result<Vec<VersionedAssetId>, XcmPaymentApiError> {
			if !matches!(xcm_version, 3 | 4) {
				return Err(XcmPaymentApiError::UnhandledXcmVersion);
			}
			Ok([VersionedAssetId::V4(xcm_config::TokenLocation::get().into())]
				.into_iter()
				.filter_map(|asset| asset.into_version(xcm_version).ok())
				.collect())
		}

		fn query_weight_to_asset_fee(weight: Weight, asset: VersionedAssetId) -> Result<u128, XcmPaymentApiError> {
			let local_asset = VersionedAssetId::V4(xcm_config::TokenLocation::get().into());
			let asset = asset
				.into_version(4)
				.map_err(|_| XcmPaymentApiError::VersionedConversionFailed)?;

			if  asset != local_asset { return Err(XcmPaymentApiError::AssetNotFound); }

			Ok(WeightToFee::weight_to_fee(&weight))
		}

		fn query_xcm_weight(message: VersionedXcm<()>) -> Result<Weight, XcmPaymentApiError> {
			XcmPallet::query_xcm_weight(message)
		}

		fn query_delivery_fees(destination: VersionedLocation, message: VersionedXcm<()>) -> Result<VersionedAssets, XcmPaymentApiError> {
			XcmPallet::query_delivery_fees(destination, message)
		}
	}

	impl sp_api::Metadata<Block> for Runtime {
		fn metadata() -> OpaqueMetadata {
			OpaqueMetadata::new(Runtime::metadata().into())
		}

		fn metadata_at_version(version: u32) -> Option<OpaqueMetadata> {
			Runtime::metadata_at_version(version)
		}

		fn metadata_versions() -> alloc::vec::Vec<u32> {
			Runtime::metadata_versions()
		}
	}

	impl block_builder_api::BlockBuilder<Block> for Runtime {
		fn apply_extrinsic(extrinsic: <Block as BlockT>::Extrinsic) -> ApplyExtrinsicResult {
			Executive::apply_extrinsic(extrinsic)
		}

		fn finalize_block() -> <Block as BlockT>::Header {
			Executive::finalize_block()
		}

		fn inherent_extrinsics(data: inherents::InherentData) -> Vec<<Block as BlockT>::Extrinsic> {
			data.create_extrinsics()
		}

		fn check_inherents(
			block: Block,
			data: inherents::InherentData,
		) -> inherents::CheckInherentsResult {
			data.check_extrinsics(&block)
		}
	}

	impl tx_pool_api::runtime_api::TaggedTransactionQueue<Block> for Runtime {
		fn validate_transaction(
			source: TransactionSource,
			tx: <Block as BlockT>::Extrinsic,
			block_hash: <Block as BlockT>::Hash,
		) -> TransactionValidity {
			Executive::validate_transaction(source, tx, block_hash)
		}
	}

	impl offchain_primitives::OffchainWorkerApi<Block> for Runtime {
		fn offchain_worker(header: &<Block as BlockT>::Header) {
			Executive::offchain_worker(header)
		}
	}

	#[api_version(10)]
	impl primitives::runtime_api::ParachainHost<Block> for Runtime {
		fn validators() -> Vec<ValidatorId> {
			parachains_runtime_api_impl::validators::<Runtime>()
		}

		fn validator_groups() -> (Vec<Vec<ValidatorIndex>>, GroupRotationInfo<BlockNumber>) {
			parachains_runtime_api_impl::validator_groups::<Runtime>()
		}

		fn availability_cores() -> Vec<CoreState<Hash, BlockNumber>> {
			parachains_runtime_api_impl::availability_cores::<Runtime>()
		}

		fn persisted_validation_data(para_id: ParaId, assumption: OccupiedCoreAssumption)
			-> Option<PersistedValidationData<Hash, BlockNumber>> {
			parachains_runtime_api_impl::persisted_validation_data::<Runtime>(para_id, assumption)
		}

		fn assumed_validation_data(
			para_id: ParaId,
			expected_persisted_validation_data_hash: Hash,
		) -> Option<(PersistedValidationData<Hash, BlockNumber>, ValidationCodeHash)> {
			parachains_runtime_api_impl::assumed_validation_data::<Runtime>(
				para_id,
				expected_persisted_validation_data_hash,
			)
		}

		fn check_validation_outputs(
			para_id: ParaId,
			outputs: primitives::CandidateCommitments,
		) -> bool {
			parachains_runtime_api_impl::check_validation_outputs::<Runtime>(para_id, outputs)
		}

		fn session_index_for_child() -> SessionIndex {
			parachains_runtime_api_impl::session_index_for_child::<Runtime>()
		}

		fn validation_code(para_id: ParaId, assumption: OccupiedCoreAssumption)
			-> Option<ValidationCode> {
			parachains_runtime_api_impl::validation_code::<Runtime>(para_id, assumption)
		}

		fn candidate_pending_availability(para_id: ParaId) -> Option<CommittedCandidateReceipt<Hash>> {
			parachains_runtime_api_impl::candidate_pending_availability::<Runtime>(para_id)
		}

		fn candidate_events() -> Vec<CandidateEvent<Hash>> {
			parachains_runtime_api_impl::candidate_events::<Runtime, _>(|ev| {
				match ev {
					RuntimeEvent::ParaInclusion(ev) => {
						Some(ev)
					}
					_ => None,
				}
			})
		}

		fn session_info(index: SessionIndex) -> Option<SessionInfo> {
			parachains_runtime_api_impl::session_info::<Runtime>(index)
		}

		fn session_executor_params(session_index: SessionIndex) -> Option<ExecutorParams> {
			parachains_runtime_api_impl::session_executor_params::<Runtime>(session_index)
		}

		fn dmq_contents(recipient: ParaId) -> Vec<InboundDownwardMessage<BlockNumber>> {
			parachains_runtime_api_impl::dmq_contents::<Runtime>(recipient)
		}

		fn inbound_hrmp_channels_contents(
			recipient: ParaId
		) -> BTreeMap<ParaId, Vec<InboundHrmpMessage<BlockNumber>>> {
			parachains_runtime_api_impl::inbound_hrmp_channels_contents::<Runtime>(recipient)
		}

		fn validation_code_by_hash(hash: ValidationCodeHash) -> Option<ValidationCode> {
			parachains_runtime_api_impl::validation_code_by_hash::<Runtime>(hash)
		}

		fn on_chain_votes() -> Option<ScrapedOnChainVotes<Hash>> {
			parachains_runtime_api_impl::on_chain_votes::<Runtime>()
		}

		fn submit_pvf_check_statement(
			stmt: primitives::PvfCheckStatement,
			signature: primitives::ValidatorSignature
		) {
			parachains_runtime_api_impl::submit_pvf_check_statement::<Runtime>(stmt, signature)
		}

		fn pvfs_require_precheck() -> Vec<ValidationCodeHash> {
			parachains_runtime_api_impl::pvfs_require_precheck::<Runtime>()
		}

		fn validation_code_hash(para_id: ParaId, assumption: OccupiedCoreAssumption)
			-> Option<ValidationCodeHash>
		{
			parachains_runtime_api_impl::validation_code_hash::<Runtime>(para_id, assumption)
		}

		fn disputes() -> Vec<(SessionIndex, CandidateHash, DisputeState<BlockNumber>)> {
			parachains_runtime_api_impl::get_session_disputes::<Runtime>()
		}

		fn unapplied_slashes(
		) -> Vec<(SessionIndex, CandidateHash, slashing::PendingSlashes)> {
			parachains_runtime_api_impl::unapplied_slashes::<Runtime>()
		}

		fn key_ownership_proof(
			validator_id: ValidatorId,
		) -> Option<slashing::OpaqueKeyOwnershipProof> {
			use parity_scale_codec::Encode;

			Historical::prove((PARACHAIN_KEY_TYPE_ID, validator_id))
				.map(|p| p.encode())
				.map(slashing::OpaqueKeyOwnershipProof::new)
		}

		fn submit_report_dispute_lost(
			dispute_proof: slashing::DisputeProof,
			key_ownership_proof: slashing::OpaqueKeyOwnershipProof,
		) -> Option<()> {
			parachains_runtime_api_impl::submit_unsigned_slashing_report::<Runtime>(
				dispute_proof,
				key_ownership_proof,
			)
		}

		fn minimum_backing_votes() -> u32 {
			parachains_runtime_api_impl::minimum_backing_votes::<Runtime>()
		}

		fn para_backing_state(para_id: ParaId) -> Option<primitives::async_backing::BackingState> {
			parachains_runtime_api_impl::backing_state::<Runtime>(para_id)
		}

		fn async_backing_params() -> primitives::AsyncBackingParams {
			parachains_runtime_api_impl::async_backing_params::<Runtime>()
		}

		fn approval_voting_params() -> ApprovalVotingParams {
			parachains_runtime_api_impl::approval_voting_params::<Runtime>()
		}

		fn disabled_validators() -> Vec<ValidatorIndex> {
			parachains_runtime_api_impl::disabled_validators::<Runtime>()
		}

		fn node_features() -> NodeFeatures {
			parachains_runtime_api_impl::node_features::<Runtime>()
		}
	}

	#[api_version(3)]
	impl beefy_primitives::BeefyApi<Block, BeefyId> for Runtime {
		fn beefy_genesis() -> Option<BlockNumber> {
			pallet_beefy::GenesisBlock::<Runtime>::get()
		}

		fn validator_set() -> Option<beefy_primitives::ValidatorSet<BeefyId>> {
			Beefy::validator_set()
		}

		fn submit_report_equivocation_unsigned_extrinsic(
			equivocation_proof: beefy_primitives::EquivocationProof<
				BlockNumber,
				BeefyId,
				BeefySignature,
			>,
			key_owner_proof: beefy_primitives::OpaqueKeyOwnershipProof,
		) -> Option<()> {
			let key_owner_proof = key_owner_proof.decode()?;

			Beefy::submit_unsigned_equivocation_report(
				equivocation_proof,
				key_owner_proof,
			)
		}

		fn generate_key_ownership_proof(
			_set_id: beefy_primitives::ValidatorSetId,
			authority_id: BeefyId,
		) -> Option<beefy_primitives::OpaqueKeyOwnershipProof> {
			use parity_scale_codec::Encode;

			Historical::prove((beefy_primitives::KEY_TYPE, authority_id))
				.map(|p| p.encode())
				.map(beefy_primitives::OpaqueKeyOwnershipProof::new)
		}
	}

	#[api_version(2)]
	impl mmr::MmrApi<Block, mmr::Hash, BlockNumber> for Runtime {
		fn mmr_root() -> Result<mmr::Hash, mmr::Error> {
			Ok(pallet_mmr::RootHash::<Runtime>::get())
		}

		fn mmr_leaf_count() -> Result<mmr::LeafIndex, mmr::Error> {
			Ok(pallet_mmr::NumberOfLeaves::<Runtime>::get())
		}

		fn generate_proof(
			block_numbers: Vec<BlockNumber>,
			best_known_block_number: Option<BlockNumber>,
		) -> Result<(Vec<mmr::EncodableOpaqueLeaf>, mmr::Proof<mmr::Hash>), mmr::Error> {
			Mmr::generate_proof(block_numbers, best_known_block_number).map(
				|(leaves, proof)| {
					(
						leaves
							.into_iter()
							.map(|leaf| mmr::EncodableOpaqueLeaf::from_leaf(&leaf))
							.collect(),
						proof,
					)
				},
			)
		}

		fn verify_proof(leaves: Vec<mmr::EncodableOpaqueLeaf>, proof: mmr::Proof<mmr::Hash>)
			-> Result<(), mmr::Error>
		{
			let leaves = leaves.into_iter().map(|leaf|
				leaf.into_opaque_leaf()
				.try_decode()
				.ok_or(mmr::Error::Verify)).collect::<Result<Vec<mmr::Leaf>, mmr::Error>>()?;
			Mmr::verify_leaves(leaves, proof)
		}

		fn verify_proof_stateless(
			root: mmr::Hash,
			leaves: Vec<mmr::EncodableOpaqueLeaf>,
			proof: mmr::Proof<mmr::Hash>
		) -> Result<(), mmr::Error> {
			let nodes = leaves.into_iter().map(|leaf|mmr::DataOrHash::Data(leaf.into_opaque_leaf())).collect();
			pallet_mmr::verify_leaves_proof::<mmr::Hashing, _>(root, nodes, proof)
		}
	}

	impl fg_primitives::GrandpaApi<Block> for Runtime {
		fn grandpa_authorities() -> Vec<(GrandpaId, u64)> {
			Grandpa::grandpa_authorities()
		}

		fn current_set_id() -> fg_primitives::SetId {
			Grandpa::current_set_id()
		}

		fn submit_report_equivocation_unsigned_extrinsic(
			equivocation_proof: fg_primitives::EquivocationProof<
				<Block as BlockT>::Hash,
				sp_runtime::traits::NumberFor<Block>,
			>,
			key_owner_proof: fg_primitives::OpaqueKeyOwnershipProof,
		) -> Option<()> {
			let key_owner_proof = key_owner_proof.decode()?;

			Grandpa::submit_unsigned_equivocation_report(
				equivocation_proof,
				key_owner_proof,
			)
		}

		fn generate_key_ownership_proof(
			_set_id: fg_primitives::SetId,
			authority_id: fg_primitives::AuthorityId,
		) -> Option<fg_primitives::OpaqueKeyOwnershipProof> {
			use parity_scale_codec::Encode;

			Historical::prove((fg_primitives::KEY_TYPE, authority_id))
				.map(|p| p.encode())
				.map(fg_primitives::OpaqueKeyOwnershipProof::new)
		}
	}

	impl babe_primitives::BabeApi<Block> for Runtime {
		fn configuration() -> babe_primitives::BabeConfiguration {
			let epoch_config = Babe::epoch_config().unwrap_or(BABE_GENESIS_EPOCH_CONFIG);
			babe_primitives::BabeConfiguration {
				slot_duration: Babe::slot_duration(),
				epoch_length: EpochDurationInBlocks::get().into(),
				c: epoch_config.c,
				authorities: Babe::authorities().to_vec(),
				randomness: Babe::randomness(),
				allowed_slots: epoch_config.allowed_slots,
			}
		}

		fn current_epoch_start() -> babe_primitives::Slot {
			Babe::current_epoch_start()
		}

		fn current_epoch() -> babe_primitives::Epoch {
			Babe::current_epoch()
		}

		fn next_epoch() -> babe_primitives::Epoch {
			Babe::next_epoch()
		}

		fn generate_key_ownership_proof(
			_slot: babe_primitives::Slot,
			authority_id: babe_primitives::AuthorityId,
		) -> Option<babe_primitives::OpaqueKeyOwnershipProof> {
			use parity_scale_codec::Encode;

			Historical::prove((babe_primitives::KEY_TYPE, authority_id))
				.map(|p| p.encode())
				.map(babe_primitives::OpaqueKeyOwnershipProof::new)
		}

		fn submit_report_equivocation_unsigned_extrinsic(
			equivocation_proof: babe_primitives::EquivocationProof<<Block as BlockT>::Header>,
			key_owner_proof: babe_primitives::OpaqueKeyOwnershipProof,
		) -> Option<()> {
			let key_owner_proof = key_owner_proof.decode()?;

			Babe::submit_unsigned_equivocation_report(
				equivocation_proof,
				key_owner_proof,
			)
		}
	}

	impl authority_discovery_primitives::AuthorityDiscoveryApi<Block> for Runtime {
		fn authorities() -> Vec<AuthorityDiscoveryId> {
			parachains_runtime_api_impl::relevant_authority_ids::<Runtime>()
		}
	}

	impl sp_session::SessionKeys<Block> for Runtime {
		fn generate_session_keys(seed: Option<Vec<u8>>) -> Vec<u8> {
			SessionKeys::generate(seed)
		}

		fn decode_session_keys(
			encoded: Vec<u8>,
		) -> Option<Vec<(Vec<u8>, sp_core::crypto::KeyTypeId)>> {
			SessionKeys::decode_into_raw_public_keys(&encoded)
		}
	}

	impl frame_system_rpc_runtime_api::AccountNonceApi<Block, AccountId, Nonce> for Runtime {
		fn account_nonce(account: AccountId) -> Nonce {
			System::account_nonce(account)
		}
	}

	impl pallet_transaction_payment_rpc_runtime_api::TransactionPaymentApi<
		Block,
		Balance,
	> for Runtime {
		fn query_info(uxt: <Block as BlockT>::Extrinsic, len: u32) -> RuntimeDispatchInfo<Balance> {
			TransactionPayment::query_info(uxt, len)
		}
		fn query_fee_details(uxt: <Block as BlockT>::Extrinsic, len: u32) -> FeeDetails<Balance> {
			TransactionPayment::query_fee_details(uxt, len)
		}
		fn query_weight_to_fee(weight: Weight) -> Balance {
			TransactionPayment::weight_to_fee(weight)
		}
		fn query_length_to_fee(length: u32) -> Balance {
			TransactionPayment::length_to_fee(length)
		}
	}

	impl pallet_beefy_mmr::BeefyMmrApi<Block, Hash> for RuntimeApi {
		fn authority_set_proof() -> beefy_primitives::mmr::BeefyAuthoritySet<Hash> {
			MmrLeaf::authority_set_proof()
		}

		fn next_authority_set_proof() -> beefy_primitives::mmr::BeefyNextAuthoritySet<Hash> {
			MmrLeaf::next_authority_set_proof()
		}
	}

	#[cfg(feature = "try-runtime")]
	impl frame_try_runtime::TryRuntime<Block> for Runtime {
		fn on_runtime_upgrade(checks: frame_try_runtime::UpgradeCheckSelect) -> (Weight, Weight) {
			log::info!("try-runtime::on_runtime_upgrade rococo.");
			let weight = Executive::try_runtime_upgrade(checks).unwrap();
			(weight, BlockWeights::get().max_block)
		}

		fn execute_block(
			block: Block,
			state_root_check: bool,
			signature_check: bool,
			select: frame_try_runtime::TryStateSelect,
		) -> Weight {
			// NOTE: intentional unwrap: we don't want to propagate the error backwards, and want to
			// have a backtrace here.
			Executive::try_execute_block(block, state_root_check, signature_check, select).unwrap()
		}
	}

	#[cfg(feature = "runtime-benchmarks")]
	impl frame_benchmarking::Benchmark<Block> for Runtime {
		fn benchmark_metadata(extra: bool) -> (
			Vec<frame_benchmarking::BenchmarkList>,
			Vec<frame_support::traits::StorageInfo>,
		) {
			use frame_benchmarking::{Benchmarking, BenchmarkList};
			use frame_support::traits::StorageInfoTrait;

			use frame_system_benchmarking::Pallet as SystemBench;
			use frame_benchmarking::baseline::Pallet as Baseline;

			use pallet_xcm::benchmarking::Pallet as PalletXcmExtrinsicsBenchmark;

			let mut list = Vec::<BenchmarkList>::new();
			list_benchmarks!(list, extra);

			let storage_info = AllPalletsWithSystem::storage_info();
			return (list, storage_info)
		}

		fn dispatch_benchmark(
			config: frame_benchmarking::BenchmarkConfig,
		) -> Result<
			Vec<frame_benchmarking::BenchmarkBatch>,
			sp_runtime::RuntimeString,
		> {
			use frame_support::traits::WhitelistedStorageKeys;
			use frame_benchmarking::{Benchmarking, BenchmarkBatch, BenchmarkError};
			use frame_system_benchmarking::Pallet as SystemBench;
			use frame_benchmarking::baseline::Pallet as Baseline;
			use pallet_xcm::benchmarking::Pallet as PalletXcmExtrinsicsBenchmark;
			use sp_storage::TrackedStorageKey;
			use xcm::latest::prelude::*;
			use xcm_config::{
				AssetHub, LocalCheckAccount, LocationConverter, TokenLocation, XcmConfig,
			};

			parameter_types! {
				pub ExistentialDepositAsset: Option<Asset> = Some((
					TokenLocation::get(),
					ExistentialDeposit::get()
				).into());
				pub AssetHubParaId: ParaId = rococo_runtime_constants::system_parachain::ASSET_HUB_ID.into();
				pub const RandomParaId: ParaId = ParaId::new(43211234);
			}

			impl frame_system_benchmarking::Config for Runtime {}
			impl frame_benchmarking::baseline::Config for Runtime {}
			impl pallet_xcm::benchmarking::Config for Runtime {
				type DeliveryHelper = (
					runtime_common::xcm_sender::ToParachainDeliveryHelper<
						XcmConfig,
						ExistentialDepositAsset,
						xcm_config::PriceForChildParachainDelivery,
						AssetHubParaId,
						(),
					>,
					runtime_common::xcm_sender::ToParachainDeliveryHelper<
						XcmConfig,
						ExistentialDepositAsset,
						xcm_config::PriceForChildParachainDelivery,
						RandomParaId,
						(),
					>
				);

				fn reachable_dest() -> Option<Location> {
					Some(crate::xcm_config::AssetHub::get())
				}

				fn teleportable_asset_and_dest() -> Option<(Asset, Location)> {
					// Relay/native token can be teleported to/from AH.
					Some((
						Asset {
							fun: Fungible(ExistentialDeposit::get()),
							id: AssetId(Here.into())
						},
						crate::xcm_config::AssetHub::get(),
					))
				}

				fn reserve_transferable_asset_and_dest() -> Option<(Asset, Location)> {
					// Relay can reserve transfer native token to some random parachain.
					Some((
						Asset {
							fun: Fungible(ExistentialDeposit::get()),
							id: AssetId(Here.into())
						},
						Parachain(RandomParaId::get().into()).into(),
					))
				}

				fn set_up_complex_asset_transfer(
				) -> Option<(Assets, u32, Location, Box<dyn FnOnce()>)> {
					// Relay supports only native token, either reserve transfer it to non-system parachains,
					// or teleport it to system parachain. Use the teleport case for benchmarking as it's
					// slightly heavier.
					// Relay/native token can be teleported to/from AH.
					let native_location = Here.into();
					let dest = crate::xcm_config::AssetHub::get();
					pallet_xcm::benchmarking::helpers::native_teleport_as_asset_transfer::<Runtime>(
						native_location,
						dest
					)
				}

				fn get_asset() -> Asset {
					Asset {
						id: AssetId(Location::here()),
						fun: Fungible(ExistentialDeposit::get()),
					}
				}
			}
			impl pallet_xcm_benchmarks::Config for Runtime {
				type XcmConfig = XcmConfig;
				type AccountIdConverter = LocationConverter;
				type DeliveryHelper = runtime_common::xcm_sender::ToParachainDeliveryHelper<
					XcmConfig,
					ExistentialDepositAsset,
					xcm_config::PriceForChildParachainDelivery,
					AssetHubParaId,
					(),
				>;
				fn valid_destination() -> Result<Location, BenchmarkError> {
					Ok(AssetHub::get())
				}
				fn worst_case_holding(_depositable_count: u32) -> Assets {
					// Rococo only knows about ROC
					vec![Asset{
						id: AssetId(TokenLocation::get()),
						fun: Fungible(1_000_000 * UNITS),
					}].into()
				}
			}

			parameter_types! {
				pub TrustedTeleporter: Option<(Location, Asset)> = Some((
					AssetHub::get(),
					Asset { fun: Fungible(1 * UNITS), id: AssetId(TokenLocation::get()) },
				));
				pub TrustedReserve: Option<(Location, Asset)> = None;
			}

			impl pallet_xcm_benchmarks::fungible::Config for Runtime {
				type TransactAsset = Balances;

				type CheckedAccount = LocalCheckAccount;
				type TrustedTeleporter = TrustedTeleporter;
				type TrustedReserve = TrustedReserve;

				fn get_asset() -> Asset {
					Asset {
						id: AssetId(TokenLocation::get()),
						fun: Fungible(1 * UNITS),
					}
				}
			}

			impl pallet_xcm_benchmarks::generic::Config for Runtime {
				type TransactAsset = Balances;
				type RuntimeCall = RuntimeCall;

				fn worst_case_response() -> (u64, Response) {
					(0u64, Response::Version(Default::default()))
				}

				fn worst_case_asset_exchange() -> Result<(Assets, Assets), BenchmarkError> {
					// Rococo doesn't support asset exchanges
					Err(BenchmarkError::Skip)
				}

				fn universal_alias() -> Result<(Location, Junction), BenchmarkError> {
					// The XCM executor of Rococo doesn't have a configured `UniversalAliases`
					Err(BenchmarkError::Skip)
				}

				fn transact_origin_and_runtime_call() -> Result<(Location, RuntimeCall), BenchmarkError> {
					Ok((AssetHub::get(), frame_system::Call::remark_with_event { remark: vec![] }.into()))
				}

				fn subscribe_origin() -> Result<Location, BenchmarkError> {
					Ok(AssetHub::get())
				}

				fn claimable_asset() -> Result<(Location, Location, Assets), BenchmarkError> {
					let origin = AssetHub::get();
					let assets: Assets = (AssetId(TokenLocation::get()), 1_000 * UNITS).into();
					let ticket = Location { parents: 0, interior: Here };
					Ok((origin, ticket, assets))
				}

				fn fee_asset() -> Result<Asset, BenchmarkError> {
					Ok(Asset {
						id: AssetId(TokenLocation::get()),
						fun: Fungible(1_000_000 * UNITS),
					})
				}

				fn unlockable_asset() -> Result<(Location, Location, Asset), BenchmarkError> {
					// Rococo doesn't support asset locking
					Err(BenchmarkError::Skip)
				}

				fn export_message_origin_and_destination(
				) -> Result<(Location, NetworkId, InteriorLocation), BenchmarkError> {
					// Rococo doesn't support exporting messages
					Err(BenchmarkError::Skip)
				}

				fn alias_origin() -> Result<(Location, Location), BenchmarkError> {
					// The XCM executor of Rococo doesn't have a configured `Aliasers`
					Err(BenchmarkError::Skip)
				}
			}

			let mut whitelist: Vec<TrackedStorageKey> = AllPalletsWithSystem::whitelisted_storage_keys();
			let treasury_key = frame_system::Account::<Runtime>::hashed_key_for(Treasury::account_id());
			whitelist.push(treasury_key.to_vec().into());

			let mut batches = Vec::<BenchmarkBatch>::new();
			let params = (&config, &whitelist);

			add_benchmarks!(params, batches);

			Ok(batches)
		}
	}

	impl sp_genesis_builder::GenesisBuilder<Block> for Runtime {
		fn create_default_config() -> Vec<u8> {
			create_default_config::<RuntimeGenesisConfig>()
		}

		fn build_config(config: Vec<u8>) -> sp_genesis_builder::Result {
			build_config::<RuntimeGenesisConfig>(config)
		}
	}
}

#[cfg(all(test, feature = "try-runtime"))]
mod remote_tests {
	use super::*;
	use frame_try_runtime::{runtime_decl_for_try_runtime::TryRuntime, UpgradeCheckSelect};
	use remote_externalities::{
		Builder, Mode, OfflineConfig, OnlineConfig, SnapshotConfig, Transport,
	};
	use std::env::var;

	#[tokio::test]
	async fn run_migrations() {
		if var("RUN_MIGRATION_TESTS").is_err() {
			return;
		}

		sp_tracing::try_init_simple();
		let transport: Transport =
			var("WS").unwrap_or("wss://rococo-rpc.polkadot.io:443".to_string()).into();
		let maybe_state_snapshot: Option<SnapshotConfig> = var("SNAP").map(|s| s.into()).ok();
		let mut ext = Builder::<Block>::default()
			.mode(if let Some(state_snapshot) = maybe_state_snapshot {
				Mode::OfflineOrElseOnline(
					OfflineConfig { state_snapshot: state_snapshot.clone() },
					OnlineConfig {
						transport,
						state_snapshot: Some(state_snapshot),
						..Default::default()
					},
				)
			} else {
				Mode::Online(OnlineConfig { transport, ..Default::default() })
			})
			.build()
			.await
			.unwrap();
		ext.execute_with(|| Runtime::on_runtime_upgrade(UpgradeCheckSelect::PreAndPost));
	}
}<|MERGE_RESOLUTION|>--- conflicted
+++ resolved
@@ -1500,80 +1500,6 @@
 		type PalletName = TipsPalletName;
 	}
 
-<<<<<<< HEAD
-	/// Upgrade Session keys to exclude `ImOnline` key.
-	/// When this is removed, should also remove `OldSessionKeys`.
-	pub struct UpgradeSessionKeys;
-	const UPGRADE_SESSION_KEYS_FROM_SPEC: u32 = 104000;
-
-	impl frame_support::traits::OnRuntimeUpgrade for UpgradeSessionKeys {
-		#[cfg(feature = "try-runtime")]
-		fn pre_upgrade() -> Result<alloc::vec::Vec<u8>, sp_runtime::TryRuntimeError> {
-			if System::last_runtime_upgrade_spec_version() > UPGRADE_SESSION_KEYS_FROM_SPEC {
-				log::warn!(target: "runtime::session_keys", "Skipping session keys migration pre-upgrade check due to spec version (already applied?)");
-				return Ok(Vec::new())
-			}
-
-			log::info!(target: "runtime::session_keys", "Collecting pre-upgrade session keys state");
-			let key_ids = SessionKeys::key_ids();
-			frame_support::ensure!(
-				key_ids.into_iter().find(|&k| *k == sp_core::crypto::key_types::IM_ONLINE) == None,
-				"New session keys contain the ImOnline key that should have been removed",
-			);
-			let storage_key = pallet_session::QueuedKeys::<Runtime>::hashed_key();
-			let mut state: Vec<u8> = Vec::new();
-			frame_support::storage::unhashed::get::<Vec<(ValidatorId, OldSessionKeys)>>(
-				&storage_key,
-			)
-			.ok_or::<sp_runtime::TryRuntimeError>("Queued keys are not available".into())?
-			.into_iter()
-			.for_each(|(id, keys)| {
-				state.extend_from_slice(id.as_slice());
-				for key_id in key_ids {
-					state.extend_from_slice(keys.get_raw(*key_id));
-				}
-			});
-			frame_support::ensure!(state.len() > 0, "Queued keys are not empty before upgrade");
-			Ok(state)
-		}
-
-		fn on_runtime_upgrade() -> Weight {
-			if System::last_runtime_upgrade_spec_version() > UPGRADE_SESSION_KEYS_FROM_SPEC {
-				log::info!("Skipping session keys upgrade: already applied");
-				return <Runtime as frame_system::Config>::DbWeight::get().reads(1)
-			}
-			log::trace!("Upgrading session keys");
-			Session::upgrade_keys::<OldSessionKeys, _>(transform_session_keys);
-			Perbill::from_percent(50) * BlockWeights::get().max_block
-		}
-
-		#[cfg(feature = "try-runtime")]
-		fn post_upgrade(old_state: alloc::vec::Vec<u8>) -> Result<(), sp_runtime::TryRuntimeError> {
-			if System::last_runtime_upgrade_spec_version() > UPGRADE_SESSION_KEYS_FROM_SPEC {
-				log::warn!(target: "runtime::session_keys", "Skipping session keys migration post-upgrade check due to spec version (already applied?)");
-				return Ok(())
-			}
-
-			let key_ids = SessionKeys::key_ids();
-			let mut new_state: Vec<u8> = Vec::new();
-			pallet_session::QueuedKeys::<Runtime>::get().into_iter().for_each(|(id, keys)| {
-				new_state.extend_from_slice(id.as_slice());
-				for key_id in key_ids {
-					new_state.extend_from_slice(keys.get_raw(*key_id));
-				}
-			});
-			frame_support::ensure!(new_state.len() > 0, "Queued keys are not empty after upgrade");
-			frame_support::ensure!(
-				old_state == new_state,
-				"Pre-upgrade and post-upgrade keys do not match!"
-			);
-			log::info!(target: "runtime::session_keys", "Session keys migrated successfully");
-			Ok(())
-		}
-	}
-
-=======
->>>>>>> 38363769
 	// We don't have a limit in the Relay Chain.
 	const IDENTITY_MIGRATION_KEY_LIMIT: u64 = u64::MAX;
 
