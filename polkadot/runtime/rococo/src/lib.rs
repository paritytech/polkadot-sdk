// Copyright (C) Parity Technologies (UK) Ltd.
// This file is part of Polkadot.

// Polkadot is free software: you can redistribute it and/or modify
// it under the terms of the GNU General Public License as published by
// the Free Software Foundation, either version 3 of the License, or
// (at your option) any later version.

// Polkadot is distributed in the hope that it will be useful,
// but WITHOUT ANY WARRANTY; without even the implied warranty of
// MERCHANTABILITY or FITNESS FOR A PARTICULAR PURPOSE.  See the
// GNU General Public License for more details.

// You should have received a copy of the GNU General Public License
// along with Polkadot.  If not, see <http://www.gnu.org/licenses/>.

//! The Rococo runtime for v1 parachains.

#![cfg_attr(not(feature = "std"), no_std)]
// `construct_runtime!` does a lot of recursion and requires us to increase the limit.
#![recursion_limit = "512"]

use pallet_nis::WithMaximumOf;
use parity_scale_codec::{Decode, Encode, MaxEncodedLen};
use primitives::{
	slashing, AccountId, AccountIndex, Balance, BlockNumber, CandidateEvent, CandidateHash,
	CommittedCandidateReceipt, CoreState, DisputeState, ExecutorParams, GroupRotationInfo, Hash,
	Id as ParaId, InboundDownwardMessage, InboundHrmpMessage, Moment, Nonce,
	OccupiedCoreAssumption, PersistedValidationData, ScrapedOnChainVotes, SessionInfo, Signature,
	ValidationCode, ValidationCodeHash, ValidatorId, ValidatorIndex, PARACHAIN_KEY_TYPE_ID,
};
use runtime_common::{
	assigned_slots, auctions, claims, crowdloan, impl_runtime_weights, impls::ToAuthor,
	paras_registrar, paras_sudo_wrapper, prod_or_fast, slots, BlockHashCount, BlockLength,
	SlowAdjustingFeeUpdate,
};
use scale_info::TypeInfo;
use sp_std::{cmp::Ordering, collections::btree_map::BTreeMap, prelude::*};

use runtime_parachains::{
	assigner as parachains_assigner, assigner_on_demand as parachains_assigner_on_demand,
	assigner_parachains as parachains_assigner_parachains,
	configuration as parachains_configuration, disputes as parachains_disputes,
	disputes::slashing as parachains_slashing,
	dmp as parachains_dmp, hrmp as parachains_hrmp, inclusion as parachains_inclusion,
	inclusion::{AggregateMessageOrigin, UmpQueueId},
	initializer as parachains_initializer, origin as parachains_origin, paras as parachains_paras,
	paras_inherent as parachains_paras_inherent,
	runtime_api_impl::v7 as parachains_runtime_api_impl,
	scheduler as parachains_scheduler, session_info as parachains_session_info,
	shared as parachains_shared,
};

use authority_discovery_primitives::AuthorityId as AuthorityDiscoveryId;
use beefy_primitives::{
	ecdsa_crypto::{AuthorityId as BeefyId, Signature as BeefySignature},
	mmr::{BeefyDataProvider, MmrLeafVersion},
};

use frame_support::{
	construct_runtime,
	genesis_builder_helper::{build_config, create_default_config},
	parameter_types,
	traits::{
		fungible::HoldConsideration, Contains, EitherOf, EitherOfDiverse, EverythingBut,
		InstanceFilter, KeyOwnerProofSystem, LinearStoragePrice, PrivilegeCmp, ProcessMessage,
		ProcessMessageError, StorageMapShim, WithdrawReasons,
	},
	weights::{ConstantMultiplier, WeightMeter},
	PalletId,
};
use frame_system::EnsureRoot;
use pallet_grandpa::{fg_primitives, AuthorityId as GrandpaId};
use pallet_im_online::sr25519::AuthorityId as ImOnlineId;
use pallet_session::historical as session_historical;
use pallet_transaction_payment::{CurrencyAdapter, FeeDetails, RuntimeDispatchInfo};
use sp_core::{ConstU128, OpaqueMetadata, H256};
use sp_runtime::{
	create_runtime_str, generic, impl_opaque_keys,
	traits::{
		AccountIdLookup, BlakeTwo256, Block as BlockT, ConstU32, ConvertInto,
		Extrinsic as ExtrinsicT, Keccak256, OpaqueKeys, SaturatedConversion, Verify,
	},
	transaction_validity::{TransactionPriority, TransactionSource, TransactionValidity},
	ApplyExtrinsicResult, FixedU128, KeyTypeId, Perbill, Percent, Permill, RuntimeDebug,
};
use sp_staking::SessionIndex;
#[cfg(any(feature = "std", test))]
use sp_version::NativeVersion;
use sp_version::RuntimeVersion;
use xcm::latest::Junction;

pub use frame_system::Call as SystemCall;
pub use pallet_balances::Call as BalancesCall;

/// Constant values used within the runtime.
use rococo_runtime_constants::{currency::*, fee::*, time::*};

// Weights used in the runtime.
mod weights;

// XCM configurations.
pub mod xcm_config;

// Governance and configurations.
pub mod governance;
use governance::{
	pallet_custom_origins, AuctionAdmin, Fellows, GeneralAdmin, LeaseAdmin, Treasurer,
	TreasurySpender,
};

mod validator_manager;

impl_runtime_weights!(rococo_runtime_constants);

// Make the WASM binary available.
#[cfg(feature = "std")]
include!(concat!(env!("OUT_DIR"), "/wasm_binary.rs"));

/// Runtime version (Rococo).
#[sp_version::runtime_version]
pub const VERSION: RuntimeVersion = RuntimeVersion {
	spec_name: create_runtime_str!("rococo"),
	impl_name: create_runtime_str!("parity-rococo-v2.0"),
	authoring_version: 0,
	spec_version: 10020,
	impl_version: 0,
	apis: RUNTIME_API_VERSIONS,
	transaction_version: 22,
	state_version: 1,
};

/// The BABE epoch configuration at genesis.
pub const BABE_GENESIS_EPOCH_CONFIG: babe_primitives::BabeEpochConfiguration =
	babe_primitives::BabeEpochConfiguration {
		c: PRIMARY_PROBABILITY,
		allowed_slots: babe_primitives::AllowedSlots::PrimaryAndSecondaryVRFSlots,
	};

/// Native version.
#[cfg(any(feature = "std", test))]
pub fn native_version() -> NativeVersion {
	NativeVersion { runtime_version: VERSION, can_author_with: Default::default() }
}

/// A type to identify calls to the Identity pallet. These will be filtered to prevent invocation,
/// locking the state of the pallet and preventing further updates to identities and sub-identities.
/// The locked state will be the genesis state of a new system chain and then removed from the Relay
/// Chain.
pub struct IdentityCalls;
impl Contains<RuntimeCall> for IdentityCalls {
	fn contains(c: &RuntimeCall) -> bool {
		matches!(c, RuntimeCall::Identity(_))
	}
}

parameter_types! {
	pub const Version: RuntimeVersion = VERSION;
	pub const SS58Prefix: u8 = 42;
}

impl frame_system::Config for Runtime {
	type BaseCallFilter = EverythingBut<IdentityCalls>;
	type BlockWeights = BlockWeights;
	type BlockLength = BlockLength;
	type DbWeight = RocksDbWeight;
	type RuntimeOrigin = RuntimeOrigin;
	type RuntimeCall = RuntimeCall;
	type Nonce = Nonce;
	type Hash = Hash;
	type Hashing = BlakeTwo256;
	type AccountId = AccountId;
	type Lookup = AccountIdLookup<AccountId, ()>;
	type Block = Block;
	type RuntimeEvent = RuntimeEvent;
	type BlockHashCount = BlockHashCount;
	type Version = Version;
	type PalletInfo = PalletInfo;
	type AccountData = pallet_balances::AccountData<Balance>;
	type OnNewAccount = ();
	type OnKilledAccount = ();
	type SystemWeightInfo = weights::frame_system::WeightInfo<Runtime>;
	type SS58Prefix = SS58Prefix;
	type OnSetCode = ();
	type MaxConsumers = frame_support::traits::ConstU32<16>;
}

parameter_types! {
	pub MaximumSchedulerWeight: Weight = Perbill::from_percent(80) *
		BlockWeights::get().max_block;
	pub const MaxScheduledPerBlock: u32 = 50;
	pub const NoPreimagePostponement: Option<u32> = Some(10);
}

/// Used the compare the privilege of an origin inside the scheduler.
pub struct OriginPrivilegeCmp;

impl PrivilegeCmp<OriginCaller> for OriginPrivilegeCmp {
	fn cmp_privilege(left: &OriginCaller, right: &OriginCaller) -> Option<Ordering> {
		if left == right {
			return Some(Ordering::Equal)
		}

		match (left, right) {
			// Root is greater than anything.
			(OriginCaller::system(frame_system::RawOrigin::Root), _) => Some(Ordering::Greater),
			// For every other origin we don't care, as they are not used for `ScheduleOrigin`.
			_ => None,
		}
	}
}

impl pallet_scheduler::Config for Runtime {
	type RuntimeOrigin = RuntimeOrigin;
	type RuntimeEvent = RuntimeEvent;
	type PalletsOrigin = OriginCaller;
	type RuntimeCall = RuntimeCall;
	type MaximumWeight = MaximumSchedulerWeight;
	// The goal of having ScheduleOrigin include AuctionAdmin is to allow the auctions track of
	// OpenGov to schedule periodic auctions.
	type ScheduleOrigin = EitherOf<EnsureRoot<AccountId>, AuctionAdmin>;
	type MaxScheduledPerBlock = MaxScheduledPerBlock;
	type WeightInfo = weights::pallet_scheduler::WeightInfo<Runtime>;
	type OriginPrivilegeCmp = OriginPrivilegeCmp;
	type Preimages = Preimage;
}

parameter_types! {
	pub const PreimageBaseDeposit: Balance = deposit(2, 64);
	pub const PreimageByteDeposit: Balance = deposit(0, 1);
	pub const PreimageHoldReason: RuntimeHoldReason = RuntimeHoldReason::Preimage(pallet_preimage::HoldReason::Preimage);
}

impl pallet_preimage::Config for Runtime {
	type WeightInfo = weights::pallet_preimage::WeightInfo<Runtime>;
	type RuntimeEvent = RuntimeEvent;
	type Currency = Balances;
	type ManagerOrigin = EnsureRoot<AccountId>;
	type Consideration = HoldConsideration<
		AccountId,
		Balances,
		PreimageHoldReason,
		LinearStoragePrice<PreimageBaseDeposit, PreimageByteDeposit, Balance>,
	>;
}

parameter_types! {
	pub const ExpectedBlockTime: Moment = MILLISECS_PER_BLOCK;
	pub ReportLongevity: u64 = EpochDurationInBlocks::get() as u64 * 10;
}

impl pallet_babe::Config for Runtime {
	type EpochDuration = EpochDurationInBlocks;
	type ExpectedBlockTime = ExpectedBlockTime;
	// session module is the trigger
	type EpochChangeTrigger = pallet_babe::ExternalTrigger;
	type DisabledValidators = Session;
	type WeightInfo = ();
	type MaxAuthorities = MaxAuthorities;
	type MaxNominators = ConstU32<0>;
	type KeyOwnerProof =
		<Historical as KeyOwnerProofSystem<(KeyTypeId, pallet_babe::AuthorityId)>>::Proof;
	type EquivocationReportSystem =
		pallet_babe::EquivocationReportSystem<Self, Offences, Historical, ReportLongevity>;
}

parameter_types! {
	pub const IndexDeposit: Balance = 100 * CENTS;
}

impl pallet_indices::Config for Runtime {
	type AccountIndex = AccountIndex;
	type Currency = Balances;
	type Deposit = IndexDeposit;
	type RuntimeEvent = RuntimeEvent;
	type WeightInfo = weights::pallet_indices::WeightInfo<Runtime>;
}

parameter_types! {
	pub const ExistentialDeposit: Balance = EXISTENTIAL_DEPOSIT;
	pub const MaxLocks: u32 = 50;
	pub const MaxReserves: u32 = 50;
}

impl pallet_balances::Config for Runtime {
	type Balance = Balance;
	type DustRemoval = ();
	type RuntimeEvent = RuntimeEvent;
	type ExistentialDeposit = ExistentialDeposit;
	type AccountStore = System;
	type MaxLocks = MaxLocks;
	type MaxReserves = MaxReserves;
	type ReserveIdentifier = [u8; 8];
	type WeightInfo = weights::pallet_balances::WeightInfo<Runtime>;
	type FreezeIdentifier = ();
	type MaxFreezes = ConstU32<1>;
	type RuntimeHoldReason = RuntimeHoldReason;
	type MaxHolds = ConstU32<1>;
}

parameter_types! {
	pub const TransactionByteFee: Balance = 10 * MILLICENTS;
	/// This value increases the priority of `Operational` transactions by adding
	/// a "virtual tip" that's equal to the `OperationalFeeMultiplier * final_fee`.
	pub const OperationalFeeMultiplier: u8 = 5;
}

impl pallet_transaction_payment::Config for Runtime {
	type RuntimeEvent = RuntimeEvent;
	type OnChargeTransaction = CurrencyAdapter<Balances, ToAuthor<Runtime>>;
	type OperationalFeeMultiplier = OperationalFeeMultiplier;
	type WeightToFee = WeightToFee;
	type LengthToFee = ConstantMultiplier<Balance, TransactionByteFee>;
	type FeeMultiplierUpdate = SlowAdjustingFeeUpdate<Self>;
}

parameter_types! {
	pub const MinimumPeriod: u64 = SLOT_DURATION / 2;
}
impl pallet_timestamp::Config for Runtime {
	type Moment = u64;
	type OnTimestampSet = Babe;
	type MinimumPeriod = MinimumPeriod;
	type WeightInfo = weights::pallet_timestamp::WeightInfo<Runtime>;
}

impl pallet_authorship::Config for Runtime {
	type FindAuthor = pallet_session::FindAccountFromAuthorIndex<Self, Babe>;
	type EventHandler = ImOnline;
}

impl_opaque_keys! {
	pub struct SessionKeys {
		pub grandpa: Grandpa,
		pub babe: Babe,
		pub im_online: ImOnline,
		pub para_validator: Initializer,
		pub para_assignment: ParaSessionInfo,
		pub authority_discovery: AuthorityDiscovery,
		pub beefy: Beefy,
	}
}

/// Special `ValidatorIdOf` implementation that is just returning the input as result.
pub struct ValidatorIdOf;
impl sp_runtime::traits::Convert<AccountId, Option<AccountId>> for ValidatorIdOf {
	fn convert(a: AccountId) -> Option<AccountId> {
		Some(a)
	}
}

impl pallet_session::Config for Runtime {
	type RuntimeEvent = RuntimeEvent;
	type ValidatorId = AccountId;
	type ValidatorIdOf = ValidatorIdOf;
	type ShouldEndSession = Babe;
	type NextSessionRotation = Babe;
	type SessionManager = pallet_session::historical::NoteHistoricalRoot<Self, ValidatorManager>;
	type SessionHandler = <SessionKeys as OpaqueKeys>::KeyTypeIdProviders;
	type Keys = SessionKeys;
	type WeightInfo = weights::pallet_session::WeightInfo<Runtime>;
}

pub struct FullIdentificationOf;
impl sp_runtime::traits::Convert<AccountId, Option<()>> for FullIdentificationOf {
	fn convert(_: AccountId) -> Option<()> {
		Some(Default::default())
	}
}

impl pallet_session::historical::Config for Runtime {
	type FullIdentification = ();
	type FullIdentificationOf = FullIdentificationOf;
}

parameter_types! {
	pub const SessionsPerEra: SessionIndex = 6;
	pub const BondingDuration: sp_staking::EraIndex = 28;
}

parameter_types! {
	pub const ProposalBond: Permill = Permill::from_percent(5);
	pub const ProposalBondMinimum: Balance = 2000 * CENTS;
	pub const ProposalBondMaximum: Balance = 1 * GRAND;
	pub const SpendPeriod: BlockNumber = 6 * DAYS;
	pub const Burn: Permill = Permill::from_perthousand(2);
	pub const TreasuryPalletId: PalletId = PalletId(*b"py/trsry");

	pub const TipCountdown: BlockNumber = 1 * DAYS;
	pub const TipFindersFee: Percent = Percent::from_percent(20);
	pub const TipReportDepositBase: Balance = 100 * CENTS;
	pub const DataDepositPerByte: Balance = 1 * CENTS;
	pub const MaxApprovals: u32 = 100;
	pub const MaxAuthorities: u32 = 100_000;
	pub const MaxKeys: u32 = 10_000;
	pub const MaxPeerInHeartbeats: u32 = 10_000;
}

impl pallet_treasury::Config for Runtime {
	type PalletId = TreasuryPalletId;
	type Currency = Balances;
	type ApproveOrigin = EitherOfDiverse<EnsureRoot<AccountId>, Treasurer>;
	type RejectOrigin = EitherOfDiverse<EnsureRoot<AccountId>, Treasurer>;
	type RuntimeEvent = RuntimeEvent;
	type OnSlash = Treasury;
	type ProposalBond = ProposalBond;
	type ProposalBondMinimum = ProposalBondMinimum;
	type ProposalBondMaximum = ProposalBondMaximum;
	type SpendPeriod = SpendPeriod;
	type Burn = Burn;
	type BurnDestination = Society;
	type MaxApprovals = MaxApprovals;
	type WeightInfo = weights::pallet_treasury::WeightInfo<Runtime>;
	type SpendFunds = Bounties;
	type SpendOrigin = TreasurySpender;
}

parameter_types! {
	pub const BountyDepositBase: Balance = 100 * CENTS;
	pub const BountyDepositPayoutDelay: BlockNumber = 4 * DAYS;
	pub const BountyUpdatePeriod: BlockNumber = 90 * DAYS;
	pub const MaximumReasonLength: u32 = 16384;
	pub const CuratorDepositMultiplier: Permill = Permill::from_percent(50);
	pub const CuratorDepositMin: Balance = 10 * CENTS;
	pub const CuratorDepositMax: Balance = 500 * CENTS;
	pub const BountyValueMinimum: Balance = 200 * CENTS;
}

impl pallet_bounties::Config for Runtime {
	type BountyDepositBase = BountyDepositBase;
	type BountyDepositPayoutDelay = BountyDepositPayoutDelay;
	type BountyUpdatePeriod = BountyUpdatePeriod;
	type CuratorDepositMultiplier = CuratorDepositMultiplier;
	type CuratorDepositMin = CuratorDepositMin;
	type CuratorDepositMax = CuratorDepositMax;
	type BountyValueMinimum = BountyValueMinimum;
	type ChildBountyManager = ChildBounties;
	type DataDepositPerByte = DataDepositPerByte;
	type RuntimeEvent = RuntimeEvent;
	type MaximumReasonLength = MaximumReasonLength;
	type WeightInfo = weights::pallet_bounties::WeightInfo<Runtime>;
}

parameter_types! {
	pub const MaxActiveChildBountyCount: u32 = 100;
	pub const ChildBountyValueMinimum: Balance = BountyValueMinimum::get() / 10;
}

impl pallet_child_bounties::Config for Runtime {
	type RuntimeEvent = RuntimeEvent;
	type MaxActiveChildBountyCount = MaxActiveChildBountyCount;
	type ChildBountyValueMinimum = ChildBountyValueMinimum;
	type WeightInfo = weights::pallet_child_bounties::WeightInfo<Runtime>;
}

impl pallet_offences::Config for Runtime {
	type RuntimeEvent = RuntimeEvent;
	type IdentificationTuple = pallet_session::historical::IdentificationTuple<Self>;
	type OnOffenceHandler = ();
}

impl pallet_authority_discovery::Config for Runtime {
	type MaxAuthorities = MaxAuthorities;
}

parameter_types! {
	pub const ImOnlineUnsignedPriority: TransactionPriority = TransactionPriority::max_value();
}

impl pallet_im_online::Config for Runtime {
	type AuthorityId = ImOnlineId;
	type RuntimeEvent = RuntimeEvent;
	type ValidatorSet = Historical;
	type NextSessionRotation = Babe;
	type ReportUnresponsiveness = Offences;
	type UnsignedPriority = ImOnlineUnsignedPriority;
	type WeightInfo = weights::pallet_im_online::WeightInfo<Runtime>;
	type MaxKeys = MaxKeys;
	type MaxPeerInHeartbeats = MaxPeerInHeartbeats;
}

parameter_types! {
	pub const MaxSetIdSessionEntries: u32 = BondingDuration::get() * SessionsPerEra::get();
}

impl pallet_grandpa::Config for Runtime {
	type RuntimeEvent = RuntimeEvent;
	type WeightInfo = ();
	type MaxAuthorities = MaxAuthorities;
	type MaxNominators = ConstU32<0>;
	type MaxSetIdSessionEntries = MaxSetIdSessionEntries;
	type KeyOwnerProof = <Historical as KeyOwnerProofSystem<(KeyTypeId, GrandpaId)>>::Proof;
	type EquivocationReportSystem =
		pallet_grandpa::EquivocationReportSystem<Self, Offences, Historical, ReportLongevity>;
}

/// Submits a transaction with the node's public and signature type. Adheres to the signed extension
/// format of the chain.
impl<LocalCall> frame_system::offchain::CreateSignedTransaction<LocalCall> for Runtime
where
	RuntimeCall: From<LocalCall>,
{
	fn create_transaction<C: frame_system::offchain::AppCrypto<Self::Public, Self::Signature>>(
		call: RuntimeCall,
		public: <Signature as Verify>::Signer,
		account: AccountId,
		nonce: <Runtime as frame_system::Config>::Nonce,
	) -> Option<(RuntimeCall, <UncheckedExtrinsic as ExtrinsicT>::SignaturePayload)> {
		use sp_runtime::traits::StaticLookup;
		// take the biggest period possible.
		let period =
			BlockHashCount::get().checked_next_power_of_two().map(|c| c / 2).unwrap_or(2) as u64;

		let current_block = System::block_number()
			.saturated_into::<u64>()
			// The `System::block_number` is initialized with `n+1`,
			// so the actual block number is `n`.
			.saturating_sub(1);
		let tip = 0;
		let extra: SignedExtra = (
			frame_system::CheckNonZeroSender::<Runtime>::new(),
			frame_system::CheckSpecVersion::<Runtime>::new(),
			frame_system::CheckTxVersion::<Runtime>::new(),
			frame_system::CheckGenesis::<Runtime>::new(),
			frame_system::CheckMortality::<Runtime>::from(generic::Era::mortal(
				period,
				current_block,
			)),
			frame_system::CheckNonce::<Runtime>::from(nonce),
			frame_system::CheckWeight::<Runtime>::new(),
			pallet_transaction_payment::ChargeTransactionPayment::<Runtime>::from(tip),
		);
		let raw_payload = SignedPayload::new(call, extra)
			.map_err(|e| {
				log::warn!("Unable to create signed payload: {:?}", e);
			})
			.ok()?;
		let signature = raw_payload.using_encoded(|payload| C::sign(payload, public))?;
		let (call, extra, _) = raw_payload.deconstruct();
		let address = <Runtime as frame_system::Config>::Lookup::unlookup(account);
		Some((call, (address, signature, extra)))
	}
}

impl frame_system::offchain::SigningTypes for Runtime {
	type Public = <Signature as Verify>::Signer;
	type Signature = Signature;
}

impl<C> frame_system::offchain::SendTransactionTypes<C> for Runtime
where
	RuntimeCall: From<C>,
{
	type Extrinsic = UncheckedExtrinsic;
	type OverarchingCall = RuntimeCall;
}

parameter_types! {
	pub Prefix: &'static [u8] = b"Pay ROCs to the Rococo account:";
}

impl claims::Config for Runtime {
	type RuntimeEvent = RuntimeEvent;
	type VestingSchedule = Vesting;
	type Prefix = Prefix;
	type MoveClaimOrigin = EnsureRoot<AccountId>;
	type WeightInfo = weights::runtime_common_claims::WeightInfo<Runtime>;
}

parameter_types! {
	// Minimum 100 bytes/ROC deposited (1 CENT/byte)
	pub const BasicDeposit: Balance = 1000 * CENTS;       // 258 bytes on-chain
	pub const FieldDeposit: Balance = 250 * CENTS;        // 66 bytes on-chain
	pub const SubAccountDeposit: Balance = 200 * CENTS;   // 53 bytes on-chain
	pub const MaxSubAccounts: u32 = 100;
	pub const MaxAdditionalFields: u32 = 100;
	pub const MaxRegistrars: u32 = 20;
}

impl pallet_identity::Config for Runtime {
	type RuntimeEvent = RuntimeEvent;
	type Currency = Balances;
	type BasicDeposit = BasicDeposit;
	type FieldDeposit = FieldDeposit;
	type SubAccountDeposit = SubAccountDeposit;
	type MaxSubAccounts = MaxSubAccounts;
	type MaxAdditionalFields = MaxAdditionalFields;
	type MaxRegistrars = MaxRegistrars;
	type Slashed = Treasury;
	type ForceOrigin = EitherOf<EnsureRoot<Self::AccountId>, GeneralAdmin>;
	type RegistrarOrigin = EitherOf<EnsureRoot<Self::AccountId>, GeneralAdmin>;
	type WeightInfo = weights::pallet_identity::WeightInfo<Runtime>;
}

impl pallet_utility::Config for Runtime {
	type RuntimeEvent = RuntimeEvent;
	type RuntimeCall = RuntimeCall;
	type PalletsOrigin = OriginCaller;
	type WeightInfo = weights::pallet_utility::WeightInfo<Runtime>;
}

parameter_types! {
	// One storage item; key size is 32; value is size 4+4+16+32 bytes = 56 bytes.
	pub const DepositBase: Balance = deposit(1, 88);
	// Additional storage item size of 32 bytes.
	pub const DepositFactor: Balance = deposit(0, 32);
	pub const MaxSignatories: u32 = 100;
}

impl pallet_multisig::Config for Runtime {
	type RuntimeEvent = RuntimeEvent;
	type RuntimeCall = RuntimeCall;
	type Currency = Balances;
	type DepositBase = DepositBase;
	type DepositFactor = DepositFactor;
	type MaxSignatories = MaxSignatories;
	type WeightInfo = weights::pallet_multisig::WeightInfo<Runtime>;
}

parameter_types! {
	pub const ConfigDepositBase: Balance = 500 * CENTS;
	pub const FriendDepositFactor: Balance = 50 * CENTS;
	pub const MaxFriends: u16 = 9;
	pub const RecoveryDeposit: Balance = 500 * CENTS;
}

impl pallet_recovery::Config for Runtime {
	type RuntimeEvent = RuntimeEvent;
	type WeightInfo = ();
	type RuntimeCall = RuntimeCall;
	type Currency = Balances;
	type ConfigDepositBase = ConfigDepositBase;
	type FriendDepositFactor = FriendDepositFactor;
	type MaxFriends = MaxFriends;
	type RecoveryDeposit = RecoveryDeposit;
}

parameter_types! {
	pub const SocietyPalletId: PalletId = PalletId(*b"py/socie");
}

impl pallet_society::Config for Runtime {
	type RuntimeEvent = RuntimeEvent;
	type Currency = Balances;
	type Randomness = pallet_babe::RandomnessFromOneEpochAgo<Runtime>;
	type GraceStrikes = ConstU32<1>;
	type PeriodSpend = ConstU128<{ 50_000 * CENTS }>;
	type VotingPeriod = ConstU32<{ 5 * DAYS }>;
	type ClaimPeriod = ConstU32<{ 2 * DAYS }>;
	type MaxLockDuration = ConstU32<{ 36 * 30 * DAYS }>;
	type FounderSetOrigin = EnsureRoot<AccountId>;
	type ChallengePeriod = ConstU32<{ 7 * DAYS }>;
	type MaxPayouts = ConstU32<8>;
	type MaxBids = ConstU32<512>;
	type PalletId = SocietyPalletId;
	type WeightInfo = ();
}

parameter_types! {
	pub const MinVestedTransfer: Balance = 100 * CENTS;
	pub UnvestedFundsAllowedWithdrawReasons: WithdrawReasons =
		WithdrawReasons::except(WithdrawReasons::TRANSFER | WithdrawReasons::RESERVE);
}

impl pallet_vesting::Config for Runtime {
	type RuntimeEvent = RuntimeEvent;
	type Currency = Balances;
	type BlockNumberToBalance = ConvertInto;
	type MinVestedTransfer = MinVestedTransfer;
	type WeightInfo = weights::pallet_vesting::WeightInfo<Runtime>;
	type UnvestedFundsAllowedWithdrawReasons = UnvestedFundsAllowedWithdrawReasons;
	const MAX_VESTING_SCHEDULES: u32 = 28;
}

parameter_types! {
	// One storage item; key size 32, value size 8; .
	pub const ProxyDepositBase: Balance = deposit(1, 8);
	// Additional storage item size of 33 bytes.
	pub const ProxyDepositFactor: Balance = deposit(0, 33);
	pub const MaxProxies: u16 = 32;
	pub const AnnouncementDepositBase: Balance = deposit(1, 8);
	pub const AnnouncementDepositFactor: Balance = deposit(0, 66);
	pub const MaxPending: u16 = 32;
}

/// The type used to represent the kinds of proxying allowed.
#[derive(
	Copy,
	Clone,
	Eq,
	PartialEq,
	Ord,
	PartialOrd,
	Encode,
	Decode,
	RuntimeDebug,
	MaxEncodedLen,
	TypeInfo,
)]
pub enum ProxyType {
	Any,
	NonTransfer,
	Governance,
	IdentityJudgement,
	CancelProxy,
	Auction,
	Society,
	OnDemandOrdering,
}
impl Default for ProxyType {
	fn default() -> Self {
		Self::Any
	}
}
impl InstanceFilter<RuntimeCall> for ProxyType {
	fn filter(&self, c: &RuntimeCall) -> bool {
		match self {
			ProxyType::Any => true,
			ProxyType::NonTransfer => matches!(
				c,
				RuntimeCall::System(..) |
				RuntimeCall::Babe(..) |
				RuntimeCall::Timestamp(..) |
				RuntimeCall::Indices(pallet_indices::Call::claim {..}) |
				RuntimeCall::Indices(pallet_indices::Call::free {..}) |
				RuntimeCall::Indices(pallet_indices::Call::freeze {..}) |
				// Specifically omitting Indices `transfer`, `force_transfer`
				// Specifically omitting the entire Balances pallet
				RuntimeCall::Session(..) |
				RuntimeCall::Grandpa(..) |
				RuntimeCall::ImOnline(..) |
				RuntimeCall::Treasury(..) |
				RuntimeCall::Bounties(..) |
				RuntimeCall::ChildBounties(..) |
				RuntimeCall::ConvictionVoting(..) |
				RuntimeCall::Referenda(..) |
				RuntimeCall::FellowshipCollective(..) |
				RuntimeCall::FellowshipReferenda(..) |
				RuntimeCall::Whitelist(..) |
				RuntimeCall::Claims(..) |
				RuntimeCall::Utility(..) |
				RuntimeCall::Identity(..) |
				RuntimeCall::Society(..) |
				RuntimeCall::Recovery(pallet_recovery::Call::as_recovered {..}) |
				RuntimeCall::Recovery(pallet_recovery::Call::vouch_recovery {..}) |
				RuntimeCall::Recovery(pallet_recovery::Call::claim_recovery {..}) |
				RuntimeCall::Recovery(pallet_recovery::Call::close_recovery {..}) |
				RuntimeCall::Recovery(pallet_recovery::Call::remove_recovery {..}) |
				RuntimeCall::Recovery(pallet_recovery::Call::cancel_recovered {..}) |
				// Specifically omitting Recovery `create_recovery`, `initiate_recovery`
				RuntimeCall::Vesting(pallet_vesting::Call::vest {..}) |
				RuntimeCall::Vesting(pallet_vesting::Call::vest_other {..}) |
				// Specifically omitting Vesting `vested_transfer`, and `force_vested_transfer`
				RuntimeCall::Scheduler(..) |
				RuntimeCall::Proxy(..) |
				RuntimeCall::Multisig(..) |
				RuntimeCall::Nis(..) |
				RuntimeCall::Registrar(paras_registrar::Call::register {..}) |
				RuntimeCall::Registrar(paras_registrar::Call::deregister {..}) |
				// Specifically omitting Registrar `swap`
				RuntimeCall::Registrar(paras_registrar::Call::reserve {..}) |
				RuntimeCall::Crowdloan(..) |
				RuntimeCall::Slots(..) |
				RuntimeCall::Auctions(..) // Specifically omitting the entire XCM Pallet
			),
			ProxyType::Governance => matches!(
				c,
				RuntimeCall::Bounties(..) |
					RuntimeCall::Utility(..) |
					RuntimeCall::ChildBounties(..) |
					// OpenGov calls
					RuntimeCall::ConvictionVoting(..) |
					RuntimeCall::Referenda(..) |
					RuntimeCall::FellowshipCollective(..) |
					RuntimeCall::FellowshipReferenda(..) |
					RuntimeCall::Whitelist(..)
			),
			ProxyType::IdentityJudgement => matches!(
				c,
				RuntimeCall::Identity(pallet_identity::Call::provide_judgement { .. }) |
					RuntimeCall::Utility(..)
			),
			ProxyType::CancelProxy => {
				matches!(c, RuntimeCall::Proxy(pallet_proxy::Call::reject_announcement { .. }))
			},
			ProxyType::Auction => matches!(
				c,
				RuntimeCall::Auctions { .. } |
					RuntimeCall::Crowdloan { .. } |
					RuntimeCall::Registrar { .. } |
					RuntimeCall::Multisig(..) |
					RuntimeCall::Slots { .. }
			),
			ProxyType::Society => matches!(c, RuntimeCall::Society(..)),
			ProxyType::OnDemandOrdering => matches!(c, RuntimeCall::OnDemandAssignmentProvider(..)),
		}
	}
	fn is_superset(&self, o: &Self) -> bool {
		match (self, o) {
			(x, y) if x == y => true,
			(ProxyType::Any, _) => true,
			(_, ProxyType::Any) => false,
			(ProxyType::NonTransfer, _) => true,
			_ => false,
		}
	}
}

impl pallet_proxy::Config for Runtime {
	type RuntimeEvent = RuntimeEvent;
	type RuntimeCall = RuntimeCall;
	type Currency = Balances;
	type ProxyType = ProxyType;
	type ProxyDepositBase = ProxyDepositBase;
	type ProxyDepositFactor = ProxyDepositFactor;
	type MaxProxies = MaxProxies;
	type WeightInfo = weights::pallet_proxy::WeightInfo<Runtime>;
	type MaxPending = MaxPending;
	type CallHasher = BlakeTwo256;
	type AnnouncementDepositBase = AnnouncementDepositBase;
	type AnnouncementDepositFactor = AnnouncementDepositFactor;
}

impl parachains_origin::Config for Runtime {}

impl parachains_configuration::Config for Runtime {
	type WeightInfo = weights::runtime_parachains_configuration::WeightInfo<Runtime>;
}

impl parachains_shared::Config for Runtime {}

impl parachains_session_info::Config for Runtime {
	type ValidatorSet = Historical;
}

/// Special `RewardValidators` that does nothing ;)
pub struct RewardValidators;
impl runtime_parachains::inclusion::RewardValidators for RewardValidators {
	fn reward_backing(_: impl IntoIterator<Item = ValidatorIndex>) {}
	fn reward_bitfields(_: impl IntoIterator<Item = ValidatorIndex>) {}
}

impl parachains_inclusion::Config for Runtime {
	type RuntimeEvent = RuntimeEvent;
	type DisputesHandler = ParasDisputes;
	type RewardValidators = RewardValidators;
	type MessageQueue = MessageQueue;
	type WeightInfo = weights::runtime_parachains_inclusion::WeightInfo<Runtime>;
}

parameter_types! {
	pub const ParasUnsignedPriority: TransactionPriority = TransactionPriority::max_value();
}

impl parachains_paras::Config for Runtime {
	type RuntimeEvent = RuntimeEvent;
	type WeightInfo = weights::runtime_parachains_paras::WeightInfo<Runtime>;
	type UnsignedPriority = ParasUnsignedPriority;
	type QueueFootprinter = ParaInclusion;
	type NextSessionRotation = Babe;
	type OnNewHead = Registrar;
}

parameter_types! {
	/// Amount of weight that can be spent per block to service messages.
	///
	/// # WARNING
	///
	/// This is not a good value for para-chains since the `Scheduler` already uses up to 80% block weight.
	pub MessageQueueServiceWeight: Weight = Perbill::from_percent(20) * BlockWeights::get().max_block;
	pub const MessageQueueHeapSize: u32 = 32 * 1024;
	pub const MessageQueueMaxStale: u32 = 96;
}

/// Message processor to handle any messages that were enqueued into the `MessageQueue` pallet.
pub struct MessageProcessor;
impl ProcessMessage for MessageProcessor {
	type Origin = AggregateMessageOrigin;

	fn process_message(
		message: &[u8],
		origin: Self::Origin,
		meter: &mut WeightMeter,
		id: &mut [u8; 32],
	) -> Result<bool, ProcessMessageError> {
		let para = match origin {
			AggregateMessageOrigin::Ump(UmpQueueId::Para(para)) => para,
		};
		xcm_builder::ProcessXcmMessage::<
			Junction,
			xcm_executor::XcmExecutor<xcm_config::XcmConfig>,
			RuntimeCall,
		>::process_message(message, Junction::Parachain(para.into()), meter, id)
	}
}

impl pallet_message_queue::Config for Runtime {
	type RuntimeEvent = RuntimeEvent;
	type Size = u32;
	type HeapSize = MessageQueueHeapSize;
	type MaxStale = MessageQueueMaxStale;
	type ServiceWeight = MessageQueueServiceWeight;
	#[cfg(not(feature = "runtime-benchmarks"))]
	type MessageProcessor = MessageProcessor;
	#[cfg(feature = "runtime-benchmarks")]
	type MessageProcessor =
		pallet_message_queue::mock_helpers::NoopMessageProcessor<AggregateMessageOrigin>;
	type QueueChangeHandler = ParaInclusion;
	type QueuePausedQuery = ();
	type WeightInfo = weights::pallet_message_queue::WeightInfo<Runtime>;
}

impl parachains_dmp::Config for Runtime {}

impl parachains_hrmp::Config for Runtime {
	type RuntimeOrigin = RuntimeOrigin;
	type RuntimeEvent = RuntimeEvent;
	type ChannelManager = EnsureRoot<AccountId>;
	type Currency = Balances;
	type WeightInfo = weights::runtime_parachains_hrmp::WeightInfo<Runtime>;
}

impl parachains_paras_inherent::Config for Runtime {
	type WeightInfo = weights::runtime_parachains_paras_inherent::WeightInfo<Runtime>;
}

impl parachains_scheduler::Config for Runtime {
	type AssignmentProvider = ParaAssignmentProvider;
}

parameter_types! {
	pub const OnDemandTrafficDefaultValue: FixedU128 = FixedU128::from_u32(1);
}

impl parachains_assigner_on_demand::Config for Runtime {
	type RuntimeEvent = RuntimeEvent;
	type Currency = Balances;
	type TrafficDefaultValue = OnDemandTrafficDefaultValue;
	type WeightInfo = weights::runtime_parachains_assigner_on_demand::WeightInfo<Runtime>;
}

impl parachains_assigner_parachains::Config for Runtime {}

impl parachains_assigner::Config for Runtime {
	type OnDemandAssignmentProvider = OnDemandAssignmentProvider;
	type ParachainsAssignmentProvider = ParachainsAssignmentProvider;
}

impl parachains_initializer::Config for Runtime {
	type Randomness = pallet_babe::RandomnessFromOneEpochAgo<Runtime>;
	type ForceOrigin = EnsureRoot<AccountId>;
	type WeightInfo = weights::runtime_parachains_initializer::WeightInfo<Runtime>;
}

impl parachains_disputes::Config for Runtime {
	type RuntimeEvent = RuntimeEvent;
	type RewardValidators = ();
	type SlashingHandler = parachains_slashing::SlashValidatorsForDisputes<ParasSlashing>;
	type WeightInfo = weights::runtime_parachains_disputes::WeightInfo<Runtime>;
}

impl parachains_slashing::Config for Runtime {
	type KeyOwnerProofSystem = Historical;
	type KeyOwnerProof =
		<Self::KeyOwnerProofSystem as KeyOwnerProofSystem<(KeyTypeId, ValidatorId)>>::Proof;
	type KeyOwnerIdentification = <Self::KeyOwnerProofSystem as KeyOwnerProofSystem<(
		KeyTypeId,
		ValidatorId,
	)>>::IdentificationTuple;
	type HandleReports = parachains_slashing::SlashingReportHandler<
		Self::KeyOwnerIdentification,
		Offences,
		ReportLongevity,
	>;
	type WeightInfo = parachains_slashing::TestWeightInfo;
	type BenchmarkingConfig = parachains_slashing::BenchConfig<200>;
}

parameter_types! {
	pub const ParaDeposit: Balance = 40 * UNITS;
}

impl paras_registrar::Config for Runtime {
	type RuntimeOrigin = RuntimeOrigin;
	type RuntimeEvent = RuntimeEvent;
	type Currency = Balances;
	type OnSwap = (Crowdloan, Slots);
	type ParaDeposit = ParaDeposit;
	type DataDepositPerByte = DataDepositPerByte;
	type WeightInfo = weights::runtime_common_paras_registrar::WeightInfo<Runtime>;
}

parameter_types! {
	pub LeasePeriod: BlockNumber = prod_or_fast!(1 * DAYS, 1 * DAYS, "ROC_LEASE_PERIOD");
}

impl slots::Config for Runtime {
	type RuntimeEvent = RuntimeEvent;
	type Currency = Balances;
	type Registrar = Registrar;
	type LeasePeriod = LeasePeriod;
	type LeaseOffset = ();
	type ForceOrigin = EitherOf<EnsureRoot<Self::AccountId>, LeaseAdmin>;
	type WeightInfo = weights::runtime_common_slots::WeightInfo<Runtime>;
}

parameter_types! {
	pub const CrowdloanId: PalletId = PalletId(*b"py/cfund");
	pub const SubmissionDeposit: Balance = 3 * GRAND;
	pub const MinContribution: Balance = 3_000 * CENTS;
	pub const RemoveKeysLimit: u32 = 1000;
	// Allow 32 bytes for an additional memo to a crowdloan.
	pub const MaxMemoLength: u8 = 32;
}

impl crowdloan::Config for Runtime {
	type RuntimeEvent = RuntimeEvent;
	type PalletId = CrowdloanId;
	type SubmissionDeposit = SubmissionDeposit;
	type MinContribution = MinContribution;
	type RemoveKeysLimit = RemoveKeysLimit;
	type Registrar = Registrar;
	type Auctioneer = Auctions;
	type MaxMemoLength = MaxMemoLength;
	type WeightInfo = weights::runtime_common_crowdloan::WeightInfo<Runtime>;
}

parameter_types! {
	// The average auction is 7 days long, so this will be 70% for ending period.
	// 5 Days = 72000 Blocks @ 6 sec per block
	pub const EndingPeriod: BlockNumber = 5 * DAYS;
	// ~ 1000 samples per day -> ~ 20 blocks per sample -> 2 minute samples
	pub const SampleLength: BlockNumber = 2 * MINUTES;
}

impl auctions::Config for Runtime {
	type RuntimeEvent = RuntimeEvent;
	type Leaser = Slots;
	type Registrar = Registrar;
	type EndingPeriod = EndingPeriod;
	type SampleLength = SampleLength;
	type Randomness = pallet_babe::RandomnessFromOneEpochAgo<Runtime>;
	type InitiateOrigin = EitherOf<EnsureRoot<Self::AccountId>, AuctionAdmin>;
	type WeightInfo = weights::runtime_common_auctions::WeightInfo<Runtime>;
}

type NisCounterpartInstance = pallet_balances::Instance2;
impl pallet_balances::Config<NisCounterpartInstance> for Runtime {
	type Balance = Balance;
	type DustRemoval = ();
	type RuntimeEvent = RuntimeEvent;
	type ExistentialDeposit = ConstU128<10_000_000_000>; // One RTC cent
	type AccountStore = StorageMapShim<
		pallet_balances::Account<Runtime, NisCounterpartInstance>,
		AccountId,
		pallet_balances::AccountData<u128>,
	>;
	type MaxLocks = ConstU32<4>;
	type MaxReserves = ConstU32<4>;
	type ReserveIdentifier = [u8; 8];
	type WeightInfo = weights::pallet_balances_nis_counterpart_balances::WeightInfo<Runtime>;
	type RuntimeHoldReason = RuntimeHoldReason;
	type FreezeIdentifier = ();
	type MaxHolds = ConstU32<0>;
	type MaxFreezes = ConstU32<0>;
}

parameter_types! {
	pub const NisBasePeriod: BlockNumber = 30 * DAYS;
	pub const MinBid: Balance = 100 * UNITS;
	pub MinReceipt: Perquintill = Perquintill::from_rational(1u64, 10_000_000u64);
	pub const IntakePeriod: BlockNumber = 5 * MINUTES;
	pub MaxIntakeWeight: Weight = MAXIMUM_BLOCK_WEIGHT / 10;
	pub const ThawThrottle: (Perquintill, BlockNumber) = (Perquintill::from_percent(25), 5);
	pub storage NisTarget: Perquintill = Perquintill::zero();
	pub const NisPalletId: PalletId = PalletId(*b"py/nis  ");
}

impl pallet_nis::Config for Runtime {
	type WeightInfo = weights::pallet_nis::WeightInfo<Runtime>;
	type RuntimeEvent = RuntimeEvent;
	type Currency = Balances;
	type CurrencyBalance = Balance;
	type FundOrigin = frame_system::EnsureSigned<AccountId>;
	type Counterpart = NisCounterpartBalances;
	type CounterpartAmount = WithMaximumOf<ConstU128<21_000_000_000_000_000_000u128>>;
	type Deficit = (); // Mint
	type IgnoredIssuance = ();
	type Target = NisTarget;
	type PalletId = NisPalletId;
	type QueueCount = ConstU32<300>;
	type MaxQueueLen = ConstU32<1000>;
	type FifoQueueLen = ConstU32<250>;
	type BasePeriod = NisBasePeriod;
	type MinBid = MinBid;
	type MinReceipt = MinReceipt;
	type IntakePeriod = IntakePeriod;
	type MaxIntakeWeight = MaxIntakeWeight;
	type ThawThrottle = ThawThrottle;
	type RuntimeHoldReason = RuntimeHoldReason;
}

parameter_types! {
	pub const BeefySetIdSessionEntries: u32 = BondingDuration::get() * SessionsPerEra::get();
}

impl pallet_beefy::Config for Runtime {
	type BeefyId = BeefyId;
	type MaxAuthorities = MaxAuthorities;
	type MaxNominators = ConstU32<0>;
	type MaxSetIdSessionEntries = BeefySetIdSessionEntries;
	type OnNewValidatorSet = MmrLeaf;
	type WeightInfo = ();
	type KeyOwnerProof = <Historical as KeyOwnerProofSystem<(KeyTypeId, BeefyId)>>::Proof;
	type EquivocationReportSystem =
		pallet_beefy::EquivocationReportSystem<Self, Offences, Historical, ReportLongevity>;
}

/// MMR helper types.
mod mmr {
	use super::Runtime;
	pub use pallet_mmr::primitives::*;

	pub type Leaf = <<Runtime as pallet_mmr::Config>::LeafData as LeafDataProvider>::LeafData;
	pub type Hashing = <Runtime as pallet_mmr::Config>::Hashing;
	pub type Hash = <Hashing as sp_runtime::traits::Hash>::Output;
}

impl pallet_mmr::Config for Runtime {
	const INDEXING_PREFIX: &'static [u8] = mmr::INDEXING_PREFIX;
	type Hashing = Keccak256;
	type OnNewRoot = pallet_beefy_mmr::DepositBeefyDigest<Runtime>;
	type WeightInfo = ();
	type LeafData = pallet_beefy_mmr::Pallet<Runtime>;
}

parameter_types! {
	/// Version of the produced MMR leaf.
	///
	/// The version consists of two parts;
	/// - `major` (3 bits)
	/// - `minor` (5 bits)
	///
	/// `major` should be updated only if decoding the previous MMR Leaf format from the payload
	/// is not possible (i.e. backward incompatible change).
	/// `minor` should be updated if fields are added to the previous MMR Leaf, which given SCALE
	/// encoding does not prevent old leafs from being decoded.
	///
	/// Hence we expect `major` to be changed really rarely (think never).
	/// See [`MmrLeafVersion`] type documentation for more details.
	pub LeafVersion: MmrLeafVersion = MmrLeafVersion::new(0, 0);
}

pub struct ParaHeadsRootProvider;
impl BeefyDataProvider<H256> for ParaHeadsRootProvider {
	fn extra_data() -> H256 {
		let mut para_heads: Vec<(u32, Vec<u8>)> = Paras::parachains()
			.into_iter()
			.filter_map(|id| Paras::para_head(&id).map(|head| (id.into(), head.0)))
			.collect();
		para_heads.sort();
		binary_merkle_tree::merkle_root::<mmr::Hashing, _>(
			para_heads.into_iter().map(|pair| pair.encode()),
		)
		.into()
	}
}

impl pallet_beefy_mmr::Config for Runtime {
	type LeafVersion = LeafVersion;
	type BeefyAuthorityToMerkleLeaf = pallet_beefy_mmr::BeefyEcdsaToEthereum;
	type LeafExtra = H256;
	type BeefyDataProvider = ParaHeadsRootProvider;
}

impl paras_sudo_wrapper::Config for Runtime {}

parameter_types! {
	pub const PermanentSlotLeasePeriodLength: u32 = 365;
	pub const TemporarySlotLeasePeriodLength: u32 = 5;
	pub const MaxTemporarySlotPerLeasePeriod: u32 = 5;
}

impl assigned_slots::Config for Runtime {
	type RuntimeEvent = RuntimeEvent;
	type AssignSlotOrigin = EnsureRoot<AccountId>;
	type Leaser = Slots;
	type PermanentSlotLeasePeriodLength = PermanentSlotLeasePeriodLength;
	type TemporarySlotLeasePeriodLength = TemporarySlotLeasePeriodLength;
	type MaxTemporarySlotPerLeasePeriod = MaxTemporarySlotPerLeasePeriod;
	type WeightInfo = weights::runtime_common_assigned_slots::WeightInfo<Runtime>;
}

impl validator_manager::Config for Runtime {
	type RuntimeEvent = RuntimeEvent;
	type PrivilegedOrigin = EnsureRoot<AccountId>;
}

impl pallet_sudo::Config for Runtime {
	type RuntimeEvent = RuntimeEvent;
	type RuntimeCall = RuntimeCall;
	type WeightInfo = weights::pallet_sudo::WeightInfo<Runtime>;
}

construct_runtime! {
	pub enum Runtime
	{
		// Basic stuff; balances is uncallable initially.
		System: frame_system::{Pallet, Call, Storage, Config<T>, Event<T>} = 0,

		// Babe must be before session.
		Babe: pallet_babe::{Pallet, Call, Storage, Config<T>, ValidateUnsigned} = 1,

		Timestamp: pallet_timestamp::{Pallet, Call, Storage, Inherent} = 2,
		Indices: pallet_indices::{Pallet, Call, Storage, Config<T>, Event<T>} = 3,
		Balances: pallet_balances::{Pallet, Call, Storage, Config<T>, Event<T>} = 4,
		TransactionPayment: pallet_transaction_payment::{Pallet, Storage, Event<T>} = 33,

		// Consensus support.
		// Authorship must be before session in order to note author in the correct session and era
		// for im-online.
		Authorship: pallet_authorship::{Pallet, Storage} = 5,
		Offences: pallet_offences::{Pallet, Storage, Event} = 7,
		Historical: session_historical::{Pallet} = 34,

		// BEEFY Bridges support.
		Beefy: pallet_beefy::{Pallet, Call, Storage, Config<T>, ValidateUnsigned} = 240,
		// MMR leaf construction must be before session in order to have leaf contents
		// refer to block<N-1> consistently. see substrate issue #11797 for details.
		Mmr: pallet_mmr::{Pallet, Storage} = 241,
		MmrLeaf: pallet_beefy_mmr::{Pallet, Storage} = 242,

		Session: pallet_session::{Pallet, Call, Storage, Event, Config<T>} = 8,
		Grandpa: pallet_grandpa::{Pallet, Call, Storage, Config<T>, Event, ValidateUnsigned} = 10,
		ImOnline: pallet_im_online::{Pallet, Call, Storage, Event<T>, ValidateUnsigned, Config<T>} = 11,
		AuthorityDiscovery: pallet_authority_discovery::{Pallet, Config<T>} = 12,

		// Governance stuff; uncallable initially.
		Treasury: pallet_treasury::{Pallet, Call, Storage, Config<T>, Event<T>} = 18,
		ConvictionVoting: pallet_conviction_voting::{Pallet, Call, Storage, Event<T>} = 20,
		Referenda: pallet_referenda::{Pallet, Call, Storage, Event<T>} = 21,
		//	pub type FellowshipCollectiveInstance = pallet_ranked_collective::Instance1;
		FellowshipCollective: pallet_ranked_collective::<Instance1>::{
			Pallet, Call, Storage, Event<T>
		} = 22,
		// pub type FellowshipReferendaInstance = pallet_referenda::Instance2;
		FellowshipReferenda: pallet_referenda::<Instance2>::{
			Pallet, Call, Storage, Event<T>
		} = 23,
		Origins: pallet_custom_origins::{Origin} = 43,
		Whitelist: pallet_whitelist::{Pallet, Call, Storage, Event<T>} = 44,
		// Claims. Usable initially.
		Claims: claims::{Pallet, Call, Storage, Event<T>, Config<T>, ValidateUnsigned} = 19,

		// Utility module.
		Utility: pallet_utility::{Pallet, Call, Event} = 24,

		// Less simple identity module.
		Identity: pallet_identity::{Pallet, Call, Storage, Event<T>} = 25,

		// Society module.
		Society: pallet_society::{Pallet, Call, Storage, Event<T>} = 26,

		// Social recovery module.
		Recovery: pallet_recovery::{Pallet, Call, Storage, Event<T>} = 27,

		// Vesting. Usable initially, but removed once all vesting is finished.
		Vesting: pallet_vesting::{Pallet, Call, Storage, Event<T>, Config<T>} = 28,

		// System scheduler.
		Scheduler: pallet_scheduler::{Pallet, Call, Storage, Event<T>} = 29,

		// Proxy module. Late addition.
		Proxy: pallet_proxy::{Pallet, Call, Storage, Event<T>} = 30,

		// Multisig module. Late addition.
		Multisig: pallet_multisig::{Pallet, Call, Storage, Event<T>} = 31,

		// Preimage registrar.
		Preimage: pallet_preimage::{Pallet, Call, Storage, Event<T>, HoldReason} = 32,

		// Bounties modules.
		Bounties: pallet_bounties::{Pallet, Call, Storage, Event<T>} = 35,
		ChildBounties: pallet_child_bounties = 40,

		// NIS pallet.
		Nis: pallet_nis::{Pallet, Call, Storage, Event<T>, HoldReason} = 38,
//		pub type NisCounterpartInstance = pallet_balances::Instance2;
		NisCounterpartBalances: pallet_balances::<Instance2> = 45,

		// Parachains pallets. Start indices at 50 to leave room.
		ParachainsOrigin: parachains_origin::{Pallet, Origin} = 50,
		Configuration: parachains_configuration::{Pallet, Call, Storage, Config<T>} = 51,
		ParasShared: parachains_shared::{Pallet, Call, Storage} = 52,
		ParaInclusion: parachains_inclusion::{Pallet, Call, Storage, Event<T>} = 53,
		ParaInherent: parachains_paras_inherent::{Pallet, Call, Storage, Inherent} = 54,
		ParaScheduler: parachains_scheduler::{Pallet, Storage} = 55,
		Paras: parachains_paras::{Pallet, Call, Storage, Event, Config<T>, ValidateUnsigned} = 56,
		Initializer: parachains_initializer::{Pallet, Call, Storage} = 57,
		Dmp: parachains_dmp::{Pallet, Storage} = 58,
		Hrmp: parachains_hrmp::{Pallet, Call, Storage, Event<T>, Config<T>} = 60,
		ParaSessionInfo: parachains_session_info::{Pallet, Storage} = 61,
		ParasDisputes: parachains_disputes::{Pallet, Call, Storage, Event<T>} = 62,
		ParasSlashing: parachains_slashing::{Pallet, Call, Storage, ValidateUnsigned} = 63,
		MessageQueue: pallet_message_queue::{Pallet, Call, Storage, Event<T>} = 64,
		ParaAssignmentProvider: parachains_assigner::{Pallet, Storage} = 65,
		OnDemandAssignmentProvider: parachains_assigner_on_demand::{Pallet, Call, Storage, Event<T>} = 66,
		ParachainsAssignmentProvider: parachains_assigner_parachains::{Pallet} = 67,

		// Parachain Onboarding Pallets. Start indices at 70 to leave room.
		Registrar: paras_registrar::{Pallet, Call, Storage, Event<T>, Config<T>} = 70,
		Slots: slots::{Pallet, Call, Storage, Event<T>} = 71,
		Auctions: auctions::{Pallet, Call, Storage, Event<T>} = 72,
		Crowdloan: crowdloan::{Pallet, Call, Storage, Event<T>} = 73,

		// Pallet for sending XCM.
		XcmPallet: pallet_xcm::{Pallet, Call, Storage, Event<T>, Origin, Config<T>} = 99,

		ParasSudoWrapper: paras_sudo_wrapper::{Pallet, Call} = 250,
		AssignedSlots: assigned_slots::{Pallet, Call, Storage, Event<T>, Config<T>} = 251,

		// Validator Manager pallet.
		ValidatorManager: validator_manager::{Pallet, Call, Storage, Event<T>} = 252,

		// State trie migration pallet, only temporary.
		StateTrieMigration: pallet_state_trie_migration = 254,

		// Sudo.
		Sudo: pallet_sudo::{Pallet, Call, Storage, Event<T>, Config<T>} = 255,
	}
}

/// The address format for describing accounts.
pub type Address = sp_runtime::MultiAddress<AccountId, ()>;
/// Block header type as expected by this runtime.
pub type Header = generic::Header<BlockNumber, BlakeTwo256>;
/// Block type as expected by this runtime.
pub type Block = generic::Block<Header, UncheckedExtrinsic>;
/// A Block signed with a Justification
pub type SignedBlock = generic::SignedBlock<Block>;
/// `BlockId` type as expected by this runtime.
pub type BlockId = generic::BlockId<Block>;
/// The `SignedExtension` to the basic transaction logic.
pub type SignedExtra = (
	frame_system::CheckNonZeroSender<Runtime>,
	frame_system::CheckSpecVersion<Runtime>,
	frame_system::CheckTxVersion<Runtime>,
	frame_system::CheckGenesis<Runtime>,
	frame_system::CheckMortality<Runtime>,
	frame_system::CheckNonce<Runtime>,
	frame_system::CheckWeight<Runtime>,
	pallet_transaction_payment::ChargeTransactionPayment<Runtime>,
);

/// Unchecked extrinsic type as expected by this runtime.
pub type UncheckedExtrinsic =
	generic::UncheckedExtrinsic<Address, RuntimeCall, Signature, SignedExtra>;

/// All migrations that will run on the next runtime upgrade.
///
/// This contains the combined migrations of the last 10 releases. It allows to skip runtime
/// upgrades in case governance decides to do so. THE ORDER IS IMPORTANT.
pub type Migrations = migrations::Unreleased;

/// The runtime migrations per release.
#[allow(deprecated, missing_docs)]
pub mod migrations {
	use super::*;

	/// Unreleased migrations. Add new ones here:
	pub type Unreleased = (
		pallet_society::migrations::VersionCheckedMigrateToV2<Runtime, (), ()>,
		pallet_im_online::migration::v1::Migration<Runtime>,
		parachains_configuration::migration::v7::MigrateToV7<Runtime>,
		assigned_slots::migration::v1::VersionCheckedMigrateToV1<Runtime>,
		parachains_scheduler::migration::v1::MigrateToV1<Runtime>,
		parachains_configuration::migration::v8::MigrateToV8<Runtime>,
		parachains_configuration::migration::v9::MigrateToV9<Runtime>,
		paras_registrar::migration::VersionCheckedMigrateToV1<Runtime, ()>,
		pallet_referenda::migration::v1::MigrateV0ToV1<Runtime, ()>,
		pallet_referenda::migration::v1::MigrateV0ToV1<Runtime, pallet_referenda::Instance2>,
	);
}

/// Executive: handles dispatch to the various modules.
pub type Executive = frame_executive::Executive<
	Runtime,
	Block,
	frame_system::ChainContext<Runtime>,
	Runtime,
	AllPalletsWithSystem,
	Migrations,
>;
/// The payload being signed in transactions.
pub type SignedPayload = generic::SignedPayload<RuntimeCall, SignedExtra>;

parameter_types! {
	// The deposit configuration for the singed migration. Specially if you want to allow any signed account to do the migration (see `SignedFilter`, these deposits should be high)
	pub const MigrationSignedDepositPerItem: Balance = 1 * CENTS;
	pub const MigrationSignedDepositBase: Balance = 20 * CENTS * 100;
	pub const MigrationMaxKeyLen: u32 = 512;
}

impl pallet_state_trie_migration::Config for Runtime {
	type RuntimeEvent = RuntimeEvent;
	type Currency = Balances;
	type SignedDepositPerItem = MigrationSignedDepositPerItem;
	type SignedDepositBase = MigrationSignedDepositBase;
	type ControlOrigin = EnsureRoot<AccountId>;
	// specific account for the migration, can trigger the signed migrations.
	type SignedFilter = frame_system::EnsureSignedBy<MigController, AccountId>;

	// Use same weights as substrate ones.
	type WeightInfo = pallet_state_trie_migration::weights::SubstrateWeight<Runtime>;
	type MaxKeyLen = MigrationMaxKeyLen;
}

frame_support::ord_parameter_types! {
	pub const MigController: AccountId = AccountId::from(hex_literal::hex!("52bc71c1eca5353749542dfdf0af97bf764f9c2f44e860cd485f1cd86400f649"));
}

#[cfg(feature = "runtime-benchmarks")]
mod benches {
	frame_benchmarking::define_benchmarks!(
		// Polkadot
		// NOTE: Make sure to prefix these with `runtime_common::` so
		// the that path resolves correctly in the generated file.
		[runtime_common::assigned_slots, AssignedSlots]
		[runtime_common::auctions, Auctions]
		[runtime_common::crowdloan, Crowdloan]
		[runtime_common::claims, Claims]
		[runtime_common::slots, Slots]
		[runtime_common::paras_registrar, Registrar]
		[runtime_parachains::configuration, Configuration]
		[runtime_parachains::hrmp, Hrmp]
		[runtime_parachains::disputes, ParasDisputes]
		[runtime_parachains::inclusion, ParaInclusion]
		[runtime_parachains::initializer, Initializer]
		[runtime_parachains::paras_inherent, ParaInherent]
		[runtime_parachains::paras, Paras]
		[runtime_parachains::assigner_on_demand, OnDemandAssignmentProvider]
		// Substrate
		[pallet_balances, Balances]
		[pallet_balances, NisCounterpartBalances]
		[frame_benchmarking::baseline, Baseline::<Runtime>]
		[pallet_bounties, Bounties]
		[pallet_child_bounties, ChildBounties]
		[pallet_conviction_voting, ConvictionVoting]
		[pallet_nis, Nis]
		[pallet_identity, Identity]
		[pallet_im_online, ImOnline]
		[pallet_indices, Indices]
		[pallet_message_queue, MessageQueue]
		[pallet_multisig, Multisig]
		[pallet_preimage, Preimage]
		[pallet_proxy, Proxy]
		[pallet_ranked_collective, FellowshipCollective]
		[pallet_recovery, Recovery]
		[pallet_referenda, Referenda]
		[pallet_referenda, FellowshipReferenda]
		[pallet_scheduler, Scheduler]
		[pallet_sudo, Sudo]
		[frame_system, SystemBench::<Runtime>]
		[pallet_timestamp, Timestamp]
		[pallet_treasury, Treasury]
		[pallet_utility, Utility]
		[pallet_vesting, Vesting]
		[pallet_whitelist, Whitelist]
		// XCM
		[pallet_xcm, XcmPallet]
		[pallet_xcm_benchmarks::fungible, pallet_xcm_benchmarks::fungible::Pallet::<Runtime>]
		[pallet_xcm_benchmarks::generic, pallet_xcm_benchmarks::generic::Pallet::<Runtime>]
	);
}

sp_api::impl_runtime_apis! {
	impl sp_api::Core<Block> for Runtime {
		fn version() -> RuntimeVersion {
			VERSION
		}

		fn execute_block(block: Block) {
			Executive::execute_block(block);
		}

		fn initialize_block(header: &<Block as BlockT>::Header) {
			Executive::initialize_block(header)
		}
	}

	impl sp_api::Metadata<Block> for Runtime {
		fn metadata() -> OpaqueMetadata {
			OpaqueMetadata::new(Runtime::metadata().into())
		}

		fn metadata_at_version(version: u32) -> Option<OpaqueMetadata> {
			Runtime::metadata_at_version(version)
		}

		fn metadata_versions() -> sp_std::vec::Vec<u32> {
			Runtime::metadata_versions()
		}
	}

	impl block_builder_api::BlockBuilder<Block> for Runtime {
		fn apply_extrinsic(extrinsic: <Block as BlockT>::Extrinsic) -> ApplyExtrinsicResult {
			Executive::apply_extrinsic(extrinsic)
		}

		fn finalize_block() -> <Block as BlockT>::Header {
			Executive::finalize_block()
		}

		fn inherent_extrinsics(data: inherents::InherentData) -> Vec<<Block as BlockT>::Extrinsic> {
			data.create_extrinsics()
		}

		fn check_inherents(
			block: Block,
			data: inherents::InherentData,
		) -> inherents::CheckInherentsResult {
			data.check_extrinsics(&block)
		}
	}

	impl tx_pool_api::runtime_api::TaggedTransactionQueue<Block> for Runtime {
		fn validate_transaction(
			source: TransactionSource,
			tx: <Block as BlockT>::Extrinsic,
			block_hash: <Block as BlockT>::Hash,
		) -> TransactionValidity {
			Executive::validate_transaction(source, tx, block_hash)
		}
	}

	impl offchain_primitives::OffchainWorkerApi<Block> for Runtime {
		fn offchain_worker(header: &<Block as BlockT>::Header) {
			Executive::offchain_worker(header)
		}
	}

	#[api_version(7)]
	impl primitives::runtime_api::ParachainHost<Block, Hash, BlockNumber> for Runtime {
		fn validators() -> Vec<ValidatorId> {
			parachains_runtime_api_impl::validators::<Runtime>()
		}

		fn validator_groups() -> (Vec<Vec<ValidatorIndex>>, GroupRotationInfo<BlockNumber>) {
			parachains_runtime_api_impl::validator_groups::<Runtime>()
		}

		fn availability_cores() -> Vec<CoreState<Hash, BlockNumber>> {
			parachains_runtime_api_impl::availability_cores::<Runtime>()
		}

		fn persisted_validation_data(para_id: ParaId, assumption: OccupiedCoreAssumption)
			-> Option<PersistedValidationData<Hash, BlockNumber>> {
			parachains_runtime_api_impl::persisted_validation_data::<Runtime>(para_id, assumption)
		}

		fn assumed_validation_data(
			para_id: ParaId,
			expected_persisted_validation_data_hash: Hash,
		) -> Option<(PersistedValidationData<Hash, BlockNumber>, ValidationCodeHash)> {
			parachains_runtime_api_impl::assumed_validation_data::<Runtime>(
				para_id,
				expected_persisted_validation_data_hash,
			)
		}

		fn check_validation_outputs(
			para_id: ParaId,
			outputs: primitives::CandidateCommitments,
		) -> bool {
			parachains_runtime_api_impl::check_validation_outputs::<Runtime>(para_id, outputs)
		}

		fn session_index_for_child() -> SessionIndex {
			parachains_runtime_api_impl::session_index_for_child::<Runtime>()
		}

		fn validation_code(para_id: ParaId, assumption: OccupiedCoreAssumption)
			-> Option<ValidationCode> {
			parachains_runtime_api_impl::validation_code::<Runtime>(para_id, assumption)
		}

		fn candidate_pending_availability(para_id: ParaId) -> Option<CommittedCandidateReceipt<Hash>> {
			parachains_runtime_api_impl::candidate_pending_availability::<Runtime>(para_id)
		}

		fn candidate_events() -> Vec<CandidateEvent<Hash>> {
			parachains_runtime_api_impl::candidate_events::<Runtime, _>(|ev| {
				match ev {
					RuntimeEvent::ParaInclusion(ev) => {
						Some(ev)
					}
					_ => None,
				}
			})
		}

		fn session_info(index: SessionIndex) -> Option<SessionInfo> {
			parachains_runtime_api_impl::session_info::<Runtime>(index)
		}

		fn session_executor_params(session_index: SessionIndex) -> Option<ExecutorParams> {
			parachains_runtime_api_impl::session_executor_params::<Runtime>(session_index)
		}

		fn dmq_contents(recipient: ParaId) -> Vec<InboundDownwardMessage<BlockNumber>> {
			parachains_runtime_api_impl::dmq_contents::<Runtime>(recipient)
		}

		fn inbound_hrmp_channels_contents(
			recipient: ParaId
		) -> BTreeMap<ParaId, Vec<InboundHrmpMessage<BlockNumber>>> {
			parachains_runtime_api_impl::inbound_hrmp_channels_contents::<Runtime>(recipient)
		}

		fn validation_code_by_hash(hash: ValidationCodeHash) -> Option<ValidationCode> {
			parachains_runtime_api_impl::validation_code_by_hash::<Runtime>(hash)
		}

		fn on_chain_votes() -> Option<ScrapedOnChainVotes<Hash>> {
			parachains_runtime_api_impl::on_chain_votes::<Runtime>()
		}

		fn submit_pvf_check_statement(
			stmt: primitives::PvfCheckStatement,
			signature: primitives::ValidatorSignature
		) {
			parachains_runtime_api_impl::submit_pvf_check_statement::<Runtime>(stmt, signature)
		}

		fn pvfs_require_precheck() -> Vec<ValidationCodeHash> {
			parachains_runtime_api_impl::pvfs_require_precheck::<Runtime>()
		}

		fn validation_code_hash(para_id: ParaId, assumption: OccupiedCoreAssumption)
			-> Option<ValidationCodeHash>
		{
			parachains_runtime_api_impl::validation_code_hash::<Runtime>(para_id, assumption)
		}

		fn disputes() -> Vec<(SessionIndex, CandidateHash, DisputeState<BlockNumber>)> {
			parachains_runtime_api_impl::get_session_disputes::<Runtime>()
		}

		fn unapplied_slashes(
		) -> Vec<(SessionIndex, CandidateHash, slashing::PendingSlashes)> {
			parachains_runtime_api_impl::unapplied_slashes::<Runtime>()
		}

		fn key_ownership_proof(
			validator_id: ValidatorId,
		) -> Option<slashing::OpaqueKeyOwnershipProof> {
			use parity_scale_codec::Encode;

			Historical::prove((PARACHAIN_KEY_TYPE_ID, validator_id))
				.map(|p| p.encode())
				.map(slashing::OpaqueKeyOwnershipProof::new)
		}

		fn submit_report_dispute_lost(
			dispute_proof: slashing::DisputeProof,
			key_ownership_proof: slashing::OpaqueKeyOwnershipProof,
		) -> Option<()> {
			parachains_runtime_api_impl::submit_unsigned_slashing_report::<Runtime>(
				dispute_proof,
				key_ownership_proof,
			)
		}

		fn minimum_backing_votes() -> u32 {
			parachains_runtime_api_impl::minimum_backing_votes::<Runtime>()
		}

		fn para_backing_state(para_id: ParaId) -> Option<primitives::async_backing::BackingState> {
			parachains_runtime_api_impl::backing_state::<Runtime>(para_id)
		}

		fn async_backing_params() -> primitives::AsyncBackingParams {
			parachains_runtime_api_impl::async_backing_params::<Runtime>()
		}
	}

	#[api_version(3)]
	impl beefy_primitives::BeefyApi<Block, BeefyId> for Runtime {
		fn beefy_genesis() -> Option<BlockNumber> {
			Beefy::genesis_block()
		}

		fn validator_set() -> Option<beefy_primitives::ValidatorSet<BeefyId>> {
			Beefy::validator_set()
		}

		fn submit_report_equivocation_unsigned_extrinsic(
			equivocation_proof: beefy_primitives::EquivocationProof<
				BlockNumber,
				BeefyId,
				BeefySignature,
			>,
			key_owner_proof: beefy_primitives::OpaqueKeyOwnershipProof,
		) -> Option<()> {
			let key_owner_proof = key_owner_proof.decode()?;

			Beefy::submit_unsigned_equivocation_report(
				equivocation_proof,
				key_owner_proof,
			)
		}

		fn generate_key_ownership_proof(
			_set_id: beefy_primitives::ValidatorSetId,
			authority_id: BeefyId,
		) -> Option<beefy_primitives::OpaqueKeyOwnershipProof> {
			use parity_scale_codec::Encode;

			Historical::prove((beefy_primitives::KEY_TYPE, authority_id))
				.map(|p| p.encode())
				.map(beefy_primitives::OpaqueKeyOwnershipProof::new)
		}
	}

	#[api_version(2)]
	impl mmr::MmrApi<Block, mmr::Hash, BlockNumber> for Runtime {
		fn mmr_root() -> Result<mmr::Hash, mmr::Error> {
			Ok(Mmr::mmr_root())
		}

		fn mmr_leaf_count() -> Result<mmr::LeafIndex, mmr::Error> {
			Ok(Mmr::mmr_leaves())
		}

		fn generate_proof(
			block_numbers: Vec<BlockNumber>,
			best_known_block_number: Option<BlockNumber>,
		) -> Result<(Vec<mmr::EncodableOpaqueLeaf>, mmr::Proof<mmr::Hash>), mmr::Error> {
			Mmr::generate_proof(block_numbers, best_known_block_number).map(
				|(leaves, proof)| {
					(
						leaves
							.into_iter()
							.map(|leaf| mmr::EncodableOpaqueLeaf::from_leaf(&leaf))
							.collect(),
						proof,
					)
				},
			)
		}

		fn verify_proof(leaves: Vec<mmr::EncodableOpaqueLeaf>, proof: mmr::Proof<mmr::Hash>)
			-> Result<(), mmr::Error>
		{
			let leaves = leaves.into_iter().map(|leaf|
				leaf.into_opaque_leaf()
				.try_decode()
				.ok_or(mmr::Error::Verify)).collect::<Result<Vec<mmr::Leaf>, mmr::Error>>()?;
			Mmr::verify_leaves(leaves, proof)
		}

		fn verify_proof_stateless(
			root: mmr::Hash,
			leaves: Vec<mmr::EncodableOpaqueLeaf>,
			proof: mmr::Proof<mmr::Hash>
		) -> Result<(), mmr::Error> {
			let nodes = leaves.into_iter().map(|leaf|mmr::DataOrHash::Data(leaf.into_opaque_leaf())).collect();
			pallet_mmr::verify_leaves_proof::<mmr::Hashing, _>(root, nodes, proof)
		}
	}

	impl fg_primitives::GrandpaApi<Block> for Runtime {
		fn grandpa_authorities() -> Vec<(GrandpaId, u64)> {
			Grandpa::grandpa_authorities()
		}

		fn current_set_id() -> fg_primitives::SetId {
			Grandpa::current_set_id()
		}

		fn submit_report_equivocation_unsigned_extrinsic(
			equivocation_proof: fg_primitives::EquivocationProof<
				<Block as BlockT>::Hash,
				sp_runtime::traits::NumberFor<Block>,
			>,
			key_owner_proof: fg_primitives::OpaqueKeyOwnershipProof,
		) -> Option<()> {
			let key_owner_proof = key_owner_proof.decode()?;

			Grandpa::submit_unsigned_equivocation_report(
				equivocation_proof,
				key_owner_proof,
			)
		}

		fn generate_key_ownership_proof(
			_set_id: fg_primitives::SetId,
			authority_id: fg_primitives::AuthorityId,
		) -> Option<fg_primitives::OpaqueKeyOwnershipProof> {
			use parity_scale_codec::Encode;

			Historical::prove((fg_primitives::KEY_TYPE, authority_id))
				.map(|p| p.encode())
				.map(fg_primitives::OpaqueKeyOwnershipProof::new)
		}
	}

	impl babe_primitives::BabeApi<Block> for Runtime {
		fn configuration() -> babe_primitives::BabeConfiguration {
			let epoch_config = Babe::epoch_config().unwrap_or(BABE_GENESIS_EPOCH_CONFIG);
			babe_primitives::BabeConfiguration {
				slot_duration: Babe::slot_duration(),
				epoch_length: EpochDurationInBlocks::get().into(),
				c: epoch_config.c,
				authorities: Babe::authorities().to_vec(),
				randomness: Babe::randomness(),
				allowed_slots: epoch_config.allowed_slots,
			}
		}

		fn current_epoch_start() -> babe_primitives::Slot {
			Babe::current_epoch_start()
		}

		fn current_epoch() -> babe_primitives::Epoch {
			Babe::current_epoch()
		}

		fn next_epoch() -> babe_primitives::Epoch {
			Babe::next_epoch()
		}

		fn generate_key_ownership_proof(
			_slot: babe_primitives::Slot,
			authority_id: babe_primitives::AuthorityId,
		) -> Option<babe_primitives::OpaqueKeyOwnershipProof> {
			use parity_scale_codec::Encode;

			Historical::prove((babe_primitives::KEY_TYPE, authority_id))
				.map(|p| p.encode())
				.map(babe_primitives::OpaqueKeyOwnershipProof::new)
		}

		fn submit_report_equivocation_unsigned_extrinsic(
			equivocation_proof: babe_primitives::EquivocationProof<<Block as BlockT>::Header>,
			key_owner_proof: babe_primitives::OpaqueKeyOwnershipProof,
		) -> Option<()> {
			let key_owner_proof = key_owner_proof.decode()?;

			Babe::submit_unsigned_equivocation_report(
				equivocation_proof,
				key_owner_proof,
			)
		}
	}

	impl authority_discovery_primitives::AuthorityDiscoveryApi<Block> for Runtime {
		fn authorities() -> Vec<AuthorityDiscoveryId> {
			parachains_runtime_api_impl::relevant_authority_ids::<Runtime>()
		}
	}

	impl sp_session::SessionKeys<Block> for Runtime {
		fn generate_session_keys(seed: Option<Vec<u8>>) -> Vec<u8> {
			SessionKeys::generate(seed)
		}

		fn decode_session_keys(
			encoded: Vec<u8>,
		) -> Option<Vec<(Vec<u8>, sp_core::crypto::KeyTypeId)>> {
			SessionKeys::decode_into_raw_public_keys(&encoded)
		}
	}

	impl frame_system_rpc_runtime_api::AccountNonceApi<Block, AccountId, Nonce> for Runtime {
		fn account_nonce(account: AccountId) -> Nonce {
			System::account_nonce(account)
		}
	}

	impl pallet_transaction_payment_rpc_runtime_api::TransactionPaymentApi<
		Block,
		Balance,
	> for Runtime {
		fn query_info(uxt: <Block as BlockT>::Extrinsic, len: u32) -> RuntimeDispatchInfo<Balance> {
			TransactionPayment::query_info(uxt, len)
		}
		fn query_fee_details(uxt: <Block as BlockT>::Extrinsic, len: u32) -> FeeDetails<Balance> {
			TransactionPayment::query_fee_details(uxt, len)
		}
		fn query_weight_to_fee(weight: Weight) -> Balance {
			TransactionPayment::weight_to_fee(weight)
		}
		fn query_length_to_fee(length: u32) -> Balance {
			TransactionPayment::length_to_fee(length)
		}
	}

	impl pallet_beefy_mmr::BeefyMmrApi<Block, Hash> for RuntimeApi {
		fn authority_set_proof() -> beefy_primitives::mmr::BeefyAuthoritySet<Hash> {
			MmrLeaf::authority_set_proof()
		}

		fn next_authority_set_proof() -> beefy_primitives::mmr::BeefyNextAuthoritySet<Hash> {
			MmrLeaf::next_authority_set_proof()
		}
	}

	#[cfg(feature = "try-runtime")]
	impl frame_try_runtime::TryRuntime<Block> for Runtime {
		fn on_runtime_upgrade(checks: frame_try_runtime::UpgradeCheckSelect) -> (Weight, Weight) {
			log::info!("try-runtime::on_runtime_upgrade rococo.");
			let weight = Executive::try_runtime_upgrade(checks).unwrap();
			(weight, BlockWeights::get().max_block)
		}

		fn execute_block(
			block: Block,
			state_root_check: bool,
			signature_check: bool,
			select: frame_try_runtime::TryStateSelect,
		) -> Weight {
			// NOTE: intentional unwrap: we don't want to propagate the error backwards, and want to
			// have a backtrace here.
			Executive::try_execute_block(block, state_root_check, signature_check, select).unwrap()
		}
	}

	#[cfg(feature = "runtime-benchmarks")]
	impl frame_benchmarking::Benchmark<Block> for Runtime {
		fn benchmark_metadata(extra: bool) -> (
			Vec<frame_benchmarking::BenchmarkList>,
			Vec<frame_support::traits::StorageInfo>,
		) {
			use frame_benchmarking::{Benchmarking, BenchmarkList};
			use frame_support::traits::StorageInfoTrait;

			use frame_system_benchmarking::Pallet as SystemBench;
			use frame_benchmarking::baseline::Pallet as Baseline;

			let mut list = Vec::<BenchmarkList>::new();
			list_benchmarks!(list, extra);

			let storage_info = AllPalletsWithSystem::storage_info();
			return (list, storage_info)
		}

		fn dispatch_benchmark(
			config: frame_benchmarking::BenchmarkConfig,
		) -> Result<
			Vec<frame_benchmarking::BenchmarkBatch>,
			sp_runtime::RuntimeString,
		> {
			use frame_support::traits::WhitelistedStorageKeys;
			use frame_benchmarking::{Benchmarking, BenchmarkBatch, BenchmarkError};
			use frame_system_benchmarking::Pallet as SystemBench;
			use frame_benchmarking::baseline::Pallet as Baseline;
			use sp_storage::TrackedStorageKey;
			use xcm::latest::prelude::*;
			use xcm_config::{
<<<<<<< HEAD
				AssetHub, LocalCheckAccount, LocationConverter, TokenLocation, XcmConfig,
=======
				LocalCheckAccount, LocationConverter, AssetHub, TokenLocation, XcmConfig,
>>>>>>> 69ed3087
			};

			parameter_types! {
				pub ExistentialDepositMultiAsset: Option<MultiAsset> = Some((
					TokenLocation::get(),
					ExistentialDeposit::get()
				).into());
				pub ToParachain: ParaId = rococo_runtime_constants::system_parachain::ASSET_HUB_ID.into();
			}

			impl frame_system_benchmarking::Config for Runtime {}
			impl frame_benchmarking::baseline::Config for Runtime {}
			impl pallet_xcm_benchmarks::Config for Runtime {
				type XcmConfig = XcmConfig;
				type AccountIdConverter = LocationConverter;
				type DeliveryHelper = runtime_common::xcm_sender::ToParachainDeliveryHelper<
					XcmConfig,
					ExistentialDepositMultiAsset,
					xcm_config::PriceForChildParachainDelivery,
					ToParachain,
					(),
				>;
				fn valid_destination() -> Result<MultiLocation, BenchmarkError> {
					Ok(AssetHub::get())
				}
				fn worst_case_holding(_depositable_count: u32) -> MultiAssets {
					// Rococo only knows about ROC
					vec![MultiAsset{
						id: Concrete(TokenLocation::get()),
						fun: Fungible(1_000_000 * UNITS),
					}].into()
				}
			}

			parameter_types! {
				pub const TrustedTeleporter: Option<(MultiLocation, MultiAsset)> = Some((
					AssetHub::get(),
					MultiAsset { fun: Fungible(1 * UNITS), id: Concrete(TokenLocation::get()) },
				));
				pub const TrustedReserve: Option<(MultiLocation, MultiAsset)> = None;
			}

			impl pallet_xcm_benchmarks::fungible::Config for Runtime {
				type TransactAsset = Balances;

				type CheckedAccount = LocalCheckAccount;
				type TrustedTeleporter = TrustedTeleporter;
				type TrustedReserve = TrustedReserve;

				fn get_multi_asset() -> MultiAsset {
					MultiAsset {
						id: Concrete(TokenLocation::get()),
						fun: Fungible(1 * UNITS),
					}
				}
			}

			impl pallet_xcm_benchmarks::generic::Config for Runtime {
				type RuntimeCall = RuntimeCall;

				fn worst_case_response() -> (u64, Response) {
					(0u64, Response::Version(Default::default()))
				}

				fn worst_case_asset_exchange() -> Result<(MultiAssets, MultiAssets), BenchmarkError> {
					// Rococo doesn't support asset exchanges
					Err(BenchmarkError::Skip)
				}

				fn universal_alias() -> Result<(MultiLocation, Junction), BenchmarkError> {
					// The XCM executor of Rococo doesn't have a configured `UniversalAliases`
					Err(BenchmarkError::Skip)
				}

				fn transact_origin_and_runtime_call() -> Result<(MultiLocation, RuntimeCall), BenchmarkError> {
					Ok((AssetHub::get(), frame_system::Call::remark_with_event { remark: vec![] }.into()))
				}

				fn subscribe_origin() -> Result<MultiLocation, BenchmarkError> {
					Ok(AssetHub::get())
				}

				fn claimable_asset() -> Result<(MultiLocation, MultiLocation, MultiAssets), BenchmarkError> {
					let origin = AssetHub::get();
					let assets: MultiAssets = (Concrete(TokenLocation::get()), 1_000 * UNITS).into();
					let ticket = MultiLocation { parents: 0, interior: Here };
					Ok((origin, ticket, assets))
				}

				fn unlockable_asset() -> Result<(MultiLocation, MultiLocation, MultiAsset), BenchmarkError> {
					// Rococo doesn't support asset locking
					Err(BenchmarkError::Skip)
				}

				fn export_message_origin_and_destination(
				) -> Result<(MultiLocation, NetworkId, InteriorMultiLocation), BenchmarkError> {
					// Rococo doesn't support exporting messages
					Err(BenchmarkError::Skip)
				}

				fn alias_origin() -> Result<(MultiLocation, MultiLocation), BenchmarkError> {
					// The XCM executor of Rococo doesn't have a configured `Aliasers`
					Err(BenchmarkError::Skip)
				}
			}

			let mut whitelist: Vec<TrackedStorageKey> = AllPalletsWithSystem::whitelisted_storage_keys();
			let treasury_key = frame_system::Account::<Runtime>::hashed_key_for(Treasury::account_id());
			whitelist.push(treasury_key.to_vec().into());

			let mut batches = Vec::<BenchmarkBatch>::new();
			let params = (&config, &whitelist);

			add_benchmarks!(params, batches);

			Ok(batches)
		}
	}

	impl sp_genesis_builder::GenesisBuilder<Block> for Runtime {
		fn create_default_config() -> Vec<u8> {
			create_default_config::<RuntimeGenesisConfig>()
		}

		fn build_config(config: Vec<u8>) -> sp_genesis_builder::Result {
			build_config::<RuntimeGenesisConfig>(config)
		}
	}
}

#[cfg(test)]
mod tests {
	use std::collections::HashSet;

	use super::*;
	use frame_support::traits::WhitelistedStorageKeys;
	use sp_core::hexdisplay::HexDisplay;

	#[test]
	fn check_whitelist() {
		let whitelist: HashSet<String> = AllPalletsWithSystem::whitelisted_storage_keys()
			.iter()
			.map(|e| HexDisplay::from(&e.key).to_string())
			.collect();

		// Block number
		assert!(
			whitelist.contains("26aa394eea5630e07c48ae0c9558cef702a5c1b19ab7a04f536c519aca4983ac")
		);
		// Total issuance
		assert!(
			whitelist.contains("c2261276cc9d1f8598ea4b6a74b15c2f57c875e4cff74148e4628f264b974c80")
		);
		// Execution phase
		assert!(
			whitelist.contains("26aa394eea5630e07c48ae0c9558cef7ff553b5a9862a516939d82b3d3d8661a")
		);
		// Event count
		assert!(
			whitelist.contains("26aa394eea5630e07c48ae0c9558cef70a98fdbe9ce6c55837576c60c7af3850")
		);
		// System events
		assert!(
			whitelist.contains("26aa394eea5630e07c48ae0c9558cef780d41e5e16056765bc8461851072c9d7")
		);
		// XcmPallet VersionDiscoveryQueue
		assert!(
			whitelist.contains("1405f2411d0af5a7ff397e7c9dc68d194a222ba0333561192e474c59ed8e30e1")
		);
		// XcmPallet SafeXcmVersion
		assert!(
			whitelist.contains("1405f2411d0af5a7ff397e7c9dc68d196323ae84c43568be0d1394d5d0d522c4")
		);
	}
}

#[cfg(test)]
mod encoding_tests {
	use super::*;

	#[test]
	fn nis_hold_reason_encoding_is_correct() {
		assert_eq!(RuntimeHoldReason::Nis(pallet_nis::HoldReason::NftReceipt).encode(), [38, 0]);
	}
}

#[cfg(all(test, feature = "try-runtime"))]
mod remote_tests {
	use super::*;
	use frame_try_runtime::{runtime_decl_for_try_runtime::TryRuntime, UpgradeCheckSelect};
	use remote_externalities::{
		Builder, Mode, OfflineConfig, OnlineConfig, SnapshotConfig, Transport,
	};
	use std::env::var;

	#[tokio::test]
	async fn run_migrations() {
		if var("RUN_MIGRATION_TESTS").is_err() {
			return
		}

		sp_tracing::try_init_simple();
		let transport: Transport =
			var("WS").unwrap_or("wss://rococo-rpc.polkadot.io:443".to_string()).into();
		let maybe_state_snapshot: Option<SnapshotConfig> = var("SNAP").map(|s| s.into()).ok();
		let mut ext = Builder::<Block>::default()
			.mode(if let Some(state_snapshot) = maybe_state_snapshot {
				Mode::OfflineOrElseOnline(
					OfflineConfig { state_snapshot: state_snapshot.clone() },
					OnlineConfig {
						transport,
						state_snapshot: Some(state_snapshot),
						..Default::default()
					},
				)
			} else {
				Mode::Online(OnlineConfig { transport, ..Default::default() })
			})
			.build()
			.await
			.unwrap();
		ext.execute_with(|| Runtime::on_runtime_upgrade(UpgradeCheckSelect::PreAndPost));
	}
}<|MERGE_RESOLUTION|>--- conflicted
+++ resolved
@@ -1958,11 +1958,7 @@
 			use sp_storage::TrackedStorageKey;
 			use xcm::latest::prelude::*;
 			use xcm_config::{
-<<<<<<< HEAD
 				AssetHub, LocalCheckAccount, LocationConverter, TokenLocation, XcmConfig,
-=======
-				LocalCheckAccount, LocationConverter, AssetHub, TokenLocation, XcmConfig,
->>>>>>> 69ed3087
 			};
 
 			parameter_types! {
