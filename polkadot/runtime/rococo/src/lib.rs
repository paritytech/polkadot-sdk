// Copyright (C) Parity Technologies (UK) Ltd.
// This file is part of Polkadot.

// Polkadot is free software: you can redistribute it and/or modify
// it under the terms of the GNU General Public License as published by
// the Free Software Foundation, either version 3 of the License, or
// (at your option) any later version.

// Polkadot is distributed in the hope that it will be useful,
// but WITHOUT ANY WARRANTY; without even the implied warranty of
// MERCHANTABILITY or FITNESS FOR A PARTICULAR PURPOSE.  See the
// GNU General Public License for more details.

// You should have received a copy of the GNU General Public License
// along with Polkadot.  If not, see <http://www.gnu.org/licenses/>.

//! The Rococo runtime for v1 parachains.

#![cfg_attr(not(feature = "std"), no_std)]
// `construct_runtime!` does a lot of recursion and requires us to increase the limit.
#![recursion_limit = "512"]

extern crate alloc;

use alloc::{
	collections::{btree_map::BTreeMap, vec_deque::VecDeque},
	vec,
	vec::Vec,
};
use codec::{Decode, Encode, MaxEncodedLen};
use core::cmp::Ordering;
use frame_support::{
	dynamic_params::{dynamic_pallet_params, dynamic_params},
	traits::FromContains,
};
use pallet_nis::WithMaximumOf;
use polkadot_primitives::{
	slashing, AccountId, AccountIndex, ApprovalVotingParams, Balance, BlockNumber, CandidateEvent,
	CandidateHash, CommittedCandidateReceipt, CoreIndex, CoreState, DisputeState, ExecutorParams,
	GroupRotationInfo, Hash, Id as ParaId, InboundDownwardMessage, InboundHrmpMessage, Moment,
	NodeFeatures, Nonce, OccupiedCoreAssumption, PersistedValidationData, ScrapedOnChainVotes,
	SessionInfo, Signature, ValidationCode, ValidationCodeHash, ValidatorId, ValidatorIndex,
	PARACHAIN_KEY_TYPE_ID,
};
use polkadot_runtime_common::{
	assigned_slots, auctions, claims, crowdloan, identity_migrator, impl_runtime_weights,
	impls::{
		ContainsParts, LocatableAssetConverter, ToAuthor, VersionedLocatableAsset,
		VersionedLocationConverter,
	},
	paras_registrar, paras_sudo_wrapper, prod_or_fast, slots,
	traits::{Leaser, OnSwap},
	BlockHashCount, BlockLength, SlowAdjustingFeeUpdate,
};
use polkadot_runtime_parachains::{
	assigner_coretime as parachains_assigner_coretime, configuration as parachains_configuration,
	configuration::ActiveConfigHrmpChannelSizeAndCapacityRatio,
	coretime, disputes as parachains_disputes,
	disputes::slashing as parachains_slashing,
	dmp as parachains_dmp, hrmp as parachains_hrmp, inclusion as parachains_inclusion,
	inclusion::{AggregateMessageOrigin, UmpQueueId},
	initializer as parachains_initializer, on_demand as parachains_on_demand,
	origin as parachains_origin, paras as parachains_paras,
	paras_inherent as parachains_paras_inherent,
	runtime_api_impl::{
		v10 as parachains_runtime_api_impl, vstaging as vstaging_parachains_runtime_api_impl,
	},
	scheduler as parachains_scheduler, session_info as parachains_session_info,
	shared as parachains_shared,
};
use rococo_runtime_constants::system_parachain::{coretime::TIMESLICE_PERIOD, BROKER_ID};
use scale_info::TypeInfo;
use sp_authority_discovery::AuthorityId as AuthorityDiscoveryId;
use sp_consensus_beefy::{
	ecdsa_crypto::{AuthorityId as BeefyId, Signature as BeefySignature},
	mmr::{BeefyDataProvider, MmrLeafVersion},
};
use sp_genesis_builder::PresetId;

use frame_support::{
	construct_runtime, derive_impl,
	genesis_builder_helper::{build_state, get_preset},
	parameter_types,
	traits::{
		fungible::HoldConsideration, tokens::UnityOrOuterConversion, Contains, EitherOf,
		EitherOfDiverse, EnsureOrigin, EnsureOriginWithArg, EverythingBut, InstanceFilter,
		KeyOwnerProofSystem, LinearStoragePrice, PrivilegeCmp, ProcessMessage, ProcessMessageError,
		StorageMapShim, WithdrawReasons,
	},
	weights::{ConstantMultiplier, WeightMeter, WeightToFee as _},
	PalletId,
};
use frame_system::{EnsureRoot, EnsureSigned};
use pallet_grandpa::{fg_primitives, AuthorityId as GrandpaId};
use pallet_identity::legacy::IdentityInfo;
use pallet_session::historical as session_historical;
use pallet_transaction_payment::{FeeDetails, FungibleAdapter, RuntimeDispatchInfo};
use sp_core::{ConstU128, ConstU8, Get, OpaqueMetadata, H256};
use sp_runtime::{
	create_runtime_str, generic, impl_opaque_keys,
	traits::{
<<<<<<< HEAD
		BlakeTwo256, Block as BlockT, ConstU32, ConvertInto, IdentityLookup, Keccak256, OpaqueKeys,
		SaturatedConversion, Verify,
=======
		AccountIdConversion, BlakeTwo256, Block as BlockT, ConstU32, ConvertInto,
		Extrinsic as ExtrinsicT, IdentityLookup, Keccak256, OpaqueKeys, SaturatedConversion,
		Verify,
>>>>>>> 486e3a6d
	},
	transaction_validity::{TransactionPriority, TransactionSource, TransactionValidity},
	ApplyExtrinsicResult, FixedU128, KeyTypeId, Perbill, Percent, Permill, RuntimeDebug,
};
use sp_staking::SessionIndex;
#[cfg(any(feature = "std", test))]
use sp_version::NativeVersion;
use sp_version::RuntimeVersion;
use xcm::{latest::prelude::*, VersionedAssetId, VersionedAssets, VersionedLocation, VersionedXcm};
use xcm_builder::PayOverXcm;

pub use frame_system::Call as SystemCall;
pub use pallet_balances::Call as BalancesCall;

/// Constant values used within the runtime.
use rococo_runtime_constants::{currency::*, fee::*, time::*};

// Weights used in the runtime.
mod weights;

// XCM configurations.
pub mod xcm_config;

// Implemented types.
mod impls;
use impls::ToParachainIdentityReaper;

// Governance and configurations.
pub mod governance;
use governance::{
	pallet_custom_origins, AuctionAdmin, Fellows, GeneralAdmin, LeaseAdmin, Treasurer,
	TreasurySpender,
};
use xcm_runtime_apis::{
	dry_run::{CallDryRunEffects, Error as XcmDryRunApiError, XcmDryRunEffects},
	fees::Error as XcmPaymentApiError,
};

#[cfg(test)]
mod tests;

mod genesis_config_presets;
mod validator_manager;

impl_runtime_weights!(rococo_runtime_constants);

// Make the WASM binary available.
#[cfg(feature = "std")]
include!(concat!(env!("OUT_DIR"), "/wasm_binary.rs"));

/// Provides the `WASM_BINARY` build with `fast-runtime` feature enabled.
///
/// This is for example useful for local test chains.
#[cfg(feature = "std")]
pub mod fast_runtime_binary {
	include!(concat!(env!("OUT_DIR"), "/fast_runtime_binary.rs"));
}

/// Runtime version (Rococo).
#[sp_version::runtime_version]
pub const VERSION: RuntimeVersion = RuntimeVersion {
	spec_name: create_runtime_str!("rococo"),
	impl_name: create_runtime_str!("parity-rococo-v2.0"),
	authoring_version: 0,
	spec_version: 1_014_000,
	impl_version: 0,
	apis: RUNTIME_API_VERSIONS,
	transaction_version: 26,
	state_version: 1,
};

/// The BABE epoch configuration at genesis.
pub const BABE_GENESIS_EPOCH_CONFIG: sp_consensus_babe::BabeEpochConfiguration =
	sp_consensus_babe::BabeEpochConfiguration {
		c: PRIMARY_PROBABILITY,
		allowed_slots: sp_consensus_babe::AllowedSlots::PrimaryAndSecondaryVRFSlots,
	};

/// Native version.
#[cfg(any(feature = "std", test))]
pub fn native_version() -> NativeVersion {
	NativeVersion { runtime_version: VERSION, can_author_with: Default::default() }
}

/// A type to identify calls to the Identity pallet. These will be filtered to prevent invocation,
/// locking the state of the pallet and preventing further updates to identities and sub-identities.
/// The locked state will be the genesis state of a new system chain and then removed from the Relay
/// Chain.
pub struct IsIdentityCall;
impl Contains<RuntimeCall> for IsIdentityCall {
	fn contains(c: &RuntimeCall) -> bool {
		matches!(c, RuntimeCall::Identity(_))
	}
}

parameter_types! {
	pub const Version: RuntimeVersion = VERSION;
	pub const SS58Prefix: u8 = 42;
}

#[derive_impl(frame_system::config_preludes::RelayChainDefaultConfig)]
impl frame_system::Config for Runtime {
	type BaseCallFilter = EverythingBut<IsIdentityCall>;
	type BlockWeights = BlockWeights;
	type BlockLength = BlockLength;
	type DbWeight = RocksDbWeight;
	type Nonce = Nonce;
	type Hash = Hash;
	type AccountId = AccountId;
	type Block = Block;
	type BlockHashCount = BlockHashCount;
	type Version = Version;
	type AccountData = pallet_balances::AccountData<Balance>;
	type SystemWeightInfo = weights::frame_system::WeightInfo<Runtime>;
	type ExtensionsWeightInfo = weights::frame_system_extensions::WeightInfo<Runtime>;
	type SS58Prefix = SS58Prefix;
	type MaxConsumers = frame_support::traits::ConstU32<16>;
}

parameter_types! {
	pub MaximumSchedulerWeight: Weight = Perbill::from_percent(80) *
		BlockWeights::get().max_block;
	pub const MaxScheduledPerBlock: u32 = 50;
	pub const NoPreimagePostponement: Option<u32> = Some(10);
}

/// Used the compare the privilege of an origin inside the scheduler.
pub struct OriginPrivilegeCmp;

impl PrivilegeCmp<OriginCaller> for OriginPrivilegeCmp {
	fn cmp_privilege(left: &OriginCaller, right: &OriginCaller) -> Option<Ordering> {
		if left == right {
			return Some(Ordering::Equal);
		}

		match (left, right) {
			// Root is greater than anything.
			(OriginCaller::system(frame_system::RawOrigin::Root), _) => Some(Ordering::Greater),
			// For every other origin we don't care, as they are not used for `ScheduleOrigin`.
			_ => None,
		}
	}
}

/// Dynamic params that can be adjusted at runtime.
#[dynamic_params(RuntimeParameters, pallet_parameters::Parameters::<Runtime>)]
pub mod dynamic_params {
	use super::*;

	#[dynamic_pallet_params]
	#[codec(index = 0)]
	pub mod nis {
		use super::*;

		#[codec(index = 0)]
		pub static Target: Perquintill = Perquintill::zero();

		#[codec(index = 1)]
		pub static MinBid: Balance = 100 * UNITS;
	}

	#[dynamic_pallet_params]
	#[codec(index = 1)]
	pub mod preimage {
		use super::*;

		#[codec(index = 0)]
		pub static BaseDeposit: Balance = deposit(2, 64);

		#[codec(index = 1)]
		pub static ByteDeposit: Balance = deposit(0, 1);
	}
}

#[cfg(feature = "runtime-benchmarks")]
impl Default for RuntimeParameters {
	fn default() -> Self {
		RuntimeParameters::Preimage(dynamic_params::preimage::Parameters::BaseDeposit(
			dynamic_params::preimage::BaseDeposit,
			Some(1u32.into()),
		))
	}
}

/// Defines what origin can modify which dynamic parameters.
pub struct DynamicParameterOrigin;
impl EnsureOriginWithArg<RuntimeOrigin, RuntimeParametersKey> for DynamicParameterOrigin {
	type Success = ();

	fn try_origin(
		origin: RuntimeOrigin,
		key: &RuntimeParametersKey,
	) -> Result<Self::Success, RuntimeOrigin> {
		use crate::{dynamic_params::*, governance::*, RuntimeParametersKey::*};

		match key {
			Nis(nis::ParametersKey::MinBid(_)) => StakingAdmin::ensure_origin(origin.clone()),
			Nis(nis::ParametersKey::Target(_)) => GeneralAdmin::ensure_origin(origin.clone()),
			Preimage(_) => frame_system::ensure_root(origin.clone()),
		}
		.map_err(|_| origin)
	}

	#[cfg(feature = "runtime-benchmarks")]
	fn try_successful_origin(_key: &RuntimeParametersKey) -> Result<RuntimeOrigin, ()> {
		// Provide the origin for the parameter returned by `Default`:
		Ok(RuntimeOrigin::root())
	}
}

impl pallet_scheduler::Config for Runtime {
	type RuntimeOrigin = RuntimeOrigin;
	type RuntimeEvent = RuntimeEvent;
	type PalletsOrigin = OriginCaller;
	type RuntimeCall = RuntimeCall;
	type MaximumWeight = MaximumSchedulerWeight;
	// The goal of having ScheduleOrigin include AuctionAdmin is to allow the auctions track of
	// OpenGov to schedule periodic auctions.
	type ScheduleOrigin = EitherOf<EnsureRoot<AccountId>, AuctionAdmin>;
	type MaxScheduledPerBlock = MaxScheduledPerBlock;
	type WeightInfo = weights::pallet_scheduler::WeightInfo<Runtime>;
	type OriginPrivilegeCmp = OriginPrivilegeCmp;
	type Preimages = Preimage;
}

parameter_types! {
	pub const PreimageHoldReason: RuntimeHoldReason = RuntimeHoldReason::Preimage(pallet_preimage::HoldReason::Preimage);
}

impl pallet_preimage::Config for Runtime {
	type WeightInfo = weights::pallet_preimage::WeightInfo<Runtime>;
	type RuntimeEvent = RuntimeEvent;
	type Currency = Balances;
	type ManagerOrigin = EnsureRoot<AccountId>;
	type Consideration = HoldConsideration<
		AccountId,
		Balances,
		PreimageHoldReason,
		LinearStoragePrice<
			dynamic_params::preimage::BaseDeposit,
			dynamic_params::preimage::ByteDeposit,
			Balance,
		>,
	>;
}

parameter_types! {
	pub const ExpectedBlockTime: Moment = MILLISECS_PER_BLOCK;
	pub ReportLongevity: u64 = EpochDurationInBlocks::get() as u64 * 10;
}

impl pallet_babe::Config for Runtime {
	type EpochDuration = EpochDurationInBlocks;
	type ExpectedBlockTime = ExpectedBlockTime;
	// session module is the trigger
	type EpochChangeTrigger = pallet_babe::ExternalTrigger;
	type DisabledValidators = Session;
	type WeightInfo = ();
	type MaxAuthorities = MaxAuthorities;
	type MaxNominators = ConstU32<0>;
	type KeyOwnerProof = sp_session::MembershipProof;
	type EquivocationReportSystem =
		pallet_babe::EquivocationReportSystem<Self, Offences, Historical, ReportLongevity>;
}

parameter_types! {
	pub const IndexDeposit: Balance = 100 * CENTS;
}

impl pallet_indices::Config for Runtime {
	type AccountIndex = AccountIndex;
	type Currency = Balances;
	type Deposit = IndexDeposit;
	type RuntimeEvent = RuntimeEvent;
	type WeightInfo = weights::pallet_indices::WeightInfo<Runtime>;
}

parameter_types! {
	pub const ExistentialDeposit: Balance = EXISTENTIAL_DEPOSIT;
	pub const MaxLocks: u32 = 50;
	pub const MaxReserves: u32 = 50;
}

impl pallet_balances::Config for Runtime {
	type Balance = Balance;
	type DustRemoval = ();
	type RuntimeEvent = RuntimeEvent;
	type ExistentialDeposit = ExistentialDeposit;
	type AccountStore = System;
	type MaxLocks = MaxLocks;
	type MaxReserves = MaxReserves;
	type ReserveIdentifier = [u8; 8];
	type WeightInfo = weights::pallet_balances_balances::WeightInfo<Runtime>;
	type FreezeIdentifier = ();
	type RuntimeHoldReason = RuntimeHoldReason;
	type RuntimeFreezeReason = RuntimeFreezeReason;
	type MaxFreezes = ConstU32<1>;
}

parameter_types! {
	pub const TransactionByteFee: Balance = 10 * MILLICENTS;
	/// This value increases the priority of `Operational` transactions by adding
	/// a "virtual tip" that's equal to the `OperationalFeeMultiplier * final_fee`.
	pub const OperationalFeeMultiplier: u8 = 5;
}

impl pallet_transaction_payment::Config for Runtime {
	type RuntimeEvent = RuntimeEvent;
	type OnChargeTransaction = FungibleAdapter<Balances, ToAuthor<Runtime>>;
	type OperationalFeeMultiplier = OperationalFeeMultiplier;
	type WeightToFee = WeightToFee;
	type LengthToFee = ConstantMultiplier<Balance, TransactionByteFee>;
	type FeeMultiplierUpdate = SlowAdjustingFeeUpdate<Self>;
	type WeightInfo = weights::pallet_transaction_payment::WeightInfo<Runtime>;
}

parameter_types! {
	pub const MinimumPeriod: u64 = SLOT_DURATION / 2;
}
impl pallet_timestamp::Config for Runtime {
	type Moment = u64;
	type OnTimestampSet = Babe;
	type MinimumPeriod = MinimumPeriod;
	type WeightInfo = weights::pallet_timestamp::WeightInfo<Runtime>;
}

impl pallet_authorship::Config for Runtime {
	type FindAuthor = pallet_session::FindAccountFromAuthorIndex<Self, Babe>;
	type EventHandler = ();
}

impl_opaque_keys! {
	pub struct SessionKeys {
		pub grandpa: Grandpa,
		pub babe: Babe,
		pub para_validator: Initializer,
		pub para_assignment: ParaSessionInfo,
		pub authority_discovery: AuthorityDiscovery,
		pub beefy: Beefy,
	}
}

/// Special `ValidatorIdOf` implementation that is just returning the input as result.
pub struct ValidatorIdOf;
impl sp_runtime::traits::Convert<AccountId, Option<AccountId>> for ValidatorIdOf {
	fn convert(a: AccountId) -> Option<AccountId> {
		Some(a)
	}
}

impl pallet_session::Config for Runtime {
	type RuntimeEvent = RuntimeEvent;
	type ValidatorId = AccountId;
	type ValidatorIdOf = ValidatorIdOf;
	type ShouldEndSession = Babe;
	type NextSessionRotation = Babe;
	type SessionManager = pallet_session::historical::NoteHistoricalRoot<Self, ValidatorManager>;
	type SessionHandler = <SessionKeys as OpaqueKeys>::KeyTypeIdProviders;
	type Keys = SessionKeys;
	type WeightInfo = weights::pallet_session::WeightInfo<Runtime>;
}

pub struct FullIdentificationOf;
impl sp_runtime::traits::Convert<AccountId, Option<()>> for FullIdentificationOf {
	fn convert(_: AccountId) -> Option<()> {
		Some(Default::default())
	}
}

impl pallet_session::historical::Config for Runtime {
	type FullIdentification = ();
	type FullIdentificationOf = FullIdentificationOf;
}

parameter_types! {
	pub const SessionsPerEra: SessionIndex = 6;
	pub const BondingDuration: sp_staking::EraIndex = 28;
}

parameter_types! {
	pub const SpendPeriod: BlockNumber = 6 * DAYS;
	pub const Burn: Permill = Permill::from_perthousand(2);
	pub const TreasuryPalletId: PalletId = PalletId(*b"py/trsry");
	pub const PayoutSpendPeriod: BlockNumber = 30 * DAYS;
	// The asset's interior location for the paying account. This is the Treasury
	// pallet instance (which sits at index 18).
	pub TreasuryInteriorLocation: InteriorLocation = PalletInstance(18).into();

	pub const TipCountdown: BlockNumber = 1 * DAYS;
	pub const TipFindersFee: Percent = Percent::from_percent(20);
	pub const TipReportDepositBase: Balance = 100 * CENTS;
	pub const DataDepositPerByte: Balance = 1 * CENTS;
	pub const MaxApprovals: u32 = 100;
	pub const MaxAuthorities: u32 = 100_000;
	pub const MaxKeys: u32 = 10_000;
	pub const MaxPeerInHeartbeats: u32 = 10_000;
	pub const MaxBalance: Balance = Balance::max_value();
}

impl pallet_treasury::Config for Runtime {
	type PalletId = TreasuryPalletId;
	type Currency = Balances;
	type RejectOrigin = EitherOfDiverse<EnsureRoot<AccountId>, Treasurer>;
	type RuntimeEvent = RuntimeEvent;
	type SpendPeriod = SpendPeriod;
	type Burn = Burn;
	type BurnDestination = Society;
	type MaxApprovals = MaxApprovals;
	type WeightInfo = weights::pallet_treasury::WeightInfo<Runtime>;
	type SpendFunds = Bounties;
	type SpendOrigin = TreasurySpender;
	type AssetKind = VersionedLocatableAsset;
	type Beneficiary = VersionedLocation;
	type BeneficiaryLookup = IdentityLookup<Self::Beneficiary>;
	type Paymaster = PayOverXcm<
		TreasuryInteriorLocation,
		crate::xcm_config::XcmRouter,
		crate::XcmPallet,
		ConstU32<{ 6 * HOURS }>,
		Self::Beneficiary,
		Self::AssetKind,
		LocatableAssetConverter,
		VersionedLocationConverter,
	>;
	type BalanceConverter = UnityOrOuterConversion<
		ContainsParts<
			FromContains<
				xcm_builder::IsChildSystemParachain<ParaId>,
				xcm_builder::IsParentsOnly<ConstU8<1>>,
			>,
		>,
		AssetRate,
	>;
	type PayoutPeriod = PayoutSpendPeriod;
	#[cfg(feature = "runtime-benchmarks")]
	type BenchmarkHelper = polkadot_runtime_common::impls::benchmarks::TreasuryArguments;
}

parameter_types! {
	pub const BountyDepositBase: Balance = 100 * CENTS;
	pub const BountyDepositPayoutDelay: BlockNumber = 4 * DAYS;
	pub const BountyUpdatePeriod: BlockNumber = 90 * DAYS;
	pub const MaximumReasonLength: u32 = 16384;
	pub const CuratorDepositMultiplier: Permill = Permill::from_percent(50);
	pub const CuratorDepositMin: Balance = 10 * CENTS;
	pub const CuratorDepositMax: Balance = 500 * CENTS;
	pub const BountyValueMinimum: Balance = 200 * CENTS;
}

impl pallet_bounties::Config for Runtime {
	type BountyDepositBase = BountyDepositBase;
	type BountyDepositPayoutDelay = BountyDepositPayoutDelay;
	type BountyUpdatePeriod = BountyUpdatePeriod;
	type CuratorDepositMultiplier = CuratorDepositMultiplier;
	type CuratorDepositMin = CuratorDepositMin;
	type CuratorDepositMax = CuratorDepositMax;
	type BountyValueMinimum = BountyValueMinimum;
	type ChildBountyManager = ChildBounties;
	type DataDepositPerByte = DataDepositPerByte;
	type RuntimeEvent = RuntimeEvent;
	type MaximumReasonLength = MaximumReasonLength;
	type WeightInfo = weights::pallet_bounties::WeightInfo<Runtime>;
	type OnSlash = Treasury;
}

parameter_types! {
	pub const MaxActiveChildBountyCount: u32 = 100;
	pub ChildBountyValueMinimum: Balance = BountyValueMinimum::get() / 10;
}

impl pallet_child_bounties::Config for Runtime {
	type RuntimeEvent = RuntimeEvent;
	type MaxActiveChildBountyCount = MaxActiveChildBountyCount;
	type ChildBountyValueMinimum = ChildBountyValueMinimum;
	type WeightInfo = weights::pallet_child_bounties::WeightInfo<Runtime>;
}

impl pallet_offences::Config for Runtime {
	type RuntimeEvent = RuntimeEvent;
	type IdentificationTuple = pallet_session::historical::IdentificationTuple<Self>;
	type OnOffenceHandler = ();
}

impl pallet_authority_discovery::Config for Runtime {
	type MaxAuthorities = MaxAuthorities;
}

parameter_types! {
	pub const MaxSetIdSessionEntries: u32 = BondingDuration::get() * SessionsPerEra::get();
}

impl pallet_grandpa::Config for Runtime {
	type RuntimeEvent = RuntimeEvent;
	type WeightInfo = ();
	type MaxAuthorities = MaxAuthorities;
	type MaxNominators = ConstU32<0>;
	type MaxSetIdSessionEntries = MaxSetIdSessionEntries;
	type KeyOwnerProof = sp_session::MembershipProof;
	type EquivocationReportSystem =
		pallet_grandpa::EquivocationReportSystem<Self, Offences, Historical, ReportLongevity>;
}

impl frame_system::offchain::SigningTypes for Runtime {
	type Public = <Signature as Verify>::Signer;
	type Signature = Signature;
}

impl<LocalCall> frame_system::offchain::CreateTransactionBase<LocalCall> for Runtime
where
	RuntimeCall: From<LocalCall>,
{
	type Extrinsic = UncheckedExtrinsic;
	type OverarchingCall = RuntimeCall;
}

/// Submits a transaction with the node's public and signature type. Adheres to the signed
/// extension format of the chain.
impl<LocalCall> frame_system::offchain::CreateSignedTransaction<LocalCall> for Runtime
where
	RuntimeCall: From<LocalCall>,
{
	type SignaturePayload = UncheckedSignaturePayload;

	fn create_signed_transaction<
		C: frame_system::offchain::AppCrypto<Self::Public, Self::Signature>,
	>(
		call: RuntimeCall,
		public: <Signature as Verify>::Signer,
		account: AccountId,
		nonce: <Runtime as frame_system::Config>::Nonce,
	) -> Option<UncheckedExtrinsic> {
		use sp_runtime::traits::StaticLookup;
		// take the biggest period possible.
		let period =
			BlockHashCount::get().checked_next_power_of_two().map(|c| c / 2).unwrap_or(2) as u64;

		let current_block = System::block_number()
			.saturated_into::<u64>()
			// The `System::block_number` is initialized with `n+1`,
			// so the actual block number is `n`.
			.saturating_sub(1);
		let tip = 0;
		let tx_ext: TxExtension = (
			frame_system::CheckNonZeroSender::<Runtime>::new(),
			frame_system::CheckSpecVersion::<Runtime>::new(),
			frame_system::CheckTxVersion::<Runtime>::new(),
			frame_system::CheckGenesis::<Runtime>::new(),
			frame_system::CheckMortality::<Runtime>::from(generic::Era::mortal(
				period,
				current_block,
			)),
			frame_system::CheckNonce::<Runtime>::from(nonce),
			frame_system::CheckWeight::<Runtime>::new(),
			pallet_transaction_payment::ChargeTransactionPayment::<Runtime>::from(tip),
			frame_metadata_hash_extension::CheckMetadataHash::new(true),
		)
			.into();
		let raw_payload = SignedPayload::new(call, tx_ext)
			.map_err(|e| {
				log::warn!("Unable to create signed payload: {:?}", e);
			})
			.ok()?;
		let signature = raw_payload.using_encoded(|payload| C::sign(payload, public))?;
		let (call, tx_ext, _) = raw_payload.deconstruct();
		let address = <Runtime as frame_system::Config>::Lookup::unlookup(account);
		let transaction = UncheckedExtrinsic::new_signed(call, address, signature, tx_ext);
		Some(transaction)
	}
}

impl<LocalCall> frame_system::offchain::CreateTransaction<LocalCall> for Runtime
where
	RuntimeCall: From<LocalCall>,
{
	type Extension = TxExtension;

	fn create_transaction(call: RuntimeCall, tx_ext: Self::Extension) -> UncheckedExtrinsic {
		UncheckedExtrinsic::new_transaction(call, tx_ext)
	}
}

impl<LocalCall> frame_system::offchain::CreateInherent<LocalCall> for Runtime
where
	RuntimeCall: From<LocalCall>,
{
	fn create_inherent(call: RuntimeCall) -> UncheckedExtrinsic {
		UncheckedExtrinsic::new_bare(call)
	}
}

parameter_types! {
	pub Prefix: &'static [u8] = b"Pay ROCs to the Rococo account:";
}

impl claims::Config for Runtime {
	type RuntimeEvent = RuntimeEvent;
	type VestingSchedule = Vesting;
	type Prefix = Prefix;
	type MoveClaimOrigin = EnsureRoot<AccountId>;
	type WeightInfo = weights::runtime_common_claims::WeightInfo<Runtime>;
}

parameter_types! {
	// Minimum 100 bytes/ROC deposited (1 CENT/byte)
	pub const BasicDeposit: Balance = 1000 * CENTS;       // 258 bytes on-chain
	pub const ByteDeposit: Balance = deposit(0, 1);
	pub const SubAccountDeposit: Balance = 200 * CENTS;   // 53 bytes on-chain
	pub const MaxSubAccounts: u32 = 100;
	pub const MaxAdditionalFields: u32 = 100;
	pub const MaxRegistrars: u32 = 20;
}

impl pallet_identity::Config for Runtime {
	type RuntimeEvent = RuntimeEvent;
	type Currency = Balances;
	type BasicDeposit = BasicDeposit;
	type ByteDeposit = ByteDeposit;
	type SubAccountDeposit = SubAccountDeposit;
	type MaxSubAccounts = MaxSubAccounts;
	type IdentityInformation = IdentityInfo<MaxAdditionalFields>;
	type MaxRegistrars = MaxRegistrars;
	type Slashed = Treasury;
	type ForceOrigin = EitherOf<EnsureRoot<Self::AccountId>, GeneralAdmin>;
	type RegistrarOrigin = EitherOf<EnsureRoot<Self::AccountId>, GeneralAdmin>;
	type OffchainSignature = Signature;
	type SigningPublicKey = <Signature as Verify>::Signer;
	type UsernameAuthorityOrigin = EnsureRoot<Self::AccountId>;
	type PendingUsernameExpiration = ConstU32<{ 7 * DAYS }>;
	type MaxSuffixLength = ConstU32<7>;
	type MaxUsernameLength = ConstU32<32>;
	type WeightInfo = weights::pallet_identity::WeightInfo<Runtime>;
}

impl pallet_utility::Config for Runtime {
	type RuntimeEvent = RuntimeEvent;
	type RuntimeCall = RuntimeCall;
	type PalletsOrigin = OriginCaller;
	type WeightInfo = weights::pallet_utility::WeightInfo<Runtime>;
}

parameter_types! {
	// One storage item; key size is 32; value is size 4+4+16+32 bytes = 56 bytes.
	pub const DepositBase: Balance = deposit(1, 88);
	// Additional storage item size of 32 bytes.
	pub const DepositFactor: Balance = deposit(0, 32);
	pub const MaxSignatories: u32 = 100;
}

impl pallet_multisig::Config for Runtime {
	type RuntimeEvent = RuntimeEvent;
	type RuntimeCall = RuntimeCall;
	type Currency = Balances;
	type DepositBase = DepositBase;
	type DepositFactor = DepositFactor;
	type MaxSignatories = MaxSignatories;
	type WeightInfo = weights::pallet_multisig::WeightInfo<Runtime>;
}

parameter_types! {
	pub const ConfigDepositBase: Balance = 500 * CENTS;
	pub const FriendDepositFactor: Balance = 50 * CENTS;
	pub const MaxFriends: u16 = 9;
	pub const RecoveryDeposit: Balance = 500 * CENTS;
}

impl pallet_recovery::Config for Runtime {
	type RuntimeEvent = RuntimeEvent;
	type WeightInfo = ();
	type RuntimeCall = RuntimeCall;
	type Currency = Balances;
	type ConfigDepositBase = ConfigDepositBase;
	type FriendDepositFactor = FriendDepositFactor;
	type MaxFriends = MaxFriends;
	type RecoveryDeposit = RecoveryDeposit;
}

parameter_types! {
	pub const SocietyPalletId: PalletId = PalletId(*b"py/socie");
}

impl pallet_society::Config for Runtime {
	type RuntimeEvent = RuntimeEvent;
	type Currency = Balances;
	type Randomness = pallet_babe::RandomnessFromOneEpochAgo<Runtime>;
	type GraceStrikes = ConstU32<1>;
	type PeriodSpend = ConstU128<{ 50_000 * CENTS }>;
	type VotingPeriod = ConstU32<{ 5 * DAYS }>;
	type ClaimPeriod = ConstU32<{ 2 * DAYS }>;
	type MaxLockDuration = ConstU32<{ 36 * 30 * DAYS }>;
	type FounderSetOrigin = EnsureRoot<AccountId>;
	type ChallengePeriod = ConstU32<{ 7 * DAYS }>;
	type MaxPayouts = ConstU32<8>;
	type MaxBids = ConstU32<512>;
	type PalletId = SocietyPalletId;
	type WeightInfo = ();
}

parameter_types! {
	pub const MinVestedTransfer: Balance = 100 * CENTS;
	pub UnvestedFundsAllowedWithdrawReasons: WithdrawReasons =
		WithdrawReasons::except(WithdrawReasons::TRANSFER | WithdrawReasons::RESERVE);
}

impl pallet_vesting::Config for Runtime {
	type RuntimeEvent = RuntimeEvent;
	type Currency = Balances;
	type BlockNumberToBalance = ConvertInto;
	type MinVestedTransfer = MinVestedTransfer;
	type WeightInfo = weights::pallet_vesting::WeightInfo<Runtime>;
	type UnvestedFundsAllowedWithdrawReasons = UnvestedFundsAllowedWithdrawReasons;
	type BlockNumberProvider = System;
	const MAX_VESTING_SCHEDULES: u32 = 28;
}

parameter_types! {
	// One storage item; key size 32, value size 8; .
	pub const ProxyDepositBase: Balance = deposit(1, 8);
	// Additional storage item size of 33 bytes.
	pub const ProxyDepositFactor: Balance = deposit(0, 33);
	pub const MaxProxies: u16 = 32;
	pub const AnnouncementDepositBase: Balance = deposit(1, 8);
	pub const AnnouncementDepositFactor: Balance = deposit(0, 66);
	pub const MaxPending: u16 = 32;
}

/// The type used to represent the kinds of proxying allowed.
#[derive(
	Copy,
	Clone,
	Eq,
	PartialEq,
	Ord,
	PartialOrd,
	Encode,
	Decode,
	RuntimeDebug,
	MaxEncodedLen,
	TypeInfo,
)]
pub enum ProxyType {
	Any,
	NonTransfer,
	Governance,
	IdentityJudgement,
	CancelProxy,
	Auction,
	Society,
	OnDemandOrdering,
}
impl Default for ProxyType {
	fn default() -> Self {
		Self::Any
	}
}
impl InstanceFilter<RuntimeCall> for ProxyType {
	fn filter(&self, c: &RuntimeCall) -> bool {
		match self {
			ProxyType::Any => true,
			ProxyType::NonTransfer => matches!(
				c,
				RuntimeCall::System(..) |
				RuntimeCall::Babe(..) |
				RuntimeCall::Timestamp(..) |
				RuntimeCall::Indices(pallet_indices::Call::claim {..}) |
				RuntimeCall::Indices(pallet_indices::Call::free {..}) |
				RuntimeCall::Indices(pallet_indices::Call::freeze {..}) |
				// Specifically omitting Indices `transfer`, `force_transfer`
				// Specifically omitting the entire Balances pallet
				RuntimeCall::Session(..) |
				RuntimeCall::Grandpa(..) |
				RuntimeCall::Treasury(..) |
				RuntimeCall::Bounties(..) |
				RuntimeCall::ChildBounties(..) |
				RuntimeCall::ConvictionVoting(..) |
				RuntimeCall::Referenda(..) |
				RuntimeCall::FellowshipCollective(..) |
				RuntimeCall::FellowshipReferenda(..) |
				RuntimeCall::Whitelist(..) |
				RuntimeCall::Claims(..) |
				RuntimeCall::Utility(..) |
				RuntimeCall::Identity(..) |
				RuntimeCall::Society(..) |
				RuntimeCall::Recovery(pallet_recovery::Call::as_recovered {..}) |
				RuntimeCall::Recovery(pallet_recovery::Call::vouch_recovery {..}) |
				RuntimeCall::Recovery(pallet_recovery::Call::claim_recovery {..}) |
				RuntimeCall::Recovery(pallet_recovery::Call::close_recovery {..}) |
				RuntimeCall::Recovery(pallet_recovery::Call::remove_recovery {..}) |
				RuntimeCall::Recovery(pallet_recovery::Call::cancel_recovered {..}) |
				// Specifically omitting Recovery `create_recovery`, `initiate_recovery`
				RuntimeCall::Vesting(pallet_vesting::Call::vest {..}) |
				RuntimeCall::Vesting(pallet_vesting::Call::vest_other {..}) |
				// Specifically omitting Vesting `vested_transfer`, and `force_vested_transfer`
				RuntimeCall::Scheduler(..) |
				RuntimeCall::Proxy(..) |
				RuntimeCall::Multisig(..) |
				RuntimeCall::Nis(..) |
				RuntimeCall::Registrar(paras_registrar::Call::register {..}) |
				RuntimeCall::Registrar(paras_registrar::Call::deregister {..}) |
				// Specifically omitting Registrar `swap`
				RuntimeCall::Registrar(paras_registrar::Call::reserve {..}) |
				RuntimeCall::Crowdloan(..) |
				RuntimeCall::Slots(..) |
				RuntimeCall::Auctions(..) // Specifically omitting the entire XCM Pallet
			),
			ProxyType::Governance => matches!(
				c,
				RuntimeCall::Bounties(..) |
					RuntimeCall::Utility(..) |
					RuntimeCall::ChildBounties(..) |
					// OpenGov calls
					RuntimeCall::ConvictionVoting(..) |
					RuntimeCall::Referenda(..) |
					RuntimeCall::FellowshipCollective(..) |
					RuntimeCall::FellowshipReferenda(..) |
					RuntimeCall::Whitelist(..)
			),
			ProxyType::IdentityJudgement => matches!(
				c,
				RuntimeCall::Identity(pallet_identity::Call::provide_judgement { .. }) |
					RuntimeCall::Utility(..)
			),
			ProxyType::CancelProxy => {
				matches!(c, RuntimeCall::Proxy(pallet_proxy::Call::reject_announcement { .. }))
			},
			ProxyType::Auction => matches!(
				c,
				RuntimeCall::Auctions { .. } |
					RuntimeCall::Crowdloan { .. } |
					RuntimeCall::Registrar { .. } |
					RuntimeCall::Multisig(..) |
					RuntimeCall::Slots { .. }
			),
			ProxyType::Society => matches!(c, RuntimeCall::Society(..)),
			ProxyType::OnDemandOrdering => matches!(c, RuntimeCall::OnDemandAssignmentProvider(..)),
		}
	}
	fn is_superset(&self, o: &Self) -> bool {
		match (self, o) {
			(x, y) if x == y => true,
			(ProxyType::Any, _) => true,
			(_, ProxyType::Any) => false,
			(ProxyType::NonTransfer, _) => true,
			_ => false,
		}
	}
}

impl pallet_proxy::Config for Runtime {
	type RuntimeEvent = RuntimeEvent;
	type RuntimeCall = RuntimeCall;
	type Currency = Balances;
	type ProxyType = ProxyType;
	type ProxyDepositBase = ProxyDepositBase;
	type ProxyDepositFactor = ProxyDepositFactor;
	type MaxProxies = MaxProxies;
	type WeightInfo = weights::pallet_proxy::WeightInfo<Runtime>;
	type MaxPending = MaxPending;
	type CallHasher = BlakeTwo256;
	type AnnouncementDepositBase = AnnouncementDepositBase;
	type AnnouncementDepositFactor = AnnouncementDepositFactor;
}

impl parachains_origin::Config for Runtime {}

impl parachains_configuration::Config for Runtime {
	type WeightInfo = weights::runtime_parachains_configuration::WeightInfo<Runtime>;
}

impl parachains_shared::Config for Runtime {
	type DisabledValidators = Session;
}

impl parachains_session_info::Config for Runtime {
	type ValidatorSet = Historical;
}

/// Special `RewardValidators` that does nothing ;)
pub struct RewardValidators;
impl polkadot_runtime_parachains::inclusion::RewardValidators for RewardValidators {
	fn reward_backing(_: impl IntoIterator<Item = ValidatorIndex>) {}
	fn reward_bitfields(_: impl IntoIterator<Item = ValidatorIndex>) {}
}

impl parachains_inclusion::Config for Runtime {
	type RuntimeEvent = RuntimeEvent;
	type DisputesHandler = ParasDisputes;
	type RewardValidators = RewardValidators;
	type MessageQueue = MessageQueue;
	type WeightInfo = weights::runtime_parachains_inclusion::WeightInfo<Runtime>;
}

parameter_types! {
	pub const ParasUnsignedPriority: TransactionPriority = TransactionPriority::max_value();
}

impl parachains_paras::Config for Runtime {
	type RuntimeEvent = RuntimeEvent;
	type WeightInfo = weights::runtime_parachains_paras::WeightInfo<Runtime>;
	type UnsignedPriority = ParasUnsignedPriority;
	type QueueFootprinter = ParaInclusion;
	type NextSessionRotation = Babe;
	type OnNewHead = Registrar;
	type AssignCoretime = CoretimeAssignmentProvider;
}

parameter_types! {
	/// Amount of weight that can be spent per block to service messages.
	///
	/// # WARNING
	///
	/// This is not a good value for para-chains since the `Scheduler` already uses up to 80% block weight.
	pub MessageQueueServiceWeight: Weight = Perbill::from_percent(20) * BlockWeights::get().max_block;
	pub const MessageQueueHeapSize: u32 = 32 * 1024;
	pub const MessageQueueMaxStale: u32 = 96;
}

/// Message processor to handle any messages that were enqueued into the `MessageQueue` pallet.
pub struct MessageProcessor;
impl ProcessMessage for MessageProcessor {
	type Origin = AggregateMessageOrigin;

	fn process_message(
		message: &[u8],
		origin: Self::Origin,
		meter: &mut WeightMeter,
		id: &mut [u8; 32],
	) -> Result<bool, ProcessMessageError> {
		let para = match origin {
			AggregateMessageOrigin::Ump(UmpQueueId::Para(para)) => para,
		};
		xcm_builder::ProcessXcmMessage::<
			Junction,
			xcm_executor::XcmExecutor<xcm_config::XcmConfig>,
			RuntimeCall,
		>::process_message(message, Junction::Parachain(para.into()), meter, id)
	}
}

impl pallet_message_queue::Config for Runtime {
	type RuntimeEvent = RuntimeEvent;
	type Size = u32;
	type HeapSize = MessageQueueHeapSize;
	type MaxStale = MessageQueueMaxStale;
	type ServiceWeight = MessageQueueServiceWeight;
	type IdleMaxServiceWeight = MessageQueueServiceWeight;
	#[cfg(not(feature = "runtime-benchmarks"))]
	type MessageProcessor = MessageProcessor;
	#[cfg(feature = "runtime-benchmarks")]
	type MessageProcessor =
		pallet_message_queue::mock_helpers::NoopMessageProcessor<AggregateMessageOrigin>;
	type QueueChangeHandler = ParaInclusion;
	type QueuePausedQuery = ();
	type WeightInfo = weights::pallet_message_queue::WeightInfo<Runtime>;
}

impl parachains_dmp::Config for Runtime {}

parameter_types! {
	pub const HrmpChannelSizeAndCapacityWithSystemRatio: Percent = Percent::from_percent(100);
}

impl parachains_hrmp::Config for Runtime {
	type RuntimeOrigin = RuntimeOrigin;
	type RuntimeEvent = RuntimeEvent;
	type ChannelManager = EnsureRoot<AccountId>;
	type Currency = Balances;
	type DefaultChannelSizeAndCapacityWithSystem = ActiveConfigHrmpChannelSizeAndCapacityRatio<
		Runtime,
		HrmpChannelSizeAndCapacityWithSystemRatio,
	>;
	type VersionWrapper = crate::XcmPallet;
	type WeightInfo = weights::runtime_parachains_hrmp::WeightInfo<Runtime>;
}

impl parachains_paras_inherent::Config for Runtime {
	type WeightInfo = weights::runtime_parachains_paras_inherent::WeightInfo<Runtime>;
}

impl parachains_scheduler::Config for Runtime {
	// If you change this, make sure the `Assignment` type of the new provider is binary compatible,
	// otherwise provide a migration.
	type AssignmentProvider = CoretimeAssignmentProvider;
}

parameter_types! {
	pub const BrokerId: u32 = BROKER_ID;
	pub const BrokerPalletId: PalletId = PalletId(*b"py/broke");
	pub MaxXcmTransactWeight: Weight = Weight::from_parts(200_000_000, 20_000);
}

pub struct BrokerPot;
impl Get<InteriorLocation> for BrokerPot {
	fn get() -> InteriorLocation {
		Junction::AccountId32 { network: None, id: BrokerPalletId::get().into_account_truncating() }
			.into()
	}
}

impl coretime::Config for Runtime {
	type RuntimeOrigin = RuntimeOrigin;
	type RuntimeEvent = RuntimeEvent;
	type Currency = Balances;
	type BrokerId = BrokerId;
	type BrokerPotLocation = BrokerPot;
	type WeightInfo = weights::runtime_parachains_coretime::WeightInfo<Runtime>;
	type SendXcm = crate::xcm_config::XcmRouter;
	type AssetTransactor = crate::xcm_config::LocalAssetTransactor;
	type AccountToLocation = xcm_builder::AliasesIntoAccountId32<
		xcm_config::ThisNetwork,
		<Runtime as frame_system::Config>::AccountId,
	>;
	type MaxXcmTransactWeight = MaxXcmTransactWeight;
}

parameter_types! {
	pub const OnDemandTrafficDefaultValue: FixedU128 = FixedU128::from_u32(1);
	// Keep 2 timeslices worth of revenue information.
	pub const MaxHistoricalRevenue: BlockNumber = 2 * TIMESLICE_PERIOD;
	pub const OnDemandPalletId: PalletId = PalletId(*b"py/ondmd");
}

impl parachains_on_demand::Config for Runtime {
	type RuntimeEvent = RuntimeEvent;
	type Currency = Balances;
	type TrafficDefaultValue = OnDemandTrafficDefaultValue;
	type WeightInfo = weights::runtime_parachains_on_demand::WeightInfo<Runtime>;
	type MaxHistoricalRevenue = MaxHistoricalRevenue;
	type PalletId = OnDemandPalletId;
}

impl parachains_assigner_coretime::Config for Runtime {}

impl parachains_initializer::Config for Runtime {
	type Randomness = pallet_babe::RandomnessFromOneEpochAgo<Runtime>;
	type ForceOrigin = EnsureRoot<AccountId>;
	type WeightInfo = weights::runtime_parachains_initializer::WeightInfo<Runtime>;
	type CoretimeOnNewSession = Coretime;
}

impl parachains_disputes::Config for Runtime {
	type RuntimeEvent = RuntimeEvent;
	type RewardValidators = ();
	type SlashingHandler = parachains_slashing::SlashValidatorsForDisputes<ParasSlashing>;
	type WeightInfo = weights::runtime_parachains_disputes::WeightInfo<Runtime>;
}

impl parachains_slashing::Config for Runtime {
	type KeyOwnerProofSystem = Historical;
	type KeyOwnerProof =
		<Self::KeyOwnerProofSystem as KeyOwnerProofSystem<(KeyTypeId, ValidatorId)>>::Proof;
	type KeyOwnerIdentification = <Self::KeyOwnerProofSystem as KeyOwnerProofSystem<(
		KeyTypeId,
		ValidatorId,
	)>>::IdentificationTuple;
	type HandleReports = parachains_slashing::SlashingReportHandler<
		Self::KeyOwnerIdentification,
		Offences,
		ReportLongevity,
	>;
	type WeightInfo = parachains_slashing::TestWeightInfo;
	type BenchmarkingConfig = parachains_slashing::BenchConfig<200>;
}

parameter_types! {
	pub const ParaDeposit: Balance = 40 * UNITS;
}

impl paras_registrar::Config for Runtime {
	type RuntimeOrigin = RuntimeOrigin;
	type RuntimeEvent = RuntimeEvent;
	type Currency = Balances;
	type OnSwap = (Crowdloan, Slots, SwapLeases);
	type ParaDeposit = ParaDeposit;
	type DataDepositPerByte = DataDepositPerByte;
	type WeightInfo = weights::runtime_common_paras_registrar::WeightInfo<Runtime>;
}

parameter_types! {
	pub LeasePeriod: BlockNumber = prod_or_fast!(1 * DAYS, 1 * DAYS, "ROC_LEASE_PERIOD");
}

impl slots::Config for Runtime {
	type RuntimeEvent = RuntimeEvent;
	type Currency = Balances;
	type Registrar = Registrar;
	type LeasePeriod = LeasePeriod;
	type LeaseOffset = ();
	type ForceOrigin = EitherOf<EnsureRoot<Self::AccountId>, LeaseAdmin>;
	type WeightInfo = weights::runtime_common_slots::WeightInfo<Runtime>;
}

parameter_types! {
	pub const CrowdloanId: PalletId = PalletId(*b"py/cfund");
	pub const SubmissionDeposit: Balance = 3 * GRAND;
	pub const MinContribution: Balance = 3_000 * CENTS;
	pub const RemoveKeysLimit: u32 = 1000;
	// Allow 32 bytes for an additional memo to a crowdloan.
	pub const MaxMemoLength: u8 = 32;
}

impl crowdloan::Config for Runtime {
	type RuntimeEvent = RuntimeEvent;
	type PalletId = CrowdloanId;
	type SubmissionDeposit = SubmissionDeposit;
	type MinContribution = MinContribution;
	type RemoveKeysLimit = RemoveKeysLimit;
	type Registrar = Registrar;
	type Auctioneer = Auctions;
	type MaxMemoLength = MaxMemoLength;
	type WeightInfo = weights::runtime_common_crowdloan::WeightInfo<Runtime>;
}

parameter_types! {
	// The average auction is 7 days long, so this will be 70% for ending period.
	// 5 Days = 72000 Blocks @ 6 sec per block
	pub const EndingPeriod: BlockNumber = 5 * DAYS;
	// ~ 1000 samples per day -> ~ 20 blocks per sample -> 2 minute samples
	pub const SampleLength: BlockNumber = 2 * MINUTES;
}

impl auctions::Config for Runtime {
	type RuntimeEvent = RuntimeEvent;
	type Leaser = Slots;
	type Registrar = Registrar;
	type EndingPeriod = EndingPeriod;
	type SampleLength = SampleLength;
	type Randomness = pallet_babe::RandomnessFromOneEpochAgo<Runtime>;
	type InitiateOrigin = EitherOf<EnsureRoot<Self::AccountId>, AuctionAdmin>;
	type WeightInfo = weights::runtime_common_auctions::WeightInfo<Runtime>;
}

impl identity_migrator::Config for Runtime {
	type RuntimeEvent = RuntimeEvent;
	type Reaper = EnsureSigned<AccountId>;
	type ReapIdentityHandler = ToParachainIdentityReaper<Runtime, Self::AccountId>;
	type WeightInfo = weights::runtime_common_identity_migrator::WeightInfo<Runtime>;
}

type NisCounterpartInstance = pallet_balances::Instance2;
impl pallet_balances::Config<NisCounterpartInstance> for Runtime {
	type Balance = Balance;
	type DustRemoval = ();
	type RuntimeEvent = RuntimeEvent;
	type ExistentialDeposit = ConstU128<10_000_000_000>; // One RTC cent
	type AccountStore = StorageMapShim<
		pallet_balances::Account<Runtime, NisCounterpartInstance>,
		AccountId,
		pallet_balances::AccountData<u128>,
	>;
	type MaxLocks = ConstU32<4>;
	type MaxReserves = ConstU32<4>;
	type ReserveIdentifier = [u8; 8];
	type WeightInfo = weights::pallet_balances_nis_counterpart_balances::WeightInfo<Runtime>;
	type RuntimeHoldReason = RuntimeHoldReason;
	type RuntimeFreezeReason = RuntimeFreezeReason;
	type FreezeIdentifier = ();
	type MaxFreezes = ConstU32<1>;
}

parameter_types! {
	pub const NisBasePeriod: BlockNumber = 30 * DAYS;
	pub MinReceipt: Perquintill = Perquintill::from_rational(1u64, 10_000_000u64);
	pub const IntakePeriod: BlockNumber = 5 * MINUTES;
	pub MaxIntakeWeight: Weight = MAXIMUM_BLOCK_WEIGHT / 10;
	pub const ThawThrottle: (Perquintill, BlockNumber) = (Perquintill::from_percent(25), 5);
	pub const NisPalletId: PalletId = PalletId(*b"py/nis  ");
}

impl pallet_nis::Config for Runtime {
	type WeightInfo = weights::pallet_nis::WeightInfo<Runtime>;
	type RuntimeEvent = RuntimeEvent;
	type Currency = Balances;
	type CurrencyBalance = Balance;
	type FundOrigin = frame_system::EnsureSigned<AccountId>;
	type Counterpart = NisCounterpartBalances;
	type CounterpartAmount = WithMaximumOf<ConstU128<21_000_000_000_000_000_000u128>>;
	type Deficit = (); // Mint
	type IgnoredIssuance = ();
	type Target = dynamic_params::nis::Target;
	type PalletId = NisPalletId;
	type QueueCount = ConstU32<300>;
	type MaxQueueLen = ConstU32<1000>;
	type FifoQueueLen = ConstU32<250>;
	type BasePeriod = NisBasePeriod;
	type MinBid = dynamic_params::nis::MinBid;
	type MinReceipt = MinReceipt;
	type IntakePeriod = IntakePeriod;
	type MaxIntakeWeight = MaxIntakeWeight;
	type ThawThrottle = ThawThrottle;
	type RuntimeHoldReason = RuntimeHoldReason;
	#[cfg(feature = "runtime-benchmarks")]
	type BenchmarkSetup = ();
}

impl pallet_parameters::Config for Runtime {
	type RuntimeEvent = RuntimeEvent;
	type RuntimeParameters = RuntimeParameters;
	type AdminOrigin = DynamicParameterOrigin;
	type WeightInfo = weights::pallet_parameters::WeightInfo<Runtime>;
}

parameter_types! {
	pub BeefySetIdSessionEntries: u32 = BondingDuration::get() * SessionsPerEra::get();
}

impl pallet_beefy::Config for Runtime {
	type BeefyId = BeefyId;
	type MaxAuthorities = MaxAuthorities;
	type MaxNominators = ConstU32<0>;
	type MaxSetIdSessionEntries = BeefySetIdSessionEntries;
	type OnNewValidatorSet = MmrLeaf;
	type AncestryHelper = MmrLeaf;
	type WeightInfo = ();
	type KeyOwnerProof = <Historical as KeyOwnerProofSystem<(KeyTypeId, BeefyId)>>::Proof;
	type EquivocationReportSystem =
		pallet_beefy::EquivocationReportSystem<Self, Offences, Historical, ReportLongevity>;
}

/// MMR helper types.
mod mmr {
	use super::Runtime;
	pub use pallet_mmr::primitives::*;

	pub type Leaf = <<Runtime as pallet_mmr::Config>::LeafData as LeafDataProvider>::LeafData;
	pub type Hashing = <Runtime as pallet_mmr::Config>::Hashing;
	pub type Hash = <Hashing as sp_runtime::traits::Hash>::Output;
}

impl pallet_mmr::Config for Runtime {
	const INDEXING_PREFIX: &'static [u8] = mmr::INDEXING_PREFIX;
	type Hashing = Keccak256;
	type OnNewRoot = pallet_beefy_mmr::DepositBeefyDigest<Runtime>;
	type LeafData = pallet_beefy_mmr::Pallet<Runtime>;
	type BlockHashProvider = pallet_mmr::DefaultBlockHashProvider<Runtime>;
	type WeightInfo = weights::pallet_mmr::WeightInfo<Runtime>;
	#[cfg(feature = "runtime-benchmarks")]
	type BenchmarkHelper = parachains_paras::benchmarking::mmr_setup::MmrSetup<Runtime>;
}

parameter_types! {
	pub LeafVersion: MmrLeafVersion = MmrLeafVersion::new(0, 0);
}

pub struct ParaHeadsRootProvider;
impl BeefyDataProvider<H256> for ParaHeadsRootProvider {
	fn extra_data() -> H256 {
		let para_heads: Vec<(u32, Vec<u8>)> =
			parachains_paras::Pallet::<Runtime>::sorted_para_heads();
		binary_merkle_tree::merkle_root::<mmr::Hashing, _>(
			para_heads.into_iter().map(|pair| pair.encode()),
		)
		.into()
	}
}

impl pallet_beefy_mmr::Config for Runtime {
	type LeafVersion = LeafVersion;
	type BeefyAuthorityToMerkleLeaf = pallet_beefy_mmr::BeefyEcdsaToEthereum;
	type LeafExtra = H256;
	type BeefyDataProvider = ParaHeadsRootProvider;
}

impl paras_sudo_wrapper::Config for Runtime {}

parameter_types! {
	pub const PermanentSlotLeasePeriodLength: u32 = 365;
	pub const TemporarySlotLeasePeriodLength: u32 = 5;
	pub const MaxTemporarySlotPerLeasePeriod: u32 = 5;
}

impl assigned_slots::Config for Runtime {
	type RuntimeEvent = RuntimeEvent;
	type AssignSlotOrigin = EnsureRoot<AccountId>;
	type Leaser = Slots;
	type PermanentSlotLeasePeriodLength = PermanentSlotLeasePeriodLength;
	type TemporarySlotLeasePeriodLength = TemporarySlotLeasePeriodLength;
	type MaxTemporarySlotPerLeasePeriod = MaxTemporarySlotPerLeasePeriod;
	type WeightInfo = weights::runtime_common_assigned_slots::WeightInfo<Runtime>;
}

impl validator_manager::Config for Runtime {
	type RuntimeEvent = RuntimeEvent;
	type PrivilegedOrigin = EnsureRoot<AccountId>;
}

impl pallet_sudo::Config for Runtime {
	type RuntimeEvent = RuntimeEvent;
	type RuntimeCall = RuntimeCall;
	type WeightInfo = weights::pallet_sudo::WeightInfo<Runtime>;
}

impl pallet_root_testing::Config for Runtime {
	type RuntimeEvent = RuntimeEvent;
}

impl pallet_asset_rate::Config for Runtime {
	type WeightInfo = weights::pallet_asset_rate::WeightInfo<Runtime>;
	type RuntimeEvent = RuntimeEvent;
	type CreateOrigin = EnsureRoot<AccountId>;
	type RemoveOrigin = EnsureRoot<AccountId>;
	type UpdateOrigin = EnsureRoot<AccountId>;
	type Currency = Balances;
	type AssetKind = <Runtime as pallet_treasury::Config>::AssetKind;
	#[cfg(feature = "runtime-benchmarks")]
	type BenchmarkHelper = polkadot_runtime_common::impls::benchmarks::AssetRateArguments;
}

// Notify `coretime` pallet when a lease swap occurs
pub struct SwapLeases;
impl OnSwap for SwapLeases {
	fn on_swap(one: ParaId, other: ParaId) {
		coretime::Pallet::<Runtime>::on_legacy_lease_swap(one, other);
	}
}

construct_runtime! {
	pub enum Runtime
	{
		// Basic stuff; balances is uncallable initially.
		System: frame_system = 0,

		// Babe must be before session.
		Babe: pallet_babe = 1,

		Timestamp: pallet_timestamp = 2,
		Indices: pallet_indices = 3,
		Balances: pallet_balances = 4,
		Parameters: pallet_parameters = 6,
		TransactionPayment: pallet_transaction_payment = 33,

		// Consensus support.
		// Authorship must be before session in order to note author in the correct session and era.
		Authorship: pallet_authorship = 5,
		Offences: pallet_offences = 7,
		Historical: session_historical = 34,

		Session: pallet_session = 8,
		Grandpa: pallet_grandpa = 10,
		AuthorityDiscovery: pallet_authority_discovery = 12,

		// Governance stuff; uncallable initially.
		Treasury: pallet_treasury = 18,
		ConvictionVoting: pallet_conviction_voting = 20,
		Referenda: pallet_referenda = 21,
		//	pub type FellowshipCollectiveInstance = pallet_ranked_collective::Instance1;
		FellowshipCollective: pallet_ranked_collective::<Instance1> = 22,
		// pub type FellowshipReferendaInstance = pallet_referenda::Instance2;
		FellowshipReferenda: pallet_referenda::<Instance2> = 23,
		Origins: pallet_custom_origins = 43,
		Whitelist: pallet_whitelist = 44,
		// Claims. Usable initially.
		Claims: claims = 19,

		// Utility module.
		Utility: pallet_utility = 24,

		// Less simple identity module.
		Identity: pallet_identity = 25,

		// Society module.
		Society: pallet_society = 26,

		// Social recovery module.
		Recovery: pallet_recovery = 27,

		// Vesting. Usable initially, but removed once all vesting is finished.
		Vesting: pallet_vesting = 28,

		// System scheduler.
		Scheduler: pallet_scheduler = 29,

		// Proxy module. Late addition.
		Proxy: pallet_proxy = 30,

		// Multisig module. Late addition.
		Multisig: pallet_multisig = 31,

		// Preimage registrar.
		Preimage: pallet_preimage = 32,

		// Asset rate.
		AssetRate: pallet_asset_rate = 39,

		// Bounties modules.
		Bounties: pallet_bounties = 35,
		ChildBounties: pallet_child_bounties = 40,

		// NIS pallet.
		Nis: pallet_nis = 38,
		// pub type NisCounterpartInstance = pallet_balances::Instance2;
		NisCounterpartBalances: pallet_balances::<Instance2> = 45,

		// Parachains pallets. Start indices at 50 to leave room.
		ParachainsOrigin: parachains_origin = 50,
		Configuration: parachains_configuration = 51,
		ParasShared: parachains_shared = 52,
		ParaInclusion: parachains_inclusion = 53,
		ParaInherent: parachains_paras_inherent = 54,
		ParaScheduler: parachains_scheduler = 55,
		Paras: parachains_paras = 56,
		Initializer: parachains_initializer = 57,
		Dmp: parachains_dmp = 58,
		Hrmp: parachains_hrmp = 60,
		ParaSessionInfo: parachains_session_info = 61,
		ParasDisputes: parachains_disputes = 62,
		ParasSlashing: parachains_slashing = 63,
		MessageQueue: pallet_message_queue = 64,
		OnDemandAssignmentProvider: parachains_on_demand = 66,
		CoretimeAssignmentProvider: parachains_assigner_coretime = 68,

		// Parachain Onboarding Pallets. Start indices at 70 to leave room.
		Registrar: paras_registrar = 70,
		Slots: slots = 71,
		Auctions: auctions = 72,
		Crowdloan: crowdloan = 73,
		Coretime: coretime = 74,

		// Pallet for sending XCM.
		XcmPallet: pallet_xcm = 99,

		// BEEFY Bridges support.
		Beefy: pallet_beefy = 240,
		// MMR leaf construction must be after session in order to have a leaf's next_auth_set
		// refer to block<N>. See issue polkadot-fellows/runtimes#160 for details.
		Mmr: pallet_mmr = 241,
		MmrLeaf: pallet_beefy_mmr = 242,

		// Pallet for migrating Identity to a parachain. To be removed post-migration.
		IdentityMigrator: identity_migrator = 248,

		ParasSudoWrapper: paras_sudo_wrapper = 250,
		AssignedSlots: assigned_slots = 251,

		// Validator Manager pallet.
		ValidatorManager: validator_manager = 252,

		// State trie migration pallet, only temporary.
		StateTrieMigration: pallet_state_trie_migration = 254,

		// Root testing pallet.
		RootTesting: pallet_root_testing = 249,

		// Sudo.
		Sudo: pallet_sudo = 255,
	}
}

/// The address format for describing accounts.
pub type Address = sp_runtime::MultiAddress<AccountId, ()>;
/// Block header type as expected by this runtime.
pub type Header = generic::Header<BlockNumber, BlakeTwo256>;
/// Block type as expected by this runtime.
pub type Block = generic::Block<Header, UncheckedExtrinsic>;
/// A Block signed with a Justification
pub type SignedBlock = generic::SignedBlock<Block>;
/// `BlockId` type as expected by this runtime.
pub type BlockId = generic::BlockId<Block>;
/// The extension to the basic transaction logic.
pub type TxExtension = (
	frame_system::CheckNonZeroSender<Runtime>,
	frame_system::CheckSpecVersion<Runtime>,
	frame_system::CheckTxVersion<Runtime>,
	frame_system::CheckGenesis<Runtime>,
	frame_system::CheckMortality<Runtime>,
	frame_system::CheckNonce<Runtime>,
	frame_system::CheckWeight<Runtime>,
	pallet_transaction_payment::ChargeTransactionPayment<Runtime>,
	frame_metadata_hash_extension::CheckMetadataHash<Runtime>,
);

/// Unchecked extrinsic type as expected by this runtime.
pub type UncheckedExtrinsic =
	generic::UncheckedExtrinsic<Address, RuntimeCall, Signature, TxExtension>;
/// Unchecked signature payload type as expected by this runtime.
pub type UncheckedSignaturePayload =
	generic::UncheckedSignaturePayload<Address, Signature, TxExtension>;

/// All migrations that will run on the next runtime upgrade.
///
/// This contains the combined migrations of the last 10 releases. It allows to skip runtime
/// upgrades in case governance decides to do so. THE ORDER IS IMPORTANT.
pub type Migrations = migrations::Unreleased;

/// The runtime migrations per release.
#[allow(deprecated, missing_docs)]
pub mod migrations {
	use super::*;

	use frame_support::traits::LockIdentifier;
	use frame_system::pallet_prelude::BlockNumberFor;

	pub struct GetLegacyLeaseImpl;
	impl coretime::migration::GetLegacyLease<BlockNumber> for GetLegacyLeaseImpl {
		fn get_parachain_lease_in_blocks(para: ParaId) -> Option<BlockNumber> {
			let now = frame_system::Pallet::<Runtime>::block_number();
			let lease = slots::Leases::<Runtime>::get(para);
			if lease.is_empty() {
				return None;
			}
			// Lease not yet started, ignore:
			if lease.iter().any(Option::is_none) {
				return None;
			}
			let (index, _) =
				<slots::Pallet<Runtime> as Leaser<BlockNumber>>::lease_period_index(now)?;
			Some(index.saturating_add(lease.len() as u32).saturating_mul(LeasePeriod::get()))
		}
	}

	parameter_types! {
		pub const DemocracyPalletName: &'static str = "Democracy";
		pub const CouncilPalletName: &'static str = "Council";
		pub const TechnicalCommitteePalletName: &'static str = "TechnicalCommittee";
		pub const PhragmenElectionPalletName: &'static str = "PhragmenElection";
		pub const TechnicalMembershipPalletName: &'static str = "TechnicalMembership";
		pub const TipsPalletName: &'static str = "Tips";
		pub const PhragmenElectionPalletId: LockIdentifier = *b"phrelect";
	}

	// Special Config for Gov V1 pallets, allowing us to run migrations for them without
	// implementing their configs on [`Runtime`].
	pub struct UnlockConfig;
	impl pallet_democracy::migrations::unlock_and_unreserve_all_funds::UnlockConfig for UnlockConfig {
		type Currency = Balances;
		type MaxVotes = ConstU32<100>;
		type MaxDeposits = ConstU32<100>;
		type AccountId = AccountId;
		type BlockNumber = BlockNumberFor<Runtime>;
		type DbWeight = <Runtime as frame_system::Config>::DbWeight;
		type PalletName = DemocracyPalletName;
	}
	impl pallet_elections_phragmen::migrations::unlock_and_unreserve_all_funds::UnlockConfig
		for UnlockConfig
	{
		type Currency = Balances;
		type MaxVotesPerVoter = ConstU32<16>;
		type PalletId = PhragmenElectionPalletId;
		type AccountId = AccountId;
		type DbWeight = <Runtime as frame_system::Config>::DbWeight;
		type PalletName = PhragmenElectionPalletName;
	}
	impl pallet_tips::migrations::unreserve_deposits::UnlockConfig<()> for UnlockConfig {
		type Currency = Balances;
		type Hash = Hash;
		type DataDepositPerByte = DataDepositPerByte;
		type TipReportDepositBase = TipReportDepositBase;
		type AccountId = AccountId;
		type BlockNumber = BlockNumberFor<Runtime>;
		type DbWeight = <Runtime as frame_system::Config>::DbWeight;
		type PalletName = TipsPalletName;
	}

	// We don't have a limit in the Relay Chain.
	const IDENTITY_MIGRATION_KEY_LIMIT: u64 = u64::MAX;

	/// Unreleased migrations. Add new ones here:
	pub type Unreleased = (
		pallet_society::migrations::MigrateToV2<Runtime, (), ()>,
		parachains_configuration::migration::v7::MigrateToV7<Runtime>,
		assigned_slots::migration::v1::MigrateToV1<Runtime>,
		parachains_scheduler::migration::MigrateV1ToV2<Runtime>,
		parachains_configuration::migration::v8::MigrateToV8<Runtime>,
		parachains_configuration::migration::v9::MigrateToV9<Runtime>,
		paras_registrar::migration::MigrateToV1<Runtime, ()>,
		pallet_referenda::migration::v1::MigrateV0ToV1<Runtime, ()>,
		pallet_referenda::migration::v1::MigrateV0ToV1<Runtime, pallet_referenda::Instance2>,

		// Unlock & unreserve Gov1 funds

		pallet_elections_phragmen::migrations::unlock_and_unreserve_all_funds::UnlockAndUnreserveAllFunds<UnlockConfig>,
		pallet_democracy::migrations::unlock_and_unreserve_all_funds::UnlockAndUnreserveAllFunds<UnlockConfig>,
		pallet_tips::migrations::unreserve_deposits::UnreserveDeposits<UnlockConfig, ()>,

		// Delete all Gov v1 pallet storage key/values.

		frame_support::migrations::RemovePallet<DemocracyPalletName, <Runtime as frame_system::Config>::DbWeight>,
		frame_support::migrations::RemovePallet<CouncilPalletName, <Runtime as frame_system::Config>::DbWeight>,
		frame_support::migrations::RemovePallet<TechnicalCommitteePalletName, <Runtime as frame_system::Config>::DbWeight>,
		frame_support::migrations::RemovePallet<PhragmenElectionPalletName, <Runtime as frame_system::Config>::DbWeight>,
		frame_support::migrations::RemovePallet<TechnicalMembershipPalletName, <Runtime as frame_system::Config>::DbWeight>,
		frame_support::migrations::RemovePallet<TipsPalletName, <Runtime as frame_system::Config>::DbWeight>,

		pallet_grandpa::migrations::MigrateV4ToV5<Runtime>,
		parachains_configuration::migration::v10::MigrateToV10<Runtime>,

		// Migrate Identity pallet for Usernames
		pallet_identity::migration::versioned::V0ToV1<Runtime, IDENTITY_MIGRATION_KEY_LIMIT>,
		parachains_configuration::migration::v11::MigrateToV11<Runtime>,
		// This needs to come after the `parachains_configuration` above as we are reading the configuration.
		coretime::migration::MigrateToCoretime<Runtime, crate::xcm_config::XcmRouter, GetLegacyLeaseImpl>,
		parachains_configuration::migration::v12::MigrateToV12<Runtime>,
		parachains_on_demand::migration::MigrateV0ToV1<Runtime>,

		// permanent
		pallet_xcm::migration::MigrateToLatestXcmVersion<Runtime>,

		parachains_inclusion::migration::MigrateToV1<Runtime>,
	);
}

/// Executive: handles dispatch to the various modules.
pub type Executive = frame_executive::Executive<
	Runtime,
	Block,
	frame_system::ChainContext<Runtime>,
	Runtime,
	AllPalletsWithSystem,
	Migrations,
>;
/// The payload being signed in transactions.
pub type SignedPayload = generic::SignedPayload<RuntimeCall, TxExtension>;

parameter_types! {
	// The deposit configuration for the singed migration. Specially if you want to allow any signed account to do the migration (see `SignedFilter`, these deposits should be high)
	pub const MigrationSignedDepositPerItem: Balance = 1 * CENTS;
	pub const MigrationSignedDepositBase: Balance = 20 * CENTS * 100;
	pub const MigrationMaxKeyLen: u32 = 512;
}

impl pallet_state_trie_migration::Config for Runtime {
	type RuntimeEvent = RuntimeEvent;
	type Currency = Balances;
	type RuntimeHoldReason = RuntimeHoldReason;
	type SignedDepositPerItem = MigrationSignedDepositPerItem;
	type SignedDepositBase = MigrationSignedDepositBase;
	type ControlOrigin = EnsureRoot<AccountId>;
	// specific account for the migration, can trigger the signed migrations.
	type SignedFilter = frame_system::EnsureSignedBy<MigController, AccountId>;

	// Use same weights as substrate ones.
	type WeightInfo = pallet_state_trie_migration::weights::SubstrateWeight<Runtime>;
	type MaxKeyLen = MigrationMaxKeyLen;
}

frame_support::ord_parameter_types! {
	pub const MigController: AccountId = AccountId::from(hex_literal::hex!("52bc71c1eca5353749542dfdf0af97bf764f9c2f44e860cd485f1cd86400f649"));
}

#[cfg(feature = "runtime-benchmarks")]
mod benches {
	frame_benchmarking::define_benchmarks!(
		// Polkadot
		// NOTE: Make sure to prefix these with `runtime_common::` so
		// the that path resolves correctly in the generated file.
		[polkadot_runtime_common::assigned_slots, AssignedSlots]
		[polkadot_runtime_common::auctions, Auctions]
		[polkadot_runtime_common::crowdloan, Crowdloan]
		[polkadot_runtime_common::claims, Claims]
		[polkadot_runtime_common::identity_migrator, IdentityMigrator]
		[polkadot_runtime_common::slots, Slots]
		[polkadot_runtime_common::paras_registrar, Registrar]
		[polkadot_runtime_parachains::configuration, Configuration]
		[polkadot_runtime_parachains::coretime, Coretime]
		[polkadot_runtime_parachains::hrmp, Hrmp]
		[polkadot_runtime_parachains::disputes, ParasDisputes]
		[polkadot_runtime_parachains::inclusion, ParaInclusion]
		[polkadot_runtime_parachains::initializer, Initializer]
		[polkadot_runtime_parachains::paras_inherent, ParaInherent]
		[polkadot_runtime_parachains::paras, Paras]
		[polkadot_runtime_parachains::assigner_on_demand, OnDemandAssignmentProvider]
		// Substrate
		[pallet_balances, Balances]
		[pallet_balances, NisCounterpartBalances]
		[frame_benchmarking::baseline, Baseline::<Runtime>]
		[pallet_bounties, Bounties]
		[pallet_child_bounties, ChildBounties]
		[pallet_conviction_voting, ConvictionVoting]
		[pallet_nis, Nis]
		[pallet_identity, Identity]
		[pallet_indices, Indices]
		[pallet_message_queue, MessageQueue]
		[pallet_mmr, Mmr]
		[pallet_multisig, Multisig]
		[pallet_parameters, Parameters]
		[pallet_preimage, Preimage]
		[pallet_proxy, Proxy]
		[pallet_ranked_collective, FellowshipCollective]
		[pallet_recovery, Recovery]
		[pallet_referenda, Referenda]
		[pallet_referenda, FellowshipReferenda]
		[pallet_scheduler, Scheduler]
		[pallet_sudo, Sudo]
		[frame_system, SystemBench::<Runtime>]
		[frame_system_extensions, SystemExtensionsBench::<Runtime>]
		[pallet_timestamp, Timestamp]
		[pallet_transaction_payment, TransactionPayment]
		[pallet_treasury, Treasury]
		[pallet_utility, Utility]
		[pallet_vesting, Vesting]
		[pallet_asset_rate, AssetRate]
		[pallet_whitelist, Whitelist]
		// XCM
		[pallet_xcm, PalletXcmExtrinsicsBenchmark::<Runtime>]
		[pallet_xcm_benchmarks::fungible, pallet_xcm_benchmarks::fungible::Pallet::<Runtime>]
		[pallet_xcm_benchmarks::generic, pallet_xcm_benchmarks::generic::Pallet::<Runtime>]
	);
}

sp_api::impl_runtime_apis! {
	impl sp_api::Core<Block> for Runtime {
		fn version() -> RuntimeVersion {
			VERSION
		}

		fn execute_block(block: Block) {
			Executive::execute_block(block);
		}

		fn initialize_block(header: &<Block as BlockT>::Header) -> sp_runtime::ExtrinsicInclusionMode {
			Executive::initialize_block(header)
		}
	}

	impl xcm_runtime_apis::fees::XcmPaymentApi<Block> for Runtime {
		fn query_acceptable_payment_assets(xcm_version: xcm::Version) -> Result<Vec<VersionedAssetId>, XcmPaymentApiError> {
			let acceptable_assets = vec![AssetId(xcm_config::TokenLocation::get())];
			XcmPallet::query_acceptable_payment_assets(xcm_version, acceptable_assets)
		}

		fn query_weight_to_asset_fee(weight: Weight, asset: VersionedAssetId) -> Result<u128, XcmPaymentApiError> {
			match asset.try_as::<AssetId>() {
				Ok(asset_id) if asset_id.0 == xcm_config::TokenLocation::get() => {
					// for native token
					Ok(WeightToFee::weight_to_fee(&weight))
				},
				Ok(asset_id) => {
					log::trace!(target: "xcm::xcm_runtime_api", "query_weight_to_asset_fee - unhandled asset_id: {asset_id:?}!");
					Err(XcmPaymentApiError::AssetNotFound)
				},
				Err(_) => {
					log::trace!(target: "xcm::xcm_runtime_api", "query_weight_to_asset_fee - failed to convert asset: {asset:?}!");
					Err(XcmPaymentApiError::VersionedConversionFailed)
				}
			}
		}

		fn query_xcm_weight(message: VersionedXcm<()>) -> Result<Weight, XcmPaymentApiError> {
			XcmPallet::query_xcm_weight(message)
		}

		fn query_delivery_fees(destination: VersionedLocation, message: VersionedXcm<()>) -> Result<VersionedAssets, XcmPaymentApiError> {
			XcmPallet::query_delivery_fees(destination, message)
		}
	}

	impl xcm_runtime_apis::dry_run::DryRunApi<Block, RuntimeCall, RuntimeEvent, OriginCaller> for Runtime {
		fn dry_run_call(origin: OriginCaller, call: RuntimeCall) -> Result<CallDryRunEffects<RuntimeEvent>, XcmDryRunApiError> {
			XcmPallet::dry_run_call::<Runtime, xcm_config::XcmRouter, OriginCaller, RuntimeCall>(origin, call)
		}

		fn dry_run_xcm(origin_location: VersionedLocation, xcm: VersionedXcm<RuntimeCall>) -> Result<XcmDryRunEffects<RuntimeEvent>, XcmDryRunApiError> {
			XcmPallet::dry_run_xcm::<Runtime, xcm_config::XcmRouter, RuntimeCall, xcm_config::XcmConfig>(origin_location, xcm)
		}
	}

	impl xcm_runtime_apis::conversions::LocationToAccountApi<Block, AccountId> for Runtime {
		fn convert_location(location: VersionedLocation) -> Result<
			AccountId,
			xcm_runtime_apis::conversions::Error
		> {
			xcm_runtime_apis::conversions::LocationToAccountHelper::<
				AccountId,
				xcm_config::LocationConverter,
			>::convert_location(location)
		}
	}

	impl sp_api::Metadata<Block> for Runtime {
		fn metadata() -> OpaqueMetadata {
			OpaqueMetadata::new(Runtime::metadata().into())
		}

		fn metadata_at_version(version: u32) -> Option<OpaqueMetadata> {
			Runtime::metadata_at_version(version)
		}

		fn metadata_versions() -> alloc::vec::Vec<u32> {
			Runtime::metadata_versions()
		}
	}

	impl sp_block_builder::BlockBuilder<Block> for Runtime {
		fn apply_extrinsic(extrinsic: <Block as BlockT>::Extrinsic) -> ApplyExtrinsicResult {
			Executive::apply_extrinsic(extrinsic)
		}

		fn finalize_block() -> <Block as BlockT>::Header {
			Executive::finalize_block()
		}

		fn inherent_extrinsics(data: sp_inherents::InherentData) -> Vec<<Block as BlockT>::Extrinsic> {
			data.create_extrinsics()
		}

		fn check_inherents(
			block: Block,
			data: sp_inherents::InherentData,
		) -> sp_inherents::CheckInherentsResult {
			data.check_extrinsics(&block)
		}
	}

	impl sp_transaction_pool::runtime_api::TaggedTransactionQueue<Block> for Runtime {
		fn validate_transaction(
			source: TransactionSource,
			tx: <Block as BlockT>::Extrinsic,
			block_hash: <Block as BlockT>::Hash,
		) -> TransactionValidity {
			Executive::validate_transaction(source, tx, block_hash)
		}
	}

	impl sp_offchain::OffchainWorkerApi<Block> for Runtime {
		fn offchain_worker(header: &<Block as BlockT>::Header) {
			Executive::offchain_worker(header)
		}
	}

	#[api_version(11)]
	impl polkadot_primitives::runtime_api::ParachainHost<Block> for Runtime {
		fn validators() -> Vec<ValidatorId> {
			parachains_runtime_api_impl::validators::<Runtime>()
		}

		fn validator_groups() -> (Vec<Vec<ValidatorIndex>>, GroupRotationInfo<BlockNumber>) {
			parachains_runtime_api_impl::validator_groups::<Runtime>()
		}

		fn availability_cores() -> Vec<CoreState<Hash, BlockNumber>> {
			parachains_runtime_api_impl::availability_cores::<Runtime>()
		}

		fn persisted_validation_data(para_id: ParaId, assumption: OccupiedCoreAssumption)
			-> Option<PersistedValidationData<Hash, BlockNumber>> {
			parachains_runtime_api_impl::persisted_validation_data::<Runtime>(para_id, assumption)
		}

		fn assumed_validation_data(
			para_id: ParaId,
			expected_persisted_validation_data_hash: Hash,
		) -> Option<(PersistedValidationData<Hash, BlockNumber>, ValidationCodeHash)> {
			parachains_runtime_api_impl::assumed_validation_data::<Runtime>(
				para_id,
				expected_persisted_validation_data_hash,
			)
		}

		fn check_validation_outputs(
			para_id: ParaId,
			outputs: polkadot_primitives::CandidateCommitments,
		) -> bool {
			parachains_runtime_api_impl::check_validation_outputs::<Runtime>(para_id, outputs)
		}

		fn session_index_for_child() -> SessionIndex {
			parachains_runtime_api_impl::session_index_for_child::<Runtime>()
		}

		fn validation_code(para_id: ParaId, assumption: OccupiedCoreAssumption)
			-> Option<ValidationCode> {
			parachains_runtime_api_impl::validation_code::<Runtime>(para_id, assumption)
		}

		fn candidate_pending_availability(para_id: ParaId) -> Option<CommittedCandidateReceipt<Hash>> {
			#[allow(deprecated)]
			parachains_runtime_api_impl::candidate_pending_availability::<Runtime>(para_id)
		}

		fn candidate_events() -> Vec<CandidateEvent<Hash>> {
			parachains_runtime_api_impl::candidate_events::<Runtime, _>(|ev| {
				match ev {
					RuntimeEvent::ParaInclusion(ev) => {
						Some(ev)
					}
					_ => None,
				}
			})
		}

		fn session_info(index: SessionIndex) -> Option<SessionInfo> {
			parachains_runtime_api_impl::session_info::<Runtime>(index)
		}

		fn session_executor_params(session_index: SessionIndex) -> Option<ExecutorParams> {
			parachains_runtime_api_impl::session_executor_params::<Runtime>(session_index)
		}

		fn dmq_contents(recipient: ParaId) -> Vec<InboundDownwardMessage<BlockNumber>> {
			parachains_runtime_api_impl::dmq_contents::<Runtime>(recipient)
		}

		fn inbound_hrmp_channels_contents(
			recipient: ParaId
		) -> BTreeMap<ParaId, Vec<InboundHrmpMessage<BlockNumber>>> {
			parachains_runtime_api_impl::inbound_hrmp_channels_contents::<Runtime>(recipient)
		}

		fn validation_code_by_hash(hash: ValidationCodeHash) -> Option<ValidationCode> {
			parachains_runtime_api_impl::validation_code_by_hash::<Runtime>(hash)
		}

		fn on_chain_votes() -> Option<ScrapedOnChainVotes<Hash>> {
			parachains_runtime_api_impl::on_chain_votes::<Runtime>()
		}

		fn submit_pvf_check_statement(
			stmt: polkadot_primitives::PvfCheckStatement,
			signature: polkadot_primitives::ValidatorSignature
		) {
			parachains_runtime_api_impl::submit_pvf_check_statement::<Runtime>(stmt, signature)
		}

		fn pvfs_require_precheck() -> Vec<ValidationCodeHash> {
			parachains_runtime_api_impl::pvfs_require_precheck::<Runtime>()
		}

		fn validation_code_hash(para_id: ParaId, assumption: OccupiedCoreAssumption)
			-> Option<ValidationCodeHash>
		{
			parachains_runtime_api_impl::validation_code_hash::<Runtime>(para_id, assumption)
		}

		fn disputes() -> Vec<(SessionIndex, CandidateHash, DisputeState<BlockNumber>)> {
			parachains_runtime_api_impl::get_session_disputes::<Runtime>()
		}

		fn unapplied_slashes(
		) -> Vec<(SessionIndex, CandidateHash, slashing::PendingSlashes)> {
			parachains_runtime_api_impl::unapplied_slashes::<Runtime>()
		}

		fn key_ownership_proof(
			validator_id: ValidatorId,
		) -> Option<slashing::OpaqueKeyOwnershipProof> {
			use codec::Encode;

			Historical::prove((PARACHAIN_KEY_TYPE_ID, validator_id))
				.map(|p| p.encode())
				.map(slashing::OpaqueKeyOwnershipProof::new)
		}

		fn submit_report_dispute_lost(
			dispute_proof: slashing::DisputeProof,
			key_ownership_proof: slashing::OpaqueKeyOwnershipProof,
		) -> Option<()> {
			parachains_runtime_api_impl::submit_unsigned_slashing_report::<Runtime>(
				dispute_proof,
				key_ownership_proof,
			)
		}

		fn minimum_backing_votes() -> u32 {
			parachains_runtime_api_impl::minimum_backing_votes::<Runtime>()
		}

		fn para_backing_state(para_id: ParaId) -> Option<polkadot_primitives::async_backing::BackingState> {
			parachains_runtime_api_impl::backing_state::<Runtime>(para_id)
		}

		fn async_backing_params() -> polkadot_primitives::AsyncBackingParams {
			parachains_runtime_api_impl::async_backing_params::<Runtime>()
		}

		fn approval_voting_params() -> ApprovalVotingParams {
			parachains_runtime_api_impl::approval_voting_params::<Runtime>()
		}

		fn disabled_validators() -> Vec<ValidatorIndex> {
			parachains_runtime_api_impl::disabled_validators::<Runtime>()
		}

		fn node_features() -> NodeFeatures {
			parachains_runtime_api_impl::node_features::<Runtime>()
		}

		fn claim_queue() -> BTreeMap<CoreIndex, VecDeque<ParaId>> {
			vstaging_parachains_runtime_api_impl::claim_queue::<Runtime>()
		}

		fn candidates_pending_availability(para_id: ParaId) -> Vec<CommittedCandidateReceipt<Hash>> {
			vstaging_parachains_runtime_api_impl::candidates_pending_availability::<Runtime>(para_id)
		}
	}

	#[api_version(5)]
	impl sp_consensus_beefy::BeefyApi<Block, BeefyId> for Runtime {
		fn beefy_genesis() -> Option<BlockNumber> {
			pallet_beefy::GenesisBlock::<Runtime>::get()
		}

		fn validator_set() -> Option<sp_consensus_beefy::ValidatorSet<BeefyId>> {
			Beefy::validator_set()
		}

		fn submit_report_double_voting_unsigned_extrinsic(
			equivocation_proof: sp_consensus_beefy::DoubleVotingProof<
				BlockNumber,
				BeefyId,
				BeefySignature,
			>,
			key_owner_proof: sp_consensus_beefy::OpaqueKeyOwnershipProof,
		) -> Option<()> {
			let key_owner_proof = key_owner_proof.decode()?;

			Beefy::submit_unsigned_double_voting_report(
				equivocation_proof,
				key_owner_proof,
			)
		}

		fn submit_report_fork_voting_unsigned_extrinsic(
			equivocation_proof:
				sp_consensus_beefy::ForkVotingProof<
					<Block as BlockT>::Header,
					BeefyId,
					sp_runtime::OpaqueValue
				>,
			key_owner_proof: sp_consensus_beefy::OpaqueKeyOwnershipProof,
		) -> Option<()> {
			Beefy::submit_unsigned_fork_voting_report(
				equivocation_proof.try_into()?,
				key_owner_proof.decode()?,
			)
		}

		fn submit_report_future_block_voting_unsigned_extrinsic(
			equivocation_proof: sp_consensus_beefy::FutureBlockVotingProof<BlockNumber, BeefyId>,
			key_owner_proof: sp_consensus_beefy::OpaqueKeyOwnershipProof,
		) -> Option<()> {
			Beefy::submit_unsigned_future_block_voting_report(
				equivocation_proof,
				key_owner_proof.decode()?,
			)
		}

		fn generate_key_ownership_proof(
			_set_id: sp_consensus_beefy::ValidatorSetId,
			authority_id: BeefyId,
		) -> Option<sp_consensus_beefy::OpaqueKeyOwnershipProof> {
			use codec::Encode;

			Historical::prove((sp_consensus_beefy::KEY_TYPE, authority_id))
				.map(|p| p.encode())
				.map(sp_consensus_beefy::OpaqueKeyOwnershipProof::new)
		}

		fn generate_ancestry_proof(
			prev_block_number: BlockNumber,
			best_known_block_number: Option<BlockNumber>,
		) -> Option<sp_runtime::OpaqueValue> {
			use sp_consensus_beefy::AncestryHelper;

			MmrLeaf::generate_proof(prev_block_number, best_known_block_number)
				.map(|p| p.encode())
				.map(sp_runtime::OpaqueValue::new)
		}
	}

	#[api_version(2)]
	impl mmr::MmrApi<Block, mmr::Hash, BlockNumber> for Runtime {
		fn mmr_root() -> Result<mmr::Hash, mmr::Error> {
			Ok(pallet_mmr::RootHash::<Runtime>::get())
		}

		fn mmr_leaf_count() -> Result<mmr::LeafIndex, mmr::Error> {
			Ok(pallet_mmr::NumberOfLeaves::<Runtime>::get())
		}

		fn generate_proof(
			block_numbers: Vec<BlockNumber>,
			best_known_block_number: Option<BlockNumber>,
		) -> Result<(Vec<mmr::EncodableOpaqueLeaf>, mmr::LeafProof<mmr::Hash>), mmr::Error> {
			Mmr::generate_proof(block_numbers, best_known_block_number).map(
				|(leaves, proof)| {
					(
						leaves
							.into_iter()
							.map(|leaf| mmr::EncodableOpaqueLeaf::from_leaf(&leaf))
							.collect(),
						proof,
					)
				},
			)
		}

		fn verify_proof(leaves: Vec<mmr::EncodableOpaqueLeaf>, proof: mmr::LeafProof<mmr::Hash>)
			-> Result<(), mmr::Error>
		{
			let leaves = leaves.into_iter().map(|leaf|
				leaf.into_opaque_leaf()
				.try_decode()
				.ok_or(mmr::Error::Verify)).collect::<Result<Vec<mmr::Leaf>, mmr::Error>>()?;
			Mmr::verify_leaves(leaves, proof)
		}

		fn verify_proof_stateless(
			root: mmr::Hash,
			leaves: Vec<mmr::EncodableOpaqueLeaf>,
			proof: mmr::LeafProof<mmr::Hash>
		) -> Result<(), mmr::Error> {
			let nodes = leaves.into_iter().map(|leaf|mmr::DataOrHash::Data(leaf.into_opaque_leaf())).collect();
			pallet_mmr::verify_leaves_proof::<mmr::Hashing, _>(root, nodes, proof)
		}
	}

	impl fg_primitives::GrandpaApi<Block> for Runtime {
		fn grandpa_authorities() -> Vec<(GrandpaId, u64)> {
			Grandpa::grandpa_authorities()
		}

		fn current_set_id() -> fg_primitives::SetId {
			Grandpa::current_set_id()
		}

		fn submit_report_equivocation_unsigned_extrinsic(
			equivocation_proof: fg_primitives::EquivocationProof<
				<Block as BlockT>::Hash,
				sp_runtime::traits::NumberFor<Block>,
			>,
			key_owner_proof: fg_primitives::OpaqueKeyOwnershipProof,
		) -> Option<()> {
			let key_owner_proof = key_owner_proof.decode()?;

			Grandpa::submit_unsigned_equivocation_report(
				equivocation_proof,
				key_owner_proof,
			)
		}

		fn generate_key_ownership_proof(
			_set_id: fg_primitives::SetId,
			authority_id: fg_primitives::AuthorityId,
		) -> Option<fg_primitives::OpaqueKeyOwnershipProof> {
			use codec::Encode;

			Historical::prove((fg_primitives::KEY_TYPE, authority_id))
				.map(|p| p.encode())
				.map(fg_primitives::OpaqueKeyOwnershipProof::new)
		}
	}

	impl sp_consensus_babe::BabeApi<Block> for Runtime {
		fn configuration() -> sp_consensus_babe::BabeConfiguration {
			let epoch_config = Babe::epoch_config().unwrap_or(BABE_GENESIS_EPOCH_CONFIG);
			sp_consensus_babe::BabeConfiguration {
				slot_duration: Babe::slot_duration(),
				epoch_length: EpochDurationInBlocks::get().into(),
				c: epoch_config.c,
				authorities: Babe::authorities().to_vec(),
				randomness: Babe::randomness(),
				allowed_slots: epoch_config.allowed_slots,
			}
		}

		fn current_epoch_start() -> sp_consensus_babe::Slot {
			Babe::current_epoch_start()
		}

		fn current_epoch() -> sp_consensus_babe::Epoch {
			Babe::current_epoch()
		}

		fn next_epoch() -> sp_consensus_babe::Epoch {
			Babe::next_epoch()
		}

		fn generate_key_ownership_proof(
			_slot: sp_consensus_babe::Slot,
			authority_id: sp_consensus_babe::AuthorityId,
		) -> Option<sp_consensus_babe::OpaqueKeyOwnershipProof> {
			use codec::Encode;

			Historical::prove((sp_consensus_babe::KEY_TYPE, authority_id))
				.map(|p| p.encode())
				.map(sp_consensus_babe::OpaqueKeyOwnershipProof::new)
		}

		fn submit_report_equivocation_unsigned_extrinsic(
			equivocation_proof: sp_consensus_babe::EquivocationProof<<Block as BlockT>::Header>,
			key_owner_proof: sp_consensus_babe::OpaqueKeyOwnershipProof,
		) -> Option<()> {
			let key_owner_proof = key_owner_proof.decode()?;

			Babe::submit_unsigned_equivocation_report(
				equivocation_proof,
				key_owner_proof,
			)
		}
	}

	impl sp_authority_discovery::AuthorityDiscoveryApi<Block> for Runtime {
		fn authorities() -> Vec<AuthorityDiscoveryId> {
			parachains_runtime_api_impl::relevant_authority_ids::<Runtime>()
		}
	}

	impl sp_session::SessionKeys<Block> for Runtime {
		fn generate_session_keys(seed: Option<Vec<u8>>) -> Vec<u8> {
			SessionKeys::generate(seed)
		}

		fn decode_session_keys(
			encoded: Vec<u8>,
		) -> Option<Vec<(Vec<u8>, sp_core::crypto::KeyTypeId)>> {
			SessionKeys::decode_into_raw_public_keys(&encoded)
		}
	}

	impl frame_system_rpc_runtime_api::AccountNonceApi<Block, AccountId, Nonce> for Runtime {
		fn account_nonce(account: AccountId) -> Nonce {
			System::account_nonce(account)
		}
	}

	impl pallet_transaction_payment_rpc_runtime_api::TransactionPaymentApi<
		Block,
		Balance,
	> for Runtime {
		fn query_info(uxt: <Block as BlockT>::Extrinsic, len: u32) -> RuntimeDispatchInfo<Balance> {
			TransactionPayment::query_info(uxt, len)
		}
		fn query_fee_details(uxt: <Block as BlockT>::Extrinsic, len: u32) -> FeeDetails<Balance> {
			TransactionPayment::query_fee_details(uxt, len)
		}
		fn query_weight_to_fee(weight: Weight) -> Balance {
			TransactionPayment::weight_to_fee(weight)
		}
		fn query_length_to_fee(length: u32) -> Balance {
			TransactionPayment::length_to_fee(length)
		}
	}

	impl pallet_beefy_mmr::BeefyMmrApi<Block, Hash> for RuntimeApi {
		fn authority_set_proof() -> sp_consensus_beefy::mmr::BeefyAuthoritySet<Hash> {
			MmrLeaf::authority_set_proof()
		}

		fn next_authority_set_proof() -> sp_consensus_beefy::mmr::BeefyNextAuthoritySet<Hash> {
			MmrLeaf::next_authority_set_proof()
		}
	}

	#[cfg(feature = "try-runtime")]
	impl frame_try_runtime::TryRuntime<Block> for Runtime {
		fn on_runtime_upgrade(checks: frame_try_runtime::UpgradeCheckSelect) -> (Weight, Weight) {
			log::info!("try-runtime::on_runtime_upgrade rococo.");
			let weight = Executive::try_runtime_upgrade(checks).unwrap();
			(weight, BlockWeights::get().max_block)
		}

		fn execute_block(
			block: Block,
			state_root_check: bool,
			signature_check: bool,
			select: frame_try_runtime::TryStateSelect,
		) -> Weight {
			// NOTE: intentional unwrap: we don't want to propagate the error backwards, and want to
			// have a backtrace here.
			Executive::try_execute_block(block, state_root_check, signature_check, select).unwrap()
		}
	}

	#[cfg(feature = "runtime-benchmarks")]
	impl frame_benchmarking::Benchmark<Block> for Runtime {
		fn benchmark_metadata(extra: bool) -> (
			Vec<frame_benchmarking::BenchmarkList>,
			Vec<frame_support::traits::StorageInfo>,
		) {
			use frame_benchmarking::{Benchmarking, BenchmarkList};
			use frame_support::traits::StorageInfoTrait;

			use frame_system_benchmarking::Pallet as SystemBench;
			use frame_system_benchmarking::extensions::Pallet as SystemExtensionsBench;
			use frame_benchmarking::baseline::Pallet as Baseline;

			use pallet_xcm::benchmarking::Pallet as PalletXcmExtrinsicsBenchmark;

			let mut list = Vec::<BenchmarkList>::new();
			list_benchmarks!(list, extra);

			let storage_info = AllPalletsWithSystem::storage_info();
			return (list, storage_info)
		}

		fn dispatch_benchmark(
			config: frame_benchmarking::BenchmarkConfig,
		) -> Result<
			Vec<frame_benchmarking::BenchmarkBatch>,
			sp_runtime::RuntimeString,
		> {
			use frame_support::traits::WhitelistedStorageKeys;
			use frame_benchmarking::{Benchmarking, BenchmarkBatch, BenchmarkError};
			use frame_system_benchmarking::Pallet as SystemBench;
			use frame_system_benchmarking::extensions::Pallet as SystemExtensionsBench;
			use frame_benchmarking::baseline::Pallet as Baseline;
			use pallet_xcm::benchmarking::Pallet as PalletXcmExtrinsicsBenchmark;
			use sp_storage::TrackedStorageKey;
			use xcm::latest::prelude::*;
			use xcm_config::{
				AssetHub, LocalCheckAccount, LocationConverter, TokenLocation, XcmConfig,
			};

			parameter_types! {
				pub ExistentialDepositAsset: Option<Asset> = Some((
					TokenLocation::get(),
					ExistentialDeposit::get()
				).into());
				pub AssetHubParaId: ParaId = rococo_runtime_constants::system_parachain::ASSET_HUB_ID.into();
				pub const RandomParaId: ParaId = ParaId::new(43211234);
			}

			impl frame_system_benchmarking::Config for Runtime {}
			impl frame_benchmarking::baseline::Config for Runtime {}
			impl pallet_xcm::benchmarking::Config for Runtime {
				type DeliveryHelper = (
					polkadot_runtime_common::xcm_sender::ToParachainDeliveryHelper<
						XcmConfig,
						ExistentialDepositAsset,
						xcm_config::PriceForChildParachainDelivery,
						AssetHubParaId,
						(),
					>,
					polkadot_runtime_common::xcm_sender::ToParachainDeliveryHelper<
						XcmConfig,
						ExistentialDepositAsset,
						xcm_config::PriceForChildParachainDelivery,
						RandomParaId,
						(),
					>
				);

				fn reachable_dest() -> Option<Location> {
					Some(crate::xcm_config::AssetHub::get())
				}

				fn teleportable_asset_and_dest() -> Option<(Asset, Location)> {
					// Relay/native token can be teleported to/from AH.
					Some((
						Asset {
							fun: Fungible(ExistentialDeposit::get()),
							id: AssetId(Here.into())
						},
						crate::xcm_config::AssetHub::get(),
					))
				}

				fn reserve_transferable_asset_and_dest() -> Option<(Asset, Location)> {
					// Relay can reserve transfer native token to some random parachain.
					Some((
						Asset {
							fun: Fungible(ExistentialDeposit::get()),
							id: AssetId(Here.into())
						},
						Parachain(RandomParaId::get().into()).into(),
					))
				}

				fn set_up_complex_asset_transfer(
				) -> Option<(Assets, u32, Location, alloc::boxed::Box<dyn FnOnce()>)> {
					// Relay supports only native token, either reserve transfer it to non-system parachains,
					// or teleport it to system parachain. Use the teleport case for benchmarking as it's
					// slightly heavier.
					// Relay/native token can be teleported to/from AH.
					let native_location = Here.into();
					let dest = crate::xcm_config::AssetHub::get();
					pallet_xcm::benchmarking::helpers::native_teleport_as_asset_transfer::<Runtime>(
						native_location,
						dest
					)
				}

				fn get_asset() -> Asset {
					Asset {
						id: AssetId(Location::here()),
						fun: Fungible(ExistentialDeposit::get()),
					}
				}
			}
			impl pallet_xcm_benchmarks::Config for Runtime {
				type XcmConfig = XcmConfig;
				type AccountIdConverter = LocationConverter;
				type DeliveryHelper = polkadot_runtime_common::xcm_sender::ToParachainDeliveryHelper<
					XcmConfig,
					ExistentialDepositAsset,
					xcm_config::PriceForChildParachainDelivery,
					AssetHubParaId,
					(),
				>;
				fn valid_destination() -> Result<Location, BenchmarkError> {
					Ok(AssetHub::get())
				}
				fn worst_case_holding(_depositable_count: u32) -> Assets {
					// Rococo only knows about ROC
					vec![Asset{
						id: AssetId(TokenLocation::get()),
						fun: Fungible(1_000_000 * UNITS),
					}].into()
				}
			}

			parameter_types! {
				pub TrustedTeleporter: Option<(Location, Asset)> = Some((
					AssetHub::get(),
					Asset { fun: Fungible(1 * UNITS), id: AssetId(TokenLocation::get()) },
				));
				pub TrustedReserve: Option<(Location, Asset)> = None;
			}

			impl pallet_xcm_benchmarks::fungible::Config for Runtime {
				type TransactAsset = Balances;

				type CheckedAccount = LocalCheckAccount;
				type TrustedTeleporter = TrustedTeleporter;
				type TrustedReserve = TrustedReserve;

				fn get_asset() -> Asset {
					Asset {
						id: AssetId(TokenLocation::get()),
						fun: Fungible(1 * UNITS),
					}
				}
			}

			impl pallet_xcm_benchmarks::generic::Config for Runtime {
				type TransactAsset = Balances;
				type RuntimeCall = RuntimeCall;

				fn worst_case_response() -> (u64, Response) {
					(0u64, Response::Version(Default::default()))
				}

				fn worst_case_asset_exchange() -> Result<(Assets, Assets), BenchmarkError> {
					// Rococo doesn't support asset exchanges
					Err(BenchmarkError::Skip)
				}

				fn universal_alias() -> Result<(Location, Junction), BenchmarkError> {
					// The XCM executor of Rococo doesn't have a configured `UniversalAliases`
					Err(BenchmarkError::Skip)
				}

				fn transact_origin_and_runtime_call() -> Result<(Location, RuntimeCall), BenchmarkError> {
					Ok((AssetHub::get(), frame_system::Call::remark_with_event { remark: vec![] }.into()))
				}

				fn subscribe_origin() -> Result<Location, BenchmarkError> {
					Ok(AssetHub::get())
				}

				fn claimable_asset() -> Result<(Location, Location, Assets), BenchmarkError> {
					let origin = AssetHub::get();
					let assets: Assets = (AssetId(TokenLocation::get()), 1_000 * UNITS).into();
					let ticket = Location { parents: 0, interior: Here };
					Ok((origin, ticket, assets))
				}

				fn fee_asset() -> Result<Asset, BenchmarkError> {
					Ok(Asset {
						id: AssetId(TokenLocation::get()),
						fun: Fungible(1_000_000 * UNITS),
					})
				}

				fn unlockable_asset() -> Result<(Location, Location, Asset), BenchmarkError> {
					// Rococo doesn't support asset locking
					Err(BenchmarkError::Skip)
				}

				fn export_message_origin_and_destination(
				) -> Result<(Location, NetworkId, InteriorLocation), BenchmarkError> {
					// Rococo doesn't support exporting messages
					Err(BenchmarkError::Skip)
				}

				fn alias_origin() -> Result<(Location, Location), BenchmarkError> {
					// The XCM executor of Rococo doesn't have a configured `Aliasers`
					Err(BenchmarkError::Skip)
				}
			}

			let mut whitelist: Vec<TrackedStorageKey> = AllPalletsWithSystem::whitelisted_storage_keys();
			let treasury_key = frame_system::Account::<Runtime>::hashed_key_for(Treasury::account_id());
			whitelist.push(treasury_key.to_vec().into());

			let mut batches = Vec::<BenchmarkBatch>::new();
			let params = (&config, &whitelist);

			add_benchmarks!(params, batches);

			Ok(batches)
		}
	}

	impl sp_genesis_builder::GenesisBuilder<Block> for Runtime {
		fn build_state(config: Vec<u8>) -> sp_genesis_builder::Result {
			build_state::<RuntimeGenesisConfig>(config)
		}

		fn get_preset(id: &Option<PresetId>) -> Option<Vec<u8>> {
			get_preset::<RuntimeGenesisConfig>(id, &genesis_config_presets::get_preset)
		}

		fn preset_names() -> Vec<PresetId> {
			vec![
				PresetId::from("local_testnet"),
				PresetId::from("development"),
				PresetId::from("staging_testnet"),
				PresetId::from("wococo_local_testnet"),
				PresetId::from("versi_local_testnet"),
			]
		}
	}
}

#[cfg(all(test, feature = "try-runtime"))]
mod remote_tests {
	use super::*;
	use frame_try_runtime::{runtime_decl_for_try_runtime::TryRuntime, UpgradeCheckSelect};
	use remote_externalities::{
		Builder, Mode, OfflineConfig, OnlineConfig, SnapshotConfig, Transport,
	};
	use std::env::var;

	#[tokio::test]
	async fn run_migrations() {
		if var("RUN_MIGRATION_TESTS").is_err() {
			return;
		}

		sp_tracing::try_init_simple();
		let transport: Transport =
			var("WS").unwrap_or("wss://rococo-rpc.polkadot.io:443".to_string()).into();
		let maybe_state_snapshot: Option<SnapshotConfig> = var("SNAP").map(|s| s.into()).ok();
		let mut ext = Builder::<Block>::default()
			.mode(if let Some(state_snapshot) = maybe_state_snapshot {
				Mode::OfflineOrElseOnline(
					OfflineConfig { state_snapshot: state_snapshot.clone() },
					OnlineConfig {
						transport,
						state_snapshot: Some(state_snapshot),
						..Default::default()
					},
				)
			} else {
				Mode::Online(OnlineConfig { transport, ..Default::default() })
			})
			.build()
			.await
			.unwrap();
		ext.execute_with(|| Runtime::on_runtime_upgrade(UpgradeCheckSelect::PreAndPost));
	}
}<|MERGE_RESOLUTION|>--- conflicted
+++ resolved
@@ -99,14 +99,8 @@
 use sp_runtime::{
 	create_runtime_str, generic, impl_opaque_keys,
 	traits::{
-<<<<<<< HEAD
-		BlakeTwo256, Block as BlockT, ConstU32, ConvertInto, IdentityLookup, Keccak256, OpaqueKeys,
-		SaturatedConversion, Verify,
-=======
-		AccountIdConversion, BlakeTwo256, Block as BlockT, ConstU32, ConvertInto,
-		Extrinsic as ExtrinsicT, IdentityLookup, Keccak256, OpaqueKeys, SaturatedConversion,
-		Verify,
->>>>>>> 486e3a6d
+		AccountIdConversion, BlakeTwo256, Block as BlockT, ConstU32, ConvertInto, IdentityLookup,
+		Keccak256, OpaqueKeys, SaturatedConversion, Verify,
 	},
 	transaction_validity::{TransactionPriority, TransactionSource, TransactionValidity},
 	ApplyExtrinsicResult, FixedU128, KeyTypeId, Perbill, Percent, Permill, RuntimeDebug,
