// Copyright (C) Parity Technologies (UK) Ltd.
// This file is part of Polkadot.

// Polkadot is free software: you can redistribute it and/or modify
// it under the terms of the GNU General Public License as published by
// the Free Software Foundation, either version 3 of the License, or
// (at your option) any later version.

// Polkadot is distributed in the hope that it will be useful,
// but WITHOUT ANY WARRANTY; without even the implied warranty of
// MERCHANTABILITY or FITNESS FOR A PARTICULAR PURPOSE.  See the
// GNU General Public License for more details.

// You should have received a copy of the GNU General Public License
// along with Polkadot.  If not, see <http://www.gnu.org/licenses/>.

//! The Rococo runtime for v1 parachains.

#![cfg_attr(not(feature = "std"), no_std)]
// `construct_runtime!` does a lot of recursion and requires us to increase the limit.
#![recursion_limit = "512"]

use pallet_nis::WithMaximumOf;
use parity_scale_codec::{Decode, Encode, MaxEncodedLen};
use primitives::{
	slashing, AccountId, AccountIndex, Balance, BlockNumber, CandidateEvent, CandidateHash,
	CommittedCandidateReceipt, CoreState, DisputeState, ExecutorParams, GroupRotationInfo, Hash,
	Id as ParaId, InboundDownwardMessage, InboundHrmpMessage, Moment, Nonce,
	OccupiedCoreAssumption, PersistedValidationData, ScrapedOnChainVotes, SessionInfo, Signature,
	ValidationCode, ValidationCodeHash, ValidatorId, ValidatorIndex, PARACHAIN_KEY_TYPE_ID,
};
use runtime_common::{
	assigned_slots, auctions, claims, crowdloan, impl_runtime_weights, impls::ToAuthor,
	paras_registrar, paras_sudo_wrapper, prod_or_fast, slots, BlockHashCount, BlockLength,
	SlowAdjustingFeeUpdate,
};
use scale_info::TypeInfo;
use sp_std::{cmp::Ordering, collections::btree_map::BTreeMap, prelude::*};

use runtime_parachains::{
	assigner as parachains_assigner, assigner_on_demand as parachains_assigner_on_demand,
	assigner_parachains as parachains_assigner_parachains,
	configuration as parachains_configuration, disputes as parachains_disputes,
	disputes::slashing as parachains_slashing,
	dmp as parachains_dmp, hrmp as parachains_hrmp, inclusion as parachains_inclusion,
	inclusion::{AggregateMessageOrigin, UmpQueueId},
	initializer as parachains_initializer, origin as parachains_origin, paras as parachains_paras,
	paras_inherent as parachains_paras_inherent,
	runtime_api_impl::v7 as parachains_runtime_api_impl,
	scheduler as parachains_scheduler, session_info as parachains_session_info,
	shared as parachains_shared,
};

use authority_discovery_primitives::AuthorityId as AuthorityDiscoveryId;
use beefy_primitives::{
	ecdsa_crypto::{AuthorityId as BeefyId, Signature as BeefySignature},
	mmr::{BeefyDataProvider, MmrLeafVersion},
};

use frame_support::{
	construct_runtime,
	genesis_builder_helper::{build_config, create_default_config},
	parameter_types,
	traits::{
		fungible::HoldConsideration, Contains, EitherOf, EitherOfDiverse, EverythingBut,
		InstanceFilter, KeyOwnerProofSystem, LinearStoragePrice, PrivilegeCmp, ProcessMessage,
		ProcessMessageError, StorageMapShim, WithdrawReasons,
	},
	weights::{ConstantMultiplier, WeightMeter},
	PalletId,
};
use frame_system::EnsureRoot;
use pallet_grandpa::{fg_primitives, AuthorityId as GrandpaId};
use pallet_im_online::sr25519::AuthorityId as ImOnlineId;
use pallet_session::historical as session_historical;
use pallet_transaction_payment::{CurrencyAdapter, FeeDetails, RuntimeDispatchInfo};
use sp_core::{ConstU128, OpaqueMetadata, H256};
use sp_runtime::{
	create_runtime_str, generic, impl_opaque_keys,
	traits::{
		AccountIdLookup, BlakeTwo256, Block as BlockT, ConstU32, ConvertInto,
		Extrinsic as ExtrinsicT, Keccak256, OpaqueKeys, SaturatedConversion, Verify,
	},
	transaction_validity::{TransactionPriority, TransactionSource, TransactionValidity},
	ApplyExtrinsicResult, FixedU128, KeyTypeId, Perbill, Percent, Permill, RuntimeDebug,
};
use sp_staking::SessionIndex;
#[cfg(any(feature = "std", test))]
use sp_version::NativeVersion;
use sp_version::RuntimeVersion;
use xcm::latest::Junction;

pub use frame_system::Call as SystemCall;
pub use pallet_balances::Call as BalancesCall;

/// Constant values used within the runtime.
use rococo_runtime_constants::{currency::*, fee::*, time::*};

// Weights used in the runtime.
mod weights;

// XCM configurations.
pub mod xcm_config;

// Governance and configurations.
pub mod governance;
use governance::{
	pallet_custom_origins, AuctionAdmin, Fellows, GeneralAdmin, LeaseAdmin, Treasurer,
	TreasurySpender,
};

mod validator_manager;

impl_runtime_weights!(rococo_runtime_constants);

// Make the WASM binary available.
#[cfg(feature = "std")]
include!(concat!(env!("OUT_DIR"), "/wasm_binary.rs"));

/// Runtime version (Rococo).
#[sp_version::runtime_version]
pub const VERSION: RuntimeVersion = RuntimeVersion {
	spec_name: create_runtime_str!("rococo"),
	impl_name: create_runtime_str!("parity-rococo-v2.0"),
	authoring_version: 0,
	spec_version: 10020,
	impl_version: 0,
	apis: RUNTIME_API_VERSIONS,
	transaction_version: 22,
	state_version: 1,
};

/// The BABE epoch configuration at genesis.
pub const BABE_GENESIS_EPOCH_CONFIG: babe_primitives::BabeEpochConfiguration =
	babe_primitives::BabeEpochConfiguration {
		c: PRIMARY_PROBABILITY,
		allowed_slots: babe_primitives::AllowedSlots::PrimaryAndSecondaryVRFSlots,
	};

/// Native version.
#[cfg(any(feature = "std", test))]
pub fn native_version() -> NativeVersion {
	NativeVersion { runtime_version: VERSION, can_author_with: Default::default() }
}

/// A type to identify calls to the Identity pallet. These will be filtered to prevent invocation,
/// locking the state of the pallet and preventing further updates to identities and sub-identities.
/// The locked state will be the genesis state of a new system chain and then removed from the Relay
/// Chain.
pub struct IdentityCalls;
impl Contains<RuntimeCall> for IdentityCalls {
	fn contains(c: &RuntimeCall) -> bool {
		matches!(c, RuntimeCall::Identity(_))
	}
}

parameter_types! {
	pub const Version: RuntimeVersion = VERSION;
	pub const SS58Prefix: u8 = 42;
}

impl frame_system::Config for Runtime {
	type BaseCallFilter = EverythingBut<IdentityCalls>;
	type BlockWeights = BlockWeights;
	type BlockLength = BlockLength;
	type DbWeight = RocksDbWeight;
	type RuntimeOrigin = RuntimeOrigin;
	type RuntimeCall = RuntimeCall;
	type Nonce = Nonce;
	type Hash = Hash;
	type Hashing = BlakeTwo256;
	type AccountId = AccountId;
	type Lookup = AccountIdLookup<AccountId, ()>;
	type Block = Block;
	type RuntimeEvent = RuntimeEvent;
	type BlockHashCount = BlockHashCount;
	type Version = Version;
	type PalletInfo = PalletInfo;
	type AccountData = pallet_balances::AccountData<Balance>;
	type OnNewAccount = ();
	type OnKilledAccount = ();
	type SystemWeightInfo = weights::frame_system::WeightInfo<Runtime>;
	type SS58Prefix = SS58Prefix;
	type OnSetCode = ();
	type MaxConsumers = frame_support::traits::ConstU32<16>;
}

parameter_types! {
	pub MaximumSchedulerWeight: Weight = Perbill::from_percent(80) *
		BlockWeights::get().max_block;
	pub const MaxScheduledPerBlock: u32 = 50;
	pub const NoPreimagePostponement: Option<u32> = Some(10);
}

/// Used the compare the privilege of an origin inside the scheduler.
pub struct OriginPrivilegeCmp;

impl PrivilegeCmp<OriginCaller> for OriginPrivilegeCmp {
	fn cmp_privilege(left: &OriginCaller, right: &OriginCaller) -> Option<Ordering> {
		if left == right {
			return Some(Ordering::Equal)
		}

		match (left, right) {
			// Root is greater than anything.
			(OriginCaller::system(frame_system::RawOrigin::Root), _) => Some(Ordering::Greater),
			// For every other origin we don't care, as they are not used for `ScheduleOrigin`.
			_ => None,
		}
	}
}

impl pallet_scheduler::Config for Runtime {
	type RuntimeOrigin = RuntimeOrigin;
	type RuntimeEvent = RuntimeEvent;
	type PalletsOrigin = OriginCaller;
	type RuntimeCall = RuntimeCall;
	type MaximumWeight = MaximumSchedulerWeight;
	// The goal of having ScheduleOrigin include AuctionAdmin is to allow the auctions track of
	// OpenGov to schedule periodic auctions.
	type ScheduleOrigin = EitherOf<EnsureRoot<AccountId>, AuctionAdmin>;
	type MaxScheduledPerBlock = MaxScheduledPerBlock;
	type WeightInfo = weights::pallet_scheduler::WeightInfo<Runtime>;
	type OriginPrivilegeCmp = OriginPrivilegeCmp;
	type Preimages = Preimage;
}

parameter_types! {
	pub const PreimageBaseDeposit: Balance = deposit(2, 64);
	pub const PreimageByteDeposit: Balance = deposit(0, 1);
	pub const PreimageHoldReason: RuntimeHoldReason = RuntimeHoldReason::Preimage(pallet_preimage::HoldReason::Preimage);
}

impl pallet_preimage::Config for Runtime {
	type WeightInfo = weights::pallet_preimage::WeightInfo<Runtime>;
	type RuntimeEvent = RuntimeEvent;
	type Currency = Balances;
	type ManagerOrigin = EnsureRoot<AccountId>;
	type Consideration = HoldConsideration<
		AccountId,
		Balances,
		PreimageHoldReason,
		LinearStoragePrice<PreimageBaseDeposit, PreimageByteDeposit, Balance>,
	>;
}

parameter_types! {
	pub const ExpectedBlockTime: Moment = MILLISECS_PER_BLOCK;
	pub ReportLongevity: u64 = EpochDurationInBlocks::get() as u64 * 10;
}

impl pallet_babe::Config for Runtime {
	type EpochDuration = EpochDurationInBlocks;
	type ExpectedBlockTime = ExpectedBlockTime;
	// session module is the trigger
	type EpochChangeTrigger = pallet_babe::ExternalTrigger;
	type DisabledValidators = Session;
	type WeightInfo = ();
	type MaxAuthorities = MaxAuthorities;
	type MaxNominators = ConstU32<0>;
	type KeyOwnerProof =
		<Historical as KeyOwnerProofSystem<(KeyTypeId, pallet_babe::AuthorityId)>>::Proof;
	type EquivocationReportSystem =
		pallet_babe::EquivocationReportSystem<Self, Offences, Historical, ReportLongevity>;
}

parameter_types! {
	pub const IndexDeposit: Balance = 100 * CENTS;
}

impl pallet_indices::Config for Runtime {
	type AccountIndex = AccountIndex;
	type Currency = Balances;
	type Deposit = IndexDeposit;
	type RuntimeEvent = RuntimeEvent;
	type WeightInfo = weights::pallet_indices::WeightInfo<Runtime>;
}

parameter_types! {
	pub const ExistentialDeposit: Balance = EXISTENTIAL_DEPOSIT;
	pub const MaxLocks: u32 = 50;
	pub const MaxReserves: u32 = 50;
}

impl pallet_balances::Config for Runtime {
	type Balance = Balance;
	type DustRemoval = ();
	type RuntimeEvent = RuntimeEvent;
	type ExistentialDeposit = ExistentialDeposit;
	type AccountStore = System;
	type MaxLocks = MaxLocks;
	type MaxReserves = MaxReserves;
	type ReserveIdentifier = [u8; 8];
	type WeightInfo = weights::pallet_balances::WeightInfo<Runtime>;
	type FreezeIdentifier = ();
	type MaxFreezes = ConstU32<1>;
	type RuntimeHoldReason = RuntimeHoldReason;
	type MaxHolds = ConstU32<1>;
}

parameter_types! {
	pub const TransactionByteFee: Balance = 10 * MILLICENTS;
	/// This value increases the priority of `Operational` transactions by adding
	/// a "virtual tip" that's equal to the `OperationalFeeMultiplier * final_fee`.
	pub const OperationalFeeMultiplier: u8 = 5;
}

impl pallet_transaction_payment::Config for Runtime {
	type RuntimeEvent = RuntimeEvent;
	type OnChargeTransaction = CurrencyAdapter<Balances, ToAuthor<Runtime>>;
	type OperationalFeeMultiplier = OperationalFeeMultiplier;
	type WeightToFee = WeightToFee;
	type LengthToFee = ConstantMultiplier<Balance, TransactionByteFee>;
	type FeeMultiplierUpdate = SlowAdjustingFeeUpdate<Self>;
}

parameter_types! {
	pub const MinimumPeriod: u64 = SLOT_DURATION / 2;
}
impl pallet_timestamp::Config for Runtime {
	type Moment = u64;
	type OnTimestampSet = Babe;
	type MinimumPeriod = MinimumPeriod;
	type WeightInfo = weights::pallet_timestamp::WeightInfo<Runtime>;
}

impl pallet_authorship::Config for Runtime {
	type FindAuthor = pallet_session::FindAccountFromAuthorIndex<Self, Babe>;
	type EventHandler = ImOnline;
}

impl_opaque_keys! {
	pub struct SessionKeys {
		pub grandpa: Grandpa,
		pub babe: Babe,
		pub im_online: ImOnline,
		pub para_validator: Initializer,
		pub para_assignment: ParaSessionInfo,
		pub authority_discovery: AuthorityDiscovery,
		pub beefy: Beefy,
	}
}

/// Special `ValidatorIdOf` implementation that is just returning the input as result.
pub struct ValidatorIdOf;
impl sp_runtime::traits::Convert<AccountId, Option<AccountId>> for ValidatorIdOf {
	fn convert(a: AccountId) -> Option<AccountId> {
		Some(a)
	}
}

impl pallet_session::Config for Runtime {
	type RuntimeEvent = RuntimeEvent;
	type ValidatorId = AccountId;
	type ValidatorIdOf = ValidatorIdOf;
	type ShouldEndSession = Babe;
	type NextSessionRotation = Babe;
	type SessionManager = pallet_session::historical::NoteHistoricalRoot<Self, ValidatorManager>;
	type SessionHandler = <SessionKeys as OpaqueKeys>::KeyTypeIdProviders;
	type Keys = SessionKeys;
	type WeightInfo = weights::pallet_session::WeightInfo<Runtime>;
}

pub struct FullIdentificationOf;
impl sp_runtime::traits::Convert<AccountId, Option<()>> for FullIdentificationOf {
	fn convert(_: AccountId) -> Option<()> {
		Some(Default::default())
	}
}

impl pallet_session::historical::Config for Runtime {
	type FullIdentification = ();
	type FullIdentificationOf = FullIdentificationOf;
}

parameter_types! {
	pub const SessionsPerEra: SessionIndex = 6;
	pub const BondingDuration: sp_staking::EraIndex = 28;
}

parameter_types! {
	pub const ProposalBond: Permill = Permill::from_percent(5);
	pub const ProposalBondMinimum: Balance = 2000 * CENTS;
	pub const ProposalBondMaximum: Balance = 1 * GRAND;
	pub const SpendPeriod: BlockNumber = 6 * DAYS;
	pub const Burn: Permill = Permill::from_perthousand(2);
	pub const TreasuryPalletId: PalletId = PalletId(*b"py/trsry");

	pub const TipCountdown: BlockNumber = 1 * DAYS;
	pub const TipFindersFee: Percent = Percent::from_percent(20);
	pub const TipReportDepositBase: Balance = 100 * CENTS;
	pub const DataDepositPerByte: Balance = 1 * CENTS;
	pub const MaxApprovals: u32 = 100;
	pub const MaxAuthorities: u32 = 100_000;
	pub const MaxKeys: u32 = 10_000;
	pub const MaxPeerInHeartbeats: u32 = 10_000;
}

impl pallet_treasury::Config for Runtime {
	type PalletId = TreasuryPalletId;
	type Currency = Balances;
	type ApproveOrigin = EitherOfDiverse<EnsureRoot<AccountId>, Treasurer>;
	type RejectOrigin = EitherOfDiverse<EnsureRoot<AccountId>, Treasurer>;
	type RuntimeEvent = RuntimeEvent;
	type OnSlash = Treasury;
	type ProposalBond = ProposalBond;
	type ProposalBondMinimum = ProposalBondMinimum;
	type ProposalBondMaximum = ProposalBondMaximum;
	type SpendPeriod = SpendPeriod;
	type Burn = Burn;
	type BurnDestination = Society;
	type MaxApprovals = MaxApprovals;
	type WeightInfo = weights::pallet_treasury::WeightInfo<Runtime>;
	type SpendFunds = Bounties;
	type SpendOrigin = TreasurySpender;
}

parameter_types! {
	pub const BountyDepositBase: Balance = 100 * CENTS;
	pub const BountyDepositPayoutDelay: BlockNumber = 4 * DAYS;
	pub const BountyUpdatePeriod: BlockNumber = 90 * DAYS;
	pub const MaximumReasonLength: u32 = 16384;
	pub const CuratorDepositMultiplier: Permill = Permill::from_percent(50);
	pub const CuratorDepositMin: Balance = 10 * CENTS;
	pub const CuratorDepositMax: Balance = 500 * CENTS;
	pub const BountyValueMinimum: Balance = 200 * CENTS;
}

impl pallet_bounties::Config for Runtime {
	type BountyDepositBase = BountyDepositBase;
	type BountyDepositPayoutDelay = BountyDepositPayoutDelay;
	type BountyUpdatePeriod = BountyUpdatePeriod;
	type CuratorDepositMultiplier = CuratorDepositMultiplier;
	type CuratorDepositMin = CuratorDepositMin;
	type CuratorDepositMax = CuratorDepositMax;
	type BountyValueMinimum = BountyValueMinimum;
	type ChildBountyManager = ChildBounties;
	type DataDepositPerByte = DataDepositPerByte;
	type RuntimeEvent = RuntimeEvent;
	type MaximumReasonLength = MaximumReasonLength;
	type WeightInfo = weights::pallet_bounties::WeightInfo<Runtime>;
}

parameter_types! {
	pub const MaxActiveChildBountyCount: u32 = 100;
	pub const ChildBountyValueMinimum: Balance = BountyValueMinimum::get() / 10;
}

impl pallet_child_bounties::Config for Runtime {
	type RuntimeEvent = RuntimeEvent;
	type MaxActiveChildBountyCount = MaxActiveChildBountyCount;
	type ChildBountyValueMinimum = ChildBountyValueMinimum;
	type WeightInfo = weights::pallet_child_bounties::WeightInfo<Runtime>;
}

<<<<<<< HEAD
impl pallet_tips::Config for Runtime {
	type MaximumReasonLength = MaximumReasonLength;
	type DataDepositPerByte = DataDepositPerByte;
	type Tippers = PhragmenElection;
	type TipCountdown = TipCountdown;
	type TipFindersFee = TipFindersFee;
	type TipReportDepositBase = TipReportDepositBase;
	type MaxTipAmount = ConstU128<{ 500 * UNITS }>;
	type RuntimeEvent = RuntimeEvent;
	type WeightInfo = weights::pallet_tips::WeightInfo<Runtime>;
}

=======
>>>>>>> 769bdd3f
impl pallet_offences::Config for Runtime {
	type RuntimeEvent = RuntimeEvent;
	type IdentificationTuple = pallet_session::historical::IdentificationTuple<Self>;
	type OnOffenceHandler = ();
}

impl pallet_authority_discovery::Config for Runtime {
	type MaxAuthorities = MaxAuthorities;
}

parameter_types! {
	pub const ImOnlineUnsignedPriority: TransactionPriority = TransactionPriority::max_value();
}

impl pallet_im_online::Config for Runtime {
	type AuthorityId = ImOnlineId;
	type RuntimeEvent = RuntimeEvent;
	type ValidatorSet = Historical;
	type NextSessionRotation = Babe;
	type ReportUnresponsiveness = Offences;
	type UnsignedPriority = ImOnlineUnsignedPriority;
	type WeightInfo = weights::pallet_im_online::WeightInfo<Runtime>;
	type MaxKeys = MaxKeys;
	type MaxPeerInHeartbeats = MaxPeerInHeartbeats;
}

parameter_types! {
	pub const MaxSetIdSessionEntries: u32 = BondingDuration::get() * SessionsPerEra::get();
}

impl pallet_grandpa::Config for Runtime {
	type RuntimeEvent = RuntimeEvent;
	type WeightInfo = ();
	type MaxAuthorities = MaxAuthorities;
	type MaxNominators = ConstU32<0>;
	type MaxSetIdSessionEntries = MaxSetIdSessionEntries;
	type KeyOwnerProof = <Historical as KeyOwnerProofSystem<(KeyTypeId, GrandpaId)>>::Proof;
	type EquivocationReportSystem =
		pallet_grandpa::EquivocationReportSystem<Self, Offences, Historical, ReportLongevity>;
}

/// Submits a transaction with the node's public and signature type. Adheres to the signed extension
/// format of the chain.
impl<LocalCall> frame_system::offchain::CreateSignedTransaction<LocalCall> for Runtime
where
	RuntimeCall: From<LocalCall>,
{
	fn create_transaction<C: frame_system::offchain::AppCrypto<Self::Public, Self::Signature>>(
		call: RuntimeCall,
		public: <Signature as Verify>::Signer,
		account: AccountId,
		nonce: <Runtime as frame_system::Config>::Nonce,
	) -> Option<(RuntimeCall, <UncheckedExtrinsic as ExtrinsicT>::SignaturePayload)> {
		use sp_runtime::traits::StaticLookup;
		// take the biggest period possible.
		let period =
			BlockHashCount::get().checked_next_power_of_two().map(|c| c / 2).unwrap_or(2) as u64;

		let current_block = System::block_number()
			.saturated_into::<u64>()
			// The `System::block_number` is initialized with `n+1`,
			// so the actual block number is `n`.
			.saturating_sub(1);
		let tip = 0;
		let extra: SignedExtra = (
			frame_system::CheckNonZeroSender::<Runtime>::new(),
			frame_system::CheckSpecVersion::<Runtime>::new(),
			frame_system::CheckTxVersion::<Runtime>::new(),
			frame_system::CheckGenesis::<Runtime>::new(),
			frame_system::CheckMortality::<Runtime>::from(generic::Era::mortal(
				period,
				current_block,
			)),
			frame_system::CheckNonce::<Runtime>::from(nonce),
			frame_system::CheckWeight::<Runtime>::new(),
			pallet_transaction_payment::ChargeTransactionPayment::<Runtime>::from(tip),
		);
		let raw_payload = SignedPayload::new(call, extra)
			.map_err(|e| {
				log::warn!("Unable to create signed payload: {:?}", e);
			})
			.ok()?;
		let signature = raw_payload.using_encoded(|payload| C::sign(payload, public))?;
		let (call, extra, _) = raw_payload.deconstruct();
		let address = <Runtime as frame_system::Config>::Lookup::unlookup(account);
		Some((call, (address, signature, extra)))
	}
}

impl frame_system::offchain::SigningTypes for Runtime {
	type Public = <Signature as Verify>::Signer;
	type Signature = Signature;
}

impl<C> frame_system::offchain::SendTransactionTypes<C> for Runtime
where
	RuntimeCall: From<C>,
{
	type Extrinsic = UncheckedExtrinsic;
	type OverarchingCall = RuntimeCall;
}

parameter_types! {
	pub Prefix: &'static [u8] = b"Pay ROCs to the Rococo account:";
}

impl claims::Config for Runtime {
	type RuntimeEvent = RuntimeEvent;
	type VestingSchedule = Vesting;
	type Prefix = Prefix;
	type MoveClaimOrigin = EnsureRoot<AccountId>;
	type WeightInfo = weights::runtime_common_claims::WeightInfo<Runtime>;
}

parameter_types! {
	// Minimum 100 bytes/ROC deposited (1 CENT/byte)
	pub const BasicDeposit: Balance = 1000 * CENTS;       // 258 bytes on-chain
	pub const FieldDeposit: Balance = 250 * CENTS;        // 66 bytes on-chain
	pub const SubAccountDeposit: Balance = 200 * CENTS;   // 53 bytes on-chain
	pub const MaxSubAccounts: u32 = 100;
	pub const MaxAdditionalFields: u32 = 100;
	pub const MaxRegistrars: u32 = 20;
}

impl pallet_identity::Config for Runtime {
	type RuntimeEvent = RuntimeEvent;
	type Currency = Balances;
	type BasicDeposit = BasicDeposit;
	type FieldDeposit = FieldDeposit;
	type SubAccountDeposit = SubAccountDeposit;
	type MaxSubAccounts = MaxSubAccounts;
	type MaxAdditionalFields = MaxAdditionalFields;
	type MaxRegistrars = MaxRegistrars;
	type Slashed = Treasury;
	type ForceOrigin = EitherOf<EnsureRoot<Self::AccountId>, GeneralAdmin>;
	type RegistrarOrigin = EitherOf<EnsureRoot<Self::AccountId>, GeneralAdmin>;
	type WeightInfo = weights::pallet_identity::WeightInfo<Runtime>;
}

impl pallet_utility::Config for Runtime {
	type RuntimeEvent = RuntimeEvent;
	type RuntimeCall = RuntimeCall;
	type PalletsOrigin = OriginCaller;
	type WeightInfo = weights::pallet_utility::WeightInfo<Runtime>;
}

parameter_types! {
	// One storage item; key size is 32; value is size 4+4+16+32 bytes = 56 bytes.
	pub const DepositBase: Balance = deposit(1, 88);
	// Additional storage item size of 32 bytes.
	pub const DepositFactor: Balance = deposit(0, 32);
	pub const MaxSignatories: u32 = 100;
}

impl pallet_multisig::Config for Runtime {
	type RuntimeEvent = RuntimeEvent;
	type RuntimeCall = RuntimeCall;
	type Currency = Balances;
	type DepositBase = DepositBase;
	type DepositFactor = DepositFactor;
	type MaxSignatories = MaxSignatories;
	type WeightInfo = weights::pallet_multisig::WeightInfo<Runtime>;
}

parameter_types! {
	pub const ConfigDepositBase: Balance = 500 * CENTS;
	pub const FriendDepositFactor: Balance = 50 * CENTS;
	pub const MaxFriends: u16 = 9;
	pub const RecoveryDeposit: Balance = 500 * CENTS;
}

impl pallet_recovery::Config for Runtime {
	type RuntimeEvent = RuntimeEvent;
	type WeightInfo = ();
	type RuntimeCall = RuntimeCall;
	type Currency = Balances;
	type ConfigDepositBase = ConfigDepositBase;
	type FriendDepositFactor = FriendDepositFactor;
	type MaxFriends = MaxFriends;
	type RecoveryDeposit = RecoveryDeposit;
}

parameter_types! {
	pub const SocietyPalletId: PalletId = PalletId(*b"py/socie");
}

impl pallet_society::Config for Runtime {
	type RuntimeEvent = RuntimeEvent;
	type Currency = Balances;
	type Randomness = pallet_babe::RandomnessFromOneEpochAgo<Runtime>;
	type GraceStrikes = ConstU32<1>;
	type PeriodSpend = ConstU128<{ 50_000 * CENTS }>;
	type VotingPeriod = ConstU32<{ 5 * DAYS }>;
	type ClaimPeriod = ConstU32<{ 2 * DAYS }>;
	type MaxLockDuration = ConstU32<{ 36 * 30 * DAYS }>;
	type FounderSetOrigin = EnsureRoot<AccountId>;
	type ChallengePeriod = ConstU32<{ 7 * DAYS }>;
	type MaxPayouts = ConstU32<8>;
	type MaxBids = ConstU32<512>;
	type PalletId = SocietyPalletId;
	type WeightInfo = ();
}

parameter_types! {
	pub const MinVestedTransfer: Balance = 100 * CENTS;
	pub UnvestedFundsAllowedWithdrawReasons: WithdrawReasons =
		WithdrawReasons::except(WithdrawReasons::TRANSFER | WithdrawReasons::RESERVE);
}

impl pallet_vesting::Config for Runtime {
	type RuntimeEvent = RuntimeEvent;
	type Currency = Balances;
	type BlockNumberToBalance = ConvertInto;
	type MinVestedTransfer = MinVestedTransfer;
	type WeightInfo = weights::pallet_vesting::WeightInfo<Runtime>;
	type UnvestedFundsAllowedWithdrawReasons = UnvestedFundsAllowedWithdrawReasons;
	const MAX_VESTING_SCHEDULES: u32 = 28;
}

parameter_types! {
	// One storage item; key size 32, value size 8; .
	pub const ProxyDepositBase: Balance = deposit(1, 8);
	// Additional storage item size of 33 bytes.
	pub const ProxyDepositFactor: Balance = deposit(0, 33);
	pub const MaxProxies: u16 = 32;
	pub const AnnouncementDepositBase: Balance = deposit(1, 8);
	pub const AnnouncementDepositFactor: Balance = deposit(0, 66);
	pub const MaxPending: u16 = 32;
}

/// The type used to represent the kinds of proxying allowed.
#[derive(
	Copy,
	Clone,
	Eq,
	PartialEq,
	Ord,
	PartialOrd,
	Encode,
	Decode,
	RuntimeDebug,
	MaxEncodedLen,
	TypeInfo,
)]
pub enum ProxyType {
	Any,
	NonTransfer,
	Governance,
	IdentityJudgement,
	CancelProxy,
	Auction,
	Society,
	OnDemandOrdering,
}
impl Default for ProxyType {
	fn default() -> Self {
		Self::Any
	}
}
impl InstanceFilter<RuntimeCall> for ProxyType {
	fn filter(&self, c: &RuntimeCall) -> bool {
		match self {
			ProxyType::Any => true,
			ProxyType::NonTransfer => matches!(
				c,
				RuntimeCall::System(..) |
				RuntimeCall::Babe(..) |
				RuntimeCall::Timestamp(..) |
				RuntimeCall::Indices(pallet_indices::Call::claim {..}) |
				RuntimeCall::Indices(pallet_indices::Call::free {..}) |
				RuntimeCall::Indices(pallet_indices::Call::freeze {..}) |
				// Specifically omitting Indices `transfer`, `force_transfer`
				// Specifically omitting the entire Balances pallet
				RuntimeCall::Session(..) |
				RuntimeCall::Grandpa(..) |
				RuntimeCall::ImOnline(..) |
				RuntimeCall::Treasury(..) |
				RuntimeCall::Bounties(..) |
				RuntimeCall::ChildBounties(..) |
				RuntimeCall::ConvictionVoting(..) |
				RuntimeCall::Referenda(..) |
				RuntimeCall::FellowshipCollective(..) |
				RuntimeCall::FellowshipReferenda(..) |
				RuntimeCall::Whitelist(..) |
				RuntimeCall::Claims(..) |
				RuntimeCall::Utility(..) |
				RuntimeCall::Identity(..) |
				RuntimeCall::Society(..) |
				RuntimeCall::Recovery(pallet_recovery::Call::as_recovered {..}) |
				RuntimeCall::Recovery(pallet_recovery::Call::vouch_recovery {..}) |
				RuntimeCall::Recovery(pallet_recovery::Call::claim_recovery {..}) |
				RuntimeCall::Recovery(pallet_recovery::Call::close_recovery {..}) |
				RuntimeCall::Recovery(pallet_recovery::Call::remove_recovery {..}) |
				RuntimeCall::Recovery(pallet_recovery::Call::cancel_recovered {..}) |
				// Specifically omitting Recovery `create_recovery`, `initiate_recovery`
				RuntimeCall::Vesting(pallet_vesting::Call::vest {..}) |
				RuntimeCall::Vesting(pallet_vesting::Call::vest_other {..}) |
				// Specifically omitting Vesting `vested_transfer`, and `force_vested_transfer`
				RuntimeCall::Scheduler(..) |
				RuntimeCall::Proxy(..) |
				RuntimeCall::Multisig(..) |
				RuntimeCall::Nis(..) |
				RuntimeCall::Registrar(paras_registrar::Call::register {..}) |
				RuntimeCall::Registrar(paras_registrar::Call::deregister {..}) |
				// Specifically omitting Registrar `swap`
				RuntimeCall::Registrar(paras_registrar::Call::reserve {..}) |
				RuntimeCall::Crowdloan(..) |
				RuntimeCall::Slots(..) |
				RuntimeCall::Auctions(..) // Specifically omitting the entire XCM Pallet
			),
			ProxyType::Governance => matches!(
				c,
				RuntimeCall::Bounties(..) |
					RuntimeCall::Utility(..) |
					RuntimeCall::ChildBounties(..) |
					// OpenGov calls
					RuntimeCall::ConvictionVoting(..) |
					RuntimeCall::Referenda(..) |
					RuntimeCall::FellowshipCollective(..) |
					RuntimeCall::FellowshipReferenda(..) |
					RuntimeCall::Whitelist(..)
			),
			ProxyType::IdentityJudgement => matches!(
				c,
				RuntimeCall::Identity(pallet_identity::Call::provide_judgement { .. }) |
					RuntimeCall::Utility(..)
			),
			ProxyType::CancelProxy => {
				matches!(c, RuntimeCall::Proxy(pallet_proxy::Call::reject_announcement { .. }))
			},
			ProxyType::Auction => matches!(
				c,
				RuntimeCall::Auctions { .. } |
					RuntimeCall::Crowdloan { .. } |
					RuntimeCall::Registrar { .. } |
					RuntimeCall::Multisig(..) |
					RuntimeCall::Slots { .. }
			),
			ProxyType::Society => matches!(c, RuntimeCall::Society(..)),
			ProxyType::OnDemandOrdering => matches!(c, RuntimeCall::OnDemandAssignmentProvider(..)),
		}
	}
	fn is_superset(&self, o: &Self) -> bool {
		match (self, o) {
			(x, y) if x == y => true,
			(ProxyType::Any, _) => true,
			(_, ProxyType::Any) => false,
			(ProxyType::NonTransfer, _) => true,
			_ => false,
		}
	}
}

impl pallet_proxy::Config for Runtime {
	type RuntimeEvent = RuntimeEvent;
	type RuntimeCall = RuntimeCall;
	type Currency = Balances;
	type ProxyType = ProxyType;
	type ProxyDepositBase = ProxyDepositBase;
	type ProxyDepositFactor = ProxyDepositFactor;
	type MaxProxies = MaxProxies;
	type WeightInfo = weights::pallet_proxy::WeightInfo<Runtime>;
	type MaxPending = MaxPending;
	type CallHasher = BlakeTwo256;
	type AnnouncementDepositBase = AnnouncementDepositBase;
	type AnnouncementDepositFactor = AnnouncementDepositFactor;
}

impl parachains_origin::Config for Runtime {}

impl parachains_configuration::Config for Runtime {
	type WeightInfo = weights::runtime_parachains_configuration::WeightInfo<Runtime>;
}

impl parachains_shared::Config for Runtime {}

impl parachains_session_info::Config for Runtime {
	type ValidatorSet = Historical;
}

/// Special `RewardValidators` that does nothing ;)
pub struct RewardValidators;
impl runtime_parachains::inclusion::RewardValidators for RewardValidators {
	fn reward_backing(_: impl IntoIterator<Item = ValidatorIndex>) {}
	fn reward_bitfields(_: impl IntoIterator<Item = ValidatorIndex>) {}
}

impl parachains_inclusion::Config for Runtime {
	type RuntimeEvent = RuntimeEvent;
	type DisputesHandler = ParasDisputes;
	type RewardValidators = RewardValidators;
	type MessageQueue = MessageQueue;
	type WeightInfo = weights::runtime_parachains_inclusion::WeightInfo<Runtime>;
}

parameter_types! {
	pub const ParasUnsignedPriority: TransactionPriority = TransactionPriority::max_value();
}

impl parachains_paras::Config for Runtime {
	type RuntimeEvent = RuntimeEvent;
	type WeightInfo = weights::runtime_parachains_paras::WeightInfo<Runtime>;
	type UnsignedPriority = ParasUnsignedPriority;
	type QueueFootprinter = ParaInclusion;
	type NextSessionRotation = Babe;
	type OnNewHead = Registrar;
}

parameter_types! {
	/// Amount of weight that can be spent per block to service messages.
	///
	/// # WARNING
	///
	/// This is not a good value for para-chains since the `Scheduler` already uses up to 80% block weight.
	pub MessageQueueServiceWeight: Weight = Perbill::from_percent(20) * BlockWeights::get().max_block;
	pub const MessageQueueHeapSize: u32 = 32 * 1024;
	pub const MessageQueueMaxStale: u32 = 96;
}

/// Message processor to handle any messages that were enqueued into the `MessageQueue` pallet.
pub struct MessageProcessor;
impl ProcessMessage for MessageProcessor {
	type Origin = AggregateMessageOrigin;

	fn process_message(
		message: &[u8],
		origin: Self::Origin,
		meter: &mut WeightMeter,
		id: &mut [u8; 32],
	) -> Result<bool, ProcessMessageError> {
		let para = match origin {
			AggregateMessageOrigin::Ump(UmpQueueId::Para(para)) => para,
		};
		xcm_builder::ProcessXcmMessage::<
			Junction,
			xcm_executor::XcmExecutor<xcm_config::XcmConfig>,
			RuntimeCall,
		>::process_message(message, Junction::Parachain(para.into()), meter, id)
	}
}

impl pallet_message_queue::Config for Runtime {
	type RuntimeEvent = RuntimeEvent;
	type Size = u32;
	type HeapSize = MessageQueueHeapSize;
	type MaxStale = MessageQueueMaxStale;
	type ServiceWeight = MessageQueueServiceWeight;
	#[cfg(not(feature = "runtime-benchmarks"))]
	type MessageProcessor = MessageProcessor;
	#[cfg(feature = "runtime-benchmarks")]
	type MessageProcessor =
		pallet_message_queue::mock_helpers::NoopMessageProcessor<AggregateMessageOrigin>;
	type QueueChangeHandler = ParaInclusion;
	type QueuePausedQuery = ();
	type WeightInfo = weights::pallet_message_queue::WeightInfo<Runtime>;
}

impl parachains_dmp::Config for Runtime {}

impl parachains_hrmp::Config for Runtime {
	type RuntimeOrigin = RuntimeOrigin;
	type RuntimeEvent = RuntimeEvent;
	type ChannelManager = EnsureRoot<AccountId>;
	type Currency = Balances;
	type WeightInfo = weights::runtime_parachains_hrmp::WeightInfo<Runtime>;
}

impl parachains_paras_inherent::Config for Runtime {
	type WeightInfo = weights::runtime_parachains_paras_inherent::WeightInfo<Runtime>;
}

impl parachains_scheduler::Config for Runtime {
	type AssignmentProvider = ParaAssignmentProvider;
}

parameter_types! {
	pub const OnDemandTrafficDefaultValue: FixedU128 = FixedU128::from_u32(1);
}

impl parachains_assigner_on_demand::Config for Runtime {
	type RuntimeEvent = RuntimeEvent;
	type Currency = Balances;
	type TrafficDefaultValue = OnDemandTrafficDefaultValue;
	type WeightInfo = weights::runtime_parachains_assigner_on_demand::WeightInfo<Runtime>;
}

impl parachains_assigner_parachains::Config for Runtime {}

impl parachains_assigner::Config for Runtime {
	type OnDemandAssignmentProvider = OnDemandAssignmentProvider;
	type ParachainsAssignmentProvider = ParachainsAssignmentProvider;
}

impl parachains_initializer::Config for Runtime {
	type Randomness = pallet_babe::RandomnessFromOneEpochAgo<Runtime>;
	type ForceOrigin = EnsureRoot<AccountId>;
	type WeightInfo = weights::runtime_parachains_initializer::WeightInfo<Runtime>;
}

impl parachains_disputes::Config for Runtime {
	type RuntimeEvent = RuntimeEvent;
	type RewardValidators = ();
	type SlashingHandler = parachains_slashing::SlashValidatorsForDisputes<ParasSlashing>;
	type WeightInfo = weights::runtime_parachains_disputes::WeightInfo<Runtime>;
}

impl parachains_slashing::Config for Runtime {
	type KeyOwnerProofSystem = Historical;
	type KeyOwnerProof =
		<Self::KeyOwnerProofSystem as KeyOwnerProofSystem<(KeyTypeId, ValidatorId)>>::Proof;
	type KeyOwnerIdentification = <Self::KeyOwnerProofSystem as KeyOwnerProofSystem<(
		KeyTypeId,
		ValidatorId,
	)>>::IdentificationTuple;
	type HandleReports = parachains_slashing::SlashingReportHandler<
		Self::KeyOwnerIdentification,
		Offences,
		ReportLongevity,
	>;
	type WeightInfo = parachains_slashing::TestWeightInfo;
	type BenchmarkingConfig = parachains_slashing::BenchConfig<200>;
}

parameter_types! {
	pub const ParaDeposit: Balance = 40 * UNITS;
}

impl paras_registrar::Config for Runtime {
	type RuntimeOrigin = RuntimeOrigin;
	type RuntimeEvent = RuntimeEvent;
	type Currency = Balances;
	type OnSwap = (Crowdloan, Slots);
	type ParaDeposit = ParaDeposit;
	type DataDepositPerByte = DataDepositPerByte;
	type WeightInfo = weights::runtime_common_paras_registrar::WeightInfo<Runtime>;
}

parameter_types! {
	pub LeasePeriod: BlockNumber = prod_or_fast!(1 * DAYS, 1 * DAYS, "ROC_LEASE_PERIOD");
}

impl slots::Config for Runtime {
	type RuntimeEvent = RuntimeEvent;
	type Currency = Balances;
	type Registrar = Registrar;
	type LeasePeriod = LeasePeriod;
	type LeaseOffset = ();
	type ForceOrigin = EitherOf<EnsureRoot<Self::AccountId>, LeaseAdmin>;
	type WeightInfo = weights::runtime_common_slots::WeightInfo<Runtime>;
}

parameter_types! {
	pub const CrowdloanId: PalletId = PalletId(*b"py/cfund");
	pub const SubmissionDeposit: Balance = 3 * GRAND;
	pub const MinContribution: Balance = 3_000 * CENTS;
	pub const RemoveKeysLimit: u32 = 1000;
	// Allow 32 bytes for an additional memo to a crowdloan.
	pub const MaxMemoLength: u8 = 32;
}

impl crowdloan::Config for Runtime {
	type RuntimeEvent = RuntimeEvent;
	type PalletId = CrowdloanId;
	type SubmissionDeposit = SubmissionDeposit;
	type MinContribution = MinContribution;
	type RemoveKeysLimit = RemoveKeysLimit;
	type Registrar = Registrar;
	type Auctioneer = Auctions;
	type MaxMemoLength = MaxMemoLength;
	type WeightInfo = weights::runtime_common_crowdloan::WeightInfo<Runtime>;
}

parameter_types! {
	// The average auction is 7 days long, so this will be 70% for ending period.
	// 5 Days = 72000 Blocks @ 6 sec per block
	pub const EndingPeriod: BlockNumber = 5 * DAYS;
	// ~ 1000 samples per day -> ~ 20 blocks per sample -> 2 minute samples
	pub const SampleLength: BlockNumber = 2 * MINUTES;
}

impl auctions::Config for Runtime {
	type RuntimeEvent = RuntimeEvent;
	type Leaser = Slots;
	type Registrar = Registrar;
	type EndingPeriod = EndingPeriod;
	type SampleLength = SampleLength;
	type Randomness = pallet_babe::RandomnessFromOneEpochAgo<Runtime>;
	type InitiateOrigin = EitherOf<EnsureRoot<Self::AccountId>, AuctionAdmin>;
	type WeightInfo = weights::runtime_common_auctions::WeightInfo<Runtime>;
}

type NisCounterpartInstance = pallet_balances::Instance2;
impl pallet_balances::Config<NisCounterpartInstance> for Runtime {
	type Balance = Balance;
	type DustRemoval = ();
	type RuntimeEvent = RuntimeEvent;
	type ExistentialDeposit = ConstU128<10_000_000_000>; // One RTC cent
	type AccountStore = StorageMapShim<
		pallet_balances::Account<Runtime, NisCounterpartInstance>,
		AccountId,
		pallet_balances::AccountData<u128>,
	>;
	type MaxLocks = ConstU32<4>;
	type MaxReserves = ConstU32<4>;
	type ReserveIdentifier = [u8; 8];
	type WeightInfo = weights::pallet_balances_nis_counterpart_balances::WeightInfo<Runtime>;
	type RuntimeHoldReason = RuntimeHoldReason;
	type FreezeIdentifier = ();
	type MaxHolds = ConstU32<0>;
	type MaxFreezes = ConstU32<0>;
}

parameter_types! {
	pub const NisBasePeriod: BlockNumber = 30 * DAYS;
	pub const MinBid: Balance = 100 * UNITS;
	pub MinReceipt: Perquintill = Perquintill::from_rational(1u64, 10_000_000u64);
	pub const IntakePeriod: BlockNumber = 5 * MINUTES;
	pub MaxIntakeWeight: Weight = MAXIMUM_BLOCK_WEIGHT / 10;
	pub const ThawThrottle: (Perquintill, BlockNumber) = (Perquintill::from_percent(25), 5);
	pub storage NisTarget: Perquintill = Perquintill::zero();
	pub const NisPalletId: PalletId = PalletId(*b"py/nis  ");
}

impl pallet_nis::Config for Runtime {
	type WeightInfo = weights::pallet_nis::WeightInfo<Runtime>;
	type RuntimeEvent = RuntimeEvent;
	type Currency = Balances;
	type CurrencyBalance = Balance;
	type FundOrigin = frame_system::EnsureSigned<AccountId>;
	type Counterpart = NisCounterpartBalances;
	type CounterpartAmount = WithMaximumOf<ConstU128<21_000_000_000_000_000_000u128>>;
	type Deficit = (); // Mint
	type IgnoredIssuance = ();
	type Target = NisTarget;
	type PalletId = NisPalletId;
	type QueueCount = ConstU32<300>;
	type MaxQueueLen = ConstU32<1000>;
	type FifoQueueLen = ConstU32<250>;
	type BasePeriod = NisBasePeriod;
	type MinBid = MinBid;
	type MinReceipt = MinReceipt;
	type IntakePeriod = IntakePeriod;
	type MaxIntakeWeight = MaxIntakeWeight;
	type ThawThrottle = ThawThrottle;
	type RuntimeHoldReason = RuntimeHoldReason;
}

parameter_types! {
	pub const BeefySetIdSessionEntries: u32 = BondingDuration::get() * SessionsPerEra::get();
}

impl pallet_beefy::Config for Runtime {
	type BeefyId = BeefyId;
	type MaxAuthorities = MaxAuthorities;
	type MaxNominators = ConstU32<0>;
	type MaxSetIdSessionEntries = BeefySetIdSessionEntries;
	type OnNewValidatorSet = MmrLeaf;
	type WeightInfo = ();
	type KeyOwnerProof = <Historical as KeyOwnerProofSystem<(KeyTypeId, BeefyId)>>::Proof;
	type EquivocationReportSystem =
		pallet_beefy::EquivocationReportSystem<Self, Offences, Historical, ReportLongevity>;
}

/// MMR helper types.
mod mmr {
	use super::Runtime;
	pub use pallet_mmr::primitives::*;

	pub type Leaf = <<Runtime as pallet_mmr::Config>::LeafData as LeafDataProvider>::LeafData;
	pub type Hashing = <Runtime as pallet_mmr::Config>::Hashing;
	pub type Hash = <Hashing as sp_runtime::traits::Hash>::Output;
}

impl pallet_mmr::Config for Runtime {
	const INDEXING_PREFIX: &'static [u8] = mmr::INDEXING_PREFIX;
	type Hashing = Keccak256;
	type OnNewRoot = pallet_beefy_mmr::DepositBeefyDigest<Runtime>;
	type WeightInfo = ();
	type LeafData = pallet_beefy_mmr::Pallet<Runtime>;
}

parameter_types! {
	/// Version of the produced MMR leaf.
	///
	/// The version consists of two parts;
	/// - `major` (3 bits)
	/// - `minor` (5 bits)
	///
	/// `major` should be updated only if decoding the previous MMR Leaf format from the payload
	/// is not possible (i.e. backward incompatible change).
	/// `minor` should be updated if fields are added to the previous MMR Leaf, which given SCALE
	/// encoding does not prevent old leafs from being decoded.
	///
	/// Hence we expect `major` to be changed really rarely (think never).
	/// See [`MmrLeafVersion`] type documentation for more details.
	pub LeafVersion: MmrLeafVersion = MmrLeafVersion::new(0, 0);
}

pub struct ParaHeadsRootProvider;
impl BeefyDataProvider<H256> for ParaHeadsRootProvider {
	fn extra_data() -> H256 {
		let mut para_heads: Vec<(u32, Vec<u8>)> = Paras::parachains()
			.into_iter()
			.filter_map(|id| Paras::para_head(&id).map(|head| (id.into(), head.0)))
			.collect();
		para_heads.sort();
		binary_merkle_tree::merkle_root::<mmr::Hashing, _>(
			para_heads.into_iter().map(|pair| pair.encode()),
		)
		.into()
	}
}

impl pallet_beefy_mmr::Config for Runtime {
	type LeafVersion = LeafVersion;
	type BeefyAuthorityToMerkleLeaf = pallet_beefy_mmr::BeefyEcdsaToEthereum;
	type LeafExtra = H256;
	type BeefyDataProvider = ParaHeadsRootProvider;
}

impl paras_sudo_wrapper::Config for Runtime {}

parameter_types! {
	pub const PermanentSlotLeasePeriodLength: u32 = 365;
	pub const TemporarySlotLeasePeriodLength: u32 = 5;
	pub const MaxTemporarySlotPerLeasePeriod: u32 = 5;
}

impl assigned_slots::Config for Runtime {
	type RuntimeEvent = RuntimeEvent;
	type AssignSlotOrigin = EnsureRoot<AccountId>;
	type Leaser = Slots;
	type PermanentSlotLeasePeriodLength = PermanentSlotLeasePeriodLength;
	type TemporarySlotLeasePeriodLength = TemporarySlotLeasePeriodLength;
	type MaxTemporarySlotPerLeasePeriod = MaxTemporarySlotPerLeasePeriod;
	type WeightInfo = weights::runtime_common_assigned_slots::WeightInfo<Runtime>;
}

impl validator_manager::Config for Runtime {
	type RuntimeEvent = RuntimeEvent;
	type PrivilegedOrigin = EnsureRoot<AccountId>;
}

impl pallet_sudo::Config for Runtime {
	type RuntimeEvent = RuntimeEvent;
	type RuntimeCall = RuntimeCall;
	type WeightInfo = weights::pallet_sudo::WeightInfo<Runtime>;
}

construct_runtime! {
	pub enum Runtime
	{
		// Basic stuff; balances is uncallable initially.
		System: frame_system::{Pallet, Call, Storage, Config<T>, Event<T>} = 0,

		// Babe must be before session.
		Babe: pallet_babe::{Pallet, Call, Storage, Config<T>, ValidateUnsigned} = 1,

		Timestamp: pallet_timestamp::{Pallet, Call, Storage, Inherent} = 2,
		Indices: pallet_indices::{Pallet, Call, Storage, Config<T>, Event<T>} = 3,
		Balances: pallet_balances::{Pallet, Call, Storage, Config<T>, Event<T>} = 4,
		TransactionPayment: pallet_transaction_payment::{Pallet, Storage, Event<T>} = 33,

		// Consensus support.
		// Authorship must be before session in order to note author in the correct session and era
		// for im-online.
		Authorship: pallet_authorship::{Pallet, Storage} = 5,
		Offences: pallet_offences::{Pallet, Storage, Event} = 7,
		Historical: session_historical::{Pallet} = 34,

		// BEEFY Bridges support.
		Beefy: pallet_beefy::{Pallet, Call, Storage, Config<T>, ValidateUnsigned} = 240,
		// MMR leaf construction must be before session in order to have leaf contents
		// refer to block<N-1> consistently. see substrate issue #11797 for details.
		Mmr: pallet_mmr::{Pallet, Storage} = 241,
		MmrLeaf: pallet_beefy_mmr::{Pallet, Storage} = 242,

		Session: pallet_session::{Pallet, Call, Storage, Event, Config<T>} = 8,
		Grandpa: pallet_grandpa::{Pallet, Call, Storage, Config<T>, Event, ValidateUnsigned} = 10,
		ImOnline: pallet_im_online::{Pallet, Call, Storage, Event<T>, ValidateUnsigned, Config<T>} = 11,
		AuthorityDiscovery: pallet_authority_discovery::{Pallet, Config<T>} = 12,

		// Governance stuff; uncallable initially.
		Treasury: pallet_treasury::{Pallet, Call, Storage, Config<T>, Event<T>} = 18,
		ConvictionVoting: pallet_conviction_voting::{Pallet, Call, Storage, Event<T>} = 20,
		Referenda: pallet_referenda::{Pallet, Call, Storage, Event<T>} = 21,
		//	pub type FellowshipCollectiveInstance = pallet_ranked_collective::Instance1;
		FellowshipCollective: pallet_ranked_collective::<Instance1>::{
			Pallet, Call, Storage, Event<T>
		} = 22,
		// pub type FellowshipReferendaInstance = pallet_referenda::Instance2;
		FellowshipReferenda: pallet_referenda::<Instance2>::{
			Pallet, Call, Storage, Event<T>
		} = 23,
		Origins: pallet_custom_origins::{Origin} = 43,
		Whitelist: pallet_whitelist::{Pallet, Call, Storage, Event<T>} = 44,
		// Claims. Usable initially.
		Claims: claims::{Pallet, Call, Storage, Event<T>, Config<T>, ValidateUnsigned} = 19,

		// Utility module.
		Utility: pallet_utility::{Pallet, Call, Event} = 24,

		// Less simple identity module.
		Identity: pallet_identity::{Pallet, Call, Storage, Event<T>} = 25,

		// Society module.
		Society: pallet_society::{Pallet, Call, Storage, Event<T>} = 26,

		// Social recovery module.
		Recovery: pallet_recovery::{Pallet, Call, Storage, Event<T>} = 27,

		// Vesting. Usable initially, but removed once all vesting is finished.
		Vesting: pallet_vesting::{Pallet, Call, Storage, Event<T>, Config<T>} = 28,

		// System scheduler.
		Scheduler: pallet_scheduler::{Pallet, Call, Storage, Event<T>} = 29,

		// Proxy module. Late addition.
		Proxy: pallet_proxy::{Pallet, Call, Storage, Event<T>} = 30,

		// Multisig module. Late addition.
		Multisig: pallet_multisig::{Pallet, Call, Storage, Event<T>} = 31,

		// Preimage registrar.
		Preimage: pallet_preimage::{Pallet, Call, Storage, Event<T>, HoldReason} = 32,

		// Bounties modules.
		Bounties: pallet_bounties::{Pallet, Call, Storage, Event<T>} = 35,
		ChildBounties: pallet_child_bounties = 40,

		// NIS pallet.
		Nis: pallet_nis::{Pallet, Call, Storage, Event<T>, HoldReason} = 38,
//		pub type NisCounterpartInstance = pallet_balances::Instance2;
		NisCounterpartBalances: pallet_balances::<Instance2> = 45,

		// Parachains pallets. Start indices at 50 to leave room.
		ParachainsOrigin: parachains_origin::{Pallet, Origin} = 50,
		Configuration: parachains_configuration::{Pallet, Call, Storage, Config<T>} = 51,
		ParasShared: parachains_shared::{Pallet, Call, Storage} = 52,
		ParaInclusion: parachains_inclusion::{Pallet, Call, Storage, Event<T>} = 53,
		ParaInherent: parachains_paras_inherent::{Pallet, Call, Storage, Inherent} = 54,
		ParaScheduler: parachains_scheduler::{Pallet, Storage} = 55,
		Paras: parachains_paras::{Pallet, Call, Storage, Event, Config<T>, ValidateUnsigned} = 56,
		Initializer: parachains_initializer::{Pallet, Call, Storage} = 57,
		Dmp: parachains_dmp::{Pallet, Storage} = 58,
		Hrmp: parachains_hrmp::{Pallet, Call, Storage, Event<T>, Config<T>} = 60,
		ParaSessionInfo: parachains_session_info::{Pallet, Storage} = 61,
		ParasDisputes: parachains_disputes::{Pallet, Call, Storage, Event<T>} = 62,
		ParasSlashing: parachains_slashing::{Pallet, Call, Storage, ValidateUnsigned} = 63,
		MessageQueue: pallet_message_queue::{Pallet, Call, Storage, Event<T>} = 64,
		ParaAssignmentProvider: parachains_assigner::{Pallet, Storage} = 65,
		OnDemandAssignmentProvider: parachains_assigner_on_demand::{Pallet, Call, Storage, Event<T>} = 66,
		ParachainsAssignmentProvider: parachains_assigner_parachains::{Pallet} = 67,

		// Parachain Onboarding Pallets. Start indices at 70 to leave room.
		Registrar: paras_registrar::{Pallet, Call, Storage, Event<T>, Config<T>} = 70,
		Slots: slots::{Pallet, Call, Storage, Event<T>} = 71,
		Auctions: auctions::{Pallet, Call, Storage, Event<T>} = 72,
		Crowdloan: crowdloan::{Pallet, Call, Storage, Event<T>} = 73,

		// Pallet for sending XCM.
		XcmPallet: pallet_xcm::{Pallet, Call, Storage, Event<T>, Origin, Config<T>} = 99,

		ParasSudoWrapper: paras_sudo_wrapper::{Pallet, Call} = 250,
		AssignedSlots: assigned_slots::{Pallet, Call, Storage, Event<T>, Config<T>} = 251,

		// Validator Manager pallet.
		ValidatorManager: validator_manager::{Pallet, Call, Storage, Event<T>} = 252,

		// State trie migration pallet, only temporary.
		StateTrieMigration: pallet_state_trie_migration = 254,

		// Sudo.
		Sudo: pallet_sudo::{Pallet, Call, Storage, Event<T>, Config<T>} = 255,
	}
}

/// The address format for describing accounts.
pub type Address = sp_runtime::MultiAddress<AccountId, ()>;
/// Block header type as expected by this runtime.
pub type Header = generic::Header<BlockNumber, BlakeTwo256>;
/// Block type as expected by this runtime.
pub type Block = generic::Block<Header, UncheckedExtrinsic>;
/// A Block signed with a Justification
pub type SignedBlock = generic::SignedBlock<Block>;
/// `BlockId` type as expected by this runtime.
pub type BlockId = generic::BlockId<Block>;
/// The `SignedExtension` to the basic transaction logic.
pub type SignedExtra = (
	frame_system::CheckNonZeroSender<Runtime>,
	frame_system::CheckSpecVersion<Runtime>,
	frame_system::CheckTxVersion<Runtime>,
	frame_system::CheckGenesis<Runtime>,
	frame_system::CheckMortality<Runtime>,
	frame_system::CheckNonce<Runtime>,
	frame_system::CheckWeight<Runtime>,
	pallet_transaction_payment::ChargeTransactionPayment<Runtime>,
);

/// Unchecked extrinsic type as expected by this runtime.
pub type UncheckedExtrinsic =
	generic::UncheckedExtrinsic<Address, RuntimeCall, Signature, SignedExtra>;

/// All migrations that will run on the next runtime upgrade.
///
/// This contains the combined migrations of the last 10 releases. It allows to skip runtime
/// upgrades in case governance decides to do so. THE ORDER IS IMPORTANT.
pub type Migrations = migrations::Unreleased;

/// The runtime migrations per release.
#[allow(deprecated, missing_docs)]
pub mod migrations {
	use super::*;

	/// Unreleased migrations. Add new ones here:
	pub type Unreleased = (
		pallet_society::migrations::VersionCheckedMigrateToV2<Runtime, (), ()>,
		pallet_im_online::migration::v1::Migration<Runtime>,
		parachains_configuration::migration::v7::MigrateToV7<Runtime>,
		assigned_slots::migration::v1::VersionCheckedMigrateToV1<Runtime>,
		parachains_scheduler::migration::v1::MigrateToV1<Runtime>,
		parachains_configuration::migration::v8::MigrateToV8<Runtime>,
		parachains_configuration::migration::v9::MigrateToV9<Runtime>,
		paras_registrar::migration::VersionCheckedMigrateToV1<Runtime, ()>,
		pallet_referenda::migration::v1::MigrateV0ToV1<Runtime, ()>,
		pallet_referenda::migration::v1::MigrateV0ToV1<Runtime, pallet_referenda::Instance2>,
	);
}

/// Executive: handles dispatch to the various modules.
pub type Executive = frame_executive::Executive<
	Runtime,
	Block,
	frame_system::ChainContext<Runtime>,
	Runtime,
	AllPalletsWithSystem,
	Migrations,
>;
/// The payload being signed in transactions.
pub type SignedPayload = generic::SignedPayload<RuntimeCall, SignedExtra>;

parameter_types! {
	// The deposit configuration for the singed migration. Specially if you want to allow any signed account to do the migration (see `SignedFilter`, these deposits should be high)
	pub const MigrationSignedDepositPerItem: Balance = 1 * CENTS;
	pub const MigrationSignedDepositBase: Balance = 20 * CENTS * 100;
	pub const MigrationMaxKeyLen: u32 = 512;
}

impl pallet_state_trie_migration::Config for Runtime {
	type RuntimeEvent = RuntimeEvent;
	type Currency = Balances;
	type SignedDepositPerItem = MigrationSignedDepositPerItem;
	type SignedDepositBase = MigrationSignedDepositBase;
	type ControlOrigin = EnsureRoot<AccountId>;
	// specific account for the migration, can trigger the signed migrations.
	type SignedFilter = frame_system::EnsureSignedBy<MigController, AccountId>;

	// Use same weights as substrate ones.
	type WeightInfo = pallet_state_trie_migration::weights::SubstrateWeight<Runtime>;
	type MaxKeyLen = MigrationMaxKeyLen;
}

frame_support::ord_parameter_types! {
	pub const MigController: AccountId = AccountId::from(hex_literal::hex!("52bc71c1eca5353749542dfdf0af97bf764f9c2f44e860cd485f1cd86400f649"));
}

#[cfg(feature = "runtime-benchmarks")]
mod benches {
	frame_benchmarking::define_benchmarks!(
		// Polkadot
		// NOTE: Make sure to prefix these with `runtime_common::` so
		// the that path resolves correctly in the generated file.
		[runtime_common::assigned_slots, AssignedSlots]
		[runtime_common::auctions, Auctions]
		[runtime_common::crowdloan, Crowdloan]
		[runtime_common::claims, Claims]
		[runtime_common::slots, Slots]
		[runtime_common::paras_registrar, Registrar]
		[runtime_parachains::configuration, Configuration]
		[runtime_parachains::hrmp, Hrmp]
		[runtime_parachains::disputes, ParasDisputes]
		[runtime_parachains::inclusion, ParaInclusion]
		[runtime_parachains::initializer, Initializer]
		[runtime_parachains::paras_inherent, ParaInherent]
		[runtime_parachains::paras, Paras]
		[runtime_parachains::assigner_on_demand, OnDemandAssignmentProvider]
		// Substrate
		[pallet_balances, Balances]
		[pallet_balances, NisCounterpartBalances]
		[frame_benchmarking::baseline, Baseline::<Runtime>]
		[pallet_bounties, Bounties]
		[pallet_child_bounties, ChildBounties]
		[pallet_conviction_voting, ConvictionVoting]
		[pallet_nis, Nis]
		[pallet_identity, Identity]
		[pallet_im_online, ImOnline]
		[pallet_indices, Indices]
		[pallet_message_queue, MessageQueue]
		[pallet_multisig, Multisig]
		[pallet_preimage, Preimage]
		[pallet_proxy, Proxy]
		[pallet_ranked_collective, FellowshipCollective]
		[pallet_recovery, Recovery]
		[pallet_referenda, Referenda]
		[pallet_referenda, FellowshipReferenda]
		[pallet_scheduler, Scheduler]
		[pallet_sudo, Sudo]
		[frame_system, SystemBench::<Runtime>]
		[pallet_timestamp, Timestamp]
		[pallet_treasury, Treasury]
		[pallet_utility, Utility]
		[pallet_vesting, Vesting]
		[pallet_whitelist, Whitelist]
		// XCM
		[pallet_xcm, XcmPallet]
		[pallet_xcm_benchmarks::fungible, pallet_xcm_benchmarks::fungible::Pallet::<Runtime>]
		[pallet_xcm_benchmarks::generic, pallet_xcm_benchmarks::generic::Pallet::<Runtime>]
	);
}

sp_api::impl_runtime_apis! {
	impl sp_api::Core<Block> for Runtime {
		fn version() -> RuntimeVersion {
			VERSION
		}

		fn execute_block(block: Block) {
			Executive::execute_block(block);
		}

		fn initialize_block(header: &<Block as BlockT>::Header) {
			Executive::initialize_block(header)
		}
	}

	impl sp_api::Metadata<Block> for Runtime {
		fn metadata() -> OpaqueMetadata {
			OpaqueMetadata::new(Runtime::metadata().into())
		}

		fn metadata_at_version(version: u32) -> Option<OpaqueMetadata> {
			Runtime::metadata_at_version(version)
		}

		fn metadata_versions() -> sp_std::vec::Vec<u32> {
			Runtime::metadata_versions()
		}
	}

	impl block_builder_api::BlockBuilder<Block> for Runtime {
		fn apply_extrinsic(extrinsic: <Block as BlockT>::Extrinsic) -> ApplyExtrinsicResult {
			Executive::apply_extrinsic(extrinsic)
		}

		fn finalize_block() -> <Block as BlockT>::Header {
			Executive::finalize_block()
		}

		fn inherent_extrinsics(data: inherents::InherentData) -> Vec<<Block as BlockT>::Extrinsic> {
			data.create_extrinsics()
		}

		fn check_inherents(
			block: Block,
			data: inherents::InherentData,
		) -> inherents::CheckInherentsResult {
			data.check_extrinsics(&block)
		}
	}

	impl tx_pool_api::runtime_api::TaggedTransactionQueue<Block> for Runtime {
		fn validate_transaction(
			source: TransactionSource,
			tx: <Block as BlockT>::Extrinsic,
			block_hash: <Block as BlockT>::Hash,
		) -> TransactionValidity {
			Executive::validate_transaction(source, tx, block_hash)
		}
	}

	impl offchain_primitives::OffchainWorkerApi<Block> for Runtime {
		fn offchain_worker(header: &<Block as BlockT>::Header) {
			Executive::offchain_worker(header)
		}
	}

	#[api_version(7)]
	impl primitives::runtime_api::ParachainHost<Block, Hash, BlockNumber> for Runtime {
		fn validators() -> Vec<ValidatorId> {
			parachains_runtime_api_impl::validators::<Runtime>()
		}

		fn validator_groups() -> (Vec<Vec<ValidatorIndex>>, GroupRotationInfo<BlockNumber>) {
			parachains_runtime_api_impl::validator_groups::<Runtime>()
		}

		fn availability_cores() -> Vec<CoreState<Hash, BlockNumber>> {
			parachains_runtime_api_impl::availability_cores::<Runtime>()
		}

		fn persisted_validation_data(para_id: ParaId, assumption: OccupiedCoreAssumption)
			-> Option<PersistedValidationData<Hash, BlockNumber>> {
			parachains_runtime_api_impl::persisted_validation_data::<Runtime>(para_id, assumption)
		}

		fn assumed_validation_data(
			para_id: ParaId,
			expected_persisted_validation_data_hash: Hash,
		) -> Option<(PersistedValidationData<Hash, BlockNumber>, ValidationCodeHash)> {
			parachains_runtime_api_impl::assumed_validation_data::<Runtime>(
				para_id,
				expected_persisted_validation_data_hash,
			)
		}

		fn check_validation_outputs(
			para_id: ParaId,
			outputs: primitives::CandidateCommitments,
		) -> bool {
			parachains_runtime_api_impl::check_validation_outputs::<Runtime>(para_id, outputs)
		}

		fn session_index_for_child() -> SessionIndex {
			parachains_runtime_api_impl::session_index_for_child::<Runtime>()
		}

		fn validation_code(para_id: ParaId, assumption: OccupiedCoreAssumption)
			-> Option<ValidationCode> {
			parachains_runtime_api_impl::validation_code::<Runtime>(para_id, assumption)
		}

		fn candidate_pending_availability(para_id: ParaId) -> Option<CommittedCandidateReceipt<Hash>> {
			parachains_runtime_api_impl::candidate_pending_availability::<Runtime>(para_id)
		}

		fn candidate_events() -> Vec<CandidateEvent<Hash>> {
			parachains_runtime_api_impl::candidate_events::<Runtime, _>(|ev| {
				match ev {
					RuntimeEvent::ParaInclusion(ev) => {
						Some(ev)
					}
					_ => None,
				}
			})
		}

		fn session_info(index: SessionIndex) -> Option<SessionInfo> {
			parachains_runtime_api_impl::session_info::<Runtime>(index)
		}

		fn session_executor_params(session_index: SessionIndex) -> Option<ExecutorParams> {
			parachains_runtime_api_impl::session_executor_params::<Runtime>(session_index)
		}

		fn dmq_contents(recipient: ParaId) -> Vec<InboundDownwardMessage<BlockNumber>> {
			parachains_runtime_api_impl::dmq_contents::<Runtime>(recipient)
		}

		fn inbound_hrmp_channels_contents(
			recipient: ParaId
		) -> BTreeMap<ParaId, Vec<InboundHrmpMessage<BlockNumber>>> {
			parachains_runtime_api_impl::inbound_hrmp_channels_contents::<Runtime>(recipient)
		}

		fn validation_code_by_hash(hash: ValidationCodeHash) -> Option<ValidationCode> {
			parachains_runtime_api_impl::validation_code_by_hash::<Runtime>(hash)
		}

		fn on_chain_votes() -> Option<ScrapedOnChainVotes<Hash>> {
			parachains_runtime_api_impl::on_chain_votes::<Runtime>()
		}

		fn submit_pvf_check_statement(
			stmt: primitives::PvfCheckStatement,
			signature: primitives::ValidatorSignature
		) {
			parachains_runtime_api_impl::submit_pvf_check_statement::<Runtime>(stmt, signature)
		}

		fn pvfs_require_precheck() -> Vec<ValidationCodeHash> {
			parachains_runtime_api_impl::pvfs_require_precheck::<Runtime>()
		}

		fn validation_code_hash(para_id: ParaId, assumption: OccupiedCoreAssumption)
			-> Option<ValidationCodeHash>
		{
			parachains_runtime_api_impl::validation_code_hash::<Runtime>(para_id, assumption)
		}

		fn disputes() -> Vec<(SessionIndex, CandidateHash, DisputeState<BlockNumber>)> {
			parachains_runtime_api_impl::get_session_disputes::<Runtime>()
		}

		fn unapplied_slashes(
		) -> Vec<(SessionIndex, CandidateHash, slashing::PendingSlashes)> {
			parachains_runtime_api_impl::unapplied_slashes::<Runtime>()
		}

		fn key_ownership_proof(
			validator_id: ValidatorId,
		) -> Option<slashing::OpaqueKeyOwnershipProof> {
			use parity_scale_codec::Encode;

			Historical::prove((PARACHAIN_KEY_TYPE_ID, validator_id))
				.map(|p| p.encode())
				.map(slashing::OpaqueKeyOwnershipProof::new)
		}

		fn submit_report_dispute_lost(
			dispute_proof: slashing::DisputeProof,
			key_ownership_proof: slashing::OpaqueKeyOwnershipProof,
		) -> Option<()> {
			parachains_runtime_api_impl::submit_unsigned_slashing_report::<Runtime>(
				dispute_proof,
				key_ownership_proof,
			)
		}

		fn minimum_backing_votes() -> u32 {
			parachains_runtime_api_impl::minimum_backing_votes::<Runtime>()
		}

		fn para_backing_state(para_id: ParaId) -> Option<primitives::async_backing::BackingState> {
			parachains_runtime_api_impl::backing_state::<Runtime>(para_id)
		}

		fn async_backing_params() -> primitives::AsyncBackingParams {
			parachains_runtime_api_impl::async_backing_params::<Runtime>()
		}
	}

	#[api_version(3)]
	impl beefy_primitives::BeefyApi<Block, BeefyId> for Runtime {
		fn beefy_genesis() -> Option<BlockNumber> {
			Beefy::genesis_block()
		}

		fn validator_set() -> Option<beefy_primitives::ValidatorSet<BeefyId>> {
			Beefy::validator_set()
		}

		fn submit_report_equivocation_unsigned_extrinsic(
			equivocation_proof: beefy_primitives::EquivocationProof<
				BlockNumber,
				BeefyId,
				BeefySignature,
			>,
			key_owner_proof: beefy_primitives::OpaqueKeyOwnershipProof,
		) -> Option<()> {
			let key_owner_proof = key_owner_proof.decode()?;

			Beefy::submit_unsigned_equivocation_report(
				equivocation_proof,
				key_owner_proof,
			)
		}

		fn generate_key_ownership_proof(
			_set_id: beefy_primitives::ValidatorSetId,
			authority_id: BeefyId,
		) -> Option<beefy_primitives::OpaqueKeyOwnershipProof> {
			use parity_scale_codec::Encode;

			Historical::prove((beefy_primitives::KEY_TYPE, authority_id))
				.map(|p| p.encode())
				.map(beefy_primitives::OpaqueKeyOwnershipProof::new)
		}
	}

	#[api_version(2)]
	impl mmr::MmrApi<Block, mmr::Hash, BlockNumber> for Runtime {
		fn mmr_root() -> Result<mmr::Hash, mmr::Error> {
			Ok(Mmr::mmr_root())
		}

		fn mmr_leaf_count() -> Result<mmr::LeafIndex, mmr::Error> {
			Ok(Mmr::mmr_leaves())
		}

		fn generate_proof(
			block_numbers: Vec<BlockNumber>,
			best_known_block_number: Option<BlockNumber>,
		) -> Result<(Vec<mmr::EncodableOpaqueLeaf>, mmr::Proof<mmr::Hash>), mmr::Error> {
			Mmr::generate_proof(block_numbers, best_known_block_number).map(
				|(leaves, proof)| {
					(
						leaves
							.into_iter()
							.map(|leaf| mmr::EncodableOpaqueLeaf::from_leaf(&leaf))
							.collect(),
						proof,
					)
				},
			)
		}

		fn verify_proof(leaves: Vec<mmr::EncodableOpaqueLeaf>, proof: mmr::Proof<mmr::Hash>)
			-> Result<(), mmr::Error>
		{
			let leaves = leaves.into_iter().map(|leaf|
				leaf.into_opaque_leaf()
				.try_decode()
				.ok_or(mmr::Error::Verify)).collect::<Result<Vec<mmr::Leaf>, mmr::Error>>()?;
			Mmr::verify_leaves(leaves, proof)
		}

		fn verify_proof_stateless(
			root: mmr::Hash,
			leaves: Vec<mmr::EncodableOpaqueLeaf>,
			proof: mmr::Proof<mmr::Hash>
		) -> Result<(), mmr::Error> {
			let nodes = leaves.into_iter().map(|leaf|mmr::DataOrHash::Data(leaf.into_opaque_leaf())).collect();
			pallet_mmr::verify_leaves_proof::<mmr::Hashing, _>(root, nodes, proof)
		}
	}

	impl fg_primitives::GrandpaApi<Block> for Runtime {
		fn grandpa_authorities() -> Vec<(GrandpaId, u64)> {
			Grandpa::grandpa_authorities()
		}

		fn current_set_id() -> fg_primitives::SetId {
			Grandpa::current_set_id()
		}

		fn submit_report_equivocation_unsigned_extrinsic(
			equivocation_proof: fg_primitives::EquivocationProof<
				<Block as BlockT>::Hash,
				sp_runtime::traits::NumberFor<Block>,
			>,
			key_owner_proof: fg_primitives::OpaqueKeyOwnershipProof,
		) -> Option<()> {
			let key_owner_proof = key_owner_proof.decode()?;

			Grandpa::submit_unsigned_equivocation_report(
				equivocation_proof,
				key_owner_proof,
			)
		}

		fn generate_key_ownership_proof(
			_set_id: fg_primitives::SetId,
			authority_id: fg_primitives::AuthorityId,
		) -> Option<fg_primitives::OpaqueKeyOwnershipProof> {
			use parity_scale_codec::Encode;

			Historical::prove((fg_primitives::KEY_TYPE, authority_id))
				.map(|p| p.encode())
				.map(fg_primitives::OpaqueKeyOwnershipProof::new)
		}
	}

	impl babe_primitives::BabeApi<Block> for Runtime {
		fn configuration() -> babe_primitives::BabeConfiguration {
			let epoch_config = Babe::epoch_config().unwrap_or(BABE_GENESIS_EPOCH_CONFIG);
			babe_primitives::BabeConfiguration {
				slot_duration: Babe::slot_duration(),
				epoch_length: EpochDurationInBlocks::get().into(),
				c: epoch_config.c,
				authorities: Babe::authorities().to_vec(),
				randomness: Babe::randomness(),
				allowed_slots: epoch_config.allowed_slots,
			}
		}

		fn current_epoch_start() -> babe_primitives::Slot {
			Babe::current_epoch_start()
		}

		fn current_epoch() -> babe_primitives::Epoch {
			Babe::current_epoch()
		}

		fn next_epoch() -> babe_primitives::Epoch {
			Babe::next_epoch()
		}

		fn generate_key_ownership_proof(
			_slot: babe_primitives::Slot,
			authority_id: babe_primitives::AuthorityId,
		) -> Option<babe_primitives::OpaqueKeyOwnershipProof> {
			use parity_scale_codec::Encode;

			Historical::prove((babe_primitives::KEY_TYPE, authority_id))
				.map(|p| p.encode())
				.map(babe_primitives::OpaqueKeyOwnershipProof::new)
		}

		fn submit_report_equivocation_unsigned_extrinsic(
			equivocation_proof: babe_primitives::EquivocationProof<<Block as BlockT>::Header>,
			key_owner_proof: babe_primitives::OpaqueKeyOwnershipProof,
		) -> Option<()> {
			let key_owner_proof = key_owner_proof.decode()?;

			Babe::submit_unsigned_equivocation_report(
				equivocation_proof,
				key_owner_proof,
			)
		}
	}

	impl authority_discovery_primitives::AuthorityDiscoveryApi<Block> for Runtime {
		fn authorities() -> Vec<AuthorityDiscoveryId> {
			parachains_runtime_api_impl::relevant_authority_ids::<Runtime>()
		}
	}

	impl sp_session::SessionKeys<Block> for Runtime {
		fn generate_session_keys(seed: Option<Vec<u8>>) -> Vec<u8> {
			SessionKeys::generate(seed)
		}

		fn decode_session_keys(
			encoded: Vec<u8>,
		) -> Option<Vec<(Vec<u8>, sp_core::crypto::KeyTypeId)>> {
			SessionKeys::decode_into_raw_public_keys(&encoded)
		}
	}

	impl frame_system_rpc_runtime_api::AccountNonceApi<Block, AccountId, Nonce> for Runtime {
		fn account_nonce(account: AccountId) -> Nonce {
			System::account_nonce(account)
		}
	}

	impl pallet_transaction_payment_rpc_runtime_api::TransactionPaymentApi<
		Block,
		Balance,
	> for Runtime {
		fn query_info(uxt: <Block as BlockT>::Extrinsic, len: u32) -> RuntimeDispatchInfo<Balance> {
			TransactionPayment::query_info(uxt, len)
		}
		fn query_fee_details(uxt: <Block as BlockT>::Extrinsic, len: u32) -> FeeDetails<Balance> {
			TransactionPayment::query_fee_details(uxt, len)
		}
		fn query_weight_to_fee(weight: Weight) -> Balance {
			TransactionPayment::weight_to_fee(weight)
		}
		fn query_length_to_fee(length: u32) -> Balance {
			TransactionPayment::length_to_fee(length)
		}
	}

	impl pallet_beefy_mmr::BeefyMmrApi<Block, Hash> for RuntimeApi {
		fn authority_set_proof() -> beefy_primitives::mmr::BeefyAuthoritySet<Hash> {
			MmrLeaf::authority_set_proof()
		}

		fn next_authority_set_proof() -> beefy_primitives::mmr::BeefyNextAuthoritySet<Hash> {
			MmrLeaf::next_authority_set_proof()
		}
	}

	#[cfg(feature = "try-runtime")]
	impl frame_try_runtime::TryRuntime<Block> for Runtime {
		fn on_runtime_upgrade(checks: frame_try_runtime::UpgradeCheckSelect) -> (Weight, Weight) {
			log::info!("try-runtime::on_runtime_upgrade rococo.");
			let weight = Executive::try_runtime_upgrade(checks).unwrap();
			(weight, BlockWeights::get().max_block)
		}

		fn execute_block(
			block: Block,
			state_root_check: bool,
			signature_check: bool,
			select: frame_try_runtime::TryStateSelect,
		) -> Weight {
			// NOTE: intentional unwrap: we don't want to propagate the error backwards, and want to
			// have a backtrace here.
			Executive::try_execute_block(block, state_root_check, signature_check, select).unwrap()
		}
	}

	#[cfg(feature = "runtime-benchmarks")]
	impl frame_benchmarking::Benchmark<Block> for Runtime {
		fn benchmark_metadata(extra: bool) -> (
			Vec<frame_benchmarking::BenchmarkList>,
			Vec<frame_support::traits::StorageInfo>,
		) {
			use frame_benchmarking::{Benchmarking, BenchmarkList};
			use frame_support::traits::StorageInfoTrait;

			use frame_system_benchmarking::Pallet as SystemBench;
			use frame_benchmarking::baseline::Pallet as Baseline;

			let mut list = Vec::<BenchmarkList>::new();
			list_benchmarks!(list, extra);

			let storage_info = AllPalletsWithSystem::storage_info();
			return (list, storage_info)
		}

		fn dispatch_benchmark(
			config: frame_benchmarking::BenchmarkConfig,
		) -> Result<
			Vec<frame_benchmarking::BenchmarkBatch>,
			sp_runtime::RuntimeString,
		> {
			use frame_support::traits::WhitelistedStorageKeys;
			use frame_benchmarking::{Benchmarking, BenchmarkBatch, BenchmarkError};
			use frame_system_benchmarking::Pallet as SystemBench;
			use frame_benchmarking::baseline::Pallet as Baseline;
			use sp_storage::TrackedStorageKey;
			use xcm::latest::prelude::*;
			use xcm_config::{
				LocalCheckAccount, LocationConverter, AssetHub, TokenLocation, XcmConfig,
			};

			impl frame_system_benchmarking::Config for Runtime {}
			impl frame_benchmarking::baseline::Config for Runtime {}
			impl pallet_xcm_benchmarks::Config for Runtime {
				type XcmConfig = XcmConfig;
				type AccountIdConverter = LocationConverter;
				fn valid_destination() -> Result<MultiLocation, BenchmarkError> {
					Ok(AssetHub::get())
				}
				fn worst_case_holding(_depositable_count: u32) -> MultiAssets {
					// Rococo only knows about ROC
					vec![MultiAsset{
						id: Concrete(TokenLocation::get()),
						fun: Fungible(1_000_000 * UNITS),
					}].into()
				}
			}

			parameter_types! {
				pub const TrustedTeleporter: Option<(MultiLocation, MultiAsset)> = Some((
					AssetHub::get(),
					MultiAsset { fun: Fungible(1 * UNITS), id: Concrete(TokenLocation::get()) },
				));
				pub const TrustedReserve: Option<(MultiLocation, MultiAsset)> = None;
			}

			impl pallet_xcm_benchmarks::fungible::Config for Runtime {
				type TransactAsset = Balances;

				type CheckedAccount = LocalCheckAccount;
				type TrustedTeleporter = TrustedTeleporter;
				type TrustedReserve = TrustedReserve;

				fn get_multi_asset() -> MultiAsset {
					MultiAsset {
						id: Concrete(TokenLocation::get()),
						fun: Fungible(1 * UNITS),
					}
				}
			}

			impl pallet_xcm_benchmarks::generic::Config for Runtime {
				type RuntimeCall = RuntimeCall;

				fn worst_case_response() -> (u64, Response) {
					(0u64, Response::Version(Default::default()))
				}

				fn worst_case_asset_exchange() -> Result<(MultiAssets, MultiAssets), BenchmarkError> {
					// Rococo doesn't support asset exchanges
					Err(BenchmarkError::Skip)
				}

				fn universal_alias() -> Result<(MultiLocation, Junction), BenchmarkError> {
					// The XCM executor of Rococo doesn't have a configured `UniversalAliases`
					Err(BenchmarkError::Skip)
				}

				fn transact_origin_and_runtime_call() -> Result<(MultiLocation, RuntimeCall), BenchmarkError> {
					Ok((AssetHub::get(), frame_system::Call::remark_with_event { remark: vec![] }.into()))
				}

				fn subscribe_origin() -> Result<MultiLocation, BenchmarkError> {
					Ok(AssetHub::get())
				}

				fn claimable_asset() -> Result<(MultiLocation, MultiLocation, MultiAssets), BenchmarkError> {
					let origin = AssetHub::get();
					let assets: MultiAssets = (Concrete(TokenLocation::get()), 1_000 * UNITS).into();
					let ticket = MultiLocation { parents: 0, interior: Here };
					Ok((origin, ticket, assets))
				}

				fn unlockable_asset() -> Result<(MultiLocation, MultiLocation, MultiAsset), BenchmarkError> {
					// Rococo doesn't support asset locking
					Err(BenchmarkError::Skip)
				}

				fn export_message_origin_and_destination(
				) -> Result<(MultiLocation, NetworkId, InteriorMultiLocation), BenchmarkError> {
					// Rococo doesn't support exporting messages
					Err(BenchmarkError::Skip)
				}

				fn alias_origin() -> Result<(MultiLocation, MultiLocation), BenchmarkError> {
					// The XCM executor of Rococo doesn't have a configured `Aliasers`
					Err(BenchmarkError::Skip)
				}
			}

			let mut whitelist: Vec<TrackedStorageKey> = AllPalletsWithSystem::whitelisted_storage_keys();
			let treasury_key = frame_system::Account::<Runtime>::hashed_key_for(Treasury::account_id());
			whitelist.push(treasury_key.to_vec().into());

			let mut batches = Vec::<BenchmarkBatch>::new();
			let params = (&config, &whitelist);

			add_benchmarks!(params, batches);

			Ok(batches)
		}
	}

	impl sp_genesis_builder::GenesisBuilder<Block> for Runtime {
		fn create_default_config() -> Vec<u8> {
			create_default_config::<RuntimeGenesisConfig>()
		}

		fn build_config(config: Vec<u8>) -> sp_genesis_builder::Result {
			build_config::<RuntimeGenesisConfig>(config)
		}
	}
}

#[cfg(test)]
mod tests {
	use std::collections::HashSet;

	use super::*;
	use frame_support::traits::WhitelistedStorageKeys;
	use sp_core::hexdisplay::HexDisplay;

	#[test]
	fn check_whitelist() {
		let whitelist: HashSet<String> = AllPalletsWithSystem::whitelisted_storage_keys()
			.iter()
			.map(|e| HexDisplay::from(&e.key).to_string())
			.collect();

		// Block number
		assert!(
			whitelist.contains("26aa394eea5630e07c48ae0c9558cef702a5c1b19ab7a04f536c519aca4983ac")
		);
		// Total issuance
		assert!(
			whitelist.contains("c2261276cc9d1f8598ea4b6a74b15c2f57c875e4cff74148e4628f264b974c80")
		);
		// Execution phase
		assert!(
			whitelist.contains("26aa394eea5630e07c48ae0c9558cef7ff553b5a9862a516939d82b3d3d8661a")
		);
		// Event count
		assert!(
			whitelist.contains("26aa394eea5630e07c48ae0c9558cef70a98fdbe9ce6c55837576c60c7af3850")
		);
		// System events
		assert!(
			whitelist.contains("26aa394eea5630e07c48ae0c9558cef780d41e5e16056765bc8461851072c9d7")
		);
		// XcmPallet VersionDiscoveryQueue
		assert!(
			whitelist.contains("1405f2411d0af5a7ff397e7c9dc68d194a222ba0333561192e474c59ed8e30e1")
		);
		// XcmPallet SafeXcmVersion
		assert!(
			whitelist.contains("1405f2411d0af5a7ff397e7c9dc68d196323ae84c43568be0d1394d5d0d522c4")
		);
	}
}

#[cfg(test)]
mod encoding_tests {
	use super::*;

	#[test]
	fn nis_hold_reason_encoding_is_correct() {
		assert_eq!(RuntimeHoldReason::Nis(pallet_nis::HoldReason::NftReceipt).encode(), [38, 0]);
	}
}

#[cfg(all(test, feature = "try-runtime"))]
mod remote_tests {
	use super::*;
	use frame_try_runtime::{runtime_decl_for_try_runtime::TryRuntime, UpgradeCheckSelect};
	use remote_externalities::{
		Builder, Mode, OfflineConfig, OnlineConfig, SnapshotConfig, Transport,
	};
	use std::env::var;

	#[tokio::test]
	async fn run_migrations() {
		if var("RUN_MIGRATION_TESTS").is_err() {
			return
		}

		sp_tracing::try_init_simple();
		let transport: Transport =
			var("WS").unwrap_or("wss://rococo-rpc.polkadot.io:443".to_string()).into();
		let maybe_state_snapshot: Option<SnapshotConfig> = var("SNAP").map(|s| s.into()).ok();
		let mut ext = Builder::<Block>::default()
			.mode(if let Some(state_snapshot) = maybe_state_snapshot {
				Mode::OfflineOrElseOnline(
					OfflineConfig { state_snapshot: state_snapshot.clone() },
					OnlineConfig {
						transport,
						state_snapshot: Some(state_snapshot),
						..Default::default()
					},
				)
			} else {
				Mode::Online(OnlineConfig { transport, ..Default::default() })
			})
			.build()
			.await
			.unwrap();
		ext.execute_with(|| Runtime::on_runtime_upgrade(UpgradeCheckSelect::PreAndPost));
	}
}<|MERGE_RESOLUTION|>--- conflicted
+++ resolved
@@ -453,21 +453,6 @@
 	type WeightInfo = weights::pallet_child_bounties::WeightInfo<Runtime>;
 }
 
-<<<<<<< HEAD
-impl pallet_tips::Config for Runtime {
-	type MaximumReasonLength = MaximumReasonLength;
-	type DataDepositPerByte = DataDepositPerByte;
-	type Tippers = PhragmenElection;
-	type TipCountdown = TipCountdown;
-	type TipFindersFee = TipFindersFee;
-	type TipReportDepositBase = TipReportDepositBase;
-	type MaxTipAmount = ConstU128<{ 500 * UNITS }>;
-	type RuntimeEvent = RuntimeEvent;
-	type WeightInfo = weights::pallet_tips::WeightInfo<Runtime>;
-}
-
-=======
->>>>>>> 769bdd3f
 impl pallet_offences::Config for Runtime {
 	type RuntimeEvent = RuntimeEvent;
 	type IdentificationTuple = pallet_session::historical::IdentificationTuple<Self>;
