// Copyright (C) Parity Technologies (UK) Ltd.
// This file is part of Polkadot.

// Polkadot is free software: you can redistribute it and/or modify
// it under the terms of the GNU General Public License as published by
// the Free Software Foundation, either version 3 of the License, or
// (at your option) any later version.

// Polkadot is distributed in the hope that it will be useful,
// but WITHOUT ANY WARRANTY; without even the implied warranty of
// MERCHANTABILITY or FITNESS FOR A PARTICULAR PURPOSE.  See the
// GNU General Public License for more details.

// You should have received a copy of the GNU General Public License
// along with Polkadot.  If not, see <http://www.gnu.org/licenses/>.

//! XCM configuration for Rococo.

use super::{
	parachains_origin, AccountId, AllPalletsWithSystem, Balances, Dmp, Fellows, ParaId, Runtime,
	RuntimeCall, RuntimeEvent, RuntimeOrigin, TransactionByteFee, Treasury, WeightToFee, XcmPallet,
};

use crate::governance::StakingAdmin;

use frame_support::{
	match_types, parameter_types,
	traits::{Everything, Nothing},
	weights::Weight,
};
use frame_system::EnsureRoot;
use rococo_runtime_constants::{currency::CENTS, system_parachain::*};
use runtime_common::{
	xcm_sender::{ChildParachainRouter, ExponentialPrice},
	ToAuthor,
};
use sp_core::ConstU32;
use xcm::latest::prelude::*;
use xcm_builder::{
	AccountId32Aliases, AllowExplicitUnpaidExecutionFrom, AllowKnownQueryResponses,
	AllowSubscriptionsFrom, AllowTopLevelPaidExecutionFrom, ChildParachainAsNative,
	ChildParachainConvertsVia, CurrencyAdapter as XcmCurrencyAdapter, DescribeBodyTerminal,
	DescribeFamily, FixedWeightBounds, HashedDescription, IsChildSystemParachain, IsConcrete,
	MintLocation, OriginToPluralityVoice, SignedAccountId32AsNative, SignedToAccountId32,
	SovereignSignedViaLocation, TakeWeightCredit, TrailingSetTopicAsId, UsingComponents,
	WeightInfoBounds, WithComputedOrigin, WithUniqueTopic, XcmFeesToAccount,
};
use xcm_executor::XcmExecutor;

parameter_types! {
	pub const TokenLocation: MultiLocation = Here.into_location();
	pub const ThisNetwork: NetworkId = NetworkId::Rococo;
	pub UniversalLocation: InteriorMultiLocation = ThisNetwork::get().into();
	pub CheckAccount: AccountId = XcmPallet::check_account();
	pub LocalCheckAccount: (AccountId, MintLocation) = (CheckAccount::get(), MintLocation::Local);
	pub TreasuryAccount: Option<AccountId> = Some(Treasury::account_id());
}

pub type LocationConverter = (
	// We can convert a child parachain using the standard `AccountId` conversion.
	ChildParachainConvertsVia<ParaId, AccountId>,
	// We can directly alias an `AccountId32` into a local account.
	AccountId32Aliases<ThisNetwork, AccountId>,
	// Allow governance body to be used as a sovereign account.
	HashedDescription<AccountId, DescribeFamily<DescribeBodyTerminal>>,
);

/// Our asset transactor. This is what allows us to interest with the runtime facilities from the
/// point of view of XCM-only concepts like `MultiLocation` and `MultiAsset`.
///
/// Ours is only aware of the Balances pallet, which is mapped to `RocLocation`.
pub type LocalAssetTransactor = XcmCurrencyAdapter<
	// Use this currency:
	Balances,
	// Use this currency when it is a fungible asset matching the given location or name:
	IsConcrete<TokenLocation>,
	// We can convert the MultiLocations with our converter above:
	LocationConverter,
	// Our chain's account ID type (we can't get away without mentioning it explicitly):
	AccountId,
	// We track our teleports in/out to keep total issuance correct.
	LocalCheckAccount,
>;

/// The means that we convert an the XCM message origin location into a local dispatch origin.
type LocalOriginConverter = (
	// A `Signed` origin of the sovereign account that the original location controls.
	SovereignSignedViaLocation<LocationConverter, RuntimeOrigin>,
	// A child parachain, natively expressed, has the `Parachain` origin.
	ChildParachainAsNative<parachains_origin::Origin, RuntimeOrigin>,
	// The AccountId32 location type can be expressed natively as a `Signed` origin.
	SignedAccountId32AsNative<ThisNetwork, RuntimeOrigin>,
);

parameter_types! {
	/// The amount of weight an XCM operation takes. This is a safe overestimate.
	pub const BaseXcmWeight: Weight = Weight::from_parts(1_000_000_000, 64 * 1024);
	/// The asset ID for the asset that we use to pay for message delivery fees.
	pub FeeAssetId: AssetId = Concrete(TokenLocation::get());
	/// The base fee for the message delivery fees.
	pub const BaseDeliveryFee: u128 = CENTS.saturating_mul(3);
}

pub type PriceForChildParachainDelivery =
	ExponentialPrice<FeeAssetId, BaseDeliveryFee, TransactionByteFee, Dmp>;

/// The XCM router. When we want to send an XCM message, we use this type. It amalgamates all of our
/// individual routers.
pub type XcmRouter = WithUniqueTopic<
	// Only one router so far - use DMP to communicate with child parachains.
	ChildParachainRouter<Runtime, XcmPallet, PriceForChildParachainDelivery>,
>;

parameter_types! {
	pub const Roc: MultiAssetFilter = Wild(AllOf { fun: WildFungible, id: Concrete(TokenLocation::get()) });
	pub const AssetHub: MultiLocation = Parachain(ASSET_HUB_ID).into_location();
	pub const Contracts: MultiLocation = Parachain(CONTRACTS_ID).into_location();
	pub const Encointer: MultiLocation = Parachain(ENCOINTER_ID).into_location();
	pub const BridgeHub: MultiLocation = Parachain(BRIDGE_HUB_ID).into_location();
	pub const Tick: MultiLocation = Parachain(100).into_location();
	pub const Trick: MultiLocation = Parachain(110).into_location();
	pub const Track: MultiLocation = Parachain(120).into_location();
	pub const RocForTick: (MultiAssetFilter, MultiLocation) = (Roc::get(), Tick::get());
	pub const RocForTrick: (MultiAssetFilter, MultiLocation) = (Roc::get(), Trick::get());
	pub const RocForTrack: (MultiAssetFilter, MultiLocation) = (Roc::get(), Track::get());
	pub const RocForAssetHub: (MultiAssetFilter, MultiLocation) = (Roc::get(), AssetHub::get());
	pub const RocForContracts: (MultiAssetFilter, MultiLocation) = (Roc::get(), Contracts::get());
	pub const RocForEncointer: (MultiAssetFilter, MultiLocation) = (Roc::get(), Encointer::get());
	pub const RocForBridgeHub: (MultiAssetFilter, MultiLocation) = (Roc::get(), BridgeHub::get());
	pub const MaxInstructions: u32 = 100;
	pub const MaxAssetsIntoHolding: u32 = 64;
}
pub type TrustedTeleporters = (
	xcm_builder::Case<RocForTick>,
	xcm_builder::Case<RocForTrick>,
	xcm_builder::Case<RocForTrack>,
	xcm_builder::Case<RocForAssetHub>,
	xcm_builder::Case<RocForContracts>,
	xcm_builder::Case<RocForEncointer>,
	xcm_builder::Case<RocForBridgeHub>,
);

match_types! {
	pub type OnlyParachains: impl Contains<MultiLocation> = {
		MultiLocation { parents: 0, interior: X1(Parachain(_)) }
	};
}

/// The barriers one of which must be passed for an XCM message to be executed.
pub type Barrier = TrailingSetTopicAsId<(
	// Weight that is paid for may be consumed.
	TakeWeightCredit,
	// Expected responses are OK.
	AllowKnownQueryResponses<XcmPallet>,
	WithComputedOrigin<
		(
			// If the message is one that immediately attempts to pay for execution, then allow it.
			AllowTopLevelPaidExecutionFrom<Everything>,
			// Messages coming from system parachains need not pay for execution.
			AllowExplicitUnpaidExecutionFrom<IsChildSystemParachain<ParaId>>,
			// Subscriptions for version tracking are OK.
			AllowSubscriptionsFrom<OnlyParachains>,
		),
		UniversalLocation,
		ConstU32<8>,
	>,
)>;

pub struct XcmConfig;
impl xcm_executor::Config for XcmConfig {
	type RuntimeCall = RuntimeCall;
	type XcmSender = XcmRouter;
	type AssetTransactor = LocalAssetTransactor;
	type OriginConverter = LocalOriginConverter;
	type IsReserve = ();
	type IsTeleporter = TrustedTeleporters;
	type UniversalLocation = UniversalLocation;
	type Barrier = Barrier;
	type Weigher = WeightInfoBounds<
		crate::weights::xcm::RococoXcmWeight<RuntimeCall>,
		RuntimeCall,
		MaxInstructions,
	>;
	type Trader =
		UsingComponents<WeightToFee, TokenLocation, AccountId, Balances, ToAuthor<Runtime>>;
	type ResponseHandler = XcmPallet;
	type AssetTrap = XcmPallet;
	type AssetLocker = ();
	type AssetExchanger = ();
	type AssetClaims = XcmPallet;
	type SubscriptionService = XcmPallet;
	type PalletInstancesInfo = AllPalletsWithSystem;
	type MaxAssetsIntoHolding = MaxAssetsIntoHolding;
	type FeeManager = XcmFeesToAccount<Self, SystemParachains, AccountId, TreasuryAccount>;
	type MessageExporter = ();
	type UniversalAliases = Nothing;
	type CallDispatcher = RuntimeCall;
	type SafeCallFilter = Everything;
	type Aliasers = Nothing;
}

parameter_types! {
	pub const CollectiveBodyId: BodyId = BodyId::Unit;
	// StakingAdmin pluralistic body.
	pub const StakingAdminBodyId: BodyId = BodyId::Defense;
	// Fellows pluralistic body.
	pub const FellowsBodyId: BodyId = BodyId::Technical;
}

#[cfg(feature = "runtime-benchmarks")]
parameter_types! {
<<<<<<< HEAD
	pub ReachableDest: Option<MultiLocation> = Some(AssetHub::get());
	// Relay/native token can be teleported to/from AH.
	pub TeleportableAssets: Option<(MultiAssets, MultiLocation)> = Some((
		MultiAsset { fun: Fungible(10), id: Concrete(Here.into()) }.into(),
		AssetHub::get(),
	));
	// We can reserve transfer native token to some random parachain.
	pub ReserveTransferableAssets: Option<(MultiAssets, MultiLocation)> = Some((
		MultiAsset { fun: Fungible(10), id: Concrete(Here.into()) }.into(),
		Parachain(4321).into(),
	));
=======
	pub ReachableDest: Option<MultiLocation> = Some(Parachain(ASSET_HUB_ID).into());
>>>>>>> 18ae2248
}

/// Type to convert an `Origin` type value into a `MultiLocation` value which represents an interior
/// location of this chain.
pub type LocalOriginToLocation = (
	// And a usual Signed origin to be used in XCM as a corresponding AccountId32
	SignedToAccountId32<RuntimeOrigin, AccountId, ThisNetwork>,
);

/// Type to convert the `StakingAdmin` origin to a Plurality `MultiLocation` value.
pub type StakingAdminToPlurality =
	OriginToPluralityVoice<RuntimeOrigin, StakingAdmin, StakingAdminBodyId>;

/// Type to convert the Fellows origin to a Plurality `MultiLocation` value.
pub type FellowsToPlurality = OriginToPluralityVoice<RuntimeOrigin, Fellows, FellowsBodyId>;

/// Type to convert a pallet `Origin` type value into a `MultiLocation` value which represents an
/// interior location of this chain for a destination chain.
pub type LocalPalletOriginToLocation = (
	// StakingAdmin origin to be used in XCM as a corresponding Plurality `MultiLocation` value.
	StakingAdminToPlurality,
	// Fellows origin to be used in XCM as a corresponding Plurality `MultiLocation` value.
	FellowsToPlurality,
);

impl pallet_xcm::Config for Runtime {
	type RuntimeEvent = RuntimeEvent;
	// We only allow the root, fellows and the staking admin to send messages.
	// This is basically safe to enable for everyone (safe the possibility of someone spamming the
	// parachain if they're willing to pay the KSM to send from the Relay-chain), but it's useless
	// until we bring in XCM v3 which will make `DescendOrigin` a bit more useful.
	type SendXcmOrigin = xcm_builder::EnsureXcmOrigin<RuntimeOrigin, LocalPalletOriginToLocation>;
	type XcmRouter = XcmRouter;
	// Anyone can execute XCM messages locally.
	type ExecuteXcmOrigin = xcm_builder::EnsureXcmOrigin<RuntimeOrigin, LocalOriginToLocation>;
	type XcmExecuteFilter = Everything;
	type XcmExecutor = XcmExecutor<XcmConfig>;
	type XcmTeleportFilter = Everything;
	// Anyone is able to use reserve transfers regardless of who they are and what they want to
	// transfer.
	type XcmReserveTransferFilter = Everything;
	type Weigher = FixedWeightBounds<BaseXcmWeight, RuntimeCall, MaxInstructions>;
	type UniversalLocation = UniversalLocation;
	type RuntimeOrigin = RuntimeOrigin;
	type RuntimeCall = RuntimeCall;
	const VERSION_DISCOVERY_QUEUE_SIZE: u32 = 100;
	type AdvertisedXcmVersion = pallet_xcm::CurrentXcmVersion;
	type Currency = Balances;
	type CurrencyMatcher = IsConcrete<TokenLocation>;
	type TrustedLockers = ();
	type SovereignAccountOf = LocationConverter;
	type MaxLockers = ConstU32<8>;
	type MaxRemoteLockConsumers = ConstU32<0>;
	type RemoteLockConsumerIdentifier = ();
	type WeightInfo = crate::weights::pallet_xcm::WeightInfo<Runtime>;
	type AdminOrigin = EnsureRoot<AccountId>;
	#[cfg(feature = "runtime-benchmarks")]
	type ReachableDest = ReachableDest;
	#[cfg(feature = "runtime-benchmarks")]
	type TeleportableAssets = TeleportableAssets;
	#[cfg(feature = "runtime-benchmarks")]
	type ReserveTransferableAssets = ReserveTransferableAssets;
}<|MERGE_RESOLUTION|>--- conflicted
+++ resolved
@@ -209,8 +209,7 @@
 
 #[cfg(feature = "runtime-benchmarks")]
 parameter_types! {
-<<<<<<< HEAD
-	pub ReachableDest: Option<MultiLocation> = Some(AssetHub::get());
+	pub ReachableDest: Option<MultiLocation> = Some(Parachain(ASSET_HUB_ID).into());
 	// Relay/native token can be teleported to/from AH.
 	pub TeleportableAssets: Option<(MultiAssets, MultiLocation)> = Some((
 		MultiAsset { fun: Fungible(10), id: Concrete(Here.into()) }.into(),
@@ -221,9 +220,6 @@
 		MultiAsset { fun: Fungible(10), id: Concrete(Here.into()) }.into(),
 		Parachain(4321).into(),
 	));
-=======
-	pub ReachableDest: Option<MultiLocation> = Some(Parachain(ASSET_HUB_ID).into());
->>>>>>> 18ae2248
 }
 
 /// Type to convert an `Origin` type value into a `MultiLocation` value which represents an interior
