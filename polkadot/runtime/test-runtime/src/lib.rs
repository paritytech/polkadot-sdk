// Copyright (C) Parity Technologies (UK) Ltd.
// This file is part of Polkadot.

// Polkadot is free software: you can redistribute it and/or modify
// it under the terms of the GNU General Public License as published by
// the Free Software Foundation, either version 3 of the License, or
// (at your option) any later version.

// Polkadot is distributed in the hope that it will be useful,
// but WITHOUT ANY WARRANTY; without even the implied warranty of
// MERCHANTABILITY or FITNESS FOR A PARTICULAR PURPOSE.  See the
// GNU General Public License for more details.

// You should have received a copy of the GNU General Public License
// along with Polkadot.  If not, see <http://www.gnu.org/licenses/>.

//! The Polkadot runtime. This can be compiled with `#[no_std]`, ready for Wasm.

#![cfg_attr(not(feature = "std"), no_std)]
// `construct_runtime!` does a lot of recursion and requires us to increase the limit to 256.
#![recursion_limit = "256"]

use codec::Encode;
use pallet_transaction_payment::FungibleAdapter;
use sp_std::{
	collections::{btree_map::BTreeMap, vec_deque::VecDeque},
	prelude::*,
};

use polkadot_runtime_parachains::{
	assigner_parachains as parachains_assigner_parachains,
	configuration as parachains_configuration,
	configuration::ActiveConfigHrmpChannelSizeAndCapacityRatio,
	disputes as parachains_disputes,
	disputes::slashing as parachains_slashing,
	dmp as parachains_dmp, hrmp as parachains_hrmp, inclusion as parachains_inclusion,
	initializer as parachains_initializer, origin as parachains_origin, paras as parachains_paras,
	paras_inherent as parachains_paras_inherent,
	runtime_api_impl::{v10 as runtime_impl, vstaging as vstaging_parachains_runtime_api_impl},
	scheduler as parachains_scheduler, session_info as parachains_session_info,
	shared as parachains_shared,
};

use frame_election_provider_support::{
	bounds::{ElectionBounds, ElectionBoundsBuilder},
	onchain, SequentialPhragmen,
};
use frame_support::{
	construct_runtime, derive_impl,
	genesis_builder_helper::{build_state, get_preset},
	parameter_types,
	traits::{KeyOwnerProofSystem, WithdrawReasons},
};
use pallet_grandpa::{fg_primitives, AuthorityId as GrandpaId};
use pallet_session::historical as session_historical;
use pallet_transaction_payment::{FeeDetails, RuntimeDispatchInfo};
use polkadot_primitives::{
	slashing, AccountId, AccountIndex, Balance, BlockNumber, CandidateEvent, CandidateHash,
	CommittedCandidateReceipt, CoreIndex, CoreState, DisputeState, ExecutorParams,
	GroupRotationInfo, Hash as HashT, Id as ParaId, InboundDownwardMessage, InboundHrmpMessage,
	Moment, Nonce, OccupiedCoreAssumption, PersistedValidationData, ScrapedOnChainVotes,
	SessionInfo as SessionInfoData, Signature, ValidationCode, ValidationCodeHash, ValidatorId,
	ValidatorIndex, PARACHAIN_KEY_TYPE_ID,
};
use polkadot_runtime_common::{
	claims, impl_runtime_weights, paras_sudo_wrapper, BlockHashCount, BlockLength,
	SlowAdjustingFeeUpdate,
};
use polkadot_runtime_parachains::reward_points::RewardValidatorsWithEraPoints;
use sp_authority_discovery::AuthorityId as AuthorityDiscoveryId;
use sp_consensus_beefy::ecdsa_crypto::{AuthorityId as BeefyId, Signature as BeefySignature};
use sp_core::{ConstU32, OpaqueMetadata};
use sp_mmr_primitives as mmr;
use sp_runtime::{
	create_runtime_str,
	curve::PiecewiseLinear,
	generic, impl_opaque_keys,
	traits::{
		BlakeTwo256, Block as BlockT, ConvertInto, Extrinsic as ExtrinsicT, OpaqueKeys,
		SaturatedConversion, StaticLookup, Verify,
	},
	transaction_validity::{TransactionPriority, TransactionSource, TransactionValidity},
	ApplyExtrinsicResult, FixedU128, KeyTypeId, Perbill, Percent,
};
use sp_staking::SessionIndex;
#[cfg(any(feature = "std", test))]
use sp_version::NativeVersion;
use sp_version::RuntimeVersion;

pub use pallet_balances::Call as BalancesCall;
#[cfg(feature = "std")]
pub use pallet_staking::StakerStatus;
pub use pallet_sudo::Call as SudoCall;
pub use pallet_timestamp::Call as TimestampCall;
pub use parachains_paras::Call as ParasCall;
pub use paras_sudo_wrapper::Call as ParasSudoWrapperCall;
#[cfg(any(feature = "std", test))]
pub use sp_runtime::BuildStorage;

/// Constant values used within the runtime.
use test_runtime_constants::{currency::*, fee::*, time::*};
pub mod xcm_config;

impl_runtime_weights!(test_runtime_constants);

// Make the WASM binary available.
#[cfg(feature = "std")]
include!(concat!(env!("OUT_DIR"), "/wasm_binary.rs"));

/// Runtime version (Test).
#[sp_version::runtime_version]
pub const VERSION: RuntimeVersion = RuntimeVersion {
	spec_name: create_runtime_str!("polkadot-test-runtime"),
	impl_name: create_runtime_str!("parity-polkadot-test-runtime"),
	authoring_version: 2,
	spec_version: 1056,
	impl_version: 0,
	apis: RUNTIME_API_VERSIONS,
	transaction_version: 1,
	state_version: 1,
};

/// The BABE epoch configuration at genesis.
pub const BABE_GENESIS_EPOCH_CONFIG: sp_consensus_babe::BabeEpochConfiguration =
	sp_consensus_babe::BabeEpochConfiguration {
		c: PRIMARY_PROBABILITY,
		allowed_slots: sp_consensus_babe::AllowedSlots::PrimaryAndSecondaryVRFSlots,
	};

/// Native version.
#[cfg(any(feature = "std", test))]
pub fn native_version() -> NativeVersion {
	NativeVersion { runtime_version: VERSION, can_author_with: Default::default() }
}

sp_api::decl_runtime_apis! {
	pub trait GetLastTimestamp {
		/// Returns the last timestamp of a runtime.
		fn get_last_timestamp() -> u64;
	}
}

parameter_types! {
	pub const Version: RuntimeVersion = VERSION;
	pub const SS58Prefix: u8 = 42;
}

#[derive_impl(frame_system::config_preludes::RelayChainDefaultConfig)]
impl frame_system::Config for Runtime {
	type BlockWeights = BlockWeights;
	type BlockLength = BlockLength;
	type Nonce = Nonce;
	type Hash = HashT;
	type AccountId = AccountId;
	type Lookup = Indices;
	type Block = Block;
	type BlockHashCount = BlockHashCount;
	type Version = Version;
	type AccountData = pallet_balances::AccountData<Balance>;
	type SS58Prefix = SS58Prefix;
	type MaxConsumers = frame_support::traits::ConstU32<16>;
}

impl<C> frame_system::offchain::SendTransactionTypes<C> for Runtime
where
	RuntimeCall: From<C>,
{
	type OverarchingCall = RuntimeCall;
	type Extrinsic = UncheckedExtrinsic;
}

parameter_types! {
	pub storage EpochDuration: u64 = EPOCH_DURATION_IN_SLOTS as u64;
	pub storage ExpectedBlockTime: Moment = MILLISECS_PER_BLOCK;
	pub ReportLongevity: u64 =
		BondingDuration::get() as u64 * SessionsPerEra::get() as u64 * EpochDuration::get();
}

impl pallet_babe::Config for Runtime {
	type EpochDuration = EpochDuration;
	type ExpectedBlockTime = ExpectedBlockTime;

	// session module is the trigger
	type EpochChangeTrigger = pallet_babe::ExternalTrigger;

	type DisabledValidators = ();

	type WeightInfo = ();

	type MaxAuthorities = MaxAuthorities;
	type MaxNominators = MaxNominators;

	type KeyOwnerProof =
		<Historical as KeyOwnerProofSystem<(KeyTypeId, pallet_babe::AuthorityId)>>::Proof;

	type EquivocationReportSystem = ();
}

parameter_types! {
	pub storage IndexDeposit: Balance = 1 * DOLLARS;
}

impl pallet_indices::Config for Runtime {
	type AccountIndex = AccountIndex;
	type Currency = Balances;
	type Deposit = IndexDeposit;
	type RuntimeEvent = RuntimeEvent;
	type WeightInfo = ();
}

parameter_types! {
	pub const ExistentialDeposit: Balance = 1 * CENTS;
	pub storage MaxLocks: u32 = 50;
	pub const MaxReserves: u32 = 50;
}

impl pallet_balances::Config for Runtime {
	type Balance = Balance;
	type DustRemoval = ();
	type RuntimeEvent = RuntimeEvent;
	type ExistentialDeposit = ExistentialDeposit;
	type AccountStore = System;
	type MaxLocks = MaxLocks;
	type MaxReserves = MaxReserves;
	type ReserveIdentifier = [u8; 8];
	type WeightInfo = ();
	type RuntimeHoldReason = RuntimeHoldReason;
	type RuntimeFreezeReason = RuntimeFreezeReason;
	type FreezeIdentifier = ();
	type MaxFreezes = ConstU32<0>;
}

parameter_types! {
	pub storage TransactionByteFee: Balance = 10 * MILLICENTS;
	/// This value increases the priority of `Operational` transactions by adding
	/// a "virtual tip" that's equal to the `OperationalFeeMultiplier * final_fee`.
	pub const OperationalFeeMultiplier: u8 = 5;
}

impl pallet_transaction_payment::Config for Runtime {
	type RuntimeEvent = RuntimeEvent;
	type OnChargeTransaction = FungibleAdapter<Balances, ()>;
	type OperationalFeeMultiplier = OperationalFeeMultiplier;
	type WeightToFee = WeightToFee;
	type LengthToFee = frame_support::weights::ConstantMultiplier<Balance, TransactionByteFee>;
	type FeeMultiplierUpdate = SlowAdjustingFeeUpdate<Self>;
}

parameter_types! {
	pub storage SlotDuration: u64 = SLOT_DURATION;
	pub storage MinimumPeriod: u64 = SlotDuration::get() / 2;
}
impl pallet_timestamp::Config for Runtime {
	type Moment = u64;
	type OnTimestampSet = Babe;
	type MinimumPeriod = MinimumPeriod;
	type WeightInfo = ();
}

impl pallet_authorship::Config for Runtime {
	type FindAuthor = pallet_session::FindAccountFromAuthorIndex<Self, Babe>;
	type EventHandler = Staking;
}

parameter_types! {
	pub storage Period: BlockNumber = 10 * MINUTES;
	pub storage Offset: BlockNumber = 0;
}

impl_opaque_keys! {
	pub struct SessionKeys {
		pub grandpa: Grandpa,
		pub babe: Babe,
		pub para_validator: Initializer,
		pub para_assignment: ParaSessionInfo,
		pub authority_discovery: AuthorityDiscovery,
	}
}

impl pallet_session::Config for Runtime {
	type RuntimeEvent = RuntimeEvent;
	type ValidatorId = AccountId;
	type ValidatorIdOf = pallet_staking::StashOf<Self>;
	type ShouldEndSession = Babe;
	type NextSessionRotation = Babe;
	type SessionManager = Staking;
	type SessionHandler = <SessionKeys as OpaqueKeys>::KeyTypeIdProviders;
	type Keys = SessionKeys;
	type WeightInfo = ();
}

impl pallet_session::historical::Config for Runtime {
	type FullIdentification = pallet_staking::Exposure<AccountId, Balance>;
	type FullIdentificationOf = pallet_staking::ExposureOf<Runtime>;
}

pallet_staking_reward_curve::build! {
	const REWARD_CURVE: PiecewiseLinear<'static> = curve!(
		min_inflation: 0_025_000,
		max_inflation: 0_100_000,
		ideal_stake: 0_500_000,
		falloff: 0_050_000,
		max_piece_count: 40,
		test_precision: 0_005_000,
	);
}

parameter_types! {
	// Six sessions in an era (6 hours).
	pub storage SessionsPerEra: SessionIndex = 6;
	// 28 eras for unbonding (7 days).
	pub storage BondingDuration: sp_staking::EraIndex = 28;
	// 27 eras in which slashes can be cancelled (a bit less than 7 days).
	pub storage SlashDeferDuration: sp_staking::EraIndex = 27;
	pub const RewardCurve: &'static PiecewiseLinear<'static> = &REWARD_CURVE;
	pub const MaxExposurePageSize: u32 = 64;
	pub const MaxNominators: u32 = 256;
	pub const MaxAuthorities: u32 = 100_000;
	pub const OnChainMaxWinners: u32 = u32::MAX;
	// Unbounded number of election targets and voters.
	pub ElectionBoundsOnChain: ElectionBounds = ElectionBoundsBuilder::default().build();
}

pub struct OnChainSeqPhragmen;
impl onchain::Config for OnChainSeqPhragmen {
	type System = Runtime;
	type Solver =
		SequentialPhragmen<AccountId, polkadot_runtime_common::elections::OnChainAccuracy>;
	type DataProvider = Staking;
	type WeightInfo = ();
	type Bounds = ElectionBoundsOnChain;
	type MaxWinners = OnChainMaxWinners;
}

/// Upper limit on the number of NPOS nominations.
const MAX_QUOTA_NOMINATIONS: u32 = 16;

impl pallet_staking::Config for Runtime {
	type Currency = Balances;
	type CurrencyBalance = Balance;
	type UnixTime = Timestamp;
	type CurrencyToVote = polkadot_runtime_common::CurrencyToVote;
	type RewardRemainder = ();
	type RuntimeEvent = RuntimeEvent;
	type Slash = ();
	type Reward = ();
	type SessionsPerEra = SessionsPerEra;
	type BondingDuration = BondingDuration;
	type SlashDeferDuration = SlashDeferDuration;
	type AdminOrigin = frame_system::EnsureNever<()>;
	type SessionInterface = Self;
	type EraPayout = pallet_staking::ConvertCurve<RewardCurve>;
	type MaxExposurePageSize = MaxExposurePageSize;
	type NextNewSession = Session;
	type ElectionProvider = onchain::OnChainExecution<OnChainSeqPhragmen>;
	type GenesisElectionProvider = onchain::OnChainExecution<OnChainSeqPhragmen>;
	// Use the nominator map to iter voter AND no-ops for all SortedListProvider hooks. The
	// migration to bags-list is a no-op, but the storage version will be updated.
	type VoterList = pallet_staking::UseNominatorsAndValidatorsMap<Runtime>;
	type TargetList = pallet_staking::UseValidatorsMap<Runtime>;
	type NominationsQuota = pallet_staking::FixedNominationsQuota<MAX_QUOTA_NOMINATIONS>;
	type MaxUnlockingChunks = frame_support::traits::ConstU32<32>;
	type MaxControllersInDeprecationBatch = ConstU32<5900>;
	type HistoryDepth = frame_support::traits::ConstU32<84>;
	type BenchmarkingConfig = polkadot_runtime_common::StakingBenchmarkingConfig;
	type EventListeners = ();
	type WeightInfo = ();
	type DisablingStrategy = pallet_staking::UpToLimitDisablingStrategy;
}

parameter_types! {
	pub MaxSetIdSessionEntries: u32 = BondingDuration::get() * SessionsPerEra::get();
}

impl pallet_grandpa::Config for Runtime {
	type RuntimeEvent = RuntimeEvent;

	type WeightInfo = ();
	type MaxAuthorities = MaxAuthorities;
	type MaxNominators = MaxNominators;
	type MaxSetIdSessionEntries = MaxSetIdSessionEntries;

	type KeyOwnerProof = sp_core::Void;
	type EquivocationReportSystem = ();
}

impl<LocalCall> frame_system::offchain::CreateSignedTransaction<LocalCall> for Runtime
where
	RuntimeCall: From<LocalCall>,
{
	fn create_transaction<C: frame_system::offchain::AppCrypto<Self::Public, Self::Signature>>(
		call: RuntimeCall,
		public: <Signature as Verify>::Signer,
		account: AccountId,
		nonce: <Runtime as frame_system::Config>::Nonce,
	) -> Option<(RuntimeCall, <UncheckedExtrinsic as ExtrinsicT>::SignaturePayload)> {
		let period =
			BlockHashCount::get().checked_next_power_of_two().map(|c| c / 2).unwrap_or(2) as u64;

		let current_block = System::block_number().saturated_into::<u64>().saturating_sub(1);
		let tip = 0;
		let extra: SignedExtra = (
			frame_system::CheckNonZeroSender::<Runtime>::new(),
			frame_system::CheckSpecVersion::<Runtime>::new(),
			frame_system::CheckTxVersion::<Runtime>::new(),
			frame_system::CheckGenesis::<Runtime>::new(),
			frame_system::CheckMortality::<Runtime>::from(generic::Era::mortal(
				period,
				current_block,
			)),
			frame_system::CheckNonce::<Runtime>::from(nonce),
			frame_system::CheckWeight::<Runtime>::new(),
			pallet_transaction_payment::ChargeTransactionPayment::<Runtime>::from(tip),
		);
		let raw_payload = SignedPayload::new(call, extra)
			.map_err(|e| {
				log::warn!("Unable to create signed payload: {:?}", e);
			})
			.ok()?;
		let signature = raw_payload.using_encoded(|payload| C::sign(payload, public))?;
		let (call, extra, _) = raw_payload.deconstruct();
		let address = Indices::unlookup(account);
		Some((call, (address, signature, extra)))
	}
}

impl frame_system::offchain::SigningTypes for Runtime {
	type Public = <Signature as Verify>::Signer;
	type Signature = Signature;
}

impl pallet_offences::Config for Runtime {
	type RuntimeEvent = RuntimeEvent;
	type IdentificationTuple = pallet_session::historical::IdentificationTuple<Self>;
	type OnOffenceHandler = Staking;
}

impl pallet_authority_discovery::Config for Runtime {
	type MaxAuthorities = MaxAuthorities;
}

parameter_types! {
	pub storage LeasePeriod: BlockNumber = 100_000;
	pub storage EndingPeriod: BlockNumber = 1000;
}

parameter_types! {
	pub Prefix: &'static [u8] = b"Pay KSMs to the Kusama account:";
}

impl claims::Config for Runtime {
	type RuntimeEvent = RuntimeEvent;
	type VestingSchedule = Vesting;
	type Prefix = Prefix;
	type MoveClaimOrigin = frame_system::EnsureRoot<AccountId>;
	type WeightInfo = claims::TestWeightInfo;
}

parameter_types! {
	pub storage MinVestedTransfer: Balance = 100 * DOLLARS;
	pub UnvestedFundsAllowedWithdrawReasons: WithdrawReasons =
		WithdrawReasons::except(WithdrawReasons::TRANSFER | WithdrawReasons::RESERVE);
}

impl pallet_vesting::Config for Runtime {
	type RuntimeEvent = RuntimeEvent;
	type Currency = Balances;
	type BlockNumberToBalance = ConvertInto;
	type MinVestedTransfer = MinVestedTransfer;
	type WeightInfo = ();
	type UnvestedFundsAllowedWithdrawReasons = UnvestedFundsAllowedWithdrawReasons;
	type BlockNumberProvider = System;
	const MAX_VESTING_SCHEDULES: u32 = 28;
}

impl pallet_sudo::Config for Runtime {
	type RuntimeEvent = RuntimeEvent;
	type RuntimeCall = RuntimeCall;
	type WeightInfo = ();
}

impl parachains_configuration::Config for Runtime {
	type WeightInfo = parachains_configuration::TestWeightInfo;
}

impl parachains_shared::Config for Runtime {
	type DisabledValidators = Session;
}

impl parachains_inclusion::Config for Runtime {
	type RuntimeEvent = RuntimeEvent;
	type DisputesHandler = ParasDisputes;
	type RewardValidators = RewardValidatorsWithEraPoints<Runtime>;
	type MessageQueue = ();
	type WeightInfo = ();
}

impl parachains_disputes::Config for Runtime {
	type RuntimeEvent = RuntimeEvent;
	type RewardValidators = ();
	type SlashingHandler = parachains_slashing::SlashValidatorsForDisputes<ParasSlashing>;
	type WeightInfo = parachains_disputes::TestWeightInfo;
}

impl parachains_slashing::Config for Runtime {
	type KeyOwnerProofSystem = Historical;
	type KeyOwnerProof =
		<Self::KeyOwnerProofSystem as KeyOwnerProofSystem<(KeyTypeId, ValidatorId)>>::Proof;
	type KeyOwnerIdentification = <Self::KeyOwnerProofSystem as KeyOwnerProofSystem<(
		KeyTypeId,
		ValidatorId,
	)>>::IdentificationTuple;
	type HandleReports = parachains_slashing::SlashingReportHandler<
		Self::KeyOwnerIdentification,
		Offences,
		ReportLongevity,
	>;
	type WeightInfo = parachains_disputes::slashing::TestWeightInfo;
	type BenchmarkingConfig = parachains_slashing::BenchConfig<1000>;
}

impl parachains_paras_inherent::Config for Runtime {
	type WeightInfo = parachains_paras_inherent::TestWeightInfo;
}

impl parachains_initializer::Config for Runtime {
	type Randomness = pallet_babe::RandomnessFromOneEpochAgo<Runtime>;
	type ForceOrigin = frame_system::EnsureRoot<AccountId>;
	type WeightInfo = ();
	type CoretimeOnNewSession = ();
}

impl parachains_session_info::Config for Runtime {
	type ValidatorSet = Historical;
}

parameter_types! {
	pub const ParasUnsignedPriority: TransactionPriority = TransactionPriority::max_value();
}

impl parachains_paras::Config for Runtime {
	type RuntimeEvent = RuntimeEvent;
	type WeightInfo = parachains_paras::TestWeightInfo;
	type UnsignedPriority = ParasUnsignedPriority;
	type QueueFootprinter = ParaInclusion;
	type NextSessionRotation = Babe;
	type OnNewHead = ();
	type AssignCoretime = ();
}

parameter_types! {
	pub const BrokerId: u32 = 10u32;
}

parameter_types! {
	pub const OnDemandTrafficDefaultValue: FixedU128 = FixedU128::from_u32(1);
}

impl parachains_dmp::Config for Runtime {}

parameter_types! {
	pub const HrmpChannelSizeAndCapacityWithSystemRatio: Percent = Percent::from_percent(100);
}

impl parachains_hrmp::Config for Runtime {
	type RuntimeOrigin = RuntimeOrigin;
	type RuntimeEvent = RuntimeEvent;
	type ChannelManager = frame_system::EnsureRoot<AccountId>;
	type Currency = Balances;
	type DefaultChannelSizeAndCapacityWithSystem = ActiveConfigHrmpChannelSizeAndCapacityRatio<
		Runtime,
		HrmpChannelSizeAndCapacityWithSystemRatio,
	>;
	type VersionWrapper = crate::Xcm;
	type WeightInfo = parachains_hrmp::TestWeightInfo;
}

impl parachains_assigner_parachains::Config for Runtime {}

impl parachains_scheduler::Config for Runtime {
	type AssignmentProvider = ParaAssignmentProvider;
}

impl paras_sudo_wrapper::Config for Runtime {}

impl parachains_origin::Config for Runtime {}

impl pallet_test_notifier::Config for Runtime {
	type RuntimeEvent = RuntimeEvent;
	type RuntimeOrigin = RuntimeOrigin;
	type RuntimeCall = RuntimeCall;
}

#[frame_support::pallet(dev_mode)]
pub mod pallet_test_notifier {
	use frame_support::pallet_prelude::*;
	use frame_system::pallet_prelude::*;
	use pallet_xcm::ensure_response;
	use sp_runtime::DispatchResult;
	use xcm::latest::prelude::*;
	use xcm_executor::traits::QueryHandler as XcmQueryHandler;

	#[pallet::pallet]
	pub struct Pallet<T>(_);

	#[pallet::config]
	pub trait Config: frame_system::Config + pallet_xcm::Config {
		type RuntimeEvent: IsType<<Self as frame_system::Config>::RuntimeEvent> + From<Event<Self>>;
		type RuntimeOrigin: IsType<<Self as frame_system::Config>::RuntimeOrigin>
			+ Into<Result<pallet_xcm::Origin, <Self as Config>::RuntimeOrigin>>;
		type RuntimeCall: IsType<<Self as pallet_xcm::Config>::RuntimeCall> + From<Call<Self>>;
	}

	#[pallet::event]
	#[pallet::generate_deposit(pub(super) fn deposit_event)]
	pub enum Event<T: Config> {
		QueryPrepared(QueryId),
		NotifyQueryPrepared(QueryId),
		ResponseReceived(Location, QueryId, Response),
	}

	#[pallet::error]
	pub enum Error<T> {
		UnexpectedId,
		BadAccountFormat,
	}

	#[pallet::call]
	impl<T: Config> Pallet<T> {
		#[pallet::call_index(0)]
		#[pallet::weight(1_000_000)]
		pub fn prepare_new_query(origin: OriginFor<T>) -> DispatchResult {
			let who = ensure_signed(origin)?;
			let id = who
				.using_encoded(|mut d| <[u8; 32]>::decode(&mut d))
				.map_err(|_| Error::<T>::BadAccountFormat)?;
			let qid = <pallet_xcm::Pallet<T> as XcmQueryHandler>::new_query(
				Junction::AccountId32 { network: None, id },
				100u32.into(),
				Here,
			);
			Self::deposit_event(Event::<T>::QueryPrepared(qid));
			Ok(())
		}

		#[pallet::call_index(1)]
		#[pallet::weight(1_000_000)]
		pub fn prepare_new_notify_query(origin: OriginFor<T>) -> DispatchResult {
			let who = ensure_signed(origin)?;
			let id = who
				.using_encoded(|mut d| <[u8; 32]>::decode(&mut d))
				.map_err(|_| Error::<T>::BadAccountFormat)?;
			let call =
				Call::<T>::notification_received { query_id: 0, response: Default::default() };
			let qid = pallet_xcm::Pallet::<T>::new_notify_query(
				Junction::AccountId32 { network: None, id },
				<T as Config>::RuntimeCall::from(call),
				100u32.into(),
				Here,
			);
			Self::deposit_event(Event::<T>::NotifyQueryPrepared(qid));
			Ok(())
		}

		#[pallet::call_index(2)]
		#[pallet::weight(1_000_000)]
		pub fn notification_received(
			origin: OriginFor<T>,
			query_id: QueryId,
			response: Response,
		) -> DispatchResult {
			let responder = ensure_response(<T as Config>::RuntimeOrigin::from(origin))?;
			Self::deposit_event(Event::<T>::ResponseReceived(responder, query_id, response));
			Ok(())
		}
	}
}

construct_runtime! {
	pub enum Runtime
	{
		// Basic stuff; balances is uncallable initially.
		System: frame_system,

		// Must be before session.
		Babe: pallet_babe,

		Timestamp: pallet_timestamp,
		Indices: pallet_indices,
		Balances: pallet_balances,
		TransactionPayment: pallet_transaction_payment,

		// Consensus support.
		Authorship: pallet_authorship,
		Staking: pallet_staking,
		Offences: pallet_offences,
		Historical: session_historical,
		Session: pallet_session,
		Grandpa: pallet_grandpa,
		AuthorityDiscovery: pallet_authority_discovery,

		// Claims. Usable initially.
		Claims: claims,

		// Vesting. Usable initially, but removed once all vesting is finished.
		Vesting: pallet_vesting,

		// Parachains runtime modules
		Configuration: parachains_configuration,
		ParaInclusion: parachains_inclusion,
		ParaInherent: parachains_paras_inherent,
		Initializer: parachains_initializer,
		Paras: parachains_paras,
		ParasShared: parachains_shared,
		Scheduler: parachains_scheduler,
		ParasSudoWrapper: paras_sudo_wrapper,
		ParasOrigin: parachains_origin,
		ParaSessionInfo: parachains_session_info,
		Hrmp: parachains_hrmp,
		Dmp: parachains_dmp,
		Xcm: pallet_xcm,
		ParasDisputes: parachains_disputes,
		ParasSlashing: parachains_slashing,
		ParaAssignmentProvider: parachains_assigner_parachains,

		Sudo: pallet_sudo,

		TestNotifier: pallet_test_notifier,
	}
}

/// The address format for describing accounts.
pub type Address = sp_runtime::MultiAddress<AccountId, AccountIndex>;
/// Block header type as expected by this runtime.
pub type Header = generic::Header<BlockNumber, BlakeTwo256>;
/// Block type as expected by this runtime.
pub type Block = generic::Block<Header, UncheckedExtrinsic>;
/// A Block signed with a Justification
pub type SignedBlock = generic::SignedBlock<Block>;
/// `BlockId` type as expected by this runtime.
pub type BlockId = generic::BlockId<Block>;
/// The `SignedExtension` to the basic transaction logic.
pub type SignedExtra = (
	frame_system::CheckNonZeroSender<Runtime>,
	frame_system::CheckSpecVersion<Runtime>,
	frame_system::CheckTxVersion<Runtime>,
	frame_system::CheckGenesis<Runtime>,
	frame_system::CheckMortality<Runtime>,
	frame_system::CheckNonce<Runtime>,
	frame_system::CheckWeight<Runtime>,
	pallet_transaction_payment::ChargeTransactionPayment<Runtime>,
);
/// Unchecked extrinsic type as expected by this runtime.
pub type UncheckedExtrinsic =
	generic::UncheckedExtrinsic<Address, RuntimeCall, Signature, SignedExtra>;

/// Executive: handles dispatch to the various modules.
pub type Executive = frame_executive::Executive<
	Runtime,
	Block,
	frame_system::ChainContext<Runtime>,
	Runtime,
	AllPalletsWithSystem,
>;
/// The payload being signed in transactions.
pub type SignedPayload = generic::SignedPayload<RuntimeCall, SignedExtra>;

pub type Hash = <Block as BlockT>::Hash;
pub type Extrinsic = <Block as BlockT>::Extrinsic;

sp_api::impl_runtime_apis! {
	impl sp_api::Core<Block> for Runtime {
		fn version() -> RuntimeVersion {
			VERSION
		}

		fn execute_block(block: Block) {
			Executive::execute_block(block);
		}

		fn initialize_block(header: &<Block as BlockT>::Header) -> sp_runtime::ExtrinsicInclusionMode {
			Executive::initialize_block(header)
		}
	}

	impl sp_api::Metadata<Block> for Runtime {
		fn metadata() -> OpaqueMetadata {
			OpaqueMetadata::new(Runtime::metadata().into())
		}

		fn metadata_at_version(version: u32) -> Option<OpaqueMetadata> {
			Runtime::metadata_at_version(version)
		}

		fn metadata_versions() -> sp_std::vec::Vec<u32> {
			Runtime::metadata_versions()
		}
	}

	impl sp_block_builder::BlockBuilder<Block> for Runtime {
		fn apply_extrinsic(extrinsic: <Block as BlockT>::Extrinsic) -> ApplyExtrinsicResult {
			Executive::apply_extrinsic(extrinsic)
		}

		fn finalize_block() -> <Block as BlockT>::Header {
			Executive::finalize_block()
		}

		fn inherent_extrinsics(data: sp_inherents::InherentData) -> Vec<<Block as BlockT>::Extrinsic> {
			data.create_extrinsics()
		}

		fn check_inherents(
			block: Block,
			data: sp_inherents::InherentData,
		) -> sp_inherents::CheckInherentsResult {
			data.check_extrinsics(&block)
		}
	}

	impl sp_transaction_pool::runtime_api::TaggedTransactionQueue<Block> for Runtime {
		fn validate_transaction(
			source: TransactionSource,
			tx: <Block as BlockT>::Extrinsic,
			block_hash: <Block as BlockT>::Hash,
		) -> TransactionValidity {
			Executive::validate_transaction(source, tx, block_hash)
		}
	}

	impl sp_offchain::OffchainWorkerApi<Block> for Runtime {
		fn offchain_worker(header: &<Block as BlockT>::Header) {
			Executive::offchain_worker(header)
		}
	}

	impl sp_authority_discovery::AuthorityDiscoveryApi<Block> for Runtime {
		fn authorities() -> Vec<AuthorityDiscoveryId> {
			runtime_impl::relevant_authority_ids::<Runtime>()
		}
	}

	#[api_version(11)]
	impl polkadot_primitives::runtime_api::ParachainHost<Block> for Runtime {
		fn validators() -> Vec<ValidatorId> {
			runtime_impl::validators::<Runtime>()
		}

		fn validator_groups() -> (Vec<Vec<ValidatorIndex>>, GroupRotationInfo<BlockNumber>) {
			runtime_impl::validator_groups::<Runtime>()
		}

		fn availability_cores() -> Vec<CoreState<Hash, BlockNumber>> {
			runtime_impl::availability_cores::<Runtime>()
		}

		fn persisted_validation_data(para_id: ParaId, assumption: OccupiedCoreAssumption)
			-> Option<PersistedValidationData<Hash, BlockNumber>>
		{
			runtime_impl::persisted_validation_data::<Runtime>(para_id, assumption)
		}

		fn assumed_validation_data(
			para_id: ParaId,
			expected_persisted_validation_data_hash: Hash,
		) -> Option<(PersistedValidationData<Hash, BlockNumber>, ValidationCodeHash)> {
			runtime_impl::assumed_validation_data::<Runtime>(
				para_id,
				expected_persisted_validation_data_hash,
			)
		}

		fn check_validation_outputs(
			para_id: ParaId,
			outputs: polkadot_primitives::CandidateCommitments,
		) -> bool {
			runtime_impl::check_validation_outputs::<Runtime>(para_id, outputs)
		}

		fn session_index_for_child() -> SessionIndex {
			runtime_impl::session_index_for_child::<Runtime>()
		}

		fn validation_code(para_id: ParaId, assumption: OccupiedCoreAssumption)
			-> Option<ValidationCode>
		{
			runtime_impl::validation_code::<Runtime>(para_id, assumption)
		}

		fn candidate_pending_availability(para_id: ParaId) -> Option<CommittedCandidateReceipt<Hash>> {
			#[allow(deprecated)]
			runtime_impl::candidate_pending_availability::<Runtime>(para_id)
		}

		fn candidate_events() -> Vec<CandidateEvent<Hash>> {
			runtime_impl::candidate_events::<Runtime, _>(|trait_event| trait_event.try_into().ok())
		}

		fn session_info(index: SessionIndex) -> Option<SessionInfoData> {
			runtime_impl::session_info::<Runtime>(index)
		}

		fn session_executor_params(session_index: SessionIndex) -> Option<ExecutorParams> {
			runtime_impl::session_executor_params::<Runtime>(session_index)
		}

		fn dmq_contents(
			recipient: ParaId,
		) -> Vec<InboundDownwardMessage<BlockNumber>> {
			runtime_impl::dmq_contents::<Runtime>(recipient)
		}

		fn inbound_hrmp_channels_contents(
			recipient: ParaId,
		) -> BTreeMap<ParaId, Vec<InboundHrmpMessage<BlockNumber>>> {
			runtime_impl::inbound_hrmp_channels_contents::<Runtime>(recipient)
		}

		fn validation_code_by_hash(hash: ValidationCodeHash) -> Option<ValidationCode> {
			runtime_impl::validation_code_by_hash::<Runtime>(hash)
		}

		fn on_chain_votes() -> Option<ScrapedOnChainVotes<Hash>> {
			runtime_impl::on_chain_votes::<Runtime>()
		}

		fn submit_pvf_check_statement(
			stmt: polkadot_primitives::PvfCheckStatement,
			signature: polkadot_primitives::ValidatorSignature,
		) {
			runtime_impl::submit_pvf_check_statement::<Runtime>(stmt, signature)
		}

		fn pvfs_require_precheck() -> Vec<ValidationCodeHash> {
			runtime_impl::pvfs_require_precheck::<Runtime>()
		}

		fn validation_code_hash(para_id: ParaId, assumption: OccupiedCoreAssumption)
			-> Option<ValidationCodeHash>
		{
			runtime_impl::validation_code_hash::<Runtime>(para_id, assumption)
		}

		fn disputes() -> Vec<(SessionIndex, CandidateHash, DisputeState<BlockNumber>)> {
			runtime_impl::get_session_disputes::<Runtime>()
		}

		fn unapplied_slashes(
		) -> Vec<(SessionIndex, CandidateHash, slashing::PendingSlashes)> {
			runtime_impl::unapplied_slashes::<Runtime>()
		}

		fn key_ownership_proof(
			validator_id: ValidatorId,
		) -> Option<slashing::OpaqueKeyOwnershipProof> {
			use codec::Encode;

			Historical::prove((PARACHAIN_KEY_TYPE_ID, validator_id))
				.map(|p| p.encode())
				.map(slashing::OpaqueKeyOwnershipProof::new)
		}

		fn submit_report_dispute_lost(
			dispute_proof: slashing::DisputeProof,
			key_ownership_proof: slashing::OpaqueKeyOwnershipProof,
		) -> Option<()> {
			runtime_impl::submit_unsigned_slashing_report::<Runtime>(
				dispute_proof,
				key_ownership_proof,
			)
		}

		fn minimum_backing_votes() -> u32 {
			runtime_impl::minimum_backing_votes::<Runtime>()
		}

		fn para_backing_state(para_id: ParaId) -> Option<polkadot_primitives::async_backing::BackingState> {
			runtime_impl::backing_state::<Runtime>(para_id)
		}

		fn async_backing_params() -> polkadot_primitives::AsyncBackingParams {
			runtime_impl::async_backing_params::<Runtime>()
		}

		fn approval_voting_params() -> polkadot_primitives::ApprovalVotingParams {
			runtime_impl::approval_voting_params::<Runtime>()
		}

		fn disabled_validators() -> Vec<ValidatorIndex> {
			runtime_impl::disabled_validators::<Runtime>()
		}

		fn node_features() -> polkadot_primitives::NodeFeatures {
			runtime_impl::node_features::<Runtime>()
		}

		fn claim_queue() -> BTreeMap<CoreIndex, VecDeque<ParaId>> {
			vstaging_parachains_runtime_api_impl::claim_queue::<Runtime>()
		}

		fn candidates_pending_availability(para_id: ParaId) -> Vec<CommittedCandidateReceipt<Hash>> {
			vstaging_parachains_runtime_api_impl::candidates_pending_availability::<Runtime>(para_id)
		}
	}

	impl sp_consensus_beefy::BeefyApi<Block, BeefyId> for Runtime {
		fn beefy_genesis() -> Option<BlockNumber> {
			// dummy implementation due to lack of BEEFY pallet.
			None
		}

		fn validator_set() -> Option<sp_consensus_beefy::ValidatorSet<BeefyId>> {
			// dummy implementation due to lack of BEEFY pallet.
			None
		}

<<<<<<< HEAD
		fn submit_report_double_voting_unsigned_extrinsic(
			_equivocation_proof: beefy_primitives::DoubleVotingProof<
=======
		fn submit_report_equivocation_unsigned_extrinsic(
			_equivocation_proof: sp_consensus_beefy::DoubleVotingProof<
>>>>>>> 426956f8
				BlockNumber,
				BeefyId,
				BeefySignature,
			>,
			_key_owner_proof: sp_consensus_beefy::OpaqueKeyOwnershipProof,
		) -> Option<()> {
			None
		}

		fn generate_key_ownership_proof(
			_set_id: sp_consensus_beefy::ValidatorSetId,
			_authority_id: BeefyId,
		) -> Option<sp_consensus_beefy::OpaqueKeyOwnershipProof> {
			None
		}
	}

	impl mmr::MmrApi<Block, Hash, BlockNumber> for Runtime {
		fn mmr_root() -> Result<Hash, mmr::Error> {
			Err(mmr::Error::PalletNotIncluded)
		}

		fn mmr_leaf_count() -> Result<mmr::LeafIndex, mmr::Error> {
			Err(mmr::Error::PalletNotIncluded)
		}

		fn generate_proof(
			_block_numbers: Vec<BlockNumber>,
			_best_known_block_number: Option<BlockNumber>,
		) -> Result<(Vec<mmr::EncodableOpaqueLeaf>, mmr::LeafProof<Hash>), mmr::Error> {
			Err(mmr::Error::PalletNotIncluded)
		}

		fn verify_proof(_leaves: Vec<mmr::EncodableOpaqueLeaf>, _proof: mmr::LeafProof<Hash>)
			-> Result<(), mmr::Error>
		{
			Err(mmr::Error::PalletNotIncluded)
		}

		fn verify_proof_stateless(
			_root: Hash,
			_leaves: Vec<mmr::EncodableOpaqueLeaf>,
			_proof: mmr::LeafProof<Hash>
		) -> Result<(), mmr::Error> {
			Err(mmr::Error::PalletNotIncluded)
		}
	}

	impl fg_primitives::GrandpaApi<Block> for Runtime {
		fn grandpa_authorities() -> Vec<(GrandpaId, u64)> {
			Grandpa::grandpa_authorities()
		}

		fn current_set_id() -> fg_primitives::SetId {
			Grandpa::current_set_id()
		}

		fn submit_report_equivocation_unsigned_extrinsic(
			_equivocation_proof: fg_primitives::EquivocationProof<
				<Block as BlockT>::Hash,
				sp_runtime::traits::NumberFor<Block>,
			>,
			_key_owner_proof: fg_primitives::OpaqueKeyOwnershipProof,
		) -> Option<()> {
			None
		}

		fn generate_key_ownership_proof(
			_set_id: fg_primitives::SetId,
			_authority_id: fg_primitives::AuthorityId,
		) -> Option<fg_primitives::OpaqueKeyOwnershipProof> {
			None
		}
	}

	impl sp_consensus_babe::BabeApi<Block> for Runtime {
		fn configuration() -> sp_consensus_babe::BabeConfiguration {
			let epoch_config = Babe::epoch_config().unwrap_or(BABE_GENESIS_EPOCH_CONFIG);
			sp_consensus_babe::BabeConfiguration {
				slot_duration: Babe::slot_duration(),
				epoch_length: EpochDuration::get(),
				c: epoch_config.c,
				authorities: Babe::authorities().to_vec(),
				randomness: Babe::randomness(),
				allowed_slots: epoch_config.allowed_slots,
			}
		}

		fn current_epoch_start() -> sp_consensus_babe::Slot {
			Babe::current_epoch_start()
		}

		fn current_epoch() -> sp_consensus_babe::Epoch {
			Babe::current_epoch()
		}

		fn next_epoch() -> sp_consensus_babe::Epoch {
			Babe::next_epoch()
		}

		fn generate_key_ownership_proof(
			_slot: sp_consensus_babe::Slot,
			_authority_id: sp_consensus_babe::AuthorityId,
		) -> Option<sp_consensus_babe::OpaqueKeyOwnershipProof> {
			None
		}

		fn submit_report_equivocation_unsigned_extrinsic(
			_equivocation_proof: sp_consensus_babe::EquivocationProof<<Block as BlockT>::Header>,
			_key_owner_proof: sp_consensus_babe::OpaqueKeyOwnershipProof,
		) -> Option<()> {
			None
		}
	}

	impl sp_session::SessionKeys<Block> for Runtime {
		fn generate_session_keys(seed: Option<Vec<u8>>) -> Vec<u8> {
			SessionKeys::generate(seed)
		}

		fn decode_session_keys(
			encoded: Vec<u8>,
		) -> Option<Vec<(Vec<u8>, sp_core::crypto::KeyTypeId)>> {
			SessionKeys::decode_into_raw_public_keys(&encoded)
		}
	}

	impl frame_system_rpc_runtime_api::AccountNonceApi<Block, AccountId, Nonce> for Runtime {
		fn account_nonce(account: AccountId) -> Nonce {
			System::account_nonce(account)
		}
	}

	impl pallet_transaction_payment_rpc_runtime_api::TransactionPaymentApi<
		Block,
		Balance,
	> for Runtime {
		fn query_info(uxt: <Block as BlockT>::Extrinsic, len: u32) -> RuntimeDispatchInfo<Balance> {
			TransactionPayment::query_info(uxt, len)
		}
		fn query_fee_details(uxt: <Block as BlockT>::Extrinsic, len: u32) -> FeeDetails<Balance> {
			TransactionPayment::query_fee_details(uxt, len)
		}
		fn query_weight_to_fee(weight: Weight) -> Balance {
			TransactionPayment::weight_to_fee(weight)
		}
		fn query_length_to_fee(length: u32) -> Balance {
			TransactionPayment::length_to_fee(length)
		}
	}

	impl pallet_transaction_payment_rpc_runtime_api::TransactionPaymentCallApi<Block, Balance, RuntimeCall>
		for Runtime
	{
		fn query_call_info(call: RuntimeCall, len: u32) -> RuntimeDispatchInfo<Balance> {
			TransactionPayment::query_call_info(call, len)
		}
		fn query_call_fee_details(call: RuntimeCall, len: u32) -> FeeDetails<Balance> {
			TransactionPayment::query_call_fee_details(call, len)
		}
		fn query_weight_to_fee(weight: Weight) -> Balance {
			TransactionPayment::weight_to_fee(weight)
		}
		fn query_length_to_fee(length: u32) -> Balance {
			TransactionPayment::length_to_fee(length)
		}
	}

	impl crate::GetLastTimestamp<Block> for Runtime {
		fn get_last_timestamp() -> u64 {
			Timestamp::now()
		}
	}

	impl sp_genesis_builder::GenesisBuilder<Block> for Runtime {
		fn build_state(config: Vec<u8>) -> sp_genesis_builder::Result {
			build_state::<RuntimeGenesisConfig>(config)
		}

		fn get_preset(id: &Option<sp_genesis_builder::PresetId>) -> Option<Vec<u8>> {
			get_preset::<RuntimeGenesisConfig>(id, |_| None)
		}

		fn preset_names() -> Vec<sp_genesis_builder::PresetId> {
			vec![]
		}
	}
}<|MERGE_RESOLUTION|>--- conflicted
+++ resolved
@@ -1014,13 +1014,8 @@
 			None
 		}
 
-<<<<<<< HEAD
 		fn submit_report_double_voting_unsigned_extrinsic(
-			_equivocation_proof: beefy_primitives::DoubleVotingProof<
-=======
-		fn submit_report_equivocation_unsigned_extrinsic(
 			_equivocation_proof: sp_consensus_beefy::DoubleVotingProof<
->>>>>>> 426956f8
 				BlockNumber,
 				BeefyId,
 				BeefySignature,
