--- conflicted
+++ resolved
@@ -611,14 +611,10 @@
 	type QueueFootprinter = ParaInclusion;
 	type NextSessionRotation = Babe;
 	type OnNewHead = ();
-<<<<<<< HEAD
 	type AssignCoretime = Scheduler;
-=======
-	type AssignCoretime = CoretimeAssignmentProvider;
 	type Fungible = Balances;
 	type CooldownRemovalMultiplier = ConstUint<1>;
 	type AuthorizeCurrentCodeOrigin = frame_system::EnsureRoot<AccountId>;
->>>>>>> 1a512570
 }
 
 parameter_types! {
