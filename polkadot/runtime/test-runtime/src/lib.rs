--- conflicted
+++ resolved
@@ -403,11 +403,8 @@
 	type WeightInfo = ();
 	type DisablingStrategy = pallet_staking::UpToLimitWithReEnablingDisablingStrategy;
 	type MaxValidatorSet = MaxAuthorities;
-<<<<<<< HEAD
-=======
 	type MaxInvulnerables = ConstU32<20>;
 	type MaxDisabledValidators = ConstU32<100>;
->>>>>>> 83db0474
 }
 
 parameter_types! {
