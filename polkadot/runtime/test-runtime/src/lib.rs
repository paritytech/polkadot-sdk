--- conflicted
+++ resolved
@@ -94,11 +94,7 @@
 #[cfg(any(feature = "std", test))]
 use sp_version::NativeVersion;
 use sp_version::RuntimeVersion;
-<<<<<<< HEAD
-use xcm::v5::{Assets, InteriorLocation, Location, SendError, SendResult, SendXcm, XcmHash};
-=======
 use xcm::latest::{Assets, InteriorLocation, Location, SendError, SendResult, SendXcm, XcmHash};
->>>>>>> a1b8381e
 
 pub use pallet_balances::Call as BalancesCall;
 #[cfg(feature = "std")]
@@ -644,11 +640,7 @@
 	type Ticket = ();
 	fn validate(
 		_: &mut Option<Location>,
-<<<<<<< HEAD
-		_: &mut Option<xcm::v5::Xcm<()>>,
-=======
 		_: &mut Option<xcm::latest::Xcm<()>>,
->>>>>>> a1b8381e
 	) -> SendResult<Self::Ticket> {
 		Ok(((), Assets::new()))
 	}
