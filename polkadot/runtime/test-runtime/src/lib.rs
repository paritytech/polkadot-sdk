--- conflicted
+++ resolved
@@ -1008,13 +1008,8 @@
 			None
 		}
 
-<<<<<<< HEAD
 		fn submit_report_vote_equivocation_unsigned_extrinsic(
-			_vote_equivocation_proof: beefy_primitives::VoteEquivocationProof<
-=======
-		fn submit_report_equivocation_unsigned_extrinsic(
-			_equivocation_proof: beefy_primitives::DoubleVotingProof<
->>>>>>> c973fe86
+			_vote_equivocation_proof: beefy_primitives::DoubleVotingProof<
 				BlockNumber,
 				BeefyId,
 				BeefySignature,
