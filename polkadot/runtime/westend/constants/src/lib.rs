--- conflicted
+++ resolved
@@ -107,13 +107,10 @@
 	pub const COLLECTIVES_ID: u32 = 1001;
 	/// BridgeHub parachain ID.
 	pub const BRIDGE_HUB_ID: u32 = 1002;
-<<<<<<< HEAD
 	/// People Chain parachain ID.
 	pub const PEOPLE_ID: u32 = 1004;
-=======
 	/// Brokerage parachain ID.
 	pub const BROKER_ID: u32 = 1005;
->>>>>>> 4c0e0e07
 
 	/// All system parachains of Westend.
 	pub type SystemParachains = IsChildSystemParachain<Id>;
