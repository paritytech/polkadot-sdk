--- conflicted
+++ resolved
@@ -144,11 +144,7 @@
 		if var("RUN_MIGRATION_TESTS").is_err() {
 			return;
 		}
-<<<<<<< HEAD
-		use frame_support::{assert_ok, traits::fungible::Inspect};
-=======
 		use frame_support::assert_ok;
->>>>>>> 4ba0c974
 		sp_tracing::try_init_simple();
 
 		let transport: Transport = var("WS").unwrap_or("ws://127.0.0.1:9900".to_string()).into();
