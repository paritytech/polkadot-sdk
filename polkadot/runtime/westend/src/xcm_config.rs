--- conflicted
+++ resolved
@@ -122,6 +122,16 @@
 #[cfg(feature = "runtime-benchmarks")]
 parameter_types! {
 	pub ReachableDest: Option<MultiLocation> = Some(Parachain(ASSET_HUB_ID).into());
+	// Relay/native token can be teleported to/from AH.
+	pub TeleportableAssets: Option<(MultiAssets, MultiLocation)> = Some((
+		MultiAsset { fun: Fungible(10), id: Concrete(Here.into()) }.into(),
+		AssetHub::get(),
+	));
+	// We can reserve transfer native token to some random parachain.
+	pub ReserveTransferableAssets: Option<(MultiAssets, MultiLocation)> = Some((
+		MultiAsset { fun: Fungible(10), id: Concrete(Here.into()) }.into(),
+		Parachain(4321).into(),
+	));
 }
 
 pub type TrustedTeleporters = (
@@ -202,24 +212,6 @@
 	pub const FellowshipAdminBodyId: BodyId = BodyId::Index(FELLOWSHIP_ADMIN_INDEX);
 }
 
-<<<<<<< HEAD
-#[cfg(feature = "runtime-benchmarks")]
-parameter_types! {
-	pub ReachableDest: Option<MultiLocation> = Some(Parachain(1000).into());
-	// Relay/native token can be teleported to/from AH.
-	pub TeleportableAssets: Option<(MultiAssets, MultiLocation)> = Some((
-		MultiAsset { fun: Fungible(10), id: Concrete(Here.into()) }.into(),
-		AssetHub::get(),
-	));
-	// We can reserve transfer native token to some random parachain.
-	pub ReserveTransferableAssets: Option<(MultiAssets, MultiLocation)> = Some((
-		MultiAsset { fun: Fungible(10), id: Concrete(Here.into()) }.into(),
-		Parachain(4321).into(),
-	));
-}
-
-=======
->>>>>>> 18ae2248
 /// Type to convert the `GeneralAdmin` origin to a Plurality `MultiLocation` value.
 pub type GeneralAdminToPlurality =
 	OriginToPluralityVoice<RuntimeOrigin, GeneralAdmin, GeneralAdminBodyId>;
