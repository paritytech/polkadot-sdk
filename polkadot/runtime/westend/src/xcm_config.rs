// Copyright (C) Parity Technologies (UK) Ltd.
// This file is part of Polkadot.

// Polkadot is free software: you can redistribute it and/or modify
// it under the terms of the GNU General Public License as published by
// the Free Software Foundation, either version 3 of the License, or
// (at your option) any later version.

// Polkadot is distributed in the hope that it will be useful,
// but WITHOUT ANY WARRANTY; without even the implied warranty of
// MERCHANTABILITY or FITNESS FOR A PARTICULAR PURPOSE.  See the
// GNU General Public License for more details.

// You should have received a copy of the GNU General Public License
// along with Polkadot.  If not, see <http://www.gnu.org/licenses/>.

//! XCM configurations for Westend.

use super::{
	parachains_origin, AccountId, AllPalletsWithSystem, Balances, Dmp, FellowshipAdmin,
	GeneralAdmin, ParaId, Runtime, RuntimeCall, RuntimeEvent, RuntimeOrigin, StakingAdmin,
	TransactionByteFee, Treasury, WeightToFee, XcmPallet,
};
use crate::governance::pallet_custom_origins::Treasurer;
use frame_support::{
<<<<<<< HEAD
	parameter_types,
	traits::{Contains, Everything, Nothing},
=======
	match_types, parameter_types,
	traits::{Equals, Everything, Nothing},
>>>>>>> c8112e2c
};
use frame_system::EnsureRoot;
use pallet_xcm::XcmPassthrough;
use runtime_common::{
	xcm_sender::{ChildParachainRouter, ExponentialPrice},
	ToAuthor,
};
use sp_core::ConstU32;
use westend_runtime_constants::{
	currency::CENTS,
	system_parachain::*,
	xcm::body::{FELLOWSHIP_ADMIN_INDEX, TREASURER_INDEX},
};
use xcm::latest::prelude::*;
#[allow(deprecated)]
use xcm_builder::CurrencyAdapter as XcmCurrencyAdapter;
use xcm_builder::{
	AccountId32Aliases, AllowExplicitUnpaidExecutionFrom, AllowKnownQueryResponses,
	AllowSubscriptionsFrom, AllowTopLevelPaidExecutionFrom, ChildParachainAsNative,
	ChildParachainConvertsVia, DescribeBodyTerminal, DescribeFamily, HashedDescription, IsConcrete,
	MintLocation, OriginToPluralityVoice, SignedAccountId32AsNative, SignedToAccountId32,
	SovereignSignedViaLocation, TakeWeightCredit, TrailingSetTopicAsId, UsingComponents,
	WeightInfoBounds, WithComputedOrigin, WithUniqueTopic, XcmFeeManagerFromComponents,
	XcmFeeToAccount,
};
use xcm_executor::XcmExecutor;

parameter_types! {
<<<<<<< HEAD
	pub const TokenLocation: Location = Here.into_location();
=======
	pub const RootLocation: MultiLocation = MultiLocation::here();
	pub const TokenLocation: MultiLocation = Here.into_location();
>>>>>>> c8112e2c
	pub const ThisNetwork: NetworkId = Westend;
	pub UniversalLocation: InteriorLocation = [GlobalConsensus(ThisNetwork::get())].into();
	pub CheckAccount: AccountId = XcmPallet::check_account();
	pub LocalCheckAccount: (AccountId, MintLocation) = (CheckAccount::get(), MintLocation::Local);
	pub TreasuryAccount: AccountId = Treasury::account_id();
	/// The asset ID for the asset that we use to pay for message delivery fees.
	pub FeeAssetId: AssetId = AssetId(TokenLocation::get());
	/// The base fee for the message delivery fees.
	pub const BaseDeliveryFee: u128 = CENTS.saturating_mul(3);
}

pub type LocationConverter = (
	// We can convert a child parachain using the standard `AccountId` conversion.
	ChildParachainConvertsVia<ParaId, AccountId>,
	// We can directly alias an `AccountId32` into a local account.
	AccountId32Aliases<ThisNetwork, AccountId>,
	// Allow governance body to be used as a sovereign account.
	HashedDescription<AccountId, DescribeFamily<DescribeBodyTerminal>>,
);

#[allow(deprecated)]
pub type LocalAssetTransactor = XcmCurrencyAdapter<
	// Use this currency:
	Balances,
	// Use this currency when it is a fungible asset matching the given location or name:
	IsConcrete<TokenLocation>,
	// We can convert the Locations with our converter above:
	LocationConverter,
	// Our chain's account ID type (we can't get away without mentioning it explicitly):
	AccountId,
	// It's a native asset so we keep track of the teleports to maintain total issuance.
	LocalCheckAccount,
>;

type LocalOriginConverter = (
	// If the origin kind is `Sovereign`, then return a `Signed` origin with the account determined
	// by the `LocationConverter` converter.
	SovereignSignedViaLocation<LocationConverter, RuntimeOrigin>,
	// If the origin kind is `Native` and the XCM origin is a child parachain, then we can express
	// it with the special `parachains_origin::Origin` origin variant.
	ChildParachainAsNative<parachains_origin::Origin, RuntimeOrigin>,
	// If the origin kind is `Native` and the XCM origin is the `AccountId32` location, then it can
	// be expressed using the `Signed` origin variant.
	SignedAccountId32AsNative<ThisNetwork, RuntimeOrigin>,
	// Xcm origins can be represented natively under the Xcm pallet's Xcm origin.
	XcmPassthrough<RuntimeOrigin>,
);

pub type PriceForChildParachainDelivery =
	ExponentialPrice<FeeAssetId, BaseDeliveryFee, TransactionByteFee, Dmp>;

/// The XCM router. When we want to send an XCM message, we use this type. It amalgamates all of our
/// individual routers.
pub type XcmRouter = WithUniqueTopic<
	// Only one router so far - use DMP to communicate with child parachains.
	ChildParachainRouter<Runtime, XcmPallet, PriceForChildParachainDelivery>,
>;

parameter_types! {
<<<<<<< HEAD
	pub AssetHub: Location = Parachain(ASSET_HUB_ID).into_location();
	pub Collectives: Location = Parachain(COLLECTIVES_ID).into_location();
	pub BridgeHub: Location = Parachain(BRIDGE_HUB_ID).into_location();
	pub Wnd: AssetFilter = Wild(AllOf { fun: WildFungible, id: AssetId(TokenLocation::get()) });
	pub WndForAssetHub: (AssetFilter, Location) = (Wnd::get(), AssetHub::get());
	pub WndForCollectives: (AssetFilter, Location) = (Wnd::get(), Collectives::get());
	pub WndForBridgeHub: (AssetFilter, Location) = (Wnd::get(), BridgeHub::get());
=======
	pub const AssetHub: MultiLocation = Parachain(ASSET_HUB_ID).into_location();
	pub const Collectives: MultiLocation = Parachain(COLLECTIVES_ID).into_location();
	pub const BridgeHub: MultiLocation = Parachain(BRIDGE_HUB_ID).into_location();
	pub const People: MultiLocation = Parachain(PEOPLE_ID).into_location();
	pub const Wnd: MultiAssetFilter = Wild(AllOf { fun: WildFungible, id: Concrete(TokenLocation::get()) });
	pub const WndForAssetHub: (MultiAssetFilter, MultiLocation) = (Wnd::get(), AssetHub::get());
	pub const WndForCollectives: (MultiAssetFilter, MultiLocation) = (Wnd::get(), Collectives::get());
	pub const WndForBridgeHub: (MultiAssetFilter, MultiLocation) = (Wnd::get(), BridgeHub::get());
	pub const WndForPeople: (MultiAssetFilter, MultiLocation) = (Wnd::get(), People::get());
>>>>>>> c8112e2c
	pub const MaxInstructions: u32 = 100;
	pub const MaxAssetsIntoHolding: u32 = 64;
}

pub type TrustedTeleporters = (
	xcm_builder::Case<WndForAssetHub>,
	xcm_builder::Case<WndForCollectives>,
	xcm_builder::Case<WndForBridgeHub>,
	xcm_builder::Case<WndForPeople>,
);

<<<<<<< HEAD
pub struct OnlyParachains;
impl Contains<Location> for OnlyParachains {
	fn contains(location: &Location) -> bool {
		matches!(location.unpack(), (0, [Parachain(_)]))
	}
}

pub struct CollectivesOrFellows;
impl Contains<Location> for CollectivesOrFellows {
	fn contains(location: &Location) -> bool {
		matches!(
			location.unpack(),
			(0, [Parachain(COLLECTIVES_ID)]) |
				(0, [Parachain(COLLECTIVES_ID), Plurality { id: BodyId::Technical, .. }])
		)
	}
=======
match_types! {
	pub type OnlyParachains: impl Contains<MultiLocation> = {
		MultiLocation { parents: 0, interior: X1(Parachain(_)) }
	};
	pub type CollectivesOrFellows: impl Contains<MultiLocation> = {
		MultiLocation { parents: 0, interior: X1(Parachain(COLLECTIVES_ID)) } |
		MultiLocation { parents: 0, interior: X2(Parachain(COLLECTIVES_ID), Plurality { id: BodyId::Technical, .. }) }
	};
	pub type LocalPlurality: impl Contains<MultiLocation> = {
		MultiLocation { parents: 0, interior: X1(Plurality { .. }) }
	};
>>>>>>> c8112e2c
}

/// The barriers one of which must be passed for an XCM message to be executed.
pub type Barrier = TrailingSetTopicAsId<(
	// Weight that is paid for may be consumed.
	TakeWeightCredit,
	// Expected responses are OK.
	AllowKnownQueryResponses<XcmPallet>,
	WithComputedOrigin<
		(
			// If the message is one that immediately attempts to pay for execution, then allow it.
			AllowTopLevelPaidExecutionFrom<Everything>,
			// Subscriptions for version tracking are OK.
			AllowSubscriptionsFrom<OnlyParachains>,
			// Collectives and Fellows plurality get free execution.
			AllowExplicitUnpaidExecutionFrom<CollectivesOrFellows>,
		),
		UniversalLocation,
		ConstU32<8>,
	>,
)>;

/// Locations that will not be charged fees in the executor, neither for execution nor delivery.
/// We only waive fees for system functions, which these locations represent.
pub type WaivedLocations = (SystemParachains, Equals<RootLocation>, LocalPlurality);

pub struct XcmConfig;
impl xcm_executor::Config for XcmConfig {
	type RuntimeCall = RuntimeCall;
	type XcmSender = XcmRouter;
	type AssetTransactor = LocalAssetTransactor;
	type OriginConverter = LocalOriginConverter;
	type IsReserve = ();
	type IsTeleporter = TrustedTeleporters;
	type UniversalLocation = UniversalLocation;
	type Barrier = Barrier;
	type Weigher = WeightInfoBounds<
		crate::weights::xcm::WestendXcmWeight<RuntimeCall>,
		RuntimeCall,
		MaxInstructions,
	>;
	type Trader =
		UsingComponents<WeightToFee, TokenLocation, AccountId, Balances, ToAuthor<Runtime>>;
	type ResponseHandler = XcmPallet;
	type AssetTrap = XcmPallet;
	type AssetLocker = ();
	type AssetExchanger = ();
	type AssetClaims = XcmPallet;
	type SubscriptionService = XcmPallet;
	type PalletInstancesInfo = AllPalletsWithSystem;
	type MaxAssetsIntoHolding = MaxAssetsIntoHolding;
	type FeeManager = XcmFeeManagerFromComponents<
		WaivedLocations,
		XcmFeeToAccount<Self::AssetTransactor, AccountId, TreasuryAccount>,
	>;
	type MessageExporter = ();
	type UniversalAliases = Nothing;
	type CallDispatcher = RuntimeCall;
	type SafeCallFilter = Everything;
	type Aliasers = Nothing;
}

parameter_types! {
	// `GeneralAdmin` pluralistic body.
	pub const GeneralAdminBodyId: BodyId = BodyId::Administration;
	// StakingAdmin pluralistic body.
	pub const StakingAdminBodyId: BodyId = BodyId::Defense;
	// FellowshipAdmin pluralistic body.
	pub const FellowshipAdminBodyId: BodyId = BodyId::Index(FELLOWSHIP_ADMIN_INDEX);
	// `Treasurer` pluralistic body.
	pub const TreasurerBodyId: BodyId = BodyId::Index(TREASURER_INDEX);
}

/// Type to convert the `GeneralAdmin` origin to a Plurality `Location` value.
pub type GeneralAdminToPlurality =
	OriginToPluralityVoice<RuntimeOrigin, GeneralAdmin, GeneralAdminBodyId>;

/// location of this chain.
pub type LocalOriginToLocation = (
	GeneralAdminToPlurality,
	// And a usual Signed origin to be used in XCM as a corresponding AccountId32
	SignedToAccountId32<RuntimeOrigin, AccountId, ThisNetwork>,
);

/// Type to convert the `StakingAdmin` origin to a Plurality `Location` value.
pub type StakingAdminToPlurality =
	OriginToPluralityVoice<RuntimeOrigin, StakingAdmin, StakingAdminBodyId>;

/// Type to convert the `FellowshipAdmin` origin to a Plurality `Location` value.
pub type FellowshipAdminToPlurality =
	OriginToPluralityVoice<RuntimeOrigin, FellowshipAdmin, FellowshipAdminBodyId>;

/// Type to convert the `Treasurer` origin to a Plurality `Location` value.
pub type TreasurerToPlurality = OriginToPluralityVoice<RuntimeOrigin, Treasurer, TreasurerBodyId>;

/// Type to convert a pallet `Origin` type value into a `Location` value which represents an
/// interior location of this chain for a destination chain.
pub type LocalPalletOriginToLocation = (
	// GeneralAdmin origin to be used in XCM as a corresponding Plurality `Location` value.
	GeneralAdminToPlurality,
	// StakingAdmin origin to be used in XCM as a corresponding Plurality `Location` value.
	StakingAdminToPlurality,
	// FellowshipAdmin origin to be used in XCM as a corresponding Plurality `Location` value.
	FellowshipAdminToPlurality,
	// `Treasurer` origin to be used in XCM as a corresponding Plurality `MultiLocation` value.
	TreasurerToPlurality,
);

impl pallet_xcm::Config for Runtime {
	type RuntimeEvent = RuntimeEvent;
	type SendXcmOrigin = xcm_builder::EnsureXcmOrigin<RuntimeOrigin, LocalPalletOriginToLocation>;
	type XcmRouter = XcmRouter;
	// Anyone can execute XCM messages locally...
	type ExecuteXcmOrigin = xcm_builder::EnsureXcmOrigin<RuntimeOrigin, LocalOriginToLocation>;
	// ...but they must match our filter, which rejects everything.
	type XcmExecuteFilter = Nothing;
	type XcmExecutor = XcmExecutor<XcmConfig>;
	type XcmTeleportFilter = Everything;
	type XcmReserveTransferFilter = Everything;
	type Weigher = WeightInfoBounds<
		crate::weights::xcm::WestendXcmWeight<RuntimeCall>,
		RuntimeCall,
		MaxInstructions,
	>;
	type UniversalLocation = UniversalLocation;
	type RuntimeOrigin = RuntimeOrigin;
	type RuntimeCall = RuntimeCall;
	const VERSION_DISCOVERY_QUEUE_SIZE: u32 = 100;
	type AdvertisedXcmVersion = pallet_xcm::CurrentXcmVersion;
	type Currency = Balances;
	type CurrencyMatcher = IsConcrete<TokenLocation>;
	type TrustedLockers = ();
	type SovereignAccountOf = LocationConverter;
	type MaxLockers = ConstU32<8>;
	type MaxRemoteLockConsumers = ConstU32<0>;
	type RemoteLockConsumerIdentifier = ();
	type WeightInfo = crate::weights::pallet_xcm::WeightInfo<Runtime>;
	type AdminOrigin = EnsureRoot<AccountId>;
}<|MERGE_RESOLUTION|>--- conflicted
+++ resolved
@@ -23,13 +23,8 @@
 };
 use crate::governance::pallet_custom_origins::Treasurer;
 use frame_support::{
-<<<<<<< HEAD
 	parameter_types,
-	traits::{Contains, Everything, Nothing},
-=======
-	match_types, parameter_types,
-	traits::{Equals, Everything, Nothing},
->>>>>>> c8112e2c
+	traits::{Contains, Equals, Everything, Nothing},
 };
 use frame_system::EnsureRoot;
 use pallet_xcm::XcmPassthrough;
@@ -58,12 +53,8 @@
 use xcm_executor::XcmExecutor;
 
 parameter_types! {
-<<<<<<< HEAD
 	pub const TokenLocation: Location = Here.into_location();
-=======
-	pub const RootLocation: MultiLocation = MultiLocation::here();
-	pub const TokenLocation: MultiLocation = Here.into_location();
->>>>>>> c8112e2c
+	pub const RootLocation: Location = Location::here();
 	pub const ThisNetwork: NetworkId = Westend;
 	pub UniversalLocation: InteriorLocation = [GlobalConsensus(ThisNetwork::get())].into();
 	pub CheckAccount: AccountId = XcmPallet::check_account();
@@ -123,25 +114,15 @@
 >;
 
 parameter_types! {
-<<<<<<< HEAD
-	pub AssetHub: Location = Parachain(ASSET_HUB_ID).into_location();
-	pub Collectives: Location = Parachain(COLLECTIVES_ID).into_location();
-	pub BridgeHub: Location = Parachain(BRIDGE_HUB_ID).into_location();
-	pub Wnd: AssetFilter = Wild(AllOf { fun: WildFungible, id: AssetId(TokenLocation::get()) });
-	pub WndForAssetHub: (AssetFilter, Location) = (Wnd::get(), AssetHub::get());
-	pub WndForCollectives: (AssetFilter, Location) = (Wnd::get(), Collectives::get());
-	pub WndForBridgeHub: (AssetFilter, Location) = (Wnd::get(), BridgeHub::get());
-=======
-	pub const AssetHub: MultiLocation = Parachain(ASSET_HUB_ID).into_location();
-	pub const Collectives: MultiLocation = Parachain(COLLECTIVES_ID).into_location();
-	pub const BridgeHub: MultiLocation = Parachain(BRIDGE_HUB_ID).into_location();
-	pub const People: MultiLocation = Parachain(PEOPLE_ID).into_location();
-	pub const Wnd: MultiAssetFilter = Wild(AllOf { fun: WildFungible, id: Concrete(TokenLocation::get()) });
-	pub const WndForAssetHub: (MultiAssetFilter, MultiLocation) = (Wnd::get(), AssetHub::get());
-	pub const WndForCollectives: (MultiAssetFilter, MultiLocation) = (Wnd::get(), Collectives::get());
-	pub const WndForBridgeHub: (MultiAssetFilter, MultiLocation) = (Wnd::get(), BridgeHub::get());
-	pub const WndForPeople: (MultiAssetFilter, MultiLocation) = (Wnd::get(), People::get());
->>>>>>> c8112e2c
+	pub const AssetHub: Location = Parachain(ASSET_HUB_ID).into_location();
+	pub const Collectives: Location = Parachain(COLLECTIVES_ID).into_location();
+	pub const BridgeHub: Location = Parachain(BRIDGE_HUB_ID).into_location();
+	pub const People: Location = Parachain(PEOPLE_ID).into_location();
+	pub const Wnd: AssetFilter = Wild(AllOf { fun: WildFungible, id: AssetId(TokenLocation::get()) });
+	pub const WndForAssetHub: (AssetFilter, Location) = (Wnd::get(), AssetHub::get());
+	pub const WndForCollectives: (AssetFilter, Location) = (Wnd::get(), Collectives::get());
+	pub const WndForBridgeHub: (AssetFilter, Location) = (Wnd::get(), BridgeHub::get());
+	pub const WndForPeople: (AssetFilter, Location) = (Wnd::get(), People::get());
 	pub const MaxInstructions: u32 = 100;
 	pub const MaxAssetsIntoHolding: u32 = 64;
 }
@@ -153,7 +134,6 @@
 	xcm_builder::Case<WndForPeople>,
 );
 
-<<<<<<< HEAD
 pub struct OnlyParachains;
 impl Contains<Location> for OnlyParachains {
 	fn contains(location: &Location) -> bool {
@@ -170,19 +150,13 @@
 				(0, [Parachain(COLLECTIVES_ID), Plurality { id: BodyId::Technical, .. }])
 		)
 	}
-=======
-match_types! {
-	pub type OnlyParachains: impl Contains<MultiLocation> = {
-		MultiLocation { parents: 0, interior: X1(Parachain(_)) }
-	};
-	pub type CollectivesOrFellows: impl Contains<MultiLocation> = {
-		MultiLocation { parents: 0, interior: X1(Parachain(COLLECTIVES_ID)) } |
-		MultiLocation { parents: 0, interior: X2(Parachain(COLLECTIVES_ID), Plurality { id: BodyId::Technical, .. }) }
-	};
-	pub type LocalPlurality: impl Contains<MultiLocation> = {
-		MultiLocation { parents: 0, interior: X1(Plurality { .. }) }
-	};
->>>>>>> c8112e2c
+}
+
+pub struct LocalPlurality;
+impl Contains<Location> for LocalPlurality {
+	fn contains(loc: &Location) -> bool {
+		matches!(loc.unpack(), (0, [Plurality { .. }]))
+	}
 }
 
 /// The barriers one of which must be passed for an XCM message to be executed.
