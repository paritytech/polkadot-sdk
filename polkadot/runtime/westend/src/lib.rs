// Copyright (C) Parity Technologies (UK) Ltd.
// This file is part of Polkadot.

// Polkadot is free software: you can redistribute it and/or modify
// it under the terms of the GNU General Public License as published by
// the Free Software Foundation, either version 3 of the License, or
// (at your option) any later version.

// Polkadot is distributed in the hope that it will be useful,
// but WITHOUT ANY WARRANTY; without even the implied warranty of
// MERCHANTABILITY or FITNESS FOR A PARTICULAR PURPOSE.  See the
// GNU General Public License for more details.

// You should have received a copy of the GNU General Public License
// along with Polkadot.  If not, see <http://www.gnu.org/licenses/>.

//! The Westend runtime. This can be compiled with `#[no_std]`, ready for Wasm.

#![cfg_attr(not(feature = "std"), no_std)]
// `construct_runtime!` does a lot of recursion and requires us to increase the limit.
#![recursion_limit = "512"]

use authority_discovery_primitives::AuthorityId as AuthorityDiscoveryId;
use beefy_primitives::{
	ecdsa_crypto::{AuthorityId as BeefyId, Signature as BeefySignature},
	mmr::{BeefyDataProvider, MmrLeafVersion},
};
use frame_election_provider_support::{bounds::ElectionBoundsBuilder, onchain, SequentialPhragmen};
use frame_support::{
	construct_runtime,
	genesis_builder_helper::{build_config, create_default_config},
	parameter_types,
	traits::{
		fungible::HoldConsideration, ConstU32, Contains, EitherOf, EitherOfDiverse, EverythingBut,
		InstanceFilter, KeyOwnerProofSystem, LinearStoragePrice, ProcessMessage,
		ProcessMessageError, WithdrawReasons,
	},
	weights::{ConstantMultiplier, WeightMeter},
	PalletId,
};
use frame_system::EnsureRoot;
use pallet_grandpa::{fg_primitives, AuthorityId as GrandpaId};
use pallet_identity::legacy::IdentityInfo;
use pallet_session::historical as session_historical;
use pallet_transaction_payment::{CurrencyAdapter, FeeDetails, RuntimeDispatchInfo};
use parity_scale_codec::{Decode, Encode, MaxEncodedLen};
use primitives::{
	slashing, vstaging::NodeFeatures, AccountId, AccountIndex, Balance, BlockNumber,
	CandidateEvent, CandidateHash, CommittedCandidateReceipt, CoreState, DisputeState,
	ExecutorParams, GroupRotationInfo, Hash, Id as ParaId, InboundDownwardMessage,
	InboundHrmpMessage, Moment, Nonce, OccupiedCoreAssumption, PersistedValidationData,
	PvfCheckStatement, ScrapedOnChainVotes, SessionInfo, Signature, ValidationCode,
	ValidationCodeHash, ValidatorId, ValidatorIndex, ValidatorSignature, PARACHAIN_KEY_TYPE_ID,
};
use runtime_common::{
	assigned_slots, auctions, crowdloan,
	elections::OnChainAccuracy,
	identity_migrator, impl_runtime_weights,
	impls::{
		LocatableAssetConverter, ToAuthor, VersionedLocatableAsset, VersionedMultiLocationConverter,
	},
	paras_registrar, paras_sudo_wrapper, prod_or_fast, slots, BalanceToU256, BlockHashCount,
	BlockLength, CurrencyToVote, SlowAdjustingFeeUpdate, U256ToBalance,
};
use runtime_parachains::{
	assigner_parachains as parachains_assigner_parachains,
	configuration as parachains_configuration, disputes as parachains_disputes,
	disputes::slashing as parachains_slashing,
	dmp as parachains_dmp, hrmp as parachains_hrmp, inclusion as parachains_inclusion,
	inclusion::{AggregateMessageOrigin, UmpQueueId},
	initializer as parachains_initializer, origin as parachains_origin, paras as parachains_paras,
	paras_inherent as parachains_paras_inherent, reward_points as parachains_reward_points,
	runtime_api_impl::{
		v7 as parachains_runtime_api_impl, vstaging as parachains_staging_runtime_api_impl,
	},
	scheduler as parachains_scheduler, session_info as parachains_session_info,
	shared as parachains_shared,
};
use scale_info::TypeInfo;
use sp_core::{OpaqueMetadata, RuntimeDebug, H256};
use sp_runtime::{
	create_runtime_str,
	curve::PiecewiseLinear,
	generic, impl_opaque_keys,
	traits::{
		AccountIdLookup, BlakeTwo256, Block as BlockT, ConvertInto, Extrinsic as ExtrinsicT,
		IdentityLookup, Keccak256, OpaqueKeys, SaturatedConversion, Verify,
	},
	transaction_validity::{TransactionPriority, TransactionSource, TransactionValidity},
	ApplyExtrinsicResult, BoundToRuntimeAppPublic, FixedU128, KeyTypeId, Perbill, Percent, Permill,
	RuntimeAppPublic,
};
use sp_staking::SessionIndex;
use sp_std::{collections::btree_map::BTreeMap, prelude::*};
#[cfg(any(feature = "std", test))]
use sp_version::NativeVersion;
use sp_version::RuntimeVersion;
use xcm::{
	latest::{InteriorMultiLocation, Junction, Junction::PalletInstance},
	VersionedMultiLocation,
};
use xcm_builder::PayOverXcm;

pub use frame_system::Call as SystemCall;
pub use pallet_balances::Call as BalancesCall;
pub use pallet_election_provider_multi_phase::{Call as EPMCall, GeometricDepositBase};
#[cfg(feature = "std")]
pub use pallet_staking::StakerStatus;
use pallet_staking::UseValidatorsMap;
pub use pallet_timestamp::Call as TimestampCall;
use sp_runtime::traits::Get;
#[cfg(any(feature = "std", test))]
pub use sp_runtime::BuildStorage;

/// Constant values used within the runtime.
use westend_runtime_constants::{currency::*, fee::*, time::*};

mod bag_thresholds;
mod weights;
pub mod xcm_config;

// Implemented types.
mod impls;
use impls::ToParachainIdentityReaper;

// Governance and configurations.
pub mod governance;
use governance::{
	pallet_custom_origins, AuctionAdmin, FellowshipAdmin, GeneralAdmin, LeaseAdmin, StakingAdmin,
	Treasurer, TreasurySpender,
};

#[cfg(test)]
mod tests;

impl_runtime_weights!(westend_runtime_constants);

// Make the WASM binary available.
#[cfg(feature = "std")]
include!(concat!(env!("OUT_DIR"), "/wasm_binary.rs"));

/// Runtime version (Westend).
#[sp_version::runtime_version]
pub const VERSION: RuntimeVersion = RuntimeVersion {
	spec_name: create_runtime_str!("westend"),
	impl_name: create_runtime_str!("parity-westend"),
	authoring_version: 2,
<<<<<<< HEAD
	spec_version: 1_004_000,
=======
	spec_version: 104000,
>>>>>>> fcfdb98a
	impl_version: 0,
	apis: RUNTIME_API_VERSIONS,
	transaction_version: 24,
	state_version: 1,
};

/// The BABE epoch configuration at genesis.
pub const BABE_GENESIS_EPOCH_CONFIG: babe_primitives::BabeEpochConfiguration =
	babe_primitives::BabeEpochConfiguration {
		c: PRIMARY_PROBABILITY,
		allowed_slots: babe_primitives::AllowedSlots::PrimaryAndSecondaryVRFSlots,
	};

/// Native version.
#[cfg(any(feature = "std", test))]
pub fn native_version() -> NativeVersion {
	NativeVersion { runtime_version: VERSION, can_author_with: Default::default() }
}

/// A type to identify calls to the Identity pallet. These will be filtered to prevent invocation,
/// locking the state of the pallet and preventing further updates to identities and sub-identities.
/// The locked state will be the genesis state of a new system chain and then removed from the Relay
/// Chain.
pub struct IsIdentityCall;
impl Contains<RuntimeCall> for IsIdentityCall {
	fn contains(c: &RuntimeCall) -> bool {
		matches!(c, RuntimeCall::Identity(_))
	}
}

parameter_types! {
	pub const Version: RuntimeVersion = VERSION;
	pub const SS58Prefix: u8 = 42;
}

impl frame_system::Config for Runtime {
	type BaseCallFilter = EverythingBut<IsIdentityCall>;
	type BlockWeights = BlockWeights;
	type BlockLength = BlockLength;
	type RuntimeOrigin = RuntimeOrigin;
	type RuntimeCall = RuntimeCall;
	type Nonce = Nonce;
	type Hash = Hash;
	type Hashing = BlakeTwo256;
	type AccountId = AccountId;
	type Lookup = AccountIdLookup<AccountId, ()>;
	type Block = Block;
	type RuntimeEvent = RuntimeEvent;
	type BlockHashCount = BlockHashCount;
	type DbWeight = RocksDbWeight;
	type Version = Version;
	type PalletInfo = PalletInfo;
	type AccountData = pallet_balances::AccountData<Balance>;
	type OnNewAccount = ();
	type OnKilledAccount = ();
	type SystemWeightInfo = weights::frame_system::WeightInfo<Runtime>;
	type SS58Prefix = SS58Prefix;
	type OnSetCode = ();
	type MaxConsumers = frame_support::traits::ConstU32<16>;
}

parameter_types! {
	pub MaximumSchedulerWeight: frame_support::weights::Weight = Perbill::from_percent(80) *
		BlockWeights::get().max_block;
	pub const MaxScheduledPerBlock: u32 = 50;
	pub const NoPreimagePostponement: Option<u32> = Some(10);
}

impl pallet_scheduler::Config for Runtime {
	type RuntimeOrigin = RuntimeOrigin;
	type RuntimeEvent = RuntimeEvent;
	type PalletsOrigin = OriginCaller;
	type RuntimeCall = RuntimeCall;
	type MaximumWeight = MaximumSchedulerWeight;
	// The goal of having ScheduleOrigin include AuctionAdmin is to allow the auctions track of
	// OpenGov to schedule periodic auctions.
	type ScheduleOrigin = EitherOf<EnsureRoot<AccountId>, AuctionAdmin>;
	type MaxScheduledPerBlock = MaxScheduledPerBlock;
	type WeightInfo = weights::pallet_scheduler::WeightInfo<Runtime>;
	type OriginPrivilegeCmp = frame_support::traits::EqualPrivilegeOnly;
	type Preimages = Preimage;
}

parameter_types! {
	pub const PreimageBaseDeposit: Balance = deposit(2, 64);
	pub const PreimageByteDeposit: Balance = deposit(0, 1);
	pub const PreimageHoldReason: RuntimeHoldReason = RuntimeHoldReason::Preimage(pallet_preimage::HoldReason::Preimage);
}

impl pallet_preimage::Config for Runtime {
	type WeightInfo = weights::pallet_preimage::WeightInfo<Runtime>;
	type RuntimeEvent = RuntimeEvent;
	type Currency = Balances;
	type ManagerOrigin = EnsureRoot<AccountId>;
	type Consideration = HoldConsideration<
		AccountId,
		Balances,
		PreimageHoldReason,
		LinearStoragePrice<PreimageBaseDeposit, PreimageByteDeposit, Balance>,
	>;
}

parameter_types! {
	pub const EpochDuration: u64 = prod_or_fast!(
		EPOCH_DURATION_IN_SLOTS as u64,
		2 * MINUTES as u64
	);
	pub const ExpectedBlockTime: Moment = MILLISECS_PER_BLOCK;
	pub const ReportLongevity: u64 =
		BondingDuration::get() as u64 * SessionsPerEra::get() as u64 * EpochDuration::get();
}

impl pallet_babe::Config for Runtime {
	type EpochDuration = EpochDuration;
	type ExpectedBlockTime = ExpectedBlockTime;

	// session module is the trigger
	type EpochChangeTrigger = pallet_babe::ExternalTrigger;

	type DisabledValidators = Session;

	type WeightInfo = ();

	type MaxAuthorities = MaxAuthorities;
	type MaxNominators = MaxNominators;

	type KeyOwnerProof =
		<Historical as KeyOwnerProofSystem<(KeyTypeId, pallet_babe::AuthorityId)>>::Proof;

	type EquivocationReportSystem =
		pallet_babe::EquivocationReportSystem<Self, Offences, Historical, ReportLongevity>;
}

parameter_types! {
	pub const IndexDeposit: Balance = 100 * CENTS;
}

impl pallet_indices::Config for Runtime {
	type AccountIndex = AccountIndex;
	type Currency = Balances;
	type Deposit = IndexDeposit;
	type RuntimeEvent = RuntimeEvent;
	type WeightInfo = weights::pallet_indices::WeightInfo<Runtime>;
}

parameter_types! {
	pub const ExistentialDeposit: Balance = EXISTENTIAL_DEPOSIT;
	pub const MaxLocks: u32 = 50;
	pub const MaxReserves: u32 = 50;
}

impl pallet_balances::Config for Runtime {
	type Balance = Balance;
	type DustRemoval = ();
	type RuntimeEvent = RuntimeEvent;
	type ExistentialDeposit = ExistentialDeposit;
	type AccountStore = System;
	type MaxLocks = MaxLocks;
	type MaxReserves = MaxReserves;
	type ReserveIdentifier = [u8; 8];
	type WeightInfo = weights::pallet_balances::WeightInfo<Runtime>;
	type RuntimeHoldReason = RuntimeHoldReason;
	type RuntimeFreezeReason = RuntimeFreezeReason;
	type FreezeIdentifier = RuntimeFreezeReason;
	type MaxFreezes = ConstU32<1>;
	type MaxHolds = ConstU32<1>;
}

parameter_types! {
	pub const BeefySetIdSessionEntries: u32 = BondingDuration::get() * SessionsPerEra::get();
}

impl pallet_beefy::Config for Runtime {
	type BeefyId = BeefyId;
	type MaxAuthorities = MaxAuthorities;
	type MaxNominators = MaxNominators;
	type MaxSetIdSessionEntries = BeefySetIdSessionEntries;
	type OnNewValidatorSet = BeefyMmrLeaf;
	type WeightInfo = ();
	type KeyOwnerProof = <Historical as KeyOwnerProofSystem<(KeyTypeId, BeefyId)>>::Proof;
	type EquivocationReportSystem =
		pallet_beefy::EquivocationReportSystem<Self, Offences, Historical, ReportLongevity>;
}

impl pallet_mmr::Config for Runtime {
	const INDEXING_PREFIX: &'static [u8] = mmr::INDEXING_PREFIX;
	type Hashing = Keccak256;
	type OnNewRoot = pallet_beefy_mmr::DepositBeefyDigest<Runtime>;
	type WeightInfo = ();
	type LeafData = pallet_beefy_mmr::Pallet<Runtime>;
}

/// MMR helper types.
mod mmr {
	use super::Runtime;
	pub use pallet_mmr::primitives::*;

	pub type Leaf = <<Runtime as pallet_mmr::Config>::LeafData as LeafDataProvider>::LeafData;
	pub type Hashing = <Runtime as pallet_mmr::Config>::Hashing;
	pub type Hash = <Hashing as sp_runtime::traits::Hash>::Output;
}

parameter_types! {
	/// Version of the produced MMR leaf.
	///
	/// The version consists of two parts;
	/// - `major` (3 bits)
	/// - `minor` (5 bits)
	///
	/// `major` should be updated only if decoding the previous MMR Leaf format from the payload
	/// is not possible (i.e. backward incompatible change).
	/// `minor` should be updated if fields are added to the previous MMR Leaf, which given SCALE
	/// encoding does not prevent old leafs from being decoded.
	///
	/// Hence we expect `major` to be changed really rarely (think never).
	/// See [`MmrLeafVersion`] type documentation for more details.
	pub LeafVersion: MmrLeafVersion = MmrLeafVersion::new(0, 0);
}

/// A BEEFY data provider that merkelizes all the parachain heads at the current block
/// (sorted by their parachain id).
pub struct ParaHeadsRootProvider;
impl BeefyDataProvider<H256> for ParaHeadsRootProvider {
	fn extra_data() -> H256 {
		let mut para_heads: Vec<(u32, Vec<u8>)> = Paras::parachains()
			.into_iter()
			.filter_map(|id| Paras::para_head(&id).map(|head| (id.into(), head.0)))
			.collect();
		para_heads.sort_by_key(|k| k.0);
		binary_merkle_tree::merkle_root::<mmr::Hashing, _>(
			para_heads.into_iter().map(|pair| pair.encode()),
		)
		.into()
	}
}

impl pallet_beefy_mmr::Config for Runtime {
	type LeafVersion = LeafVersion;
	type BeefyAuthorityToMerkleLeaf = pallet_beefy_mmr::BeefyEcdsaToEthereum;
	type LeafExtra = H256;
	type BeefyDataProvider = ParaHeadsRootProvider;
}

parameter_types! {
	pub const TransactionByteFee: Balance = 10 * MILLICENTS;
	/// This value increases the priority of `Operational` transactions by adding
	/// a "virtual tip" that's equal to the `OperationalFeeMultiplier * final_fee`.
	pub const OperationalFeeMultiplier: u8 = 5;
}

impl pallet_transaction_payment::Config for Runtime {
	type RuntimeEvent = RuntimeEvent;
	type OnChargeTransaction = CurrencyAdapter<Balances, ToAuthor<Runtime>>;
	type OperationalFeeMultiplier = OperationalFeeMultiplier;
	type WeightToFee = WeightToFee;
	type LengthToFee = ConstantMultiplier<Balance, TransactionByteFee>;
	type FeeMultiplierUpdate = SlowAdjustingFeeUpdate<Self>;
}

parameter_types! {
	pub const MinimumPeriod: u64 = SLOT_DURATION / 2;
}
impl pallet_timestamp::Config for Runtime {
	type Moment = u64;
	type OnTimestampSet = Babe;
	type MinimumPeriod = MinimumPeriod;
	type WeightInfo = weights::pallet_timestamp::WeightInfo<Runtime>;
}

impl pallet_authorship::Config for Runtime {
	type FindAuthor = pallet_session::FindAccountFromAuthorIndex<Self, Babe>;
	type EventHandler = Staking;
}

parameter_types! {
	pub const Period: BlockNumber = 10 * MINUTES;
	pub const Offset: BlockNumber = 0;
}

<<<<<<< HEAD
#[derive(Clone, Debug, PartialEq, Eq, Encode, Decode)]
pub struct OldSessionKeys {
	pub grandpa: <Grandpa as BoundToRuntimeAppPublic>::Public,
	pub babe: <Babe as BoundToRuntimeAppPublic>::Public,
	pub im_online: pallet_im_online::sr25519::AuthorityId,
	pub para_validator: <Initializer as BoundToRuntimeAppPublic>::Public,
	pub para_assignment: <ParaSessionInfo as BoundToRuntimeAppPublic>::Public,
	pub authority_discovery: <AuthorityDiscovery as BoundToRuntimeAppPublic>::Public,
	pub beefy: <Beefy as BoundToRuntimeAppPublic>::Public,
}

impl OpaqueKeys for OldSessionKeys {
	type KeyTypeIdProviders = ();
	fn key_ids() -> &'static [KeyTypeId] {
		&[
			<<Grandpa as BoundToRuntimeAppPublic>::Public>::ID,
			<<Babe as BoundToRuntimeAppPublic>::Public>::ID,
			sp_core::crypto::key_types::IM_ONLINE,
			<<Initializer as BoundToRuntimeAppPublic>::Public>::ID,
			<<ParaSessionInfo as BoundToRuntimeAppPublic>::Public>::ID,
			<<AuthorityDiscovery as BoundToRuntimeAppPublic>::Public>::ID,
			<<Beefy as BoundToRuntimeAppPublic>::Public>::ID,
		]
	}
	fn get_raw(&self, i: KeyTypeId) -> &[u8] {
		match i {
			<<Grandpa as BoundToRuntimeAppPublic>::Public>::ID => self.grandpa.as_ref(),
			<<Babe as BoundToRuntimeAppPublic>::Public>::ID => self.babe.as_ref(),
			sp_core::crypto::key_types::IM_ONLINE => self.im_online.as_ref(),
			<<Initializer as BoundToRuntimeAppPublic>::Public>::ID => self.para_validator.as_ref(),
			<<ParaSessionInfo as BoundToRuntimeAppPublic>::Public>::ID =>
				self.para_assignment.as_ref(),
			<<AuthorityDiscovery as BoundToRuntimeAppPublic>::Public>::ID =>
				self.authority_discovery.as_ref(),
			<<Beefy as BoundToRuntimeAppPublic>::Public>::ID => self.beefy.as_ref(),
			_ => &[],
		}
	}
}

=======
>>>>>>> fcfdb98a
impl_opaque_keys! {
	pub struct SessionKeys {
		pub grandpa: Grandpa,
		pub babe: Babe,
		pub para_validator: Initializer,
		pub para_assignment: ParaSessionInfo,
		pub authority_discovery: AuthorityDiscovery,
		pub beefy: Beefy,
	}
}

<<<<<<< HEAD
// remove this when removing `OldSessionKeys`
fn transform_session_keys(_v: AccountId, old: OldSessionKeys) -> SessionKeys {
	SessionKeys {
		grandpa: old.grandpa,
		babe: old.babe,
		para_validator: old.para_validator,
		para_assignment: old.para_assignment,
		authority_discovery: old.authority_discovery,
		beefy: old.beefy,
	}
}

=======
>>>>>>> fcfdb98a
impl pallet_session::Config for Runtime {
	type RuntimeEvent = RuntimeEvent;
	type ValidatorId = AccountId;
	type ValidatorIdOf = pallet_staking::StashOf<Self>;
	type ShouldEndSession = Babe;
	type NextSessionRotation = Babe;
	type SessionManager = pallet_session::historical::NoteHistoricalRoot<Self, Staking>;
	type SessionHandler = <SessionKeys as OpaqueKeys>::KeyTypeIdProviders;
	type Keys = SessionKeys;
	type WeightInfo = weights::pallet_session::WeightInfo<Runtime>;
}

impl pallet_session::historical::Config for Runtime {
	type FullIdentification = pallet_staking::Exposure<AccountId, Balance>;
	type FullIdentificationOf = pallet_staking::ExposureOf<Runtime>;
}

pub struct MaybeSignedPhase;

impl Get<u32> for MaybeSignedPhase {
	fn get() -> u32 {
		// 1 day = 4 eras -> 1 week = 28 eras. We want to disable signed phase once a week to test
		// the fallback unsigned phase is able to compute elections on Westend.
		if Staking::current_era().unwrap_or(1) % 28 == 0 {
			0
		} else {
			SignedPhase::get()
		}
	}
}

parameter_types! {
	// phase durations. 1/4 of the last session for each.
	pub SignedPhase: u32 = prod_or_fast!(
		EPOCH_DURATION_IN_SLOTS / 4,
		(1 * MINUTES).min(EpochDuration::get().saturated_into::<u32>() / 2)
	);
	pub UnsignedPhase: u32 = prod_or_fast!(
		EPOCH_DURATION_IN_SLOTS / 4,
		(1 * MINUTES).min(EpochDuration::get().saturated_into::<u32>() / 2)
	);

	// signed config
	pub const SignedMaxSubmissions: u32 = 128;
	pub const SignedMaxRefunds: u32 = 128 / 4;
	pub const SignedFixedDeposit: Balance = deposit(2, 0);
	pub const SignedDepositIncreaseFactor: Percent = Percent::from_percent(10);
	pub const SignedDepositByte: Balance = deposit(0, 10) / 1024;
	// Each good submission will get 1 WND as reward
	pub SignedRewardBase: Balance = 1 * UNITS;
	pub BetterUnsignedThreshold: Perbill = Perbill::from_rational(5u32, 10_000);

	// 1 hour session, 15 minutes unsigned phase, 4 offchain executions.
	pub OffchainRepeat: BlockNumber = UnsignedPhase::get() / 4;

	pub const MaxElectingVoters: u32 = 22_500;
	/// We take the top 22500 nominators as electing voters and all of the validators as electable
	/// targets. Whilst this is the case, we cannot and shall not increase the size of the
	/// validator intentions.
	pub ElectionBounds: frame_election_provider_support::bounds::ElectionBounds =
		ElectionBoundsBuilder::default().voters_count(MaxElectingVoters::get().into()).build();
	// Maximum winners that can be chosen as active validators
	pub const MaxActiveValidators: u32 = 1000;

}

frame_election_provider_support::generate_solution_type!(
	#[compact]
	pub struct NposCompactSolution16::<
		VoterIndex = u32,
		TargetIndex = u16,
		Accuracy = sp_runtime::PerU16,
		MaxVoters = MaxElectingVoters,
	>(16)
);

pub struct OnChainSeqPhragmen;
impl onchain::Config for OnChainSeqPhragmen {
	type System = Runtime;
	type Solver = SequentialPhragmen<AccountId, OnChainAccuracy>;
	type DataProvider = Staking;
	type WeightInfo = weights::frame_election_provider_support::WeightInfo<Runtime>;
	type MaxWinners = MaxActiveValidators;
	type Bounds = ElectionBounds;
}

impl pallet_election_provider_multi_phase::MinerConfig for Runtime {
	type AccountId = AccountId;
	type MaxLength = OffchainSolutionLengthLimit;
	type MaxWeight = OffchainSolutionWeightLimit;
	type Solution = NposCompactSolution16;
	type MaxVotesPerVoter = <
		<Self as pallet_election_provider_multi_phase::Config>::DataProvider
		as
		frame_election_provider_support::ElectionDataProvider
	>::MaxVotesPerVoter;
	type MaxWinners = MaxActiveValidators;

	// The unsigned submissions have to respect the weight of the submit_unsigned call, thus their
	// weight estimate function is wired to this call's weight.
	fn solution_weight(v: u32, t: u32, a: u32, d: u32) -> Weight {
		<
			<Self as pallet_election_provider_multi_phase::Config>::WeightInfo
			as
			pallet_election_provider_multi_phase::WeightInfo
		>::submit_unsigned(v, t, a, d)
	}
}

impl pallet_election_provider_multi_phase::Config for Runtime {
	type RuntimeEvent = RuntimeEvent;
	type Currency = Balances;
	type EstimateCallFee = TransactionPayment;
	type SignedPhase = MaybeSignedPhase;
	type UnsignedPhase = UnsignedPhase;
	type SignedMaxSubmissions = SignedMaxSubmissions;
	type SignedMaxRefunds = SignedMaxRefunds;
	type SignedRewardBase = SignedRewardBase;
	type SignedDepositBase =
		GeometricDepositBase<Balance, SignedFixedDeposit, SignedDepositIncreaseFactor>;
	type SignedDepositByte = SignedDepositByte;
	type SignedDepositWeight = ();
	type SignedMaxWeight =
		<Self::MinerConfig as pallet_election_provider_multi_phase::MinerConfig>::MaxWeight;
	type MinerConfig = Self;
	type SlashHandler = (); // burn slashes
	type RewardHandler = (); // nothing to do upon rewards
	type BetterUnsignedThreshold = BetterUnsignedThreshold;
	type BetterSignedThreshold = ();
	type OffchainRepeat = OffchainRepeat;
	type MinerTxPriority = NposSolutionPriority;
	type DataProvider = Staking;
	#[cfg(any(feature = "fast-runtime", feature = "runtime-benchmarks"))]
	type Fallback = onchain::OnChainExecution<OnChainSeqPhragmen>;
	#[cfg(not(any(feature = "fast-runtime", feature = "runtime-benchmarks")))]
	type Fallback = frame_election_provider_support::NoElection<(
		AccountId,
		BlockNumber,
		Staking,
		MaxActiveValidators,
	)>;
	type GovernanceFallback = onchain::OnChainExecution<OnChainSeqPhragmen>;
	type Solver = SequentialPhragmen<
		AccountId,
		pallet_election_provider_multi_phase::SolutionAccuracyOf<Self>,
		(),
	>;
	type BenchmarkingConfig = runtime_common::elections::BenchmarkConfig;
	type ForceOrigin = EnsureRoot<AccountId>;
	type WeightInfo = weights::pallet_election_provider_multi_phase::WeightInfo<Self>;
	type MaxWinners = MaxActiveValidators;
	type ElectionBounds = ElectionBounds;
}

parameter_types! {
	pub const BagThresholds: &'static [u64] = &bag_thresholds::THRESHOLDS;
}

type VoterBagsListInstance = pallet_bags_list::Instance1;
impl pallet_bags_list::Config<VoterBagsListInstance> for Runtime {
	type RuntimeEvent = RuntimeEvent;
	type ScoreProvider = Staking;
	type WeightInfo = weights::pallet_bags_list::WeightInfo<Runtime>;
	type BagThresholds = BagThresholds;
	type Score = sp_npos_elections::VoteWeight;
}

pallet_staking_reward_curve::build! {
	const REWARD_CURVE: PiecewiseLinear<'static> = curve!(
		min_inflation: 0_025_000,
		max_inflation: 0_100_000,
		ideal_stake: 0_500_000,
		falloff: 0_050_000,
		max_piece_count: 40,
		test_precision: 0_005_000,
	);
}

parameter_types! {
	// Six sessions in an era (6 hours).
	pub const SessionsPerEra: SessionIndex = prod_or_fast!(6, 1);
	// 2 eras for unbonding (12 hours).
	pub const BondingDuration: sp_staking::EraIndex = 2;
	// 1 era in which slashes can be cancelled (6 hours).
	pub const SlashDeferDuration: sp_staking::EraIndex = 1;
	pub const RewardCurve: &'static PiecewiseLinear<'static> = &REWARD_CURVE;
	pub const MaxExposurePageSize: u32 = 64;
	// Note: this is not really correct as Max Nominators is (MaxExposurePageSize * page_count) but
	// this is an unbounded number. We just set it to a reasonably high value, 1 full page
	// of nominators.
	pub const MaxNominators: u32 = 64;
	pub const OffendingValidatorsThreshold: Perbill = Perbill::from_percent(17);
	pub const MaxNominations: u32 = <NposCompactSolution16 as frame_election_provider_support::NposSolution>::LIMIT as u32;
}

impl pallet_staking::Config for Runtime {
	type Currency = Balances;
	type CurrencyBalance = Balance;
	type UnixTime = Timestamp;
	type CurrencyToVote = CurrencyToVote;
	type RewardRemainder = ();
	type RuntimeEvent = RuntimeEvent;
	type Slash = ();
	type Reward = ();
	type SessionsPerEra = SessionsPerEra;
	type BondingDuration = BondingDuration;
	type SlashDeferDuration = SlashDeferDuration;
	type AdminOrigin = EnsureRoot<AccountId>;
	type SessionInterface = Self;
	type EraPayout = pallet_staking::ConvertCurve<RewardCurve>;
	type MaxExposurePageSize = MaxExposurePageSize;
	type OffendingValidatorsThreshold = OffendingValidatorsThreshold;
	type NextNewSession = Session;
	type ElectionProvider = ElectionProviderMultiPhase;
	type GenesisElectionProvider = onchain::OnChainExecution<OnChainSeqPhragmen>;
	type VoterList = VoterList;
	type TargetList = UseValidatorsMap<Self>;
	type NominationsQuota = pallet_staking::FixedNominationsQuota<{ MaxNominations::get() }>;
	type MaxUnlockingChunks = frame_support::traits::ConstU32<32>;
	type HistoryDepth = frame_support::traits::ConstU32<84>;
	type BenchmarkingConfig = runtime_common::StakingBenchmarkingConfig;
	type EventListeners = NominationPools;
	type WeightInfo = weights::pallet_staking::WeightInfo<Runtime>;
}

impl pallet_fast_unstake::Config for Runtime {
	type RuntimeEvent = RuntimeEvent;
	type Currency = Balances;
	type BatchSize = frame_support::traits::ConstU32<64>;
	type Deposit = frame_support::traits::ConstU128<{ UNITS }>;
	type ControlOrigin = EnsureRoot<AccountId>;
	type Staking = Staking;
	type MaxErasToCheckPerBlock = ConstU32<1>;
	type WeightInfo = weights::pallet_fast_unstake::WeightInfo<Runtime>;
}

parameter_types! {
	pub const ProposalBond: Permill = Permill::from_percent(5);
	pub const ProposalBondMinimum: Balance = 2000 * CENTS;
	pub const ProposalBondMaximum: Balance = 1 * GRAND;
	pub const SpendPeriod: BlockNumber = 6 * DAYS;
	pub const Burn: Permill = Permill::from_perthousand(2);
	pub const TreasuryPalletId: PalletId = PalletId(*b"py/trsry");
	pub const PayoutSpendPeriod: BlockNumber = 30 * DAYS;
	// The asset's interior location for the paying account. This is the Treasury
	// pallet instance (which sits at index 37).
	pub TreasuryInteriorLocation: InteriorMultiLocation = PalletInstance(37).into();

	pub const TipCountdown: BlockNumber = 1 * DAYS;
	pub const TipFindersFee: Percent = Percent::from_percent(20);
	pub const TipReportDepositBase: Balance = 100 * CENTS;
	pub const DataDepositPerByte: Balance = 1 * CENTS;
	pub const MaxApprovals: u32 = 100;
	pub const MaxAuthorities: u32 = 100_000;
	pub const MaxKeys: u32 = 10_000;
	pub const MaxPeerInHeartbeats: u32 = 10_000;
	pub const MaxBalance: Balance = Balance::max_value();
}

impl pallet_treasury::Config for Runtime {
	type PalletId = TreasuryPalletId;
	type Currency = Balances;
	type ApproveOrigin = EitherOfDiverse<EnsureRoot<AccountId>, Treasurer>;
	type RejectOrigin = EitherOfDiverse<EnsureRoot<AccountId>, Treasurer>;
	type RuntimeEvent = RuntimeEvent;
	type OnSlash = Treasury;
	type ProposalBond = ProposalBond;
	type ProposalBondMinimum = ProposalBondMinimum;
	type ProposalBondMaximum = ProposalBondMaximum;
	type SpendPeriod = SpendPeriod;
	type Burn = Burn;
	type BurnDestination = ();
	type MaxApprovals = MaxApprovals;
	type WeightInfo = weights::pallet_treasury::WeightInfo<Runtime>;
	type SpendFunds = ();
	type SpendOrigin = TreasurySpender;
	type AssetKind = VersionedLocatableAsset;
	type Beneficiary = VersionedMultiLocation;
	type BeneficiaryLookup = IdentityLookup<Self::Beneficiary>;
	type Paymaster = PayOverXcm<
		TreasuryInteriorLocation,
		crate::xcm_config::XcmRouter,
		crate::XcmPallet,
		ConstU32<{ 6 * HOURS }>,
		Self::Beneficiary,
		Self::AssetKind,
		LocatableAssetConverter,
		VersionedMultiLocationConverter,
	>;
	type BalanceConverter = AssetRate;
	type PayoutPeriod = PayoutSpendPeriod;
	#[cfg(feature = "runtime-benchmarks")]
	type BenchmarkHelper = runtime_common::impls::benchmarks::TreasuryArguments;
}

impl pallet_offences::Config for Runtime {
	type RuntimeEvent = RuntimeEvent;
	type IdentificationTuple = pallet_session::historical::IdentificationTuple<Self>;
	type OnOffenceHandler = Staking;
}

impl pallet_authority_discovery::Config for Runtime {
	type MaxAuthorities = MaxAuthorities;
}

parameter_types! {
	pub const NposSolutionPriority: TransactionPriority = TransactionPriority::max_value() / 2;
}

parameter_types! {
	pub const MaxSetIdSessionEntries: u32 = BondingDuration::get() * SessionsPerEra::get();
}

impl pallet_grandpa::Config for Runtime {
	type RuntimeEvent = RuntimeEvent;

	type WeightInfo = ();
	type MaxAuthorities = MaxAuthorities;
	type MaxNominators = MaxNominators;
	type MaxSetIdSessionEntries = MaxSetIdSessionEntries;

	type KeyOwnerProof = <Historical as KeyOwnerProofSystem<(KeyTypeId, GrandpaId)>>::Proof;

	type EquivocationReportSystem =
		pallet_grandpa::EquivocationReportSystem<Self, Offences, Historical, ReportLongevity>;
}

/// Submits a transaction with the node's public and signature type. Adheres to the signed extension
/// format of the chain.
impl<LocalCall> frame_system::offchain::CreateSignedTransaction<LocalCall> for Runtime
where
	RuntimeCall: From<LocalCall>,
{
	fn create_transaction<C: frame_system::offchain::AppCrypto<Self::Public, Self::Signature>>(
		call: RuntimeCall,
		public: <Signature as Verify>::Signer,
		account: AccountId,
		nonce: <Runtime as frame_system::Config>::Nonce,
	) -> Option<(RuntimeCall, <UncheckedExtrinsic as ExtrinsicT>::SignaturePayload)> {
		use sp_runtime::traits::StaticLookup;
		// take the biggest period possible.
		let period =
			BlockHashCount::get().checked_next_power_of_two().map(|c| c / 2).unwrap_or(2) as u64;

		let current_block = System::block_number()
			.saturated_into::<u64>()
			// The `System::block_number` is initialized with `n+1`,
			// so the actual block number is `n`.
			.saturating_sub(1);
		let tip = 0;
		let extra: SignedExtra = (
			frame_system::CheckNonZeroSender::<Runtime>::new(),
			frame_system::CheckSpecVersion::<Runtime>::new(),
			frame_system::CheckTxVersion::<Runtime>::new(),
			frame_system::CheckGenesis::<Runtime>::new(),
			frame_system::CheckMortality::<Runtime>::from(generic::Era::mortal(
				period,
				current_block,
			)),
			frame_system::CheckNonce::<Runtime>::from(nonce),
			frame_system::CheckWeight::<Runtime>::new(),
			pallet_transaction_payment::ChargeTransactionPayment::<Runtime>::from(tip),
		);
		let raw_payload = SignedPayload::new(call, extra)
			.map_err(|e| {
				log::warn!("Unable to create signed payload: {:?}", e);
			})
			.ok()?;
		let signature = raw_payload.using_encoded(|payload| C::sign(payload, public))?;
		let (call, extra, _) = raw_payload.deconstruct();
		let address = <Runtime as frame_system::Config>::Lookup::unlookup(account);
		Some((call, (address, signature, extra)))
	}
}

impl frame_system::offchain::SigningTypes for Runtime {
	type Public = <Signature as Verify>::Signer;
	type Signature = Signature;
}

impl<C> frame_system::offchain::SendTransactionTypes<C> for Runtime
where
	RuntimeCall: From<C>,
{
	type OverarchingCall = RuntimeCall;
	type Extrinsic = UncheckedExtrinsic;
}

parameter_types! {
	// Minimum 100 bytes/KSM deposited (1 CENT/byte)
	pub const BasicDeposit: Balance = 1000 * CENTS;       // 258 bytes on-chain
	pub const ByteDeposit: Balance = deposit(0, 1);
	pub const SubAccountDeposit: Balance = 200 * CENTS;   // 53 bytes on-chain
	pub const MaxSubAccounts: u32 = 100;
	pub const MaxAdditionalFields: u32 = 100;
	pub const MaxRegistrars: u32 = 20;
}

impl pallet_identity::Config for Runtime {
	type RuntimeEvent = RuntimeEvent;
	type Currency = Balances;
	type Slashed = ();
	type BasicDeposit = BasicDeposit;
	type ByteDeposit = ByteDeposit;
	type SubAccountDeposit = SubAccountDeposit;
	type MaxSubAccounts = MaxSubAccounts;
	type IdentityInformation = IdentityInfo<MaxAdditionalFields>;
	type MaxRegistrars = MaxRegistrars;
	type ForceOrigin = EitherOf<EnsureRoot<Self::AccountId>, GeneralAdmin>;
	type RegistrarOrigin = EitherOf<EnsureRoot<Self::AccountId>, GeneralAdmin>;
	type WeightInfo = weights::pallet_identity::WeightInfo<Runtime>;
}

impl pallet_utility::Config for Runtime {
	type RuntimeEvent = RuntimeEvent;
	type RuntimeCall = RuntimeCall;
	type PalletsOrigin = OriginCaller;
	type WeightInfo = weights::pallet_utility::WeightInfo<Runtime>;
}

parameter_types! {
	// One storage item; key size is 32; value is size 4+4+16+32 bytes = 56 bytes.
	pub const DepositBase: Balance = deposit(1, 88);
	// Additional storage item size of 32 bytes.
	pub const DepositFactor: Balance = deposit(0, 32);
	pub const MaxSignatories: u32 = 100;
}

impl pallet_multisig::Config for Runtime {
	type RuntimeEvent = RuntimeEvent;
	type RuntimeCall = RuntimeCall;
	type Currency = Balances;
	type DepositBase = DepositBase;
	type DepositFactor = DepositFactor;
	type MaxSignatories = MaxSignatories;
	type WeightInfo = weights::pallet_multisig::WeightInfo<Runtime>;
}

parameter_types! {
	pub const ConfigDepositBase: Balance = 500 * CENTS;
	pub const FriendDepositFactor: Balance = 50 * CENTS;
	pub const MaxFriends: u16 = 9;
	pub const RecoveryDeposit: Balance = 500 * CENTS;
}

impl pallet_recovery::Config for Runtime {
	type RuntimeEvent = RuntimeEvent;
	type WeightInfo = ();
	type RuntimeCall = RuntimeCall;
	type Currency = Balances;
	type ConfigDepositBase = ConfigDepositBase;
	type FriendDepositFactor = FriendDepositFactor;
	type MaxFriends = MaxFriends;
	type RecoveryDeposit = RecoveryDeposit;
}

parameter_types! {
	pub const MinVestedTransfer: Balance = 100 * CENTS;
	pub UnvestedFundsAllowedWithdrawReasons: WithdrawReasons =
		WithdrawReasons::except(WithdrawReasons::TRANSFER | WithdrawReasons::RESERVE);
}

impl pallet_vesting::Config for Runtime {
	type RuntimeEvent = RuntimeEvent;
	type Currency = Balances;
	type BlockNumberToBalance = ConvertInto;
	type MinVestedTransfer = MinVestedTransfer;
	type WeightInfo = weights::pallet_vesting::WeightInfo<Runtime>;
	type UnvestedFundsAllowedWithdrawReasons = UnvestedFundsAllowedWithdrawReasons;
	const MAX_VESTING_SCHEDULES: u32 = 28;
}

impl pallet_sudo::Config for Runtime {
	type RuntimeEvent = RuntimeEvent;
	type RuntimeCall = RuntimeCall;
	type WeightInfo = weights::pallet_sudo::WeightInfo<Runtime>;
}

parameter_types! {
	// One storage item; key size 32, value size 8; .
	pub const ProxyDepositBase: Balance = deposit(1, 8);
	// Additional storage item size of 33 bytes.
	pub const ProxyDepositFactor: Balance = deposit(0, 33);
	pub const MaxProxies: u16 = 32;
	pub const AnnouncementDepositBase: Balance = deposit(1, 8);
	pub const AnnouncementDepositFactor: Balance = deposit(0, 66);
	pub const MaxPending: u16 = 32;
}

/// The type used to represent the kinds of proxying allowed.
#[derive(
	Copy,
	Clone,
	Eq,
	PartialEq,
	Ord,
	PartialOrd,
	Encode,
	Decode,
	RuntimeDebug,
	MaxEncodedLen,
	TypeInfo,
)]
pub enum ProxyType {
	Any,
	NonTransfer,
	Governance,
	Staking,
	SudoBalances,
	IdentityJudgement,
	CancelProxy,
	Auction,
	NominationPools,
}
impl Default for ProxyType {
	fn default() -> Self {
		Self::Any
	}
}
impl InstanceFilter<RuntimeCall> for ProxyType {
	fn filter(&self, c: &RuntimeCall) -> bool {
		match self {
			ProxyType::Any => true,
			ProxyType::NonTransfer => matches!(
				c,
				RuntimeCall::System(..) |
				RuntimeCall::Babe(..) |
				RuntimeCall::Timestamp(..) |
				RuntimeCall::Indices(pallet_indices::Call::claim{..}) |
				RuntimeCall::Indices(pallet_indices::Call::free{..}) |
				RuntimeCall::Indices(pallet_indices::Call::freeze{..}) |
				// Specifically omitting Indices `transfer`, `force_transfer`
				// Specifically omitting the entire Balances pallet
				RuntimeCall::Staking(..) |
				RuntimeCall::Session(..) |
				RuntimeCall::Grandpa(..) |
				RuntimeCall::Utility(..) |
				RuntimeCall::Identity(..) |
				RuntimeCall::ConvictionVoting(..) |
				RuntimeCall::Referenda(..) |
				RuntimeCall::Whitelist(..) |
				RuntimeCall::Recovery(pallet_recovery::Call::as_recovered{..}) |
				RuntimeCall::Recovery(pallet_recovery::Call::vouch_recovery{..}) |
				RuntimeCall::Recovery(pallet_recovery::Call::claim_recovery{..}) |
				RuntimeCall::Recovery(pallet_recovery::Call::close_recovery{..}) |
				RuntimeCall::Recovery(pallet_recovery::Call::remove_recovery{..}) |
				RuntimeCall::Recovery(pallet_recovery::Call::cancel_recovered{..}) |
				// Specifically omitting Recovery `create_recovery`, `initiate_recovery`
				RuntimeCall::Vesting(pallet_vesting::Call::vest{..}) |
				RuntimeCall::Vesting(pallet_vesting::Call::vest_other{..}) |
				// Specifically omitting Vesting `vested_transfer`, and `force_vested_transfer`
				RuntimeCall::Scheduler(..) |
				// Specifically omitting Sudo pallet
				RuntimeCall::Proxy(..) |
				RuntimeCall::Multisig(..) |
				RuntimeCall::Registrar(paras_registrar::Call::register{..}) |
				RuntimeCall::Registrar(paras_registrar::Call::deregister{..}) |
				// Specifically omitting Registrar `swap`
				RuntimeCall::Registrar(paras_registrar::Call::reserve{..}) |
				RuntimeCall::Crowdloan(..) |
				RuntimeCall::Slots(..) |
				RuntimeCall::Auctions(..) | // Specifically omitting the entire XCM Pallet
				RuntimeCall::VoterList(..) |
				RuntimeCall::NominationPools(..) |
				RuntimeCall::FastUnstake(..)
			),
			ProxyType::Staking => {
				matches!(
					c,
					RuntimeCall::Staking(..) |
						RuntimeCall::Session(..) | RuntimeCall::Utility(..) |
						RuntimeCall::FastUnstake(..) |
						RuntimeCall::VoterList(..) |
						RuntimeCall::NominationPools(..)
				)
			},
			ProxyType::NominationPools => {
				matches!(c, RuntimeCall::NominationPools(..) | RuntimeCall::Utility(..))
			},
			ProxyType::SudoBalances => match c {
				RuntimeCall::Sudo(pallet_sudo::Call::sudo { call: ref x }) => {
					matches!(x.as_ref(), &RuntimeCall::Balances(..))
				},
				RuntimeCall::Utility(..) => true,
				_ => false,
			},
			ProxyType::Governance => matches!(
				c,
				// OpenGov calls
				RuntimeCall::ConvictionVoting(..) |
					RuntimeCall::Referenda(..) |
					RuntimeCall::Whitelist(..)
			),
			ProxyType::IdentityJudgement => matches!(
				c,
				RuntimeCall::Identity(pallet_identity::Call::provide_judgement { .. }) |
					RuntimeCall::Utility(..)
			),
			ProxyType::CancelProxy => {
				matches!(c, RuntimeCall::Proxy(pallet_proxy::Call::reject_announcement { .. }))
			},
			ProxyType::Auction => matches!(
				c,
				RuntimeCall::Auctions(..) |
					RuntimeCall::Crowdloan(..) |
					RuntimeCall::Registrar(..) |
					RuntimeCall::Slots(..)
			),
		}
	}
	fn is_superset(&self, o: &Self) -> bool {
		match (self, o) {
			(x, y) if x == y => true,
			(ProxyType::Any, _) => true,
			(_, ProxyType::Any) => false,
			(ProxyType::NonTransfer, _) => true,
			_ => false,
		}
	}
}

impl pallet_proxy::Config for Runtime {
	type RuntimeEvent = RuntimeEvent;
	type RuntimeCall = RuntimeCall;
	type Currency = Balances;
	type ProxyType = ProxyType;
	type ProxyDepositBase = ProxyDepositBase;
	type ProxyDepositFactor = ProxyDepositFactor;
	type MaxProxies = MaxProxies;
	type WeightInfo = weights::pallet_proxy::WeightInfo<Runtime>;
	type MaxPending = MaxPending;
	type CallHasher = BlakeTwo256;
	type AnnouncementDepositBase = AnnouncementDepositBase;
	type AnnouncementDepositFactor = AnnouncementDepositFactor;
}

impl parachains_origin::Config for Runtime {}

impl parachains_configuration::Config for Runtime {
	type WeightInfo = weights::runtime_parachains_configuration::WeightInfo<Runtime>;
}

impl parachains_shared::Config for Runtime {}

impl parachains_session_info::Config for Runtime {
	type ValidatorSet = Historical;
}

impl parachains_inclusion::Config for Runtime {
	type RuntimeEvent = RuntimeEvent;
	type DisputesHandler = ParasDisputes;
	type RewardValidators = parachains_reward_points::RewardValidatorsWithEraPoints<Runtime>;
	type MessageQueue = MessageQueue;
	type WeightInfo = weights::runtime_parachains_inclusion::WeightInfo<Runtime>;
}

parameter_types! {
	pub const ParasUnsignedPriority: TransactionPriority = TransactionPriority::max_value();
}

impl parachains_paras::Config for Runtime {
	type RuntimeEvent = RuntimeEvent;
	type WeightInfo = weights::runtime_parachains_paras::WeightInfo<Runtime>;
	type UnsignedPriority = ParasUnsignedPriority;
	type QueueFootprinter = ParaInclusion;
	type NextSessionRotation = Babe;
	type OnNewHead = ();
}

parameter_types! {
	/// Amount of weight that can be spent per block to service messages.
	///
	/// # WARNING
	///
	/// This is not a good value for para-chains since the `Scheduler` already uses up to 80% block weight.
	pub MessageQueueServiceWeight: Weight = Perbill::from_percent(20) * BlockWeights::get().max_block;
	pub const MessageQueueHeapSize: u32 = 128 * 1024;
	pub const MessageQueueMaxStale: u32 = 48;
}

/// Message processor to handle any messages that were enqueued into the `MessageQueue` pallet.
pub struct MessageProcessor;
impl ProcessMessage for MessageProcessor {
	type Origin = AggregateMessageOrigin;

	fn process_message(
		message: &[u8],
		origin: Self::Origin,
		meter: &mut WeightMeter,
		id: &mut [u8; 32],
	) -> Result<bool, ProcessMessageError> {
		let para = match origin {
			AggregateMessageOrigin::Ump(UmpQueueId::Para(para)) => para,
		};
		xcm_builder::ProcessXcmMessage::<
			Junction,
			xcm_executor::XcmExecutor<xcm_config::XcmConfig>,
			RuntimeCall,
		>::process_message(message, Junction::Parachain(para.into()), meter, id)
	}
}

impl pallet_message_queue::Config for Runtime {
	type RuntimeEvent = RuntimeEvent;
	type Size = u32;
	type HeapSize = MessageQueueHeapSize;
	type MaxStale = MessageQueueMaxStale;
	type ServiceWeight = MessageQueueServiceWeight;
	#[cfg(not(feature = "runtime-benchmarks"))]
	type MessageProcessor = MessageProcessor;
	#[cfg(feature = "runtime-benchmarks")]
	type MessageProcessor =
		pallet_message_queue::mock_helpers::NoopMessageProcessor<AggregateMessageOrigin>;
	type QueueChangeHandler = ParaInclusion;
	type QueuePausedQuery = ();
	type WeightInfo = weights::pallet_message_queue::WeightInfo<Runtime>;
}

impl parachains_dmp::Config for Runtime {}

impl parachains_hrmp::Config for Runtime {
	type RuntimeOrigin = RuntimeOrigin;
	type RuntimeEvent = RuntimeEvent;
	type ChannelManager = EnsureRoot<AccountId>;
	type Currency = Balances;
	type WeightInfo = weights::runtime_parachains_hrmp::WeightInfo<Self>;
}

impl parachains_paras_inherent::Config for Runtime {
	type WeightInfo = weights::runtime_parachains_paras_inherent::WeightInfo<Runtime>;
}

impl parachains_scheduler::Config for Runtime {
	type AssignmentProvider = ParaAssignmentProvider;
}

impl parachains_assigner_parachains::Config for Runtime {}

impl parachains_initializer::Config for Runtime {
	type Randomness = pallet_babe::RandomnessFromOneEpochAgo<Runtime>;
	type ForceOrigin = EnsureRoot<AccountId>;
	type WeightInfo = weights::runtime_parachains_initializer::WeightInfo<Runtime>;
}

impl paras_sudo_wrapper::Config for Runtime {}

parameter_types! {
	pub const PermanentSlotLeasePeriodLength: u32 = 26;
	pub const TemporarySlotLeasePeriodLength: u32 = 1;
	pub const MaxTemporarySlotPerLeasePeriod: u32 = 5;
}

impl assigned_slots::Config for Runtime {
	type RuntimeEvent = RuntimeEvent;
	type AssignSlotOrigin = EnsureRoot<AccountId>;
	type Leaser = Slots;
	type PermanentSlotLeasePeriodLength = PermanentSlotLeasePeriodLength;
	type TemporarySlotLeasePeriodLength = TemporarySlotLeasePeriodLength;
	type MaxTemporarySlotPerLeasePeriod = MaxTemporarySlotPerLeasePeriod;
	type WeightInfo = weights::runtime_common_assigned_slots::WeightInfo<Runtime>;
}

impl parachains_disputes::Config for Runtime {
	type RuntimeEvent = RuntimeEvent;
	type RewardValidators = parachains_reward_points::RewardValidatorsWithEraPoints<Runtime>;
	type SlashingHandler = parachains_slashing::SlashValidatorsForDisputes<ParasSlashing>;
	type WeightInfo = weights::runtime_parachains_disputes::WeightInfo<Runtime>;
}

impl parachains_slashing::Config for Runtime {
	type KeyOwnerProofSystem = Historical;
	type KeyOwnerProof =
		<Self::KeyOwnerProofSystem as KeyOwnerProofSystem<(KeyTypeId, ValidatorId)>>::Proof;
	type KeyOwnerIdentification = <Self::KeyOwnerProofSystem as KeyOwnerProofSystem<(
		KeyTypeId,
		ValidatorId,
	)>>::IdentificationTuple;
	type HandleReports = parachains_slashing::SlashingReportHandler<
		Self::KeyOwnerIdentification,
		Offences,
		ReportLongevity,
	>;
	type WeightInfo = weights::runtime_parachains_disputes_slashing::WeightInfo<Runtime>;
	type BenchmarkingConfig = parachains_slashing::BenchConfig<300>;
}

parameter_types! {
	pub const ParaDeposit: Balance = 2000 * CENTS;
	pub const RegistrarDataDepositPerByte: Balance = deposit(0, 1);
}

impl paras_registrar::Config for Runtime {
	type RuntimeOrigin = RuntimeOrigin;
	type RuntimeEvent = RuntimeEvent;
	type Currency = Balances;
	type OnSwap = (Crowdloan, Slots);
	type ParaDeposit = ParaDeposit;
	type DataDepositPerByte = RegistrarDataDepositPerByte;
	type WeightInfo = weights::runtime_common_paras_registrar::WeightInfo<Runtime>;
}

parameter_types! {
	pub const LeasePeriod: BlockNumber = 28 * DAYS;
}

impl slots::Config for Runtime {
	type RuntimeEvent = RuntimeEvent;
	type Currency = Balances;
	type Registrar = Registrar;
	type LeasePeriod = LeasePeriod;
	type LeaseOffset = ();
	type ForceOrigin = EitherOf<EnsureRoot<Self::AccountId>, LeaseAdmin>;
	type WeightInfo = weights::runtime_common_slots::WeightInfo<Runtime>;
}

parameter_types! {
	pub const CrowdloanId: PalletId = PalletId(*b"py/cfund");
	pub const SubmissionDeposit: Balance = 100 * 100 * CENTS;
	pub const MinContribution: Balance = 100 * CENTS;
	pub const RemoveKeysLimit: u32 = 500;
	// Allow 32 bytes for an additional memo to a crowdloan.
	pub const MaxMemoLength: u8 = 32;
}

impl crowdloan::Config for Runtime {
	type RuntimeEvent = RuntimeEvent;
	type PalletId = CrowdloanId;
	type SubmissionDeposit = SubmissionDeposit;
	type MinContribution = MinContribution;
	type RemoveKeysLimit = RemoveKeysLimit;
	type Registrar = Registrar;
	type Auctioneer = Auctions;
	type MaxMemoLength = MaxMemoLength;
	type WeightInfo = weights::runtime_common_crowdloan::WeightInfo<Runtime>;
}

parameter_types! {
	// The average auction is 7 days long, so this will be 70% for ending period.
	// 5 Days = 72000 Blocks @ 6 sec per block
	pub const EndingPeriod: BlockNumber = 5 * DAYS;
	// ~ 1000 samples per day -> ~ 20 blocks per sample -> 2 minute samples
	pub const SampleLength: BlockNumber = 2 * MINUTES;
}

impl auctions::Config for Runtime {
	type RuntimeEvent = RuntimeEvent;
	type Leaser = Slots;
	type Registrar = Registrar;
	type EndingPeriod = EndingPeriod;
	type SampleLength = SampleLength;
	type Randomness = pallet_babe::RandomnessFromOneEpochAgo<Runtime>;
	type InitiateOrigin = EitherOf<EnsureRoot<Self::AccountId>, AuctionAdmin>;
	type WeightInfo = weights::runtime_common_auctions::WeightInfo<Runtime>;
}

impl identity_migrator::Config for Runtime {
	type RuntimeEvent = RuntimeEvent;
	// To be changed to `EnsureSigned` once there is a People Chain to migrate to.
	type Reaper = EnsureRoot<AccountId>;
	type ReapIdentityHandler = ToParachainIdentityReaper<Runtime, Self::AccountId>;
	type WeightInfo = weights::runtime_common_identity_migrator::WeightInfo<Runtime>;
}

parameter_types! {
	pub const PoolsPalletId: PalletId = PalletId(*b"py/nopls");
	pub const MaxPointsToBalance: u8 = 10;
}

impl pallet_nomination_pools::Config for Runtime {
	type RuntimeEvent = RuntimeEvent;
	type WeightInfo = weights::pallet_nomination_pools::WeightInfo<Self>;
	type Currency = Balances;
	type RuntimeFreezeReason = RuntimeFreezeReason;
	type RewardCounter = FixedU128;
	type BalanceToU256 = BalanceToU256;
	type U256ToBalance = U256ToBalance;
	type Staking = Staking;
	type PostUnbondingPoolsWindow = ConstU32<4>;
	type MaxMetadataLen = ConstU32<256>;
	// we use the same number of allowed unlocking chunks as with staking.
	type MaxUnbonding = <Self as pallet_staking::Config>::MaxUnlockingChunks;
	type PalletId = PoolsPalletId;
	type MaxPointsToBalance = MaxPointsToBalance;
}

impl pallet_root_testing::Config for Runtime {
	type RuntimeEvent = RuntimeEvent;
}

parameter_types! {
	// The deposit configuration for the singed migration. Specially if you want to allow any signed account to do the migration (see `SignedFilter`, these deposits should be high)
	pub const MigrationSignedDepositPerItem: Balance = 1 * CENTS;
	pub const MigrationSignedDepositBase: Balance = 20 * CENTS * 100;
	pub const MigrationMaxKeyLen: u32 = 512;
}

impl pallet_asset_rate::Config for Runtime {
	type WeightInfo = weights::pallet_asset_rate::WeightInfo<Runtime>;
	type RuntimeEvent = RuntimeEvent;
	type CreateOrigin = EnsureRoot<AccountId>;
	type RemoveOrigin = EnsureRoot<AccountId>;
	type UpdateOrigin = EnsureRoot<AccountId>;
	type Currency = Balances;
	type AssetKind = <Runtime as pallet_treasury::Config>::AssetKind;
	#[cfg(feature = "runtime-benchmarks")]
	type BenchmarkHelper = runtime_common::impls::benchmarks::AssetRateArguments;
}

construct_runtime! {
	pub enum Runtime
	{
		// Basic stuff; balances is uncallable initially.
		System: frame_system::{Pallet, Call, Storage, Config<T>, Event<T>} = 0,

		// Babe must be before session.
		Babe: pallet_babe::{Pallet, Call, Storage, Config<T>, ValidateUnsigned} = 1,

		Timestamp: pallet_timestamp::{Pallet, Call, Storage, Inherent} = 2,
		Indices: pallet_indices::{Pallet, Call, Storage, Config<T>, Event<T>} = 3,
		Balances: pallet_balances::{Pallet, Call, Storage, Config<T>, Event<T>} = 4,
		TransactionPayment: pallet_transaction_payment::{Pallet, Storage, Event<T>} = 26,

		// Consensus support.
		// Authorship must be before session in order to note author in the correct session and era.
		Authorship: pallet_authorship::{Pallet, Storage} = 5,
		Staking: pallet_staking::{Pallet, Call, Storage, Config<T>, Event<T>} = 6,
		Offences: pallet_offences::{Pallet, Storage, Event} = 7,
		Historical: session_historical::{Pallet} = 27,

		// BEEFY Bridges support.
		Beefy: pallet_beefy::{Pallet, Call, Storage, Config<T>, ValidateUnsigned} = 200,
		// MMR leaf construction must be before session in order to have leaf contents
		// refer to block<N-1> consistently. see substrate issue #11797 for details.
		Mmr: pallet_mmr::{Pallet, Storage} = 201,
		BeefyMmrLeaf: pallet_beefy_mmr::{Pallet, Storage} = 202,

		Session: pallet_session::{Pallet, Call, Storage, Event, Config<T>} = 8,
		Grandpa: pallet_grandpa::{Pallet, Call, Storage, Config<T>, Event, ValidateUnsigned} = 10,
		AuthorityDiscovery: pallet_authority_discovery::{Pallet, Config<T>} = 12,

		// Utility module.
		Utility: pallet_utility::{Pallet, Call, Event} = 16,

		// Less simple identity module.
		Identity: pallet_identity::{Pallet, Call, Storage, Event<T>} = 17,

		// Social recovery module.
		Recovery: pallet_recovery::{Pallet, Call, Storage, Event<T>} = 18,

		// Vesting. Usable initially, but removed once all vesting is finished.
		Vesting: pallet_vesting::{Pallet, Call, Storage, Event<T>, Config<T>} = 19,

		// System scheduler.
		Scheduler: pallet_scheduler::{Pallet, Call, Storage, Event<T>} = 20,

		// Preimage registrar.
		Preimage: pallet_preimage::{Pallet, Call, Storage, Event<T>, HoldReason} = 28,

		// Sudo.
		Sudo: pallet_sudo::{Pallet, Call, Storage, Event<T>, Config<T>} = 21,

		// Proxy module. Late addition.
		Proxy: pallet_proxy::{Pallet, Call, Storage, Event<T>} = 22,

		// Multisig module. Late addition.
		Multisig: pallet_multisig::{Pallet, Call, Storage, Event<T>} = 23,

		// Election pallet. Only works with staking, but placed here to maintain indices.
		ElectionProviderMultiPhase: pallet_election_provider_multi_phase::{Pallet, Call, Storage, Event<T>, ValidateUnsigned} = 24,

		// Provides a semi-sorted list of nominators for staking.
		VoterList: pallet_bags_list::<Instance1>::{Pallet, Call, Storage, Event<T>} = 25,

		// Nomination pools for staking.
		NominationPools: pallet_nomination_pools::{Pallet, Call, Storage, Event<T>, Config<T>, FreezeReason} = 29,

		// Fast unstake pallet: extension to staking.
		FastUnstake: pallet_fast_unstake = 30,

		// OpenGov
		ConvictionVoting: pallet_conviction_voting::{Pallet, Call, Storage, Event<T>} = 31,
		Referenda: pallet_referenda::{Pallet, Call, Storage, Event<T>} = 32,
		Origins: pallet_custom_origins::{Origin} = 35,
		Whitelist: pallet_whitelist::{Pallet, Call, Storage, Event<T>} = 36,

		// Treasury
		Treasury: pallet_treasury::{Pallet, Call, Storage, Config<T>, Event<T>} = 37,

		// Parachains pallets. Start indices at 40 to leave room.
		ParachainsOrigin: parachains_origin::{Pallet, Origin} = 41,
		Configuration: parachains_configuration::{Pallet, Call, Storage, Config<T>} = 42,
		ParasShared: parachains_shared::{Pallet, Call, Storage} = 43,
		ParaInclusion: parachains_inclusion::{Pallet, Call, Storage, Event<T>} = 44,
		ParaInherent: parachains_paras_inherent::{Pallet, Call, Storage, Inherent} = 45,
		ParaScheduler: parachains_scheduler::{Pallet, Storage} = 46,
		Paras: parachains_paras::{Pallet, Call, Storage, Event, Config<T>, ValidateUnsigned} = 47,
		Initializer: parachains_initializer::{Pallet, Call, Storage} = 48,
		Dmp: parachains_dmp::{Pallet, Storage} = 49,
		// RIP Ump 50
		Hrmp: parachains_hrmp::{Pallet, Call, Storage, Event<T>, Config<T>} = 51,
		ParaSessionInfo: parachains_session_info::{Pallet, Storage} = 52,
		ParasDisputes: parachains_disputes::{Pallet, Call, Storage, Event<T>} = 53,
		ParasSlashing: parachains_slashing::{Pallet, Call, Storage, ValidateUnsigned} = 54,
		ParaAssignmentProvider: parachains_assigner_parachains::{Pallet, Storage} = 55,

		// Parachain Onboarding Pallets. Start indices at 60 to leave room.
		Registrar: paras_registrar::{Pallet, Call, Storage, Event<T>, Config<T>} = 60,
		Slots: slots::{Pallet, Call, Storage, Event<T>} = 61,
		ParasSudoWrapper: paras_sudo_wrapper::{Pallet, Call} = 62,
		Auctions: auctions::{Pallet, Call, Storage, Event<T>} = 63,
		Crowdloan: crowdloan::{Pallet, Call, Storage, Event<T>} = 64,
		AssignedSlots: assigned_slots::{Pallet, Call, Storage, Event<T>, Config<T>} = 65,

		// Pallet for sending XCM.
		XcmPallet: pallet_xcm::{Pallet, Call, Storage, Event<T>, Origin, Config<T>} = 99,

		// Generalized message queue
		MessageQueue: pallet_message_queue::{Pallet, Call, Storage, Event<T>} = 100,

		// Asset rate.
		AssetRate: pallet_asset_rate::{Pallet, Call, Storage, Event<T>} = 101,

		// Root testing pallet.
		RootTesting: pallet_root_testing::{Pallet, Call, Storage, Event<T>} = 102,

		// Pallet for migrating Identity to a parachain. To be removed post-migration.
		IdentityMigrator: identity_migrator::{Pallet, Call, Event<T>} = 248,
	}
}

/// The address format for describing accounts.
pub type Address = sp_runtime::MultiAddress<AccountId, ()>;
/// Block header type as expected by this runtime.
pub type Header = generic::Header<BlockNumber, BlakeTwo256>;
/// Block type as expected by this runtime.
pub type Block = generic::Block<Header, UncheckedExtrinsic>;
/// A Block signed with a Justification
pub type SignedBlock = generic::SignedBlock<Block>;
/// `BlockId` type as expected by this runtime.
pub type BlockId = generic::BlockId<Block>;
/// The `SignedExtension` to the basic transaction logic.
pub type SignedExtra = (
	frame_system::CheckNonZeroSender<Runtime>,
	frame_system::CheckSpecVersion<Runtime>,
	frame_system::CheckTxVersion<Runtime>,
	frame_system::CheckGenesis<Runtime>,
	frame_system::CheckMortality<Runtime>,
	frame_system::CheckNonce<Runtime>,
	frame_system::CheckWeight<Runtime>,
	pallet_transaction_payment::ChargeTransactionPayment<Runtime>,
);

pub struct NominationPoolsMigrationV4OldPallet;
impl Get<Perbill> for NominationPoolsMigrationV4OldPallet {
	fn get() -> Perbill {
		Perbill::from_percent(100)
	}
}

/// All migrations that will run on the next runtime upgrade.
///
/// This contains the combined migrations of the last 10 releases. It allows to skip runtime
/// upgrades in case governance decides to do so. THE ORDER IS IMPORTANT.
pub type Migrations = migrations::Unreleased;

/// The runtime migrations per release.
#[allow(deprecated, missing_docs)]
pub mod migrations {
	use super::*;
	#[cfg(feature = "try-runtime")]
	use sp_core::crypto::ByteArray;

	parameter_types! {
		pub const ImOnlinePalletName: &'static str = "ImOnline";
	}

<<<<<<< HEAD
	/// Upgrade Session keys to exclude `ImOnline` key.
	/// When this is removed, should also remove `OldSessionKeys`.
	pub struct UpgradeSessionKeys;
	const UPGRADE_SESSION_KEYS_FROM_SPEC: u32 = 104000;

	impl frame_support::traits::OnRuntimeUpgrade for UpgradeSessionKeys {
		#[cfg(feature = "try-runtime")]
		fn pre_upgrade() -> Result<sp_std::vec::Vec<u8>, sp_runtime::TryRuntimeError> {
			if System::last_runtime_upgrade_spec_version() > UPGRADE_SESSION_KEYS_FROM_SPEC {
				log::warn!(target: "runtime::session_keys", "Skipping session keys migration pre-upgrade check due to spec version (already applied?)");
				return Ok(Vec::new())
			}

			log::info!(target: "runtime::session_keys", "Collecting pre-upgrade session keys state");
			let key_ids = SessionKeys::key_ids();
			frame_support::ensure!(
				key_ids.into_iter().find(|&k| *k == sp_core::crypto::key_types::IM_ONLINE) == None,
				"New session keys contain the ImOnline key that should have been removed",
			);
			let storage_key = pallet_session::QueuedKeys::<Runtime>::hashed_key();
			let mut state: Vec<u8> = Vec::new();
			frame_support::storage::unhashed::get::<Vec<(ValidatorId, OldSessionKeys)>>(
				&storage_key,
			)
			.ok_or::<sp_runtime::TryRuntimeError>("Queued keys are not available".into())?
			.into_iter()
			.for_each(|(id, keys)| {
				state.extend_from_slice(id.as_slice());
				for key_id in key_ids {
					state.extend_from_slice(keys.get_raw(*key_id));
				}
			});
			frame_support::ensure!(state.len() > 0, "Queued keys are not empty before upgrade");
			Ok(state)
		}

		fn on_runtime_upgrade() -> Weight {
			if System::last_runtime_upgrade_spec_version() > UPGRADE_SESSION_KEYS_FROM_SPEC {
				log::warn!("Skipping session keys upgrade: already applied");
				return <Runtime as frame_system::Config>::DbWeight::get().reads(1)
			}
			log::info!("Upgrading session keys");
			Session::upgrade_keys::<OldSessionKeys, _>(transform_session_keys);
			Perbill::from_percent(50) * BlockWeights::get().max_block
		}

		#[cfg(feature = "try-runtime")]
		fn post_upgrade(
			old_state: sp_std::vec::Vec<u8>,
		) -> Result<(), sp_runtime::TryRuntimeError> {
			if System::last_runtime_upgrade_spec_version() > UPGRADE_SESSION_KEYS_FROM_SPEC {
				log::warn!(target: "runtime::session_keys", "Skipping session keys migration post-upgrade check due to spec version (already applied?)");
				return Ok(())
			}

			let key_ids = SessionKeys::key_ids();
			let mut new_state: Vec<u8> = Vec::new();
			pallet_session::QueuedKeys::<Runtime>::get().into_iter().for_each(|(id, keys)| {
				new_state.extend_from_slice(id.as_slice());
				for key_id in key_ids {
					new_state.extend_from_slice(keys.get_raw(*key_id));
				}
			});
			frame_support::ensure!(new_state.len() > 0, "Queued keys are not empty after upgrade");
			frame_support::ensure!(
				old_state == new_state,
				"Pre-upgrade and post-upgrade keys do not match!"
			);
			log::info!(target: "runtime::session_keys", "Session keys migrated successfully");
			Ok(())
		}
	}

=======
>>>>>>> fcfdb98a
	/// Unreleased migrations. Add new ones here:
	pub type Unreleased = (
		parachains_configuration::migration::v7::MigrateToV7<Runtime>,
		pallet_staking::migrations::v14::MigrateToV14<Runtime>,
		assigned_slots::migration::v1::MigrateToV1<Runtime>,
		parachains_scheduler::migration::v1::MigrateToV1<Runtime>,
		parachains_configuration::migration::v8::MigrateToV8<Runtime>,
		parachains_configuration::migration::v9::MigrateToV9<Runtime>,
		paras_registrar::migration::MigrateToV1<Runtime, ()>,
		pallet_referenda::migration::v1::MigrateV0ToV1<Runtime, ()>,
		pallet_grandpa::migrations::MigrateV4ToV5<Runtime>,
		parachains_configuration::migration::v10::MigrateToV10<Runtime>,
		pallet_nomination_pools::migration::versioned::V7ToV8<Runtime>,
		UpgradeSessionKeys,
		frame_support::migrations::RemovePallet<
			ImOnlinePalletName,
			<Runtime as frame_system::Config>::DbWeight,
		>,
	);
}

/// Unchecked extrinsic type as expected by this runtime.
pub type UncheckedExtrinsic =
	generic::UncheckedExtrinsic<Address, RuntimeCall, Signature, SignedExtra>;
/// Executive: handles dispatch to the various modules.
pub type Executive = frame_executive::Executive<
	Runtime,
	Block,
	frame_system::ChainContext<Runtime>,
	Runtime,
	AllPalletsWithSystem,
	Migrations,
>;
/// The payload being signed in transactions.
pub type SignedPayload = generic::SignedPayload<RuntimeCall, SignedExtra>;

#[cfg(feature = "runtime-benchmarks")]
mod benches {
	frame_benchmarking::define_benchmarks!(
		// Polkadot
		// NOTE: Make sure to prefix these with `runtime_common::` so
		// the that path resolves correctly in the generated file.
		[runtime_common::assigned_slots, AssignedSlots]
		[runtime_common::auctions, Auctions]
		[runtime_common::crowdloan, Crowdloan]
		[runtime_common::identity_migrator, IdentityMigrator]
		[runtime_common::paras_registrar, Registrar]
		[runtime_common::slots, Slots]
		[runtime_parachains::configuration, Configuration]
		[runtime_parachains::disputes, ParasDisputes]
		[runtime_parachains::disputes::slashing, ParasSlashing]
		[runtime_parachains::hrmp, Hrmp]
		[runtime_parachains::inclusion, ParaInclusion]
		[runtime_parachains::initializer, Initializer]
		[runtime_parachains::paras, Paras]
		[runtime_parachains::paras_inherent, ParaInherent]
		// Substrate
		[pallet_bags_list, VoterList]
		[pallet_balances, Balances]
		[pallet_conviction_voting, ConvictionVoting]
		[pallet_election_provider_multi_phase, ElectionProviderMultiPhase]
		[frame_election_provider_support, ElectionProviderBench::<Runtime>]
		[pallet_fast_unstake, FastUnstake]
		[pallet_identity, Identity]
		[pallet_indices, Indices]
		[pallet_message_queue, MessageQueue]
		[pallet_multisig, Multisig]
		[pallet_nomination_pools, NominationPoolsBench::<Runtime>]
		[pallet_offences, OffencesBench::<Runtime>]
		[pallet_preimage, Preimage]
		[pallet_proxy, Proxy]
		[pallet_recovery, Recovery]
		[pallet_referenda, Referenda]
		[pallet_scheduler, Scheduler]
		[pallet_session, SessionBench::<Runtime>]
		[pallet_staking, Staking]
		[pallet_sudo, Sudo]
		[frame_system, SystemBench::<Runtime>]
		[pallet_timestamp, Timestamp]
		[pallet_treasury, Treasury]
		[pallet_utility, Utility]
		[pallet_vesting, Vesting]
		[pallet_whitelist, Whitelist]
		[pallet_asset_rate, AssetRate]
		// XCM
		[pallet_xcm, PalletXcmExtrinsicsBenchmark::<Runtime>]
		// NOTE: Make sure you point to the individual modules below.
		[pallet_xcm_benchmarks::fungible, XcmBalances]
		[pallet_xcm_benchmarks::generic, XcmGeneric]
	);
}

sp_api::impl_runtime_apis! {
	impl sp_api::Core<Block> for Runtime {
		fn version() -> RuntimeVersion {
			VERSION
		}

		fn execute_block(block: Block) {
			Executive::execute_block(block);
		}

		fn initialize_block(header: &<Block as BlockT>::Header) {
			Executive::initialize_block(header)
		}
	}

	impl sp_api::Metadata<Block> for Runtime {
		fn metadata() -> OpaqueMetadata {
			OpaqueMetadata::new(Runtime::metadata().into())
		}

		fn metadata_at_version(version: u32) -> Option<OpaqueMetadata> {
			Runtime::metadata_at_version(version)
		}

		fn metadata_versions() -> sp_std::vec::Vec<u32> {
			Runtime::metadata_versions()
		}
	}

	impl block_builder_api::BlockBuilder<Block> for Runtime {
		fn apply_extrinsic(extrinsic: <Block as BlockT>::Extrinsic) -> ApplyExtrinsicResult {
			Executive::apply_extrinsic(extrinsic)
		}

		fn finalize_block() -> <Block as BlockT>::Header {
			Executive::finalize_block()
		}

		fn inherent_extrinsics(data: inherents::InherentData) -> Vec<<Block as BlockT>::Extrinsic> {
			data.create_extrinsics()
		}

		fn check_inherents(
			block: Block,
			data: inherents::InherentData,
		) -> inherents::CheckInherentsResult {
			data.check_extrinsics(&block)
		}
	}

	impl tx_pool_api::runtime_api::TaggedTransactionQueue<Block> for Runtime {
		fn validate_transaction(
			source: TransactionSource,
			tx: <Block as BlockT>::Extrinsic,
			block_hash: <Block as BlockT>::Hash,
		) -> TransactionValidity {
			Executive::validate_transaction(source, tx, block_hash)
		}
	}

	impl offchain_primitives::OffchainWorkerApi<Block> for Runtime {
		fn offchain_worker(header: &<Block as BlockT>::Header) {
			Executive::offchain_worker(header)
		}
	}

	#[api_version(9)]
	impl primitives::runtime_api::ParachainHost<Block> for Runtime {
		fn validators() -> Vec<ValidatorId> {
			parachains_runtime_api_impl::validators::<Runtime>()
		}

		fn validator_groups() -> (Vec<Vec<ValidatorIndex>>, GroupRotationInfo<BlockNumber>) {
			parachains_runtime_api_impl::validator_groups::<Runtime>()
		}

		fn availability_cores() -> Vec<CoreState<Hash, BlockNumber>> {
			parachains_runtime_api_impl::availability_cores::<Runtime>()
		}

		fn persisted_validation_data(para_id: ParaId, assumption: OccupiedCoreAssumption)
			-> Option<PersistedValidationData<Hash, BlockNumber>> {
			parachains_runtime_api_impl::persisted_validation_data::<Runtime>(para_id, assumption)
		}

		fn assumed_validation_data(
			para_id: ParaId,
			expected_persisted_validation_data_hash: Hash,
		) -> Option<(PersistedValidationData<Hash, BlockNumber>, ValidationCodeHash)> {
			parachains_runtime_api_impl::assumed_validation_data::<Runtime>(
				para_id,
				expected_persisted_validation_data_hash,
			)
		}

		fn check_validation_outputs(
			para_id: ParaId,
			outputs: primitives::CandidateCommitments,
		) -> bool {
			parachains_runtime_api_impl::check_validation_outputs::<Runtime>(para_id, outputs)
		}

		fn session_index_for_child() -> SessionIndex {
			parachains_runtime_api_impl::session_index_for_child::<Runtime>()
		}

		fn validation_code(para_id: ParaId, assumption: OccupiedCoreAssumption)
			-> Option<ValidationCode> {
			parachains_runtime_api_impl::validation_code::<Runtime>(para_id, assumption)
		}

		fn candidate_pending_availability(para_id: ParaId) -> Option<CommittedCandidateReceipt<Hash>> {
			parachains_runtime_api_impl::candidate_pending_availability::<Runtime>(para_id)
		}

		fn candidate_events() -> Vec<CandidateEvent<Hash>> {
			parachains_runtime_api_impl::candidate_events::<Runtime, _>(|ev| {
				match ev {
					RuntimeEvent::ParaInclusion(ev) => {
						Some(ev)
					}
					_ => None,
				}
			})
		}

		fn session_info(index: SessionIndex) -> Option<SessionInfo> {
			parachains_runtime_api_impl::session_info::<Runtime>(index)
		}

		fn session_executor_params(session_index: SessionIndex) -> Option<ExecutorParams> {
			parachains_runtime_api_impl::session_executor_params::<Runtime>(session_index)
		}

		fn dmq_contents(recipient: ParaId) -> Vec<InboundDownwardMessage<BlockNumber>> {
			parachains_runtime_api_impl::dmq_contents::<Runtime>(recipient)
		}

		fn inbound_hrmp_channels_contents(
			recipient: ParaId
		) -> BTreeMap<ParaId, Vec<InboundHrmpMessage<BlockNumber>>> {
			parachains_runtime_api_impl::inbound_hrmp_channels_contents::<Runtime>(recipient)
		}

		fn validation_code_by_hash(hash: ValidationCodeHash) -> Option<ValidationCode> {
			parachains_runtime_api_impl::validation_code_by_hash::<Runtime>(hash)
		}

		fn on_chain_votes() -> Option<ScrapedOnChainVotes<Hash>> {
			parachains_runtime_api_impl::on_chain_votes::<Runtime>()
		}

		fn submit_pvf_check_statement(
			stmt: PvfCheckStatement,
			signature: ValidatorSignature,
		) {
			parachains_runtime_api_impl::submit_pvf_check_statement::<Runtime>(stmt, signature)
		}

		fn pvfs_require_precheck() -> Vec<ValidationCodeHash> {
			parachains_runtime_api_impl::pvfs_require_precheck::<Runtime>()
		}

		fn validation_code_hash(para_id: ParaId, assumption: OccupiedCoreAssumption)
			-> Option<ValidationCodeHash>
		{
			parachains_runtime_api_impl::validation_code_hash::<Runtime>(para_id, assumption)
		}

		fn disputes() -> Vec<(SessionIndex, CandidateHash, DisputeState<BlockNumber>)> {
			parachains_runtime_api_impl::get_session_disputes::<Runtime>()
		}

		fn unapplied_slashes(
		) -> Vec<(SessionIndex, CandidateHash, slashing::PendingSlashes)> {
			parachains_runtime_api_impl::unapplied_slashes::<Runtime>()
		}

		fn key_ownership_proof(
			validator_id: ValidatorId,
		) -> Option<slashing::OpaqueKeyOwnershipProof> {
			use parity_scale_codec::Encode;

			Historical::prove((PARACHAIN_KEY_TYPE_ID, validator_id))
				.map(|p| p.encode())
				.map(slashing::OpaqueKeyOwnershipProof::new)
		}

		fn submit_report_dispute_lost(
			dispute_proof: slashing::DisputeProof,
			key_ownership_proof: slashing::OpaqueKeyOwnershipProof,
		) -> Option<()> {
			parachains_runtime_api_impl::submit_unsigned_slashing_report::<Runtime>(
				dispute_proof,
				key_ownership_proof,
			)
		}

		fn minimum_backing_votes() -> u32 {
			parachains_runtime_api_impl::minimum_backing_votes::<Runtime>()
		}

		fn para_backing_state(para_id: ParaId) -> Option<primitives::async_backing::BackingState> {
			parachains_runtime_api_impl::backing_state::<Runtime>(para_id)
		}

		fn async_backing_params() -> primitives::AsyncBackingParams {
			parachains_runtime_api_impl::async_backing_params::<Runtime>()
		}

		fn disabled_validators() -> Vec<ValidatorIndex> {
			parachains_staging_runtime_api_impl::disabled_validators::<Runtime>()
		}

		fn node_features() -> NodeFeatures {
			parachains_staging_runtime_api_impl::node_features::<Runtime>()
		}
	}

	impl beefy_primitives::BeefyApi<Block, BeefyId> for Runtime {
		fn beefy_genesis() -> Option<BlockNumber> {
			Beefy::genesis_block()
		}

		fn validator_set() -> Option<beefy_primitives::ValidatorSet<BeefyId>> {
			Beefy::validator_set()
		}

		fn submit_report_equivocation_unsigned_extrinsic(
			equivocation_proof: beefy_primitives::EquivocationProof<
				BlockNumber,
				BeefyId,
				BeefySignature,
			>,
			key_owner_proof: beefy_primitives::OpaqueKeyOwnershipProof,
		) -> Option<()> {
			let key_owner_proof = key_owner_proof.decode()?;

			Beefy::submit_unsigned_equivocation_report(
				equivocation_proof,
				key_owner_proof,
			)
		}

		fn generate_key_ownership_proof(
			_set_id: beefy_primitives::ValidatorSetId,
			authority_id: BeefyId,
		) -> Option<beefy_primitives::OpaqueKeyOwnershipProof> {
			use parity_scale_codec::Encode;

			Historical::prove((beefy_primitives::KEY_TYPE, authority_id))
				.map(|p| p.encode())
				.map(beefy_primitives::OpaqueKeyOwnershipProof::new)
		}
	}

	impl mmr::MmrApi<Block, Hash, BlockNumber> for Runtime {
		fn mmr_root() -> Result<mmr::Hash, mmr::Error> {
			Ok(Mmr::mmr_root())
		}

		fn mmr_leaf_count() -> Result<mmr::LeafIndex, mmr::Error> {
			Ok(Mmr::mmr_leaves())
		}

		fn generate_proof(
			block_numbers: Vec<BlockNumber>,
			best_known_block_number: Option<BlockNumber>,
		) -> Result<(Vec<mmr::EncodableOpaqueLeaf>, mmr::Proof<mmr::Hash>), mmr::Error> {
			Mmr::generate_proof(block_numbers, best_known_block_number).map(
				|(leaves, proof)| {
					(
						leaves
							.into_iter()
							.map(|leaf| mmr::EncodableOpaqueLeaf::from_leaf(&leaf))
							.collect(),
						proof,
					)
				},
			)
		}

		fn verify_proof(leaves: Vec<mmr::EncodableOpaqueLeaf>, proof: mmr::Proof<mmr::Hash>)
			-> Result<(), mmr::Error>
		{
			let leaves = leaves.into_iter().map(|leaf|
				leaf.into_opaque_leaf()
				.try_decode()
				.ok_or(mmr::Error::Verify)).collect::<Result<Vec<mmr::Leaf>, mmr::Error>>()?;
			Mmr::verify_leaves(leaves, proof)
		}

		fn verify_proof_stateless(
			root: mmr::Hash,
			leaves: Vec<mmr::EncodableOpaqueLeaf>,
			proof: mmr::Proof<mmr::Hash>
		) -> Result<(), mmr::Error> {
			let nodes = leaves.into_iter().map(|leaf|mmr::DataOrHash::Data(leaf.into_opaque_leaf())).collect();
			pallet_mmr::verify_leaves_proof::<mmr::Hashing, _>(root, nodes, proof)
		}
	}

	impl pallet_beefy_mmr::BeefyMmrApi<Block, Hash> for RuntimeApi {
		fn authority_set_proof() -> beefy_primitives::mmr::BeefyAuthoritySet<Hash> {
			BeefyMmrLeaf::authority_set_proof()
		}

		fn next_authority_set_proof() -> beefy_primitives::mmr::BeefyNextAuthoritySet<Hash> {
			BeefyMmrLeaf::next_authority_set_proof()
		}
	}

	impl fg_primitives::GrandpaApi<Block> for Runtime {
		fn grandpa_authorities() -> Vec<(GrandpaId, u64)> {
			Grandpa::grandpa_authorities()
		}

		fn current_set_id() -> fg_primitives::SetId {
			Grandpa::current_set_id()
		}

		fn submit_report_equivocation_unsigned_extrinsic(
			equivocation_proof: fg_primitives::EquivocationProof<
				<Block as BlockT>::Hash,
				sp_runtime::traits::NumberFor<Block>,
			>,
			key_owner_proof: fg_primitives::OpaqueKeyOwnershipProof,
		) -> Option<()> {
			let key_owner_proof = key_owner_proof.decode()?;

			Grandpa::submit_unsigned_equivocation_report(
				equivocation_proof,
				key_owner_proof,
			)
		}

		fn generate_key_ownership_proof(
			_set_id: fg_primitives::SetId,
			authority_id: fg_primitives::AuthorityId,
		) -> Option<fg_primitives::OpaqueKeyOwnershipProof> {
			use parity_scale_codec::Encode;

			Historical::prove((fg_primitives::KEY_TYPE, authority_id))
				.map(|p| p.encode())
				.map(fg_primitives::OpaqueKeyOwnershipProof::new)
		}
	}

	impl babe_primitives::BabeApi<Block> for Runtime {
		fn configuration() -> babe_primitives::BabeConfiguration {
			let epoch_config = Babe::epoch_config().unwrap_or(BABE_GENESIS_EPOCH_CONFIG);
			babe_primitives::BabeConfiguration {
				slot_duration: Babe::slot_duration(),
				epoch_length: EpochDuration::get(),
				c: epoch_config.c,
				authorities: Babe::authorities().to_vec(),
				randomness: Babe::randomness(),
				allowed_slots: epoch_config.allowed_slots,
			}
		}

		fn current_epoch_start() -> babe_primitives::Slot {
			Babe::current_epoch_start()
		}

		fn current_epoch() -> babe_primitives::Epoch {
			Babe::current_epoch()
		}

		fn next_epoch() -> babe_primitives::Epoch {
			Babe::next_epoch()
		}

		fn generate_key_ownership_proof(
			_slot: babe_primitives::Slot,
			authority_id: babe_primitives::AuthorityId,
		) -> Option<babe_primitives::OpaqueKeyOwnershipProof> {
			use parity_scale_codec::Encode;

			Historical::prove((babe_primitives::KEY_TYPE, authority_id))
				.map(|p| p.encode())
				.map(babe_primitives::OpaqueKeyOwnershipProof::new)
		}

		fn submit_report_equivocation_unsigned_extrinsic(
			equivocation_proof: babe_primitives::EquivocationProof<<Block as BlockT>::Header>,
			key_owner_proof: babe_primitives::OpaqueKeyOwnershipProof,
		) -> Option<()> {
			let key_owner_proof = key_owner_proof.decode()?;

			Babe::submit_unsigned_equivocation_report(
				equivocation_proof,
				key_owner_proof,
			)
		}
	}

	impl authority_discovery_primitives::AuthorityDiscoveryApi<Block> for Runtime {
		fn authorities() -> Vec<AuthorityDiscoveryId> {
			parachains_runtime_api_impl::relevant_authority_ids::<Runtime>()
		}
	}

	impl sp_session::SessionKeys<Block> for Runtime {
		fn generate_session_keys(seed: Option<Vec<u8>>) -> Vec<u8> {
			SessionKeys::generate(seed)
		}

		fn decode_session_keys(
			encoded: Vec<u8>,
		) -> Option<Vec<(Vec<u8>, sp_core::crypto::KeyTypeId)>> {
			SessionKeys::decode_into_raw_public_keys(&encoded)
		}
	}

	impl frame_system_rpc_runtime_api::AccountNonceApi<Block, AccountId, Nonce> for Runtime {
		fn account_nonce(account: AccountId) -> Nonce {
			System::account_nonce(account)
		}
	}

	impl pallet_transaction_payment_rpc_runtime_api::TransactionPaymentApi<
		Block,
		Balance,
	> for Runtime {
		fn query_info(uxt: <Block as BlockT>::Extrinsic, len: u32) -> RuntimeDispatchInfo<Balance> {
			TransactionPayment::query_info(uxt, len)
		}
		fn query_fee_details(uxt: <Block as BlockT>::Extrinsic, len: u32) -> FeeDetails<Balance> {
			TransactionPayment::query_fee_details(uxt, len)
		}
		fn query_weight_to_fee(weight: Weight) -> Balance {
			TransactionPayment::weight_to_fee(weight)
		}
		fn query_length_to_fee(length: u32) -> Balance {
			TransactionPayment::length_to_fee(length)
		}
	}

	impl pallet_transaction_payment_rpc_runtime_api::TransactionPaymentCallApi<Block, Balance, RuntimeCall>
		for Runtime
	{
		fn query_call_info(call: RuntimeCall, len: u32) -> RuntimeDispatchInfo<Balance> {
			TransactionPayment::query_call_info(call, len)
		}
		fn query_call_fee_details(call: RuntimeCall, len: u32) -> FeeDetails<Balance> {
			TransactionPayment::query_call_fee_details(call, len)
		}
		fn query_weight_to_fee(weight: Weight) -> Balance {
			TransactionPayment::weight_to_fee(weight)
		}
		fn query_length_to_fee(length: u32) -> Balance {
			TransactionPayment::length_to_fee(length)
		}
	}

	impl pallet_nomination_pools_runtime_api::NominationPoolsApi<
		Block,
		AccountId,
		Balance,
	> for Runtime {
		fn pending_rewards(member: AccountId) -> Balance {
			NominationPools::api_pending_rewards(member).unwrap_or_default()
		}

		fn points_to_balance(pool_id: pallet_nomination_pools::PoolId, points: Balance) -> Balance {
			NominationPools::api_points_to_balance(pool_id, points)
		}

		fn balance_to_points(pool_id: pallet_nomination_pools::PoolId, new_funds: Balance) -> Balance {
			NominationPools::api_balance_to_points(pool_id, new_funds)
		}
	}

	impl pallet_staking_runtime_api::StakingApi<Block, Balance, AccountId> for Runtime {
		fn nominations_quota(balance: Balance) -> u32 {
			Staking::api_nominations_quota(balance)
		}

		fn eras_stakers_page_count(era: sp_staking::EraIndex, account: AccountId) -> sp_staking::Page {
			Staking::api_eras_stakers_page_count(era, account)
		}
	}

	#[cfg(feature = "try-runtime")]
	impl frame_try_runtime::TryRuntime<Block> for Runtime {
		fn on_runtime_upgrade(checks: frame_try_runtime::UpgradeCheckSelect) -> (Weight, Weight) {
			log::info!("try-runtime::on_runtime_upgrade westend.");
			let weight = Executive::try_runtime_upgrade(checks).unwrap();
			(weight, BlockWeights::get().max_block)
		}

		fn execute_block(
			block: Block,
			state_root_check: bool,
			signature_check: bool,
			select: frame_try_runtime::TryStateSelect,
		) -> Weight {
			// NOTE: intentional unwrap: we don't want to propagate the error backwards, and want to
			// have a backtrace here.
			Executive::try_execute_block(block, state_root_check, signature_check, select).unwrap()
		}
	}

	#[cfg(feature = "runtime-benchmarks")]
	impl frame_benchmarking::Benchmark<Block> for Runtime {
		fn benchmark_metadata(extra: bool) -> (
			Vec<frame_benchmarking::BenchmarkList>,
			Vec<frame_support::traits::StorageInfo>,
		) {
			use frame_benchmarking::{Benchmarking, BenchmarkList};
			use frame_support::traits::StorageInfoTrait;

			use pallet_session_benchmarking::Pallet as SessionBench;
			use pallet_offences_benchmarking::Pallet as OffencesBench;
			use pallet_election_provider_support_benchmarking::Pallet as ElectionProviderBench;
			use pallet_xcm::benchmarking::Pallet as PalletXcmExtrinsicsBenchmark;
			use frame_system_benchmarking::Pallet as SystemBench;
			use pallet_nomination_pools_benchmarking::Pallet as NominationPoolsBench;

			type XcmBalances = pallet_xcm_benchmarks::fungible::Pallet::<Runtime>;
			type XcmGeneric = pallet_xcm_benchmarks::generic::Pallet::<Runtime>;

			let mut list = Vec::<BenchmarkList>::new();
			list_benchmarks!(list, extra);

			let storage_info = AllPalletsWithSystem::storage_info();
			return (list, storage_info)
		}

		fn dispatch_benchmark(
			config: frame_benchmarking::BenchmarkConfig,
		) -> Result<
			Vec<frame_benchmarking::BenchmarkBatch>,
			sp_runtime::RuntimeString,
		> {
			use frame_support::traits::WhitelistedStorageKeys;
			use frame_benchmarking::{Benchmarking, BenchmarkBatch, BenchmarkError};
			use sp_storage::TrackedStorageKey;
			// Trying to add benchmarks directly to some pallets caused cyclic dependency issues.
			// To get around that, we separated the benchmarks into its own crate.
			use pallet_session_benchmarking::Pallet as SessionBench;
			use pallet_offences_benchmarking::Pallet as OffencesBench;
			use pallet_election_provider_support_benchmarking::Pallet as ElectionProviderBench;
			use pallet_xcm::benchmarking::Pallet as PalletXcmExtrinsicsBenchmark;
			use frame_system_benchmarking::Pallet as SystemBench;
			use pallet_nomination_pools_benchmarking::Pallet as NominationPoolsBench;

			impl pallet_session_benchmarking::Config for Runtime {}
			impl pallet_offences_benchmarking::Config for Runtime {}
			impl pallet_election_provider_support_benchmarking::Config for Runtime {}
			impl pallet_xcm::benchmarking::Config for Runtime {
				fn reachable_dest() -> Option<MultiLocation> {
					Some(crate::xcm_config::AssetHub::get())
				}

				fn teleportable_asset_and_dest() -> Option<(MultiAsset, MultiLocation)> {
					// Relay/native token can be teleported to/from AH.
					Some((
						MultiAsset { fun: Fungible(EXISTENTIAL_DEPOSIT), id: Concrete(Here.into()) },
						crate::xcm_config::AssetHub::get(),
					))
				}

				fn reserve_transferable_asset_and_dest() -> Option<(MultiAsset, MultiLocation)> {
					// Relay can reserve transfer native token to some random parachain.
					Some((
						MultiAsset {
							fun: Fungible(EXISTENTIAL_DEPOSIT),
							id: Concrete(Here.into())
						},
						crate::Junction::Parachain(43211234).into(),
					))
				}
			}
			impl frame_system_benchmarking::Config for Runtime {}
			impl pallet_nomination_pools_benchmarking::Config for Runtime {}
			impl runtime_parachains::disputes::slashing::benchmarking::Config for Runtime {}

			use xcm::latest::{
				AssetId::*, Fungibility::*, InteriorMultiLocation, Junction, Junctions::*,
				MultiAsset, MultiAssets, MultiLocation, NetworkId, Response,
			};
			use xcm_config::{AssetHub, TokenLocation};

			parameter_types! {
				pub ExistentialDepositMultiAsset: Option<MultiAsset> = Some((
					TokenLocation::get(),
					ExistentialDeposit::get()
				).into());
				pub ToParachain: ParaId = westend_runtime_constants::system_parachain::ASSET_HUB_ID.into();
			}

			impl pallet_xcm_benchmarks::Config for Runtime {
				type XcmConfig = xcm_config::XcmConfig;
				type AccountIdConverter = xcm_config::LocationConverter;
				type DeliveryHelper = runtime_common::xcm_sender::ToParachainDeliveryHelper<
					xcm_config::XcmConfig,
					ExistentialDepositMultiAsset,
					xcm_config::PriceForChildParachainDelivery,
					ToParachain,
					(),
				>;
				fn valid_destination() -> Result<MultiLocation, BenchmarkError> {
					Ok(AssetHub::get())
				}
				fn worst_case_holding(_depositable_count: u32) -> MultiAssets {
					// Westend only knows about WND.
					vec![MultiAsset{
						id: Concrete(TokenLocation::get()),
						fun: Fungible(1_000_000 * UNITS),
					}].into()
				}
			}

			parameter_types! {
				pub const TrustedTeleporter: Option<(MultiLocation, MultiAsset)> = Some((
					AssetHub::get(),
					MultiAsset { fun: Fungible(1 * UNITS), id: Concrete(TokenLocation::get()) },
				));
				pub const TrustedReserve: Option<(MultiLocation, MultiAsset)> = None;
			}

			impl pallet_xcm_benchmarks::fungible::Config for Runtime {
				type TransactAsset = Balances;

				type CheckedAccount = xcm_config::LocalCheckAccount;
				type TrustedTeleporter = TrustedTeleporter;
				type TrustedReserve = TrustedReserve;

				fn get_multi_asset() -> MultiAsset {
					MultiAsset {
						id: Concrete(TokenLocation::get()),
						fun: Fungible(1 * UNITS),
					}
				}
			}

			impl pallet_xcm_benchmarks::generic::Config for Runtime {
				type TransactAsset = Balances;
				type RuntimeCall = RuntimeCall;

				fn worst_case_response() -> (u64, Response) {
					(0u64, Response::Version(Default::default()))
				}

				fn worst_case_asset_exchange() -> Result<(MultiAssets, MultiAssets), BenchmarkError> {
					// Westend doesn't support asset exchanges
					Err(BenchmarkError::Skip)
				}

				fn universal_alias() -> Result<(MultiLocation, Junction), BenchmarkError> {
					// The XCM executor of Westend doesn't have a configured `UniversalAliases`
					Err(BenchmarkError::Skip)
				}

				fn transact_origin_and_runtime_call() -> Result<(MultiLocation, RuntimeCall), BenchmarkError> {
					Ok((AssetHub::get(), frame_system::Call::remark_with_event { remark: vec![] }.into()))
				}

				fn subscribe_origin() -> Result<MultiLocation, BenchmarkError> {
					Ok(AssetHub::get())
				}

				fn claimable_asset() -> Result<(MultiLocation, MultiLocation, MultiAssets), BenchmarkError> {
					let origin = AssetHub::get();
					let assets: MultiAssets = (Concrete(TokenLocation::get()), 1_000 * UNITS).into();
					let ticket = MultiLocation { parents: 0, interior: Here };
					Ok((origin, ticket, assets))
				}

				fn unlockable_asset() -> Result<(MultiLocation, MultiLocation, MultiAsset), BenchmarkError> {
					// Westend doesn't support asset locking
					Err(BenchmarkError::Skip)
				}

				fn export_message_origin_and_destination(
				) -> Result<(MultiLocation, NetworkId, InteriorMultiLocation), BenchmarkError> {
					// Westend doesn't support exporting messages
					Err(BenchmarkError::Skip)
				}

				fn alias_origin() -> Result<(MultiLocation, MultiLocation), BenchmarkError> {
					// The XCM executor of Westend doesn't have a configured `Aliasers`
					Err(BenchmarkError::Skip)
				}
			}

			type XcmBalances = pallet_xcm_benchmarks::fungible::Pallet::<Runtime>;
			type XcmGeneric = pallet_xcm_benchmarks::generic::Pallet::<Runtime>;

			let whitelist: Vec<TrackedStorageKey> = AllPalletsWithSystem::whitelisted_storage_keys();

			let mut batches = Vec::<BenchmarkBatch>::new();
			let params = (&config, &whitelist);

			add_benchmarks!(params, batches);

			Ok(batches)
		}
	}

	impl sp_genesis_builder::GenesisBuilder<Block> for Runtime {
		fn create_default_config() -> Vec<u8> {
			create_default_config::<RuntimeGenesisConfig>()
		}

		fn build_config(config: Vec<u8>) -> sp_genesis_builder::Result {
			build_config::<RuntimeGenesisConfig>(config)
		}
	}
}

#[cfg(all(test, feature = "try-runtime"))]
mod remote_tests {
	use super::*;
	use frame_try_runtime::{runtime_decl_for_try_runtime::TryRuntime, UpgradeCheckSelect};
	use remote_externalities::{
		Builder, Mode, OfflineConfig, OnlineConfig, SnapshotConfig, Transport,
	};
	use std::env::var;

	#[tokio::test]
	async fn run_migrations() {
		if var("RUN_MIGRATION_TESTS").is_err() {
			return
		}

		sp_tracing::try_init_simple();
		let transport: Transport =
			var("WS").unwrap_or("wss://westend-rpc.polkadot.io:443".to_string()).into();
		let maybe_state_snapshot: Option<SnapshotConfig> = var("SNAP").map(|s| s.into()).ok();
		let mut ext = Builder::<Block>::default()
			.mode(if let Some(state_snapshot) = maybe_state_snapshot {
				Mode::OfflineOrElseOnline(
					OfflineConfig { state_snapshot: state_snapshot.clone() },
					OnlineConfig {
						transport,
						state_snapshot: Some(state_snapshot),
						..Default::default()
					},
				)
			} else {
				Mode::Online(OnlineConfig { transport, ..Default::default() })
			})
			.build()
			.await
			.unwrap();
		ext.execute_with(|| Runtime::on_runtime_upgrade(UpgradeCheckSelect::PreAndPost));
	}
}

mod clean_state_migration {
	use super::Runtime;
	use frame_support::{pallet_prelude::*, storage_alias, traits::OnRuntimeUpgrade};
	use pallet_state_trie_migration::MigrationLimits;

	#[cfg(not(feature = "std"))]
	use sp_std::prelude::*;

	#[storage_alias]
	type AutoLimits = StorageValue<StateTrieMigration, Option<MigrationLimits>, ValueQuery>;

	// Actual type of value is `MigrationTask<T>`, putting a dummy
	// one to avoid the trait constraint on T.
	// Since we only use `kill` it is fine.
	#[storage_alias]
	type MigrationProcess = StorageValue<StateTrieMigration, u32, ValueQuery>;

	#[storage_alias]
	type SignedMigrationMaxLimits = StorageValue<StateTrieMigration, MigrationLimits, OptionQuery>;

	/// Initialize an automatic migration process.
	pub struct CleanMigrate;

	impl OnRuntimeUpgrade for CleanMigrate {
		#[cfg(feature = "try-runtime")]
		fn pre_upgrade() -> Result<Vec<u8>, sp_runtime::TryRuntimeError> {
			Ok(Default::default())
		}

		fn on_runtime_upgrade() -> frame_support::weights::Weight {
			MigrationProcess::kill();
			AutoLimits::kill();
			SignedMigrationMaxLimits::kill();
			<Runtime as frame_system::Config>::DbWeight::get().writes(3)
		}

		#[cfg(feature = "try-runtime")]
		fn post_upgrade(_state: Vec<u8>) -> Result<(), sp_runtime::TryRuntimeError> {
			frame_support::ensure!(
				!AutoLimits::exists() && !SignedMigrationMaxLimits::exists(),
				"State migration clean.",
			);
			Ok(())
		}
	}
}<|MERGE_RESOLUTION|>--- conflicted
+++ resolved
@@ -145,11 +145,7 @@
 	spec_name: create_runtime_str!("westend"),
 	impl_name: create_runtime_str!("parity-westend"),
 	authoring_version: 2,
-<<<<<<< HEAD
-	spec_version: 1_004_000,
-=======
 	spec_version: 104000,
->>>>>>> fcfdb98a
 	impl_version: 0,
 	apis: RUNTIME_API_VERSIONS,
 	transaction_version: 24,
@@ -429,49 +425,6 @@
 	pub const Offset: BlockNumber = 0;
 }
 
-<<<<<<< HEAD
-#[derive(Clone, Debug, PartialEq, Eq, Encode, Decode)]
-pub struct OldSessionKeys {
-	pub grandpa: <Grandpa as BoundToRuntimeAppPublic>::Public,
-	pub babe: <Babe as BoundToRuntimeAppPublic>::Public,
-	pub im_online: pallet_im_online::sr25519::AuthorityId,
-	pub para_validator: <Initializer as BoundToRuntimeAppPublic>::Public,
-	pub para_assignment: <ParaSessionInfo as BoundToRuntimeAppPublic>::Public,
-	pub authority_discovery: <AuthorityDiscovery as BoundToRuntimeAppPublic>::Public,
-	pub beefy: <Beefy as BoundToRuntimeAppPublic>::Public,
-}
-
-impl OpaqueKeys for OldSessionKeys {
-	type KeyTypeIdProviders = ();
-	fn key_ids() -> &'static [KeyTypeId] {
-		&[
-			<<Grandpa as BoundToRuntimeAppPublic>::Public>::ID,
-			<<Babe as BoundToRuntimeAppPublic>::Public>::ID,
-			sp_core::crypto::key_types::IM_ONLINE,
-			<<Initializer as BoundToRuntimeAppPublic>::Public>::ID,
-			<<ParaSessionInfo as BoundToRuntimeAppPublic>::Public>::ID,
-			<<AuthorityDiscovery as BoundToRuntimeAppPublic>::Public>::ID,
-			<<Beefy as BoundToRuntimeAppPublic>::Public>::ID,
-		]
-	}
-	fn get_raw(&self, i: KeyTypeId) -> &[u8] {
-		match i {
-			<<Grandpa as BoundToRuntimeAppPublic>::Public>::ID => self.grandpa.as_ref(),
-			<<Babe as BoundToRuntimeAppPublic>::Public>::ID => self.babe.as_ref(),
-			sp_core::crypto::key_types::IM_ONLINE => self.im_online.as_ref(),
-			<<Initializer as BoundToRuntimeAppPublic>::Public>::ID => self.para_validator.as_ref(),
-			<<ParaSessionInfo as BoundToRuntimeAppPublic>::Public>::ID =>
-				self.para_assignment.as_ref(),
-			<<AuthorityDiscovery as BoundToRuntimeAppPublic>::Public>::ID =>
-				self.authority_discovery.as_ref(),
-			<<Beefy as BoundToRuntimeAppPublic>::Public>::ID => self.beefy.as_ref(),
-			_ => &[],
-		}
-	}
-}
-
-=======
->>>>>>> fcfdb98a
 impl_opaque_keys! {
 	pub struct SessionKeys {
 		pub grandpa: Grandpa,
@@ -483,21 +436,6 @@
 	}
 }
 
-<<<<<<< HEAD
-// remove this when removing `OldSessionKeys`
-fn transform_session_keys(_v: AccountId, old: OldSessionKeys) -> SessionKeys {
-	SessionKeys {
-		grandpa: old.grandpa,
-		babe: old.babe,
-		para_validator: old.para_validator,
-		para_assignment: old.para_assignment,
-		authority_discovery: old.authority_discovery,
-		beefy: old.beefy,
-	}
-}
-
-=======
->>>>>>> fcfdb98a
 impl pallet_session::Config for Runtime {
 	type RuntimeEvent = RuntimeEvent;
 	type ValidatorId = AccountId;
@@ -1574,82 +1512,6 @@
 		pub const ImOnlinePalletName: &'static str = "ImOnline";
 	}
 
-<<<<<<< HEAD
-	/// Upgrade Session keys to exclude `ImOnline` key.
-	/// When this is removed, should also remove `OldSessionKeys`.
-	pub struct UpgradeSessionKeys;
-	const UPGRADE_SESSION_KEYS_FROM_SPEC: u32 = 104000;
-
-	impl frame_support::traits::OnRuntimeUpgrade for UpgradeSessionKeys {
-		#[cfg(feature = "try-runtime")]
-		fn pre_upgrade() -> Result<sp_std::vec::Vec<u8>, sp_runtime::TryRuntimeError> {
-			if System::last_runtime_upgrade_spec_version() > UPGRADE_SESSION_KEYS_FROM_SPEC {
-				log::warn!(target: "runtime::session_keys", "Skipping session keys migration pre-upgrade check due to spec version (already applied?)");
-				return Ok(Vec::new())
-			}
-
-			log::info!(target: "runtime::session_keys", "Collecting pre-upgrade session keys state");
-			let key_ids = SessionKeys::key_ids();
-			frame_support::ensure!(
-				key_ids.into_iter().find(|&k| *k == sp_core::crypto::key_types::IM_ONLINE) == None,
-				"New session keys contain the ImOnline key that should have been removed",
-			);
-			let storage_key = pallet_session::QueuedKeys::<Runtime>::hashed_key();
-			let mut state: Vec<u8> = Vec::new();
-			frame_support::storage::unhashed::get::<Vec<(ValidatorId, OldSessionKeys)>>(
-				&storage_key,
-			)
-			.ok_or::<sp_runtime::TryRuntimeError>("Queued keys are not available".into())?
-			.into_iter()
-			.for_each(|(id, keys)| {
-				state.extend_from_slice(id.as_slice());
-				for key_id in key_ids {
-					state.extend_from_slice(keys.get_raw(*key_id));
-				}
-			});
-			frame_support::ensure!(state.len() > 0, "Queued keys are not empty before upgrade");
-			Ok(state)
-		}
-
-		fn on_runtime_upgrade() -> Weight {
-			if System::last_runtime_upgrade_spec_version() > UPGRADE_SESSION_KEYS_FROM_SPEC {
-				log::warn!("Skipping session keys upgrade: already applied");
-				return <Runtime as frame_system::Config>::DbWeight::get().reads(1)
-			}
-			log::info!("Upgrading session keys");
-			Session::upgrade_keys::<OldSessionKeys, _>(transform_session_keys);
-			Perbill::from_percent(50) * BlockWeights::get().max_block
-		}
-
-		#[cfg(feature = "try-runtime")]
-		fn post_upgrade(
-			old_state: sp_std::vec::Vec<u8>,
-		) -> Result<(), sp_runtime::TryRuntimeError> {
-			if System::last_runtime_upgrade_spec_version() > UPGRADE_SESSION_KEYS_FROM_SPEC {
-				log::warn!(target: "runtime::session_keys", "Skipping session keys migration post-upgrade check due to spec version (already applied?)");
-				return Ok(())
-			}
-
-			let key_ids = SessionKeys::key_ids();
-			let mut new_state: Vec<u8> = Vec::new();
-			pallet_session::QueuedKeys::<Runtime>::get().into_iter().for_each(|(id, keys)| {
-				new_state.extend_from_slice(id.as_slice());
-				for key_id in key_ids {
-					new_state.extend_from_slice(keys.get_raw(*key_id));
-				}
-			});
-			frame_support::ensure!(new_state.len() > 0, "Queued keys are not empty after upgrade");
-			frame_support::ensure!(
-				old_state == new_state,
-				"Pre-upgrade and post-upgrade keys do not match!"
-			);
-			log::info!(target: "runtime::session_keys", "Session keys migrated successfully");
-			Ok(())
-		}
-	}
-
-=======
->>>>>>> fcfdb98a
 	/// Unreleased migrations. Add new ones here:
 	pub type Unreleased = (
 		parachains_configuration::migration::v7::MigrateToV7<Runtime>,
