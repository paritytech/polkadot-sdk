--- conflicted
+++ resolved
@@ -157,17 +157,10 @@
 	spec_name: create_runtime_str!("westend"),
 	impl_name: create_runtime_str!("parity-westend"),
 	authoring_version: 2,
-<<<<<<< HEAD
-	spec_version: 1_011_000,
-	impl_version: 0,
-	apis: RUNTIME_API_VERSIONS,
-	transaction_version: 25,
-=======
 	spec_version: 1_012_000,
 	impl_version: 0,
 	apis: RUNTIME_API_VERSIONS,
 	transaction_version: 26,
->>>>>>> d539778c
 	state_version: 1,
 };
 
