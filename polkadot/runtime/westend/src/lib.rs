--- conflicted
+++ resolved
@@ -85,11 +85,7 @@
 	origin as parachains_origin, paras as parachains_paras,
 	paras_inherent as parachains_paras_inherent, reward_points as parachains_reward_points,
 	runtime_api_impl::{
-<<<<<<< HEAD
 		v11 as parachains_runtime_api_impl, vstaging as parachains_staging_runtime_api_impl,
-=======
-		v11 as parachains_runtime_api_impl, vstaging as parachains_runtime_vstaging_api_impl,
->>>>>>> e9393a9a
 	},
 	scheduler as parachains_scheduler, session_info as parachains_session_info,
 	shared as parachains_shared,
@@ -2182,13 +2178,12 @@
 			parachains_runtime_api_impl::candidates_pending_availability::<Runtime>(para_id)
 		}
 
-<<<<<<< HEAD
+		fn backing_constraints(para_id: ParaId) -> Option<Constraints> {
+			parachains_staging_runtime_api_impl::backing_constraints::<Runtime>(para_id)
+		}
+
 		fn scheduling_lookahead() -> u32 {
 			parachains_staging_runtime_api_impl::scheduling_lookahead::<Runtime>()
-=======
-		fn backing_constraints(para_id: ParaId) -> Option<Constraints> {
-			parachains_runtime_vstaging_api_impl::backing_constraints::<Runtime>(para_id)
->>>>>>> e9393a9a
 		}
 	}
 
