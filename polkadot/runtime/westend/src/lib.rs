// Copyright (C) Parity Technologies (UK) Ltd.
// This file is part of Polkadot.

// Polkadot is free software: you can redistribute it and/or modify
// it under the terms of the GNU General Public License as published by
// the Free Software Foundation, either version 3 of the License, or
// (at your option) any later version.

// Polkadot is distributed in the hope that it will be useful,
// but WITHOUT ANY WARRANTY; without even the implied warranty of
// MERCHANTABILITY or FITNESS FOR A PARTICULAR PURPOSE.  See the
// GNU General Public License for more details.

// You should have received a copy of the GNU General Public License
// along with Polkadot.  If not, see <http://www.gnu.org/licenses/>.

//! The Westend runtime. This can be compiled with `#[no_std]`, ready for Wasm.

#![cfg_attr(not(feature = "std"), no_std)]
// `#[frame_support::runtime]!` does a lot of recursion and requires us to increase the limit.
#![recursion_limit = "512"]

extern crate alloc;

use alloc::{
	collections::{btree_map::BTreeMap, vec_deque::VecDeque},
	vec,
	vec::Vec,
};
use codec::{Decode, Encode, MaxEncodedLen};
use frame_election_provider_support::{bounds::ElectionBoundsBuilder, onchain, SequentialPhragmen};
use frame_support::{
	derive_impl,
	dynamic_params::{dynamic_pallet_params, dynamic_params},
	genesis_builder_helper::{build_state, get_preset},
	parameter_types,
	traits::{
		fungible::HoldConsideration, tokens::UnityOrOuterConversion, ConstU32, Contains, EitherOf,
		EitherOfDiverse, EnsureOriginWithArg, EverythingBut, FromContains, InstanceFilter,
		KeyOwnerProofSystem, LinearStoragePrice, ProcessMessage, ProcessMessageError,
		VariantCountOf, WithdrawReasons,
	},
	weights::{ConstantMultiplier, WeightMeter, WeightToFee as _},
	PalletId,
};
use frame_system::{EnsureRoot, EnsureSigned};
use pallet_grandpa::{fg_primitives, AuthorityId as GrandpaId};
use pallet_identity::legacy::IdentityInfo;
use pallet_session::historical as session_historical;
use pallet_transaction_payment::{FeeDetails, FungibleAdapter, RuntimeDispatchInfo};
use polkadot_primitives::{
	slashing,
	vstaging::{
		CandidateEvent, CommittedCandidateReceiptV2 as CommittedCandidateReceipt, CoreState,
		ScrapedOnChainVotes,
	},
	AccountId, AccountIndex, ApprovalVotingParams, Balance, BlockNumber, CandidateHash, CoreIndex,
	DisputeState, ExecutorParams, GroupRotationInfo, Hash, Id as ParaId, InboundDownwardMessage,
	InboundHrmpMessage, Moment, NodeFeatures, Nonce, OccupiedCoreAssumption,
	PersistedValidationData, PvfCheckStatement, SessionInfo, Signature, ValidationCode,
	ValidationCodeHash, ValidatorId, ValidatorIndex, ValidatorSignature, PARACHAIN_KEY_TYPE_ID,
};
use polkadot_runtime_common::{
	assigned_slots, auctions, crowdloan,
	elections::OnChainAccuracy,
	identity_migrator, impl_runtime_weights,
	impls::{
		relay_era_payout, ContainsParts, EraPayoutParams, LocatableAssetConverter, ToAuthor,
		VersionedLocatableAsset, VersionedLocationConverter,
	},
	paras_registrar, paras_sudo_wrapper, prod_or_fast, slots,
	traits::OnSwap,
	BalanceToU256, BlockHashCount, BlockLength, CurrencyToVote, SlowAdjustingFeeUpdate,
	U256ToBalance,
};
use polkadot_runtime_parachains::{
	assigner_coretime as parachains_assigner_coretime, configuration as parachains_configuration,
	configuration::ActiveConfigHrmpChannelSizeAndCapacityRatio,
	coretime, disputes as parachains_disputes,
	disputes::slashing as parachains_slashing,
	dmp as parachains_dmp, hrmp as parachains_hrmp, inclusion as parachains_inclusion,
	inclusion::{AggregateMessageOrigin, UmpQueueId},
	initializer as parachains_initializer, on_demand as parachains_on_demand,
	origin as parachains_origin, paras as parachains_paras,
	paras_inherent as parachains_paras_inherent, reward_points as parachains_reward_points,
	runtime_api_impl::v11 as parachains_runtime_api_impl,
	scheduler as parachains_scheduler, session_info as parachains_session_info,
	shared as parachains_shared,
};
use scale_info::TypeInfo;
use sp_authority_discovery::AuthorityId as AuthorityDiscoveryId;
use sp_consensus_beefy::{
	ecdsa_crypto::{AuthorityId as BeefyId, Signature as BeefySignature},
	mmr::{BeefyDataProvider, MmrLeafVersion},
};
use sp_core::{ConstU8, OpaqueMetadata, RuntimeDebug, H256};
use sp_runtime::{
	create_runtime_str, generic, impl_opaque_keys,
	traits::{
		AccountIdConversion, BlakeTwo256, Block as BlockT, ConvertInto, Extrinsic as ExtrinsicT,
		IdentityLookup, Keccak256, OpaqueKeys, SaturatedConversion, Verify,
	},
	transaction_validity::{TransactionPriority, TransactionSource, TransactionValidity},
	ApplyExtrinsicResult, FixedU128, KeyTypeId, Percent, Permill,
};
use sp_staking::SessionIndex;
#[cfg(any(feature = "std", test))]
use sp_version::NativeVersion;
use sp_version::RuntimeVersion;
use xcm::{latest::prelude::*, VersionedAssetId, VersionedAssets, VersionedLocation, VersionedXcm};
use xcm_builder::PayOverXcm;

use xcm_runtime_apis::{
	dry_run::{CallDryRunEffects, Error as XcmDryRunApiError, XcmDryRunEffects},
	fees::Error as XcmPaymentApiError,
};

pub use frame_system::Call as SystemCall;
pub use pallet_balances::Call as BalancesCall;
pub use pallet_election_provider_multi_phase::{Call as EPMCall, GeometricDepositBase};
use pallet_staking::UseValidatorsMap;
pub use pallet_timestamp::Call as TimestampCall;
use sp_runtime::traits::Get;
#[cfg(any(feature = "std", test))]
pub use sp_runtime::BuildStorage;

/// Constant values used within the runtime.
use westend_runtime_constants::{
	currency::*,
	fee::*,
	system_parachain::{coretime::TIMESLICE_PERIOD, BROKER_ID},
	time::*,
};

mod bag_thresholds;
mod genesis_config_presets;
mod weights;
pub mod xcm_config;

// Implemented types.
mod impls;
use impls::ToParachainIdentityReaper;

// Governance and configurations.
pub mod governance;
use governance::{
	pallet_custom_origins, AuctionAdmin, FellowshipAdmin, GeneralAdmin, LeaseAdmin, StakingAdmin,
	Treasurer, TreasurySpender,
};

#[cfg(test)]
mod tests;

impl_runtime_weights!(westend_runtime_constants);

// Make the WASM binary available.
#[cfg(feature = "std")]
include!(concat!(env!("OUT_DIR"), "/wasm_binary.rs"));

#[cfg(feature = "std")]
pub mod fast_runtime_binary {
	include!(concat!(env!("OUT_DIR"), "/fast_runtime_binary.rs"));
}

/// Runtime version (Westend).
#[sp_version::runtime_version]
pub const VERSION: RuntimeVersion = RuntimeVersion {
	spec_name: create_runtime_str!("westend"),
	impl_name: create_runtime_str!("parity-westend"),
	authoring_version: 2,
	spec_version: 1_016_001,
	impl_version: 0,
	apis: RUNTIME_API_VERSIONS,
	transaction_version: 26,
	system_version: 1,
};

/// The BABE epoch configuration at genesis.
pub const BABE_GENESIS_EPOCH_CONFIG: sp_consensus_babe::BabeEpochConfiguration =
	sp_consensus_babe::BabeEpochConfiguration {
		c: PRIMARY_PROBABILITY,
		allowed_slots: sp_consensus_babe::AllowedSlots::PrimaryAndSecondaryVRFSlots,
	};

/// Native version.
#[cfg(any(feature = "std", test))]
pub fn native_version() -> NativeVersion {
	NativeVersion { runtime_version: VERSION, can_author_with: Default::default() }
}

/// A type to identify calls to the Identity pallet. These will be filtered to prevent invocation,
/// locking the state of the pallet and preventing further updates to identities and sub-identities.
/// The locked state will be the genesis state of a new system chain and then removed from the Relay
/// Chain.
pub struct IsIdentityCall;
impl Contains<RuntimeCall> for IsIdentityCall {
	fn contains(c: &RuntimeCall) -> bool {
		matches!(c, RuntimeCall::Identity(_))
	}
}

parameter_types! {
	pub const Version: RuntimeVersion = VERSION;
	pub const SS58Prefix: u8 = 42;
}

#[derive_impl(frame_system::config_preludes::RelayChainDefaultConfig)]
impl frame_system::Config for Runtime {
	type BaseCallFilter = EverythingBut<IsIdentityCall>;
	type BlockWeights = BlockWeights;
	type BlockLength = BlockLength;
	type Nonce = Nonce;
	type Hash = Hash;
	type AccountId = AccountId;
	type Block = Block;
	type BlockHashCount = BlockHashCount;
	type DbWeight = RocksDbWeight;
	type Version = Version;
	type AccountData = pallet_balances::AccountData<Balance>;
	type SystemWeightInfo = weights::frame_system::WeightInfo<Runtime>;
	type SS58Prefix = SS58Prefix;
	type MaxConsumers = frame_support::traits::ConstU32<16>;
}

parameter_types! {
	pub MaximumSchedulerWeight: frame_support::weights::Weight = Perbill::from_percent(80) *
		BlockWeights::get().max_block;
	pub const MaxScheduledPerBlock: u32 = 50;
	pub const NoPreimagePostponement: Option<u32> = Some(10);
}

impl pallet_scheduler::Config for Runtime {
	type RuntimeOrigin = RuntimeOrigin;
	type RuntimeEvent = RuntimeEvent;
	type PalletsOrigin = OriginCaller;
	type RuntimeCall = RuntimeCall;
	type MaximumWeight = MaximumSchedulerWeight;
	// The goal of having ScheduleOrigin include AuctionAdmin is to allow the auctions track of
	// OpenGov to schedule periodic auctions.
	type ScheduleOrigin = EitherOf<EnsureRoot<AccountId>, AuctionAdmin>;
	type MaxScheduledPerBlock = MaxScheduledPerBlock;
	type WeightInfo = weights::pallet_scheduler::WeightInfo<Runtime>;
	type OriginPrivilegeCmp = frame_support::traits::EqualPrivilegeOnly;
	type Preimages = Preimage;
}

parameter_types! {
	pub const PreimageBaseDeposit: Balance = deposit(2, 64);
	pub const PreimageByteDeposit: Balance = deposit(0, 1);
	pub const PreimageHoldReason: RuntimeHoldReason = RuntimeHoldReason::Preimage(pallet_preimage::HoldReason::Preimage);
}

/// Dynamic params that can be adjusted at runtime.
#[dynamic_params(RuntimeParameters, pallet_parameters::Parameters::<Runtime>)]
pub mod dynamic_params {
	use super::*;

	/// Parameters used to calculate era payouts, see
	/// [`polkadot_runtime_common::impls::EraPayoutParams`].
	#[dynamic_pallet_params]
	#[codec(index = 0)]
	pub mod inflation {
		/// Minimum inflation rate used to calculate era payouts.
		#[codec(index = 0)]
		pub static MinInflation: Perquintill = Perquintill::from_rational(25u64, 1000u64);

		/// Maximum inflation rate used to calculate era payouts.
		#[codec(index = 1)]
		pub static MaxInflation: Perquintill = Perquintill::from_rational(10u64, 100u64);

		/// Ideal stake ratio used to calculate era payouts.
		#[codec(index = 2)]
		pub static IdealStake: Perquintill = Perquintill::from_rational(50u64, 100u64);

		/// Falloff used to calculate era payouts.
		#[codec(index = 3)]
		pub static Falloff: Perquintill = Perquintill::from_rational(50u64, 1000u64);

		/// Whether to use auction slots or not in the calculation of era payouts. If set to true,
		/// the `legacy_auction_proportion` of 60% will be used in the calculation of era payouts.
		#[codec(index = 4)]
		pub static UseAuctionSlots: bool = false;
	}
}

#[cfg(feature = "runtime-benchmarks")]
impl Default for RuntimeParameters {
	fn default() -> Self {
		RuntimeParameters::Inflation(dynamic_params::inflation::Parameters::MinInflation(
			dynamic_params::inflation::MinInflation,
			Some(Perquintill::from_rational(25u64, 1000u64)),
		))
	}
}

impl pallet_parameters::Config for Runtime {
	type RuntimeEvent = RuntimeEvent;
	type RuntimeParameters = RuntimeParameters;
	type AdminOrigin = DynamicParameterOrigin;
	type WeightInfo = weights::pallet_parameters::WeightInfo<Runtime>;
}

/// Defines what origin can modify which dynamic parameters.
pub struct DynamicParameterOrigin;
impl EnsureOriginWithArg<RuntimeOrigin, RuntimeParametersKey> for DynamicParameterOrigin {
	type Success = ();

	fn try_origin(
		origin: RuntimeOrigin,
		key: &RuntimeParametersKey,
	) -> Result<Self::Success, RuntimeOrigin> {
		use crate::RuntimeParametersKey::*;

		match key {
			Inflation(_) => frame_system::ensure_root(origin.clone()),
		}
		.map_err(|_| origin)
	}

	#[cfg(feature = "runtime-benchmarks")]
	fn try_successful_origin(_key: &RuntimeParametersKey) -> Result<RuntimeOrigin, ()> {
		// Provide the origin for the parameter returned by `Default`:
		Ok(RuntimeOrigin::root())
	}
}

impl pallet_preimage::Config for Runtime {
	type WeightInfo = weights::pallet_preimage::WeightInfo<Runtime>;
	type RuntimeEvent = RuntimeEvent;
	type Currency = Balances;
	type ManagerOrigin = EnsureRoot<AccountId>;
	type Consideration = HoldConsideration<
		AccountId,
		Balances,
		PreimageHoldReason,
		LinearStoragePrice<PreimageBaseDeposit, PreimageByteDeposit, Balance>,
	>;
}

parameter_types! {
	pub const EpochDuration: u64 = prod_or_fast!(
		EPOCH_DURATION_IN_SLOTS as u64,
		2 * MINUTES as u64
	);
	pub const ExpectedBlockTime: Moment = MILLISECS_PER_BLOCK;
	pub const ReportLongevity: u64 =
		BondingDuration::get() as u64 * SessionsPerEra::get() as u64 * EpochDuration::get();
}

impl pallet_babe::Config for Runtime {
	type EpochDuration = EpochDuration;
	type ExpectedBlockTime = ExpectedBlockTime;

	// session module is the trigger
	type EpochChangeTrigger = pallet_babe::ExternalTrigger;

	type DisabledValidators = Session;

	type WeightInfo = ();

	type MaxAuthorities = MaxAuthorities;
	type MaxNominators = MaxNominators;

	type KeyOwnerProof = sp_session::MembershipProof;

	type EquivocationReportSystem =
		pallet_babe::EquivocationReportSystem<Self, Offences, Historical, ReportLongevity>;
}

parameter_types! {
	pub const IndexDeposit: Balance = 100 * CENTS;
}

impl pallet_indices::Config for Runtime {
	type AccountIndex = AccountIndex;
	type Currency = Balances;
	type Deposit = IndexDeposit;
	type RuntimeEvent = RuntimeEvent;
	type WeightInfo = weights::pallet_indices::WeightInfo<Runtime>;
}

parameter_types! {
	pub const ExistentialDeposit: Balance = EXISTENTIAL_DEPOSIT;
	pub const MaxLocks: u32 = 50;
	pub const MaxReserves: u32 = 50;
}

impl pallet_balances::Config for Runtime {
	type Balance = Balance;
	type DustRemoval = ();
	type RuntimeEvent = RuntimeEvent;
	type ExistentialDeposit = ExistentialDeposit;
	type AccountStore = System;
	type MaxLocks = MaxLocks;
	type MaxReserves = MaxReserves;
	type ReserveIdentifier = [u8; 8];
	type WeightInfo = weights::pallet_balances::WeightInfo<Runtime>;
	type RuntimeHoldReason = RuntimeHoldReason;
	type RuntimeFreezeReason = RuntimeFreezeReason;
	type FreezeIdentifier = RuntimeFreezeReason;
	type MaxFreezes = VariantCountOf<RuntimeFreezeReason>;
	type DoneSlashHandler = ();
}

parameter_types! {
	pub const BeefySetIdSessionEntries: u32 = BondingDuration::get() * SessionsPerEra::get();
}

impl pallet_beefy::Config for Runtime {
	type BeefyId = BeefyId;
	type MaxAuthorities = MaxAuthorities;
	type MaxNominators = MaxNominators;
	type MaxSetIdSessionEntries = BeefySetIdSessionEntries;
	type OnNewValidatorSet = BeefyMmrLeaf;
	type AncestryHelper = BeefyMmrLeaf;
	type WeightInfo = ();
	type KeyOwnerProof = sp_session::MembershipProof;
	type EquivocationReportSystem =
		pallet_beefy::EquivocationReportSystem<Self, Offences, Historical, ReportLongevity>;
}

impl pallet_mmr::Config for Runtime {
	const INDEXING_PREFIX: &'static [u8] = mmr::INDEXING_PREFIX;
	type Hashing = Keccak256;
	type OnNewRoot = pallet_beefy_mmr::DepositBeefyDigest<Runtime>;
	type LeafData = pallet_beefy_mmr::Pallet<Runtime>;
	type BlockHashProvider = pallet_mmr::DefaultBlockHashProvider<Runtime>;
	type WeightInfo = weights::pallet_mmr::WeightInfo<Runtime>;
	#[cfg(feature = "runtime-benchmarks")]
	type BenchmarkHelper = parachains_paras::benchmarking::mmr_setup::MmrSetup<Runtime>;
}

/// MMR helper types.
mod mmr {
	use super::Runtime;
	pub use pallet_mmr::primitives::*;

	pub type Leaf = <<Runtime as pallet_mmr::Config>::LeafData as LeafDataProvider>::LeafData;
	pub type Hashing = <Runtime as pallet_mmr::Config>::Hashing;
	pub type Hash = <Hashing as sp_runtime::traits::Hash>::Output;
}

parameter_types! {
	pub LeafVersion: MmrLeafVersion = MmrLeafVersion::new(0, 0);
}

/// A BEEFY data provider that merkelizes all the parachain heads at the current block
/// (sorted by their parachain id).
pub struct ParaHeadsRootProvider;
impl BeefyDataProvider<H256> for ParaHeadsRootProvider {
	fn extra_data() -> H256 {
		let para_heads: Vec<(u32, Vec<u8>)> =
			parachains_paras::Pallet::<Runtime>::sorted_para_heads();
		binary_merkle_tree::merkle_root::<mmr::Hashing, _>(
			para_heads.into_iter().map(|pair| pair.encode()),
		)
		.into()
	}
}

impl pallet_beefy_mmr::Config for Runtime {
	type LeafVersion = LeafVersion;
	type BeefyAuthorityToMerkleLeaf = pallet_beefy_mmr::BeefyEcdsaToEthereum;
	type LeafExtra = H256;
	type BeefyDataProvider = ParaHeadsRootProvider;
	type WeightInfo = weights::pallet_beefy_mmr::WeightInfo<Runtime>;
}

parameter_types! {
	pub const TransactionByteFee: Balance = 10 * MILLICENTS;
	/// This value increases the priority of `Operational` transactions by adding
	/// a "virtual tip" that's equal to the `OperationalFeeMultiplier * final_fee`.
	pub const OperationalFeeMultiplier: u8 = 5;
}

impl pallet_transaction_payment::Config for Runtime {
	type RuntimeEvent = RuntimeEvent;
	type OnChargeTransaction = FungibleAdapter<Balances, ToAuthor<Runtime>>;
	type OperationalFeeMultiplier = OperationalFeeMultiplier;
	type WeightToFee = WeightToFee;
	type LengthToFee = ConstantMultiplier<Balance, TransactionByteFee>;
	type FeeMultiplierUpdate = SlowAdjustingFeeUpdate<Self>;
}

parameter_types! {
	pub const MinimumPeriod: u64 = SLOT_DURATION / 2;
}
impl pallet_timestamp::Config for Runtime {
	type Moment = u64;
	type OnTimestampSet = Babe;
	type MinimumPeriod = MinimumPeriod;
	type WeightInfo = weights::pallet_timestamp::WeightInfo<Runtime>;
}

impl pallet_authorship::Config for Runtime {
	type FindAuthor = pallet_session::FindAccountFromAuthorIndex<Self, Babe>;
	type EventHandler = Staking;
}

parameter_types! {
	pub const Period: BlockNumber = 10 * MINUTES;
	pub const Offset: BlockNumber = 0;
}

impl_opaque_keys! {
	pub struct SessionKeys {
		pub grandpa: Grandpa,
		pub babe: Babe,
		pub para_validator: Initializer,
		pub para_assignment: ParaSessionInfo,
		pub authority_discovery: AuthorityDiscovery,
		pub beefy: Beefy,
	}
}

impl pallet_session::Config for Runtime {
	type RuntimeEvent = RuntimeEvent;
	type ValidatorId = AccountId;
	type ValidatorIdOf = pallet_staking::StashOf<Self>;
	type ShouldEndSession = Babe;
	type NextSessionRotation = Babe;
	type SessionManager = pallet_session::historical::NoteHistoricalRoot<Self, Staking>;
	type SessionHandler = <SessionKeys as OpaqueKeys>::KeyTypeIdProviders;
	type Keys = SessionKeys;
	type WeightInfo = weights::pallet_session::WeightInfo<Runtime>;
}

impl pallet_session::historical::Config for Runtime {
	type FullIdentification = pallet_staking::Exposure<AccountId, Balance>;
	type FullIdentificationOf = pallet_staking::ExposureOf<Runtime>;
}

pub struct MaybeSignedPhase;

impl Get<u32> for MaybeSignedPhase {
	fn get() -> u32 {
		// 1 day = 4 eras -> 1 week = 28 eras. We want to disable signed phase once a week to test
		// the fallback unsigned phase is able to compute elections on Westend.
		if Staking::current_era().unwrap_or(1) % 28 == 0 {
			0
		} else {
			SignedPhase::get()
		}
	}
}

parameter_types! {
	// phase durations. 1/4 of the last session for each.
	pub SignedPhase: u32 = prod_or_fast!(
		EPOCH_DURATION_IN_SLOTS / 4,
		(1 * MINUTES).min(EpochDuration::get().saturated_into::<u32>() / 2)
	);
	pub UnsignedPhase: u32 = prod_or_fast!(
		EPOCH_DURATION_IN_SLOTS / 4,
		(1 * MINUTES).min(EpochDuration::get().saturated_into::<u32>() / 2)
	);

	// signed config
	pub const SignedMaxSubmissions: u32 = 128;
	pub const SignedMaxRefunds: u32 = 128 / 4;
	pub const SignedFixedDeposit: Balance = deposit(2, 0);
	pub const SignedDepositIncreaseFactor: Percent = Percent::from_percent(10);
	pub const SignedDepositByte: Balance = deposit(0, 10) / 1024;
	// Each good submission will get 1 WND as reward
	pub SignedRewardBase: Balance = 1 * UNITS;

	// 1 hour session, 15 minutes unsigned phase, 4 offchain executions.
	pub OffchainRepeat: BlockNumber = UnsignedPhase::get() / 4;

	pub const MaxElectingVoters: u32 = 22_500;
	/// We take the top 22500 nominators as electing voters and all of the validators as electable
	/// targets. Whilst this is the case, we cannot and shall not increase the size of the
	/// validator intentions.
	pub ElectionBounds: frame_election_provider_support::bounds::ElectionBounds =
		ElectionBoundsBuilder::default().voters_count(MaxElectingVoters::get().into()).build();
	// Maximum winners that can be chosen as active validators
	pub const MaxActiveValidators: u32 = 1000;

}

frame_election_provider_support::generate_solution_type!(
	#[compact]
	pub struct NposCompactSolution16::<
		VoterIndex = u32,
		TargetIndex = u16,
		Accuracy = sp_runtime::PerU16,
		MaxVoters = MaxElectingVoters,
	>(16)
);

pub struct OnChainSeqPhragmen;
impl onchain::Config for OnChainSeqPhragmen {
	type System = Runtime;
	type Solver = SequentialPhragmen<AccountId, OnChainAccuracy>;
	type DataProvider = Staking;
	type WeightInfo = weights::frame_election_provider_support::WeightInfo<Runtime>;
	type MaxWinners = MaxActiveValidators;
	type Bounds = ElectionBounds;
}

impl pallet_election_provider_multi_phase::MinerConfig for Runtime {
	type AccountId = AccountId;
	type MaxLength = OffchainSolutionLengthLimit;
	type MaxWeight = OffchainSolutionWeightLimit;
	type Solution = NposCompactSolution16;
	type MaxVotesPerVoter = <
    <Self as pallet_election_provider_multi_phase::Config>::DataProvider
    as
    frame_election_provider_support::ElectionDataProvider
    >::MaxVotesPerVoter;
	type MaxWinners = MaxActiveValidators;

	// The unsigned submissions have to respect the weight of the submit_unsigned call, thus their
	// weight estimate function is wired to this call's weight.
	fn solution_weight(v: u32, t: u32, a: u32, d: u32) -> Weight {
		<
        <Self as pallet_election_provider_multi_phase::Config>::WeightInfo
        as
        pallet_election_provider_multi_phase::WeightInfo
        >::submit_unsigned(v, t, a, d)
	}
}

impl pallet_election_provider_multi_phase::Config for Runtime {
	type RuntimeEvent = RuntimeEvent;
	type Currency = Balances;
	type EstimateCallFee = TransactionPayment;
	type SignedPhase = MaybeSignedPhase;
	type UnsignedPhase = UnsignedPhase;
	type SignedMaxSubmissions = SignedMaxSubmissions;
	type SignedMaxRefunds = SignedMaxRefunds;
	type SignedRewardBase = SignedRewardBase;
	type SignedDepositBase =
		GeometricDepositBase<Balance, SignedFixedDeposit, SignedDepositIncreaseFactor>;
	type SignedDepositByte = SignedDepositByte;
	type SignedDepositWeight = ();
	type SignedMaxWeight =
		<Self::MinerConfig as pallet_election_provider_multi_phase::MinerConfig>::MaxWeight;
	type MinerConfig = Self;
	type SlashHandler = (); // burn slashes
	type RewardHandler = (); // rewards are minted from the void
	type BetterSignedThreshold = ();
	type OffchainRepeat = OffchainRepeat;
	type MinerTxPriority = NposSolutionPriority;
	type DataProvider = Staking;
	#[cfg(any(feature = "fast-runtime", feature = "runtime-benchmarks"))]
	type Fallback = onchain::OnChainExecution<OnChainSeqPhragmen>;
	#[cfg(not(any(feature = "fast-runtime", feature = "runtime-benchmarks")))]
	type Fallback = frame_election_provider_support::NoElection<(
		AccountId,
		BlockNumber,
		Staking,
		MaxActiveValidators,
	)>;
	type GovernanceFallback = onchain::OnChainExecution<OnChainSeqPhragmen>;
	type Solver = SequentialPhragmen<
		AccountId,
		pallet_election_provider_multi_phase::SolutionAccuracyOf<Self>,
		(),
	>;
	type BenchmarkingConfig = polkadot_runtime_common::elections::BenchmarkConfig;
	type ForceOrigin = EnsureRoot<AccountId>;
	type WeightInfo = weights::pallet_election_provider_multi_phase::WeightInfo<Self>;
	type MaxWinners = MaxActiveValidators;
	type ElectionBounds = ElectionBounds;
}

parameter_types! {
	pub const BagThresholds: &'static [u64] = &bag_thresholds::THRESHOLDS;
}

type VoterBagsListInstance = pallet_bags_list::Instance1;
impl pallet_bags_list::Config<VoterBagsListInstance> for Runtime {
	type RuntimeEvent = RuntimeEvent;
	type ScoreProvider = Staking;
	type WeightInfo = weights::pallet_bags_list::WeightInfo<Runtime>;
	type BagThresholds = BagThresholds;
	type Score = sp_npos_elections::VoteWeight;
}

pub struct EraPayout;
impl pallet_staking::EraPayout<Balance> for EraPayout {
	fn era_payout(
		total_staked: Balance,
		total_issuance: Balance,
		era_duration_millis: u64,
	) -> (Balance, Balance) {
		const MILLISECONDS_PER_YEAR: u64 = 1000 * 3600 * 24 * 36525 / 100;

		let params = EraPayoutParams {
			total_staked,
			total_stakable: total_issuance,
			ideal_stake: dynamic_params::inflation::IdealStake::get(),
			max_annual_inflation: dynamic_params::inflation::MaxInflation::get(),
			min_annual_inflation: dynamic_params::inflation::MinInflation::get(),
			falloff: dynamic_params::inflation::Falloff::get(),
			period_fraction: Perquintill::from_rational(era_duration_millis, MILLISECONDS_PER_YEAR),
			legacy_auction_proportion: if dynamic_params::inflation::UseAuctionSlots::get() {
				let auctioned_slots = parachains_paras::Parachains::<Runtime>::get()
					.into_iter()
					// all active para-ids that do not belong to a system chain is the number of
					// parachains that we should take into account for inflation.
					.filter(|i| *i >= 2000.into())
					.count() as u64;
				Some(Perquintill::from_rational(auctioned_slots.min(60), 200u64))
			} else {
				None
			},
		};
		relay_era_payout(params)
	}
}

parameter_types! {
	// Six sessions in an era (6 hours).
	pub const SessionsPerEra: SessionIndex = prod_or_fast!(6, 1);
	// 2 eras for unbonding (12 hours).
	pub const BondingDuration: sp_staking::EraIndex = 2;
	// 1 era in which slashes can be cancelled (6 hours).
	pub const SlashDeferDuration: sp_staking::EraIndex = 1;
	pub const MaxExposurePageSize: u32 = 64;
	// Note: this is not really correct as Max Nominators is (MaxExposurePageSize * page_count) but
	// this is an unbounded number. We just set it to a reasonably high value, 1 full page
	// of nominators.
	pub const MaxNominators: u32 = 64;
	pub const MaxNominations: u32 = <NposCompactSolution16 as frame_election_provider_support::NposSolution>::LIMIT as u32;
	pub const MaxControllersInDeprecationBatch: u32 = 751;
}

impl pallet_staking::Config for Runtime {
	type Currency = Balances;
	type CurrencyBalance = Balance;
	type UnixTime = Timestamp;
	type CurrencyToVote = CurrencyToVote;
	type RewardRemainder = ();
	type RuntimeEvent = RuntimeEvent;
	type Slash = ();
	type Reward = ();
	type SessionsPerEra = SessionsPerEra;
	type BondingDuration = BondingDuration;
	type SlashDeferDuration = SlashDeferDuration;
	type AdminOrigin = EitherOf<EnsureRoot<AccountId>, StakingAdmin>;
	type SessionInterface = Self;
	type EraPayout = EraPayout;
	type MaxExposurePageSize = MaxExposurePageSize;
	type NextNewSession = Session;
	type ElectionProvider = ElectionProviderMultiPhase;
	type GenesisElectionProvider = onchain::OnChainExecution<OnChainSeqPhragmen>;
	type VoterList = VoterList;
	type TargetList = UseValidatorsMap<Self>;
	type NominationsQuota = pallet_staking::FixedNominationsQuota<{ MaxNominations::get() }>;
	type MaxUnlockingChunks = frame_support::traits::ConstU32<32>;
	type HistoryDepth = frame_support::traits::ConstU32<84>;
	type MaxControllersInDeprecationBatch = MaxControllersInDeprecationBatch;
	type BenchmarkingConfig = polkadot_runtime_common::StakingBenchmarkingConfig;
	type EventListeners = (NominationPools, DelegatedStaking);
	type WeightInfo = weights::pallet_staking::WeightInfo<Runtime>;
	type DisablingStrategy = pallet_staking::UpToLimitDisablingStrategy;
}

impl pallet_fast_unstake::Config for Runtime {
	type RuntimeEvent = RuntimeEvent;
	type Currency = Balances;
	type BatchSize = frame_support::traits::ConstU32<64>;
	type Deposit = frame_support::traits::ConstU128<{ UNITS }>;
	type ControlOrigin = EnsureRoot<AccountId>;
	type Staking = Staking;
	type MaxErasToCheckPerBlock = ConstU32<1>;
	type WeightInfo = weights::pallet_fast_unstake::WeightInfo<Runtime>;
}

parameter_types! {
	pub const SpendPeriod: BlockNumber = 6 * DAYS;
	pub const Burn: Permill = Permill::from_perthousand(2);
	pub const TreasuryPalletId: PalletId = PalletId(*b"py/trsry");
	pub const PayoutSpendPeriod: BlockNumber = 30 * DAYS;
	// The asset's interior location for the paying account. This is the Treasury
	// pallet instance (which sits at index 37).
	pub TreasuryInteriorLocation: InteriorLocation = PalletInstance(37).into();

	pub const TipCountdown: BlockNumber = 1 * DAYS;
	pub const TipFindersFee: Percent = Percent::from_percent(20);
	pub const TipReportDepositBase: Balance = 100 * CENTS;
	pub const DataDepositPerByte: Balance = 1 * CENTS;
	pub const MaxApprovals: u32 = 100;
	pub const MaxAuthorities: u32 = 100_000;
	pub const MaxKeys: u32 = 10_000;
	pub const MaxPeerInHeartbeats: u32 = 10_000;
	pub const MaxBalance: Balance = Balance::max_value();
}

impl pallet_treasury::Config for Runtime {
	type PalletId = TreasuryPalletId;
	type Currency = Balances;
	type RejectOrigin = EitherOfDiverse<EnsureRoot<AccountId>, Treasurer>;
	type RuntimeEvent = RuntimeEvent;
	type SpendPeriod = SpendPeriod;
	type Burn = Burn;
	type BurnDestination = ();
	type MaxApprovals = MaxApprovals;
	type WeightInfo = weights::pallet_treasury::WeightInfo<Runtime>;
	type SpendFunds = ();
	type SpendOrigin = TreasurySpender;
	type AssetKind = VersionedLocatableAsset;
	type Beneficiary = VersionedLocation;
	type BeneficiaryLookup = IdentityLookup<Self::Beneficiary>;
	type Paymaster = PayOverXcm<
		TreasuryInteriorLocation,
		crate::xcm_config::XcmRouter,
		crate::XcmPallet,
		ConstU32<{ 6 * HOURS }>,
		Self::Beneficiary,
		Self::AssetKind,
		LocatableAssetConverter,
		VersionedLocationConverter,
	>;
	type BalanceConverter = UnityOrOuterConversion<
		ContainsParts<
			FromContains<
				xcm_builder::IsChildSystemParachain<ParaId>,
				xcm_builder::IsParentsOnly<ConstU8<1>>,
			>,
		>,
		AssetRate,
	>;
	type PayoutPeriod = PayoutSpendPeriod;
	#[cfg(feature = "runtime-benchmarks")]
	type BenchmarkHelper = polkadot_runtime_common::impls::benchmarks::TreasuryArguments;
}

impl pallet_offences::Config for Runtime {
	type RuntimeEvent = RuntimeEvent;
	type IdentificationTuple = pallet_session::historical::IdentificationTuple<Self>;
	type OnOffenceHandler = Staking;
}

impl pallet_authority_discovery::Config for Runtime {
	type MaxAuthorities = MaxAuthorities;
}

parameter_types! {
	pub const NposSolutionPriority: TransactionPriority = TransactionPriority::max_value() / 2;
}

parameter_types! {
	pub const MaxSetIdSessionEntries: u32 = BondingDuration::get() * SessionsPerEra::get();
}

impl pallet_grandpa::Config for Runtime {
	type RuntimeEvent = RuntimeEvent;

	type WeightInfo = ();
	type MaxAuthorities = MaxAuthorities;
	type MaxNominators = MaxNominators;
	type MaxSetIdSessionEntries = MaxSetIdSessionEntries;

	type KeyOwnerProof = sp_session::MembershipProof;

	type EquivocationReportSystem =
		pallet_grandpa::EquivocationReportSystem<Self, Offences, Historical, ReportLongevity>;
}

/// Submits a transaction with the node's public and signature type. Adheres to the signed extension
/// format of the chain.
impl<LocalCall> frame_system::offchain::CreateSignedTransaction<LocalCall> for Runtime
where
	RuntimeCall: From<LocalCall>,
{
	fn create_transaction<C: frame_system::offchain::AppCrypto<Self::Public, Self::Signature>>(
		call: RuntimeCall,
		public: <Signature as Verify>::Signer,
		account: AccountId,
		nonce: <Runtime as frame_system::Config>::Nonce,
	) -> Option<(RuntimeCall, <UncheckedExtrinsic as ExtrinsicT>::SignaturePayload)> {
		use sp_runtime::traits::StaticLookup;
		// take the biggest period possible.
		let period =
			BlockHashCount::get().checked_next_power_of_two().map(|c| c / 2).unwrap_or(2) as u64;

		let current_block = System::block_number()
			.saturated_into::<u64>()
			// The `System::block_number` is initialized with `n+1`,
			// so the actual block number is `n`.
			.saturating_sub(1);
		let tip = 0;
		let extra: SignedExtra = (
			frame_system::CheckNonZeroSender::<Runtime>::new(),
			frame_system::CheckSpecVersion::<Runtime>::new(),
			frame_system::CheckTxVersion::<Runtime>::new(),
			frame_system::CheckGenesis::<Runtime>::new(),
			frame_system::CheckMortality::<Runtime>::from(generic::Era::mortal(
				period,
				current_block,
			)),
			frame_system::CheckNonce::<Runtime>::from(nonce),
			frame_system::CheckWeight::<Runtime>::new(),
			pallet_transaction_payment::ChargeTransactionPayment::<Runtime>::from(tip),
			frame_metadata_hash_extension::CheckMetadataHash::<Runtime>::new(true),
		);
		let raw_payload = SignedPayload::new(call, extra)
			.map_err(|e| {
				log::warn!("Unable to create signed payload: {:?}", e);
			})
			.ok()?;
		let signature = raw_payload.using_encoded(|payload| C::sign(payload, public))?;
		let (call, extra, _) = raw_payload.deconstruct();
		let address = <Runtime as frame_system::Config>::Lookup::unlookup(account);
		Some((call, (address, signature, extra)))
	}
}

impl frame_system::offchain::SigningTypes for Runtime {
	type Public = <Signature as Verify>::Signer;
	type Signature = Signature;
}

impl<C> frame_system::offchain::SendTransactionTypes<C> for Runtime
where
	RuntimeCall: From<C>,
{
	type OverarchingCall = RuntimeCall;
	type Extrinsic = UncheckedExtrinsic;
}

parameter_types! {
	// Minimum 100 bytes/KSM deposited (1 CENT/byte)
	pub const BasicDeposit: Balance = 1000 * CENTS;       // 258 bytes on-chain
	pub const ByteDeposit: Balance = deposit(0, 1);
	pub const SubAccountDeposit: Balance = 200 * CENTS;   // 53 bytes on-chain
	pub const MaxSubAccounts: u32 = 100;
	pub const MaxAdditionalFields: u32 = 100;
	pub const MaxRegistrars: u32 = 20;
}

impl pallet_identity::Config for Runtime {
	type RuntimeEvent = RuntimeEvent;
	type Currency = Balances;
	type Slashed = ();
	type BasicDeposit = BasicDeposit;
	type ByteDeposit = ByteDeposit;
	type SubAccountDeposit = SubAccountDeposit;
	type MaxSubAccounts = MaxSubAccounts;
	type IdentityInformation = IdentityInfo<MaxAdditionalFields>;
	type MaxRegistrars = MaxRegistrars;
	type ForceOrigin = EitherOf<EnsureRoot<Self::AccountId>, GeneralAdmin>;
	type RegistrarOrigin = EitherOf<EnsureRoot<Self::AccountId>, GeneralAdmin>;
	type OffchainSignature = Signature;
	type SigningPublicKey = <Signature as Verify>::Signer;
	type UsernameAuthorityOrigin = EnsureRoot<Self::AccountId>;
	type PendingUsernameExpiration = ConstU32<{ 7 * DAYS }>;
	type MaxSuffixLength = ConstU32<7>;
	type MaxUsernameLength = ConstU32<32>;
	type WeightInfo = weights::pallet_identity::WeightInfo<Runtime>;
}

impl pallet_utility::Config for Runtime {
	type RuntimeEvent = RuntimeEvent;
	type RuntimeCall = RuntimeCall;
	type PalletsOrigin = OriginCaller;
	type WeightInfo = weights::pallet_utility::WeightInfo<Runtime>;
}

parameter_types! {
	// One storage item; key size is 32; value is size 4+4+16+32 bytes = 56 bytes.
	pub const DepositBase: Balance = deposit(1, 88);
	// Additional storage item size of 32 bytes.
	pub const DepositFactor: Balance = deposit(0, 32);
	pub const MaxSignatories: u32 = 100;
}

impl pallet_multisig::Config for Runtime {
	type RuntimeEvent = RuntimeEvent;
	type RuntimeCall = RuntimeCall;
	type Currency = Balances;
	type DepositBase = DepositBase;
	type DepositFactor = DepositFactor;
	type MaxSignatories = MaxSignatories;
	type WeightInfo = weights::pallet_multisig::WeightInfo<Runtime>;
}

parameter_types! {
	pub const ConfigDepositBase: Balance = 500 * CENTS;
	pub const FriendDepositFactor: Balance = 50 * CENTS;
	pub const MaxFriends: u16 = 9;
	pub const RecoveryDeposit: Balance = 500 * CENTS;
}

impl pallet_recovery::Config for Runtime {
	type RuntimeEvent = RuntimeEvent;
	type WeightInfo = ();
	type RuntimeCall = RuntimeCall;
	type Currency = Balances;
	type ConfigDepositBase = ConfigDepositBase;
	type FriendDepositFactor = FriendDepositFactor;
	type MaxFriends = MaxFriends;
	type RecoveryDeposit = RecoveryDeposit;
}

parameter_types! {
	pub const MinVestedTransfer: Balance = 100 * CENTS;
	pub UnvestedFundsAllowedWithdrawReasons: WithdrawReasons =
		WithdrawReasons::except(WithdrawReasons::TRANSFER | WithdrawReasons::RESERVE);
}

impl pallet_vesting::Config for Runtime {
	type RuntimeEvent = RuntimeEvent;
	type Currency = Balances;
	type BlockNumberToBalance = ConvertInto;
	type MinVestedTransfer = MinVestedTransfer;
	type WeightInfo = weights::pallet_vesting::WeightInfo<Runtime>;
	type UnvestedFundsAllowedWithdrawReasons = UnvestedFundsAllowedWithdrawReasons;
	type BlockNumberProvider = System;
	const MAX_VESTING_SCHEDULES: u32 = 28;
}

impl pallet_sudo::Config for Runtime {
	type RuntimeEvent = RuntimeEvent;
	type RuntimeCall = RuntimeCall;
	type WeightInfo = weights::pallet_sudo::WeightInfo<Runtime>;
}

parameter_types! {
	// One storage item; key size 32, value size 8; .
	pub const ProxyDepositBase: Balance = deposit(1, 8);
	// Additional storage item size of 33 bytes.
	pub const ProxyDepositFactor: Balance = deposit(0, 33);
	pub const MaxProxies: u16 = 32;
	pub const AnnouncementDepositBase: Balance = deposit(1, 8);
	pub const AnnouncementDepositFactor: Balance = deposit(0, 66);
	pub const MaxPending: u16 = 32;
}

/// The type used to represent the kinds of proxying allowed.
#[derive(
	Copy,
	Clone,
	Eq,
	PartialEq,
	Ord,
	PartialOrd,
	Encode,
	Decode,
	RuntimeDebug,
	MaxEncodedLen,
	TypeInfo,
)]
pub enum ProxyType {
	Any,
	NonTransfer,
	Governance,
	Staking,
	SudoBalances,
	IdentityJudgement,
	CancelProxy,
	Auction,
	NominationPools,
}
impl Default for ProxyType {
	fn default() -> Self {
		Self::Any
	}
}
impl InstanceFilter<RuntimeCall> for ProxyType {
	fn filter(&self, c: &RuntimeCall) -> bool {
		match self {
			ProxyType::Any => true,
			ProxyType::NonTransfer => matches!(
				c,
				RuntimeCall::System(..) |
				RuntimeCall::Babe(..) |
				RuntimeCall::Timestamp(..) |
				RuntimeCall::Indices(pallet_indices::Call::claim{..}) |
				RuntimeCall::Indices(pallet_indices::Call::free{..}) |
				RuntimeCall::Indices(pallet_indices::Call::freeze{..}) |
				// Specifically omitting Indices `transfer`, `force_transfer`
				// Specifically omitting the entire Balances pallet
				RuntimeCall::Staking(..) |
				RuntimeCall::Session(..) |
				RuntimeCall::Grandpa(..) |
				RuntimeCall::Utility(..) |
				RuntimeCall::Identity(..) |
				RuntimeCall::ConvictionVoting(..) |
				RuntimeCall::Referenda(..) |
				RuntimeCall::Whitelist(..) |
				RuntimeCall::Recovery(pallet_recovery::Call::as_recovered{..}) |
				RuntimeCall::Recovery(pallet_recovery::Call::vouch_recovery{..}) |
				RuntimeCall::Recovery(pallet_recovery::Call::claim_recovery{..}) |
				RuntimeCall::Recovery(pallet_recovery::Call::close_recovery{..}) |
				RuntimeCall::Recovery(pallet_recovery::Call::remove_recovery{..}) |
				RuntimeCall::Recovery(pallet_recovery::Call::cancel_recovered{..}) |
				// Specifically omitting Recovery `create_recovery`, `initiate_recovery`
				RuntimeCall::Vesting(pallet_vesting::Call::vest{..}) |
				RuntimeCall::Vesting(pallet_vesting::Call::vest_other{..}) |
				// Specifically omitting Vesting `vested_transfer`, and `force_vested_transfer`
				RuntimeCall::Scheduler(..) |
				// Specifically omitting Sudo pallet
				RuntimeCall::Proxy(..) |
				RuntimeCall::Multisig(..) |
				RuntimeCall::Registrar(paras_registrar::Call::register{..}) |
				RuntimeCall::Registrar(paras_registrar::Call::deregister{..}) |
				// Specifically omitting Registrar `swap`
				RuntimeCall::Registrar(paras_registrar::Call::reserve{..}) |
				RuntimeCall::Crowdloan(..) |
				RuntimeCall::Slots(..) |
				RuntimeCall::Auctions(..) | // Specifically omitting the entire XCM Pallet
				RuntimeCall::VoterList(..) |
				RuntimeCall::NominationPools(..) |
				RuntimeCall::FastUnstake(..)
			),
			ProxyType::Staking => {
				matches!(
					c,
					RuntimeCall::Staking(..) |
						RuntimeCall::Session(..) |
						RuntimeCall::Utility(..) |
						RuntimeCall::FastUnstake(..) |
						RuntimeCall::VoterList(..) |
						RuntimeCall::NominationPools(..)
				)
			},
			ProxyType::NominationPools => {
				matches!(c, RuntimeCall::NominationPools(..) | RuntimeCall::Utility(..))
			},
			ProxyType::SudoBalances => match c {
				RuntimeCall::Sudo(pallet_sudo::Call::sudo { call: ref x }) => {
					matches!(x.as_ref(), &RuntimeCall::Balances(..))
				},
				RuntimeCall::Utility(..) => true,
				_ => false,
			},
			ProxyType::Governance => matches!(
				c,
				// OpenGov calls
				RuntimeCall::ConvictionVoting(..) |
					RuntimeCall::Referenda(..) |
					RuntimeCall::Whitelist(..)
			),
			ProxyType::IdentityJudgement => matches!(
				c,
				RuntimeCall::Identity(pallet_identity::Call::provide_judgement { .. }) |
					RuntimeCall::Utility(..)
			),
			ProxyType::CancelProxy => {
				matches!(c, RuntimeCall::Proxy(pallet_proxy::Call::reject_announcement { .. }))
			},
			ProxyType::Auction => matches!(
				c,
				RuntimeCall::Auctions(..) |
					RuntimeCall::Crowdloan(..) |
					RuntimeCall::Registrar(..) |
					RuntimeCall::Slots(..)
			),
		}
	}
	fn is_superset(&self, o: &Self) -> bool {
		match (self, o) {
			(x, y) if x == y => true,
			(ProxyType::Any, _) => true,
			(_, ProxyType::Any) => false,
			(ProxyType::NonTransfer, _) => true,
			_ => false,
		}
	}
}

impl pallet_proxy::Config for Runtime {
	type RuntimeEvent = RuntimeEvent;
	type RuntimeCall = RuntimeCall;
	type Currency = Balances;
	type ProxyType = ProxyType;
	type ProxyDepositBase = ProxyDepositBase;
	type ProxyDepositFactor = ProxyDepositFactor;
	type MaxProxies = MaxProxies;
	type WeightInfo = weights::pallet_proxy::WeightInfo<Runtime>;
	type MaxPending = MaxPending;
	type CallHasher = BlakeTwo256;
	type AnnouncementDepositBase = AnnouncementDepositBase;
	type AnnouncementDepositFactor = AnnouncementDepositFactor;
}

impl parachains_origin::Config for Runtime {}

impl parachains_configuration::Config for Runtime {
	type WeightInfo = weights::polkadot_runtime_parachains_configuration::WeightInfo<Runtime>;
}

impl parachains_shared::Config for Runtime {
	type DisabledValidators = Session;
}

impl parachains_session_info::Config for Runtime {
	type ValidatorSet = Historical;
}

impl parachains_inclusion::Config for Runtime {
	type RuntimeEvent = RuntimeEvent;
	type DisputesHandler = ParasDisputes;
	type RewardValidators = parachains_reward_points::RewardValidatorsWithEraPoints<Runtime>;
	type MessageQueue = MessageQueue;
	type WeightInfo = weights::polkadot_runtime_parachains_inclusion::WeightInfo<Runtime>;
}

parameter_types! {
	pub const ParasUnsignedPriority: TransactionPriority = TransactionPriority::max_value();
}

impl parachains_paras::Config for Runtime {
	type RuntimeEvent = RuntimeEvent;
	type WeightInfo = weights::polkadot_runtime_parachains_paras::WeightInfo<Runtime>;
	type UnsignedPriority = ParasUnsignedPriority;
	type QueueFootprinter = ParaInclusion;
	type NextSessionRotation = Babe;
	type OnNewHead = ();
	type AssignCoretime = CoretimeAssignmentProvider;
}

parameter_types! {
	/// Amount of weight that can be spent per block to service messages.
	///
	/// # WARNING
	///
	/// This is not a good value for para-chains since the `Scheduler` already uses up to 80% block weight.
	pub MessageQueueServiceWeight: Weight = Perbill::from_percent(20) * BlockWeights::get().max_block;
	pub const MessageQueueHeapSize: u32 = 128 * 1024;
	pub const MessageQueueMaxStale: u32 = 48;
}

/// Message processor to handle any messages that were enqueued into the `MessageQueue` pallet.
pub struct MessageProcessor;
impl ProcessMessage for MessageProcessor {
	type Origin = AggregateMessageOrigin;

	fn process_message(
		message: &[u8],
		origin: Self::Origin,
		meter: &mut WeightMeter,
		id: &mut [u8; 32],
	) -> Result<bool, ProcessMessageError> {
		let para = match origin {
			AggregateMessageOrigin::Ump(UmpQueueId::Para(para)) => para,
		};
		xcm_builder::ProcessXcmMessage::<
			Junction,
			xcm_executor::XcmExecutor<xcm_config::XcmConfig>,
			RuntimeCall,
		>::process_message(message, Junction::Parachain(para.into()), meter, id)
	}
}

impl pallet_message_queue::Config for Runtime {
	type RuntimeEvent = RuntimeEvent;
	type Size = u32;
	type HeapSize = MessageQueueHeapSize;
	type MaxStale = MessageQueueMaxStale;
	type ServiceWeight = MessageQueueServiceWeight;
	type IdleMaxServiceWeight = MessageQueueServiceWeight;
	#[cfg(not(feature = "runtime-benchmarks"))]
	type MessageProcessor = MessageProcessor;
	#[cfg(feature = "runtime-benchmarks")]
	type MessageProcessor =
		pallet_message_queue::mock_helpers::NoopMessageProcessor<AggregateMessageOrigin>;
	type QueueChangeHandler = ParaInclusion;
	type QueuePausedQuery = ();
	type WeightInfo = weights::pallet_message_queue::WeightInfo<Runtime>;
}

impl parachains_dmp::Config for Runtime {}

parameter_types! {
	pub const HrmpChannelSizeAndCapacityWithSystemRatio: Percent = Percent::from_percent(100);
}

impl parachains_hrmp::Config for Runtime {
	type RuntimeOrigin = RuntimeOrigin;
	type RuntimeEvent = RuntimeEvent;
	type ChannelManager = EnsureRoot<AccountId>;
	type Currency = Balances;
	type DefaultChannelSizeAndCapacityWithSystem = ActiveConfigHrmpChannelSizeAndCapacityRatio<
		Runtime,
		HrmpChannelSizeAndCapacityWithSystemRatio,
	>;
	type VersionWrapper = crate::XcmPallet;
	type WeightInfo = weights::polkadot_runtime_parachains_hrmp::WeightInfo<Self>;
}

impl parachains_paras_inherent::Config for Runtime {
	type WeightInfo = weights::polkadot_runtime_parachains_paras_inherent::WeightInfo<Runtime>;
}

impl parachains_scheduler::Config for Runtime {
	// If you change this, make sure the `Assignment` type of the new provider is binary compatible,
	// otherwise provide a migration.
	type AssignmentProvider = CoretimeAssignmentProvider;
}

parameter_types! {
	pub const BrokerId: u32 = BROKER_ID;
	pub const BrokerPalletId: PalletId = PalletId(*b"py/broke");
	pub MaxXcmTransactWeight: Weight = Weight::from_parts(200_000_000, 20_000);
}

pub struct BrokerPot;
impl Get<InteriorLocation> for BrokerPot {
	fn get() -> InteriorLocation {
		Junction::AccountId32 { network: None, id: BrokerPalletId::get().into_account_truncating() }
			.into()
	}
}

impl coretime::Config for Runtime {
	type RuntimeOrigin = RuntimeOrigin;
	type RuntimeEvent = RuntimeEvent;
	type Currency = Balances;
	type BrokerId = BrokerId;
	type BrokerPotLocation = BrokerPot;
	type WeightInfo = weights::polkadot_runtime_parachains_coretime::WeightInfo<Runtime>;
	type SendXcm = crate::xcm_config::XcmRouter;
	type AssetTransactor = crate::xcm_config::LocalAssetTransactor;
	type AccountToLocation = xcm_builder::AliasesIntoAccountId32<
		xcm_config::ThisNetwork,
		<Runtime as frame_system::Config>::AccountId,
	>;
	type MaxXcmTransactWeight = MaxXcmTransactWeight;
}

parameter_types! {
	pub const OnDemandTrafficDefaultValue: FixedU128 = FixedU128::from_u32(1);
	// Keep 2 timeslices worth of revenue information.
	pub const MaxHistoricalRevenue: BlockNumber = 2 * TIMESLICE_PERIOD;
	pub const OnDemandPalletId: PalletId = PalletId(*b"py/ondmd");
}

impl parachains_on_demand::Config for Runtime {
	type RuntimeEvent = RuntimeEvent;
	type Currency = Balances;
	type TrafficDefaultValue = OnDemandTrafficDefaultValue;
	type WeightInfo = weights::polkadot_runtime_parachains_on_demand::WeightInfo<Runtime>;
	type MaxHistoricalRevenue = MaxHistoricalRevenue;
	type PalletId = OnDemandPalletId;
}

impl parachains_assigner_coretime::Config for Runtime {}

impl parachains_initializer::Config for Runtime {
	type Randomness = pallet_babe::RandomnessFromOneEpochAgo<Runtime>;
	type ForceOrigin = EnsureRoot<AccountId>;
	type WeightInfo = weights::polkadot_runtime_parachains_initializer::WeightInfo<Runtime>;
	type CoretimeOnNewSession = Coretime;
}

impl paras_sudo_wrapper::Config for Runtime {}

parameter_types! {
	pub const PermanentSlotLeasePeriodLength: u32 = 26;
	pub const TemporarySlotLeasePeriodLength: u32 = 1;
	pub const MaxTemporarySlotPerLeasePeriod: u32 = 5;
}

impl assigned_slots::Config for Runtime {
	type RuntimeEvent = RuntimeEvent;
	type AssignSlotOrigin = EnsureRoot<AccountId>;
	type Leaser = Slots;
	type PermanentSlotLeasePeriodLength = PermanentSlotLeasePeriodLength;
	type TemporarySlotLeasePeriodLength = TemporarySlotLeasePeriodLength;
	type MaxTemporarySlotPerLeasePeriod = MaxTemporarySlotPerLeasePeriod;
	type WeightInfo = weights::polkadot_runtime_common_assigned_slots::WeightInfo<Runtime>;
}

impl parachains_disputes::Config for Runtime {
	type RuntimeEvent = RuntimeEvent;
	type RewardValidators = parachains_reward_points::RewardValidatorsWithEraPoints<Runtime>;
	type SlashingHandler = parachains_slashing::SlashValidatorsForDisputes<ParasSlashing>;
	type WeightInfo = weights::polkadot_runtime_parachains_disputes::WeightInfo<Runtime>;
}

impl parachains_slashing::Config for Runtime {
	type KeyOwnerProofSystem = Historical;
	type KeyOwnerProof =
		<Self::KeyOwnerProofSystem as KeyOwnerProofSystem<(KeyTypeId, ValidatorId)>>::Proof;
	type KeyOwnerIdentification = <Self::KeyOwnerProofSystem as KeyOwnerProofSystem<(
		KeyTypeId,
		ValidatorId,
	)>>::IdentificationTuple;
	type HandleReports = parachains_slashing::SlashingReportHandler<
		Self::KeyOwnerIdentification,
		Offences,
		ReportLongevity,
	>;
	type WeightInfo = weights::polkadot_runtime_parachains_disputes_slashing::WeightInfo<Runtime>;
	type BenchmarkingConfig = parachains_slashing::BenchConfig<300>;
}

parameter_types! {
	pub const ParaDeposit: Balance = 2000 * CENTS;
	pub const RegistrarDataDepositPerByte: Balance = deposit(0, 1);
}

impl paras_registrar::Config for Runtime {
	type RuntimeOrigin = RuntimeOrigin;
	type RuntimeEvent = RuntimeEvent;
	type Currency = Balances;
	type OnSwap = (Crowdloan, Slots, SwapLeases);
	type ParaDeposit = ParaDeposit;
	type DataDepositPerByte = RegistrarDataDepositPerByte;
	type WeightInfo = weights::polkadot_runtime_common_paras_registrar::WeightInfo<Runtime>;
}

parameter_types! {
	pub const LeasePeriod: BlockNumber = 28 * DAYS;
}

impl slots::Config for Runtime {
	type RuntimeEvent = RuntimeEvent;
	type Currency = Balances;
	type Registrar = Registrar;
	type LeasePeriod = LeasePeriod;
	type LeaseOffset = ();
	type ForceOrigin = EitherOf<EnsureRoot<Self::AccountId>, LeaseAdmin>;
	type WeightInfo = weights::polkadot_runtime_common_slots::WeightInfo<Runtime>;
}

parameter_types! {
	pub const CrowdloanId: PalletId = PalletId(*b"py/cfund");
	pub const SubmissionDeposit: Balance = 100 * 100 * CENTS;
	pub const MinContribution: Balance = 100 * CENTS;
	pub const RemoveKeysLimit: u32 = 500;
	// Allow 32 bytes for an additional memo to a crowdloan.
	pub const MaxMemoLength: u8 = 32;
}

impl crowdloan::Config for Runtime {
	type RuntimeEvent = RuntimeEvent;
	type PalletId = CrowdloanId;
	type SubmissionDeposit = SubmissionDeposit;
	type MinContribution = MinContribution;
	type RemoveKeysLimit = RemoveKeysLimit;
	type Registrar = Registrar;
	type Auctioneer = Auctions;
	type MaxMemoLength = MaxMemoLength;
	type WeightInfo = weights::polkadot_runtime_common_crowdloan::WeightInfo<Runtime>;
}

parameter_types! {
	// The average auction is 7 days long, so this will be 70% for ending period.
	// 5 Days = 72000 Blocks @ 6 sec per block
	pub const EndingPeriod: BlockNumber = 5 * DAYS;
	// ~ 1000 samples per day -> ~ 20 blocks per sample -> 2 minute samples
	pub const SampleLength: BlockNumber = 2 * MINUTES;
}

impl auctions::Config for Runtime {
	type RuntimeEvent = RuntimeEvent;
	type Leaser = Slots;
	type Registrar = Registrar;
	type EndingPeriod = EndingPeriod;
	type SampleLength = SampleLength;
	type Randomness = pallet_babe::RandomnessFromOneEpochAgo<Runtime>;
	type InitiateOrigin = EitherOf<EnsureRoot<Self::AccountId>, AuctionAdmin>;
	type WeightInfo = weights::polkadot_runtime_common_auctions::WeightInfo<Runtime>;
}

impl identity_migrator::Config for Runtime {
	type RuntimeEvent = RuntimeEvent;
	type Reaper = EnsureSigned<AccountId>;
	type ReapIdentityHandler = ToParachainIdentityReaper<Runtime, Self::AccountId>;
	type WeightInfo = weights::polkadot_runtime_common_identity_migrator::WeightInfo<Runtime>;
}

parameter_types! {
	pub const PoolsPalletId: PalletId = PalletId(*b"py/nopls");
	pub const MaxPointsToBalance: u8 = 10;
}

impl pallet_nomination_pools::Config for Runtime {
	type RuntimeEvent = RuntimeEvent;
	type WeightInfo = weights::pallet_nomination_pools::WeightInfo<Self>;
	type Currency = Balances;
	type RuntimeFreezeReason = RuntimeFreezeReason;
	type RewardCounter = FixedU128;
	type BalanceToU256 = BalanceToU256;
	type U256ToBalance = U256ToBalance;
	type StakeAdapter =
		pallet_nomination_pools::adapter::DelegateStake<Self, Staking, DelegatedStaking>;
	type PostUnbondingPoolsWindow = ConstU32<4>;
	type MaxMetadataLen = ConstU32<256>;
	// we use the same number of allowed unlocking chunks as with staking.
	type MaxUnbonding = <Self as pallet_staking::Config>::MaxUnlockingChunks;
	type PalletId = PoolsPalletId;
	type MaxPointsToBalance = MaxPointsToBalance;
	type AdminOrigin = EitherOf<EnsureRoot<AccountId>, StakingAdmin>;
}

parameter_types! {
	pub const DelegatedStakingPalletId: PalletId = PalletId(*b"py/dlstk");
	pub const SlashRewardFraction: Perbill = Perbill::from_percent(1);
}

impl pallet_delegated_staking::Config for Runtime {
	type RuntimeEvent = RuntimeEvent;
	type PalletId = DelegatedStakingPalletId;
	type Currency = Balances;
	type OnSlash = ();
	type SlashRewardFraction = SlashRewardFraction;
	type RuntimeHoldReason = RuntimeHoldReason;
	type CoreStaking = Staking;
}

impl pallet_root_testing::Config for Runtime {
	type RuntimeEvent = RuntimeEvent;
}

parameter_types! {
	// The deposit configuration for the singed migration. Specially if you want to allow any signed account to do the migration (see `SignedFilter`, these deposits should be high)
	pub const MigrationSignedDepositPerItem: Balance = 1 * CENTS;
	pub const MigrationSignedDepositBase: Balance = 20 * CENTS * 100;
	pub const MigrationMaxKeyLen: u32 = 512;
}

impl pallet_asset_rate::Config for Runtime {
	type WeightInfo = weights::pallet_asset_rate::WeightInfo<Runtime>;
	type RuntimeEvent = RuntimeEvent;
	type CreateOrigin = EnsureRoot<AccountId>;
	type RemoveOrigin = EnsureRoot<AccountId>;
	type UpdateOrigin = EnsureRoot<AccountId>;
	type Currency = Balances;
	type AssetKind = <Runtime as pallet_treasury::Config>::AssetKind;
	#[cfg(feature = "runtime-benchmarks")]
	type BenchmarkHelper = polkadot_runtime_common::impls::benchmarks::AssetRateArguments;
}

// Notify `coretime` pallet when a lease swap occurs
pub struct SwapLeases;
impl OnSwap for SwapLeases {
	fn on_swap(one: ParaId, other: ParaId) {
		coretime::Pallet::<Runtime>::on_legacy_lease_swap(one, other);
	}
}

#[frame_support::runtime(legacy_ordering)]
mod runtime {
	#[runtime::runtime]
	#[runtime::derive(
		RuntimeCall,
		RuntimeEvent,
		RuntimeError,
		RuntimeOrigin,
		RuntimeFreezeReason,
		RuntimeHoldReason,
		RuntimeSlashReason,
		RuntimeLockId,
		RuntimeTask
	)]
	pub struct Runtime;

	// Basic stuff; balances is uncallable initially.
	#[runtime::pallet_index(0)]
	pub type System = frame_system;

	// Babe must be before session.
	#[runtime::pallet_index(1)]
	pub type Babe = pallet_babe;

	#[runtime::pallet_index(2)]
	pub type Timestamp = pallet_timestamp;
	#[runtime::pallet_index(3)]
	pub type Indices = pallet_indices;
	#[runtime::pallet_index(4)]
	pub type Balances = pallet_balances;
	#[runtime::pallet_index(26)]
	pub type TransactionPayment = pallet_transaction_payment;

	// Consensus support.
	// Authorship must be before session in order to note author in the correct session and era.
	#[runtime::pallet_index(5)]
	pub type Authorship = pallet_authorship;
	#[runtime::pallet_index(6)]
	pub type Staking = pallet_staking;
	#[runtime::pallet_index(7)]
	pub type Offences = pallet_offences;
	#[runtime::pallet_index(27)]
	pub type Historical = session_historical;
	#[runtime::pallet_index(70)]
	pub type Parameters = pallet_parameters;

	#[runtime::pallet_index(8)]
	pub type Session = pallet_session;
	#[runtime::pallet_index(10)]
	pub type Grandpa = pallet_grandpa;
	#[runtime::pallet_index(12)]
	pub type AuthorityDiscovery = pallet_authority_discovery;

	// Utility module.
	#[runtime::pallet_index(16)]
	pub type Utility = pallet_utility;

	// Less simple identity module.
	#[runtime::pallet_index(17)]
	pub type Identity = pallet_identity;

	// Social recovery module.
	#[runtime::pallet_index(18)]
	pub type Recovery = pallet_recovery;

	// Vesting. Usable initially, but removed once all vesting is finished.
	#[runtime::pallet_index(19)]
	pub type Vesting = pallet_vesting;

	// System scheduler.
	#[runtime::pallet_index(20)]
	pub type Scheduler = pallet_scheduler;

	// Preimage registrar.
	#[runtime::pallet_index(28)]
	pub type Preimage = pallet_preimage;

	// Sudo.
	#[runtime::pallet_index(21)]
	pub type Sudo = pallet_sudo;

	// Proxy module. Late addition.
	#[runtime::pallet_index(22)]
	pub type Proxy = pallet_proxy;

	// Multisig module. Late addition.
	#[runtime::pallet_index(23)]
	pub type Multisig = pallet_multisig;

	// Election pallet. Only works with staking, but placed here to maintain indices.
	#[runtime::pallet_index(24)]
	pub type ElectionProviderMultiPhase = pallet_election_provider_multi_phase;

	// Provides a semi-sorted list of nominators for staking.
	#[runtime::pallet_index(25)]
	pub type VoterList = pallet_bags_list<Instance1>;

	// Nomination pools for staking.
	#[runtime::pallet_index(29)]
	pub type NominationPools = pallet_nomination_pools;

	// Fast unstake pallet = extension to staking.
	#[runtime::pallet_index(30)]
	pub type FastUnstake = pallet_fast_unstake;

	// OpenGov
	#[runtime::pallet_index(31)]
	pub type ConvictionVoting = pallet_conviction_voting;
	#[runtime::pallet_index(32)]
	pub type Referenda = pallet_referenda;
	#[runtime::pallet_index(35)]
	pub type Origins = pallet_custom_origins;
	#[runtime::pallet_index(36)]
	pub type Whitelist = pallet_whitelist;

	// Treasury
	#[runtime::pallet_index(37)]
	pub type Treasury = pallet_treasury;

	// Staking extension for delegation
	#[runtime::pallet_index(38)]
	pub type DelegatedStaking = pallet_delegated_staking;

	// Parachains pallets. Start indices at 40 to leave room.
	#[runtime::pallet_index(41)]
	pub type ParachainsOrigin = parachains_origin;
	#[runtime::pallet_index(42)]
	pub type Configuration = parachains_configuration;
	#[runtime::pallet_index(43)]
	pub type ParasShared = parachains_shared;
	#[runtime::pallet_index(44)]
	pub type ParaInclusion = parachains_inclusion;
	#[runtime::pallet_index(45)]
	pub type ParaInherent = parachains_paras_inherent;
	#[runtime::pallet_index(46)]
	pub type ParaScheduler = parachains_scheduler;
	#[runtime::pallet_index(47)]
	pub type Paras = parachains_paras;
	#[runtime::pallet_index(48)]
	pub type Initializer = parachains_initializer;
	#[runtime::pallet_index(49)]
	pub type Dmp = parachains_dmp;
	// RIP Ump 50
	#[runtime::pallet_index(51)]
	pub type Hrmp = parachains_hrmp;
	#[runtime::pallet_index(52)]
	pub type ParaSessionInfo = parachains_session_info;
	#[runtime::pallet_index(53)]
	pub type ParasDisputes = parachains_disputes;
	#[runtime::pallet_index(54)]
	pub type ParasSlashing = parachains_slashing;
	#[runtime::pallet_index(56)]
	pub type OnDemandAssignmentProvider = parachains_on_demand;
	#[runtime::pallet_index(57)]
	pub type CoretimeAssignmentProvider = parachains_assigner_coretime;

	// Parachain Onboarding Pallets. Start indices at 60 to leave room.
	#[runtime::pallet_index(60)]
	pub type Registrar = paras_registrar;
	#[runtime::pallet_index(61)]
	pub type Slots = slots;
	#[runtime::pallet_index(62)]
	pub type ParasSudoWrapper = paras_sudo_wrapper;
	#[runtime::pallet_index(63)]
	pub type Auctions = auctions;
	#[runtime::pallet_index(64)]
	pub type Crowdloan = crowdloan;
	#[runtime::pallet_index(65)]
	pub type AssignedSlots = assigned_slots;
	#[runtime::pallet_index(66)]
	pub type Coretime = coretime;

	// Pallet for sending XCM.
	#[runtime::pallet_index(99)]
	pub type XcmPallet = pallet_xcm;

	// Generalized message queue
	#[runtime::pallet_index(100)]
	pub type MessageQueue = pallet_message_queue;

	// Asset rate.
	#[runtime::pallet_index(101)]
	pub type AssetRate = pallet_asset_rate;

	// Root testing pallet.
	#[runtime::pallet_index(102)]
	pub type RootTesting = pallet_root_testing;

	// BEEFY Bridges support.
	#[runtime::pallet_index(200)]
	pub type Beefy = pallet_beefy;
	// MMR leaf construction must be after session in order to have a leaf's next_auth_set
	// refer to block<N>. See issue polkadot-fellows/runtimes#160 for details.
	#[runtime::pallet_index(201)]
	pub type Mmr = pallet_mmr;
	#[runtime::pallet_index(202)]
	pub type BeefyMmrLeaf = pallet_beefy_mmr;

	// Pallet for migrating Identity to a parachain. To be removed post-migration.
	#[runtime::pallet_index(248)]
	pub type IdentityMigrator = identity_migrator;
}

/// The address format for describing accounts.
pub type Address = sp_runtime::MultiAddress<AccountId, ()>;
/// Block header type as expected by this runtime.
pub type Header = generic::Header<BlockNumber, BlakeTwo256>;
/// Block type as expected by this runtime.
pub type Block = generic::Block<Header, UncheckedExtrinsic>;
/// A Block signed with a Justification
pub type SignedBlock = generic::SignedBlock<Block>;
/// `BlockId` type as expected by this runtime.
pub type BlockId = generic::BlockId<Block>;
/// The `SignedExtension` to the basic transaction logic.
pub type SignedExtra = (
	frame_system::CheckNonZeroSender<Runtime>,
	frame_system::CheckSpecVersion<Runtime>,
	frame_system::CheckTxVersion<Runtime>,
	frame_system::CheckGenesis<Runtime>,
	frame_system::CheckMortality<Runtime>,
	frame_system::CheckNonce<Runtime>,
	frame_system::CheckWeight<Runtime>,
	pallet_transaction_payment::ChargeTransactionPayment<Runtime>,
	frame_metadata_hash_extension::CheckMetadataHash<Runtime>,
);

parameter_types! {
	/// Bounding number of agent pot accounts to be migrated in a single block.
	pub const MaxAgentsToMigrate: u32 = 300;
}

/// All migrations that will run on the next runtime upgrade.
///
/// This contains the combined migrations of the last 10 releases. It allows to skip runtime
/// upgrades in case governance decides to do so. THE ORDER IS IMPORTANT.
pub type Migrations = migrations::Unreleased;

/// The runtime migrations per release.
#[allow(deprecated, missing_docs)]
pub mod migrations {
	use super::*;

	/// Unreleased migrations. Add new ones here:
	pub type Unreleased = (
		// This is only needed for Westend.
		pallet_delegated_staking::migration::unversioned::ProxyDelegatorMigration<
			Runtime,
			MaxAgentsToMigrate,
		>,
		parachains_shared::migration::MigrateToV1<Runtime>,
<<<<<<< HEAD
		parachains_scheduler::migration::MigrateV2ToV3<Runtime>,
=======
>>>>>>> c0ddfbae
	);
}

/// Unchecked extrinsic type as expected by this runtime.
pub type UncheckedExtrinsic =
	generic::UncheckedExtrinsic<Address, RuntimeCall, Signature, SignedExtra>;
/// Executive: handles dispatch to the various modules.
pub type Executive = frame_executive::Executive<
	Runtime,
	Block,
	frame_system::ChainContext<Runtime>,
	Runtime,
	AllPalletsWithSystem,
	Migrations,
>;
/// The payload being signed in transactions.
pub type SignedPayload = generic::SignedPayload<RuntimeCall, SignedExtra>;

#[cfg(feature = "runtime-benchmarks")]
mod benches {
	frame_benchmarking::define_benchmarks!(
		// Polkadot
		// NOTE: Make sure to prefix these with `runtime_common::` so
		// the that path resolves correctly in the generated file.
		[polkadot_runtime_common::assigned_slots, AssignedSlots]
		[polkadot_runtime_common::auctions, Auctions]
		[polkadot_runtime_common::crowdloan, Crowdloan]
		[polkadot_runtime_common::identity_migrator, IdentityMigrator]
		[polkadot_runtime_common::paras_registrar, Registrar]
		[polkadot_runtime_common::slots, Slots]
		[polkadot_runtime_parachains::configuration, Configuration]
		[polkadot_runtime_parachains::disputes, ParasDisputes]
		[polkadot_runtime_parachains::disputes::slashing, ParasSlashing]
		[polkadot_runtime_parachains::hrmp, Hrmp]
		[polkadot_runtime_parachains::inclusion, ParaInclusion]
		[polkadot_runtime_parachains::initializer, Initializer]
		[polkadot_runtime_parachains::paras, Paras]
		[polkadot_runtime_parachains::paras_inherent, ParaInherent]
		[polkadot_runtime_parachains::on_demand, OnDemandAssignmentProvider]
		[polkadot_runtime_parachains::coretime, Coretime]
		// Substrate
		[pallet_bags_list, VoterList]
		[pallet_balances, Balances]
		[pallet_beefy_mmr, BeefyMmrLeaf]
		[pallet_conviction_voting, ConvictionVoting]
		[pallet_election_provider_multi_phase, ElectionProviderMultiPhase]
		[frame_election_provider_support, ElectionProviderBench::<Runtime>]
		[pallet_fast_unstake, FastUnstake]
		[pallet_identity, Identity]
		[pallet_indices, Indices]
		[pallet_message_queue, MessageQueue]
		[pallet_mmr, Mmr]
		[pallet_multisig, Multisig]
		[pallet_nomination_pools, NominationPoolsBench::<Runtime>]
		[pallet_offences, OffencesBench::<Runtime>]
		[pallet_parameters, Parameters]
		[pallet_preimage, Preimage]
		[pallet_proxy, Proxy]
		[pallet_recovery, Recovery]
		[pallet_referenda, Referenda]
		[pallet_scheduler, Scheduler]
		[pallet_session, SessionBench::<Runtime>]
		[pallet_staking, Staking]
		[pallet_sudo, Sudo]
		[frame_system, SystemBench::<Runtime>]
		[pallet_timestamp, Timestamp]
		[pallet_treasury, Treasury]
		[pallet_utility, Utility]
		[pallet_vesting, Vesting]
		[pallet_whitelist, Whitelist]
		[pallet_asset_rate, AssetRate]
		// XCM
		[pallet_xcm, PalletXcmExtrinsicsBenchmark::<Runtime>]
		// NOTE: Make sure you point to the individual modules below.
		[pallet_xcm_benchmarks::fungible, XcmBalances]
		[pallet_xcm_benchmarks::generic, XcmGeneric]
	);
}

sp_api::impl_runtime_apis! {
	impl sp_api::Core<Block> for Runtime {
		fn version() -> RuntimeVersion {
			VERSION
		}

		fn execute_block(block: Block) {
			Executive::execute_block(block);
		}

		fn initialize_block(header: &<Block as BlockT>::Header) -> sp_runtime::ExtrinsicInclusionMode {
			Executive::initialize_block(header)
		}
	}

	impl sp_api::Metadata<Block> for Runtime {
		fn metadata() -> OpaqueMetadata {
			OpaqueMetadata::new(Runtime::metadata().into())
		}

		fn metadata_at_version(version: u32) -> Option<OpaqueMetadata> {
			Runtime::metadata_at_version(version)
		}

		fn metadata_versions() -> alloc::vec::Vec<u32> {
			Runtime::metadata_versions()
		}
	}

	impl sp_block_builder::BlockBuilder<Block> for Runtime {
		fn apply_extrinsic(extrinsic: <Block as BlockT>::Extrinsic) -> ApplyExtrinsicResult {
			Executive::apply_extrinsic(extrinsic)
		}

		fn finalize_block() -> <Block as BlockT>::Header {
			Executive::finalize_block()
		}

		fn inherent_extrinsics(data: sp_inherents::InherentData) -> Vec<<Block as BlockT>::Extrinsic> {
			data.create_extrinsics()
		}

		fn check_inherents(
			block: Block,
			data: sp_inherents::InherentData,
		) -> sp_inherents::CheckInherentsResult {
			data.check_extrinsics(&block)
		}
	}

	impl sp_transaction_pool::runtime_api::TaggedTransactionQueue<Block> for Runtime {
		fn validate_transaction(
			source: TransactionSource,
			tx: <Block as BlockT>::Extrinsic,
			block_hash: <Block as BlockT>::Hash,
		) -> TransactionValidity {
			Executive::validate_transaction(source, tx, block_hash)
		}
	}

	impl sp_offchain::OffchainWorkerApi<Block> for Runtime {
		fn offchain_worker(header: &<Block as BlockT>::Header) {
			Executive::offchain_worker(header)
		}
	}

	#[api_version(11)]
	impl polkadot_primitives::runtime_api::ParachainHost<Block> for Runtime {
		fn validators() -> Vec<ValidatorId> {
			parachains_runtime_api_impl::validators::<Runtime>()
		}

		fn validator_groups() -> (Vec<Vec<ValidatorIndex>>, GroupRotationInfo<BlockNumber>) {
			parachains_runtime_api_impl::validator_groups::<Runtime>()
		}

		fn availability_cores() -> Vec<CoreState<Hash, BlockNumber>> {
			parachains_runtime_api_impl::availability_cores::<Runtime>()
		}

		fn persisted_validation_data(para_id: ParaId, assumption: OccupiedCoreAssumption)
			-> Option<PersistedValidationData<Hash, BlockNumber>> {
			parachains_runtime_api_impl::persisted_validation_data::<Runtime>(para_id, assumption)
		}

		fn assumed_validation_data(
			para_id: ParaId,
			expected_persisted_validation_data_hash: Hash,
		) -> Option<(PersistedValidationData<Hash, BlockNumber>, ValidationCodeHash)> {
			parachains_runtime_api_impl::assumed_validation_data::<Runtime>(
				para_id,
				expected_persisted_validation_data_hash,
			)
		}

		fn check_validation_outputs(
			para_id: ParaId,
			outputs: polkadot_primitives::CandidateCommitments,
		) -> bool {
			parachains_runtime_api_impl::check_validation_outputs::<Runtime>(para_id, outputs)
		}

		fn session_index_for_child() -> SessionIndex {
			parachains_runtime_api_impl::session_index_for_child::<Runtime>()
		}

		fn validation_code(para_id: ParaId, assumption: OccupiedCoreAssumption)
			-> Option<ValidationCode> {
			parachains_runtime_api_impl::validation_code::<Runtime>(para_id, assumption)
		}

		fn candidate_pending_availability(para_id: ParaId) -> Option<CommittedCandidateReceipt<Hash>> {
			#[allow(deprecated)]
			parachains_runtime_api_impl::candidate_pending_availability::<Runtime>(para_id)
		}

		fn candidate_events() -> Vec<CandidateEvent<Hash>> {
			parachains_runtime_api_impl::candidate_events::<Runtime, _>(|ev| {
				match ev {
					RuntimeEvent::ParaInclusion(ev) => {
						Some(ev)
					}
					_ => None,
				}
			})
		}

		fn session_info(index: SessionIndex) -> Option<SessionInfo> {
			parachains_runtime_api_impl::session_info::<Runtime>(index)
		}

		fn session_executor_params(session_index: SessionIndex) -> Option<ExecutorParams> {
			parachains_runtime_api_impl::session_executor_params::<Runtime>(session_index)
		}

		fn dmq_contents(recipient: ParaId) -> Vec<InboundDownwardMessage<BlockNumber>> {
			parachains_runtime_api_impl::dmq_contents::<Runtime>(recipient)
		}

		fn inbound_hrmp_channels_contents(
			recipient: ParaId
		) -> BTreeMap<ParaId, Vec<InboundHrmpMessage<BlockNumber>>> {
			parachains_runtime_api_impl::inbound_hrmp_channels_contents::<Runtime>(recipient)
		}

		fn validation_code_by_hash(hash: ValidationCodeHash) -> Option<ValidationCode> {
			parachains_runtime_api_impl::validation_code_by_hash::<Runtime>(hash)
		}

		fn on_chain_votes() -> Option<ScrapedOnChainVotes<Hash>> {
			parachains_runtime_api_impl::on_chain_votes::<Runtime>()
		}

		fn submit_pvf_check_statement(
			stmt: PvfCheckStatement,
			signature: ValidatorSignature,
		) {
			parachains_runtime_api_impl::submit_pvf_check_statement::<Runtime>(stmt, signature)
		}

		fn pvfs_require_precheck() -> Vec<ValidationCodeHash> {
			parachains_runtime_api_impl::pvfs_require_precheck::<Runtime>()
		}

		fn validation_code_hash(para_id: ParaId, assumption: OccupiedCoreAssumption)
			-> Option<ValidationCodeHash>
		{
			parachains_runtime_api_impl::validation_code_hash::<Runtime>(para_id, assumption)
		}

		fn disputes() -> Vec<(SessionIndex, CandidateHash, DisputeState<BlockNumber>)> {
			parachains_runtime_api_impl::get_session_disputes::<Runtime>()
		}

		fn unapplied_slashes(
		) -> Vec<(SessionIndex, CandidateHash, slashing::PendingSlashes)> {
			parachains_runtime_api_impl::unapplied_slashes::<Runtime>()
		}

		fn key_ownership_proof(
			validator_id: ValidatorId,
		) -> Option<slashing::OpaqueKeyOwnershipProof> {
			use codec::Encode;

			Historical::prove((PARACHAIN_KEY_TYPE_ID, validator_id))
				.map(|p| p.encode())
				.map(slashing::OpaqueKeyOwnershipProof::new)
		}

		fn submit_report_dispute_lost(
			dispute_proof: slashing::DisputeProof,
			key_ownership_proof: slashing::OpaqueKeyOwnershipProof,
		) -> Option<()> {
			parachains_runtime_api_impl::submit_unsigned_slashing_report::<Runtime>(
				dispute_proof,
				key_ownership_proof,
			)
		}

		fn minimum_backing_votes() -> u32 {
			parachains_runtime_api_impl::minimum_backing_votes::<Runtime>()
		}

		fn para_backing_state(para_id: ParaId) -> Option<polkadot_primitives::vstaging::async_backing::BackingState> {
			parachains_runtime_api_impl::backing_state::<Runtime>(para_id)
		}

		fn async_backing_params() -> polkadot_primitives::AsyncBackingParams {
			parachains_runtime_api_impl::async_backing_params::<Runtime>()
		}

		fn approval_voting_params() -> ApprovalVotingParams {
			parachains_runtime_api_impl::approval_voting_params::<Runtime>()
		}

		fn disabled_validators() -> Vec<ValidatorIndex> {
			parachains_runtime_api_impl::disabled_validators::<Runtime>()
		}

		fn node_features() -> NodeFeatures {
			parachains_runtime_api_impl::node_features::<Runtime>()
		}

		fn claim_queue() -> BTreeMap<CoreIndex, VecDeque<ParaId>> {
			parachains_runtime_api_impl::claim_queue::<Runtime>()
		}

		fn candidates_pending_availability(para_id: ParaId) -> Vec<CommittedCandidateReceipt<Hash>> {
			parachains_runtime_api_impl::candidates_pending_availability::<Runtime>(para_id)
		}
	}

	#[api_version(5)]
	impl sp_consensus_beefy::BeefyApi<Block, BeefyId> for Runtime {
		fn beefy_genesis() -> Option<BlockNumber> {
			pallet_beefy::GenesisBlock::<Runtime>::get()
		}

		fn validator_set() -> Option<sp_consensus_beefy::ValidatorSet<BeefyId>> {
			Beefy::validator_set()
		}

		fn submit_report_double_voting_unsigned_extrinsic(
			equivocation_proof: sp_consensus_beefy::DoubleVotingProof<
				BlockNumber,
				BeefyId,
				BeefySignature,
			>,
			key_owner_proof: sp_consensus_beefy::OpaqueKeyOwnershipProof,
		) -> Option<()> {
			let key_owner_proof = key_owner_proof.decode()?;

			Beefy::submit_unsigned_double_voting_report(
				equivocation_proof,
				key_owner_proof,
			)
		}

		fn submit_report_fork_voting_unsigned_extrinsic(
			equivocation_proof:
				sp_consensus_beefy::ForkVotingProof<
					<Block as BlockT>::Header,
					BeefyId,
					sp_runtime::OpaqueValue
				>,
			key_owner_proof: sp_consensus_beefy::OpaqueKeyOwnershipProof,
		) -> Option<()> {
			Beefy::submit_unsigned_fork_voting_report(
				equivocation_proof.try_into()?,
				key_owner_proof.decode()?,
			)
		}

		fn submit_report_future_block_voting_unsigned_extrinsic(
			equivocation_proof: sp_consensus_beefy::FutureBlockVotingProof<BlockNumber, BeefyId>,
			key_owner_proof: sp_consensus_beefy::OpaqueKeyOwnershipProof,
		) -> Option<()> {
			Beefy::submit_unsigned_future_block_voting_report(
				equivocation_proof,
				key_owner_proof.decode()?,
			)
		}

		fn generate_key_ownership_proof(
			_set_id: sp_consensus_beefy::ValidatorSetId,
			authority_id: BeefyId,
		) -> Option<sp_consensus_beefy::OpaqueKeyOwnershipProof> {
			use codec::Encode;

			Historical::prove((sp_consensus_beefy::KEY_TYPE, authority_id))
				.map(|p| p.encode())
				.map(sp_consensus_beefy::OpaqueKeyOwnershipProof::new)
		}

		fn generate_ancestry_proof(
			prev_block_number: BlockNumber,
			best_known_block_number: Option<BlockNumber>,
		) -> Option<sp_runtime::OpaqueValue> {
			use sp_consensus_beefy::AncestryHelper;

			BeefyMmrLeaf::generate_proof(prev_block_number, best_known_block_number)
				.map(|p| p.encode())
				.map(sp_runtime::OpaqueValue::new)
		}
	}

	impl mmr::MmrApi<Block, Hash, BlockNumber> for Runtime {
		fn mmr_root() -> Result<mmr::Hash, mmr::Error> {
			Ok(pallet_mmr::RootHash::<Runtime>::get())
		}

		fn mmr_leaf_count() -> Result<mmr::LeafIndex, mmr::Error> {
			Ok(pallet_mmr::NumberOfLeaves::<Runtime>::get())
		}

		fn generate_proof(
			block_numbers: Vec<BlockNumber>,
			best_known_block_number: Option<BlockNumber>,
		) -> Result<(Vec<mmr::EncodableOpaqueLeaf>, mmr::LeafProof<mmr::Hash>), mmr::Error> {
			Mmr::generate_proof(block_numbers, best_known_block_number).map(
				|(leaves, proof)| {
					(
						leaves
							.into_iter()
							.map(|leaf| mmr::EncodableOpaqueLeaf::from_leaf(&leaf))
							.collect(),
						proof,
					)
				},
			)
		}

		fn verify_proof(leaves: Vec<mmr::EncodableOpaqueLeaf>, proof: mmr::LeafProof<mmr::Hash>)
			-> Result<(), mmr::Error>
		{
			let leaves = leaves.into_iter().map(|leaf|
				leaf.into_opaque_leaf()
				.try_decode()
				.ok_or(mmr::Error::Verify)).collect::<Result<Vec<mmr::Leaf>, mmr::Error>>()?;
			Mmr::verify_leaves(leaves, proof)
		}

		fn verify_proof_stateless(
			root: mmr::Hash,
			leaves: Vec<mmr::EncodableOpaqueLeaf>,
			proof: mmr::LeafProof<mmr::Hash>
		) -> Result<(), mmr::Error> {
			let nodes = leaves.into_iter().map(|leaf|mmr::DataOrHash::Data(leaf.into_opaque_leaf())).collect();
			pallet_mmr::verify_leaves_proof::<mmr::Hashing, _>(root, nodes, proof)
		}
	}

	impl pallet_beefy_mmr::BeefyMmrApi<Block, Hash> for RuntimeApi {
		fn authority_set_proof() -> sp_consensus_beefy::mmr::BeefyAuthoritySet<Hash> {
			BeefyMmrLeaf::authority_set_proof()
		}

		fn next_authority_set_proof() -> sp_consensus_beefy::mmr::BeefyNextAuthoritySet<Hash> {
			BeefyMmrLeaf::next_authority_set_proof()
		}
	}

	impl fg_primitives::GrandpaApi<Block> for Runtime {
		fn grandpa_authorities() -> Vec<(GrandpaId, u64)> {
			Grandpa::grandpa_authorities()
		}

		fn current_set_id() -> fg_primitives::SetId {
			Grandpa::current_set_id()
		}

		fn submit_report_equivocation_unsigned_extrinsic(
			equivocation_proof: fg_primitives::EquivocationProof<
				<Block as BlockT>::Hash,
				sp_runtime::traits::NumberFor<Block>,
			>,
			key_owner_proof: fg_primitives::OpaqueKeyOwnershipProof,
		) -> Option<()> {
			let key_owner_proof = key_owner_proof.decode()?;

			Grandpa::submit_unsigned_equivocation_report(
				equivocation_proof,
				key_owner_proof,
			)
		}

		fn generate_key_ownership_proof(
			_set_id: fg_primitives::SetId,
			authority_id: fg_primitives::AuthorityId,
		) -> Option<fg_primitives::OpaqueKeyOwnershipProof> {
			use codec::Encode;

			Historical::prove((fg_primitives::KEY_TYPE, authority_id))
				.map(|p| p.encode())
				.map(fg_primitives::OpaqueKeyOwnershipProof::new)
		}
	}

	impl sp_consensus_babe::BabeApi<Block> for Runtime {
		fn configuration() -> sp_consensus_babe::BabeConfiguration {
			let epoch_config = Babe::epoch_config().unwrap_or(BABE_GENESIS_EPOCH_CONFIG);
			sp_consensus_babe::BabeConfiguration {
				slot_duration: Babe::slot_duration(),
				epoch_length: EpochDuration::get(),
				c: epoch_config.c,
				authorities: Babe::authorities().to_vec(),
				randomness: Babe::randomness(),
				allowed_slots: epoch_config.allowed_slots,
			}
		}

		fn current_epoch_start() -> sp_consensus_babe::Slot {
			Babe::current_epoch_start()
		}

		fn current_epoch() -> sp_consensus_babe::Epoch {
			Babe::current_epoch()
		}

		fn next_epoch() -> sp_consensus_babe::Epoch {
			Babe::next_epoch()
		}

		fn generate_key_ownership_proof(
			_slot: sp_consensus_babe::Slot,
			authority_id: sp_consensus_babe::AuthorityId,
		) -> Option<sp_consensus_babe::OpaqueKeyOwnershipProof> {
			use codec::Encode;

			Historical::prove((sp_consensus_babe::KEY_TYPE, authority_id))
				.map(|p| p.encode())
				.map(sp_consensus_babe::OpaqueKeyOwnershipProof::new)
		}

		fn submit_report_equivocation_unsigned_extrinsic(
			equivocation_proof: sp_consensus_babe::EquivocationProof<<Block as BlockT>::Header>,
			key_owner_proof: sp_consensus_babe::OpaqueKeyOwnershipProof,
		) -> Option<()> {
			let key_owner_proof = key_owner_proof.decode()?;

			Babe::submit_unsigned_equivocation_report(
				equivocation_proof,
				key_owner_proof,
			)
		}
	}

	impl sp_authority_discovery::AuthorityDiscoveryApi<Block> for Runtime {
		fn authorities() -> Vec<AuthorityDiscoveryId> {
			parachains_runtime_api_impl::relevant_authority_ids::<Runtime>()
		}
	}

	impl sp_session::SessionKeys<Block> for Runtime {
		fn generate_session_keys(seed: Option<Vec<u8>>) -> Vec<u8> {
			SessionKeys::generate(seed)
		}

		fn decode_session_keys(
			encoded: Vec<u8>,
		) -> Option<Vec<(Vec<u8>, sp_core::crypto::KeyTypeId)>> {
			SessionKeys::decode_into_raw_public_keys(&encoded)
		}
	}

	impl frame_system_rpc_runtime_api::AccountNonceApi<Block, AccountId, Nonce> for Runtime {
		fn account_nonce(account: AccountId) -> Nonce {
			System::account_nonce(account)
		}
	}

	impl pallet_transaction_payment_rpc_runtime_api::TransactionPaymentApi<
		Block,
		Balance,
	> for Runtime {
		fn query_info(uxt: <Block as BlockT>::Extrinsic, len: u32) -> RuntimeDispatchInfo<Balance> {
			TransactionPayment::query_info(uxt, len)
		}
		fn query_fee_details(uxt: <Block as BlockT>::Extrinsic, len: u32) -> FeeDetails<Balance> {
			TransactionPayment::query_fee_details(uxt, len)
		}
		fn query_weight_to_fee(weight: Weight) -> Balance {
			TransactionPayment::weight_to_fee(weight)
		}
		fn query_length_to_fee(length: u32) -> Balance {
			TransactionPayment::length_to_fee(length)
		}
	}

	impl pallet_transaction_payment_rpc_runtime_api::TransactionPaymentCallApi<Block, Balance, RuntimeCall>
		for Runtime
	{
		fn query_call_info(call: RuntimeCall, len: u32) -> RuntimeDispatchInfo<Balance> {
			TransactionPayment::query_call_info(call, len)
		}
		fn query_call_fee_details(call: RuntimeCall, len: u32) -> FeeDetails<Balance> {
			TransactionPayment::query_call_fee_details(call, len)
		}
		fn query_weight_to_fee(weight: Weight) -> Balance {
			TransactionPayment::weight_to_fee(weight)
		}
		fn query_length_to_fee(length: u32) -> Balance {
			TransactionPayment::length_to_fee(length)
		}
	}

	impl xcm_runtime_apis::fees::XcmPaymentApi<Block> for Runtime {
		fn query_acceptable_payment_assets(xcm_version: xcm::Version) -> Result<Vec<VersionedAssetId>, XcmPaymentApiError> {
			let acceptable_assets = vec![AssetId(xcm_config::TokenLocation::get())];
			XcmPallet::query_acceptable_payment_assets(xcm_version, acceptable_assets)
		}

		fn query_weight_to_asset_fee(weight: Weight, asset: VersionedAssetId) -> Result<u128, XcmPaymentApiError> {
			match asset.try_as::<AssetId>() {
				Ok(asset_id) if asset_id.0 == xcm_config::TokenLocation::get() => {
					// for native token
					Ok(WeightToFee::weight_to_fee(&weight))
				},
				Ok(asset_id) => {
					log::trace!(target: "xcm::xcm_runtime_apis", "query_weight_to_asset_fee - unhandled asset_id: {asset_id:?}!");
					Err(XcmPaymentApiError::AssetNotFound)
				},
				Err(_) => {
					log::trace!(target: "xcm::xcm_runtime_apis", "query_weight_to_asset_fee - failed to convert asset: {asset:?}!");
					Err(XcmPaymentApiError::VersionedConversionFailed)
				}
			}
		}

		fn query_xcm_weight(message: VersionedXcm<()>) -> Result<Weight, XcmPaymentApiError> {
			XcmPallet::query_xcm_weight(message)
		}

		fn query_delivery_fees(destination: VersionedLocation, message: VersionedXcm<()>) -> Result<VersionedAssets, XcmPaymentApiError> {
			XcmPallet::query_delivery_fees(destination, message)
		}
	}

	impl xcm_runtime_apis::dry_run::DryRunApi<Block, RuntimeCall, RuntimeEvent, OriginCaller> for Runtime {
		fn dry_run_call(origin: OriginCaller, call: RuntimeCall) -> Result<CallDryRunEffects<RuntimeEvent>, XcmDryRunApiError> {
			XcmPallet::dry_run_call::<Runtime, xcm_config::XcmRouter, OriginCaller, RuntimeCall>(origin, call)
		}

		fn dry_run_xcm(origin_location: VersionedLocation, xcm: VersionedXcm<RuntimeCall>) -> Result<XcmDryRunEffects<RuntimeEvent>, XcmDryRunApiError> {
			XcmPallet::dry_run_xcm::<Runtime, xcm_config::XcmRouter, RuntimeCall, xcm_config::XcmConfig>(origin_location, xcm)
		}
	}

	impl xcm_runtime_apis::conversions::LocationToAccountApi<Block, AccountId> for Runtime {
		fn convert_location(location: VersionedLocation) -> Result<
			AccountId,
			xcm_runtime_apis::conversions::Error
		> {
			xcm_runtime_apis::conversions::LocationToAccountHelper::<
				AccountId,
				xcm_config::LocationConverter,
			>::convert_location(location)
		}
	}

	impl pallet_nomination_pools_runtime_api::NominationPoolsApi<
		Block,
		AccountId,
		Balance,
	> for Runtime {
		fn pending_rewards(member: AccountId) -> Balance {
			NominationPools::api_pending_rewards(member).unwrap_or_default()
		}

		fn points_to_balance(pool_id: pallet_nomination_pools::PoolId, points: Balance) -> Balance {
			NominationPools::api_points_to_balance(pool_id, points)
		}

		fn balance_to_points(pool_id: pallet_nomination_pools::PoolId, new_funds: Balance) -> Balance {
			NominationPools::api_balance_to_points(pool_id, new_funds)
		}

		fn pool_pending_slash(pool_id: pallet_nomination_pools::PoolId) -> Balance {
			NominationPools::api_pool_pending_slash(pool_id)
		}

		fn member_pending_slash(member: AccountId) -> Balance {
			NominationPools::api_member_pending_slash(member)
		}

		fn pool_needs_delegate_migration(pool_id: pallet_nomination_pools::PoolId) -> bool {
			NominationPools::api_pool_needs_delegate_migration(pool_id)
		}

		fn member_needs_delegate_migration(member: AccountId) -> bool {
			NominationPools::api_member_needs_delegate_migration(member)
		}

		fn member_total_balance(member: AccountId) -> Balance {
			NominationPools::api_member_total_balance(member)
		}

		fn pool_balance(pool_id: pallet_nomination_pools::PoolId) -> Balance {
			NominationPools::api_pool_balance(pool_id)
		}
	}

	impl pallet_staking_runtime_api::StakingApi<Block, Balance, AccountId> for Runtime {
		fn nominations_quota(balance: Balance) -> u32 {
			Staking::api_nominations_quota(balance)
		}

		fn eras_stakers_page_count(era: sp_staking::EraIndex, account: AccountId) -> sp_staking::Page {
			Staking::api_eras_stakers_page_count(era, account)
		}

		fn pending_rewards(era: sp_staking::EraIndex, account: AccountId) -> bool {
			Staking::api_pending_rewards(era, account)
		}
	}

	#[cfg(feature = "try-runtime")]
	impl frame_try_runtime::TryRuntime<Block> for Runtime {
		fn on_runtime_upgrade(checks: frame_try_runtime::UpgradeCheckSelect) -> (Weight, Weight) {
			log::info!("try-runtime::on_runtime_upgrade westend.");
			let weight = Executive::try_runtime_upgrade(checks).unwrap();
			(weight, BlockWeights::get().max_block)
		}

		fn execute_block(
			block: Block,
			state_root_check: bool,
			signature_check: bool,
			select: frame_try_runtime::TryStateSelect,
		) -> Weight {
			// NOTE: intentional unwrap: we don't want to propagate the error backwards, and want to
			// have a backtrace here.
			Executive::try_execute_block(block, state_root_check, signature_check, select).unwrap()
		}
	}

	#[cfg(feature = "runtime-benchmarks")]
	impl frame_benchmarking::Benchmark<Block> for Runtime {
		fn benchmark_metadata(extra: bool) -> (
			Vec<frame_benchmarking::BenchmarkList>,
			Vec<frame_support::traits::StorageInfo>,
		) {
			use frame_benchmarking::{Benchmarking, BenchmarkList};
			use frame_support::traits::StorageInfoTrait;

			use pallet_session_benchmarking::Pallet as SessionBench;
			use pallet_offences_benchmarking::Pallet as OffencesBench;
			use pallet_election_provider_support_benchmarking::Pallet as ElectionProviderBench;
			use pallet_xcm::benchmarking::Pallet as PalletXcmExtrinsicsBenchmark;
			use frame_system_benchmarking::Pallet as SystemBench;
			use pallet_nomination_pools_benchmarking::Pallet as NominationPoolsBench;

			type XcmBalances = pallet_xcm_benchmarks::fungible::Pallet::<Runtime>;
			type XcmGeneric = pallet_xcm_benchmarks::generic::Pallet::<Runtime>;

			let mut list = Vec::<BenchmarkList>::new();
			list_benchmarks!(list, extra);

			let storage_info = AllPalletsWithSystem::storage_info();
			return (list, storage_info)
		}

		fn dispatch_benchmark(
			config: frame_benchmarking::BenchmarkConfig,
		) -> Result<
			Vec<frame_benchmarking::BenchmarkBatch>,
			sp_runtime::RuntimeString,
		> {
			use frame_support::traits::WhitelistedStorageKeys;
			use frame_benchmarking::{Benchmarking, BenchmarkBatch, BenchmarkError};
			use sp_storage::TrackedStorageKey;
			// Trying to add benchmarks directly to some pallets caused cyclic dependency issues.
			// To get around that, we separated the benchmarks into its own crate.
			use pallet_session_benchmarking::Pallet as SessionBench;
			use pallet_offences_benchmarking::Pallet as OffencesBench;
			use pallet_election_provider_support_benchmarking::Pallet as ElectionProviderBench;
			use pallet_xcm::benchmarking::Pallet as PalletXcmExtrinsicsBenchmark;
			use frame_system_benchmarking::Pallet as SystemBench;
			use pallet_nomination_pools_benchmarking::Pallet as NominationPoolsBench;

			impl pallet_session_benchmarking::Config for Runtime {}
			impl pallet_offences_benchmarking::Config for Runtime {}
			impl pallet_election_provider_support_benchmarking::Config for Runtime {}

			use xcm_config::{AssetHub, TokenLocation};

			use alloc::boxed::Box;

			parameter_types! {
				pub ExistentialDepositAsset: Option<Asset> = Some((
					TokenLocation::get(),
					ExistentialDeposit::get()
				).into());
				pub AssetHubParaId: ParaId = westend_runtime_constants::system_parachain::ASSET_HUB_ID.into();
				pub const RandomParaId: ParaId = ParaId::new(43211234);
			}

			impl pallet_xcm::benchmarking::Config for Runtime {
				type DeliveryHelper = (
					polkadot_runtime_common::xcm_sender::ToParachainDeliveryHelper<
						xcm_config::XcmConfig,
						ExistentialDepositAsset,
						xcm_config::PriceForChildParachainDelivery,
						AssetHubParaId,
						(),
					>,
					polkadot_runtime_common::xcm_sender::ToParachainDeliveryHelper<
						xcm_config::XcmConfig,
						ExistentialDepositAsset,
						xcm_config::PriceForChildParachainDelivery,
						RandomParaId,
						(),
					>
				);

				fn reachable_dest() -> Option<Location> {
					Some(crate::xcm_config::AssetHub::get())
				}

				fn teleportable_asset_and_dest() -> Option<(Asset, Location)> {
					// Relay/native token can be teleported to/from AH.
					Some((
						Asset { fun: Fungible(ExistentialDeposit::get()), id: AssetId(Here.into()) },
						crate::xcm_config::AssetHub::get(),
					))
				}

				fn reserve_transferable_asset_and_dest() -> Option<(Asset, Location)> {
					// Relay can reserve transfer native token to some random parachain.
					Some((
						Asset {
							fun: Fungible(ExistentialDeposit::get()),
							id: AssetId(Here.into())
						},
						crate::Junction::Parachain(RandomParaId::get().into()).into(),
					))
				}

				fn set_up_complex_asset_transfer(
				) -> Option<(Assets, u32, Location, Box<dyn FnOnce()>)> {
					// Relay supports only native token, either reserve transfer it to non-system parachains,
					// or teleport it to system parachain. Use the teleport case for benchmarking as it's
					// slightly heavier.

					// Relay/native token can be teleported to/from AH.
					let native_location = Here.into();
					let dest = crate::xcm_config::AssetHub::get();
					pallet_xcm::benchmarking::helpers::native_teleport_as_asset_transfer::<Runtime>(
						native_location,
						dest
					)
				}

				fn get_asset() -> Asset {
					Asset {
						id: AssetId(Location::here()),
						fun: Fungible(ExistentialDeposit::get()),
					}
				}
			}
			impl frame_system_benchmarking::Config for Runtime {}
			impl pallet_nomination_pools_benchmarking::Config for Runtime {}
			impl polkadot_runtime_parachains::disputes::slashing::benchmarking::Config for Runtime {}

			use xcm::latest::{
				AssetId, Fungibility::*, InteriorLocation, Junction, Junctions::*,
				Asset, Assets, Location, NetworkId, Response,
			};

			impl pallet_xcm_benchmarks::Config for Runtime {
				type XcmConfig = xcm_config::XcmConfig;
				type AccountIdConverter = xcm_config::LocationConverter;
				type DeliveryHelper = polkadot_runtime_common::xcm_sender::ToParachainDeliveryHelper<
					xcm_config::XcmConfig,
					ExistentialDepositAsset,
					xcm_config::PriceForChildParachainDelivery,
					AssetHubParaId,
					(),
				>;
				fn valid_destination() -> Result<Location, BenchmarkError> {
					Ok(AssetHub::get())
				}
				fn worst_case_holding(_depositable_count: u32) -> Assets {
					// Westend only knows about WND.
					vec![Asset{
						id: AssetId(TokenLocation::get()),
						fun: Fungible(1_000_000 * UNITS),
					}].into()
				}
			}

			parameter_types! {
				pub TrustedTeleporter: Option<(Location, Asset)> = Some((
					AssetHub::get(),
					Asset { fun: Fungible(1 * UNITS), id: AssetId(TokenLocation::get()) },
				));
				pub const TrustedReserve: Option<(Location, Asset)> = None;
			}

			impl pallet_xcm_benchmarks::fungible::Config for Runtime {
				type TransactAsset = Balances;

				type CheckedAccount = xcm_config::LocalCheckAccount;
				type TrustedTeleporter = TrustedTeleporter;
				type TrustedReserve = TrustedReserve;

				fn get_asset() -> Asset {
					Asset {
						id: AssetId(TokenLocation::get()),
						fun: Fungible(1 * UNITS),
					}
				}
			}

			impl pallet_xcm_benchmarks::generic::Config for Runtime {
				type TransactAsset = Balances;
				type RuntimeCall = RuntimeCall;

				fn worst_case_response() -> (u64, Response) {
					(0u64, Response::Version(Default::default()))
				}

				fn worst_case_asset_exchange() -> Result<(Assets, Assets), BenchmarkError> {
					// Westend doesn't support asset exchanges
					Err(BenchmarkError::Skip)
				}

				fn universal_alias() -> Result<(Location, Junction), BenchmarkError> {
					// The XCM executor of Westend doesn't have a configured `UniversalAliases`
					Err(BenchmarkError::Skip)
				}

				fn transact_origin_and_runtime_call() -> Result<(Location, RuntimeCall), BenchmarkError> {
					Ok((AssetHub::get(), frame_system::Call::remark_with_event { remark: vec![] }.into()))
				}

				fn subscribe_origin() -> Result<Location, BenchmarkError> {
					Ok(AssetHub::get())
				}

				fn claimable_asset() -> Result<(Location, Location, Assets), BenchmarkError> {
					let origin = AssetHub::get();
					let assets: Assets = (AssetId(TokenLocation::get()), 1_000 * UNITS).into();
					let ticket = Location { parents: 0, interior: Here };
					Ok((origin, ticket, assets))
				}

				fn fee_asset() -> Result<Asset, BenchmarkError> {
					Ok(Asset {
						id: AssetId(TokenLocation::get()),
						fun: Fungible(1_000_000 * UNITS),
					})
				}

				fn unlockable_asset() -> Result<(Location, Location, Asset), BenchmarkError> {
					// Westend doesn't support asset locking
					Err(BenchmarkError::Skip)
				}

				fn export_message_origin_and_destination(
				) -> Result<(Location, NetworkId, InteriorLocation), BenchmarkError> {
					// Westend doesn't support exporting messages
					Err(BenchmarkError::Skip)
				}

				fn alias_origin() -> Result<(Location, Location), BenchmarkError> {
					// The XCM executor of Westend doesn't have a configured `Aliasers`
					Err(BenchmarkError::Skip)
				}
			}

			type XcmBalances = pallet_xcm_benchmarks::fungible::Pallet::<Runtime>;
			type XcmGeneric = pallet_xcm_benchmarks::generic::Pallet::<Runtime>;

			let whitelist: Vec<TrackedStorageKey> = AllPalletsWithSystem::whitelisted_storage_keys();

			let mut batches = Vec::<BenchmarkBatch>::new();
			let params = (&config, &whitelist);

			add_benchmarks!(params, batches);

			Ok(batches)
		}
	}

	impl sp_genesis_builder::GenesisBuilder<Block> for Runtime {
		fn build_state(config: Vec<u8>) -> sp_genesis_builder::Result {
			build_state::<RuntimeGenesisConfig>(config)
		}

		fn get_preset(id: &Option<sp_genesis_builder::PresetId>) -> Option<Vec<u8>> {
			get_preset::<RuntimeGenesisConfig>(id, &genesis_config_presets::get_preset)
		}

		fn preset_names() -> Vec<sp_genesis_builder::PresetId> {
			genesis_config_presets::preset_names()
		}
	}
}<|MERGE_RESOLUTION|>--- conflicted
+++ resolved
@@ -1786,10 +1786,7 @@
 			MaxAgentsToMigrate,
 		>,
 		parachains_shared::migration::MigrateToV1<Runtime>,
-<<<<<<< HEAD
 		parachains_scheduler::migration::MigrateV2ToV3<Runtime>,
-=======
->>>>>>> c0ddfbae
 	);
 }
 
