// Copyright (C) Parity Technologies (UK) Ltd.
// This file is part of Polkadot.

// Polkadot is free software: you can redistribute it and/or modify
// it under the terms of the GNU General Public License as published by
// the Free Software Foundation, either version 3 of the License, or
// (at your option) any later version.

// Polkadot is distributed in the hope that it will be useful,
// but WITHOUT ANY WARRANTY; without even the implied warranty of
// MERCHANTABILITY or FITNESS FOR A PARTICULAR PURPOSE.  See the
// GNU General Public License for more details.

// You should have received a copy of the GNU General Public License
// along with Polkadot.  If not, see <http://www.gnu.org/licenses/>.

//! The Westend runtime. This can be compiled with `#[no_std]`, ready for Wasm.

#![cfg_attr(not(feature = "std"), no_std)]
// `#[frame_support::runtime]!` does a lot of recursion and requires us to increase the limit.
#![recursion_limit = "512"]

extern crate alloc;

use alloc::{
	collections::{btree_map::BTreeMap, vec_deque::VecDeque},
	vec,
	vec::Vec,
};
use codec::{Decode, DecodeWithMemTracking, Encode, MaxEncodedLen};
use frame_election_provider_support::{bounds::ElectionBoundsBuilder, onchain, SequentialPhragmen};
use frame_support::{
	derive_impl,
	dynamic_params::{dynamic_pallet_params, dynamic_params},
	genesis_builder_helper::{build_state, get_preset},
	pallet_prelude::PhantomData,
	parameter_types,
	traits::{
		fungible::HoldConsideration, tokens::UnityOrOuterConversion, ConstU32, Contains, EitherOf, EitherOfDiverse, EnsureOriginWithArg, Equals, EverythingBut, FromContains, InstanceFilter, KeyOwnerProofSystem, LinearStoragePrice, Nothing, ProcessMessage, ProcessMessageError, VariantCountOf, WithdrawReasons
	},
	weights::{ConstantMultiplier, WeightMeter, WeightToFee as _},
	PalletId,
};
use frame_system::{EnsureRoot, EnsureSigned};
use pallet_grandpa::{fg_primitives, AuthorityId as GrandpaId};
use pallet_identity::legacy::IdentityInfo;
use pallet_nomination_pools::PoolId;
use pallet_session::historical as session_historical;
use pallet_staking_ah_client::{self as ah_client};
use pallet_staking_rc_client::{self as rc_client};
use pallet_transaction_payment::{FeeDetails, FungibleAdapter, RuntimeDispatchInfo};
use pallet_xcm::EnsureXcm;
use polkadot_primitives::{
	slashing,
	vstaging::{
		async_backing::Constraints, CandidateEvent,
		CommittedCandidateReceiptV2 as CommittedCandidateReceipt, CoreState, ScrapedOnChainVotes,
	},
	AccountId, AccountIndex, ApprovalVotingParams, Balance, BlockNumber, CandidateHash, CoreIndex,
	DisputeState, ExecutorParams, GroupRotationInfo, Hash, Id as ParaId, InboundDownwardMessage,
	InboundHrmpMessage, Moment, NodeFeatures, Nonce, OccupiedCoreAssumption,
	PersistedValidationData, PvfCheckStatement, SessionInfo, Signature, ValidationCode,
	ValidationCodeHash, ValidatorId, ValidatorIndex, ValidatorSignature, PARACHAIN_KEY_TYPE_ID,
};
use polkadot_runtime_common::{
	assigned_slots, auctions, crowdloan,
	elections::OnChainAccuracy,
	identity_migrator, impl_runtime_weights,
	impls::{
		ContainsParts, LocatableAssetConverter, ToAuthor, VersionedLocatableAsset,
		VersionedLocationConverter,
	},
	paras_registrar, paras_sudo_wrapper, prod_or_fast, slots,
	traits::OnSwap,
	BalanceToU256, BlockHashCount, BlockLength, CurrencyToVote, SlowAdjustingFeeUpdate,
	U256ToBalance,
};
use polkadot_runtime_parachains::{
	assigner_coretime as parachains_assigner_coretime, configuration as parachains_configuration,
	configuration::ActiveConfigHrmpChannelSizeAndCapacityRatio,
	coretime, disputes as parachains_disputes,
	disputes::slashing as parachains_slashing,
	dmp as parachains_dmp, hrmp as parachains_hrmp, inclusion as parachains_inclusion,
	inclusion::{AggregateMessageOrigin, UmpQueueId},
	initializer as parachains_initializer, on_demand as parachains_on_demand,
	origin as parachains_origin, paras as parachains_paras,
	paras_inherent as parachains_paras_inherent, reward_points as parachains_reward_points,
	runtime_api_impl::{
		v11 as parachains_runtime_api_impl, vstaging as parachains_staging_runtime_api_impl,
	},
	scheduler as parachains_scheduler, session_info as parachains_session_info,
	shared as parachains_shared,
};
use scale_info::TypeInfo;
use sp_authority_discovery::AuthorityId as AuthorityDiscoveryId;
use sp_consensus_beefy::{
	ecdsa_crypto::{AuthorityId as BeefyId, Signature as BeefySignature},
	mmr::{BeefyDataProvider, MmrLeafVersion},
};
use sp_core::{ConstU8, OpaqueMetadata, RuntimeDebug, H256};
use sp_runtime::{
	generic, impl_opaque_keys,
	traits::{
		AccountIdConversion, BlakeTwo256, Block as BlockT, ConvertInto, IdentityLookup, Keccak256,
		OpaqueKeys, SaturatedConversion, Verify,
	},
	transaction_validity::{TransactionPriority, TransactionSource, TransactionValidity},
	ApplyExtrinsicResult, FixedU128, KeyTypeId, MultiSignature, MultiSigner, Percent, Permill,
};
use sp_staking::SessionIndex;
#[cfg(any(feature = "std", test))]
use sp_version::NativeVersion;
use sp_version::RuntimeVersion;
use xcm::{
	latest::prelude::*, Version as XcmVersion, VersionedAsset, VersionedAssetId, VersionedAssets,
	VersionedLocation, VersionedXcm,
};
use xcm_builder::PayOverXcm;

use xcm_runtime_apis::{
	dry_run::{CallDryRunEffects, Error as XcmDryRunApiError, XcmDryRunEffects},
	fees::Error as XcmPaymentApiError,
};

pub use frame_system::Call as SystemCall;
pub use pallet_balances::Call as BalancesCall;
pub use pallet_election_provider_multi_phase::{Call as EPMCall, GeometricDepositBase};
use pallet_staking::UseValidatorsMap;
pub use pallet_timestamp::Call as TimestampCall;
use sp_runtime::traits::Get;
#[cfg(any(feature = "std", test))]
pub use sp_runtime::BuildStorage;

/// Constant values used within the runtime.
use westend_runtime_constants::{
	currency::*,
	fee::*,
	system_parachain::{coretime::TIMESLICE_PERIOD, ASSET_HUB_ID, BROKER_ID},
	time::*,
};

mod bag_thresholds;
mod genesis_config_presets;
mod weights;
pub mod xcm_config;

// Implemented types.
mod impls;
use impls::ToParachainIdentityReaper;

// Governance and configurations.
pub mod governance;
use governance::{
	pallet_custom_origins, AuctionAdmin, FellowshipAdmin, GeneralAdmin, LeaseAdmin, StakingAdmin,
	Treasurer, TreasurySpender,
};

#[cfg(test)]
mod tests;

impl_runtime_weights!(westend_runtime_constants);

// Make the WASM binary available.
#[cfg(feature = "std")]
include!(concat!(env!("OUT_DIR"), "/wasm_binary.rs"));

#[cfg(feature = "std")]
pub mod fast_runtime_binary {
	include!(concat!(env!("OUT_DIR"), "/fast_runtime_binary.rs"));
}

/// Runtime version (Westend).
#[sp_version::runtime_version]
pub const VERSION: RuntimeVersion = RuntimeVersion {
	spec_name: alloc::borrow::Cow::Borrowed("westend"),
	impl_name: alloc::borrow::Cow::Borrowed("parity-westend"),
	authoring_version: 2,
	spec_version: 1_017_001,
	impl_version: 0,
	apis: RUNTIME_API_VERSIONS,
	transaction_version: 27,
	system_version: 1,
};

/// The BABE epoch configuration at genesis.
pub const BABE_GENESIS_EPOCH_CONFIG: sp_consensus_babe::BabeEpochConfiguration =
	sp_consensus_babe::BabeEpochConfiguration {
		c: PRIMARY_PROBABILITY,
		allowed_slots: sp_consensus_babe::AllowedSlots::PrimaryAndSecondaryVRFSlots,
	};

/// Native version.
#[cfg(any(feature = "std", test))]
pub fn native_version() -> NativeVersion {
	NativeVersion { runtime_version: VERSION, can_author_with: Default::default() }
}

/// A type to identify calls to the Identity pallet. These will be filtered to prevent invocation,
/// locking the state of the pallet and preventing further updates to identities and sub-identities.
/// The locked state will be the genesis state of a new system chain and then removed from the Relay
/// Chain.
pub struct IsIdentityCall;
impl Contains<RuntimeCall> for IsIdentityCall {
	fn contains(c: &RuntimeCall) -> bool {
		matches!(c, RuntimeCall::Identity(_))
	}
}

parameter_types! {
	pub const Version: RuntimeVersion = VERSION;
	pub const SS58Prefix: u8 = 42;
}

#[derive_impl(frame_system::config_preludes::RelayChainDefaultConfig)]
impl frame_system::Config for Runtime {
	type BaseCallFilter = EverythingBut<IsIdentityCall>;
	type BlockWeights = BlockWeights;
	type BlockLength = BlockLength;
	type Nonce = Nonce;
	type Hash = Hash;
	type AccountId = AccountId;
	type Block = Block;
	type BlockHashCount = BlockHashCount;
	type DbWeight = RocksDbWeight;
	type Version = Version;
	type AccountData = pallet_balances::AccountData<Balance>;
	type SystemWeightInfo = weights::frame_system::WeightInfo<Runtime>;
	type ExtensionsWeightInfo = weights::frame_system_extensions::WeightInfo<Runtime>;
	type SS58Prefix = SS58Prefix;
	type MaxConsumers = frame_support::traits::ConstU32<16>;
	type MultiBlockMigrator = MultiBlockMigrations;
}

parameter_types! {
	pub MaximumSchedulerWeight: frame_support::weights::Weight = Perbill::from_percent(80) *
		BlockWeights::get().max_block;
	pub const MaxScheduledPerBlock: u32 = 50;
	pub const NoPreimagePostponement: Option<u32> = Some(10);
}

impl pallet_scheduler::Config for Runtime {
	type RuntimeOrigin = RuntimeOrigin;
	type RuntimeEvent = RuntimeEvent;
	type PalletsOrigin = OriginCaller;
	type RuntimeCall = RuntimeCall;
	type MaximumWeight = MaximumSchedulerWeight;
	// The goal of having ScheduleOrigin include AuctionAdmin is to allow the auctions track of
	// OpenGov to schedule periodic auctions.
	type ScheduleOrigin = EitherOf<EnsureRoot<AccountId>, AuctionAdmin>;
	type MaxScheduledPerBlock = MaxScheduledPerBlock;
	type WeightInfo = weights::pallet_scheduler::WeightInfo<Runtime>;
	type OriginPrivilegeCmp = frame_support::traits::EqualPrivilegeOnly;
	type Preimages = Preimage;
	type BlockNumberProvider = frame_system::Pallet<Runtime>;
}

parameter_types! {
	pub const PreimageBaseDeposit: Balance = deposit(2, 64);
	pub const PreimageByteDeposit: Balance = deposit(0, 1);
	pub const PreimageHoldReason: RuntimeHoldReason = RuntimeHoldReason::Preimage(pallet_preimage::HoldReason::Preimage);
}

/// Dynamic params that can be adjusted at runtime.
#[dynamic_params(RuntimeParameters, pallet_parameters::Parameters::<Runtime>)]
pub mod dynamic_params {
	use super::*;

	/// Parameters used to calculate era payouts, see
	/// [`polkadot_runtime_common::impls::EraPayoutParams`].
	#[dynamic_pallet_params]
	#[codec(index = 0)]
	pub mod inflation {
		/// Minimum inflation rate used to calculate era payouts.
		#[codec(index = 0)]
		pub static MinInflation: Perquintill = Perquintill::from_rational(25u64, 1000u64);

		/// Maximum inflation rate used to calculate era payouts.
		#[codec(index = 1)]
		pub static MaxInflation: Perquintill = Perquintill::from_rational(10u64, 100u64);

		/// Ideal stake ratio used to calculate era payouts.
		#[codec(index = 2)]
		pub static IdealStake: Perquintill = Perquintill::from_rational(50u64, 100u64);

		/// Falloff used to calculate era payouts.
		#[codec(index = 3)]
		pub static Falloff: Perquintill = Perquintill::from_rational(50u64, 1000u64);

		/// Whether to use auction slots or not in the calculation of era payouts. If set to true,
		/// the `legacy_auction_proportion` of 60% will be used in the calculation of era payouts.
		#[codec(index = 4)]
		pub static UseAuctionSlots: bool = false;
	}
}

#[cfg(feature = "runtime-benchmarks")]
impl Default for RuntimeParameters {
	fn default() -> Self {
		RuntimeParameters::Inflation(dynamic_params::inflation::Parameters::MinInflation(
			dynamic_params::inflation::MinInflation,
			Some(Perquintill::from_rational(25u64, 1000u64)),
		))
	}
}

impl pallet_parameters::Config for Runtime {
	type RuntimeEvent = RuntimeEvent;
	type RuntimeParameters = RuntimeParameters;
	type AdminOrigin = DynamicParameterOrigin;
	type WeightInfo = weights::pallet_parameters::WeightInfo<Runtime>;
}

/// Defines what origin can modify which dynamic parameters.
pub struct DynamicParameterOrigin;
impl EnsureOriginWithArg<RuntimeOrigin, RuntimeParametersKey> for DynamicParameterOrigin {
	type Success = ();

	fn try_origin(
		origin: RuntimeOrigin,
		key: &RuntimeParametersKey,
	) -> Result<Self::Success, RuntimeOrigin> {
		use crate::RuntimeParametersKey::*;

		match key {
			Inflation(_) => frame_system::ensure_root(origin.clone()),
		}
		.map_err(|_| origin)
	}

	#[cfg(feature = "runtime-benchmarks")]
	fn try_successful_origin(_key: &RuntimeParametersKey) -> Result<RuntimeOrigin, ()> {
		// Provide the origin for the parameter returned by `Default`:
		Ok(RuntimeOrigin::root())
	}
}

impl pallet_preimage::Config for Runtime {
	type WeightInfo = weights::pallet_preimage::WeightInfo<Runtime>;
	type RuntimeEvent = RuntimeEvent;
	type Currency = Balances;
	type ManagerOrigin = EnsureRoot<AccountId>;
	type Consideration = HoldConsideration<
		AccountId,
		Balances,
		PreimageHoldReason,
		LinearStoragePrice<PreimageBaseDeposit, PreimageByteDeposit, Balance>,
	>;
}

parameter_types! {
	pub const EpochDuration: u64 = prod_or_fast!(
		EPOCH_DURATION_IN_SLOTS as u64,
		2 * MINUTES as u64
	);
	pub const ExpectedBlockTime: Moment = MILLISECS_PER_BLOCK;
	pub const ReportLongevity: u64 =
		BondingDuration::get() as u64 * SessionsPerEra::get() as u64 * EpochDuration::get();
}

impl pallet_babe::Config for Runtime {
	type EpochDuration = EpochDuration;
	type ExpectedBlockTime = ExpectedBlockTime;

	// session module is the trigger
	type EpochChangeTrigger = pallet_babe::ExternalTrigger;

	type DisabledValidators = Session;

	type WeightInfo = ();

	type MaxAuthorities = MaxAuthorities;
	type MaxNominators = MaxNominators;

	type KeyOwnerProof = sp_session::MembershipProof;

	type EquivocationReportSystem =
		pallet_babe::EquivocationReportSystem<Self, Offences, Historical, ReportLongevity>;
}

parameter_types! {
	pub const IndexDeposit: Balance = 100 * CENTS;
}

impl pallet_indices::Config for Runtime {
	type AccountIndex = AccountIndex;
	type Currency = Balances;
	type Deposit = IndexDeposit;
	type RuntimeEvent = RuntimeEvent;
	type WeightInfo = weights::pallet_indices::WeightInfo<Runtime>;
}

parameter_types! {
	pub const ExistentialDeposit: Balance = EXISTENTIAL_DEPOSIT;
	pub const MaxLocks: u32 = 50;
	pub const MaxReserves: u32 = 50;
}

impl pallet_balances::Config for Runtime {
	type Balance = Balance;
	type DustRemoval = ();
	type RuntimeEvent = RuntimeEvent;
	type ExistentialDeposit = ExistentialDeposit;
	type AccountStore = System;
	type MaxLocks = MaxLocks;
	type MaxReserves = MaxReserves;
	type ReserveIdentifier = [u8; 8];
	type WeightInfo = weights::pallet_balances::WeightInfo<Runtime>;
	type RuntimeHoldReason = RuntimeHoldReason;
	type RuntimeFreezeReason = RuntimeFreezeReason;
	type FreezeIdentifier = RuntimeFreezeReason;
	type MaxFreezes = VariantCountOf<RuntimeFreezeReason>;
	type DoneSlashHandler = ();
}

parameter_types! {
	pub const BeefySetIdSessionEntries: u32 = BondingDuration::get() * SessionsPerEra::get();
}

impl pallet_beefy::Config for Runtime {
	type BeefyId = BeefyId;
	type MaxAuthorities = MaxAuthorities;
	type MaxNominators = MaxNominators;
	type MaxSetIdSessionEntries = BeefySetIdSessionEntries;
	type OnNewValidatorSet = BeefyMmrLeaf;
	type AncestryHelper = BeefyMmrLeaf;
	type WeightInfo = ();
	type KeyOwnerProof = sp_session::MembershipProof;
	type EquivocationReportSystem =
		pallet_beefy::EquivocationReportSystem<Self, Offences, Historical, ReportLongevity>;
}

impl pallet_mmr::Config for Runtime {
	const INDEXING_PREFIX: &'static [u8] = mmr::INDEXING_PREFIX;
	type Hashing = Keccak256;
	type OnNewRoot = pallet_beefy_mmr::DepositBeefyDigest<Runtime>;
	type LeafData = pallet_beefy_mmr::Pallet<Runtime>;
	type BlockHashProvider = pallet_mmr::DefaultBlockHashProvider<Runtime>;
	type WeightInfo = weights::pallet_mmr::WeightInfo<Runtime>;
	#[cfg(feature = "runtime-benchmarks")]
	type BenchmarkHelper = parachains_paras::benchmarking::mmr_setup::MmrSetup<Runtime>;
}

/// MMR helper types.
mod mmr {
	use super::Runtime;
	pub use pallet_mmr::primitives::*;

	pub type Leaf = <<Runtime as pallet_mmr::Config>::LeafData as LeafDataProvider>::LeafData;
	pub type Hashing = <Runtime as pallet_mmr::Config>::Hashing;
	pub type Hash = <Hashing as sp_runtime::traits::Hash>::Output;
}

parameter_types! {
	pub LeafVersion: MmrLeafVersion = MmrLeafVersion::new(0, 0);
}

/// A BEEFY data provider that merkelizes all the parachain heads at the current block
/// (sorted by their parachain id).
pub struct ParaHeadsRootProvider;
impl BeefyDataProvider<H256> for ParaHeadsRootProvider {
	fn extra_data() -> H256 {
		let para_heads: Vec<(u32, Vec<u8>)> =
			parachains_paras::Pallet::<Runtime>::sorted_para_heads();
		binary_merkle_tree::merkle_root::<mmr::Hashing, _>(
			para_heads.into_iter().map(|pair| pair.encode()),
		)
		.into()
	}
}

impl pallet_beefy_mmr::Config for Runtime {
	type LeafVersion = LeafVersion;
	type BeefyAuthorityToMerkleLeaf = pallet_beefy_mmr::BeefyEcdsaToEthereum;
	type LeafExtra = H256;
	type BeefyDataProvider = ParaHeadsRootProvider;
	type WeightInfo = weights::pallet_beefy_mmr::WeightInfo<Runtime>;
}

parameter_types! {
	pub const TransactionByteFee: Balance = 10 * MILLICENTS;
	/// This value increases the priority of `Operational` transactions by adding
	/// a "virtual tip" that's equal to the `OperationalFeeMultiplier * final_fee`.
	pub const OperationalFeeMultiplier: u8 = 5;
}

impl pallet_transaction_payment::Config for Runtime {
	type RuntimeEvent = RuntimeEvent;
	type OnChargeTransaction = FungibleAdapter<Balances, ToAuthor<Runtime>>;
	type OperationalFeeMultiplier = OperationalFeeMultiplier;
	type WeightToFee = WeightToFee;
	type LengthToFee = ConstantMultiplier<Balance, TransactionByteFee>;
	type FeeMultiplierUpdate = SlowAdjustingFeeUpdate<Self>;
	type WeightInfo = weights::pallet_transaction_payment::WeightInfo<Runtime>;
}

parameter_types! {
	pub const MinimumPeriod: u64 = SLOT_DURATION / 2;
}
impl pallet_timestamp::Config for Runtime {
	type Moment = u64;
	type OnTimestampSet = Babe;
	type MinimumPeriod = MinimumPeriod;
	type WeightInfo = weights::pallet_timestamp::WeightInfo<Runtime>;
}

impl pallet_authorship::Config for Runtime {
	type FindAuthor = pallet_session::FindAccountFromAuthorIndex<Self, Babe>;
	type EventHandler = AssetHubStakingClient;
}

parameter_types! {
	pub const Period: BlockNumber = 10 * MINUTES;
	pub const Offset: BlockNumber = 0;
}

impl_opaque_keys! {
	pub struct SessionKeys {
		pub grandpa: Grandpa,
		pub babe: Babe,
		pub para_validator: Initializer,
		pub para_assignment: ParaSessionInfo,
		pub authority_discovery: AuthorityDiscovery,
		pub beefy: Beefy,
	}
}

impl pallet_session::Config for Runtime {
	type RuntimeEvent = RuntimeEvent;
	type ValidatorId = AccountId;
	type ValidatorIdOf = pallet_staking::StashOf<Self>;
	type ShouldEndSession = Babe;
	type NextSessionRotation = Babe;
	type SessionManager = session_historical::NoteHistoricalRoot<Self, AssetHubStakingClient>;
	type SessionHandler = <SessionKeys as OpaqueKeys>::KeyTypeIdProviders;
	type Keys = SessionKeys;
	type DisablingStrategy = pallet_session::disabling::UpToLimitWithReEnablingDisablingStrategy;
	type WeightInfo = weights::pallet_session::WeightInfo<Runtime>;
}

// Dummy implementation which returns `Some(())`
pub struct FullIdentificationOf;
impl sp_runtime::traits::Convert<AccountId, Option<()>> for FullIdentificationOf {
	fn convert(_: AccountId) -> Option<()> {
		Some(Default::default())
	}
}

impl session_historical::Config for Runtime {
	type FullIdentification = ();
	type FullIdentificationOf = FullIdentificationOf;
}

pub struct MaybeSignedPhase;

impl Get<u32> for MaybeSignedPhase {
	fn get() -> u32 {
		// 1 day = 4 eras -> 1 week = 28 eras. We want to disable signed phase once a week to test
		// the fallback unsigned phase is able to compute elections on Westend.
		if pallet_staking::CurrentEra::<Runtime>::get().unwrap_or(1) % 28 == 0 {
			0
		} else {
			SignedPhase::get()
		}
	}
}

parameter_types! {
	// phase durations. 1/4 of the last session for each.
	pub SignedPhase: u32 = prod_or_fast!(
		EPOCH_DURATION_IN_SLOTS / 4,
		(1 * MINUTES).min(EpochDuration::get().saturated_into::<u32>() / 2)
	);
	pub UnsignedPhase: u32 = prod_or_fast!(
		EPOCH_DURATION_IN_SLOTS / 4,
		(1 * MINUTES).min(EpochDuration::get().saturated_into::<u32>() / 2)
	);

	// signed config
	pub const SignedMaxSubmissions: u32 = 128;
	pub const SignedMaxRefunds: u32 = 128 / 4;
	pub const SignedFixedDeposit: Balance = deposit(2, 0);
	pub const SignedDepositIncreaseFactor: Percent = Percent::from_percent(10);
	pub const SignedDepositByte: Balance = deposit(0, 10) / 1024;
	// Each good submission will get 1 WND as reward
	pub SignedRewardBase: Balance = 1 * UNITS;

	// 1 hour session, 15 minutes unsigned phase, 4 offchain executions.
	pub OffchainRepeat: BlockNumber = UnsignedPhase::get() / 4;

	pub const MaxElectingVoters: u32 = 22_500;
	/// We take the top 22500 nominators as electing voters and all of the validators as electable
	/// targets. Whilst this is the case, we cannot and shall not increase the size of the
	/// validator intentions.
	pub ElectionBounds: frame_election_provider_support::bounds::ElectionBounds =
		ElectionBoundsBuilder::default().voters_count(MaxElectingVoters::get().into()).build();
	// Maximum winners that can be chosen as active validators
	pub const MaxActiveValidators: u32 = 1000;

}

frame_election_provider_support::generate_solution_type!(
	#[compact]
	pub struct NposCompactSolution16::<
		VoterIndex = u32,
		TargetIndex = u16,
		Accuracy = sp_runtime::PerU16,
		MaxVoters = MaxElectingVoters,
	>(16)
);

pub struct OnChainSeqPhragmen;
impl onchain::Config for OnChainSeqPhragmen {
	type System = Runtime;
	type Solver = SequentialPhragmen<AccountId, OnChainAccuracy>;
	type DataProvider = Staking;
	type WeightInfo = weights::frame_election_provider_support::WeightInfo<Runtime>;
	type MaxWinners = MaxActiveValidators;
	type Bounds = ElectionBounds;
}

impl pallet_election_provider_multi_phase::MinerConfig for Runtime {
	type AccountId = AccountId;
	type MaxLength = OffchainSolutionLengthLimit;
	type MaxWeight = OffchainSolutionWeightLimit;
	type Solution = NposCompactSolution16;
	type MaxVotesPerVoter = <
    <Self as pallet_election_provider_multi_phase::Config>::DataProvider
    as
    frame_election_provider_support::ElectionDataProvider
    >::MaxVotesPerVoter;
	type MaxWinners = MaxActiveValidators;

	// The unsigned submissions have to respect the weight of the submit_unsigned call, thus their
	// weight estimate function is wired to this call's weight.
	fn solution_weight(v: u32, t: u32, a: u32, d: u32) -> Weight {
		<
        <Self as pallet_election_provider_multi_phase::Config>::WeightInfo
        as
        pallet_election_provider_multi_phase::WeightInfo
        >::submit_unsigned(v, t, a, d)
	}
}

impl pallet_election_provider_multi_phase::Config for Runtime {
	type RuntimeEvent = RuntimeEvent;
	type Currency = Balances;
	type EstimateCallFee = TransactionPayment;
	type SignedPhase = MaybeSignedPhase;
	type UnsignedPhase = UnsignedPhase;
	type SignedMaxSubmissions = SignedMaxSubmissions;
	type SignedMaxRefunds = SignedMaxRefunds;
	type SignedRewardBase = SignedRewardBase;
	type SignedDepositBase =
		GeometricDepositBase<Balance, SignedFixedDeposit, SignedDepositIncreaseFactor>;
	type SignedDepositByte = SignedDepositByte;
	type SignedDepositWeight = ();
	type SignedMaxWeight =
		<Self::MinerConfig as pallet_election_provider_multi_phase::MinerConfig>::MaxWeight;
	type MinerConfig = Self;
	type SlashHandler = (); // burn slashes
	type RewardHandler = (); // rewards are minted from the void
	type BetterSignedThreshold = ();
	type OffchainRepeat = OffchainRepeat;
	type MinerTxPriority = NposSolutionPriority;
	type DataProvider = Staking;
	#[cfg(any(feature = "fast-runtime", feature = "runtime-benchmarks"))]
	type Fallback = onchain::OnChainExecution<OnChainSeqPhragmen>;
	#[cfg(not(any(feature = "fast-runtime", feature = "runtime-benchmarks")))]
	type Fallback = frame_election_provider_support::NoElection<(
		AccountId,
		BlockNumber,
		Staking,
		MaxActiveValidators,
	)>;
	type GovernanceFallback = onchain::OnChainExecution<OnChainSeqPhragmen>;
	type Solver = SequentialPhragmen<
		AccountId,
		pallet_election_provider_multi_phase::SolutionAccuracyOf<Self>,
		(),
	>;
	type BenchmarkingConfig = polkadot_runtime_common::elections::BenchmarkConfig;
	type ForceOrigin = EnsureRoot<AccountId>;
	type WeightInfo = weights::pallet_election_provider_multi_phase::WeightInfo<Self>;
	type MaxWinners = MaxActiveValidators;
	type ElectionBounds = ElectionBounds;
}

parameter_types! {
	pub const BagThresholds: &'static [u64] = &bag_thresholds::THRESHOLDS;
}

type VoterBagsListInstance = pallet_bags_list::Instance1;
impl pallet_bags_list::Config<VoterBagsListInstance> for Runtime {
	type RuntimeEvent = RuntimeEvent;
	type ScoreProvider = Staking;
	type WeightInfo = weights::pallet_bags_list::WeightInfo<Runtime>;
	type BagThresholds = BagThresholds;
	type Score = sp_npos_elections::VoteWeight;
}

pub struct EraPayout;
impl pallet_staking::EraPayout<Balance> for EraPayout {
	fn era_payout(
		_total_staked: Balance,
		_total_issuance: Balance,
		era_duration_millis: u64,
	) -> (Balance, Balance) {
		const MILLISECONDS_PER_YEAR: u64 = (1000 * 3600 * 24 * 36525) / 100;
		// A normal-sized era will have 1 / 365.25 here:
		let relative_era_len =
			FixedU128::from_rational(era_duration_millis.into(), MILLISECONDS_PER_YEAR.into());

		// Fixed total TI that we use as baseline for the issuance.
		let fixed_total_issuance: i128 = 5_216_342_402_773_185_773;
		let fixed_inflation_rate = FixedU128::from_rational(8, 100);
		let yearly_emission = fixed_inflation_rate.saturating_mul_int(fixed_total_issuance);

		let era_emission = relative_era_len.saturating_mul_int(yearly_emission);
		// 15% to treasury, as per Polkadot ref 1139.
		let to_treasury = FixedU128::from_rational(15, 100).saturating_mul_int(era_emission);
		let to_stakers = era_emission.saturating_sub(to_treasury);

		(to_stakers.saturated_into(), to_treasury.saturated_into())
	}
}

parameter_types! {
	// Six sessions in an era (6 hours).
	pub const SessionsPerEra: SessionIndex = prod_or_fast!(6, 1);
	// 2 eras for unbonding (12 hours).
	pub const BondingDuration: sp_staking::EraIndex = 2;
	// 1 era in which slashes can be cancelled (6 hours).
	pub const SlashDeferDuration: sp_staking::EraIndex = 1;
	pub const MaxExposurePageSize: u32 = 64;
	// Note: this is not really correct as Max Nominators is (MaxExposurePageSize * page_count) but
	// this is an unbounded number. We just set it to a reasonably high value, 1 full page
	// of nominators.
	pub const MaxNominators: u32 = 64;
	pub const MaxNominations: u32 = <NposCompactSolution16 as frame_election_provider_support::NposSolution>::LIMIT as u32;
	pub const MaxControllersInDeprecationBatch: u32 = 751;
	pub const MinimumElectedValidatorSetSize: u32 = 28;	// atm there are 14 cores on Westend, minBackingVotes=2
	pub const RewardPointsPerBlock: u32 = 20;
}

// Just to get the runtime compiling. Westend shouldn't have pallet staking at all.
pub struct DummyRcClient;
impl rc_client::RcClientInterface for DummyRcClient {
	type AccountId = AccountId;

	fn validator_set(_: Vec<Self::AccountId>, _: u32, _: u32) {}
}

impl pallet_staking::Config for Runtime {
	type OldCurrency = Balances;
	type Currency = Balances;
	type CurrencyBalance = Balance;
	type RuntimeHoldReason = RuntimeHoldReason;
	type CurrencyToVote = CurrencyToVote;
	type RewardRemainder = ();
	type RuntimeEvent = RuntimeEvent;
	type Slash = ();
	type Reward = ();
	type SessionsPerEra = SessionsPerEra;
	type BondingDuration = BondingDuration;
	type SlashDeferDuration = SlashDeferDuration;
	type AdminOrigin = EitherOf<EnsureRoot<AccountId>, StakingAdmin>;
	type RcClientInterface = DummyRcClient; // Should be pallet_staking_rc_client on ah-next.
	type EraPayout = EraPayout;
	type MaxExposurePageSize = MaxExposurePageSize;
	type NextNewSession = Session;
	type ElectionProvider = ElectionProviderMultiPhase;
	type GenesisElectionProvider = onchain::OnChainExecution<OnChainSeqPhragmen>;
	type VoterList = VoterList;
	type TargetList = UseValidatorsMap<Self>;
	type NominationsQuota = pallet_staking::FixedNominationsQuota<{ MaxNominations::get() }>;
	type MaxUnlockingChunks = frame_support::traits::ConstU32<32>;
	type HistoryDepth = frame_support::traits::ConstU32<84>;
	type MaxControllersInDeprecationBatch = MaxControllersInDeprecationBatch;
	type BenchmarkingConfig = polkadot_runtime_common::StakingBenchmarkingConfig;
	type EventListeners = (NominationPools, DelegatedStaking);
	type WeightInfo = weights::pallet_staking::WeightInfo<Runtime>;
<<<<<<< HEAD
	type MaxInvulnerables = frame_support::traits::ConstU32<20>;
	type MaxDisabledValidators = ConstU32<100>;
	type ElectionOffset = ConstU32<1>; // TODO @Ankan: Check this value
=======
>>>>>>> f9fac6c2
	type Filter = Nothing;
}

pub struct AssetHubLocation;
impl Get<Location> for AssetHubLocation {
	fn get() -> Location {
		Location::new(0, [Junction::Parachain(AssetHubId::get())])
	}
}

#[derive(Encode, Decode)]
enum AssetHubRuntimePallets {
	#[codec(index = 50)]
	RcClient(RcClientCalls),
}

/// Call encoding for the calls needed from the rc-client pallet.
#[derive(Encode, Decode)]
enum RcClientCalls {
	/// A session with the given index has started.
	#[codec(index = 0)]
	RelaySessionReport(rc_client::SessionReport<AccountId>),
	#[codec(index = 1)]
	RelayNewOffence(SessionIndex, Vec<rc_client::Offence<AccountId>>),
}

pub struct XcmToAssetHub<T: SendXcm>(PhantomData<T>);
impl<T: SendXcm> ah_client::SendToAssetHub for XcmToAssetHub<T> {
	type AccountId = AccountId;

	fn relay_session_report(session_report: rc_client::SessionReport<Self::AccountId>) {
		log::trace!(target: "runtime", "Sending  SessionReport. payload: {:?}", session_report);
		let message = Xcm(vec![
			Instruction::UnpaidExecution {
				weight_limit: WeightLimit::Unlimited,
				check_origin: None,
			},
			Self::mk_asset_hub_call(RcClientCalls::RelaySessionReport(session_report)),
		]);
		if let Err(err) = send_xcm::<T>(AssetHubLocation::get(), message) {
			log::error!(target: "runtime", "Unable to send SessionReport. err: {:?}", err);
		}
	}

	fn relay_new_offence(
		session_index: SessionIndex,
		offences: Vec<rc_client::Offence<Self::AccountId>>,
	) {
		log::trace!(
			target: "runtime",
			"Sending  NewOffence. session: {:?} payload: {:?}",
			session_index,
			offences
		);

		let message = Xcm(vec![
			Instruction::UnpaidExecution {
				weight_limit: WeightLimit::Unlimited,
				check_origin: None,
			},
			Self::mk_asset_hub_call(RcClientCalls::RelayNewOffence(session_index, offences)),
		]);
		if let Err(err) = send_xcm::<T>(AssetHubLocation::get(), message) {
			log::error!(target: "runtime", "Unable to send NewOffence. err: {:?}", err);
		}
	}
}

impl<T: SendXcm> XcmToAssetHub<T> {
	fn mk_asset_hub_call(call: RcClientCalls) -> Instruction<()> {
		Instruction::Transact {
			origin_kind: OriginKind::Superuser,
			fallback_max_weight: None,
			call: AssetHubRuntimePallets::RcClient(call).encode().into(),
		}
	}
}

impl pallet_staking_ah_client::Config for Runtime {
	type AssetHubOrigin = frame_support::traits::EitherOfDiverse<
		EnsureRoot<AccountId>,
		EnsureXcm<Equals<AssetHubLocation>>,
	>;
	type SendToAssetHub = XcmToAssetHub<crate::xcm_config::XcmRouter>;
	type MinimumValidatorSetSize = MinimumElectedValidatorSetSize;
	type UnixTime = Timestamp;
	type PointsPerBlock = RewardPointsPerBlock;
}

impl pallet_fast_unstake::Config for Runtime {
	type RuntimeEvent = RuntimeEvent;
	type Currency = Balances;
	type BatchSize = frame_support::traits::ConstU32<64>;
	type Deposit = frame_support::traits::ConstU128<{ UNITS }>;
	type ControlOrigin = EnsureRoot<AccountId>;
	type Staking = Staking;
	type MaxErasToCheckPerBlock = ConstU32<1>;
	type WeightInfo = weights::pallet_fast_unstake::WeightInfo<Runtime>;
}

parameter_types! {
	pub const SpendPeriod: BlockNumber = 6 * DAYS;
	pub const Burn: Permill = Permill::from_perthousand(2);
	pub const TreasuryPalletId: PalletId = PalletId(*b"py/trsry");
	pub const PayoutSpendPeriod: BlockNumber = 30 * DAYS;
	// The asset's interior location for the paying account. This is the Treasury
	// pallet instance (which sits at index 37).
	pub TreasuryInteriorLocation: InteriorLocation = PalletInstance(37).into();

	pub const TipCountdown: BlockNumber = 1 * DAYS;
	pub const TipFindersFee: Percent = Percent::from_percent(20);
	pub const TipReportDepositBase: Balance = 100 * CENTS;
	pub const DataDepositPerByte: Balance = 1 * CENTS;
	pub const MaxApprovals: u32 = 100;
	pub const MaxAuthorities: u32 = 100_000;
	pub const MaxKeys: u32 = 10_000;
	pub const MaxPeerInHeartbeats: u32 = 10_000;
	pub const MaxBalance: Balance = Balance::max_value();
}

impl pallet_treasury::Config for Runtime {
	type PalletId = TreasuryPalletId;
	type Currency = Balances;
	type RejectOrigin = EitherOfDiverse<EnsureRoot<AccountId>, Treasurer>;
	type RuntimeEvent = RuntimeEvent;
	type SpendPeriod = SpendPeriod;
	type Burn = Burn;
	type BurnDestination = ();
	type MaxApprovals = MaxApprovals;
	type WeightInfo = weights::pallet_treasury::WeightInfo<Runtime>;
	type SpendFunds = ();
	type SpendOrigin = TreasurySpender;
	type AssetKind = VersionedLocatableAsset;
	type Beneficiary = VersionedLocation;
	type BeneficiaryLookup = IdentityLookup<Self::Beneficiary>;
	type Paymaster = PayOverXcm<
		TreasuryInteriorLocation,
		crate::xcm_config::XcmRouter,
		crate::XcmPallet,
		ConstU32<{ 6 * HOURS }>,
		Self::Beneficiary,
		Self::AssetKind,
		LocatableAssetConverter,
		VersionedLocationConverter,
	>;
	type BalanceConverter = UnityOrOuterConversion<
		ContainsParts<
			FromContains<
				xcm_builder::IsChildSystemParachain<ParaId>,
				xcm_builder::IsParentsOnly<ConstU8<1>>,
			>,
		>,
		AssetRate,
	>;
	type PayoutPeriod = PayoutSpendPeriod;
	type BlockNumberProvider = System;
	#[cfg(feature = "runtime-benchmarks")]
	type BenchmarkHelper = polkadot_runtime_common::impls::benchmarks::TreasuryArguments;
}

impl pallet_offences::Config for Runtime {
	type RuntimeEvent = RuntimeEvent;
	type IdentificationTuple = session_historical::IdentificationTuple<Self>;
	type OnOffenceHandler = AssetHubStakingClient;
}

impl pallet_authority_discovery::Config for Runtime {
	type MaxAuthorities = MaxAuthorities;
}

parameter_types! {
	pub const NposSolutionPriority: TransactionPriority = TransactionPriority::max_value() / 2;
}

parameter_types! {
	pub const MaxSetIdSessionEntries: u32 = BondingDuration::get() * SessionsPerEra::get();
}

impl pallet_grandpa::Config for Runtime {
	type RuntimeEvent = RuntimeEvent;

	type WeightInfo = ();
	type MaxAuthorities = MaxAuthorities;
	type MaxNominators = MaxNominators;
	type MaxSetIdSessionEntries = MaxSetIdSessionEntries;

	type KeyOwnerProof = sp_session::MembershipProof;

	type EquivocationReportSystem =
		pallet_grandpa::EquivocationReportSystem<Self, Offences, Historical, ReportLongevity>;
}

impl frame_system::offchain::SigningTypes for Runtime {
	type Public = <Signature as Verify>::Signer;
	type Signature = Signature;
}

impl<C> frame_system::offchain::CreateTransactionBase<C> for Runtime
where
	RuntimeCall: From<C>,
{
	type RuntimeCall = RuntimeCall;
	type Extrinsic = UncheckedExtrinsic;
}

impl<LocalCall> frame_system::offchain::CreateTransaction<LocalCall> for Runtime
where
	RuntimeCall: From<LocalCall>,
{
	type Extension = TxExtension;

	fn create_transaction(call: RuntimeCall, extension: TxExtension) -> UncheckedExtrinsic {
		UncheckedExtrinsic::new_transaction(call, extension)
	}
}

/// Submits a transaction with the node's public and signature type. Adheres to the signed extension
/// format of the chain.
impl<LocalCall> frame_system::offchain::CreateSignedTransaction<LocalCall> for Runtime
where
	RuntimeCall: From<LocalCall>,
{
	fn create_signed_transaction<
		C: frame_system::offchain::AppCrypto<Self::Public, Self::Signature>,
	>(
		call: RuntimeCall,
		public: <Signature as Verify>::Signer,
		account: AccountId,
		nonce: <Runtime as frame_system::Config>::Nonce,
	) -> Option<UncheckedExtrinsic> {
		use sp_runtime::traits::StaticLookup;
		// take the biggest period possible.
		let period =
			BlockHashCount::get().checked_next_power_of_two().map(|c| c / 2).unwrap_or(2) as u64;

		let current_block = System::block_number()
			.saturated_into::<u64>()
			// The `System::block_number` is initialized with `n+1`,
			// so the actual block number is `n`.
			.saturating_sub(1);
		let tip = 0;
		let tx_ext: TxExtension = (
			frame_system::CheckNonZeroSender::<Runtime>::new(),
			frame_system::CheckSpecVersion::<Runtime>::new(),
			frame_system::CheckTxVersion::<Runtime>::new(),
			frame_system::CheckGenesis::<Runtime>::new(),
			frame_system::CheckMortality::<Runtime>::from(generic::Era::mortal(
				period,
				current_block,
			)),
			frame_system::CheckNonce::<Runtime>::from(nonce),
			frame_system::CheckWeight::<Runtime>::new(),
			pallet_transaction_payment::ChargeTransactionPayment::<Runtime>::from(tip),
			frame_metadata_hash_extension::CheckMetadataHash::<Runtime>::new(true),
			frame_system::WeightReclaim::<Runtime>::new(),
		)
			.into();
		let raw_payload = SignedPayload::new(call, tx_ext)
			.map_err(|e| {
				log::warn!("Unable to create signed payload: {:?}", e);
			})
			.ok()?;
		let signature = raw_payload.using_encoded(|payload| C::sign(payload, public))?;
		let (call, tx_ext, _) = raw_payload.deconstruct();
		let address = <Runtime as frame_system::Config>::Lookup::unlookup(account);
		let transaction = UncheckedExtrinsic::new_signed(call, address, signature, tx_ext);
		Some(transaction)
	}
}

impl<LocalCall> frame_system::offchain::CreateInherent<LocalCall> for Runtime
where
	RuntimeCall: From<LocalCall>,
{
	fn create_inherent(call: RuntimeCall) -> UncheckedExtrinsic {
		UncheckedExtrinsic::new_bare(call)
	}
}

parameter_types! {
	// Minimum 100 bytes/KSM deposited (1 CENT/byte)
	pub const BasicDeposit: Balance = 1000 * CENTS;       // 258 bytes on-chain
	pub const ByteDeposit: Balance = deposit(0, 1);
	pub const UsernameDeposit: Balance = deposit(0, 32);
	pub const SubAccountDeposit: Balance = 200 * CENTS;   // 53 bytes on-chain
	pub const MaxSubAccounts: u32 = 100;
	pub const MaxAdditionalFields: u32 = 100;
	pub const MaxRegistrars: u32 = 20;
}

impl pallet_identity::Config for Runtime {
	type RuntimeEvent = RuntimeEvent;
	type Currency = Balances;
	type Slashed = ();
	type BasicDeposit = BasicDeposit;
	type ByteDeposit = ByteDeposit;
	type UsernameDeposit = UsernameDeposit;
	type SubAccountDeposit = SubAccountDeposit;
	type MaxSubAccounts = MaxSubAccounts;
	type IdentityInformation = IdentityInfo<MaxAdditionalFields>;
	type MaxRegistrars = MaxRegistrars;
	type ForceOrigin = EitherOf<EnsureRoot<Self::AccountId>, GeneralAdmin>;
	type RegistrarOrigin = EitherOf<EnsureRoot<Self::AccountId>, GeneralAdmin>;
	type OffchainSignature = Signature;
	type SigningPublicKey = <Signature as Verify>::Signer;
	type UsernameAuthorityOrigin = EnsureRoot<Self::AccountId>;
	type PendingUsernameExpiration = ConstU32<{ 7 * DAYS }>;
	type UsernameGracePeriod = ConstU32<{ 30 * DAYS }>;
	type MaxSuffixLength = ConstU32<7>;
	type MaxUsernameLength = ConstU32<32>;
	type WeightInfo = weights::pallet_identity::WeightInfo<Runtime>;
}

impl pallet_utility::Config for Runtime {
	type RuntimeEvent = RuntimeEvent;
	type RuntimeCall = RuntimeCall;
	type PalletsOrigin = OriginCaller;
	type WeightInfo = weights::pallet_utility::WeightInfo<Runtime>;
}

parameter_types! {
	// One storage item; key size is 32; value is size 4+4+16+32 bytes = 56 bytes.
	pub const DepositBase: Balance = deposit(1, 88);
	// Additional storage item size of 32 bytes.
	pub const DepositFactor: Balance = deposit(0, 32);
	pub const MaxSignatories: u32 = 100;
}

impl pallet_multisig::Config for Runtime {
	type RuntimeEvent = RuntimeEvent;
	type RuntimeCall = RuntimeCall;
	type Currency = Balances;
	type DepositBase = DepositBase;
	type DepositFactor = DepositFactor;
	type MaxSignatories = MaxSignatories;
	type WeightInfo = weights::pallet_multisig::WeightInfo<Runtime>;
	type BlockNumberProvider = frame_system::Pallet<Runtime>;
}

parameter_types! {
	pub const ConfigDepositBase: Balance = 500 * CENTS;
	pub const FriendDepositFactor: Balance = 50 * CENTS;
	pub const MaxFriends: u16 = 9;
	pub const RecoveryDeposit: Balance = 500 * CENTS;
}

impl pallet_recovery::Config for Runtime {
	type RuntimeEvent = RuntimeEvent;
	type WeightInfo = ();
	type RuntimeCall = RuntimeCall;
	type BlockNumberProvider = System;
	type Currency = Balances;
	type ConfigDepositBase = ConfigDepositBase;
	type FriendDepositFactor = FriendDepositFactor;
	type MaxFriends = MaxFriends;
	type RecoveryDeposit = RecoveryDeposit;
}

parameter_types! {
	pub const MinVestedTransfer: Balance = 100 * CENTS;
	pub UnvestedFundsAllowedWithdrawReasons: WithdrawReasons =
		WithdrawReasons::except(WithdrawReasons::TRANSFER | WithdrawReasons::RESERVE);
}

impl pallet_vesting::Config for Runtime {
	type RuntimeEvent = RuntimeEvent;
	type Currency = Balances;
	type BlockNumberToBalance = ConvertInto;
	type MinVestedTransfer = MinVestedTransfer;
	type WeightInfo = weights::pallet_vesting::WeightInfo<Runtime>;
	type UnvestedFundsAllowedWithdrawReasons = UnvestedFundsAllowedWithdrawReasons;
	type BlockNumberProvider = System;
	const MAX_VESTING_SCHEDULES: u32 = 28;
}

impl pallet_sudo::Config for Runtime {
	type RuntimeEvent = RuntimeEvent;
	type RuntimeCall = RuntimeCall;
	type WeightInfo = weights::pallet_sudo::WeightInfo<Runtime>;
}

parameter_types! {
	// One storage item; key size 32, value size 8; .
	pub const ProxyDepositBase: Balance = deposit(1, 8);
	// Additional storage item size of 33 bytes.
	pub const ProxyDepositFactor: Balance = deposit(0, 33);
	pub const MaxProxies: u16 = 32;
	pub const AnnouncementDepositBase: Balance = deposit(1, 8);
	pub const AnnouncementDepositFactor: Balance = deposit(0, 66);
	pub const MaxPending: u16 = 32;
}

/// The type used to represent the kinds of proxying allowed.
#[derive(
	Copy,
	Clone,
	Eq,
	PartialEq,
	Ord,
	PartialOrd,
	Encode,
	Decode,
	DecodeWithMemTracking,
	RuntimeDebug,
	MaxEncodedLen,
	TypeInfo,
)]
pub enum ProxyType {
	Any,
	NonTransfer,
	Governance,
	Staking,
	SudoBalances,
	IdentityJudgement,
	CancelProxy,
	Auction,
	NominationPools,
	ParaRegistration,
}
impl Default for ProxyType {
	fn default() -> Self {
		Self::Any
	}
}
impl InstanceFilter<RuntimeCall> for ProxyType {
	fn filter(&self, c: &RuntimeCall) -> bool {
		match self {
			ProxyType::Any => true,
			ProxyType::NonTransfer => matches!(
				c,
				RuntimeCall::System(..) |
				RuntimeCall::Babe(..) |
				RuntimeCall::Timestamp(..) |
				RuntimeCall::Indices(pallet_indices::Call::claim{..}) |
				RuntimeCall::Indices(pallet_indices::Call::free{..}) |
				RuntimeCall::Indices(pallet_indices::Call::freeze{..}) |
				// Specifically omitting Indices `transfer`, `force_transfer`
				// Specifically omitting the entire Balances pallet
				RuntimeCall::Staking(..) |
				RuntimeCall::Session(..) |
				RuntimeCall::Grandpa(..) |
				RuntimeCall::Utility(..) |
				RuntimeCall::Identity(..) |
				RuntimeCall::ConvictionVoting(..) |
				RuntimeCall::Referenda(..) |
				RuntimeCall::Whitelist(..) |
				RuntimeCall::Recovery(pallet_recovery::Call::as_recovered{..}) |
				RuntimeCall::Recovery(pallet_recovery::Call::vouch_recovery{..}) |
				RuntimeCall::Recovery(pallet_recovery::Call::claim_recovery{..}) |
				RuntimeCall::Recovery(pallet_recovery::Call::close_recovery{..}) |
				RuntimeCall::Recovery(pallet_recovery::Call::remove_recovery{..}) |
				RuntimeCall::Recovery(pallet_recovery::Call::cancel_recovered{..}) |
				// Specifically omitting Recovery `create_recovery`, `initiate_recovery`
				RuntimeCall::Vesting(pallet_vesting::Call::vest{..}) |
				RuntimeCall::Vesting(pallet_vesting::Call::vest_other{..}) |
				// Specifically omitting Vesting `vested_transfer`, and `force_vested_transfer`
				RuntimeCall::Scheduler(..) |
				// Specifically omitting Sudo pallet
				RuntimeCall::Proxy(..) |
				RuntimeCall::Multisig(..) |
				RuntimeCall::Registrar(paras_registrar::Call::register{..}) |
				RuntimeCall::Registrar(paras_registrar::Call::deregister{..}) |
				// Specifically omitting Registrar `swap`
				RuntimeCall::Registrar(paras_registrar::Call::reserve{..}) |
				RuntimeCall::Crowdloan(..) |
				RuntimeCall::Slots(..) |
				RuntimeCall::Auctions(..) | // Specifically omitting the entire XCM Pallet
				RuntimeCall::VoterList(..) |
				RuntimeCall::NominationPools(..) |
				RuntimeCall::FastUnstake(..)
			),
			ProxyType::Staking => {
				matches!(
					c,
					RuntimeCall::Staking(..) |
						RuntimeCall::Session(..) |
						RuntimeCall::Utility(..) |
						RuntimeCall::FastUnstake(..) |
						RuntimeCall::VoterList(..) |
						RuntimeCall::NominationPools(..)
				)
			},
			ProxyType::NominationPools => {
				matches!(c, RuntimeCall::NominationPools(..) | RuntimeCall::Utility(..))
			},
			ProxyType::SudoBalances => match c {
				RuntimeCall::Sudo(pallet_sudo::Call::sudo { call: ref x }) => {
					matches!(x.as_ref(), &RuntimeCall::Balances(..))
				},
				RuntimeCall::Utility(..) => true,
				_ => false,
			},
			ProxyType::Governance => matches!(
				c,
				// OpenGov calls
				RuntimeCall::ConvictionVoting(..) |
					RuntimeCall::Referenda(..) |
					RuntimeCall::Whitelist(..)
			),
			ProxyType::IdentityJudgement => matches!(
				c,
				RuntimeCall::Identity(pallet_identity::Call::provide_judgement { .. }) |
					RuntimeCall::Utility(..)
			),
			ProxyType::CancelProxy => {
				matches!(c, RuntimeCall::Proxy(pallet_proxy::Call::reject_announcement { .. }))
			},
			ProxyType::Auction => matches!(
				c,
				RuntimeCall::Auctions(..) |
					RuntimeCall::Crowdloan(..) |
					RuntimeCall::Registrar(..) |
					RuntimeCall::Slots(..)
			),
			ProxyType::ParaRegistration => matches!(
				c,
				RuntimeCall::Registrar(paras_registrar::Call::reserve { .. }) |
					RuntimeCall::Registrar(paras_registrar::Call::register { .. }) |
					RuntimeCall::Utility(pallet_utility::Call::batch { .. }) |
					RuntimeCall::Utility(pallet_utility::Call::batch_all { .. }) |
					RuntimeCall::Utility(pallet_utility::Call::force_batch { .. }) |
					RuntimeCall::Proxy(pallet_proxy::Call::remove_proxy { .. })
			),
		}
	}
	fn is_superset(&self, o: &Self) -> bool {
		match (self, o) {
			(x, y) if x == y => true,
			(ProxyType::Any, _) => true,
			(_, ProxyType::Any) => false,
			(ProxyType::NonTransfer, _) => true,
			_ => false,
		}
	}
}

impl pallet_proxy::Config for Runtime {
	type RuntimeEvent = RuntimeEvent;
	type RuntimeCall = RuntimeCall;
	type Currency = Balances;
	type ProxyType = ProxyType;
	type ProxyDepositBase = ProxyDepositBase;
	type ProxyDepositFactor = ProxyDepositFactor;
	type MaxProxies = MaxProxies;
	type WeightInfo = weights::pallet_proxy::WeightInfo<Runtime>;
	type MaxPending = MaxPending;
	type CallHasher = BlakeTwo256;
	type AnnouncementDepositBase = AnnouncementDepositBase;
	type AnnouncementDepositFactor = AnnouncementDepositFactor;
	type BlockNumberProvider = frame_system::Pallet<Runtime>;
}

impl parachains_origin::Config for Runtime {}

impl parachains_configuration::Config for Runtime {
	type WeightInfo = weights::polkadot_runtime_parachains_configuration::WeightInfo<Runtime>;
}

impl parachains_shared::Config for Runtime {
	type DisabledValidators = Session;
}

impl parachains_session_info::Config for Runtime {
	type ValidatorSet = Historical;
}

impl parachains_inclusion::Config for Runtime {
	type RuntimeEvent = RuntimeEvent;
	type DisputesHandler = ParasDisputes;
	type RewardValidators =
		parachains_reward_points::RewardValidatorsWithEraPoints<Runtime, AssetHubStakingClient>;
	type MessageQueue = MessageQueue;
	type WeightInfo = weights::polkadot_runtime_parachains_inclusion::WeightInfo<Runtime>;
}

parameter_types! {
	pub const ParasUnsignedPriority: TransactionPriority = TransactionPriority::max_value();
}

impl parachains_paras::Config for Runtime {
	type RuntimeEvent = RuntimeEvent;
	type WeightInfo = weights::polkadot_runtime_parachains_paras::WeightInfo<Runtime>;
	type UnsignedPriority = ParasUnsignedPriority;
	type QueueFootprinter = ParaInclusion;
	type NextSessionRotation = Babe;
	type OnNewHead = ();
	type AssignCoretime = CoretimeAssignmentProvider;
}

parameter_types! {
	/// Amount of weight that can be spent per block to service messages.
	///
	/// # WARNING
	///
	/// This is not a good value for para-chains since the `Scheduler` already uses up to 80% block weight.
	pub MessageQueueServiceWeight: Weight = Perbill::from_percent(20) * BlockWeights::get().max_block;
	pub const MessageQueueHeapSize: u32 = 128 * 1024;
	pub const MessageQueueMaxStale: u32 = 48;
}

/// Message processor to handle any messages that were enqueued into the `MessageQueue` pallet.
pub struct MessageProcessor;
impl ProcessMessage for MessageProcessor {
	type Origin = AggregateMessageOrigin;

	fn process_message(
		message: &[u8],
		origin: Self::Origin,
		meter: &mut WeightMeter,
		id: &mut [u8; 32],
	) -> Result<bool, ProcessMessageError> {
		let para = match origin {
			AggregateMessageOrigin::Ump(UmpQueueId::Para(para)) => para,
		};
		xcm_builder::ProcessXcmMessage::<
			Junction,
			xcm_executor::XcmExecutor<xcm_config::XcmConfig>,
			RuntimeCall,
		>::process_message(message, Junction::Parachain(para.into()), meter, id)
	}
}

impl pallet_message_queue::Config for Runtime {
	type RuntimeEvent = RuntimeEvent;
	type Size = u32;
	type HeapSize = MessageQueueHeapSize;
	type MaxStale = MessageQueueMaxStale;
	type ServiceWeight = MessageQueueServiceWeight;
	type IdleMaxServiceWeight = MessageQueueServiceWeight;
	#[cfg(not(feature = "runtime-benchmarks"))]
	type MessageProcessor = MessageProcessor;
	#[cfg(feature = "runtime-benchmarks")]
	type MessageProcessor =
		pallet_message_queue::mock_helpers::NoopMessageProcessor<AggregateMessageOrigin>;
	type QueueChangeHandler = ParaInclusion;
	type QueuePausedQuery = ();
	type WeightInfo = weights::pallet_message_queue::WeightInfo<Runtime>;
}

impl parachains_dmp::Config for Runtime {}

parameter_types! {
	pub const HrmpChannelSizeAndCapacityWithSystemRatio: Percent = Percent::from_percent(100);
}

impl parachains_hrmp::Config for Runtime {
	type RuntimeOrigin = RuntimeOrigin;
	type RuntimeEvent = RuntimeEvent;
	type ChannelManager = EnsureRoot<AccountId>;
	type Currency = Balances;
	type DefaultChannelSizeAndCapacityWithSystem = ActiveConfigHrmpChannelSizeAndCapacityRatio<
		Runtime,
		HrmpChannelSizeAndCapacityWithSystemRatio,
	>;
	type VersionWrapper = crate::XcmPallet;
	type WeightInfo = weights::polkadot_runtime_parachains_hrmp::WeightInfo<Self>;
}

impl parachains_paras_inherent::Config for Runtime {
	type WeightInfo = weights::polkadot_runtime_parachains_paras_inherent::WeightInfo<Runtime>;
}

impl parachains_scheduler::Config for Runtime {
	// If you change this, make sure the `Assignment` type of the new provider is binary compatible,
	// otherwise provide a migration.
	type AssignmentProvider = CoretimeAssignmentProvider;
}

parameter_types! {
	pub const BrokerId: u32 = BROKER_ID;
	pub const BrokerPalletId: PalletId = PalletId(*b"py/broke");
	pub const AssetHubId: u32 = ASSET_HUB_ID;	// TODO: replace with ASSET_HUB_NEXT_ID
	pub MaxXcmTransactWeight: Weight = Weight::from_parts(200_000_000, 20_000);
}

pub struct BrokerPot;
impl Get<InteriorLocation> for BrokerPot {
	fn get() -> InteriorLocation {
		Junction::AccountId32 { network: None, id: BrokerPalletId::get().into_account_truncating() }
			.into()
	}
}

impl coretime::Config for Runtime {
	type RuntimeOrigin = RuntimeOrigin;
	type RuntimeEvent = RuntimeEvent;
	type BrokerId = BrokerId;
	type BrokerPotLocation = BrokerPot;
	type WeightInfo = weights::polkadot_runtime_parachains_coretime::WeightInfo<Runtime>;
	type SendXcm = crate::xcm_config::XcmRouter;
	type AssetTransactor = crate::xcm_config::LocalAssetTransactor;
	type AccountToLocation = xcm_builder::AliasesIntoAccountId32<
		xcm_config::ThisNetwork,
		<Runtime as frame_system::Config>::AccountId,
	>;
	type MaxXcmTransactWeight = MaxXcmTransactWeight;
}

parameter_types! {
	pub const OnDemandTrafficDefaultValue: FixedU128 = FixedU128::from_u32(1);
	// Keep 2 timeslices worth of revenue information.
	pub const MaxHistoricalRevenue: BlockNumber = 2 * TIMESLICE_PERIOD;
	pub const OnDemandPalletId: PalletId = PalletId(*b"py/ondmd");
}

impl parachains_on_demand::Config for Runtime {
	type RuntimeEvent = RuntimeEvent;
	type Currency = Balances;
	type TrafficDefaultValue = OnDemandTrafficDefaultValue;
	type WeightInfo = weights::polkadot_runtime_parachains_on_demand::WeightInfo<Runtime>;
	type MaxHistoricalRevenue = MaxHistoricalRevenue;
	type PalletId = OnDemandPalletId;
}

impl parachains_assigner_coretime::Config for Runtime {}

impl parachains_initializer::Config for Runtime {
	type Randomness = pallet_babe::RandomnessFromOneEpochAgo<Runtime>;
	type ForceOrigin = EnsureRoot<AccountId>;
	type WeightInfo = weights::polkadot_runtime_parachains_initializer::WeightInfo<Runtime>;
	type CoretimeOnNewSession = Coretime;
}

impl paras_sudo_wrapper::Config for Runtime {}

parameter_types! {
	pub const PermanentSlotLeasePeriodLength: u32 = 26;
	pub const TemporarySlotLeasePeriodLength: u32 = 1;
	pub const MaxTemporarySlotPerLeasePeriod: u32 = 5;
}

impl assigned_slots::Config for Runtime {
	type RuntimeEvent = RuntimeEvent;
	type AssignSlotOrigin = EnsureRoot<AccountId>;
	type Leaser = Slots;
	type PermanentSlotLeasePeriodLength = PermanentSlotLeasePeriodLength;
	type TemporarySlotLeasePeriodLength = TemporarySlotLeasePeriodLength;
	type MaxTemporarySlotPerLeasePeriod = MaxTemporarySlotPerLeasePeriod;
	type WeightInfo = weights::polkadot_runtime_common_assigned_slots::WeightInfo<Runtime>;
}

impl parachains_disputes::Config for Runtime {
	type RuntimeEvent = RuntimeEvent;
	type RewardValidators =
		parachains_reward_points::RewardValidatorsWithEraPoints<Runtime, RewardsHandler>;
	type SlashingHandler = parachains_slashing::SlashValidatorsForDisputes<ParasSlashing>;
	type WeightInfo = weights::polkadot_runtime_parachains_disputes::WeightInfo<Runtime>;
}

impl parachains_slashing::Config for Runtime {
	type KeyOwnerProofSystem = Historical;
	type KeyOwnerProof =
		<Self::KeyOwnerProofSystem as KeyOwnerProofSystem<(KeyTypeId, ValidatorId)>>::Proof;
	type KeyOwnerIdentification = <Self::KeyOwnerProofSystem as KeyOwnerProofSystem<(
		KeyTypeId,
		ValidatorId,
	)>>::IdentificationTuple;
	type HandleReports = parachains_slashing::SlashingReportHandler<
		Self::KeyOwnerIdentification,
		Offences,
		ReportLongevity,
	>;
	type WeightInfo = weights::polkadot_runtime_parachains_disputes_slashing::WeightInfo<Runtime>;
	type BenchmarkingConfig = parachains_slashing::BenchConfig<300>;
}

parameter_types! {
	pub const ParaDeposit: Balance = 2000 * CENTS;
	pub const RegistrarDataDepositPerByte: Balance = deposit(0, 1);
}

impl paras_registrar::Config for Runtime {
	type RuntimeOrigin = RuntimeOrigin;
	type RuntimeEvent = RuntimeEvent;
	type Currency = Balances;
	type OnSwap = (Crowdloan, Slots, SwapLeases);
	type ParaDeposit = ParaDeposit;
	type DataDepositPerByte = RegistrarDataDepositPerByte;
	type WeightInfo = weights::polkadot_runtime_common_paras_registrar::WeightInfo<Runtime>;
}

parameter_types! {
	pub const LeasePeriod: BlockNumber = 28 * DAYS;
}

impl slots::Config for Runtime {
	type RuntimeEvent = RuntimeEvent;
	type Currency = Balances;
	type Registrar = Registrar;
	type LeasePeriod = LeasePeriod;
	type LeaseOffset = ();
	type ForceOrigin = EitherOf<EnsureRoot<Self::AccountId>, LeaseAdmin>;
	type WeightInfo = weights::polkadot_runtime_common_slots::WeightInfo<Runtime>;
}

parameter_types! {
	pub const CrowdloanId: PalletId = PalletId(*b"py/cfund");
	pub const SubmissionDeposit: Balance = 100 * 100 * CENTS;
	pub const MinContribution: Balance = 100 * CENTS;
	pub const RemoveKeysLimit: u32 = 500;
	// Allow 32 bytes for an additional memo to a crowdloan.
	pub const MaxMemoLength: u8 = 32;
}

impl crowdloan::Config for Runtime {
	type RuntimeEvent = RuntimeEvent;
	type PalletId = CrowdloanId;
	type SubmissionDeposit = SubmissionDeposit;
	type MinContribution = MinContribution;
	type RemoveKeysLimit = RemoveKeysLimit;
	type Registrar = Registrar;
	type Auctioneer = Auctions;
	type MaxMemoLength = MaxMemoLength;
	type WeightInfo = weights::polkadot_runtime_common_crowdloan::WeightInfo<Runtime>;
}

parameter_types! {
	// The average auction is 7 days long, so this will be 70% for ending period.
	// 5 Days = 72000 Blocks @ 6 sec per block
	pub const EndingPeriod: BlockNumber = 5 * DAYS;
	// ~ 1000 samples per day -> ~ 20 blocks per sample -> 2 minute samples
	pub const SampleLength: BlockNumber = 2 * MINUTES;
}

impl auctions::Config for Runtime {
	type RuntimeEvent = RuntimeEvent;
	type Leaser = Slots;
	type Registrar = Registrar;
	type EndingPeriod = EndingPeriod;
	type SampleLength = SampleLength;
	type Randomness = pallet_babe::RandomnessFromOneEpochAgo<Runtime>;
	type InitiateOrigin = EitherOf<EnsureRoot<Self::AccountId>, AuctionAdmin>;
	type WeightInfo = weights::polkadot_runtime_common_auctions::WeightInfo<Runtime>;
}

impl identity_migrator::Config for Runtime {
	type RuntimeEvent = RuntimeEvent;
	type Reaper = EnsureSigned<AccountId>;
	type ReapIdentityHandler = ToParachainIdentityReaper<Runtime, Self::AccountId>;
	type WeightInfo = weights::polkadot_runtime_common_identity_migrator::WeightInfo<Runtime>;
}

parameter_types! {
	pub const PoolsPalletId: PalletId = PalletId(*b"py/nopls");
	pub const MaxPointsToBalance: u8 = 10;
}

impl pallet_nomination_pools::Config for Runtime {
	type RuntimeEvent = RuntimeEvent;
	type WeightInfo = weights::pallet_nomination_pools::WeightInfo<Self>;
	type Currency = Balances;
	type RuntimeFreezeReason = RuntimeFreezeReason;
	type RewardCounter = FixedU128;
	type BalanceToU256 = BalanceToU256;
	type U256ToBalance = U256ToBalance;
	type StakeAdapter =
		pallet_nomination_pools::adapter::DelegateStake<Self, Staking, DelegatedStaking>;
	type PostUnbondingPoolsWindow = ConstU32<4>;
	type MaxMetadataLen = ConstU32<256>;
	// we use the same number of allowed unlocking chunks as with staking.
	type MaxUnbonding = <Self as pallet_staking::Config>::MaxUnlockingChunks;
	type PalletId = PoolsPalletId;
	type MaxPointsToBalance = MaxPointsToBalance;
	type AdminOrigin = EitherOf<EnsureRoot<AccountId>, StakingAdmin>;
	type BlockNumberProvider = System;
	type Filter = Nothing;
}

parameter_types! {
	pub const DelegatedStakingPalletId: PalletId = PalletId(*b"py/dlstk");
	pub const SlashRewardFraction: Perbill = Perbill::from_percent(1);
}

impl pallet_delegated_staking::Config for Runtime {
	type RuntimeEvent = RuntimeEvent;
	type PalletId = DelegatedStakingPalletId;
	type Currency = Balances;
	type OnSlash = ();
	type SlashRewardFraction = SlashRewardFraction;
	type RuntimeHoldReason = RuntimeHoldReason;
	type CoreStaking = Staking;
}

impl pallet_root_testing::Config for Runtime {
	type RuntimeEvent = RuntimeEvent;
}

parameter_types! {
	pub MbmServiceWeight: Weight = Perbill::from_percent(80) * BlockWeights::get().max_block;
}

impl pallet_migrations::Config for Runtime {
	type RuntimeEvent = RuntimeEvent;
	#[cfg(not(feature = "runtime-benchmarks"))]
	type Migrations = pallet_identity::migration::v2::LazyMigrationV1ToV2<Runtime>;
	// Benchmarks need mocked migrations to guarantee that they succeed.
	#[cfg(feature = "runtime-benchmarks")]
	type Migrations = pallet_migrations::mock_helpers::MockedMigrations;
	type CursorMaxLen = ConstU32<65_536>;
	type IdentifierMaxLen = ConstU32<256>;
	type MigrationStatusHandler = ();
	type FailedMigrationHandler = frame_support::migrations::FreezeChainOnFailedMigration;
	type MaxServiceWeight = MbmServiceWeight;
	type WeightInfo = weights::pallet_migrations::WeightInfo<Runtime>;
}

parameter_types! {
	// The deposit configuration for the singed migration. Specially if you want to allow any signed account to do the migration (see `SignedFilter`, these deposits should be high)
	pub const MigrationSignedDepositPerItem: Balance = 1 * CENTS;
	pub const MigrationSignedDepositBase: Balance = 20 * CENTS * 100;
	pub const MigrationMaxKeyLen: u32 = 512;
}

impl pallet_asset_rate::Config for Runtime {
	type WeightInfo = weights::pallet_asset_rate::WeightInfo<Runtime>;
	type RuntimeEvent = RuntimeEvent;
	type CreateOrigin = EnsureRoot<AccountId>;
	type RemoveOrigin = EnsureRoot<AccountId>;
	type UpdateOrigin = EnsureRoot<AccountId>;
	type Currency = Balances;
	type AssetKind = <Runtime as pallet_treasury::Config>::AssetKind;
	#[cfg(feature = "runtime-benchmarks")]
	type BenchmarkHelper = polkadot_runtime_common::impls::benchmarks::AssetRateArguments;
}

// Notify `coretime` pallet when a lease swap occurs
pub struct SwapLeases;
impl OnSwap for SwapLeases {
	fn on_swap(one: ParaId, other: ParaId) {
		coretime::Pallet::<Runtime>::on_legacy_lease_swap(one, other);
	}
}

pub type MetaTxExtension = (
	pallet_verify_signature::VerifySignature<Runtime>,
	pallet_meta_tx::MetaTxMarker<Runtime>,
	frame_system::CheckNonZeroSender<Runtime>,
	frame_system::CheckSpecVersion<Runtime>,
	frame_system::CheckTxVersion<Runtime>,
	frame_system::CheckGenesis<Runtime>,
	frame_system::CheckMortality<Runtime>,
	frame_system::CheckNonce<Runtime>,
	frame_metadata_hash_extension::CheckMetadataHash<Runtime>,
);

impl pallet_meta_tx::Config for Runtime {
	type WeightInfo = weights::pallet_meta_tx::WeightInfo<Runtime>;
	type RuntimeEvent = RuntimeEvent;
	#[cfg(not(feature = "runtime-benchmarks"))]
	type Extension = MetaTxExtension;
	#[cfg(feature = "runtime-benchmarks")]
	type Extension = pallet_meta_tx::WeightlessExtension<Runtime>;
}

impl pallet_verify_signature::Config for Runtime {
	type Signature = MultiSignature;
	type AccountIdentifier = MultiSigner;
	type WeightInfo = weights::pallet_verify_signature::WeightInfo<Runtime>;
	#[cfg(feature = "runtime-benchmarks")]
	type BenchmarkHelper = ();
}

#[frame_support::runtime(legacy_ordering)]
mod runtime {
	#[runtime::runtime]
	#[runtime::derive(
		RuntimeCall,
		RuntimeEvent,
		RuntimeError,
		RuntimeOrigin,
		RuntimeFreezeReason,
		RuntimeHoldReason,
		RuntimeSlashReason,
		RuntimeLockId,
		RuntimeTask,
		RuntimeViewFunction
	)]
	pub struct Runtime;

	// Basic stuff; balances is uncallable initially.
	#[runtime::pallet_index(0)]
	pub type System = frame_system;

	// Babe must be before session.
	#[runtime::pallet_index(1)]
	pub type Babe = pallet_babe;

	#[runtime::pallet_index(2)]
	pub type Timestamp = pallet_timestamp;
	#[runtime::pallet_index(3)]
	pub type Indices = pallet_indices;
	#[runtime::pallet_index(4)]
	pub type Balances = pallet_balances;
	#[runtime::pallet_index(26)]
	pub type TransactionPayment = pallet_transaction_payment;

	// Consensus support.
	// Authorship must be before session in order to note author in the correct session and era.
	#[runtime::pallet_index(5)]
	pub type Authorship = pallet_authorship;
	#[runtime::pallet_index(6)]
	pub type Staking = pallet_staking;
	#[runtime::pallet_index(7)]
	pub type Offences = pallet_offences;
	#[runtime::pallet_index(27)]
	pub type Historical = session_historical;
	#[runtime::pallet_index(70)]
	pub type Parameters = pallet_parameters;

	#[runtime::pallet_index(8)]
	pub type Session = pallet_session;
	#[runtime::pallet_index(10)]
	pub type Grandpa = pallet_grandpa;
	#[runtime::pallet_index(12)]
	pub type AuthorityDiscovery = pallet_authority_discovery;

	// Utility module.
	#[runtime::pallet_index(16)]
	pub type Utility = pallet_utility;

	// Less simple identity module.
	#[runtime::pallet_index(17)]
	pub type Identity = pallet_identity;

	// Social recovery module.
	#[runtime::pallet_index(18)]
	pub type Recovery = pallet_recovery;

	// Vesting. Usable initially, but removed once all vesting is finished.
	#[runtime::pallet_index(19)]
	pub type Vesting = pallet_vesting;

	// System scheduler.
	#[runtime::pallet_index(20)]
	pub type Scheduler = pallet_scheduler;

	// Preimage registrar.
	#[runtime::pallet_index(28)]
	pub type Preimage = pallet_preimage;

	// Sudo.
	#[runtime::pallet_index(21)]
	pub type Sudo = pallet_sudo;

	// Proxy module. Late addition.
	#[runtime::pallet_index(22)]
	pub type Proxy = pallet_proxy;

	// Multisig module. Late addition.
	#[runtime::pallet_index(23)]
	pub type Multisig = pallet_multisig;

	// Election pallet. Only works with staking, but placed here to maintain indices.
	#[runtime::pallet_index(24)]
	pub type ElectionProviderMultiPhase = pallet_election_provider_multi_phase;

	// Provides a semi-sorted list of nominators for staking.
	#[runtime::pallet_index(25)]
	pub type VoterList = pallet_bags_list<Instance1>;

	// Nomination pools for staking.
	#[runtime::pallet_index(29)]
	pub type NominationPools = pallet_nomination_pools;

	// Fast unstake pallet = extension to staking.
	#[runtime::pallet_index(30)]
	pub type FastUnstake = pallet_fast_unstake;

	// OpenGov
	#[runtime::pallet_index(31)]
	pub type ConvictionVoting = pallet_conviction_voting;
	#[runtime::pallet_index(32)]
	pub type Referenda = pallet_referenda;
	#[runtime::pallet_index(35)]
	pub type Origins = pallet_custom_origins;
	#[runtime::pallet_index(36)]
	pub type Whitelist = pallet_whitelist;

	// Treasury
	#[runtime::pallet_index(37)]
	pub type Treasury = pallet_treasury;

	// Staking extension for delegation
	#[runtime::pallet_index(38)]
	pub type DelegatedStaking = pallet_delegated_staking;

	// Parachains pallets. Start indices at 40 to leave room.
	#[runtime::pallet_index(41)]
	pub type ParachainsOrigin = parachains_origin;
	#[runtime::pallet_index(42)]
	pub type Configuration = parachains_configuration;
	#[runtime::pallet_index(43)]
	pub type ParasShared = parachains_shared;
	#[runtime::pallet_index(44)]
	pub type ParaInclusion = parachains_inclusion;
	#[runtime::pallet_index(45)]
	pub type ParaInherent = parachains_paras_inherent;
	#[runtime::pallet_index(46)]
	pub type ParaScheduler = parachains_scheduler;
	#[runtime::pallet_index(47)]
	pub type Paras = parachains_paras;
	#[runtime::pallet_index(48)]
	pub type Initializer = parachains_initializer;
	#[runtime::pallet_index(49)]
	pub type Dmp = parachains_dmp;
	// RIP Ump 50
	#[runtime::pallet_index(51)]
	pub type Hrmp = parachains_hrmp;
	#[runtime::pallet_index(52)]
	pub type ParaSessionInfo = parachains_session_info;
	#[runtime::pallet_index(53)]
	pub type ParasDisputes = parachains_disputes;
	#[runtime::pallet_index(54)]
	pub type ParasSlashing = parachains_slashing;
	#[runtime::pallet_index(56)]
	pub type OnDemandAssignmentProvider = parachains_on_demand;
	#[runtime::pallet_index(57)]
	pub type CoretimeAssignmentProvider = parachains_assigner_coretime;

	// Parachain Onboarding Pallets. Start indices at 60 to leave room.
	#[runtime::pallet_index(60)]
	pub type Registrar = paras_registrar;
	#[runtime::pallet_index(61)]
	pub type Slots = slots;
	#[runtime::pallet_index(62)]
	pub type ParasSudoWrapper = paras_sudo_wrapper;
	#[runtime::pallet_index(63)]
	pub type Auctions = auctions;
	#[runtime::pallet_index(64)]
	pub type Crowdloan = crowdloan;
	#[runtime::pallet_index(65)]
	pub type AssignedSlots = assigned_slots;
	#[runtime::pallet_index(66)]
	pub type Coretime = coretime;
	#[runtime::pallet_index(67)]
	pub type AssetHubStakingClient = pallet_staking_ah_client;

	// Migrations pallet
	#[runtime::pallet_index(98)]
	pub type MultiBlockMigrations = pallet_migrations;

	// Pallet for sending XCM.
	#[runtime::pallet_index(99)]
	pub type XcmPallet = pallet_xcm;

	// Generalized message queue
	#[runtime::pallet_index(100)]
	pub type MessageQueue = pallet_message_queue;

	// Asset rate.
	#[runtime::pallet_index(101)]
	pub type AssetRate = pallet_asset_rate;

	// Root testing pallet.
	#[runtime::pallet_index(102)]
	pub type RootTesting = pallet_root_testing;

	#[runtime::pallet_index(103)]
	pub type MetaTx = pallet_meta_tx::Pallet<Runtime>;

	#[runtime::pallet_index(104)]
	pub type VerifySignature = pallet_verify_signature::Pallet<Runtime>;

	// BEEFY Bridges support.
	#[runtime::pallet_index(200)]
	pub type Beefy = pallet_beefy;
	// MMR leaf construction must be after session in order to have a leaf's next_auth_set
	// refer to block<N>. See issue polkadot-fellows/runtimes#160 for details.
	#[runtime::pallet_index(201)]
	pub type Mmr = pallet_mmr;
	#[runtime::pallet_index(202)]
	pub type BeefyMmrLeaf = pallet_beefy_mmr;

	// Pallet for migrating Identity to a parachain. To be removed post-migration.
	#[runtime::pallet_index(248)]
	pub type IdentityMigrator = identity_migrator;
}

/// The address format for describing accounts.
pub type Address = sp_runtime::MultiAddress<AccountId, ()>;
/// Block header type as expected by this runtime.
pub type Header = generic::Header<BlockNumber, BlakeTwo256>;
/// Block type as expected by this runtime.
pub type Block = generic::Block<Header, UncheckedExtrinsic>;
/// A Block signed with a Justification
pub type SignedBlock = generic::SignedBlock<Block>;
/// `BlockId` type as expected by this runtime.
pub type BlockId = generic::BlockId<Block>;
/// The extension to the basic transaction logic.
pub type TxExtension = (
	frame_system::CheckNonZeroSender<Runtime>,
	frame_system::CheckSpecVersion<Runtime>,
	frame_system::CheckTxVersion<Runtime>,
	frame_system::CheckGenesis<Runtime>,
	frame_system::CheckMortality<Runtime>,
	frame_system::CheckNonce<Runtime>,
	frame_system::CheckWeight<Runtime>,
	pallet_transaction_payment::ChargeTransactionPayment<Runtime>,
	frame_metadata_hash_extension::CheckMetadataHash<Runtime>,
	frame_system::WeightReclaim<Runtime>,
);

parameter_types! {
	/// Bounding number of agent pot accounts to be migrated in a single block.
	pub const MaxAgentsToMigrate: u32 = 300;
}

/// All migrations that will run on the next runtime upgrade.
///
/// This contains the combined migrations of the last 10 releases. It allows to skip runtime
/// upgrades in case governance decides to do so. THE ORDER IS IMPORTANT.
pub type Migrations = migrations::Unreleased;

/// The runtime migrations per release.
#[allow(deprecated, missing_docs)]
pub mod migrations {
	use super::*;

	/// Unreleased migrations. Add new ones here:
	pub type Unreleased = (
		// This is only needed for Westend.
		pallet_delegated_staking::migration::unversioned::ProxyDelegatorMigration<
			Runtime,
			MaxAgentsToMigrate,
		>,
		parachains_shared::migration::MigrateToV1<Runtime>,
		parachains_scheduler::migration::MigrateV2ToV3<Runtime>,
		pallet_staking::migrations::v16::MigrateV15ToV16<Runtime>,
		pallet_session::migrations::v1::MigrateV0ToV1<
			Runtime,
			pallet_staking::migrations::v17::MigrateDisabledToSession<Runtime>,
		>,
		// permanent
		pallet_xcm::migration::MigrateToLatestXcmVersion<Runtime>,
	);
}

/// Unchecked extrinsic type as expected by this runtime.
pub type UncheckedExtrinsic =
	generic::UncheckedExtrinsic<Address, RuntimeCall, Signature, TxExtension>;
/// Unchecked signature payload type as expected by this runtime.
pub type UncheckedSignaturePayload =
	generic::UncheckedSignaturePayload<Address, Signature, TxExtension>;

/// Executive: handles dispatch to the various modules.
pub type Executive = frame_executive::Executive<
	Runtime,
	Block,
	frame_system::ChainContext<Runtime>,
	Runtime,
	AllPalletsWithSystem,
	Migrations,
>;
/// The payload being signed in transactions.
pub type SignedPayload = generic::SignedPayload<RuntimeCall, TxExtension>;

#[cfg(feature = "runtime-benchmarks")]
mod benches {
	frame_benchmarking::define_benchmarks!(
		// Polkadot
		// NOTE: Make sure to prefix these with `runtime_common::` so
		// the that path resolves correctly in the generated file.
		[polkadot_runtime_common::assigned_slots, AssignedSlots]
		[polkadot_runtime_common::auctions, Auctions]
		[polkadot_runtime_common::crowdloan, Crowdloan]
		[polkadot_runtime_common::identity_migrator, IdentityMigrator]
		[polkadot_runtime_common::paras_registrar, Registrar]
		[polkadot_runtime_common::slots, Slots]
		[polkadot_runtime_parachains::configuration, Configuration]
		[polkadot_runtime_parachains::disputes, ParasDisputes]
		[polkadot_runtime_parachains::disputes::slashing, ParasSlashing]
		[polkadot_runtime_parachains::hrmp, Hrmp]
		[polkadot_runtime_parachains::inclusion, ParaInclusion]
		[polkadot_runtime_parachains::initializer, Initializer]
		[polkadot_runtime_parachains::paras, Paras]
		[polkadot_runtime_parachains::paras_inherent, ParaInherent]
		[polkadot_runtime_parachains::on_demand, OnDemandAssignmentProvider]
		[polkadot_runtime_parachains::coretime, Coretime]
		// Substrate
		[pallet_bags_list, VoterList]
		[pallet_balances, Balances]
		[pallet_beefy_mmr, BeefyMmrLeaf]
		[pallet_conviction_voting, ConvictionVoting]
		[pallet_election_provider_multi_phase, ElectionProviderMultiPhase]
		[frame_election_provider_support, ElectionProviderBench::<Runtime>]
		[pallet_fast_unstake, FastUnstake]
		[pallet_identity, Identity]
		[pallet_indices, Indices]
		[pallet_message_queue, MessageQueue]
		[pallet_migrations, MultiBlockMigrations]
		[pallet_mmr, Mmr]
		[pallet_multisig, Multisig]
		[pallet_nomination_pools, NominationPoolsBench::<Runtime>]
		[pallet_offences, OffencesBench::<Runtime>]
		[pallet_parameters, Parameters]
		[pallet_preimage, Preimage]
		[pallet_proxy, Proxy]
		[pallet_recovery, Recovery]
		[pallet_referenda, Referenda]
		[pallet_scheduler, Scheduler]
		[pallet_session, SessionBench::<Runtime>]
		[pallet_staking, Staking]
		[pallet_sudo, Sudo]
		[frame_system, SystemBench::<Runtime>]
		[frame_system_extensions, SystemExtensionsBench::<Runtime>]
		[pallet_timestamp, Timestamp]
		[pallet_transaction_payment, TransactionPayment]
		[pallet_treasury, Treasury]
		[pallet_utility, Utility]
		[pallet_vesting, Vesting]
		[pallet_whitelist, Whitelist]
		[pallet_asset_rate, AssetRate]
		[pallet_meta_tx, MetaTx]
		[pallet_verify_signature, VerifySignature]
		// XCM
		[pallet_xcm, PalletXcmExtrinsicsBenchmark::<Runtime>]
		// NOTE: Make sure you point to the individual modules below.
		[pallet_xcm_benchmarks::fungible, XcmBalances]
		[pallet_xcm_benchmarks::generic, XcmGeneric]
	);
}

sp_api::impl_runtime_apis! {
	impl sp_api::Core<Block> for Runtime {
		fn version() -> RuntimeVersion {
			VERSION
		}

		fn execute_block(block: Block) {
			Executive::execute_block(block);
		}

		fn initialize_block(header: &<Block as BlockT>::Header) -> sp_runtime::ExtrinsicInclusionMode {
			Executive::initialize_block(header)
		}
	}

	impl sp_api::Metadata<Block> for Runtime {
		fn metadata() -> OpaqueMetadata {
			OpaqueMetadata::new(Runtime::metadata().into())
		}

		fn metadata_at_version(version: u32) -> Option<OpaqueMetadata> {
			Runtime::metadata_at_version(version)
		}

		fn metadata_versions() -> alloc::vec::Vec<u32> {
			Runtime::metadata_versions()
		}
	}

	impl frame_support::view_functions::runtime_api::RuntimeViewFunction<Block> for Runtime {
		fn execute_view_function(id: frame_support::view_functions::ViewFunctionId, input: Vec<u8>) -> Result<Vec<u8>, frame_support::view_functions::ViewFunctionDispatchError> {
			Runtime::execute_view_function(id, input)
		}
	}

	impl sp_block_builder::BlockBuilder<Block> for Runtime {
		fn apply_extrinsic(extrinsic: <Block as BlockT>::Extrinsic) -> ApplyExtrinsicResult {
			Executive::apply_extrinsic(extrinsic)
		}

		fn finalize_block() -> <Block as BlockT>::Header {
			Executive::finalize_block()
		}

		fn inherent_extrinsics(data: sp_inherents::InherentData) -> Vec<<Block as BlockT>::Extrinsic> {
			data.create_extrinsics()
		}

		fn check_inherents(
			block: Block,
			data: sp_inherents::InherentData,
		) -> sp_inherents::CheckInherentsResult {
			data.check_extrinsics(&block)
		}
	}

	impl sp_transaction_pool::runtime_api::TaggedTransactionQueue<Block> for Runtime {
		fn validate_transaction(
			source: TransactionSource,
			tx: <Block as BlockT>::Extrinsic,
			block_hash: <Block as BlockT>::Hash,
		) -> TransactionValidity {
			Executive::validate_transaction(source, tx, block_hash)
		}
	}

	impl sp_offchain::OffchainWorkerApi<Block> for Runtime {
		fn offchain_worker(header: &<Block as BlockT>::Header) {
			Executive::offchain_worker(header)
		}
	}

	#[api_version(13)]
	impl polkadot_primitives::runtime_api::ParachainHost<Block> for Runtime {
		fn validators() -> Vec<ValidatorId> {
			parachains_runtime_api_impl::validators::<Runtime>()
		}

		fn validator_groups() -> (Vec<Vec<ValidatorIndex>>, GroupRotationInfo<BlockNumber>) {
			parachains_runtime_api_impl::validator_groups::<Runtime>()
		}

		fn availability_cores() -> Vec<CoreState<Hash, BlockNumber>> {
			parachains_runtime_api_impl::availability_cores::<Runtime>()
		}

		fn persisted_validation_data(para_id: ParaId, assumption: OccupiedCoreAssumption)
			-> Option<PersistedValidationData<Hash, BlockNumber>> {
			parachains_runtime_api_impl::persisted_validation_data::<Runtime>(para_id, assumption)
		}

		fn assumed_validation_data(
			para_id: ParaId,
			expected_persisted_validation_data_hash: Hash,
		) -> Option<(PersistedValidationData<Hash, BlockNumber>, ValidationCodeHash)> {
			parachains_runtime_api_impl::assumed_validation_data::<Runtime>(
				para_id,
				expected_persisted_validation_data_hash,
			)
		}

		fn check_validation_outputs(
			para_id: ParaId,
			outputs: polkadot_primitives::CandidateCommitments,
		) -> bool {
			parachains_runtime_api_impl::check_validation_outputs::<Runtime>(para_id, outputs)
		}

		fn session_index_for_child() -> SessionIndex {
			parachains_runtime_api_impl::session_index_for_child::<Runtime>()
		}

		fn validation_code(para_id: ParaId, assumption: OccupiedCoreAssumption)
			-> Option<ValidationCode> {
			parachains_runtime_api_impl::validation_code::<Runtime>(para_id, assumption)
		}

		fn candidate_pending_availability(para_id: ParaId) -> Option<CommittedCandidateReceipt<Hash>> {
			#[allow(deprecated)]
			parachains_runtime_api_impl::candidate_pending_availability::<Runtime>(para_id)
		}

		fn candidate_events() -> Vec<CandidateEvent<Hash>> {
			parachains_runtime_api_impl::candidate_events::<Runtime, _>(|ev| {
				match ev {
					RuntimeEvent::ParaInclusion(ev) => {
						Some(ev)
					}
					_ => None,
				}
			})
		}

		fn session_info(index: SessionIndex) -> Option<SessionInfo> {
			parachains_runtime_api_impl::session_info::<Runtime>(index)
		}

		fn session_executor_params(session_index: SessionIndex) -> Option<ExecutorParams> {
			parachains_runtime_api_impl::session_executor_params::<Runtime>(session_index)
		}

		fn dmq_contents(recipient: ParaId) -> Vec<InboundDownwardMessage<BlockNumber>> {
			parachains_runtime_api_impl::dmq_contents::<Runtime>(recipient)
		}

		fn inbound_hrmp_channels_contents(
			recipient: ParaId
		) -> BTreeMap<ParaId, Vec<InboundHrmpMessage<BlockNumber>>> {
			parachains_runtime_api_impl::inbound_hrmp_channels_contents::<Runtime>(recipient)
		}

		fn validation_code_by_hash(hash: ValidationCodeHash) -> Option<ValidationCode> {
			parachains_runtime_api_impl::validation_code_by_hash::<Runtime>(hash)
		}

		fn on_chain_votes() -> Option<ScrapedOnChainVotes<Hash>> {
			parachains_runtime_api_impl::on_chain_votes::<Runtime>()
		}

		fn submit_pvf_check_statement(
			stmt: PvfCheckStatement,
			signature: ValidatorSignature,
		) {
			parachains_runtime_api_impl::submit_pvf_check_statement::<Runtime>(stmt, signature)
		}

		fn pvfs_require_precheck() -> Vec<ValidationCodeHash> {
			parachains_runtime_api_impl::pvfs_require_precheck::<Runtime>()
		}

		fn validation_code_hash(para_id: ParaId, assumption: OccupiedCoreAssumption)
			-> Option<ValidationCodeHash>
		{
			parachains_runtime_api_impl::validation_code_hash::<Runtime>(para_id, assumption)
		}

		fn disputes() -> Vec<(SessionIndex, CandidateHash, DisputeState<BlockNumber>)> {
			parachains_runtime_api_impl::get_session_disputes::<Runtime>()
		}

		fn unapplied_slashes(
		) -> Vec<(SessionIndex, CandidateHash, slashing::PendingSlashes)> {
			parachains_runtime_api_impl::unapplied_slashes::<Runtime>()
		}

		fn key_ownership_proof(
			validator_id: ValidatorId,
		) -> Option<slashing::OpaqueKeyOwnershipProof> {
			use codec::Encode;

			Historical::prove((PARACHAIN_KEY_TYPE_ID, validator_id))
				.map(|p| p.encode())
				.map(slashing::OpaqueKeyOwnershipProof::new)
		}

		fn submit_report_dispute_lost(
			dispute_proof: slashing::DisputeProof,
			key_ownership_proof: slashing::OpaqueKeyOwnershipProof,
		) -> Option<()> {
			parachains_runtime_api_impl::submit_unsigned_slashing_report::<Runtime>(
				dispute_proof,
				key_ownership_proof,
			)
		}

		fn minimum_backing_votes() -> u32 {
			parachains_runtime_api_impl::minimum_backing_votes::<Runtime>()
		}

		fn para_backing_state(para_id: ParaId) -> Option<polkadot_primitives::vstaging::async_backing::BackingState> {
			#[allow(deprecated)]
			parachains_runtime_api_impl::backing_state::<Runtime>(para_id)
		}

		fn async_backing_params() -> polkadot_primitives::AsyncBackingParams {
			#[allow(deprecated)]
			parachains_runtime_api_impl::async_backing_params::<Runtime>()
		}

		fn approval_voting_params() -> ApprovalVotingParams {
			parachains_runtime_api_impl::approval_voting_params::<Runtime>()
		}

		fn disabled_validators() -> Vec<ValidatorIndex> {
			parachains_runtime_api_impl::disabled_validators::<Runtime>()
		}

		fn node_features() -> NodeFeatures {
			parachains_runtime_api_impl::node_features::<Runtime>()
		}

		fn claim_queue() -> BTreeMap<CoreIndex, VecDeque<ParaId>> {
			parachains_runtime_api_impl::claim_queue::<Runtime>()
		}

		fn candidates_pending_availability(para_id: ParaId) -> Vec<CommittedCandidateReceipt<Hash>> {
			parachains_runtime_api_impl::candidates_pending_availability::<Runtime>(para_id)
		}

		fn backing_constraints(para_id: ParaId) -> Option<Constraints> {
			parachains_staging_runtime_api_impl::backing_constraints::<Runtime>(para_id)
		}

		fn scheduling_lookahead() -> u32 {
			parachains_staging_runtime_api_impl::scheduling_lookahead::<Runtime>()
		}

		fn validation_code_bomb_limit() -> u32 {
			parachains_staging_runtime_api_impl::validation_code_bomb_limit::<Runtime>()
		}
	}

	#[api_version(5)]
	impl sp_consensus_beefy::BeefyApi<Block, BeefyId> for Runtime {
		fn beefy_genesis() -> Option<BlockNumber> {
			pallet_beefy::GenesisBlock::<Runtime>::get()
		}

		fn validator_set() -> Option<sp_consensus_beefy::ValidatorSet<BeefyId>> {
			Beefy::validator_set()
		}

		fn submit_report_double_voting_unsigned_extrinsic(
			equivocation_proof: sp_consensus_beefy::DoubleVotingProof<
				BlockNumber,
				BeefyId,
				BeefySignature,
			>,
			key_owner_proof: sp_consensus_beefy::OpaqueKeyOwnershipProof,
		) -> Option<()> {
			let key_owner_proof = key_owner_proof.decode()?;

			Beefy::submit_unsigned_double_voting_report(
				equivocation_proof,
				key_owner_proof,
			)
		}

		fn submit_report_fork_voting_unsigned_extrinsic(
			equivocation_proof:
				sp_consensus_beefy::ForkVotingProof<
					<Block as BlockT>::Header,
					BeefyId,
					sp_runtime::OpaqueValue
				>,
			key_owner_proof: sp_consensus_beefy::OpaqueKeyOwnershipProof,
		) -> Option<()> {
			Beefy::submit_unsigned_fork_voting_report(
				equivocation_proof.try_into()?,
				key_owner_proof.decode()?,
			)
		}

		fn submit_report_future_block_voting_unsigned_extrinsic(
			equivocation_proof: sp_consensus_beefy::FutureBlockVotingProof<BlockNumber, BeefyId>,
			key_owner_proof: sp_consensus_beefy::OpaqueKeyOwnershipProof,
		) -> Option<()> {
			Beefy::submit_unsigned_future_block_voting_report(
				equivocation_proof,
				key_owner_proof.decode()?,
			)
		}

		fn generate_key_ownership_proof(
			_set_id: sp_consensus_beefy::ValidatorSetId,
			authority_id: BeefyId,
		) -> Option<sp_consensus_beefy::OpaqueKeyOwnershipProof> {
			use codec::Encode;

			Historical::prove((sp_consensus_beefy::KEY_TYPE, authority_id))
				.map(|p| p.encode())
				.map(sp_consensus_beefy::OpaqueKeyOwnershipProof::new)
		}

		fn generate_ancestry_proof(
			prev_block_number: BlockNumber,
			best_known_block_number: Option<BlockNumber>,
		) -> Option<sp_runtime::OpaqueValue> {
			use sp_consensus_beefy::AncestryHelper;

			BeefyMmrLeaf::generate_proof(prev_block_number, best_known_block_number)
				.map(|p| p.encode())
				.map(sp_runtime::OpaqueValue::new)
		}
	}

	impl mmr::MmrApi<Block, Hash, BlockNumber> for Runtime {
		fn mmr_root() -> Result<mmr::Hash, mmr::Error> {
			Ok(pallet_mmr::RootHash::<Runtime>::get())
		}

		fn mmr_leaf_count() -> Result<mmr::LeafIndex, mmr::Error> {
			Ok(pallet_mmr::NumberOfLeaves::<Runtime>::get())
		}

		fn generate_proof(
			block_numbers: Vec<BlockNumber>,
			best_known_block_number: Option<BlockNumber>,
		) -> Result<(Vec<mmr::EncodableOpaqueLeaf>, mmr::LeafProof<mmr::Hash>), mmr::Error> {
			Mmr::generate_proof(block_numbers, best_known_block_number).map(
				|(leaves, proof)| {
					(
						leaves
							.into_iter()
							.map(|leaf| mmr::EncodableOpaqueLeaf::from_leaf(&leaf))
							.collect(),
						proof,
					)
				},
			)
		}

		fn verify_proof(leaves: Vec<mmr::EncodableOpaqueLeaf>, proof: mmr::LeafProof<mmr::Hash>)
			-> Result<(), mmr::Error>
		{
			let leaves = leaves.into_iter().map(|leaf|
				leaf.into_opaque_leaf()
				.try_decode()
				.ok_or(mmr::Error::Verify)).collect::<Result<Vec<mmr::Leaf>, mmr::Error>>()?;
			Mmr::verify_leaves(leaves, proof)
		}

		fn verify_proof_stateless(
			root: mmr::Hash,
			leaves: Vec<mmr::EncodableOpaqueLeaf>,
			proof: mmr::LeafProof<mmr::Hash>
		) -> Result<(), mmr::Error> {
			let nodes = leaves.into_iter().map(|leaf|mmr::DataOrHash::Data(leaf.into_opaque_leaf())).collect();
			pallet_mmr::verify_leaves_proof::<mmr::Hashing, _>(root, nodes, proof)
		}
	}

	impl pallet_beefy_mmr::BeefyMmrApi<Block, Hash> for RuntimeApi {
		fn authority_set_proof() -> sp_consensus_beefy::mmr::BeefyAuthoritySet<Hash> {
			BeefyMmrLeaf::authority_set_proof()
		}

		fn next_authority_set_proof() -> sp_consensus_beefy::mmr::BeefyNextAuthoritySet<Hash> {
			BeefyMmrLeaf::next_authority_set_proof()
		}
	}

	impl fg_primitives::GrandpaApi<Block> for Runtime {
		fn grandpa_authorities() -> Vec<(GrandpaId, u64)> {
			Grandpa::grandpa_authorities()
		}

		fn current_set_id() -> fg_primitives::SetId {
			pallet_grandpa::CurrentSetId::<Runtime>::get()
		}

		fn submit_report_equivocation_unsigned_extrinsic(
			equivocation_proof: fg_primitives::EquivocationProof<
				<Block as BlockT>::Hash,
				sp_runtime::traits::NumberFor<Block>,
			>,
			key_owner_proof: fg_primitives::OpaqueKeyOwnershipProof,
		) -> Option<()> {
			let key_owner_proof = key_owner_proof.decode()?;

			Grandpa::submit_unsigned_equivocation_report(
				equivocation_proof,
				key_owner_proof,
			)
		}

		fn generate_key_ownership_proof(
			_set_id: fg_primitives::SetId,
			authority_id: fg_primitives::AuthorityId,
		) -> Option<fg_primitives::OpaqueKeyOwnershipProof> {
			use codec::Encode;

			Historical::prove((fg_primitives::KEY_TYPE, authority_id))
				.map(|p| p.encode())
				.map(fg_primitives::OpaqueKeyOwnershipProof::new)
		}
	}

	impl sp_consensus_babe::BabeApi<Block> for Runtime {
		fn configuration() -> sp_consensus_babe::BabeConfiguration {
			let epoch_config = Babe::epoch_config().unwrap_or(BABE_GENESIS_EPOCH_CONFIG);
			sp_consensus_babe::BabeConfiguration {
				slot_duration: Babe::slot_duration(),
				epoch_length: EpochDuration::get(),
				c: epoch_config.c,
				authorities: Babe::authorities().to_vec(),
				randomness: Babe::randomness(),
				allowed_slots: epoch_config.allowed_slots,
			}
		}

		fn current_epoch_start() -> sp_consensus_babe::Slot {
			Babe::current_epoch_start()
		}

		fn current_epoch() -> sp_consensus_babe::Epoch {
			Babe::current_epoch()
		}

		fn next_epoch() -> sp_consensus_babe::Epoch {
			Babe::next_epoch()
		}

		fn generate_key_ownership_proof(
			_slot: sp_consensus_babe::Slot,
			authority_id: sp_consensus_babe::AuthorityId,
		) -> Option<sp_consensus_babe::OpaqueKeyOwnershipProof> {
			use codec::Encode;

			Historical::prove((sp_consensus_babe::KEY_TYPE, authority_id))
				.map(|p| p.encode())
				.map(sp_consensus_babe::OpaqueKeyOwnershipProof::new)
		}

		fn submit_report_equivocation_unsigned_extrinsic(
			equivocation_proof: sp_consensus_babe::EquivocationProof<<Block as BlockT>::Header>,
			key_owner_proof: sp_consensus_babe::OpaqueKeyOwnershipProof,
		) -> Option<()> {
			let key_owner_proof = key_owner_proof.decode()?;

			Babe::submit_unsigned_equivocation_report(
				equivocation_proof,
				key_owner_proof,
			)
		}
	}

	impl sp_authority_discovery::AuthorityDiscoveryApi<Block> for Runtime {
		fn authorities() -> Vec<AuthorityDiscoveryId> {
			parachains_runtime_api_impl::relevant_authority_ids::<Runtime>()
		}
	}

	impl sp_session::SessionKeys<Block> for Runtime {
		fn generate_session_keys(seed: Option<Vec<u8>>) -> Vec<u8> {
			SessionKeys::generate(seed)
		}

		fn decode_session_keys(
			encoded: Vec<u8>,
		) -> Option<Vec<(Vec<u8>, sp_core::crypto::KeyTypeId)>> {
			SessionKeys::decode_into_raw_public_keys(&encoded)
		}
	}

	impl frame_system_rpc_runtime_api::AccountNonceApi<Block, AccountId, Nonce> for Runtime {
		fn account_nonce(account: AccountId) -> Nonce {
			System::account_nonce(account)
		}
	}

	impl pallet_transaction_payment_rpc_runtime_api::TransactionPaymentApi<
		Block,
		Balance,
	> for Runtime {
		fn query_info(uxt: <Block as BlockT>::Extrinsic, len: u32) -> RuntimeDispatchInfo<Balance> {
			TransactionPayment::query_info(uxt, len)
		}
		fn query_fee_details(uxt: <Block as BlockT>::Extrinsic, len: u32) -> FeeDetails<Balance> {
			TransactionPayment::query_fee_details(uxt, len)
		}
		fn query_weight_to_fee(weight: Weight) -> Balance {
			TransactionPayment::weight_to_fee(weight)
		}
		fn query_length_to_fee(length: u32) -> Balance {
			TransactionPayment::length_to_fee(length)
		}
	}

	impl pallet_transaction_payment_rpc_runtime_api::TransactionPaymentCallApi<Block, Balance, RuntimeCall>
		for Runtime
	{
		fn query_call_info(call: RuntimeCall, len: u32) -> RuntimeDispatchInfo<Balance> {
			TransactionPayment::query_call_info(call, len)
		}
		fn query_call_fee_details(call: RuntimeCall, len: u32) -> FeeDetails<Balance> {
			TransactionPayment::query_call_fee_details(call, len)
		}
		fn query_weight_to_fee(weight: Weight) -> Balance {
			TransactionPayment::weight_to_fee(weight)
		}
		fn query_length_to_fee(length: u32) -> Balance {
			TransactionPayment::length_to_fee(length)
		}
	}

	impl xcm_runtime_apis::fees::XcmPaymentApi<Block> for Runtime {
		fn query_acceptable_payment_assets(xcm_version: xcm::Version) -> Result<Vec<VersionedAssetId>, XcmPaymentApiError> {
			let acceptable_assets = vec![AssetId(xcm_config::TokenLocation::get())];
			XcmPallet::query_acceptable_payment_assets(xcm_version, acceptable_assets)
		}

		fn query_weight_to_asset_fee(weight: Weight, asset: VersionedAssetId) -> Result<u128, XcmPaymentApiError> {
			let latest_asset_id: Result<AssetId, ()> = asset.clone().try_into();
			match latest_asset_id {
				Ok(asset_id) if asset_id.0 == xcm_config::TokenLocation::get() => {
					// for native token
					Ok(WeightToFee::weight_to_fee(&weight))
				},
				Ok(asset_id) => {
					log::trace!(target: "xcm::xcm_runtime_apis", "query_weight_to_asset_fee - unhandled asset_id: {asset_id:?}!");
					Err(XcmPaymentApiError::AssetNotFound)
				},
				Err(_) => {
					log::trace!(target: "xcm::xcm_runtime_apis", "query_weight_to_asset_fee - failed to convert asset: {asset:?}!");
					Err(XcmPaymentApiError::VersionedConversionFailed)
				}
			}
		}

		fn query_xcm_weight(message: VersionedXcm<()>) -> Result<Weight, XcmPaymentApiError> {
			XcmPallet::query_xcm_weight(message)
		}

		fn query_delivery_fees(destination: VersionedLocation, message: VersionedXcm<()>) -> Result<VersionedAssets, XcmPaymentApiError> {
			XcmPallet::query_delivery_fees(destination, message)
		}
	}

	impl xcm_runtime_apis::dry_run::DryRunApi<Block, RuntimeCall, RuntimeEvent, OriginCaller> for Runtime {
		fn dry_run_call(origin: OriginCaller, call: RuntimeCall, result_xcms_version: XcmVersion) -> Result<CallDryRunEffects<RuntimeEvent>, XcmDryRunApiError> {
			XcmPallet::dry_run_call::<Runtime, xcm_config::XcmRouter, OriginCaller, RuntimeCall>(origin, call, result_xcms_version)
		}

		fn dry_run_xcm(origin_location: VersionedLocation, xcm: VersionedXcm<RuntimeCall>) -> Result<XcmDryRunEffects<RuntimeEvent>, XcmDryRunApiError> {
			XcmPallet::dry_run_xcm::<Runtime, xcm_config::XcmRouter, RuntimeCall, xcm_config::XcmConfig>(origin_location, xcm)
		}
	}

	impl xcm_runtime_apis::conversions::LocationToAccountApi<Block, AccountId> for Runtime {
		fn convert_location(location: VersionedLocation) -> Result<
			AccountId,
			xcm_runtime_apis::conversions::Error
		> {
			xcm_runtime_apis::conversions::LocationToAccountHelper::<
				AccountId,
				xcm_config::LocationConverter,
			>::convert_location(location)
		}
	}

	impl pallet_nomination_pools_runtime_api::NominationPoolsApi<
		Block,
		AccountId,
		Balance,
	> for Runtime {
		fn pending_rewards(member: AccountId) -> Balance {
			NominationPools::api_pending_rewards(member).unwrap_or_default()
		}

		fn points_to_balance(pool_id: PoolId, points: Balance) -> Balance {
			NominationPools::api_points_to_balance(pool_id, points)
		}

		fn balance_to_points(pool_id: PoolId, new_funds: Balance) -> Balance {
			NominationPools::api_balance_to_points(pool_id, new_funds)
		}

		fn pool_pending_slash(pool_id: PoolId) -> Balance {
			NominationPools::api_pool_pending_slash(pool_id)
		}

		fn member_pending_slash(member: AccountId) -> Balance {
			NominationPools::api_member_pending_slash(member)
		}

		fn pool_needs_delegate_migration(pool_id: PoolId) -> bool {
			NominationPools::api_pool_needs_delegate_migration(pool_id)
		}

		fn member_needs_delegate_migration(member: AccountId) -> bool {
			NominationPools::api_member_needs_delegate_migration(member)
		}

		fn member_total_balance(member: AccountId) -> Balance {
			NominationPools::api_member_total_balance(member)
		}

		fn pool_balance(pool_id: PoolId) -> Balance {
			NominationPools::api_pool_balance(pool_id)
		}

		fn pool_accounts(pool_id: PoolId) -> (AccountId, AccountId) {
			NominationPools::api_pool_accounts(pool_id)
		}
	}

	impl pallet_staking_runtime_api::StakingApi<Block, Balance, AccountId> for Runtime {
		fn nominations_quota(balance: Balance) -> u32 {
			Staking::api_nominations_quota(balance)
		}

		fn eras_stakers_page_count(era: sp_staking::EraIndex, account: AccountId) -> sp_staking::Page {
			Staking::api_eras_stakers_page_count(era, account)
		}

		fn pending_rewards(era: sp_staking::EraIndex, account: AccountId) -> bool {
			Staking::api_pending_rewards(era, account)
		}
	}

	#[cfg(feature = "try-runtime")]
	impl frame_try_runtime::TryRuntime<Block> for Runtime {
		fn on_runtime_upgrade(checks: frame_try_runtime::UpgradeCheckSelect) -> (Weight, Weight) {
			log::info!("try-runtime::on_runtime_upgrade westend.");
			let weight = Executive::try_runtime_upgrade(checks).unwrap();
			(weight, BlockWeights::get().max_block)
		}

		fn execute_block(
			block: Block,
			state_root_check: bool,
			signature_check: bool,
			select: frame_try_runtime::TryStateSelect,
		) -> Weight {
			// NOTE: intentional unwrap: we don't want to propagate the error backwards, and want to
			// have a backtrace here.
			Executive::try_execute_block(block, state_root_check, signature_check, select).unwrap()
		}
	}

	#[cfg(feature = "runtime-benchmarks")]
	impl frame_benchmarking::Benchmark<Block> for Runtime {
		fn benchmark_metadata(extra: bool) -> (
			Vec<frame_benchmarking::BenchmarkList>,
			Vec<frame_support::traits::StorageInfo>,
		) {
			use frame_benchmarking::BenchmarkList;
			use frame_support::traits::StorageInfoTrait;

			use pallet_session_benchmarking::Pallet as SessionBench;
			use pallet_offences_benchmarking::Pallet as OffencesBench;
			use pallet_election_provider_support_benchmarking::Pallet as ElectionProviderBench;
			use pallet_xcm::benchmarking::Pallet as PalletXcmExtrinsicsBenchmark;
			use frame_system_benchmarking::Pallet as SystemBench;
			use frame_system_benchmarking::extensions::Pallet as SystemExtensionsBench;
			use pallet_nomination_pools_benchmarking::Pallet as NominationPoolsBench;

			type XcmBalances = pallet_xcm_benchmarks::fungible::Pallet::<Runtime>;
			type XcmGeneric = pallet_xcm_benchmarks::generic::Pallet::<Runtime>;

			let mut list = Vec::<BenchmarkList>::new();
			list_benchmarks!(list, extra);

			let storage_info = AllPalletsWithSystem::storage_info();
			return (list, storage_info)
		}

		#[allow(non_local_definitions)]
		fn dispatch_benchmark(
			config: frame_benchmarking::BenchmarkConfig,
		) -> Result<
			Vec<frame_benchmarking::BenchmarkBatch>,
			alloc::string::String,
		> {
			use frame_support::traits::WhitelistedStorageKeys;
			use frame_benchmarking::{BenchmarkBatch, BenchmarkError};
			use sp_storage::TrackedStorageKey;
			// Trying to add benchmarks directly to some pallets caused cyclic dependency issues.
			// To get around that, we separated the benchmarks into its own crate.
			use pallet_session_benchmarking::Pallet as SessionBench;
			use pallet_offences_benchmarking::Pallet as OffencesBench;
			use pallet_election_provider_support_benchmarking::Pallet as ElectionProviderBench;
			use pallet_xcm::benchmarking::Pallet as PalletXcmExtrinsicsBenchmark;
			use frame_system_benchmarking::Pallet as SystemBench;
			use frame_system_benchmarking::extensions::Pallet as SystemExtensionsBench;
			use pallet_nomination_pools_benchmarking::Pallet as NominationPoolsBench;

			impl pallet_session_benchmarking::Config for Runtime {}
			impl pallet_offences_benchmarking::Config for Runtime {}
			impl pallet_election_provider_support_benchmarking::Config for Runtime {}

			use xcm_config::{AssetHub, TokenLocation};

			use alloc::boxed::Box;

			parameter_types! {
				pub ExistentialDepositAsset: Option<Asset> = Some((
					TokenLocation::get(),
					ExistentialDeposit::get()
				).into());
				pub AssetHubParaId: ParaId = westend_runtime_constants::system_parachain::ASSET_HUB_ID.into();
				pub const RandomParaId: ParaId = ParaId::new(43211234);
			}

			impl pallet_xcm::benchmarking::Config for Runtime {
				type DeliveryHelper = (
					polkadot_runtime_common::xcm_sender::ToParachainDeliveryHelper<
						xcm_config::XcmConfig,
						ExistentialDepositAsset,
						xcm_config::PriceForChildParachainDelivery,
						AssetHubParaId,
						Dmp,
					>,
					polkadot_runtime_common::xcm_sender::ToParachainDeliveryHelper<
						xcm_config::XcmConfig,
						ExistentialDepositAsset,
						xcm_config::PriceForChildParachainDelivery,
						RandomParaId,
						Dmp,
					>
				);

				fn reachable_dest() -> Option<Location> {
					Some(crate::xcm_config::AssetHub::get())
				}

				fn teleportable_asset_and_dest() -> Option<(Asset, Location)> {
					// Relay/native token can be teleported to/from AH.
					Some((
						Asset { fun: Fungible(ExistentialDeposit::get()), id: AssetId(Here.into()) },
						crate::xcm_config::AssetHub::get(),
					))
				}

				fn reserve_transferable_asset_and_dest() -> Option<(Asset, Location)> {
					// Relay can reserve transfer native token to some random parachain.
					Some((
						Asset {
							fun: Fungible(ExistentialDeposit::get()),
							id: AssetId(Here.into())
						},
						crate::Junction::Parachain(RandomParaId::get().into()).into(),
					))
				}

				fn set_up_complex_asset_transfer(
				) -> Option<(Assets, u32, Location, Box<dyn FnOnce()>)> {
					// Relay supports only native token, either reserve transfer it to non-system parachains,
					// or teleport it to system parachain. Use the teleport case for benchmarking as it's
					// slightly heavier.

					// Relay/native token can be teleported to/from AH.
					let native_location = Here.into();
					let dest = crate::xcm_config::AssetHub::get();
					pallet_xcm::benchmarking::helpers::native_teleport_as_asset_transfer::<Runtime>(
						native_location,
						dest
					)
				}

				fn get_asset() -> Asset {
					Asset {
						id: AssetId(Location::here()),
						fun: Fungible(ExistentialDeposit::get()),
					}
				}
			}
			impl frame_system_benchmarking::Config for Runtime {}
			impl pallet_nomination_pools_benchmarking::Config for Runtime {}
			impl polkadot_runtime_parachains::disputes::slashing::benchmarking::Config for Runtime {}

			use xcm::latest::{
				AssetId, Fungibility::*, InteriorLocation, Junction, Junctions::*,
				Asset, Assets, Location, NetworkId, Response,
			};

			impl pallet_xcm_benchmarks::Config for Runtime {
				type XcmConfig = xcm_config::XcmConfig;
				type AccountIdConverter = xcm_config::LocationConverter;
				type DeliveryHelper = polkadot_runtime_common::xcm_sender::ToParachainDeliveryHelper<
					xcm_config::XcmConfig,
					ExistentialDepositAsset,
					xcm_config::PriceForChildParachainDelivery,
					AssetHubParaId,
					Dmp,
				>;
				fn valid_destination() -> Result<Location, BenchmarkError> {
					Ok(AssetHub::get())
				}
				fn worst_case_holding(_depositable_count: u32) -> Assets {
					// Westend only knows about WND.
					vec![Asset{
						id: AssetId(TokenLocation::get()),
						fun: Fungible(1_000_000 * UNITS),
					}].into()
				}
			}

			parameter_types! {
				pub TrustedTeleporter: Option<(Location, Asset)> = Some((
					AssetHub::get(),
					Asset { fun: Fungible(1 * UNITS), id: AssetId(TokenLocation::get()) },
				));
				pub const TrustedReserve: Option<(Location, Asset)> = None;
			}

			impl pallet_xcm_benchmarks::fungible::Config for Runtime {
				type TransactAsset = Balances;

				type CheckedAccount = xcm_config::LocalCheckAccount;
				type TrustedTeleporter = TrustedTeleporter;
				type TrustedReserve = TrustedReserve;

				fn get_asset() -> Asset {
					Asset {
						id: AssetId(TokenLocation::get()),
						fun: Fungible(1 * UNITS),
					}
				}
			}

			impl pallet_xcm_benchmarks::generic::Config for Runtime {
				type TransactAsset = Balances;
				type RuntimeCall = RuntimeCall;

				fn worst_case_response() -> (u64, Response) {
					(0u64, Response::Version(Default::default()))
				}

				fn worst_case_asset_exchange() -> Result<(Assets, Assets), BenchmarkError> {
					// Westend doesn't support asset exchanges
					Err(BenchmarkError::Skip)
				}

				fn universal_alias() -> Result<(Location, Junction), BenchmarkError> {
					// The XCM executor of Westend doesn't have a configured `UniversalAliases`
					Err(BenchmarkError::Skip)
				}

				fn transact_origin_and_runtime_call() -> Result<(Location, RuntimeCall), BenchmarkError> {
					Ok((AssetHub::get(), frame_system::Call::remark_with_event { remark: vec![] }.into()))
				}

				fn subscribe_origin() -> Result<Location, BenchmarkError> {
					Ok(AssetHub::get())
				}

				fn claimable_asset() -> Result<(Location, Location, Assets), BenchmarkError> {
					let origin = AssetHub::get();
					let assets: Assets = (AssetId(TokenLocation::get()), 1_000 * UNITS).into();
					let ticket = Location { parents: 0, interior: Here };
					Ok((origin, ticket, assets))
				}

				fn fee_asset() -> Result<Asset, BenchmarkError> {
					Ok(Asset {
						id: AssetId(TokenLocation::get()),
						fun: Fungible(1_000_000 * UNITS),
					})
				}

				fn unlockable_asset() -> Result<(Location, Location, Asset), BenchmarkError> {
					// Westend doesn't support asset locking
					Err(BenchmarkError::Skip)
				}

				fn export_message_origin_and_destination(
				) -> Result<(Location, NetworkId, InteriorLocation), BenchmarkError> {
					// Westend doesn't support exporting messages
					Err(BenchmarkError::Skip)
				}

				fn alias_origin() -> Result<(Location, Location), BenchmarkError> {
					let origin = Location::new(0, [Parachain(1000)]);
					let target = Location::new(0, [Parachain(1000), AccountId32 { id: [128u8; 32], network: None }]);
					Ok((origin, target))
				}
			}

			type XcmBalances = pallet_xcm_benchmarks::fungible::Pallet::<Runtime>;
			type XcmGeneric = pallet_xcm_benchmarks::generic::Pallet::<Runtime>;

			let whitelist: Vec<TrackedStorageKey> = AllPalletsWithSystem::whitelisted_storage_keys();

			let mut batches = Vec::<BenchmarkBatch>::new();
			let params = (&config, &whitelist);

			add_benchmarks!(params, batches);

			Ok(batches)
		}
	}

	impl sp_genesis_builder::GenesisBuilder<Block> for Runtime {
		fn build_state(config: Vec<u8>) -> sp_genesis_builder::Result {
			build_state::<RuntimeGenesisConfig>(config)
		}

		fn get_preset(id: &Option<sp_genesis_builder::PresetId>) -> Option<Vec<u8>> {
			get_preset::<RuntimeGenesisConfig>(id, &genesis_config_presets::get_preset)
		}

		fn preset_names() -> Vec<sp_genesis_builder::PresetId> {
			genesis_config_presets::preset_names()
		}
	}

	impl xcm_runtime_apis::trusted_query::TrustedQueryApi<Block> for Runtime {
		fn is_trusted_reserve(asset: VersionedAsset, location: VersionedLocation) -> Result<bool, xcm_runtime_apis::trusted_query::Error> {
			XcmPallet::is_trusted_reserve(asset, location)
		}
		fn is_trusted_teleporter(asset: VersionedAsset, location: VersionedLocation) -> Result<bool, xcm_runtime_apis::trusted_query::Error> {
			XcmPallet::is_trusted_teleporter(asset, location)
		}
	}
}<|MERGE_RESOLUTION|>--- conflicted
+++ resolved
@@ -33,10 +33,12 @@
 	derive_impl,
 	dynamic_params::{dynamic_pallet_params, dynamic_params},
 	genesis_builder_helper::{build_state, get_preset},
-	pallet_prelude::PhantomData,
 	parameter_types,
 	traits::{
-		fungible::HoldConsideration, tokens::UnityOrOuterConversion, ConstU32, Contains, EitherOf, EitherOfDiverse, EnsureOriginWithArg, Equals, EverythingBut, FromContains, InstanceFilter, KeyOwnerProofSystem, LinearStoragePrice, Nothing, ProcessMessage, ProcessMessageError, VariantCountOf, WithdrawReasons
+		fungible::HoldConsideration, tokens::UnityOrOuterConversion, ConstU32, Contains, EitherOf,
+		EitherOfDiverse, EnsureOriginWithArg, EverythingBut, FromContains, InstanceFilter,
+		KeyOwnerProofSystem, LinearStoragePrice, Nothing, ProcessMessage, ProcessMessageError,
+		VariantCountOf, WithdrawReasons,
 	},
 	weights::{ConstantMultiplier, WeightMeter, WeightToFee as _},
 	PalletId,
@@ -46,10 +48,7 @@
 use pallet_identity::legacy::IdentityInfo;
 use pallet_nomination_pools::PoolId;
 use pallet_session::historical as session_historical;
-use pallet_staking_ah_client::{self as ah_client};
-use pallet_staking_rc_client::{self as rc_client};
 use pallet_transaction_payment::{FeeDetails, FungibleAdapter, RuntimeDispatchInfo};
-use pallet_xcm::EnsureXcm;
 use polkadot_primitives::{
 	slashing,
 	vstaging::{
@@ -135,7 +134,7 @@
 use westend_runtime_constants::{
 	currency::*,
 	fee::*,
-	system_parachain::{coretime::TIMESLICE_PERIOD, ASSET_HUB_ID, BROKER_ID},
+	system_parachain::{coretime::TIMESLICE_PERIOD, BROKER_ID},
 	time::*,
 };
 
@@ -505,7 +504,7 @@
 
 impl pallet_authorship::Config for Runtime {
 	type FindAuthor = pallet_session::FindAccountFromAuthorIndex<Self, Babe>;
-	type EventHandler = AssetHubStakingClient;
+	type EventHandler = Staking;
 }
 
 parameter_types! {
@@ -530,24 +529,16 @@
 	type ValidatorIdOf = pallet_staking::StashOf<Self>;
 	type ShouldEndSession = Babe;
 	type NextSessionRotation = Babe;
-	type SessionManager = session_historical::NoteHistoricalRoot<Self, AssetHubStakingClient>;
+	type SessionManager = pallet_session::historical::NoteHistoricalRoot<Self, Staking>;
 	type SessionHandler = <SessionKeys as OpaqueKeys>::KeyTypeIdProviders;
 	type Keys = SessionKeys;
 	type DisablingStrategy = pallet_session::disabling::UpToLimitWithReEnablingDisablingStrategy;
 	type WeightInfo = weights::pallet_session::WeightInfo<Runtime>;
 }
 
-// Dummy implementation which returns `Some(())`
-pub struct FullIdentificationOf;
-impl sp_runtime::traits::Convert<AccountId, Option<()>> for FullIdentificationOf {
-	fn convert(_: AccountId) -> Option<()> {
-		Some(Default::default())
-	}
-}
-
-impl session_historical::Config for Runtime {
-	type FullIdentification = ();
-	type FullIdentificationOf = FullIdentificationOf;
+impl pallet_session::historical::Config for Runtime {
+	type FullIdentification = pallet_staking::Exposure<AccountId, Balance>;
+	type FullIdentificationOf = pallet_staking::ExposureOf<Runtime>;
 }
 
 pub struct MaybeSignedPhase;
@@ -738,16 +729,6 @@
 	pub const MaxNominators: u32 = 64;
 	pub const MaxNominations: u32 = <NposCompactSolution16 as frame_election_provider_support::NposSolution>::LIMIT as u32;
 	pub const MaxControllersInDeprecationBatch: u32 = 751;
-	pub const MinimumElectedValidatorSetSize: u32 = 28;	// atm there are 14 cores on Westend, minBackingVotes=2
-	pub const RewardPointsPerBlock: u32 = 20;
-}
-
-// Just to get the runtime compiling. Westend shouldn't have pallet staking at all.
-pub struct DummyRcClient;
-impl rc_client::RcClientInterface for DummyRcClient {
-	type AccountId = AccountId;
-
-	fn validator_set(_: Vec<Self::AccountId>, _: u32, _: u32) {}
 }
 
 impl pallet_staking::Config for Runtime {
@@ -755,6 +736,7 @@
 	type Currency = Balances;
 	type CurrencyBalance = Balance;
 	type RuntimeHoldReason = RuntimeHoldReason;
+	type UnixTime = Timestamp;
 	type CurrencyToVote = CurrencyToVote;
 	type RewardRemainder = ();
 	type RuntimeEvent = RuntimeEvent;
@@ -764,7 +746,7 @@
 	type BondingDuration = BondingDuration;
 	type SlashDeferDuration = SlashDeferDuration;
 	type AdminOrigin = EitherOf<EnsureRoot<AccountId>, StakingAdmin>;
-	type RcClientInterface = DummyRcClient; // Should be pallet_staking_rc_client on ah-next.
+	type SessionInterface = Self;
 	type EraPayout = EraPayout;
 	type MaxExposurePageSize = MaxExposurePageSize;
 	type NextNewSession = Session;
@@ -779,99 +761,7 @@
 	type BenchmarkingConfig = polkadot_runtime_common::StakingBenchmarkingConfig;
 	type EventListeners = (NominationPools, DelegatedStaking);
 	type WeightInfo = weights::pallet_staking::WeightInfo<Runtime>;
-<<<<<<< HEAD
-	type MaxInvulnerables = frame_support::traits::ConstU32<20>;
-	type MaxDisabledValidators = ConstU32<100>;
-	type ElectionOffset = ConstU32<1>; // TODO @Ankan: Check this value
-=======
->>>>>>> f9fac6c2
 	type Filter = Nothing;
-}
-
-pub struct AssetHubLocation;
-impl Get<Location> for AssetHubLocation {
-	fn get() -> Location {
-		Location::new(0, [Junction::Parachain(AssetHubId::get())])
-	}
-}
-
-#[derive(Encode, Decode)]
-enum AssetHubRuntimePallets {
-	#[codec(index = 50)]
-	RcClient(RcClientCalls),
-}
-
-/// Call encoding for the calls needed from the rc-client pallet.
-#[derive(Encode, Decode)]
-enum RcClientCalls {
-	/// A session with the given index has started.
-	#[codec(index = 0)]
-	RelaySessionReport(rc_client::SessionReport<AccountId>),
-	#[codec(index = 1)]
-	RelayNewOffence(SessionIndex, Vec<rc_client::Offence<AccountId>>),
-}
-
-pub struct XcmToAssetHub<T: SendXcm>(PhantomData<T>);
-impl<T: SendXcm> ah_client::SendToAssetHub for XcmToAssetHub<T> {
-	type AccountId = AccountId;
-
-	fn relay_session_report(session_report: rc_client::SessionReport<Self::AccountId>) {
-		log::trace!(target: "runtime", "Sending  SessionReport. payload: {:?}", session_report);
-		let message = Xcm(vec![
-			Instruction::UnpaidExecution {
-				weight_limit: WeightLimit::Unlimited,
-				check_origin: None,
-			},
-			Self::mk_asset_hub_call(RcClientCalls::RelaySessionReport(session_report)),
-		]);
-		if let Err(err) = send_xcm::<T>(AssetHubLocation::get(), message) {
-			log::error!(target: "runtime", "Unable to send SessionReport. err: {:?}", err);
-		}
-	}
-
-	fn relay_new_offence(
-		session_index: SessionIndex,
-		offences: Vec<rc_client::Offence<Self::AccountId>>,
-	) {
-		log::trace!(
-			target: "runtime",
-			"Sending  NewOffence. session: {:?} payload: {:?}",
-			session_index,
-			offences
-		);
-
-		let message = Xcm(vec![
-			Instruction::UnpaidExecution {
-				weight_limit: WeightLimit::Unlimited,
-				check_origin: None,
-			},
-			Self::mk_asset_hub_call(RcClientCalls::RelayNewOffence(session_index, offences)),
-		]);
-		if let Err(err) = send_xcm::<T>(AssetHubLocation::get(), message) {
-			log::error!(target: "runtime", "Unable to send NewOffence. err: {:?}", err);
-		}
-	}
-}
-
-impl<T: SendXcm> XcmToAssetHub<T> {
-	fn mk_asset_hub_call(call: RcClientCalls) -> Instruction<()> {
-		Instruction::Transact {
-			origin_kind: OriginKind::Superuser,
-			fallback_max_weight: None,
-			call: AssetHubRuntimePallets::RcClient(call).encode().into(),
-		}
-	}
-}
-
-impl pallet_staking_ah_client::Config for Runtime {
-	type AssetHubOrigin = frame_support::traits::EitherOfDiverse<
-		EnsureRoot<AccountId>,
-		EnsureXcm<Equals<AssetHubLocation>>,
-	>;
-	type SendToAssetHub = XcmToAssetHub<crate::xcm_config::XcmRouter>;
-	type MinimumValidatorSetSize = MinimumElectedValidatorSetSize;
-	type UnixTime = Timestamp;
-	type PointsPerBlock = RewardPointsPerBlock;
 }
 
 impl pallet_fast_unstake::Config for Runtime {
@@ -947,8 +837,8 @@
 
 impl pallet_offences::Config for Runtime {
 	type RuntimeEvent = RuntimeEvent;
-	type IdentificationTuple = session_historical::IdentificationTuple<Self>;
-	type OnOffenceHandler = AssetHubStakingClient;
+	type IdentificationTuple = pallet_session::historical::IdentificationTuple<Self>;
+	type OnOffenceHandler = Staking;
 }
 
 impl pallet_authority_discovery::Config for Runtime {
@@ -1354,8 +1244,7 @@
 impl parachains_inclusion::Config for Runtime {
 	type RuntimeEvent = RuntimeEvent;
 	type DisputesHandler = ParasDisputes;
-	type RewardValidators =
-		parachains_reward_points::RewardValidatorsWithEraPoints<Runtime, AssetHubStakingClient>;
+	type RewardValidators = parachains_reward_points::RewardValidatorsWithEraPoints<Runtime>;
 	type MessageQueue = MessageQueue;
 	type WeightInfo = weights::polkadot_runtime_parachains_inclusion::WeightInfo<Runtime>;
 }
@@ -1456,7 +1345,6 @@
 parameter_types! {
 	pub const BrokerId: u32 = BROKER_ID;
 	pub const BrokerPalletId: PalletId = PalletId(*b"py/broke");
-	pub const AssetHubId: u32 = ASSET_HUB_ID;	// TODO: replace with ASSET_HUB_NEXT_ID
 	pub MaxXcmTransactWeight: Weight = Weight::from_parts(200_000_000, 20_000);
 }
 
@@ -1528,8 +1416,7 @@
 
 impl parachains_disputes::Config for Runtime {
 	type RuntimeEvent = RuntimeEvent;
-	type RewardValidators =
-		parachains_reward_points::RewardValidatorsWithEraPoints<Runtime, RewardsHandler>;
+	type RewardValidators = parachains_reward_points::RewardValidatorsWithEraPoints<Runtime>;
 	type SlashingHandler = parachains_slashing::SlashValidatorsForDisputes<ParasSlashing>;
 	type WeightInfo = weights::polkadot_runtime_parachains_disputes::WeightInfo<Runtime>;
 }
@@ -1919,8 +1806,6 @@
 	pub type AssignedSlots = assigned_slots;
 	#[runtime::pallet_index(66)]
 	pub type Coretime = coretime;
-	#[runtime::pallet_index(67)]
-	pub type AssetHubStakingClient = pallet_staking_ah_client;
 
 	// Migrations pallet
 	#[runtime::pallet_index(98)]
