--- conflicted
+++ resolved
@@ -1993,12 +1993,8 @@
 		}
 	}
 
-<<<<<<< HEAD
 	#[api_version(4)]
-	impl beefy_primitives::BeefyApi<Block, BeefyId> for Runtime {
-=======
 	impl sp_consensus_beefy::BeefyApi<Block, BeefyId> for Runtime {
->>>>>>> 426956f8
 		fn beefy_genesis() -> Option<BlockNumber> {
 			pallet_beefy::GenesisBlock::<Runtime>::get()
 		}
@@ -2007,13 +2003,8 @@
 			Beefy::validator_set()
 		}
 
-<<<<<<< HEAD
 		fn submit_report_double_voting_unsigned_extrinsic(
-			equivocation_proof: beefy_primitives::DoubleVotingProof<
-=======
-		fn submit_report_equivocation_unsigned_extrinsic(
 			equivocation_proof: sp_consensus_beefy::DoubleVotingProof<
->>>>>>> 426956f8
 				BlockNumber,
 				BeefyId,
 				BeefySignature,
