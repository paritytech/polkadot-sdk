--- conflicted
+++ resolved
@@ -157,13 +157,8 @@
 	spec_version: 1_013_000,
 	impl_version: 0,
 	apis: RUNTIME_API_VERSIONS,
-<<<<<<< HEAD
-	transaction_version: 24,
+	transaction_version: 26,
 	system_version: 1,
-=======
-	transaction_version: 26,
-	state_version: 1,
->>>>>>> 7df94a46
 };
 
 /// The BABE epoch configuration at genesis.
