// Copyright (C) Parity Technologies (UK) Ltd.
// This file is part of Polkadot.

// Polkadot is free software: you can redistribute it and/or modify
// it under the terms of the GNU General Public License as published by
// the Free Software Foundation, either version 3 of the License, or
// (at your option) any later version.

// Polkadot is distributed in the hope that it will be useful,
// but WITHOUT ANY WARRANTY; without even the implied warranty of
// MERCHANTABILITY or FITNESS FOR A PARTICULAR PURPOSE.  See the
// GNU General Public License for more details.

// You should have received a copy of the GNU General Public License
// along with Polkadot.  If not, see <http://www.gnu.org/licenses/>.

//! The Westend runtime. This can be compiled with `#[no_std]`, ready for Wasm.

#![cfg_attr(not(feature = "std"), no_std)]
// `#[frame_support::runtime]!` does a lot of recursion and requires us to increase the limit.
#![recursion_limit = "512"]

extern crate alloc;

use alloc::{
	collections::{btree_map::BTreeMap, vec_deque::VecDeque},
	vec,
	vec::Vec,
};
use codec::{Decode, Encode, MaxEncodedLen};
use frame_election_provider_support::{bounds::ElectionBoundsBuilder, onchain, SequentialPhragmen};
use frame_support::{
	derive_impl,
	dynamic_params::{dynamic_pallet_params, dynamic_params},
	genesis_builder_helper::{build_state, get_preset},
	parameter_types,
	traits::{
		fungible::HoldConsideration, tokens::UnityOrOuterConversion, ConstU32, Contains, EitherOf,
		EitherOfDiverse, EnsureOriginWithArg, EverythingBut, FromContains, InstanceFilter,
		KeyOwnerProofSystem, LinearStoragePrice, ProcessMessage, ProcessMessageError,
		VariantCountOf, WithdrawReasons,
	},
	weights::{ConstantMultiplier, WeightMeter, WeightToFee as _},
	PalletId,
};
use frame_system::{EnsureRoot, EnsureSigned};
use pallet_grandpa::{fg_primitives, AuthorityId as GrandpaId};
use pallet_identity::legacy::IdentityInfo;
use pallet_session::historical as session_historical;
use pallet_transaction_payment::{FeeDetails, FungibleAdapter, RuntimeDispatchInfo};
use polkadot_primitives::{
	slashing, AccountId, AccountIndex, ApprovalVotingParams, Balance, BlockNumber, CandidateEvent,
	CandidateHash, CommittedCandidateReceipt, CoreIndex, CoreState, DisputeState, ExecutorParams,
	GroupRotationInfo, Hash, Id as ParaId, InboundDownwardMessage, InboundHrmpMessage, Moment,
	NodeFeatures, Nonce, OccupiedCoreAssumption, PersistedValidationData, PvfCheckStatement,
	ScrapedOnChainVotes, SessionInfo, Signature, ValidationCode, ValidationCodeHash, ValidatorId,
	ValidatorIndex, ValidatorSignature, PARACHAIN_KEY_TYPE_ID,
};
use polkadot_runtime_common::{
	assigned_slots, auctions, crowdloan,
	elections::OnChainAccuracy,
	identity_migrator, impl_runtime_weights,
	impls::{
		relay_era_payout, ContainsParts, EraPayoutParams, LocatableAssetConverter, ToAuthor,
		VersionedLocatableAsset, VersionedLocationConverter,
	},
	paras_registrar, paras_sudo_wrapper, prod_or_fast, slots,
	traits::{Leaser, OnSwap},
	BalanceToU256, BlockHashCount, BlockLength, CurrencyToVote, SlowAdjustingFeeUpdate,
	U256ToBalance,
};
use polkadot_runtime_parachains::{
	assigner_coretime as parachains_assigner_coretime, configuration as parachains_configuration,
	configuration::ActiveConfigHrmpChannelSizeAndCapacityRatio,
	coretime, disputes as parachains_disputes,
	disputes::slashing as parachains_slashing,
	dmp as parachains_dmp, hrmp as parachains_hrmp, inclusion as parachains_inclusion,
	inclusion::{AggregateMessageOrigin, UmpQueueId},
	initializer as parachains_initializer, on_demand as parachains_on_demand,
	origin as parachains_origin, paras as parachains_paras,
	paras_inherent as parachains_paras_inherent, reward_points as parachains_reward_points,
	runtime_api_impl::{
		v10 as parachains_runtime_api_impl, vstaging as vstaging_parachains_runtime_api_impl,
	},
	scheduler as parachains_scheduler, session_info as parachains_session_info,
	shared as parachains_shared,
};
use scale_info::TypeInfo;
use sp_authority_discovery::AuthorityId as AuthorityDiscoveryId;
use sp_consensus_beefy::{
	ecdsa_crypto::{AuthorityId as BeefyId, Signature as BeefySignature},
	mmr::{BeefyDataProvider, MmrLeafVersion},
};
use sp_core::{ConstU8, OpaqueMetadata, RuntimeDebug, H256};
use sp_runtime::{
	create_runtime_str, generic, impl_opaque_keys,
	traits::{
<<<<<<< HEAD
		BlakeTwo256, Block as BlockT, ConvertInto, Extrinsic as ExtrinsicT,
=======
		AccountIdConversion, BlakeTwo256, Block as BlockT, ConvertInto, Extrinsic as ExtrinsicT,
>>>>>>> 8a96d07e
		IdentityLookup, Keccak256, OpaqueKeys, SaturatedConversion, Verify,
	},
	transaction_validity::{TransactionPriority, TransactionSource, TransactionValidity},
	ApplyExtrinsicResult, FixedU128, KeyTypeId, Perbill, Percent, Permill,
};
use sp_staking::SessionIndex;
#[cfg(any(feature = "std", test))]
use sp_version::NativeVersion;
use sp_version::RuntimeVersion;
use xcm::{latest::prelude::*, VersionedAssetId, VersionedAssets, VersionedLocation, VersionedXcm};
use xcm_builder::PayOverXcm;

use xcm_runtime_apis::{
	dry_run::{CallDryRunEffects, Error as XcmDryRunApiError, XcmDryRunEffects},
	fees::Error as XcmPaymentApiError,
};

pub use frame_system::Call as SystemCall;
pub use pallet_balances::Call as BalancesCall;
pub use pallet_election_provider_multi_phase::{Call as EPMCall, GeometricDepositBase};
#[cfg(feature = "std")]
pub use pallet_staking::StakerStatus;
use pallet_staking::UseValidatorsMap;
pub use pallet_timestamp::Call as TimestampCall;
use sp_runtime::traits::Get;
#[cfg(any(feature = "std", test))]
pub use sp_runtime::BuildStorage;

/// Constant values used within the runtime.
use westend_runtime_constants::{
	currency::*,
	fee::*,
	system_parachain::{coretime::TIMESLICE_PERIOD, BROKER_ID},
	time::*,
};

mod bag_thresholds;
mod weights;
pub mod xcm_config;

// Implemented types.
mod impls;
use impls::ToParachainIdentityReaper;

// Governance and configurations.
pub mod governance;
use governance::{
	pallet_custom_origins, AuctionAdmin, FellowshipAdmin, GeneralAdmin, LeaseAdmin, StakingAdmin,
	Treasurer, TreasurySpender,
};

#[cfg(test)]
mod tests;

impl_runtime_weights!(westend_runtime_constants);

// Make the WASM binary available.
#[cfg(feature = "std")]
include!(concat!(env!("OUT_DIR"), "/wasm_binary.rs"));

/// Runtime version (Westend).
#[sp_version::runtime_version]
pub const VERSION: RuntimeVersion = RuntimeVersion {
	spec_name: create_runtime_str!("westend"),
	impl_name: create_runtime_str!("parity-westend"),
	authoring_version: 2,
	spec_version: 1_014_000,
	impl_version: 0,
	#[cfg(not(feature = "disable-runtime-api"))]
	apis: RUNTIME_API_VERSIONS,
	transaction_version: 26,
	state_version: 1,
};

/// The BABE epoch configuration at genesis.
pub const BABE_GENESIS_EPOCH_CONFIG: sp_consensus_babe::BabeEpochConfiguration =
	sp_consensus_babe::BabeEpochConfiguration {
		c: PRIMARY_PROBABILITY,
		allowed_slots: sp_consensus_babe::AllowedSlots::PrimaryAndSecondaryVRFSlots,
	};

/// Native version.
#[cfg(any(feature = "std", test))]
pub fn native_version() -> NativeVersion {
	NativeVersion { runtime_version: VERSION, can_author_with: Default::default() }
}

/// A type to identify calls to the Identity pallet. These will be filtered to prevent invocation,
/// locking the state of the pallet and preventing further updates to identities and sub-identities.
/// The locked state will be the genesis state of a new system chain and then removed from the Relay
/// Chain.
pub struct IsIdentityCall;
impl Contains<RuntimeCall> for IsIdentityCall {
	fn contains(c: &RuntimeCall) -> bool {
		matches!(c, RuntimeCall::Identity(_))
	}
}

parameter_types! {
	pub const Version: RuntimeVersion = VERSION;
	pub const SS58Prefix: u8 = 42;
}

#[derive_impl(frame_system::config_preludes::RelayChainDefaultConfig)]
impl frame_system::Config for Runtime {
	type BaseCallFilter = EverythingBut<IsIdentityCall>;
	type BlockWeights = BlockWeights;
	type BlockLength = BlockLength;
	type DbWeight = RocksDbWeight;
	type Nonce = Nonce;
	type Hash = Hash;
	type AccountId = AccountId;
	type Block = Block;
	type BlockHashCount = BlockHashCount;
	type Version = Version;
	type AccountData = pallet_balances::AccountData<Balance>;
	type SystemWeightInfo = weights::frame_system::WeightInfo<Runtime>;
	type SS58Prefix = SS58Prefix;
	type MaxConsumers = frame_support::traits::ConstU32<16>;
}

parameter_types! {
	pub MaximumSchedulerWeight: frame_support::weights::Weight = Perbill::from_percent(80) *
		BlockWeights::get().max_block;
	pub const MaxScheduledPerBlock: u32 = 50;
	pub const NoPreimagePostponement: Option<u32> = Some(10);
}

impl pallet_scheduler::Config for Runtime {
	type RuntimeOrigin = RuntimeOrigin;
	type RuntimeEvent = RuntimeEvent;
	type PalletsOrigin = OriginCaller;
	type RuntimeCall = RuntimeCall;
	type MaximumWeight = MaximumSchedulerWeight;
	// The goal of having ScheduleOrigin include AuctionAdmin is to allow the auctions track of
	// OpenGov to schedule periodic auctions.
	type ScheduleOrigin = EitherOf<EnsureRoot<AccountId>, AuctionAdmin>;
	type MaxScheduledPerBlock = MaxScheduledPerBlock;
	type WeightInfo = weights::pallet_scheduler::WeightInfo<Runtime>;
	type OriginPrivilegeCmp = frame_support::traits::EqualPrivilegeOnly;
	type Preimages = Preimage;
}

parameter_types! {
	pub const PreimageBaseDeposit: Balance = deposit(2, 64);
	pub const PreimageByteDeposit: Balance = deposit(0, 1);
	pub const PreimageHoldReason: RuntimeHoldReason = RuntimeHoldReason::Preimage(pallet_preimage::HoldReason::Preimage);
}

/// Dynamic params that can be adjusted at runtime.
#[dynamic_params(RuntimeParameters, pallet_parameters::Parameters::<Runtime>)]
pub mod dynamic_params {
	use super::*;

	/// Parameters used to calculate era payouts, see
	/// [`polkadot_runtime_common::impls::EraPayoutParams`].
	#[dynamic_pallet_params]
	#[codec(index = 0)]
	pub mod inflation {
		/// Minimum inflation rate used to calculate era payouts.
		#[codec(index = 0)]
		pub static MinInflation: Perquintill = Perquintill::from_rational(25u64, 1000u64);

		/// Maximum inflation rate used to calculate era payouts.
		#[codec(index = 1)]
		pub static MaxInflation: Perquintill = Perquintill::from_rational(10u64, 100u64);

		/// Ideal stake ratio used to calculate era payouts.
		#[codec(index = 2)]
		pub static IdealStake: Perquintill = Perquintill::from_rational(50u64, 100u64);

		/// Falloff used to calculate era payouts.
		#[codec(index = 3)]
		pub static Falloff: Perquintill = Perquintill::from_rational(50u64, 1000u64);

		/// Whether to use auction slots or not in the calculation of era payouts. If set to true,
		/// the `legacy_auction_proportion` of 60% will be used in the calculation of era payouts.
		#[codec(index = 4)]
		pub static UseAuctionSlots: bool = false;
	}
}

#[cfg(feature = "runtime-benchmarks")]
impl Default for RuntimeParameters {
	fn default() -> Self {
		RuntimeParameters::Inflation(dynamic_params::inflation::Parameters::MinInflation(
			dynamic_params::inflation::MinInflation,
			Some(Perquintill::from_rational(25u64, 1000u64)),
		))
	}
}

impl pallet_parameters::Config for Runtime {
	type RuntimeEvent = RuntimeEvent;
	type RuntimeParameters = RuntimeParameters;
	type AdminOrigin = DynamicParameterOrigin;
	type WeightInfo = weights::pallet_parameters::WeightInfo<Runtime>;
}

/// Defines what origin can modify which dynamic parameters.
pub struct DynamicParameterOrigin;
impl EnsureOriginWithArg<RuntimeOrigin, RuntimeParametersKey> for DynamicParameterOrigin {
	type Success = ();

	fn try_origin(
		origin: RuntimeOrigin,
		key: &RuntimeParametersKey,
	) -> Result<Self::Success, RuntimeOrigin> {
		use crate::RuntimeParametersKey::*;

		match key {
			Inflation(_) => frame_system::ensure_root(origin.clone()),
		}
		.map_err(|_| origin)
	}

	#[cfg(feature = "runtime-benchmarks")]
	fn try_successful_origin(_key: &RuntimeParametersKey) -> Result<RuntimeOrigin, ()> {
		// Provide the origin for the parameter returned by `Default`:
		Ok(RuntimeOrigin::root())
	}
}

impl pallet_preimage::Config for Runtime {
	type WeightInfo = weights::pallet_preimage::WeightInfo<Runtime>;
	type RuntimeEvent = RuntimeEvent;
	type Currency = Balances;
	type ManagerOrigin = EnsureRoot<AccountId>;
	type Consideration = HoldConsideration<
		AccountId,
		Balances,
		PreimageHoldReason,
		LinearStoragePrice<PreimageBaseDeposit, PreimageByteDeposit, Balance>,
	>;
}

parameter_types! {
	pub const EpochDuration: u64 = prod_or_fast!(
		EPOCH_DURATION_IN_SLOTS as u64,
		2 * MINUTES as u64
	);
	pub const ExpectedBlockTime: Moment = MILLISECS_PER_BLOCK;
	pub const ReportLongevity: u64 =
		BondingDuration::get() as u64 * SessionsPerEra::get() as u64 * EpochDuration::get();
}

impl pallet_babe::Config for Runtime {
	type EpochDuration = EpochDuration;
	type ExpectedBlockTime = ExpectedBlockTime;

	// session module is the trigger
	type EpochChangeTrigger = pallet_babe::ExternalTrigger;

	type DisabledValidators = Session;

	type WeightInfo = ();

	type MaxAuthorities = MaxAuthorities;
	type MaxNominators = MaxNominators;

	type KeyOwnerProof = sp_session::MembershipProof;

	type EquivocationReportSystem =
		pallet_babe::EquivocationReportSystem<Self, Offences, Historical, ReportLongevity>;
}

parameter_types! {
	pub const IndexDeposit: Balance = 100 * CENTS;
}

impl pallet_indices::Config for Runtime {
	type AccountIndex = AccountIndex;
	type Currency = Balances;
	type Deposit = IndexDeposit;
	type RuntimeEvent = RuntimeEvent;
	type WeightInfo = weights::pallet_indices::WeightInfo<Runtime>;
}

parameter_types! {
	pub const ExistentialDeposit: Balance = EXISTENTIAL_DEPOSIT;
	pub const MaxLocks: u32 = 50;
	pub const MaxReserves: u32 = 50;
}

impl pallet_balances::Config for Runtime {
	type Balance = Balance;
	type DustRemoval = ();
	type RuntimeEvent = RuntimeEvent;
	type ExistentialDeposit = ExistentialDeposit;
	type AccountStore = System;
	type MaxLocks = MaxLocks;
	type MaxReserves = MaxReserves;
	type ReserveIdentifier = [u8; 8];
	type WeightInfo = weights::pallet_balances::WeightInfo<Runtime>;
	type RuntimeHoldReason = RuntimeHoldReason;
	type RuntimeFreezeReason = RuntimeFreezeReason;
	type FreezeIdentifier = RuntimeFreezeReason;
	type MaxFreezes = VariantCountOf<RuntimeFreezeReason>;
}

parameter_types! {
	pub const BeefySetIdSessionEntries: u32 = BondingDuration::get() * SessionsPerEra::get();
}

impl pallet_beefy::Config for Runtime {
	type BeefyId = BeefyId;
	type MaxAuthorities = MaxAuthorities;
	type MaxNominators = MaxNominators;
	type MaxSetIdSessionEntries = BeefySetIdSessionEntries;
	type OnNewValidatorSet = BeefyMmrLeaf;
	type AncestryHelper = BeefyMmrLeaf;
	type WeightInfo = ();
	type KeyOwnerProof = sp_session::MembershipProof;
	type EquivocationReportSystem =
		pallet_beefy::EquivocationReportSystem<Self, Offences, Historical, ReportLongevity>;
}

impl pallet_mmr::Config for Runtime {
	const INDEXING_PREFIX: &'static [u8] = mmr::INDEXING_PREFIX;
	type Hashing = Keccak256;
	type OnNewRoot = pallet_beefy_mmr::DepositBeefyDigest<Runtime>;
	type LeafData = pallet_beefy_mmr::Pallet<Runtime>;
	type BlockHashProvider = pallet_mmr::DefaultBlockHashProvider<Runtime>;
	type WeightInfo = weights::pallet_mmr::WeightInfo<Runtime>;
	#[cfg(feature = "runtime-benchmarks")]
	type BenchmarkHelper = parachains_paras::benchmarking::mmr_setup::MmrSetup<Runtime>;
}

/// MMR helper types.
mod mmr {
	use super::Runtime;
	pub use pallet_mmr::primitives::*;

	pub type Leaf = <<Runtime as pallet_mmr::Config>::LeafData as LeafDataProvider>::LeafData;
	pub type Hashing = <Runtime as pallet_mmr::Config>::Hashing;
	pub type Hash = <Hashing as sp_runtime::traits::Hash>::Output;
}

parameter_types! {
	pub LeafVersion: MmrLeafVersion = MmrLeafVersion::new(0, 0);
}

/// A BEEFY data provider that merkelizes all the parachain heads at the current block
/// (sorted by their parachain id).
pub struct ParaHeadsRootProvider;
impl BeefyDataProvider<H256> for ParaHeadsRootProvider {
	fn extra_data() -> H256 {
		let para_heads: Vec<(u32, Vec<u8>)> =
			parachains_paras::Pallet::<Runtime>::sorted_para_heads();
		binary_merkle_tree::merkle_root::<mmr::Hashing, _>(
			para_heads.into_iter().map(|pair| pair.encode()),
		)
		.into()
	}
}

impl pallet_beefy_mmr::Config for Runtime {
	type LeafVersion = LeafVersion;
	type BeefyAuthorityToMerkleLeaf = pallet_beefy_mmr::BeefyEcdsaToEthereum;
	type LeafExtra = H256;
	type BeefyDataProvider = ParaHeadsRootProvider;
}

parameter_types! {
	pub const TransactionByteFee: Balance = 10 * MILLICENTS;
	/// This value increases the priority of `Operational` transactions by adding
	/// a "virtual tip" that's equal to the `OperationalFeeMultiplier * final_fee`.
	pub const OperationalFeeMultiplier: u8 = 5;
}

impl pallet_transaction_payment::Config for Runtime {
	type RuntimeEvent = RuntimeEvent;
	type OnChargeTransaction = FungibleAdapter<Balances, ToAuthor<Runtime>>;
	type OperationalFeeMultiplier = OperationalFeeMultiplier;
	type WeightToFee = WeightToFee;
	type LengthToFee = ConstantMultiplier<Balance, TransactionByteFee>;
	type FeeMultiplierUpdate = SlowAdjustingFeeUpdate<Self>;
}

parameter_types! {
	pub const MinimumPeriod: u64 = SLOT_DURATION / 2;
}
impl pallet_timestamp::Config for Runtime {
	type Moment = u64;
	type OnTimestampSet = Babe;
	type MinimumPeriod = MinimumPeriod;
	type WeightInfo = weights::pallet_timestamp::WeightInfo<Runtime>;
}

impl pallet_authorship::Config for Runtime {
	type FindAuthor = pallet_session::FindAccountFromAuthorIndex<Self, Babe>;
	type EventHandler = Staking;
}

parameter_types! {
	pub const Period: BlockNumber = 10 * MINUTES;
	pub const Offset: BlockNumber = 0;
}

impl_opaque_keys! {
	pub struct SessionKeys {
		pub grandpa: Grandpa,
		pub babe: Babe,
		pub para_validator: Initializer,
		pub para_assignment: ParaSessionInfo,
		pub authority_discovery: AuthorityDiscovery,
		pub beefy: Beefy,
	}
}

impl pallet_session::Config for Runtime {
	type RuntimeEvent = RuntimeEvent;
	type ValidatorId = AccountId;
	type ValidatorIdOf = pallet_staking::StashOf<Self>;
	type ShouldEndSession = Babe;
	type NextSessionRotation = Babe;
	type SessionManager = pallet_session::historical::NoteHistoricalRoot<Self, Staking>;
	type SessionHandler = <SessionKeys as OpaqueKeys>::KeyTypeIdProviders;
	type Keys = SessionKeys;
	type WeightInfo = weights::pallet_session::WeightInfo<Runtime>;
}

impl pallet_session::historical::Config for Runtime {
	type FullIdentification = pallet_staking::Exposure<AccountId, Balance>;
	type FullIdentificationOf = pallet_staking::ExposureOf<Runtime>;
}

pub struct MaybeSignedPhase;

impl Get<u32> for MaybeSignedPhase {
	fn get() -> u32 {
		// 1 day = 4 eras -> 1 week = 28 eras. We want to disable signed phase once a week to test
		// the fallback unsigned phase is able to compute elections on Westend.
		if Staking::current_era().unwrap_or(1) % 28 == 0 {
			0
		} else {
			SignedPhase::get()
		}
	}
}

parameter_types! {
	// phase durations. 1/4 of the last session for each.
	pub SignedPhase: u32 = prod_or_fast!(
		EPOCH_DURATION_IN_SLOTS / 4,
		(1 * MINUTES).min(EpochDuration::get().saturated_into::<u32>() / 2)
	);
	pub UnsignedPhase: u32 = prod_or_fast!(
		EPOCH_DURATION_IN_SLOTS / 4,
		(1 * MINUTES).min(EpochDuration::get().saturated_into::<u32>() / 2)
	);

	// signed config
	pub const SignedMaxSubmissions: u32 = 128;
	pub const SignedMaxRefunds: u32 = 128 / 4;
	pub const SignedFixedDeposit: Balance = deposit(2, 0);
	pub const SignedDepositIncreaseFactor: Percent = Percent::from_percent(10);
	pub const SignedDepositByte: Balance = deposit(0, 10) / 1024;
	// Each good submission will get 1 WND as reward
	pub SignedRewardBase: Balance = 1 * UNITS;

	// 1 hour session, 15 minutes unsigned phase, 4 offchain executions.
	pub OffchainRepeat: BlockNumber = UnsignedPhase::get() / 4;

	pub const MaxElectingVoters: u32 = 22_500;
	/// We take the top 22500 nominators as electing voters and all of the validators as electable
	/// targets. Whilst this is the case, we cannot and shall not increase the size of the
	/// validator intentions.
	pub ElectionBounds: frame_election_provider_support::bounds::ElectionBounds =
		ElectionBoundsBuilder::default().voters_count(MaxElectingVoters::get().into()).build();
	// Maximum winners that can be chosen as active validators
	pub const MaxActiveValidators: u32 = 1000;

}

frame_election_provider_support::generate_solution_type!(
	#[compact]
	pub struct NposCompactSolution16::<
		VoterIndex = u32,
		TargetIndex = u16,
		Accuracy = sp_runtime::PerU16,
		MaxVoters = MaxElectingVoters,
	>(16)
);

pub struct OnChainSeqPhragmen;
impl onchain::Config for OnChainSeqPhragmen {
	type System = Runtime;
	type Solver = SequentialPhragmen<AccountId, OnChainAccuracy>;
	type DataProvider = Staking;
	type WeightInfo = weights::frame_election_provider_support::WeightInfo<Runtime>;
	type MaxWinners = MaxActiveValidators;
	type Bounds = ElectionBounds;
}

impl pallet_election_provider_multi_phase::MinerConfig for Runtime {
	type AccountId = AccountId;
	type MaxLength = OffchainSolutionLengthLimit;
	type MaxWeight = OffchainSolutionWeightLimit;
	type Solution = NposCompactSolution16;
	type MaxVotesPerVoter = <
		<Self as pallet_election_provider_multi_phase::Config>::DataProvider
		as
		frame_election_provider_support::ElectionDataProvider
	>::MaxVotesPerVoter;
	type MaxWinners = MaxActiveValidators;

	// The unsigned submissions have to respect the weight of the submit_unsigned call, thus their
	// weight estimate function is wired to this call's weight.
	fn solution_weight(v: u32, t: u32, a: u32, d: u32) -> Weight {
		<
			<Self as pallet_election_provider_multi_phase::Config>::WeightInfo
			as
			pallet_election_provider_multi_phase::WeightInfo
		>::submit_unsigned(v, t, a, d)
	}
}

impl pallet_election_provider_multi_phase::Config for Runtime {
	type RuntimeEvent = RuntimeEvent;
	type Currency = Balances;
	type EstimateCallFee = TransactionPayment;
	type SignedPhase = MaybeSignedPhase;
	type UnsignedPhase = UnsignedPhase;
	type SignedMaxSubmissions = SignedMaxSubmissions;
	type SignedMaxRefunds = SignedMaxRefunds;
	type SignedRewardBase = SignedRewardBase;
	type SignedDepositBase =
		GeometricDepositBase<Balance, SignedFixedDeposit, SignedDepositIncreaseFactor>;
	type SignedDepositByte = SignedDepositByte;
	type SignedDepositWeight = ();
	type SignedMaxWeight =
		<Self::MinerConfig as pallet_election_provider_multi_phase::MinerConfig>::MaxWeight;
	type MinerConfig = Self;
	type SlashHandler = (); // burn slashes
	type RewardHandler = (); // nothing to do upon rewards
	type BetterSignedThreshold = ();
	type OffchainRepeat = OffchainRepeat;
	type MinerTxPriority = NposSolutionPriority;
	type DataProvider = Staking;
	#[cfg(any(feature = "fast-runtime", feature = "runtime-benchmarks"))]
	type Fallback = onchain::OnChainExecution<OnChainSeqPhragmen>;
	#[cfg(not(any(feature = "fast-runtime", feature = "runtime-benchmarks")))]
	type Fallback = frame_election_provider_support::NoElection<(
		AccountId,
		BlockNumber,
		Staking,
		MaxActiveValidators,
	)>;
	type GovernanceFallback = onchain::OnChainExecution<OnChainSeqPhragmen>;
	type Solver = SequentialPhragmen<
		AccountId,
		pallet_election_provider_multi_phase::SolutionAccuracyOf<Self>,
		(),
	>;
	type BenchmarkingConfig = polkadot_runtime_common::elections::BenchmarkConfig;
	type ForceOrigin = EnsureRoot<AccountId>;
	type WeightInfo = weights::pallet_election_provider_multi_phase::WeightInfo<Self>;
	type MaxWinners = MaxActiveValidators;
	type ElectionBounds = ElectionBounds;
}

parameter_types! {
	pub const BagThresholds: &'static [u64] = &bag_thresholds::THRESHOLDS;
}

type VoterBagsListInstance = pallet_bags_list::Instance1;
impl pallet_bags_list::Config<VoterBagsListInstance> for Runtime {
	type RuntimeEvent = RuntimeEvent;
	type ScoreProvider = Staking;
	type WeightInfo = weights::pallet_bags_list::WeightInfo<Runtime>;
	type BagThresholds = BagThresholds;
	type Score = sp_npos_elections::VoteWeight;
}

pub struct EraPayout;
impl pallet_staking::EraPayout<Balance> for EraPayout {
	fn era_payout(
		total_staked: Balance,
		total_issuance: Balance,
		era_duration_millis: u64,
	) -> (Balance, Balance) {
		const MILLISECONDS_PER_YEAR: u64 = 1000 * 3600 * 24 * 36525 / 100;

		let params = EraPayoutParams {
			total_staked,
			total_stakable: total_issuance,
			ideal_stake: dynamic_params::inflation::IdealStake::get(),
			max_annual_inflation: dynamic_params::inflation::MaxInflation::get(),
			min_annual_inflation: dynamic_params::inflation::MinInflation::get(),
			falloff: dynamic_params::inflation::Falloff::get(),
			period_fraction: Perquintill::from_rational(era_duration_millis, MILLISECONDS_PER_YEAR),
			legacy_auction_proportion: if dynamic_params::inflation::UseAuctionSlots::get() {
				let auctioned_slots = parachains_paras::Parachains::<Runtime>::get()
					.into_iter()
					// all active para-ids that do not belong to a system chain is the number of
					// parachains that we should take into account for inflation.
					.filter(|i| *i >= 2000.into())
					.count() as u64;
				Some(Perquintill::from_rational(auctioned_slots.min(60), 200u64))
			} else {
				None
			},
		};
		relay_era_payout(params)
	}
}

parameter_types! {
	// Six sessions in an era (6 hours).
	pub const SessionsPerEra: SessionIndex = prod_or_fast!(6, 1);
	// 2 eras for unbonding (12 hours).
	pub const BondingDuration: sp_staking::EraIndex = 2;
	// 1 era in which slashes can be cancelled (6 hours).
	pub const SlashDeferDuration: sp_staking::EraIndex = 1;
	pub const MaxExposurePageSize: u32 = 64;
	// Note: this is not really correct as Max Nominators is (MaxExposurePageSize * page_count) but
	// this is an unbounded number. We just set it to a reasonably high value, 1 full page
	// of nominators.
	pub const MaxNominators: u32 = 64;
	pub const MaxNominations: u32 = <NposCompactSolution16 as frame_election_provider_support::NposSolution>::LIMIT as u32;
	pub const MaxControllersInDeprecationBatch: u32 = 751;
}

impl pallet_staking::Config for Runtime {
	type Currency = Balances;
	type CurrencyBalance = Balance;
	type UnixTime = Timestamp;
	type CurrencyToVote = CurrencyToVote;
	type RewardRemainder = ();
	type RuntimeEvent = RuntimeEvent;
	type Slash = ();
	type Reward = ();
	type SessionsPerEra = SessionsPerEra;
	type BondingDuration = BondingDuration;
	type SlashDeferDuration = SlashDeferDuration;
	type AdminOrigin = EitherOf<EnsureRoot<AccountId>, StakingAdmin>;
	type SessionInterface = Self;
	type EraPayout = EraPayout;
	type MaxExposurePageSize = MaxExposurePageSize;
	type NextNewSession = Session;
	type ElectionProvider = ElectionProviderMultiPhase;
	type GenesisElectionProvider = onchain::OnChainExecution<OnChainSeqPhragmen>;
	type VoterList = VoterList;
	type TargetList = UseValidatorsMap<Self>;
	type NominationsQuota = pallet_staking::FixedNominationsQuota<{ MaxNominations::get() }>;
	type MaxUnlockingChunks = frame_support::traits::ConstU32<32>;
	type HistoryDepth = frame_support::traits::ConstU32<84>;
	type MaxControllersInDeprecationBatch = MaxControllersInDeprecationBatch;
	type BenchmarkingConfig = polkadot_runtime_common::StakingBenchmarkingConfig;
	type EventListeners = (NominationPools, DelegatedStaking);
	type WeightInfo = weights::pallet_staking::WeightInfo<Runtime>;
	type DisablingStrategy = pallet_staking::UpToLimitDisablingStrategy;
}

impl pallet_fast_unstake::Config for Runtime {
	type RuntimeEvent = RuntimeEvent;
	type Currency = Balances;
	type BatchSize = frame_support::traits::ConstU32<64>;
	type Deposit = frame_support::traits::ConstU128<{ UNITS }>;
	type ControlOrigin = EnsureRoot<AccountId>;
	type Staking = Staking;
	type MaxErasToCheckPerBlock = ConstU32<1>;
	type WeightInfo = weights::pallet_fast_unstake::WeightInfo<Runtime>;
}

parameter_types! {
	pub const SpendPeriod: BlockNumber = 6 * DAYS;
	pub const Burn: Permill = Permill::from_perthousand(2);
	pub const TreasuryPalletId: PalletId = PalletId(*b"py/trsry");
	pub const PayoutSpendPeriod: BlockNumber = 30 * DAYS;
	// The asset's interior location for the paying account. This is the Treasury
	// pallet instance (which sits at index 37).
	pub TreasuryInteriorLocation: InteriorLocation = PalletInstance(37).into();

	pub const TipCountdown: BlockNumber = 1 * DAYS;
	pub const TipFindersFee: Percent = Percent::from_percent(20);
	pub const TipReportDepositBase: Balance = 100 * CENTS;
	pub const DataDepositPerByte: Balance = 1 * CENTS;
	pub const MaxApprovals: u32 = 100;
	pub const MaxAuthorities: u32 = 100_000;
	pub const MaxKeys: u32 = 10_000;
	pub const MaxPeerInHeartbeats: u32 = 10_000;
	pub const MaxBalance: Balance = Balance::max_value();
}

impl pallet_treasury::Config for Runtime {
	type PalletId = TreasuryPalletId;
	type Currency = Balances;
	type RejectOrigin = EitherOfDiverse<EnsureRoot<AccountId>, Treasurer>;
	type RuntimeEvent = RuntimeEvent;
	type SpendPeriod = SpendPeriod;
	type Burn = Burn;
	type BurnDestination = ();
	type MaxApprovals = MaxApprovals;
	type WeightInfo = weights::pallet_treasury::WeightInfo<Runtime>;
	type SpendFunds = ();
	type SpendOrigin = TreasurySpender;
	type AssetKind = VersionedLocatableAsset;
	type Beneficiary = VersionedLocation;
	type BeneficiaryLookup = IdentityLookup<Self::Beneficiary>;
	type Paymaster = PayOverXcm<
		TreasuryInteriorLocation,
		crate::xcm_config::XcmRouter,
		crate::XcmPallet,
		ConstU32<{ 6 * HOURS }>,
		Self::Beneficiary,
		Self::AssetKind,
		LocatableAssetConverter,
		VersionedLocationConverter,
	>;
	type BalanceConverter = UnityOrOuterConversion<
		ContainsParts<
			FromContains<
				xcm_builder::IsChildSystemParachain<ParaId>,
				xcm_builder::IsParentsOnly<ConstU8<1>>,
			>,
		>,
		AssetRate,
	>;
	type PayoutPeriod = PayoutSpendPeriod;
	#[cfg(feature = "runtime-benchmarks")]
	type BenchmarkHelper = polkadot_runtime_common::impls::benchmarks::TreasuryArguments;
}

impl pallet_offences::Config for Runtime {
	type RuntimeEvent = RuntimeEvent;
	type IdentificationTuple = pallet_session::historical::IdentificationTuple<Self>;
	type OnOffenceHandler = Staking;
}

impl pallet_authority_discovery::Config for Runtime {
	type MaxAuthorities = MaxAuthorities;
}

parameter_types! {
	pub const NposSolutionPriority: TransactionPriority = TransactionPriority::max_value() / 2;
}

parameter_types! {
	pub const MaxSetIdSessionEntries: u32 = BondingDuration::get() * SessionsPerEra::get();
}

impl pallet_grandpa::Config for Runtime {
	type RuntimeEvent = RuntimeEvent;

	type WeightInfo = ();
	type MaxAuthorities = MaxAuthorities;
	type MaxNominators = MaxNominators;
	type MaxSetIdSessionEntries = MaxSetIdSessionEntries;

	type KeyOwnerProof = sp_session::MembershipProof;

	type EquivocationReportSystem =
		pallet_grandpa::EquivocationReportSystem<Self, Offences, Historical, ReportLongevity>;
}

/// Submits a transaction with the node's public and signature type. Adheres to the signed extension
/// format of the chain.
impl<LocalCall> frame_system::offchain::CreateSignedTransaction<LocalCall> for Runtime
where
	RuntimeCall: From<LocalCall>,
{
	fn create_transaction<C: frame_system::offchain::AppCrypto<Self::Public, Self::Signature>>(
		call: RuntimeCall,
		public: <Signature as Verify>::Signer,
		account: AccountId,
		nonce: <Runtime as frame_system::Config>::Nonce,
	) -> Option<(RuntimeCall, <UncheckedExtrinsic as ExtrinsicT>::SignaturePayload)> {
		use sp_runtime::traits::StaticLookup;
		// take the biggest period possible.
		let period =
			BlockHashCount::get().checked_next_power_of_two().map(|c| c / 2).unwrap_or(2) as u64;

		let current_block = System::block_number()
			.saturated_into::<u64>()
			// The `System::block_number` is initialized with `n+1`,
			// so the actual block number is `n`.
			.saturating_sub(1);
		let tip = 0;
		let extra: SignedExtra = (
			frame_system::CheckNonZeroSender::<Runtime>::new(),
			frame_system::CheckSpecVersion::<Runtime>::new(),
			frame_system::CheckTxVersion::<Runtime>::new(),
			frame_system::CheckGenesis::<Runtime>::new(),
			frame_system::CheckMortality::<Runtime>::from(generic::Era::mortal(
				period,
				current_block,
			)),
			frame_system::CheckNonce::<Runtime>::from(nonce),
			frame_system::CheckWeight::<Runtime>::new(),
			pallet_transaction_payment::ChargeTransactionPayment::<Runtime>::from(tip),
			frame_metadata_hash_extension::CheckMetadataHash::<Runtime>::new(true),
		);
		let raw_payload = SignedPayload::new(call, extra)
			.map_err(|e| {
				log::warn!("Unable to create signed payload: {:?}", e);
			})
			.ok()?;
		let signature = raw_payload.using_encoded(|payload| C::sign(payload, public))?;
		let (call, extra, _) = raw_payload.deconstruct();
		let address = <Runtime as frame_system::Config>::Lookup::unlookup(account);
		Some((call, (address, signature, extra)))
	}
}

impl frame_system::offchain::SigningTypes for Runtime {
	type Public = <Signature as Verify>::Signer;
	type Signature = Signature;
}

impl<C> frame_system::offchain::SendTransactionTypes<C> for Runtime
where
	RuntimeCall: From<C>,
{
	type OverarchingCall = RuntimeCall;
	type Extrinsic = UncheckedExtrinsic;
}

parameter_types! {
	// Minimum 100 bytes/KSM deposited (1 CENT/byte)
	pub const BasicDeposit: Balance = 1000 * CENTS;       // 258 bytes on-chain
	pub const ByteDeposit: Balance = deposit(0, 1);
	pub const SubAccountDeposit: Balance = 200 * CENTS;   // 53 bytes on-chain
	pub const MaxSubAccounts: u32 = 100;
	pub const MaxAdditionalFields: u32 = 100;
	pub const MaxRegistrars: u32 = 20;
}

impl pallet_identity::Config for Runtime {
	type RuntimeEvent = RuntimeEvent;
	type Currency = Balances;
	type Slashed = ();
	type BasicDeposit = BasicDeposit;
	type ByteDeposit = ByteDeposit;
	type SubAccountDeposit = SubAccountDeposit;
	type MaxSubAccounts = MaxSubAccounts;
	type IdentityInformation = IdentityInfo<MaxAdditionalFields>;
	type MaxRegistrars = MaxRegistrars;
	type ForceOrigin = EitherOf<EnsureRoot<Self::AccountId>, GeneralAdmin>;
	type RegistrarOrigin = EitherOf<EnsureRoot<Self::AccountId>, GeneralAdmin>;
	type OffchainSignature = Signature;
	type SigningPublicKey = <Signature as Verify>::Signer;
	type UsernameAuthorityOrigin = EnsureRoot<Self::AccountId>;
	type PendingUsernameExpiration = ConstU32<{ 7 * DAYS }>;
	type MaxSuffixLength = ConstU32<7>;
	type MaxUsernameLength = ConstU32<32>;
	type WeightInfo = weights::pallet_identity::WeightInfo<Runtime>;
}

impl pallet_utility::Config for Runtime {
	type RuntimeEvent = RuntimeEvent;
	type RuntimeCall = RuntimeCall;
	type PalletsOrigin = OriginCaller;
	type WeightInfo = weights::pallet_utility::WeightInfo<Runtime>;
}

parameter_types! {
	// One storage item; key size is 32; value is size 4+4+16+32 bytes = 56 bytes.
	pub const DepositBase: Balance = deposit(1, 88);
	// Additional storage item size of 32 bytes.
	pub const DepositFactor: Balance = deposit(0, 32);
	pub const MaxSignatories: u32 = 100;
}

impl pallet_multisig::Config for Runtime {
	type RuntimeEvent = RuntimeEvent;
	type RuntimeCall = RuntimeCall;
	type Currency = Balances;
	type DepositBase = DepositBase;
	type DepositFactor = DepositFactor;
	type MaxSignatories = MaxSignatories;
	type WeightInfo = weights::pallet_multisig::WeightInfo<Runtime>;
}

parameter_types! {
	pub const ConfigDepositBase: Balance = 500 * CENTS;
	pub const FriendDepositFactor: Balance = 50 * CENTS;
	pub const MaxFriends: u16 = 9;
	pub const RecoveryDeposit: Balance = 500 * CENTS;
}

impl pallet_recovery::Config for Runtime {
	type RuntimeEvent = RuntimeEvent;
	type WeightInfo = ();
	type RuntimeCall = RuntimeCall;
	type Currency = Balances;
	type ConfigDepositBase = ConfigDepositBase;
	type FriendDepositFactor = FriendDepositFactor;
	type MaxFriends = MaxFriends;
	type RecoveryDeposit = RecoveryDeposit;
}

parameter_types! {
	pub const MinVestedTransfer: Balance = 100 * CENTS;
	pub UnvestedFundsAllowedWithdrawReasons: WithdrawReasons =
		WithdrawReasons::except(WithdrawReasons::TRANSFER | WithdrawReasons::RESERVE);
}

impl pallet_vesting::Config for Runtime {
	type RuntimeEvent = RuntimeEvent;
	type Currency = Balances;
	type BlockNumberToBalance = ConvertInto;
	type MinVestedTransfer = MinVestedTransfer;
	type WeightInfo = weights::pallet_vesting::WeightInfo<Runtime>;
	type UnvestedFundsAllowedWithdrawReasons = UnvestedFundsAllowedWithdrawReasons;
	type BlockNumberProvider = System;
	const MAX_VESTING_SCHEDULES: u32 = 28;
}

impl pallet_sudo::Config for Runtime {
	type RuntimeEvent = RuntimeEvent;
	type RuntimeCall = RuntimeCall;
	type WeightInfo = weights::pallet_sudo::WeightInfo<Runtime>;
}

parameter_types! {
	// One storage item; key size 32, value size 8; .
	pub const ProxyDepositBase: Balance = deposit(1, 8);
	// Additional storage item size of 33 bytes.
	pub const ProxyDepositFactor: Balance = deposit(0, 33);
	pub const MaxProxies: u16 = 32;
	pub const AnnouncementDepositBase: Balance = deposit(1, 8);
	pub const AnnouncementDepositFactor: Balance = deposit(0, 66);
	pub const MaxPending: u16 = 32;
}

/// The type used to represent the kinds of proxying allowed.
#[derive(
	Copy,
	Clone,
	Eq,
	PartialEq,
	Ord,
	PartialOrd,
	Encode,
	Decode,
	RuntimeDebug,
	MaxEncodedLen,
	TypeInfo,
)]
pub enum ProxyType {
	Any,
	NonTransfer,
	Governance,
	Staking,
	SudoBalances,
	IdentityJudgement,
	CancelProxy,
	Auction,
	NominationPools,
}
impl Default for ProxyType {
	fn default() -> Self {
		Self::Any
	}
}
impl InstanceFilter<RuntimeCall> for ProxyType {
	fn filter(&self, c: &RuntimeCall) -> bool {
		match self {
			ProxyType::Any => true,
			ProxyType::NonTransfer => matches!(
				c,
				RuntimeCall::System(..) |
				RuntimeCall::Babe(..) |
				RuntimeCall::Timestamp(..) |
				RuntimeCall::Indices(pallet_indices::Call::claim{..}) |
				RuntimeCall::Indices(pallet_indices::Call::free{..}) |
				RuntimeCall::Indices(pallet_indices::Call::freeze{..}) |
				// Specifically omitting Indices `transfer`, `force_transfer`
				// Specifically omitting the entire Balances pallet
				RuntimeCall::Staking(..) |
				RuntimeCall::Session(..) |
				RuntimeCall::Grandpa(..) |
				RuntimeCall::Utility(..) |
				RuntimeCall::Identity(..) |
				RuntimeCall::ConvictionVoting(..) |
				RuntimeCall::Referenda(..) |
				RuntimeCall::Whitelist(..) |
				RuntimeCall::Recovery(pallet_recovery::Call::as_recovered{..}) |
				RuntimeCall::Recovery(pallet_recovery::Call::vouch_recovery{..}) |
				RuntimeCall::Recovery(pallet_recovery::Call::claim_recovery{..}) |
				RuntimeCall::Recovery(pallet_recovery::Call::close_recovery{..}) |
				RuntimeCall::Recovery(pallet_recovery::Call::remove_recovery{..}) |
				RuntimeCall::Recovery(pallet_recovery::Call::cancel_recovered{..}) |
				// Specifically omitting Recovery `create_recovery`, `initiate_recovery`
				RuntimeCall::Vesting(pallet_vesting::Call::vest{..}) |
				RuntimeCall::Vesting(pallet_vesting::Call::vest_other{..}) |
				// Specifically omitting Vesting `vested_transfer`, and `force_vested_transfer`
				RuntimeCall::Scheduler(..) |
				// Specifically omitting Sudo pallet
				RuntimeCall::Proxy(..) |
				RuntimeCall::Multisig(..) |
				RuntimeCall::Registrar(paras_registrar::Call::register{..}) |
				RuntimeCall::Registrar(paras_registrar::Call::deregister{..}) |
				// Specifically omitting Registrar `swap`
				RuntimeCall::Registrar(paras_registrar::Call::reserve{..}) |
				RuntimeCall::Crowdloan(..) |
				RuntimeCall::Slots(..) |
				RuntimeCall::Auctions(..) | // Specifically omitting the entire XCM Pallet
				RuntimeCall::VoterList(..) |
				RuntimeCall::NominationPools(..) |
				RuntimeCall::FastUnstake(..)
			),
			ProxyType::Staking => {
				matches!(
					c,
					RuntimeCall::Staking(..) |
						RuntimeCall::Session(..) |
						RuntimeCall::Utility(..) |
						RuntimeCall::FastUnstake(..) |
						RuntimeCall::VoterList(..) |
						RuntimeCall::NominationPools(..)
				)
			},
			ProxyType::NominationPools => {
				matches!(c, RuntimeCall::NominationPools(..) | RuntimeCall::Utility(..))
			},
			ProxyType::SudoBalances => match c {
				RuntimeCall::Sudo(pallet_sudo::Call::sudo { call: ref x }) => {
					matches!(x.as_ref(), &RuntimeCall::Balances(..))
				},
				RuntimeCall::Utility(..) => true,
				_ => false,
			},
			ProxyType::Governance => matches!(
				c,
				// OpenGov calls
				RuntimeCall::ConvictionVoting(..) |
					RuntimeCall::Referenda(..) |
					RuntimeCall::Whitelist(..)
			),
			ProxyType::IdentityJudgement => matches!(
				c,
				RuntimeCall::Identity(pallet_identity::Call::provide_judgement { .. }) |
					RuntimeCall::Utility(..)
			),
			ProxyType::CancelProxy => {
				matches!(c, RuntimeCall::Proxy(pallet_proxy::Call::reject_announcement { .. }))
			},
			ProxyType::Auction => matches!(
				c,
				RuntimeCall::Auctions(..) |
					RuntimeCall::Crowdloan(..) |
					RuntimeCall::Registrar(..) |
					RuntimeCall::Slots(..)
			),
		}
	}
	fn is_superset(&self, o: &Self) -> bool {
		match (self, o) {
			(x, y) if x == y => true,
			(ProxyType::Any, _) => true,
			(_, ProxyType::Any) => false,
			(ProxyType::NonTransfer, _) => true,
			_ => false,
		}
	}
}

impl pallet_proxy::Config for Runtime {
	type RuntimeEvent = RuntimeEvent;
	type RuntimeCall = RuntimeCall;
	type Currency = Balances;
	type ProxyType = ProxyType;
	type ProxyDepositBase = ProxyDepositBase;
	type ProxyDepositFactor = ProxyDepositFactor;
	type MaxProxies = MaxProxies;
	type WeightInfo = weights::pallet_proxy::WeightInfo<Runtime>;
	type MaxPending = MaxPending;
	type CallHasher = BlakeTwo256;
	type AnnouncementDepositBase = AnnouncementDepositBase;
	type AnnouncementDepositFactor = AnnouncementDepositFactor;
}

impl parachains_origin::Config for Runtime {}

impl parachains_configuration::Config for Runtime {
	type WeightInfo = weights::runtime_parachains_configuration::WeightInfo<Runtime>;
}

impl parachains_shared::Config for Runtime {
	type DisabledValidators = Session;
}

impl parachains_session_info::Config for Runtime {
	type ValidatorSet = Historical;
}

impl parachains_inclusion::Config for Runtime {
	type RuntimeEvent = RuntimeEvent;
	type DisputesHandler = ParasDisputes;
	type RewardValidators = parachains_reward_points::RewardValidatorsWithEraPoints<Runtime>;
	type MessageQueue = MessageQueue;
	type WeightInfo = weights::runtime_parachains_inclusion::WeightInfo<Runtime>;
}

parameter_types! {
	pub const ParasUnsignedPriority: TransactionPriority = TransactionPriority::max_value();
}

impl parachains_paras::Config for Runtime {
	type RuntimeEvent = RuntimeEvent;
	type WeightInfo = weights::runtime_parachains_paras::WeightInfo<Runtime>;
	type UnsignedPriority = ParasUnsignedPriority;
	type QueueFootprinter = ParaInclusion;
	type NextSessionRotation = Babe;
	type OnNewHead = ();
	type AssignCoretime = CoretimeAssignmentProvider;
}

parameter_types! {
	/// Amount of weight that can be spent per block to service messages.
	///
	/// # WARNING
	///
	/// This is not a good value for para-chains since the `Scheduler` already uses up to 80% block weight.
	pub MessageQueueServiceWeight: Weight = Perbill::from_percent(20) * BlockWeights::get().max_block;
	pub const MessageQueueHeapSize: u32 = 128 * 1024;
	pub const MessageQueueMaxStale: u32 = 48;
}

/// Message processor to handle any messages that were enqueued into the `MessageQueue` pallet.
pub struct MessageProcessor;
impl ProcessMessage for MessageProcessor {
	type Origin = AggregateMessageOrigin;

	fn process_message(
		message: &[u8],
		origin: Self::Origin,
		meter: &mut WeightMeter,
		id: &mut [u8; 32],
	) -> Result<bool, ProcessMessageError> {
		let para = match origin {
			AggregateMessageOrigin::Ump(UmpQueueId::Para(para)) => para,
		};
		xcm_builder::ProcessXcmMessage::<
			Junction,
			xcm_executor::XcmExecutor<xcm_config::XcmConfig>,
			RuntimeCall,
		>::process_message(message, Junction::Parachain(para.into()), meter, id)
	}
}

impl pallet_message_queue::Config for Runtime {
	type RuntimeEvent = RuntimeEvent;
	type Size = u32;
	type HeapSize = MessageQueueHeapSize;
	type MaxStale = MessageQueueMaxStale;
	type ServiceWeight = MessageQueueServiceWeight;
	type IdleMaxServiceWeight = MessageQueueServiceWeight;
	#[cfg(not(feature = "runtime-benchmarks"))]
	type MessageProcessor = MessageProcessor;
	#[cfg(feature = "runtime-benchmarks")]
	type MessageProcessor =
		pallet_message_queue::mock_helpers::NoopMessageProcessor<AggregateMessageOrigin>;
	type QueueChangeHandler = ParaInclusion;
	type QueuePausedQuery = ();
	type WeightInfo = weights::pallet_message_queue::WeightInfo<Runtime>;
}

impl parachains_dmp::Config for Runtime {}

parameter_types! {
	pub const HrmpChannelSizeAndCapacityWithSystemRatio: Percent = Percent::from_percent(100);
}

impl parachains_hrmp::Config for Runtime {
	type RuntimeOrigin = RuntimeOrigin;
	type RuntimeEvent = RuntimeEvent;
	type ChannelManager = EnsureRoot<AccountId>;
	type Currency = Balances;
	type DefaultChannelSizeAndCapacityWithSystem = ActiveConfigHrmpChannelSizeAndCapacityRatio<
		Runtime,
		HrmpChannelSizeAndCapacityWithSystemRatio,
	>;
	type VersionWrapper = crate::XcmPallet;
	type WeightInfo = weights::runtime_parachains_hrmp::WeightInfo<Self>;
}

impl parachains_paras_inherent::Config for Runtime {
	type WeightInfo = weights::runtime_parachains_paras_inherent::WeightInfo<Runtime>;
}

impl parachains_scheduler::Config for Runtime {
	// If you change this, make sure the `Assignment` type of the new provider is binary compatible,
	// otherwise provide a migration.
	type AssignmentProvider = CoretimeAssignmentProvider;
}

parameter_types! {
	pub const BrokerId: u32 = BROKER_ID;
	pub const BrokerPalletId: PalletId = PalletId(*b"py/broke");
	pub MaxXcmTransactWeight: Weight = Weight::from_parts(200_000_000, 20_000);
}

pub struct BrokerPot;
impl Get<InteriorLocation> for BrokerPot {
	fn get() -> InteriorLocation {
		Junction::AccountId32 { network: None, id: BrokerPalletId::get().into_account_truncating() }
			.into()
	}
}

impl coretime::Config for Runtime {
	type RuntimeOrigin = RuntimeOrigin;
	type RuntimeEvent = RuntimeEvent;
	type Currency = Balances;
	type BrokerId = BrokerId;
	type BrokerPotLocation = BrokerPot;
	type WeightInfo = weights::runtime_parachains_coretime::WeightInfo<Runtime>;
	type SendXcm = crate::xcm_config::XcmRouter;
	type AssetTransactor = crate::xcm_config::LocalAssetTransactor;
	type AccountToLocation = xcm_builder::AliasesIntoAccountId32<
		xcm_config::ThisNetwork,
		<Runtime as frame_system::Config>::AccountId,
	>;
	type MaxXcmTransactWeight = MaxXcmTransactWeight;
}

parameter_types! {
	pub const OnDemandTrafficDefaultValue: FixedU128 = FixedU128::from_u32(1);
	// Keep 2 timeslices worth of revenue information.
	pub const MaxHistoricalRevenue: BlockNumber = 2 * TIMESLICE_PERIOD;
	pub const OnDemandPalletId: PalletId = PalletId(*b"py/ondmd");
}

impl parachains_on_demand::Config for Runtime {
	type RuntimeEvent = RuntimeEvent;
	type Currency = Balances;
	type TrafficDefaultValue = OnDemandTrafficDefaultValue;
	type WeightInfo = weights::runtime_parachains_on_demand::WeightInfo<Runtime>;
	type MaxHistoricalRevenue = MaxHistoricalRevenue;
	type PalletId = OnDemandPalletId;
}

impl parachains_assigner_coretime::Config for Runtime {}

impl parachains_initializer::Config for Runtime {
	type Randomness = pallet_babe::RandomnessFromOneEpochAgo<Runtime>;
	type ForceOrigin = EnsureRoot<AccountId>;
	type WeightInfo = weights::runtime_parachains_initializer::WeightInfo<Runtime>;
	type CoretimeOnNewSession = Coretime;
}

impl paras_sudo_wrapper::Config for Runtime {}

parameter_types! {
	pub const PermanentSlotLeasePeriodLength: u32 = 26;
	pub const TemporarySlotLeasePeriodLength: u32 = 1;
	pub const MaxTemporarySlotPerLeasePeriod: u32 = 5;
}

impl assigned_slots::Config for Runtime {
	type RuntimeEvent = RuntimeEvent;
	type AssignSlotOrigin = EnsureRoot<AccountId>;
	type Leaser = Slots;
	type PermanentSlotLeasePeriodLength = PermanentSlotLeasePeriodLength;
	type TemporarySlotLeasePeriodLength = TemporarySlotLeasePeriodLength;
	type MaxTemporarySlotPerLeasePeriod = MaxTemporarySlotPerLeasePeriod;
	type WeightInfo = weights::runtime_common_assigned_slots::WeightInfo<Runtime>;
}

impl parachains_disputes::Config for Runtime {
	type RuntimeEvent = RuntimeEvent;
	type RewardValidators = parachains_reward_points::RewardValidatorsWithEraPoints<Runtime>;
	type SlashingHandler = parachains_slashing::SlashValidatorsForDisputes<ParasSlashing>;
	type WeightInfo = weights::runtime_parachains_disputes::WeightInfo<Runtime>;
}

impl parachains_slashing::Config for Runtime {
	type KeyOwnerProofSystem = Historical;
	type KeyOwnerProof =
		<Self::KeyOwnerProofSystem as KeyOwnerProofSystem<(KeyTypeId, ValidatorId)>>::Proof;
	type KeyOwnerIdentification = <Self::KeyOwnerProofSystem as KeyOwnerProofSystem<(
		KeyTypeId,
		ValidatorId,
	)>>::IdentificationTuple;
	type HandleReports = parachains_slashing::SlashingReportHandler<
		Self::KeyOwnerIdentification,
		Offences,
		ReportLongevity,
	>;
	type WeightInfo = weights::runtime_parachains_disputes_slashing::WeightInfo<Runtime>;
	type BenchmarkingConfig = parachains_slashing::BenchConfig<300>;
}

parameter_types! {
	pub const ParaDeposit: Balance = 2000 * CENTS;
	pub const RegistrarDataDepositPerByte: Balance = deposit(0, 1);
}

impl paras_registrar::Config for Runtime {
	type RuntimeOrigin = RuntimeOrigin;
	type RuntimeEvent = RuntimeEvent;
	type Currency = Balances;
	type OnSwap = (Crowdloan, Slots, SwapLeases);
	type ParaDeposit = ParaDeposit;
	type DataDepositPerByte = RegistrarDataDepositPerByte;
	type WeightInfo = weights::runtime_common_paras_registrar::WeightInfo<Runtime>;
}

parameter_types! {
	pub const LeasePeriod: BlockNumber = 28 * DAYS;
}

impl slots::Config for Runtime {
	type RuntimeEvent = RuntimeEvent;
	type Currency = Balances;
	type Registrar = Registrar;
	type LeasePeriod = LeasePeriod;
	type LeaseOffset = ();
	type ForceOrigin = EitherOf<EnsureRoot<Self::AccountId>, LeaseAdmin>;
	type WeightInfo = weights::runtime_common_slots::WeightInfo<Runtime>;
}

parameter_types! {
	pub const CrowdloanId: PalletId = PalletId(*b"py/cfund");
	pub const SubmissionDeposit: Balance = 100 * 100 * CENTS;
	pub const MinContribution: Balance = 100 * CENTS;
	pub const RemoveKeysLimit: u32 = 500;
	// Allow 32 bytes for an additional memo to a crowdloan.
	pub const MaxMemoLength: u8 = 32;
}

impl crowdloan::Config for Runtime {
	type RuntimeEvent = RuntimeEvent;
	type PalletId = CrowdloanId;
	type SubmissionDeposit = SubmissionDeposit;
	type MinContribution = MinContribution;
	type RemoveKeysLimit = RemoveKeysLimit;
	type Registrar = Registrar;
	type Auctioneer = Auctions;
	type MaxMemoLength = MaxMemoLength;
	type WeightInfo = weights::runtime_common_crowdloan::WeightInfo<Runtime>;
}

parameter_types! {
	// The average auction is 7 days long, so this will be 70% for ending period.
	// 5 Days = 72000 Blocks @ 6 sec per block
	pub const EndingPeriod: BlockNumber = 5 * DAYS;
	// ~ 1000 samples per day -> ~ 20 blocks per sample -> 2 minute samples
	pub const SampleLength: BlockNumber = 2 * MINUTES;
}

impl auctions::Config for Runtime {
	type RuntimeEvent = RuntimeEvent;
	type Leaser = Slots;
	type Registrar = Registrar;
	type EndingPeriod = EndingPeriod;
	type SampleLength = SampleLength;
	type Randomness = pallet_babe::RandomnessFromOneEpochAgo<Runtime>;
	type InitiateOrigin = EitherOf<EnsureRoot<Self::AccountId>, AuctionAdmin>;
	type WeightInfo = weights::runtime_common_auctions::WeightInfo<Runtime>;
}

impl identity_migrator::Config for Runtime {
	type RuntimeEvent = RuntimeEvent;
	type Reaper = EnsureSigned<AccountId>;
	type ReapIdentityHandler = ToParachainIdentityReaper<Runtime, Self::AccountId>;
	type WeightInfo = weights::runtime_common_identity_migrator::WeightInfo<Runtime>;
}

parameter_types! {
	pub const PoolsPalletId: PalletId = PalletId(*b"py/nopls");
	pub const MaxPointsToBalance: u8 = 10;
}

impl pallet_nomination_pools::Config for Runtime {
	type RuntimeEvent = RuntimeEvent;
	type WeightInfo = weights::pallet_nomination_pools::WeightInfo<Self>;
	type Currency = Balances;
	type RuntimeFreezeReason = RuntimeFreezeReason;
	type RewardCounter = FixedU128;
	type BalanceToU256 = BalanceToU256;
	type U256ToBalance = U256ToBalance;
	type StakeAdapter =
		pallet_nomination_pools::adapter::DelegateStake<Self, Staking, DelegatedStaking>;
	type PostUnbondingPoolsWindow = ConstU32<4>;
	type MaxMetadataLen = ConstU32<256>;
	// we use the same number of allowed unlocking chunks as with staking.
	type MaxUnbonding = <Self as pallet_staking::Config>::MaxUnlockingChunks;
	type PalletId = PoolsPalletId;
	type MaxPointsToBalance = MaxPointsToBalance;
	type AdminOrigin = EitherOf<EnsureRoot<AccountId>, StakingAdmin>;
}

parameter_types! {
	pub const DelegatedStakingPalletId: PalletId = PalletId(*b"py/dlstk");
	pub const SlashRewardFraction: Perbill = Perbill::from_percent(1);
}

impl pallet_delegated_staking::Config for Runtime {
	type RuntimeEvent = RuntimeEvent;
	type PalletId = DelegatedStakingPalletId;
	type Currency = Balances;
	type OnSlash = ();
	type SlashRewardFraction = SlashRewardFraction;
	type RuntimeHoldReason = RuntimeHoldReason;
	type CoreStaking = Staking;
}

impl pallet_root_testing::Config for Runtime {
	type RuntimeEvent = RuntimeEvent;
}

parameter_types! {
	// The deposit configuration for the singed migration. Specially if you want to allow any signed account to do the migration (see `SignedFilter`, these deposits should be high)
	pub const MigrationSignedDepositPerItem: Balance = 1 * CENTS;
	pub const MigrationSignedDepositBase: Balance = 20 * CENTS * 100;
	pub const MigrationMaxKeyLen: u32 = 512;
}

impl pallet_asset_rate::Config for Runtime {
	type WeightInfo = weights::pallet_asset_rate::WeightInfo<Runtime>;
	type RuntimeEvent = RuntimeEvent;
	type CreateOrigin = EnsureRoot<AccountId>;
	type RemoveOrigin = EnsureRoot<AccountId>;
	type UpdateOrigin = EnsureRoot<AccountId>;
	type Currency = Balances;
	type AssetKind = <Runtime as pallet_treasury::Config>::AssetKind;
	#[cfg(feature = "runtime-benchmarks")]
	type BenchmarkHelper = polkadot_runtime_common::impls::benchmarks::AssetRateArguments;
}

// Notify `coretime` pallet when a lease swap occurs
pub struct SwapLeases;
impl OnSwap for SwapLeases {
	fn on_swap(one: ParaId, other: ParaId) {
		coretime::Pallet::<Runtime>::on_legacy_lease_swap(one, other);
	}
}

#[frame_support::runtime(legacy_ordering)]
mod runtime {
	#[runtime::runtime]
	#[runtime::derive(
		RuntimeCall,
		RuntimeEvent,
		RuntimeError,
		RuntimeOrigin,
		RuntimeFreezeReason,
		RuntimeHoldReason,
		RuntimeSlashReason,
		RuntimeLockId,
		RuntimeTask
	)]
	pub struct Runtime;

	// Basic stuff; balances is uncallable initially.
	#[runtime::pallet_index(0)]
	pub type System = frame_system;

	// Babe must be before session.
	#[runtime::pallet_index(1)]
	pub type Babe = pallet_babe;

	#[runtime::pallet_index(2)]
	pub type Timestamp = pallet_timestamp;
	#[runtime::pallet_index(3)]
	pub type Indices = pallet_indices;
	#[runtime::pallet_index(4)]
	pub type Balances = pallet_balances;
	#[runtime::pallet_index(26)]
	pub type TransactionPayment = pallet_transaction_payment;

	// Consensus support.
	// Authorship must be before session in order to note author in the correct session and era.
	#[runtime::pallet_index(5)]
	pub type Authorship = pallet_authorship;
	#[runtime::pallet_index(6)]
	pub type Staking = pallet_staking;
	#[runtime::pallet_index(7)]
	pub type Offences = pallet_offences;
	#[runtime::pallet_index(27)]
	pub type Historical = session_historical;
	#[runtime::pallet_index(70)]
	pub type Parameters = pallet_parameters;

	#[runtime::pallet_index(8)]
	pub type Session = pallet_session;
	#[runtime::pallet_index(10)]
	pub type Grandpa = pallet_grandpa;
	#[runtime::pallet_index(12)]
	pub type AuthorityDiscovery = pallet_authority_discovery;

	// Utility module.
	#[runtime::pallet_index(16)]
	pub type Utility = pallet_utility;

	// Less simple identity module.
	#[runtime::pallet_index(17)]
	pub type Identity = pallet_identity;

	// Social recovery module.
	#[runtime::pallet_index(18)]
	pub type Recovery = pallet_recovery;

	// Vesting. Usable initially, but removed once all vesting is finished.
	#[runtime::pallet_index(19)]
	pub type Vesting = pallet_vesting;

	// System scheduler.
	#[runtime::pallet_index(20)]
	pub type Scheduler = pallet_scheduler;

	// Preimage registrar.
	#[runtime::pallet_index(28)]
	pub type Preimage = pallet_preimage;

	// Sudo.
	#[runtime::pallet_index(21)]
	pub type Sudo = pallet_sudo;

	// Proxy module. Late addition.
	#[runtime::pallet_index(22)]
	pub type Proxy = pallet_proxy;

	// Multisig module. Late addition.
	#[runtime::pallet_index(23)]
	pub type Multisig = pallet_multisig;

	// Election pallet. Only works with staking, but placed here to maintain indices.
	#[runtime::pallet_index(24)]
	pub type ElectionProviderMultiPhase = pallet_election_provider_multi_phase;

	// Provides a semi-sorted list of nominators for staking.
	#[runtime::pallet_index(25)]
	pub type VoterList = pallet_bags_list<Instance1>;

	// Nomination pools for staking.
	#[runtime::pallet_index(29)]
	pub type NominationPools = pallet_nomination_pools;

	// Fast unstake pallet = extension to staking.
	#[runtime::pallet_index(30)]
	pub type FastUnstake = pallet_fast_unstake;

	// OpenGov
	#[runtime::pallet_index(31)]
	pub type ConvictionVoting = pallet_conviction_voting;
	#[runtime::pallet_index(32)]
	pub type Referenda = pallet_referenda;
	#[runtime::pallet_index(35)]
	pub type Origins = pallet_custom_origins;
	#[runtime::pallet_index(36)]
	pub type Whitelist = pallet_whitelist;

	// Treasury
	#[runtime::pallet_index(37)]
	pub type Treasury = pallet_treasury;

	// Staking extension for delegation
	#[runtime::pallet_index(38)]
	pub type DelegatedStaking = pallet_delegated_staking;

	// Parachains pallets. Start indices at 40 to leave room.
	#[runtime::pallet_index(41)]
	pub type ParachainsOrigin = parachains_origin;
	#[runtime::pallet_index(42)]
	pub type Configuration = parachains_configuration;
	#[runtime::pallet_index(43)]
	pub type ParasShared = parachains_shared;
	#[runtime::pallet_index(44)]
	pub type ParaInclusion = parachains_inclusion;
	#[runtime::pallet_index(45)]
	pub type ParaInherent = parachains_paras_inherent;
	#[runtime::pallet_index(46)]
	pub type ParaScheduler = parachains_scheduler;
	#[runtime::pallet_index(47)]
	pub type Paras = parachains_paras;
	#[runtime::pallet_index(48)]
	pub type Initializer = parachains_initializer;
	#[runtime::pallet_index(49)]
	pub type Dmp = parachains_dmp;
	// RIP Ump 50
	#[runtime::pallet_index(51)]
	pub type Hrmp = parachains_hrmp;
	#[runtime::pallet_index(52)]
	pub type ParaSessionInfo = parachains_session_info;
	#[runtime::pallet_index(53)]
	pub type ParasDisputes = parachains_disputes;
	#[runtime::pallet_index(54)]
	pub type ParasSlashing = parachains_slashing;
	#[runtime::pallet_index(56)]
	pub type OnDemandAssignmentProvider = parachains_on_demand;
	#[runtime::pallet_index(57)]
	pub type CoretimeAssignmentProvider = parachains_assigner_coretime;

	// Parachain Onboarding Pallets. Start indices at 60 to leave room.
	#[runtime::pallet_index(60)]
	pub type Registrar = paras_registrar;
	#[runtime::pallet_index(61)]
	pub type Slots = slots;
	#[runtime::pallet_index(62)]
	pub type ParasSudoWrapper = paras_sudo_wrapper;
	#[runtime::pallet_index(63)]
	pub type Auctions = auctions;
	#[runtime::pallet_index(64)]
	pub type Crowdloan = crowdloan;
	#[runtime::pallet_index(65)]
	pub type AssignedSlots = assigned_slots;
	#[runtime::pallet_index(66)]
	pub type Coretime = coretime;

	// Pallet for sending XCM.
	#[runtime::pallet_index(99)]
	pub type XcmPallet = pallet_xcm;

	// Generalized message queue
	#[runtime::pallet_index(100)]
	pub type MessageQueue = pallet_message_queue;

	// Asset rate.
	#[runtime::pallet_index(101)]
	pub type AssetRate = pallet_asset_rate;

	// Root testing pallet.
	#[runtime::pallet_index(102)]
	pub type RootTesting = pallet_root_testing;

	// BEEFY Bridges support.
	#[runtime::pallet_index(200)]
	pub type Beefy = pallet_beefy;
	// MMR leaf construction must be after session in order to have a leaf's next_auth_set
	// refer to block<N>. See issue polkadot-fellows/runtimes#160 for details.
	#[runtime::pallet_index(201)]
	pub type Mmr = pallet_mmr;
	#[runtime::pallet_index(202)]
	pub type BeefyMmrLeaf = pallet_beefy_mmr;

	// Pallet for migrating Identity to a parachain. To be removed post-migration.
	#[runtime::pallet_index(248)]
	pub type IdentityMigrator = identity_migrator;
}

/// The address format for describing accounts.
pub type Address = sp_runtime::MultiAddress<AccountId, ()>;
/// Block header type as expected by this runtime.
pub type Header = generic::Header<BlockNumber, BlakeTwo256>;
/// Block type as expected by this runtime.
pub type Block = generic::Block<Header, UncheckedExtrinsic>;
/// A Block signed with a Justification
pub type SignedBlock = generic::SignedBlock<Block>;
/// `BlockId` type as expected by this runtime.
pub type BlockId = generic::BlockId<Block>;
/// The `SignedExtension` to the basic transaction logic.
pub type SignedExtra = (
	frame_system::CheckNonZeroSender<Runtime>,
	frame_system::CheckSpecVersion<Runtime>,
	frame_system::CheckTxVersion<Runtime>,
	frame_system::CheckGenesis<Runtime>,
	frame_system::CheckMortality<Runtime>,
	frame_system::CheckNonce<Runtime>,
	frame_system::CheckWeight<Runtime>,
	pallet_transaction_payment::ChargeTransactionPayment<Runtime>,
	frame_metadata_hash_extension::CheckMetadataHash<Runtime>,
);

parameter_types! {
	// This is the max pools that will be migrated in the runtime upgrade. Westend has more pools
	// than this, but we want to emulate some non migrated pools. In prod runtimes, if weight is not
	// a concern, it is recommended to set to (existing pools + 10) to also account for any new
	// pools getting created before the migration is actually executed.
	pub const MaxPoolsToMigrate: u32 = 250;
}

/// All migrations that will run on the next runtime upgrade.
///
/// This contains the combined migrations of the last 10 releases. It allows to skip runtime
/// upgrades in case governance decides to do so. THE ORDER IS IMPORTANT.
pub type Migrations = migrations::Unreleased;

/// The runtime migrations per release.
#[allow(deprecated, missing_docs)]
pub mod migrations {
	use super::*;

	pub struct GetLegacyLeaseImpl;
	impl coretime::migration::GetLegacyLease<BlockNumber> for GetLegacyLeaseImpl {
		fn get_parachain_lease_in_blocks(para: ParaId) -> Option<BlockNumber> {
			let now = frame_system::Pallet::<Runtime>::block_number();
			let lease = slots::Leases::<Runtime>::get(para);
			if lease.is_empty() {
				return None;
			}
			// Lease not yet started, ignore:
			if lease.iter().any(Option::is_none) {
				return None;
			}
			let (index, _) =
				<slots::Pallet<Runtime> as Leaser<BlockNumber>>::lease_period_index(now)?;
			Some(index.saturating_add(lease.len() as u32).saturating_mul(LeasePeriod::get()))
		}
	}

	/// Unreleased migrations. Add new ones here:
	pub type Unreleased = (
		// Migrate NominationPools to `DelegateStake` adapter. This is unversioned upgrade and
		// should not be applied yet in Kusama/Polkadot.
		pallet_nomination_pools::migration::unversioned::DelegationStakeMigration<
			Runtime,
			MaxPoolsToMigrate,
		>,
		pallet_staking::migrations::v15::MigrateV14ToV15<Runtime>,
	);
}

/// Unchecked extrinsic type as expected by this runtime.
pub type UncheckedExtrinsic =
	generic::UncheckedExtrinsic<Address, RuntimeCall, Signature, SignedExtra>;
/// Executive: handles dispatch to the various modules.
pub type Executive = frame_executive::Executive<
	Runtime,
	Block,
	frame_system::ChainContext<Runtime>,
	Runtime,
	AllPalletsWithSystem,
	Migrations,
>;
/// The payload being signed in transactions.
pub type SignedPayload = generic::SignedPayload<RuntimeCall, SignedExtra>;

#[cfg(feature = "runtime-benchmarks")]
mod benches {
	frame_benchmarking::define_benchmarks!(
		// Polkadot
		// NOTE: Make sure to prefix these with `runtime_common::` so
		// the that path resolves correctly in the generated file.
		[polkadot_runtime_common::assigned_slots, AssignedSlots]
		[polkadot_runtime_common::auctions, Auctions]
		[polkadot_runtime_common::crowdloan, Crowdloan]
		[polkadot_runtime_common::identity_migrator, IdentityMigrator]
		[polkadot_runtime_common::paras_registrar, Registrar]
		[polkadot_runtime_common::slots, Slots]
		[polkadot_runtime_parachains::configuration, Configuration]
		[polkadot_runtime_parachains::disputes, ParasDisputes]
		[polkadot_runtime_parachains::disputes::slashing, ParasSlashing]
		[polkadot_runtime_parachains::hrmp, Hrmp]
		[polkadot_runtime_parachains::inclusion, ParaInclusion]
		[polkadot_runtime_parachains::initializer, Initializer]
		[polkadot_runtime_parachains::paras, Paras]
		[polkadot_runtime_parachains::paras_inherent, ParaInherent]
		[polkadot_runtime_parachains::on_demand, OnDemandAssignmentProvider]
		[polkadot_runtime_parachains::coretime, Coretime]
		// Substrate
		[pallet_bags_list, VoterList]
		[pallet_balances, Balances]
		[pallet_conviction_voting, ConvictionVoting]
		[pallet_election_provider_multi_phase, ElectionProviderMultiPhase]
		[frame_election_provider_support, ElectionProviderBench::<Runtime>]
		[pallet_fast_unstake, FastUnstake]
		[pallet_identity, Identity]
		[pallet_indices, Indices]
		[pallet_message_queue, MessageQueue]
		[pallet_mmr, Mmr]
		[pallet_multisig, Multisig]
		[pallet_nomination_pools, NominationPoolsBench::<Runtime>]
		[pallet_offences, OffencesBench::<Runtime>]
		[pallet_parameters, Parameters]
		[pallet_preimage, Preimage]
		[pallet_proxy, Proxy]
		[pallet_recovery, Recovery]
		[pallet_referenda, Referenda]
		[pallet_scheduler, Scheduler]
		[pallet_session, SessionBench::<Runtime>]
		[pallet_staking, Staking]
		[pallet_sudo, Sudo]
		[frame_system, SystemBench::<Runtime>]
		[pallet_timestamp, Timestamp]
		[pallet_treasury, Treasury]
		[pallet_utility, Utility]
		[pallet_vesting, Vesting]
		[pallet_whitelist, Whitelist]
		[pallet_asset_rate, AssetRate]
		// XCM
		[pallet_xcm, PalletXcmExtrinsicsBenchmark::<Runtime>]
		// NOTE: Make sure you point to the individual modules below.
		[pallet_xcm_benchmarks::fungible, XcmBalances]
		[pallet_xcm_benchmarks::generic, XcmGeneric]
	);
}

#[cfg(not(feature = "disable-runtime-api"))]
sp_api::impl_runtime_apis! {
	impl sp_api::Core<Block> for Runtime {
		fn version() -> RuntimeVersion {
			VERSION
		}

		fn execute_block(block: Block) {
			Executive::execute_block(block);
		}

		fn initialize_block(header: &<Block as BlockT>::Header) -> sp_runtime::ExtrinsicInclusionMode {
			Executive::initialize_block(header)
		}
	}

	impl sp_api::Metadata<Block> for Runtime {
		fn metadata() -> OpaqueMetadata {
			OpaqueMetadata::new(Runtime::metadata().into())
		}

		fn metadata_at_version(version: u32) -> Option<OpaqueMetadata> {
			Runtime::metadata_at_version(version)
		}

		fn metadata_versions() -> alloc::vec::Vec<u32> {
			Runtime::metadata_versions()
		}
	}

	impl sp_block_builder::BlockBuilder<Block> for Runtime {
		fn apply_extrinsic(extrinsic: <Block as BlockT>::Extrinsic) -> ApplyExtrinsicResult {
			Executive::apply_extrinsic(extrinsic)
		}

		fn finalize_block() -> <Block as BlockT>::Header {
			Executive::finalize_block()
		}

		fn inherent_extrinsics(data: sp_inherents::InherentData) -> Vec<<Block as BlockT>::Extrinsic> {
			data.create_extrinsics()
		}

		fn check_inherents(
			block: Block,
			data: sp_inherents::InherentData,
		) -> sp_inherents::CheckInherentsResult {
			data.check_extrinsics(&block)
		}
	}

	impl sp_transaction_pool::runtime_api::TaggedTransactionQueue<Block> for Runtime {
		fn validate_transaction(
			source: TransactionSource,
			tx: <Block as BlockT>::Extrinsic,
			block_hash: <Block as BlockT>::Hash,
		) -> TransactionValidity {
			Executive::validate_transaction(source, tx, block_hash)
		}
	}

	impl sp_offchain::OffchainWorkerApi<Block> for Runtime {
		fn offchain_worker(header: &<Block as BlockT>::Header) {
			Executive::offchain_worker(header)
		}
	}

	#[api_version(11)]
	impl polkadot_primitives::runtime_api::ParachainHost<Block> for Runtime {
		fn validators() -> Vec<ValidatorId> {
			parachains_runtime_api_impl::validators::<Runtime>()
		}

		fn validator_groups() -> (Vec<Vec<ValidatorIndex>>, GroupRotationInfo<BlockNumber>) {
			parachains_runtime_api_impl::validator_groups::<Runtime>()
		}

		fn availability_cores() -> Vec<CoreState<Hash, BlockNumber>> {
			parachains_runtime_api_impl::availability_cores::<Runtime>()
		}

		fn persisted_validation_data(para_id: ParaId, assumption: OccupiedCoreAssumption)
			-> Option<PersistedValidationData<Hash, BlockNumber>> {
			parachains_runtime_api_impl::persisted_validation_data::<Runtime>(para_id, assumption)
		}

		fn assumed_validation_data(
			para_id: ParaId,
			expected_persisted_validation_data_hash: Hash,
		) -> Option<(PersistedValidationData<Hash, BlockNumber>, ValidationCodeHash)> {
			parachains_runtime_api_impl::assumed_validation_data::<Runtime>(
				para_id,
				expected_persisted_validation_data_hash,
			)
		}

		fn check_validation_outputs(
			para_id: ParaId,
			outputs: polkadot_primitives::CandidateCommitments,
		) -> bool {
			parachains_runtime_api_impl::check_validation_outputs::<Runtime>(para_id, outputs)
		}

		fn session_index_for_child() -> SessionIndex {
			parachains_runtime_api_impl::session_index_for_child::<Runtime>()
		}

		fn validation_code(para_id: ParaId, assumption: OccupiedCoreAssumption)
			-> Option<ValidationCode> {
			parachains_runtime_api_impl::validation_code::<Runtime>(para_id, assumption)
		}

		fn candidate_pending_availability(para_id: ParaId) -> Option<CommittedCandidateReceipt<Hash>> {
			#[allow(deprecated)]
			parachains_runtime_api_impl::candidate_pending_availability::<Runtime>(para_id)
		}

		fn candidate_events() -> Vec<CandidateEvent<Hash>> {
			parachains_runtime_api_impl::candidate_events::<Runtime, _>(|ev| {
				match ev {
					RuntimeEvent::ParaInclusion(ev) => {
						Some(ev)
					}
					_ => None,
				}
			})
		}

		fn session_info(index: SessionIndex) -> Option<SessionInfo> {
			parachains_runtime_api_impl::session_info::<Runtime>(index)
		}

		fn session_executor_params(session_index: SessionIndex) -> Option<ExecutorParams> {
			parachains_runtime_api_impl::session_executor_params::<Runtime>(session_index)
		}

		fn dmq_contents(recipient: ParaId) -> Vec<InboundDownwardMessage<BlockNumber>> {
			parachains_runtime_api_impl::dmq_contents::<Runtime>(recipient)
		}

		fn inbound_hrmp_channels_contents(
			recipient: ParaId
		) -> BTreeMap<ParaId, Vec<InboundHrmpMessage<BlockNumber>>> {
			parachains_runtime_api_impl::inbound_hrmp_channels_contents::<Runtime>(recipient)
		}

		fn validation_code_by_hash(hash: ValidationCodeHash) -> Option<ValidationCode> {
			parachains_runtime_api_impl::validation_code_by_hash::<Runtime>(hash)
		}

		fn on_chain_votes() -> Option<ScrapedOnChainVotes<Hash>> {
			parachains_runtime_api_impl::on_chain_votes::<Runtime>()
		}

		fn submit_pvf_check_statement(
			stmt: PvfCheckStatement,
			signature: ValidatorSignature,
		) {
			parachains_runtime_api_impl::submit_pvf_check_statement::<Runtime>(stmt, signature)
		}

		fn pvfs_require_precheck() -> Vec<ValidationCodeHash> {
			parachains_runtime_api_impl::pvfs_require_precheck::<Runtime>()
		}

		fn validation_code_hash(para_id: ParaId, assumption: OccupiedCoreAssumption)
			-> Option<ValidationCodeHash>
		{
			parachains_runtime_api_impl::validation_code_hash::<Runtime>(para_id, assumption)
		}

		fn disputes() -> Vec<(SessionIndex, CandidateHash, DisputeState<BlockNumber>)> {
			parachains_runtime_api_impl::get_session_disputes::<Runtime>()
		}

		fn unapplied_slashes(
		) -> Vec<(SessionIndex, CandidateHash, slashing::PendingSlashes)> {
			parachains_runtime_api_impl::unapplied_slashes::<Runtime>()
		}

		fn key_ownership_proof(
			validator_id: ValidatorId,
		) -> Option<slashing::OpaqueKeyOwnershipProof> {
			use codec::Encode;

			Historical::prove((PARACHAIN_KEY_TYPE_ID, validator_id))
				.map(|p| p.encode())
				.map(slashing::OpaqueKeyOwnershipProof::new)
		}

		fn submit_report_dispute_lost(
			dispute_proof: slashing::DisputeProof,
			key_ownership_proof: slashing::OpaqueKeyOwnershipProof,
		) -> Option<()> {
			parachains_runtime_api_impl::submit_unsigned_slashing_report::<Runtime>(
				dispute_proof,
				key_ownership_proof,
			)
		}

		fn minimum_backing_votes() -> u32 {
			parachains_runtime_api_impl::minimum_backing_votes::<Runtime>()
		}

		fn para_backing_state(para_id: ParaId) -> Option<polkadot_primitives::async_backing::BackingState> {
			parachains_runtime_api_impl::backing_state::<Runtime>(para_id)
		}

		fn async_backing_params() -> polkadot_primitives::AsyncBackingParams {
			parachains_runtime_api_impl::async_backing_params::<Runtime>()
		}

		fn approval_voting_params() -> ApprovalVotingParams {
			parachains_runtime_api_impl::approval_voting_params::<Runtime>()
		}

		fn disabled_validators() -> Vec<ValidatorIndex> {
			parachains_runtime_api_impl::disabled_validators::<Runtime>()
		}

		fn node_features() -> NodeFeatures {
			parachains_runtime_api_impl::node_features::<Runtime>()
		}

		fn claim_queue() -> BTreeMap<CoreIndex, VecDeque<ParaId>> {
			vstaging_parachains_runtime_api_impl::claim_queue::<Runtime>()
		}

		fn candidates_pending_availability(para_id: ParaId) -> Vec<CommittedCandidateReceipt<Hash>> {
			vstaging_parachains_runtime_api_impl::candidates_pending_availability::<Runtime>(para_id)
		}
	}

	#[api_version(5)]
	impl sp_consensus_beefy::BeefyApi<Block, BeefyId> for Runtime {
		fn beefy_genesis() -> Option<BlockNumber> {
			pallet_beefy::GenesisBlock::<Runtime>::get()
		}

		fn validator_set() -> Option<sp_consensus_beefy::ValidatorSet<BeefyId>> {
			Beefy::validator_set()
		}

		fn submit_report_double_voting_unsigned_extrinsic(
			equivocation_proof: sp_consensus_beefy::DoubleVotingProof<
				BlockNumber,
				BeefyId,
				BeefySignature,
			>,
			key_owner_proof: sp_consensus_beefy::OpaqueKeyOwnershipProof,
		) -> Option<()> {
			let key_owner_proof = key_owner_proof.decode()?;

			Beefy::submit_unsigned_double_voting_report(
				equivocation_proof,
				key_owner_proof,
			)
		}

		fn submit_report_fork_voting_unsigned_extrinsic(
			equivocation_proof:
				sp_consensus_beefy::ForkVotingProof<
					<Block as BlockT>::Header,
					BeefyId,
					sp_runtime::OpaqueValue
				>,
			key_owner_proof: sp_consensus_beefy::OpaqueKeyOwnershipProof,
		) -> Option<()> {
			Beefy::submit_unsigned_fork_voting_report(
				equivocation_proof.try_into()?,
				key_owner_proof.decode()?,
			)
		}

		fn submit_report_future_block_voting_unsigned_extrinsic(
			equivocation_proof: sp_consensus_beefy::FutureBlockVotingProof<BlockNumber, BeefyId>,
			key_owner_proof: sp_consensus_beefy::OpaqueKeyOwnershipProof,
		) -> Option<()> {
			Beefy::submit_unsigned_future_block_voting_report(
				equivocation_proof,
				key_owner_proof.decode()?,
			)
		}

		fn generate_key_ownership_proof(
			_set_id: sp_consensus_beefy::ValidatorSetId,
			authority_id: BeefyId,
		) -> Option<sp_consensus_beefy::OpaqueKeyOwnershipProof> {
			use codec::Encode;

			Historical::prove((sp_consensus_beefy::KEY_TYPE, authority_id))
				.map(|p| p.encode())
				.map(sp_consensus_beefy::OpaqueKeyOwnershipProof::new)
		}

		fn generate_ancestry_proof(
			prev_block_number: BlockNumber,
			best_known_block_number: Option<BlockNumber>,
		) -> Option<sp_runtime::OpaqueValue> {
			use sp_consensus_beefy::AncestryHelper;

			BeefyMmrLeaf::generate_proof(prev_block_number, best_known_block_number)
				.map(|p| p.encode())
				.map(sp_runtime::OpaqueValue::new)
		}
	}

	impl mmr::MmrApi<Block, Hash, BlockNumber> for Runtime {
		fn mmr_root() -> Result<mmr::Hash, mmr::Error> {
			Ok(pallet_mmr::RootHash::<Runtime>::get())
		}

		fn mmr_leaf_count() -> Result<mmr::LeafIndex, mmr::Error> {
			Ok(pallet_mmr::NumberOfLeaves::<Runtime>::get())
		}

		fn generate_proof(
			block_numbers: Vec<BlockNumber>,
			best_known_block_number: Option<BlockNumber>,
		) -> Result<(Vec<mmr::EncodableOpaqueLeaf>, mmr::LeafProof<mmr::Hash>), mmr::Error> {
			Mmr::generate_proof(block_numbers, best_known_block_number).map(
				|(leaves, proof)| {
					(
						leaves
							.into_iter()
							.map(|leaf| mmr::EncodableOpaqueLeaf::from_leaf(&leaf))
							.collect(),
						proof,
					)
				},
			)
		}

		fn verify_proof(leaves: Vec<mmr::EncodableOpaqueLeaf>, proof: mmr::LeafProof<mmr::Hash>)
			-> Result<(), mmr::Error>
		{
			let leaves = leaves.into_iter().map(|leaf|
				leaf.into_opaque_leaf()
				.try_decode()
				.ok_or(mmr::Error::Verify)).collect::<Result<Vec<mmr::Leaf>, mmr::Error>>()?;
			Mmr::verify_leaves(leaves, proof)
		}

		fn verify_proof_stateless(
			root: mmr::Hash,
			leaves: Vec<mmr::EncodableOpaqueLeaf>,
			proof: mmr::LeafProof<mmr::Hash>
		) -> Result<(), mmr::Error> {
			let nodes = leaves.into_iter().map(|leaf|mmr::DataOrHash::Data(leaf.into_opaque_leaf())).collect();
			pallet_mmr::verify_leaves_proof::<mmr::Hashing, _>(root, nodes, proof)
		}
	}

	impl pallet_beefy_mmr::BeefyMmrApi<Block, Hash> for RuntimeApi {
		fn authority_set_proof() -> sp_consensus_beefy::mmr::BeefyAuthoritySet<Hash> {
			BeefyMmrLeaf::authority_set_proof()
		}

		fn next_authority_set_proof() -> sp_consensus_beefy::mmr::BeefyNextAuthoritySet<Hash> {
			BeefyMmrLeaf::next_authority_set_proof()
		}
	}

	impl fg_primitives::GrandpaApi<Block> for Runtime {
		fn grandpa_authorities() -> Vec<(GrandpaId, u64)> {
			Grandpa::grandpa_authorities()
		}

		fn current_set_id() -> fg_primitives::SetId {
			Grandpa::current_set_id()
		}

		fn submit_report_equivocation_unsigned_extrinsic(
			equivocation_proof: fg_primitives::EquivocationProof<
				<Block as BlockT>::Hash,
				sp_runtime::traits::NumberFor<Block>,
			>,
			key_owner_proof: fg_primitives::OpaqueKeyOwnershipProof,
		) -> Option<()> {
			let key_owner_proof = key_owner_proof.decode()?;

			Grandpa::submit_unsigned_equivocation_report(
				equivocation_proof,
				key_owner_proof,
			)
		}

		fn generate_key_ownership_proof(
			_set_id: fg_primitives::SetId,
			authority_id: fg_primitives::AuthorityId,
		) -> Option<fg_primitives::OpaqueKeyOwnershipProof> {
			use codec::Encode;

			Historical::prove((fg_primitives::KEY_TYPE, authority_id))
				.map(|p| p.encode())
				.map(fg_primitives::OpaqueKeyOwnershipProof::new)
		}
	}

	impl sp_consensus_babe::BabeApi<Block> for Runtime {
		fn configuration() -> sp_consensus_babe::BabeConfiguration {
			let epoch_config = Babe::epoch_config().unwrap_or(BABE_GENESIS_EPOCH_CONFIG);
			sp_consensus_babe::BabeConfiguration {
				slot_duration: Babe::slot_duration(),
				epoch_length: EpochDuration::get(),
				c: epoch_config.c,
				authorities: Babe::authorities().to_vec(),
				randomness: Babe::randomness(),
				allowed_slots: epoch_config.allowed_slots,
			}
		}

		fn current_epoch_start() -> sp_consensus_babe::Slot {
			Babe::current_epoch_start()
		}

		fn current_epoch() -> sp_consensus_babe::Epoch {
			Babe::current_epoch()
		}

		fn next_epoch() -> sp_consensus_babe::Epoch {
			Babe::next_epoch()
		}

		fn generate_key_ownership_proof(
			_slot: sp_consensus_babe::Slot,
			authority_id: sp_consensus_babe::AuthorityId,
		) -> Option<sp_consensus_babe::OpaqueKeyOwnershipProof> {
			use codec::Encode;

			Historical::prove((sp_consensus_babe::KEY_TYPE, authority_id))
				.map(|p| p.encode())
				.map(sp_consensus_babe::OpaqueKeyOwnershipProof::new)
		}

		fn submit_report_equivocation_unsigned_extrinsic(
			equivocation_proof: sp_consensus_babe::EquivocationProof<<Block as BlockT>::Header>,
			key_owner_proof: sp_consensus_babe::OpaqueKeyOwnershipProof,
		) -> Option<()> {
			let key_owner_proof = key_owner_proof.decode()?;

			Babe::submit_unsigned_equivocation_report(
				equivocation_proof,
				key_owner_proof,
			)
		}
	}

	impl sp_authority_discovery::AuthorityDiscoveryApi<Block> for Runtime {
		fn authorities() -> Vec<AuthorityDiscoveryId> {
			parachains_runtime_api_impl::relevant_authority_ids::<Runtime>()
		}
	}

	impl sp_session::SessionKeys<Block> for Runtime {
		fn generate_session_keys(seed: Option<Vec<u8>>) -> Vec<u8> {
			SessionKeys::generate(seed)
		}

		fn decode_session_keys(
			encoded: Vec<u8>,
		) -> Option<Vec<(Vec<u8>, sp_core::crypto::KeyTypeId)>> {
			SessionKeys::decode_into_raw_public_keys(&encoded)
		}
	}

	impl frame_system_rpc_runtime_api::AccountNonceApi<Block, AccountId, Nonce> for Runtime {
		fn account_nonce(account: AccountId) -> Nonce {
			System::account_nonce(account)
		}
	}

	impl pallet_transaction_payment_rpc_runtime_api::TransactionPaymentApi<
		Block,
		Balance,
	> for Runtime {
		fn query_info(uxt: <Block as BlockT>::Extrinsic, len: u32) -> RuntimeDispatchInfo<Balance> {
			TransactionPayment::query_info(uxt, len)
		}
		fn query_fee_details(uxt: <Block as BlockT>::Extrinsic, len: u32) -> FeeDetails<Balance> {
			TransactionPayment::query_fee_details(uxt, len)
		}
		fn query_weight_to_fee(weight: Weight) -> Balance {
			TransactionPayment::weight_to_fee(weight)
		}
		fn query_length_to_fee(length: u32) -> Balance {
			TransactionPayment::length_to_fee(length)
		}
	}

	impl pallet_transaction_payment_rpc_runtime_api::TransactionPaymentCallApi<Block, Balance, RuntimeCall>
		for Runtime
	{
		fn query_call_info(call: RuntimeCall, len: u32) -> RuntimeDispatchInfo<Balance> {
			TransactionPayment::query_call_info(call, len)
		}
		fn query_call_fee_details(call: RuntimeCall, len: u32) -> FeeDetails<Balance> {
			TransactionPayment::query_call_fee_details(call, len)
		}
		fn query_weight_to_fee(weight: Weight) -> Balance {
			TransactionPayment::weight_to_fee(weight)
		}
		fn query_length_to_fee(length: u32) -> Balance {
			TransactionPayment::length_to_fee(length)
		}
	}

	impl xcm_runtime_apis::fees::XcmPaymentApi<Block> for Runtime {
		fn query_acceptable_payment_assets(xcm_version: xcm::Version) -> Result<Vec<VersionedAssetId>, XcmPaymentApiError> {
			let acceptable_assets = vec![AssetId(xcm_config::TokenLocation::get())];
			XcmPallet::query_acceptable_payment_assets(xcm_version, acceptable_assets)
		}

		fn query_weight_to_asset_fee(weight: Weight, asset: VersionedAssetId) -> Result<u128, XcmPaymentApiError> {
			match asset.try_as::<AssetId>() {
				Ok(asset_id) if asset_id.0 == xcm_config::TokenLocation::get() => {
					// for native token
					Ok(WeightToFee::weight_to_fee(&weight))
				},
				Ok(asset_id) => {
					log::trace!(target: "xcm::xcm_runtime_apis", "query_weight_to_asset_fee - unhandled asset_id: {asset_id:?}!");
					Err(XcmPaymentApiError::AssetNotFound)
				},
				Err(_) => {
					log::trace!(target: "xcm::xcm_runtime_apis", "query_weight_to_asset_fee - failed to convert asset: {asset:?}!");
					Err(XcmPaymentApiError::VersionedConversionFailed)
				}
			}
		}

		fn query_xcm_weight(message: VersionedXcm<()>) -> Result<Weight, XcmPaymentApiError> {
			XcmPallet::query_xcm_weight(message)
		}

		fn query_delivery_fees(destination: VersionedLocation, message: VersionedXcm<()>) -> Result<VersionedAssets, XcmPaymentApiError> {
			XcmPallet::query_delivery_fees(destination, message)
		}
	}

	impl xcm_runtime_apis::dry_run::DryRunApi<Block, RuntimeCall, RuntimeEvent, OriginCaller> for Runtime {
		fn dry_run_call(origin: OriginCaller, call: RuntimeCall) -> Result<CallDryRunEffects<RuntimeEvent>, XcmDryRunApiError> {
			XcmPallet::dry_run_call::<Runtime, xcm_config::XcmRouter, OriginCaller, RuntimeCall>(origin, call)
		}

		fn dry_run_xcm(origin_location: VersionedLocation, xcm: VersionedXcm<RuntimeCall>) -> Result<XcmDryRunEffects<RuntimeEvent>, XcmDryRunApiError> {
			XcmPallet::dry_run_xcm::<Runtime, xcm_config::XcmRouter, RuntimeCall, xcm_config::XcmConfig>(origin_location, xcm)
		}
	}

	impl xcm_runtime_apis::conversions::LocationToAccountApi<Block, AccountId> for Runtime {
		fn convert_location(location: VersionedLocation) -> Result<
			AccountId,
			xcm_runtime_apis::conversions::Error
		> {
			xcm_runtime_apis::conversions::LocationToAccountHelper::<
				AccountId,
				xcm_config::LocationConverter,
			>::convert_location(location)
		}
	}

	impl pallet_nomination_pools_runtime_api::NominationPoolsApi<
		Block,
		AccountId,
		Balance,
	> for Runtime {
		fn pending_rewards(member: AccountId) -> Balance {
			NominationPools::api_pending_rewards(member).unwrap_or_default()
		}

		fn points_to_balance(pool_id: pallet_nomination_pools::PoolId, points: Balance) -> Balance {
			NominationPools::api_points_to_balance(pool_id, points)
		}

		fn balance_to_points(pool_id: pallet_nomination_pools::PoolId, new_funds: Balance) -> Balance {
			NominationPools::api_balance_to_points(pool_id, new_funds)
		}

		fn pool_pending_slash(pool_id: pallet_nomination_pools::PoolId) -> Balance {
			NominationPools::api_pool_pending_slash(pool_id)
		}

		fn member_pending_slash(member: AccountId) -> Balance {
			NominationPools::api_member_pending_slash(member)
		}

		fn pool_needs_delegate_migration(pool_id: pallet_nomination_pools::PoolId) -> bool {
			NominationPools::api_pool_needs_delegate_migration(pool_id)
		}

		fn member_needs_delegate_migration(member: AccountId) -> bool {
			NominationPools::api_member_needs_delegate_migration(member)
		}
	}

	impl pallet_staking_runtime_api::StakingApi<Block, Balance, AccountId> for Runtime {
		fn nominations_quota(balance: Balance) -> u32 {
			Staking::api_nominations_quota(balance)
		}

		fn eras_stakers_page_count(era: sp_staking::EraIndex, account: AccountId) -> sp_staking::Page {
			Staking::api_eras_stakers_page_count(era, account)
		}

		fn pending_rewards(era: sp_staking::EraIndex, account: AccountId) -> bool {
			Staking::api_pending_rewards(era, account)
		}
	}

	#[cfg(feature = "try-runtime")]
	impl frame_try_runtime::TryRuntime<Block> for Runtime {
		fn on_runtime_upgrade(checks: frame_try_runtime::UpgradeCheckSelect) -> (Weight, Weight) {
			log::info!("try-runtime::on_runtime_upgrade westend.");
			let weight = Executive::try_runtime_upgrade(checks).unwrap();
			(weight, BlockWeights::get().max_block)
		}

		fn execute_block(
			block: Block,
			state_root_check: bool,
			signature_check: bool,
			select: frame_try_runtime::TryStateSelect,
		) -> Weight {
			// NOTE: intentional unwrap: we don't want to propagate the error backwards, and want to
			// have a backtrace here.
			Executive::try_execute_block(block, state_root_check, signature_check, select).unwrap()
		}
	}

	#[cfg(feature = "runtime-benchmarks")]
	impl frame_benchmarking::Benchmark<Block> for Runtime {
		fn benchmark_metadata(extra: bool) -> (
			Vec<frame_benchmarking::BenchmarkList>,
			Vec<frame_support::traits::StorageInfo>,
		) {
			use frame_benchmarking::{Benchmarking, BenchmarkList};
			use frame_support::traits::StorageInfoTrait;

			use pallet_session_benchmarking::Pallet as SessionBench;
			use pallet_offences_benchmarking::Pallet as OffencesBench;
			use pallet_election_provider_support_benchmarking::Pallet as ElectionProviderBench;
			use pallet_xcm::benchmarking::Pallet as PalletXcmExtrinsicsBenchmark;
			use frame_system_benchmarking::Pallet as SystemBench;
			use pallet_nomination_pools_benchmarking::Pallet as NominationPoolsBench;

			type XcmBalances = pallet_xcm_benchmarks::fungible::Pallet::<Runtime>;
			type XcmGeneric = pallet_xcm_benchmarks::generic::Pallet::<Runtime>;

			let mut list = Vec::<BenchmarkList>::new();
			list_benchmarks!(list, extra);

			let storage_info = AllPalletsWithSystem::storage_info();
			return (list, storage_info)
		}

		fn dispatch_benchmark(
			config: frame_benchmarking::BenchmarkConfig,
		) -> Result<
			Vec<frame_benchmarking::BenchmarkBatch>,
			sp_runtime::RuntimeString,
		> {
			use frame_support::traits::WhitelistedStorageKeys;
			use frame_benchmarking::{Benchmarking, BenchmarkBatch, BenchmarkError};
			use sp_storage::TrackedStorageKey;
			// Trying to add benchmarks directly to some pallets caused cyclic dependency issues.
			// To get around that, we separated the benchmarks into its own crate.
			use pallet_session_benchmarking::Pallet as SessionBench;
			use pallet_offences_benchmarking::Pallet as OffencesBench;
			use pallet_election_provider_support_benchmarking::Pallet as ElectionProviderBench;
			use pallet_xcm::benchmarking::Pallet as PalletXcmExtrinsicsBenchmark;
			use frame_system_benchmarking::Pallet as SystemBench;
			use pallet_nomination_pools_benchmarking::Pallet as NominationPoolsBench;

			impl pallet_session_benchmarking::Config for Runtime {}
			impl pallet_offences_benchmarking::Config for Runtime {}
			impl pallet_election_provider_support_benchmarking::Config for Runtime {}

			use xcm_config::{AssetHub, TokenLocation};

			use alloc::boxed::Box;

			parameter_types! {
				pub ExistentialDepositAsset: Option<Asset> = Some((
					TokenLocation::get(),
					ExistentialDeposit::get()
				).into());
				pub AssetHubParaId: ParaId = westend_runtime_constants::system_parachain::ASSET_HUB_ID.into();
				pub const RandomParaId: ParaId = ParaId::new(43211234);
			}

			impl pallet_xcm::benchmarking::Config for Runtime {
				type DeliveryHelper = (
					polkadot_runtime_common::xcm_sender::ToParachainDeliveryHelper<
						xcm_config::XcmConfig,
						ExistentialDepositAsset,
						xcm_config::PriceForChildParachainDelivery,
						AssetHubParaId,
						(),
					>,
					polkadot_runtime_common::xcm_sender::ToParachainDeliveryHelper<
						xcm_config::XcmConfig,
						ExistentialDepositAsset,
						xcm_config::PriceForChildParachainDelivery,
						RandomParaId,
						(),
					>
				);

				fn reachable_dest() -> Option<Location> {
					Some(crate::xcm_config::AssetHub::get())
				}

				fn teleportable_asset_and_dest() -> Option<(Asset, Location)> {
					// Relay/native token can be teleported to/from AH.
					Some((
						Asset { fun: Fungible(ExistentialDeposit::get()), id: AssetId(Here.into()) },
						crate::xcm_config::AssetHub::get(),
					))
				}

				fn reserve_transferable_asset_and_dest() -> Option<(Asset, Location)> {
					// Relay can reserve transfer native token to some random parachain.
					Some((
						Asset {
							fun: Fungible(ExistentialDeposit::get()),
							id: AssetId(Here.into())
						},
						crate::Junction::Parachain(RandomParaId::get().into()).into(),
					))
				}

				fn set_up_complex_asset_transfer(
				) -> Option<(Assets, u32, Location, Box<dyn FnOnce()>)> {
					// Relay supports only native token, either reserve transfer it to non-system parachains,
					// or teleport it to system parachain. Use the teleport case for benchmarking as it's
					// slightly heavier.

					// Relay/native token can be teleported to/from AH.
					let native_location = Here.into();
					let dest = crate::xcm_config::AssetHub::get();
					pallet_xcm::benchmarking::helpers::native_teleport_as_asset_transfer::<Runtime>(
						native_location,
						dest
					)
				}

				fn get_asset() -> Asset {
					Asset {
						id: AssetId(Location::here()),
						fun: Fungible(ExistentialDeposit::get()),
					}
				}
			}
			impl frame_system_benchmarking::Config for Runtime {}
			impl pallet_nomination_pools_benchmarking::Config for Runtime {}
			impl polkadot_runtime_parachains::disputes::slashing::benchmarking::Config for Runtime {}

			use xcm::latest::{
				AssetId, Fungibility::*, InteriorLocation, Junction, Junctions::*,
				Asset, Assets, Location, NetworkId, Response,
			};

			impl pallet_xcm_benchmarks::Config for Runtime {
				type XcmConfig = xcm_config::XcmConfig;
				type AccountIdConverter = xcm_config::LocationConverter;
				type DeliveryHelper = polkadot_runtime_common::xcm_sender::ToParachainDeliveryHelper<
					xcm_config::XcmConfig,
					ExistentialDepositAsset,
					xcm_config::PriceForChildParachainDelivery,
					AssetHubParaId,
					(),
				>;
				fn valid_destination() -> Result<Location, BenchmarkError> {
					Ok(AssetHub::get())
				}
				fn worst_case_holding(_depositable_count: u32) -> Assets {
					// Westend only knows about WND.
					vec![Asset{
						id: AssetId(TokenLocation::get()),
						fun: Fungible(1_000_000 * UNITS),
					}].into()
				}
			}

			parameter_types! {
				pub TrustedTeleporter: Option<(Location, Asset)> = Some((
					AssetHub::get(),
					Asset { fun: Fungible(1 * UNITS), id: AssetId(TokenLocation::get()) },
				));
				pub const TrustedReserve: Option<(Location, Asset)> = None;
			}

			impl pallet_xcm_benchmarks::fungible::Config for Runtime {
				type TransactAsset = Balances;

				type CheckedAccount = xcm_config::LocalCheckAccount;
				type TrustedTeleporter = TrustedTeleporter;
				type TrustedReserve = TrustedReserve;

				fn get_asset() -> Asset {
					Asset {
						id: AssetId(TokenLocation::get()),
						fun: Fungible(1 * UNITS),
					}
				}
			}

			impl pallet_xcm_benchmarks::generic::Config for Runtime {
				type TransactAsset = Balances;
				type RuntimeCall = RuntimeCall;

				fn worst_case_response() -> (u64, Response) {
					(0u64, Response::Version(Default::default()))
				}

				fn worst_case_asset_exchange() -> Result<(Assets, Assets), BenchmarkError> {
					// Westend doesn't support asset exchanges
					Err(BenchmarkError::Skip)
				}

				fn universal_alias() -> Result<(Location, Junction), BenchmarkError> {
					// The XCM executor of Westend doesn't have a configured `UniversalAliases`
					Err(BenchmarkError::Skip)
				}

				fn transact_origin_and_runtime_call() -> Result<(Location, RuntimeCall), BenchmarkError> {
					Ok((AssetHub::get(), frame_system::Call::remark_with_event { remark: vec![] }.into()))
				}

				fn subscribe_origin() -> Result<Location, BenchmarkError> {
					Ok(AssetHub::get())
				}

				fn claimable_asset() -> Result<(Location, Location, Assets), BenchmarkError> {
					let origin = AssetHub::get();
					let assets: Assets = (AssetId(TokenLocation::get()), 1_000 * UNITS).into();
					let ticket = Location { parents: 0, interior: Here };
					Ok((origin, ticket, assets))
				}

				fn fee_asset() -> Result<Asset, BenchmarkError> {
					Ok(Asset {
						id: AssetId(TokenLocation::get()),
						fun: Fungible(1_000_000 * UNITS),
					})
				}

				fn unlockable_asset() -> Result<(Location, Location, Asset), BenchmarkError> {
					// Westend doesn't support asset locking
					Err(BenchmarkError::Skip)
				}

				fn export_message_origin_and_destination(
				) -> Result<(Location, NetworkId, InteriorLocation), BenchmarkError> {
					// Westend doesn't support exporting messages
					Err(BenchmarkError::Skip)
				}

				fn alias_origin() -> Result<(Location, Location), BenchmarkError> {
					// The XCM executor of Westend doesn't have a configured `Aliasers`
					Err(BenchmarkError::Skip)
				}
			}

			type XcmBalances = pallet_xcm_benchmarks::fungible::Pallet::<Runtime>;
			type XcmGeneric = pallet_xcm_benchmarks::generic::Pallet::<Runtime>;

			let whitelist: Vec<TrackedStorageKey> = AllPalletsWithSystem::whitelisted_storage_keys();

			let mut batches = Vec::<BenchmarkBatch>::new();
			let params = (&config, &whitelist);

			add_benchmarks!(params, batches);

			Ok(batches)
		}
	}

	impl sp_genesis_builder::GenesisBuilder<Block> for Runtime {
		fn build_state(config: Vec<u8>) -> sp_genesis_builder::Result {
			build_state::<RuntimeGenesisConfig>(config)
		}

		fn get_preset(id: &Option<sp_genesis_builder::PresetId>) -> Option<Vec<u8>> {
			get_preset::<RuntimeGenesisConfig>(id, |_| None)
		}

		fn preset_names() -> Vec<sp_genesis_builder::PresetId> {
			vec![]
		}
	}
}

#[cfg(all(test, feature = "try-runtime"))]
mod remote_tests {
	use super::*;
	use frame_try_runtime::{runtime_decl_for_try_runtime::TryRuntime, UpgradeCheckSelect};
	use remote_externalities::{
		Builder, Mode, OfflineConfig, OnlineConfig, SnapshotConfig, Transport,
	};
	use std::env::var;

	#[tokio::test]
	async fn run_migrations() {
		if var("RUN_MIGRATION_TESTS").is_err() {
			return;
		}

		sp_tracing::try_init_simple();
		let transport: Transport =
			var("WS").unwrap_or("wss://westend-rpc.polkadot.io:443".to_string()).into();
		let maybe_state_snapshot: Option<SnapshotConfig> = var("SNAP").map(|s| s.into()).ok();
		let mut ext = Builder::<Block>::default()
			.mode(if let Some(state_snapshot) = maybe_state_snapshot {
				Mode::OfflineOrElseOnline(
					OfflineConfig { state_snapshot: state_snapshot.clone() },
					OnlineConfig {
						transport,
						state_snapshot: Some(state_snapshot),
						..Default::default()
					},
				)
			} else {
				Mode::Online(OnlineConfig { transport, ..Default::default() })
			})
			.build()
			.await
			.unwrap();
		ext.execute_with(|| Runtime::on_runtime_upgrade(UpgradeCheckSelect::PreAndPost));
	}
}

mod clean_state_migration {
	use super::Runtime;
	#[cfg(feature = "try-runtime")]
	use super::Vec;
	use frame_support::{pallet_prelude::*, storage_alias, traits::OnRuntimeUpgrade};
	use pallet_state_trie_migration::MigrationLimits;

	#[storage_alias]
	type AutoLimits = StorageValue<StateTrieMigration, Option<MigrationLimits>, ValueQuery>;

	// Actual type of value is `MigrationTask<T>`, putting a dummy
	// one to avoid the trait constraint on T.
	// Since we only use `kill` it is fine.
	#[storage_alias]
	type MigrationProcess = StorageValue<StateTrieMigration, u32, ValueQuery>;

	#[storage_alias]
	type SignedMigrationMaxLimits = StorageValue<StateTrieMigration, MigrationLimits, OptionQuery>;

	/// Initialize an automatic migration process.
	pub struct CleanMigrate;

	impl OnRuntimeUpgrade for CleanMigrate {
		#[cfg(feature = "try-runtime")]
		fn pre_upgrade() -> Result<Vec<u8>, sp_runtime::TryRuntimeError> {
			Ok(Default::default())
		}

		fn on_runtime_upgrade() -> frame_support::weights::Weight {
			MigrationProcess::kill();
			AutoLimits::kill();
			SignedMigrationMaxLimits::kill();
			<Runtime as frame_system::Config>::DbWeight::get().writes(3)
		}

		#[cfg(feature = "try-runtime")]
		fn post_upgrade(_state: Vec<u8>) -> Result<(), sp_runtime::TryRuntimeError> {
			frame_support::ensure!(
				!AutoLimits::exists() && !SignedMigrationMaxLimits::exists(),
				"State migration clean.",
			);
			Ok(())
		}
	}
}<|MERGE_RESOLUTION|>--- conflicted
+++ resolved
@@ -95,11 +95,7 @@
 use sp_runtime::{
 	create_runtime_str, generic, impl_opaque_keys,
 	traits::{
-<<<<<<< HEAD
-		BlakeTwo256, Block as BlockT, ConvertInto, Extrinsic as ExtrinsicT,
-=======
 		AccountIdConversion, BlakeTwo256, Block as BlockT, ConvertInto, Extrinsic as ExtrinsicT,
->>>>>>> 8a96d07e
 		IdentityLookup, Keccak256, OpaqueKeys, SaturatedConversion, Verify,
 	},
 	transaction_validity::{TransactionPriority, TransactionSource, TransactionValidity},
