--- conflicted
+++ resolved
@@ -449,13 +449,8 @@
 				para_id,
 				new_code.clone(),
 				1,
-<<<<<<< HEAD
 				&configuration::ActiveConfig::<Test>::get(),
-				SetGoAhead::Yes,
-=======
-				&Configuration::config(),
 				UpgradeStrategy::SetGoAheadSignal,
->>>>>>> 9d626189
 			);
 			// Include votes for super-majority.
 			submit_super_majority_pvf_votes(&new_code, EXPECTED_SESSION, true);
@@ -567,37 +562,6 @@
 		run_to_block(2, Some(vec![1]));
 		assert_eq!(Paras::current_code(&para_id), Some(original_code.clone()));
 
-<<<<<<< HEAD
-		let (expected_at, next_possible_upgrade_at) = {
-			// this parablock is in the context of block 1.
-			let expected_at = 1 + validation_upgrade_delay;
-			let next_possible_upgrade_at = 1 + validation_upgrade_cooldown;
-			// `set_go_ahead` parameter set to `false` which prevents signaling the parachain
-			// with the `GoAhead` signal.
-			Paras::schedule_code_upgrade(
-				para_id,
-				new_code.clone(),
-				1,
-				&configuration::ActiveConfig::<Test>::get(),
-				SetGoAhead::No,
-			);
-			// Include votes for super-majority.
-			submit_super_majority_pvf_votes(&new_code, EXPECTED_SESSION, true);
-
-			Paras::note_new_head(para_id, Default::default(), 1);
-
-			assert!(paras::PastCodeMeta::<Test>::get(&para_id).most_recent_change().is_none());
-			assert_eq!(FutureCodeUpgrades::<Test>::get(&para_id), Some(expected_at));
-			assert_eq!(FutureCodeHash::<Test>::get(&para_id), Some(new_code.hash()));
-			assert_eq!(UpcomingUpgrades::<Test>::get(), vec![]);
-			assert_eq!(UpgradeCooldowns::<Test>::get(), vec![(para_id, next_possible_upgrade_at)]);
-			assert_eq!(Paras::current_code(&para_id), Some(original_code.clone()));
-			check_code_is_stored(&original_code);
-			check_code_is_stored(&new_code);
-
-			(expected_at, next_possible_upgrade_at)
-		};
-=======
 		// this parablock is in the context of block 1.
 		let expected_at = 1 + validation_upgrade_delay;
 		let next_possible_upgrade_at = 1 + validation_upgrade_cooldown;
@@ -607,65 +571,23 @@
 			para_id,
 			new_code.clone(),
 			1,
-			&Configuration::config(),
+			&configuration::ActiveConfig::<Test>::get(),
 			UpgradeStrategy::ApplyAtExpectedBlock,
 		);
 		// Include votes for super-majority.
 		submit_super_majority_pvf_votes(&new_code, EXPECTED_SESSION, true);
 		assert!(FutureCodeUpgradesAt::<Test>::get().iter().any(|(id, _)| *id == para_id));
->>>>>>> 9d626189
 
 		// Going to the expected block triggers the upgrade directly.
 		run_to_block(expected_at, None);
 
-<<<<<<< HEAD
-		// the candidate is in the context of the parent of `expected_at`,
-		// thus does not trigger the code upgrade. However, now the `UpgradeGoAheadSignal`
-		// should not be set.
-		{
-			Paras::note_new_head(para_id, Default::default(), expected_at - 1);
-
-			assert!(paras::PastCodeMeta::<Test>::get(&para_id).most_recent_change().is_none());
-			assert_eq!(FutureCodeUpgrades::<Test>::get(&para_id), Some(expected_at));
-			assert_eq!(FutureCodeHash::<Test>::get(&para_id), Some(new_code.hash()));
-			assert!(UpgradeGoAheadSignal::<Test>::get(&para_id).is_none());
-			assert_eq!(Paras::current_code(&para_id), Some(original_code.clone()));
-			check_code_is_stored(&original_code);
-			check_code_is_stored(&new_code);
-		}
-
-		run_to_block(expected_at + 1, None);
-
-		// the candidate is in the context of `expected_at`, and triggers
-		// the upgrade.
-		{
-			Paras::note_new_head(para_id, Default::default(), expected_at);
-
-			assert_eq!(
-				paras::PastCodeMeta::<Test>::get(&para_id).most_recent_change(),
-				Some(expected_at)
-			);
-			assert_eq!(
-				PastCodeHash::<Test>::get(&(para_id, expected_at)),
-				Some(original_code.hash()),
-			);
-			assert!(FutureCodeUpgrades::<Test>::get(&para_id).is_none());
-			assert!(FutureCodeHash::<Test>::get(&para_id).is_none());
-			assert!(UpgradeGoAheadSignal::<Test>::get(&para_id).is_none());
-			assert_eq!(Paras::current_code(&para_id), Some(new_code.clone()));
-			assert_eq!(
-				UpgradeRestrictionSignal::<Test>::get(&para_id),
-				Some(UpgradeRestriction::Present),
-			);
-			assert_eq!(UpgradeCooldowns::<Test>::get(), vec![(para_id, next_possible_upgrade_at)]);
-			check_code_is_stored(&original_code);
-			check_code_is_stored(&new_code);
-		}
-=======
 		// Reporting a head doesn't change anything.
 		Paras::note_new_head(para_id, Default::default(), expected_at - 1);
 
-		assert_eq!(Paras::past_code_meta(&para_id).most_recent_change(), Some(expected_at));
+		assert_eq!(
+			paras::PastCodeMeta::<Test>::get(&para_id).most_recent_change(),
+			Some(expected_at)
+		);
 		assert_eq!(PastCodeHash::<Test>::get(&(para_id, expected_at)), Some(original_code.hash()));
 		assert!(FutureCodeUpgrades::<Test>::get(&para_id).is_none());
 		assert!(FutureCodeUpgradesAt::<Test>::get().iter().all(|(id, _)| *id != para_id));
@@ -679,7 +601,6 @@
 		assert_eq!(UpgradeCooldowns::<Test>::get(), vec![(para_id, next_possible_upgrade_at)]);
 		check_code_is_stored(&original_code);
 		check_code_is_stored(&new_code);
->>>>>>> 9d626189
 
 		run_to_block(next_possible_upgrade_at + 1, None);
 
@@ -736,13 +657,8 @@
 				para_id,
 				new_code.clone(),
 				1,
-<<<<<<< HEAD
 				&configuration::ActiveConfig::<Test>::get(),
-				SetGoAhead::Yes,
-=======
-				&Configuration::config(),
 				UpgradeStrategy::SetGoAheadSignal,
->>>>>>> 9d626189
 			);
 			// Include votes for super-majority.
 			submit_super_majority_pvf_votes(&new_code, EXPECTED_SESSION, true);
@@ -828,13 +744,8 @@
 			para_id,
 			new_code.clone(),
 			1,
-<<<<<<< HEAD
 			&configuration::ActiveConfig::<Test>::get(),
-			SetGoAhead::Yes,
-=======
-			&Configuration::config(),
 			UpgradeStrategy::SetGoAheadSignal,
->>>>>>> 9d626189
 		);
 		// Include votes for super-majority.
 		submit_super_majority_pvf_votes(&new_code, EXPECTED_SESSION, true);
@@ -851,13 +762,8 @@
 			para_id,
 			newer_code.clone(),
 			2,
-<<<<<<< HEAD
 			&configuration::ActiveConfig::<Test>::get(),
-			SetGoAhead::Yes,
-=======
-			&Configuration::config(),
 			UpgradeStrategy::SetGoAheadSignal,
->>>>>>> 9d626189
 		);
 		assert_eq!(
 			FutureCodeUpgrades::<Test>::get(&para_id),
@@ -920,13 +826,8 @@
 			para_id,
 			new_code.clone(),
 			0,
-<<<<<<< HEAD
 			&configuration::ActiveConfig::<Test>::get(),
-			SetGoAhead::Yes,
-=======
-			&Configuration::config(),
 			UpgradeStrategy::SetGoAheadSignal,
->>>>>>> 9d626189
 		);
 		// Include votes for super-majority.
 		submit_super_majority_pvf_votes(&new_code, EXPECTED_SESSION, true);
@@ -950,13 +851,8 @@
 			para_id,
 			newer_code.clone(),
 			30,
-<<<<<<< HEAD
 			&configuration::ActiveConfig::<Test>::get(),
-			SetGoAhead::Yes,
-=======
-			&Configuration::config(),
 			UpgradeStrategy::SetGoAheadSignal,
->>>>>>> 9d626189
 		);
 		assert_eq!(FutureCodeUpgrades::<Test>::get(&para_id), Some(0 + validation_upgrade_delay));
 	});
@@ -1016,13 +912,8 @@
 				para_id,
 				new_code.clone(),
 				1,
-<<<<<<< HEAD
 				&configuration::ActiveConfig::<Test>::get(),
-				SetGoAhead::Yes,
-=======
-				&Configuration::config(),
 				UpgradeStrategy::SetGoAheadSignal,
->>>>>>> 9d626189
 			);
 			// Include votes for super-majority.
 			submit_super_majority_pvf_votes(&new_code, EXPECTED_SESSION, true);
@@ -1117,13 +1008,8 @@
 			para_id,
 			new_code.clone(),
 			RELAY_PARENT,
-<<<<<<< HEAD
 			&configuration::ActiveConfig::<Test>::get(),
-			SetGoAhead::Yes,
-=======
-			&Configuration::config(),
 			UpgradeStrategy::SetGoAheadSignal,
->>>>>>> 9d626189
 		);
 		assert!(!Paras::pvfs_require_precheck().is_empty());
 
@@ -1280,13 +1166,8 @@
 			para_id,
 			new_code.clone(),
 			0,
-<<<<<<< HEAD
 			&configuration::ActiveConfig::<Test>::get(),
-			SetGoAhead::Yes,
-=======
-			&Configuration::config(),
 			UpgradeStrategy::SetGoAheadSignal,
->>>>>>> 9d626189
 		);
 		// Include votes for super-majority.
 		submit_super_majority_pvf_votes(&new_code, EXPECTED_SESSION, true);
@@ -1397,13 +1278,8 @@
 			a,
 			validation_code.clone(),
 			RELAY_PARENT,
-<<<<<<< HEAD
 			&configuration::ActiveConfig::<Test>::get(),
-			SetGoAhead::Yes,
-=======
-			&Configuration::config(),
 			UpgradeStrategy::SetGoAheadSignal,
->>>>>>> 9d626189
 		);
 		assert!(!Paras::pvfs_require_precheck().is_empty());
 
@@ -1512,13 +1388,8 @@
 			a,
 			new_code.clone(),
 			RELAY_PARENT,
-<<<<<<< HEAD
 			&configuration::ActiveConfig::<Test>::get(),
-			SetGoAhead::Yes,
-=======
-			&Configuration::config(),
 			UpgradeStrategy::SetGoAheadSignal,
->>>>>>> 9d626189
 		);
 		check_code_is_stored(&new_code);
 
@@ -1703,13 +1574,8 @@
 			a,
 			new_code.clone(),
 			RELAY_PARENT,
-<<<<<<< HEAD
 			&configuration::ActiveConfig::<Test>::get(),
-			SetGoAhead::Yes,
-=======
-			&Configuration::config(),
 			UpgradeStrategy::SetGoAheadSignal,
->>>>>>> 9d626189
 		);
 
 		let mut stmts = IntoIterator::into_iter([0, 1, 2, 3])
@@ -1809,13 +1675,8 @@
 			para_id,
 			validation_code.clone(),
 			1,
-<<<<<<< HEAD
 			&configuration::ActiveConfig::<Test>::get(),
-			SetGoAhead::Yes,
-=======
-			&Configuration::config(),
 			UpgradeStrategy::SetGoAheadSignal,
->>>>>>> 9d626189
 		);
 		Paras::note_new_head(para_id, HeadData::default(), 1);
 
@@ -1885,13 +1746,8 @@
 			para_id,
 			validation_code.clone(),
 			1,
-<<<<<<< HEAD
 			&configuration::ActiveConfig::<Test>::get(),
-			SetGoAhead::Yes,
-=======
-			&Configuration::config(),
 			UpgradeStrategy::SetGoAheadSignal,
->>>>>>> 9d626189
 		);
 		Paras::note_new_head(para_id, HeadData::default(), 1);
 
@@ -1932,13 +1788,8 @@
 			para_id,
 			validation_code.clone(),
 			1,
-<<<<<<< HEAD
 			&configuration::ActiveConfig::<Test>::get(),
-			SetGoAhead::Yes,
-=======
-			&Configuration::config(),
 			UpgradeStrategy::SetGoAheadSignal,
->>>>>>> 9d626189
 		);
 		Paras::note_new_head(para_id, HeadData::default(), 1);
 
