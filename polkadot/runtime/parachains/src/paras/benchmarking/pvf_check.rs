--- conflicted
+++ resolved
@@ -176,13 +176,8 @@
 				id,
 				validation_code,
 				/* relay_parent_number */ 1u32.into(),
-<<<<<<< HEAD
 				&configuration::ActiveConfig::<T>::get(),
-				SetGoAhead::Yes,
-=======
-				&configuration::Pallet::<T>::config(),
 				UpgradeStrategy::SetGoAheadSignal,
->>>>>>> 9d626189
 			);
 		} else {
 			let r = Pallet::<T>::schedule_para_initialize(
