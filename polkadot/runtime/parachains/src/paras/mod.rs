// Copyright (C) Parity Technologies (UK) Ltd.
// This file is part of Polkadot.

// Polkadot is free software: you can redistribute it and/or modify
// it under the terms of the GNU General Public License as published by
// the Free Software Foundation, either version 3 of the License, or
// (at your option) any later version.

// Polkadot is distributed in the hope that it will be useful,
// but WITHOUT ANY WARRANTY; without even the implied warranty of
// MERCHANTABILITY or FITNESS FOR A PARTICULAR PURPOSE.  See the
// GNU General Public License for more details.

// You should have received a copy of the GNU General Public License
// along with Polkadot.  If not, see <http://www.gnu.org/licenses/>.

//! The paras pallet acts as the main registry of paras.
//!
//! # Tracking State of Paras
//!
//! The most important responsibility of this module is to track which parachains
//! are active and what their current state is. The current state of a para consists of the current
//! head data and the current validation code (AKA Parachain Validation Function (PVF)).
//!
//! A para is not considered live until it is registered and activated in this pallet.
//!
//! The set of parachains cannot change except at session boundaries. This is primarily to ensure
//! that the number and meaning of bits required for the availability bitfields does not change
//! except at session boundaries.
//!
//! # Validation Code Upgrades
//!
//! When a para signals the validation code upgrade it will be processed by this module. This can
//! be in turn split into more fine grained items:
//!
//! - Part of the acceptance criteria checks if the para can indeed signal an upgrade,
//!
//! - When the candidate is enacted, this module schedules code upgrade, storing the prospective
//!   validation code.
//!
//! - Actually assign the prospective validation code to be the current one after all conditions are
//!   fulfilled.
//!
//! The conditions that must be met before the para can use the new validation code are:
//!
//! 1. The validation code should have been "soaked" in the storage for a given number of blocks.
//! That    is, the validation code should have been stored in on-chain storage for some time, so
//! that in    case of a revert with a non-extreme height difference, that validation code can still
//! be    found on-chain.
//!
//! 2. The validation code was vetted by the validators and declared as non-malicious in a processes
//!    known as PVF pre-checking.
//!
//! # Validation Code Management
//!
//! Potentially, one validation code can be used by several different paras. For example, during
//! initial stages of deployment several paras can use the same "shell" validation code, or
//! there can be shards of the same para that use the same validation code.
//!
//! In case a validation code ceases to have any users it must be pruned from the on-chain storage.
//!
//! # Para Lifecycle Management
//!
//! A para can be in one of the two stable states: it is either a lease holding parachain or an
//! on-demand parachain.
//!
//! However, in order to get into one of those two states, it must first be onboarded. Onboarding
//! can be only enacted at session boundaries. Onboarding must take at least one full session.
//! Moreover, a brand new validation code should go through the PVF pre-checking process.
//!
//! Once the para is in one of the two stable states, it can switch to the other stable state or to
//! initiate offboarding process. The result of offboarding is removal of all data related to that
//! para.
//!
//! # PVF Pre-checking
//!
//! As was mentioned above, a brand new validation code should go through a process of approval. As
//! part of this process, validators from the active set will take the validation code and check if
//! it is malicious. Once they did that and have their judgement, either accept or reject, they
//! issue a statement in a form of an unsigned extrinsic. This extrinsic is processed by this
//! pallet. Once supermajority is gained for accept, then the process that initiated the check is
//! resumed (as mentioned before this can be either upgrading of validation code or onboarding). If
//! getting a supermajority becomes impossible (>1/3 of validators have already voted against), then
//! we reject.
//!
//! Below is a state diagram that depicts states of a single PVF pre-checking vote.
//!
//! ```text
//!                                            ┌──────────┐
//!                        supermajority       │          │
//!                    ┌────────for───────────▶│ accepted │
//!        vote────┐   │                       │          │
//!         │      │   │                       └──────────┘
//!         │      │   │
//!         │  ┌───────┐
//!         │  │       │
//!         └─▶│ init  │──── >1/3 against      ┌──────────┐
//!            │       │           │           │          │
//!            └───────┘           └──────────▶│ rejected │
//!             ▲  │                           │          │
//!             │  │ session                   └──────────┘
//!             │  └──change
//!             │     │
//!             │     ▼
//!             ┌─────┐
//! start──────▶│reset│
//!             └─────┘
//! ```

use crate::{
	configuration,
	inclusion::{QueueFootprinter, UmpQueueId},
	initializer::SessionChangeNotification,
	shared,
};
use bitvec::{order::Lsb0 as BitOrderLsb0, vec::BitVec};
use frame_support::{pallet_prelude::*, traits::EstimateNextSessionRotation, DefaultNoBound};
use frame_system::pallet_prelude::*;
use parity_scale_codec::{Decode, Encode};
use primitives::{
	ConsensusLog, HeadData, Id as ParaId, PvfCheckStatement, SessionIndex, UpgradeGoAhead,
	UpgradeRestriction, ValidationCode, ValidationCodeHash, ValidatorSignature,
};
use scale_info::{Type, TypeInfo};
use sp_core::RuntimeDebug;
use sp_runtime::{
	traits::{AppVerify, One, Saturating},
	DispatchResult, SaturatedConversion,
};
use sp_std::{cmp, collections::btree_set::BTreeSet, mem, prelude::*};

use serde::{Deserialize, Serialize};

pub use crate::Origin as ParachainOrigin;

#[cfg(feature = "runtime-benchmarks")]
pub(crate) mod benchmarking;

#[cfg(test)]
pub(crate) mod tests;

pub use pallet::*;

const LOG_TARGET: &str = "runtime::paras";

// the two key times necessary to track for every code replacement.
#[derive(Default, Encode, Decode, TypeInfo)]
#[cfg_attr(test, derive(Debug, Clone, PartialEq))]
pub struct ReplacementTimes<N> {
	/// The relay-chain block number that the code upgrade was expected to be activated.
	/// This is when the code change occurs from the para's perspective - after the
	/// first parablock included with a relay-parent with number >= this value.
	expected_at: N,
	/// The relay-chain block number at which the parablock activating the code upgrade was
	/// actually included. This means considered included and available, so this is the time at
	/// which that parablock enters the acceptance period in this fork of the relay-chain.
	activated_at: N,
}

/// Metadata used to track previous parachain validation code that we keep in
/// the state.
#[derive(Default, Encode, Decode, TypeInfo)]
#[cfg_attr(test, derive(Debug, Clone, PartialEq))]
pub struct ParaPastCodeMeta<N> {
	/// Block numbers where the code was expected to be replaced and where the code
	/// was actually replaced, respectively. The first is used to do accurate look-ups
	/// of historic code in historic contexts, whereas the second is used to do
	/// pruning on an accurate timeframe. These can be used as indices
	/// into the `PastCodeHash` map along with the `ParaId` to fetch the code itself.
	upgrade_times: Vec<ReplacementTimes<N>>,
	/// Tracks the highest pruned code-replacement, if any. This is the `activated_at` value,
	/// not the `expected_at` value.
	last_pruned: Option<N>,
}

/// The possible states of a para, to take into account delayed lifecycle changes.
///
/// If the para is in a "transition state", it is expected that the parachain is
/// queued in the `ActionsQueue` to transition it into a stable state. Its lifecycle
/// state will be used to determine the state transition to apply to the para.
#[derive(PartialEq, Eq, Clone, Encode, Decode, RuntimeDebug, TypeInfo)]
pub enum ParaLifecycle {
	/// Para is new and is onboarding as an on-demand or lease holding Parachain.
	Onboarding,
	/// Para is a Parathread (on-demand parachain).
	Parathread,
	/// Para is a lease holding Parachain.
	Parachain,
	/// Para is a Parathread (on-demand parachain) which is upgrading to a lease holding Parachain.
	UpgradingParathread,
	/// Para is a lease holding Parachain which is downgrading to an on-demand parachain.
	DowngradingParachain,
	/// Parathread (on-demand parachain) is queued to be offboarded.
	OffboardingParathread,
	/// Parachain is queued to be offboarded.
	OffboardingParachain,
}

impl ParaLifecycle {
	/// Returns true if parachain is currently onboarding. To learn if the
	/// parachain is onboarding as a lease holding or on-demand parachain, look at the
	/// `UpcomingGenesis` storage item.
	pub fn is_onboarding(&self) -> bool {
		matches!(self, ParaLifecycle::Onboarding)
	}

	/// Returns true if para is in a stable state, i.e. it is currently
	/// a lease holding or on-demand parachain, and not in any transition state.
	pub fn is_stable(&self) -> bool {
		matches!(self, ParaLifecycle::Parathread | ParaLifecycle::Parachain)
	}

	/// Returns true if para is currently treated as a parachain.
	/// This also includes transitioning states, so you may want to combine
	/// this check with `is_stable` if you specifically want `Paralifecycle::Parachain`.
	pub fn is_parachain(&self) -> bool {
		matches!(
			self,
			ParaLifecycle::Parachain |
				ParaLifecycle::DowngradingParachain |
				ParaLifecycle::OffboardingParachain
		)
	}

	/// Returns true if para is currently treated as a parathread (on-demand parachain).
	/// This also includes transitioning states, so you may want to combine
	/// this check with `is_stable` if you specifically want `Paralifecycle::Parathread`.
	pub fn is_parathread(&self) -> bool {
		matches!(
			self,
			ParaLifecycle::Parathread |
				ParaLifecycle::UpgradingParathread |
				ParaLifecycle::OffboardingParathread
		)
	}

	/// Returns true if para is currently offboarding.
	pub fn is_offboarding(&self) -> bool {
		matches!(self, ParaLifecycle::OffboardingParathread | ParaLifecycle::OffboardingParachain)
	}

	/// Returns true if para is in any transitionary state.
	pub fn is_transitioning(&self) -> bool {
		!Self::is_stable(self)
	}
}

impl<N: Ord + Copy + PartialEq> ParaPastCodeMeta<N> {
	// note a replacement has occurred at a given block number.
	pub(crate) fn note_replacement(&mut self, expected_at: N, activated_at: N) {
		self.upgrade_times.push(ReplacementTimes { expected_at, activated_at })
	}

	/// Returns `true` if the upgrade logs list is empty.
	fn is_empty(&self) -> bool {
		self.upgrade_times.is_empty()
	}

	// The block at which the most recently tracked code change occurred, from the perspective
	// of the para.
	#[cfg(test)]
	fn most_recent_change(&self) -> Option<N> {
		self.upgrade_times.last().map(|x| x.expected_at)
	}

	// prunes all code upgrade logs occurring at or before `max`.
	// note that code replaced at `x` is the code used to validate all blocks before
	// `x`. Thus, `max` should be outside of the slashing window when this is invoked.
	//
	// Since we don't want to prune anything inside the acceptance period, and the parablock only
	// enters the acceptance period after being included, we prune based on the activation height of
	// the code change, not the expected height of the code change.
	//
	// returns an iterator of block numbers at which code was replaced, where the replaced
	// code should be now pruned, in ascending order.
	fn prune_up_to(&'_ mut self, max: N) -> impl Iterator<Item = N> + '_ {
		let to_prune = self.upgrade_times.iter().take_while(|t| t.activated_at <= max).count();
		let drained = if to_prune == 0 {
			// no-op prune.
			self.upgrade_times.drain(self.upgrade_times.len()..)
		} else {
			// if we are actually pruning something, update the `last_pruned` member.
			self.last_pruned = Some(self.upgrade_times[to_prune - 1].activated_at);
			self.upgrade_times.drain(..to_prune)
		};

		drained.map(|times| times.expected_at)
	}
}

/// Arguments for initializing a para.
#[derive(PartialEq, Eq, Clone, Encode, Decode, RuntimeDebug, TypeInfo, Serialize, Deserialize)]
pub struct ParaGenesisArgs {
	/// The initial head data to use.
	pub genesis_head: HeadData,
	/// The initial validation code to use.
	pub validation_code: ValidationCode,
	/// Lease holding or on-demand parachain.
	#[serde(rename = "parachain")]
	pub para_kind: ParaKind,
}

/// Distinguishes between lease holding Parachain and Parathread (on-demand parachain)
#[derive(PartialEq, Eq, Clone, RuntimeDebug)]
pub enum ParaKind {
	Parathread,
	Parachain,
}

impl Serialize for ParaKind {
	fn serialize<S>(&self, serializer: S) -> Result<S::Ok, S::Error>
	where
		S: serde::Serializer,
	{
		match self {
			ParaKind::Parachain => serializer.serialize_bool(true),
			ParaKind::Parathread => serializer.serialize_bool(false),
		}
	}
}

impl<'de> Deserialize<'de> for ParaKind {
	fn deserialize<D>(deserializer: D) -> Result<Self, D::Error>
	where
		D: serde::Deserializer<'de>,
	{
		match serde::de::Deserialize::deserialize(deserializer) {
			Ok(true) => Ok(ParaKind::Parachain),
			Ok(false) => Ok(ParaKind::Parathread),
			_ => Err(serde::de::Error::custom("invalid ParaKind serde representation")),
		}
	}
}

// Manual encoding, decoding, and TypeInfo as the parakind field in ParaGenesisArgs used to be a
// bool
impl Encode for ParaKind {
	fn size_hint(&self) -> usize {
		true.size_hint()
	}

	fn using_encoded<R, F: FnOnce(&[u8]) -> R>(&self, f: F) -> R {
		match self {
			ParaKind::Parachain => true.using_encoded(f),
			ParaKind::Parathread => false.using_encoded(f),
		}
	}
}

impl Decode for ParaKind {
	fn decode<I: parity_scale_codec::Input>(
		input: &mut I,
	) -> Result<Self, parity_scale_codec::Error> {
		match bool::decode(input) {
			Ok(true) => Ok(ParaKind::Parachain),
			Ok(false) => Ok(ParaKind::Parathread),
			_ => Err("Invalid ParaKind representation".into()),
		}
	}
}

impl TypeInfo for ParaKind {
	type Identity = bool;
	fn type_info() -> Type {
		bool::type_info()
	}
}

/// This enum describes a reason why a particular PVF pre-checking vote was initiated. When the
/// PVF vote in question is concluded, this enum indicates what changes should be performed.
#[derive(Debug, Encode, Decode, TypeInfo)]
pub(crate) enum PvfCheckCause<BlockNumber> {
	/// PVF vote was initiated by the initial onboarding process of the given para.
	Onboarding(ParaId),
	/// PVF vote was initiated by signalling of an upgrade by the given para.
	Upgrade {
		/// The ID of the parachain that initiated or is waiting for the conclusion of
		/// pre-checking.
		id: ParaId,
		/// The relay-chain block number of **inclusion** of candidate that that initiated the
		/// upgrade.
		///
		/// It's important to count upgrade enactment delay from the inclusion of this candidate
		/// instead of its relay parent -- in order to keep PVF available in case of chain
		/// reversions.
		///
		/// See https://github.com/paritytech/polkadot/issues/4601 for detailed explanation.
		included_at: BlockNumber,
		/// Whether or not the given para should be sent the `GoAhead` signal.
		set_go_ahead: SetGoAhead,
	},
}

/// Should the `GoAhead` signal be set after a successful check of the new wasm binary?
#[derive(Debug, Copy, Clone, PartialEq, TypeInfo, Decode, Encode)]
pub enum SetGoAhead {
	Yes,
	No,
}

impl<BlockNumber> PvfCheckCause<BlockNumber> {
	/// Returns the ID of the para that initiated or subscribed to the pre-checking vote.
	fn para_id(&self) -> ParaId {
		match *self {
			PvfCheckCause::Onboarding(id) => id,
			PvfCheckCause::Upgrade { id, .. } => id,
		}
	}
}

/// Specifies what was the outcome of a PVF pre-checking vote.
#[derive(Copy, Clone, Encode, Decode, RuntimeDebug, TypeInfo)]
enum PvfCheckOutcome {
	Accepted,
	Rejected,
}

#[derive(Debug, Copy, Clone, PartialEq, TypeInfo, Decode, Encode)]
pub enum UpgradeRequirements {
	SkipRequirements,
	EnforceRequirements,
}

/// This struct describes the current state of an in-progress PVF pre-checking vote.
#[derive(Encode, Decode, TypeInfo)]
pub(crate) struct PvfCheckActiveVoteState<BlockNumber> {
	// The two following vectors have their length equal to the number of validators in the active
	// set. They start with all zeroes. A 1 is set at an index when the validator at the that index
	// makes a vote. Once a 1 is set for either of the vectors, that validator cannot vote anymore.
	// Since the active validator set changes each session, the bit vectors are reinitialized as
	// well: zeroed and resized so that each validator gets its own bit.
	votes_accept: BitVec<u8, BitOrderLsb0>,
	votes_reject: BitVec<u8, BitOrderLsb0>,

	/// The number of session changes this PVF vote has observed. Therefore, this number is
	/// increased at each session boundary. When created, it is initialized with 0.
	age: SessionIndex,
	/// The block number at which this PVF vote was created.
	created_at: BlockNumber,
	/// A list of causes for this PVF pre-checking. Has at least one.
	causes: Vec<PvfCheckCause<BlockNumber>>,
}

impl<BlockNumber> PvfCheckActiveVoteState<BlockNumber> {
	/// Returns a new instance of vote state, started at the specified block `now`, with the
	/// number of validators in the current session `n_validators` and the originating `cause`.
	fn new(now: BlockNumber, n_validators: usize, cause: PvfCheckCause<BlockNumber>) -> Self {
		let mut causes = Vec::with_capacity(1);
		causes.push(cause);
		Self {
			created_at: now,
			votes_accept: bitvec::bitvec![u8, BitOrderLsb0; 0; n_validators],
			votes_reject: bitvec::bitvec![u8, BitOrderLsb0; 0; n_validators],
			age: 0,
			causes,
		}
	}

	/// Resets all votes and resizes the votes vectors corresponding to the number of validators
	/// in the new session.
	fn reinitialize_ballots(&mut self, n_validators: usize) {
		let clear_and_resize = |v: &mut BitVec<_, _>| {
			v.clear();
			v.resize(n_validators, false);
		};
		clear_and_resize(&mut self.votes_accept);
		clear_and_resize(&mut self.votes_reject);
	}

	/// Returns `Some(true)` if the validator at the given index has already cast their vote within
	/// the ongoing session. Returns `None` in case the index is out of bounds.
	fn has_vote(&self, validator_index: usize) -> Option<bool> {
		let accept_vote = self.votes_accept.get(validator_index)?;
		let reject_vote = self.votes_reject.get(validator_index)?;
		Some(*accept_vote || *reject_vote)
	}

	/// Returns `None` if the quorum is not reached, or the direction of the decision.
	fn quorum(&self, n_validators: usize) -> Option<PvfCheckOutcome> {
		let accept_threshold = primitives::supermajority_threshold(n_validators);
		// At this threshold, a supermajority is no longer possible, so we reject.
		let reject_threshold = n_validators - accept_threshold;

		if self.votes_accept.count_ones() >= accept_threshold {
			Some(PvfCheckOutcome::Accepted)
		} else if self.votes_reject.count_ones() > reject_threshold {
			Some(PvfCheckOutcome::Rejected)
		} else {
			None
		}
	}

	#[cfg(test)]
	pub(crate) fn causes(&self) -> &[PvfCheckCause<BlockNumber>] {
		self.causes.as_slice()
	}
}

/// Runtime hook for when a parachain head is updated.
pub trait OnNewHead {
	/// Called when a parachain head is updated.
	/// Returns the weight consumed by this function.
	fn on_new_head(id: ParaId, head: &HeadData) -> Weight;
}

#[impl_trait_for_tuples::impl_for_tuples(30)]
impl OnNewHead for Tuple {
	fn on_new_head(id: ParaId, head: &HeadData) -> Weight {
		let mut weight: Weight = Default::default();
		for_tuples!( #( weight.saturating_accrue(Tuple::on_new_head(id, head)); )* );
		weight
	}
}

<<<<<<< HEAD
pub trait OnCodeUpgrade {
	/// A function to execute some custom logic once the pre-checking is successfully completed.
	///
	/// This is currently used by the registrar pallet to perform refunds upon validation code
	/// size reduction.
	fn on_code_upgrade(id: ParaId) -> Weight;
}

/// An empty implementation of the trait where there is no logic executed upon a successful
/// code upgrade.
impl OnCodeUpgrade for () {
	fn on_code_upgrade(_id: ParaId) -> Weight {
		Weight::zero()
	}
}

pub trait PreCodeUpgrade {
	/// A function that performs custom logic to before sceduling a code upgrade.
	///
	/// This is currently utilized by the registrar pallet to ensure that the necessary validation
	/// code upgrade costs are covered.
	///
	/// `requirements` signals whether to enforce the pre code upgrade requirements.
	///
	/// As a result, it indicates either the success or failure of executing the pre code upgrade
	/// scheduling logic. In both cases, it returns the consumed weight.
	fn pre_code_upgrade(
		id: ParaId,
		new_code: ValidationCode,
		requirements: UpgradeRequirements,
	) -> Result<Weight, Weight>;
}

/// An empty implementation of the trait where there are no checks performed before scheduling a
/// code upgrade.
impl PreCodeUpgrade for () {
	fn pre_code_upgrade(
		_id: ParaId,
		_new_code: ValidationCode,
		_requirements: UpgradeRequirements,
	) -> Result<Weight, Weight> {
		Ok(Weight::zero())
=======
/// Assign coretime to some parachain.
///
/// This assigns coretime to a parachain without using the coretime chain. Thus, this should only be
/// used for testing purposes.
pub trait AssignCoretime {
	/// ONLY USE FOR TESTING OR GENESIS.
	fn assign_coretime(id: ParaId) -> DispatchResult;
}

impl AssignCoretime for () {
	fn assign_coretime(_: ParaId) -> DispatchResult {
		Ok(())
>>>>>>> 32c047af
	}
}

pub trait WeightInfo {
	fn force_set_current_code(c: u32) -> Weight;
	fn force_set_current_head(s: u32) -> Weight;
	fn force_set_most_recent_context() -> Weight;
	fn force_schedule_code_upgrade(c: u32) -> Weight;
	fn force_note_new_head(s: u32) -> Weight;
	fn force_queue_action() -> Weight;
	fn add_trusted_validation_code(c: u32) -> Weight;
	fn poke_unused_validation_code() -> Weight;

	fn include_pvf_check_statement_finalize_upgrade_accept() -> Weight;
	fn include_pvf_check_statement_finalize_upgrade_reject() -> Weight;
	fn include_pvf_check_statement_finalize_onboarding_accept() -> Weight;
	fn include_pvf_check_statement_finalize_onboarding_reject() -> Weight;
	fn include_pvf_check_statement() -> Weight;
}

pub struct TestWeightInfo;
impl WeightInfo for TestWeightInfo {
	fn force_set_current_code(_c: u32) -> Weight {
		Weight::MAX
	}
	fn force_set_current_head(_s: u32) -> Weight {
		Weight::MAX
	}
	fn force_set_most_recent_context() -> Weight {
		Weight::MAX
	}
	fn force_schedule_code_upgrade(_c: u32) -> Weight {
		Weight::MAX
	}
	fn force_note_new_head(_s: u32) -> Weight {
		Weight::MAX
	}
	fn force_queue_action() -> Weight {
		Weight::MAX
	}
	fn add_trusted_validation_code(_c: u32) -> Weight {
		// Called during integration tests for para initialization.
		Weight::zero()
	}
	fn poke_unused_validation_code() -> Weight {
		Weight::MAX
	}
	fn include_pvf_check_statement_finalize_upgrade_accept() -> Weight {
		Weight::MAX
	}
	fn include_pvf_check_statement_finalize_upgrade_reject() -> Weight {
		Weight::MAX
	}
	fn include_pvf_check_statement_finalize_onboarding_accept() -> Weight {
		Weight::MAX
	}
	fn include_pvf_check_statement_finalize_onboarding_reject() -> Weight {
		Weight::MAX
	}
	fn include_pvf_check_statement() -> Weight {
		// This special value is to distinguish from the finalizing variants above in tests.
		Weight::MAX - Weight::from_parts(1, 1)
	}
}

#[frame_support::pallet]
pub mod pallet {
	use super::*;
	use sp_runtime::transaction_validity::{
		InvalidTransaction, TransactionPriority, TransactionSource, TransactionValidity,
		ValidTransaction,
	};

	#[pallet::pallet]
	#[pallet::without_storage_info]
	pub struct Pallet<T>(_);

	#[pallet::config]
	pub trait Config:
		frame_system::Config
		+ configuration::Config
		+ shared::Config
		+ frame_system::offchain::SendTransactionTypes<Call<Self>>
	{
		type RuntimeEvent: From<Event> + IsType<<Self as frame_system::Config>::RuntimeEvent>;

		#[pallet::constant]
		type UnsignedPriority: Get<TransactionPriority>;

		type NextSessionRotation: EstimateNextSessionRotation<BlockNumberFor<Self>>;

		/// Retrieve how many UMP messages are enqueued for this para-chain.
		///
		/// This is used to judge whether or not a para-chain can offboard. Per default this should
		/// be set to the `ParaInclusion` pallet.
		type QueueFootprinter: QueueFootprinter<Origin = UmpQueueId>;

		/// Runtime hook for when a parachain head is updated.
		type OnNewHead: OnNewHead;

		/// A type that performs custom logic to determine whether a code upgrade is allowed to be
		/// performed.
		type PreCodeUpgrade: PreCodeUpgrade;

		/// Type that executes some custom logic upon a successful code upgrade.
		type OnCodeUpgrade: OnCodeUpgrade;

		/// Weight information for extrinsics in this pallet.
		type WeightInfo: WeightInfo;

		/// Runtime hook for assigning coretime for a given parachain.
		///
		/// This is only used at genesis or by root.
		///
		/// TODO: Remove once coretime is the standard accross all chains.
		type AssignCoretime: AssignCoretime;
	}

	#[pallet::event]
	#[pallet::generate_deposit(pub(super) fn deposit_event)]
	pub enum Event {
		/// Current code has been updated for a Para. `para_id`
		CurrentCodeUpdated(ParaId),
		/// Current head has been updated for a Para. `para_id`
		CurrentHeadUpdated(ParaId),
		/// A code upgrade has been scheduled for a Para. `para_id`
		CodeUpgradeScheduled(ParaId),
		/// A new head has been noted for a Para. `para_id`
		NewHeadNoted(ParaId),
		/// A para has been queued to execute pending actions. `para_id`
		ActionQueued(ParaId, SessionIndex),
		/// The given para either initiated or subscribed to a PVF check for the given validation
		/// code. `code_hash` `para_id`
		PvfCheckStarted(ValidationCodeHash, ParaId),
		/// The given validation code was accepted by the PVF pre-checking vote.
		/// `code_hash` `para_id`
		PvfCheckAccepted(ValidationCodeHash, ParaId),
		/// The given validation code was rejected by the PVF pre-checking vote.
		/// `code_hash` `para_id`
		PvfCheckRejected(ValidationCodeHash, ParaId),
	}

	#[pallet::error]
	pub enum Error<T> {
		/// Para is not registered in our system.
		NotRegistered,
		/// Para cannot be onboarded because it is already tracked by our system.
		CannotOnboard,
		/// Para cannot be offboarded at this time.
		CannotOffboard,
		/// Para cannot be upgraded to a lease holding parachain.
		CannotUpgrade,
		/// Para cannot be downgraded to an on-demand parachain.
		CannotDowngrade,
		/// The statement for PVF pre-checking is stale.
		PvfCheckStatementStale,
		/// The statement for PVF pre-checking is for a future session.
		PvfCheckStatementFuture,
		/// Claimed validator index is out of bounds.
		PvfCheckValidatorIndexOutOfBounds,
		/// The signature for the PVF pre-checking is invalid.
		PvfCheckInvalidSignature,
		/// The given validator already has cast a vote.
		PvfCheckDoubleVote,
		/// The given PVF does not exist at the moment of process a vote.
		PvfCheckSubjectInvalid,
		/// Parachain cannot currently schedule a code upgrade.
		CannotUpgradeCode,
	}

	/// All currently active PVF pre-checking votes.
	///
	/// Invariant:
	/// - There are no PVF pre-checking votes that exists in list but not in the set and vice versa.
	#[pallet::storage]
	pub(super) type PvfActiveVoteMap<T: Config> = StorageMap<
		_,
		Twox64Concat,
		ValidationCodeHash,
		PvfCheckActiveVoteState<BlockNumberFor<T>>,
		OptionQuery,
	>;

	/// The list of all currently active PVF votes. Auxiliary to `PvfActiveVoteMap`.
	#[pallet::storage]
	pub(super) type PvfActiveVoteList<T: Config> =
		StorageValue<_, Vec<ValidationCodeHash>, ValueQuery>;

	/// All lease holding parachains. Ordered ascending by `ParaId`. On demand parachains are not
	/// included.
	///
	/// Consider using the [`ParachainsCache`] type of modifying.
	#[pallet::storage]
	#[pallet::getter(fn parachains)]
	pub(crate) type Parachains<T: Config> = StorageValue<_, Vec<ParaId>, ValueQuery>;

	/// The current lifecycle of a all known Para IDs.
	#[pallet::storage]
	pub(super) type ParaLifecycles<T: Config> = StorageMap<_, Twox64Concat, ParaId, ParaLifecycle>;

	/// The head-data of every registered para.
	#[pallet::storage]
	#[pallet::getter(fn para_head)]
	pub(super) type Heads<T: Config> = StorageMap<_, Twox64Concat, ParaId, HeadData>;

	/// The context (relay-chain block number) of the most recent parachain head.
	#[pallet::storage]
	#[pallet::getter(fn para_most_recent_context)]
	pub(super) type MostRecentContext<T: Config> =
		StorageMap<_, Twox64Concat, ParaId, BlockNumberFor<T>>;

	/// The validation code hash of every live para.
	///
	/// Corresponding code can be retrieved with [`CodeByHash`].
	#[pallet::storage]
	#[pallet::getter(fn current_code_hash)]
	pub(super) type CurrentCodeHash<T: Config> =
		StorageMap<_, Twox64Concat, ParaId, ValidationCodeHash>;

	/// Actual past code hash, indicated by the para id as well as the block number at which it
	/// became outdated.
	///
	/// Corresponding code can be retrieved with [`CodeByHash`].
	#[pallet::storage]
	pub(super) type PastCodeHash<T: Config> =
		StorageMap<_, Twox64Concat, (ParaId, BlockNumberFor<T>), ValidationCodeHash>;

	/// Past code of parachains. The parachains themselves may not be registered anymore,
	/// but we also keep their code on-chain for the same amount of time as outdated code
	/// to keep it available for approval checkers.
	#[pallet::storage]
	#[pallet::getter(fn past_code_meta)]
	pub(super) type PastCodeMeta<T: Config> =
		StorageMap<_, Twox64Concat, ParaId, ParaPastCodeMeta<BlockNumberFor<T>>, ValueQuery>;

	/// Which paras have past code that needs pruning and the relay-chain block at which the code
	/// was replaced. Note that this is the actual height of the included block, not the expected
	/// height at which the code upgrade would be applied, although they may be equal.
	/// This is to ensure the entire acceptance period is covered, not an offset acceptance period
	/// starting from the time at which the parachain perceives a code upgrade as having occurred.
	/// Multiple entries for a single para are permitted. Ordered ascending by block number.
	#[pallet::storage]
	pub(super) type PastCodePruning<T: Config> =
		StorageValue<_, Vec<(ParaId, BlockNumberFor<T>)>, ValueQuery>;

	/// The block number at which the planned code change is expected for a para.
	/// The change will be applied after the first parablock for this ID included which executes
	/// in the context of a relay chain block with a number >= `expected_at`.
	#[pallet::storage]
	#[pallet::getter(fn future_code_upgrade_at)]
	pub(super) type FutureCodeUpgrades<T: Config> =
		StorageMap<_, Twox64Concat, ParaId, BlockNumberFor<T>>;

	/// The actual future code hash of a para.
	///
	/// Corresponding code can be retrieved with [`CodeByHash`].
	#[pallet::storage]
	#[pallet::getter(fn future_code_hash)]
	pub(super) type FutureCodeHash<T: Config> =
		StorageMap<_, Twox64Concat, ParaId, ValidationCodeHash>;

	/// This is used by the relay-chain to communicate to a parachain a go-ahead within the upgrade
	/// procedure.
	///
	/// This value is absent when there are no upgrades scheduled or during the time the relay chain
	/// performs the checks. It is set at the first relay-chain block when the corresponding
	/// parachain can switch its upgrade function. As soon as the parachain's block is included, the
	/// value gets reset to `None`.
	///
	/// NOTE that this field is used by parachains via merkle storage proofs, therefore changing
	/// the format will require migration of parachains.
	#[pallet::storage]
	pub(super) type UpgradeGoAheadSignal<T: Config> =
		StorageMap<_, Twox64Concat, ParaId, UpgradeGoAhead>;

	/// This is used by the relay-chain to communicate that there are restrictions for performing
	/// an upgrade for this parachain.
	///
	/// This may be a because the parachain waits for the upgrade cooldown to expire. Another
	/// potential use case is when we want to perform some maintenance (such as storage migration)
	/// we could restrict upgrades to make the process simpler.
	///
	/// NOTE that this field is used by parachains via merkle storage proofs, therefore changing
	/// the format will require migration of parachains.
	#[pallet::storage]
	#[pallet::getter(fn upgrade_restriction_signal)]
	pub(super) type UpgradeRestrictionSignal<T: Config> =
		StorageMap<_, Twox64Concat, ParaId, UpgradeRestriction>;

	/// The list of parachains that are awaiting for their upgrade restriction to cooldown.
	///
	/// Ordered ascending by block number.
	#[pallet::storage]
	pub(super) type UpgradeCooldowns<T: Config> =
		StorageValue<_, Vec<(ParaId, BlockNumberFor<T>)>, ValueQuery>;

	/// The list of upcoming code upgrades. Each item is a pair of which para performs a code
	/// upgrade and at which relay-chain block it is expected at.
	///
	/// Ordered ascending by block number.
	#[pallet::storage]
	pub(super) type UpcomingUpgrades<T: Config> =
		StorageValue<_, Vec<(ParaId, BlockNumberFor<T>)>, ValueQuery>;

	/// The actions to perform during the start of a specific session index.
	#[pallet::storage]
	#[pallet::getter(fn actions_queue)]
	pub(super) type ActionsQueue<T: Config> =
		StorageMap<_, Twox64Concat, SessionIndex, Vec<ParaId>, ValueQuery>;

	/// Upcoming paras instantiation arguments.
	///
	/// NOTE that after PVF pre-checking is enabled the para genesis arg will have it's code set
	/// to empty. Instead, the code will be saved into the storage right away via `CodeByHash`.
	#[pallet::storage]
	pub(super) type UpcomingParasGenesis<T: Config> =
		StorageMap<_, Twox64Concat, ParaId, ParaGenesisArgs>;

	/// The number of reference on the validation code in [`CodeByHash`] storage.
	#[pallet::storage]
	pub(super) type CodeByHashRefs<T: Config> =
		StorageMap<_, Identity, ValidationCodeHash, u32, ValueQuery>;

	/// Validation code stored by its hash.
	///
	/// This storage is consistent with [`FutureCodeHash`], [`CurrentCodeHash`] and
	/// [`PastCodeHash`].
	#[pallet::storage]
	#[pallet::getter(fn code_by_hash)]
	pub(super) type CodeByHash<T: Config> =
		StorageMap<_, Identity, ValidationCodeHash, ValidationCode>;

	#[pallet::genesis_config]
	#[derive(DefaultNoBound)]
	pub struct GenesisConfig<T: Config> {
		#[serde(skip)]
		pub _config: sp_std::marker::PhantomData<T>,
		pub paras: Vec<(ParaId, ParaGenesisArgs)>,
	}

	#[pallet::genesis_build]
	impl<T: Config> BuildGenesisConfig for GenesisConfig<T> {
		fn build(&self) {
			let mut parachains = ParachainsCache::new();
			for (id, genesis_args) in &self.paras {
				if genesis_args.validation_code.0.is_empty() {
					panic!("empty validation code is not allowed in genesis");
				}
				Pallet::<T>::initialize_para_now(&mut parachains, *id, genesis_args);
				T::AssignCoretime::assign_coretime(*id)
					.expect("Assigning coretime works at genesis; qed");
			}
			// parachains are flushed on drop
		}
	}

	#[pallet::call]
	impl<T: Config> Pallet<T> {
		/// Set the storage for the parachain validation code immediately.
		#[pallet::call_index(0)]
		#[pallet::weight(<T as Config>::WeightInfo::force_set_current_code(new_code.0.len() as u32))]
		pub fn force_set_current_code(
			origin: OriginFor<T>,
			para: ParaId,
			new_code: ValidationCode,
		) -> DispatchResult {
			ensure_root(origin)?;
			let maybe_prior_code_hash = CurrentCodeHash::<T>::get(&para);
			let new_code_hash = new_code.hash();
			Self::increase_code_ref(&new_code_hash, &new_code);
			CurrentCodeHash::<T>::insert(&para, new_code_hash);

			let now = frame_system::Pallet::<T>::block_number();
			if let Some(prior_code_hash) = maybe_prior_code_hash {
				Self::note_past_code(para, now, now, prior_code_hash);
			} else {
				log::error!(
					target: LOG_TARGET,
					"Pallet paras storage is inconsistent, prior code not found {:?}",
					&para
				);
			}
			Self::deposit_event(Event::CurrentCodeUpdated(para));
			Ok(())
		}

		/// Set the storage for the current parachain head data immediately.
		#[pallet::call_index(1)]
		#[pallet::weight(<T as Config>::WeightInfo::force_set_current_head(new_head.0.len() as u32))]
		pub fn force_set_current_head(
			origin: OriginFor<T>,
			para: ParaId,
			new_head: HeadData,
		) -> DispatchResult {
			ensure_root(origin)?;
			Self::set_current_head(para, new_head);
			Ok(())
		}

		/// Schedule an upgrade as if it was scheduled in the given relay parent block.
		#[pallet::call_index(2)]
		#[pallet::weight(<T as Config>::WeightInfo::force_schedule_code_upgrade(new_code.0.len() as u32))]
		pub fn force_schedule_code_upgrade(
			origin: OriginFor<T>,
			para: ParaId,
			new_code: ValidationCode,
			relay_parent_number: BlockNumberFor<T>,
		) -> DispatchResult {
			ensure_root(origin)?;
			let config = configuration::Pallet::<T>::config();
			Self::schedule_code_upgrade(
				para,
				new_code,
				relay_parent_number,
				&config,
				SetGoAhead::No,
			);
			Self::deposit_event(Event::CodeUpgradeScheduled(para));
			Ok(())
		}

		/// Note a new block head for para within the context of the current block.
		#[pallet::call_index(3)]
		#[pallet::weight(<T as Config>::WeightInfo::force_note_new_head(new_head.0.len() as u32))]
		pub fn force_note_new_head(
			origin: OriginFor<T>,
			para: ParaId,
			new_head: HeadData,
		) -> DispatchResult {
			ensure_root(origin)?;
			let now = frame_system::Pallet::<T>::block_number();
			Self::note_new_head(para, new_head, now);
			Self::deposit_event(Event::NewHeadNoted(para));
			Ok(())
		}

		/// Put a parachain directly into the next session's action queue.
		/// We can't queue it any sooner than this without going into the
		/// initializer...
		#[pallet::call_index(4)]
		#[pallet::weight(<T as Config>::WeightInfo::force_queue_action())]
		pub fn force_queue_action(origin: OriginFor<T>, para: ParaId) -> DispatchResult {
			ensure_root(origin)?;
			let next_session = shared::Pallet::<T>::session_index().saturating_add(One::one());
			ActionsQueue::<T>::mutate(next_session, |v| {
				if let Err(i) = v.binary_search(&para) {
					v.insert(i, para);
				}
			});
			Self::deposit_event(Event::ActionQueued(para, next_session));
			Ok(())
		}

		/// Adds the validation code to the storage.
		///
		/// The code will not be added if it is already present. Additionally, if PVF pre-checking
		/// is running for that code, it will be instantly accepted.
		///
		/// Otherwise, the code will be added into the storage. Note that the code will be added
		/// into storage with reference count 0. This is to account the fact that there are no users
		/// for this code yet. The caller will have to make sure that this code eventually gets
		/// used by some parachain or removed from the storage to avoid storage leaks. For the
		/// latter prefer to use the `poke_unused_validation_code` dispatchable to raw storage
		/// manipulation.
		///
		/// This function is mainly meant to be used for upgrading parachains that do not follow
		/// the go-ahead signal while the PVF pre-checking feature is enabled.
		#[pallet::call_index(5)]
		#[pallet::weight(<T as Config>::WeightInfo::add_trusted_validation_code(validation_code.0.len() as u32))]
		pub fn add_trusted_validation_code(
			origin: OriginFor<T>,
			validation_code: ValidationCode,
		) -> DispatchResult {
			ensure_root(origin)?;
			let code_hash = validation_code.hash();

			if let Some(vote) = PvfActiveVoteMap::<T>::get(&code_hash) {
				// Remove the existing vote.
				PvfActiveVoteMap::<T>::remove(&code_hash);
				PvfActiveVoteList::<T>::mutate(|l| {
					if let Ok(i) = l.binary_search(&code_hash) {
						l.remove(i);
					}
				});

				let cfg = configuration::Pallet::<T>::config();
				Self::enact_pvf_accepted(
					<frame_system::Pallet<T>>::block_number(),
					&code_hash,
					&vote.causes,
					vote.age,
					&cfg,
				);
				return Ok(())
			}

			if CodeByHash::<T>::contains_key(&code_hash) {
				// There is no vote, but the code exists. Nothing to do here.
				return Ok(())
			}

			// At this point the code is unknown and there is no PVF pre-checking vote for it, so we
			// can just add the code into the storage.
			//
			// NOTE That we do not use `increase_code_ref` here, because the code is not yet used
			// by any parachain.
			CodeByHash::<T>::insert(code_hash, &validation_code);

			Ok(())
		}

		/// Remove the validation code from the storage iff the reference count is 0.
		///
		/// This is better than removing the storage directly, because it will not remove the code
		/// that was suddenly got used by some parachain while this dispatchable was pending
		/// dispatching.
		#[pallet::call_index(6)]
		#[pallet::weight(<T as Config>::WeightInfo::poke_unused_validation_code())]
		pub fn poke_unused_validation_code(
			origin: OriginFor<T>,
			validation_code_hash: ValidationCodeHash,
		) -> DispatchResult {
			ensure_root(origin)?;
			if CodeByHashRefs::<T>::get(&validation_code_hash) == 0 {
				CodeByHash::<T>::remove(&validation_code_hash);
			}
			Ok(())
		}

		/// Includes a statement for a PVF pre-checking vote. Potentially, finalizes the vote and
		/// enacts the results if that was the last vote before achieving the supermajority.
		#[pallet::call_index(7)]
		#[pallet::weight(
			<T as Config>::WeightInfo::include_pvf_check_statement_finalize_upgrade_accept()
				.max(<T as Config>::WeightInfo::include_pvf_check_statement_finalize_upgrade_reject())
				.max(<T as Config>::WeightInfo::include_pvf_check_statement_finalize_onboarding_accept()
					.max(<T as Config>::WeightInfo::include_pvf_check_statement_finalize_onboarding_reject())
				)
		)]
		pub fn include_pvf_check_statement(
			origin: OriginFor<T>,
			stmt: PvfCheckStatement,
			signature: ValidatorSignature,
		) -> DispatchResultWithPostInfo {
			ensure_none(origin)?;

			let validators = shared::Pallet::<T>::active_validator_keys();
			let current_session = shared::Pallet::<T>::session_index();
			if stmt.session_index < current_session {
				return Err(Error::<T>::PvfCheckStatementStale.into())
			} else if stmt.session_index > current_session {
				return Err(Error::<T>::PvfCheckStatementFuture.into())
			}
			let validator_index = stmt.validator_index.0 as usize;
			let validator_public = validators
				.get(validator_index)
				.ok_or(Error::<T>::PvfCheckValidatorIndexOutOfBounds)?;

			let signing_payload = stmt.signing_payload();
			ensure!(
				signature.verify(&signing_payload[..], &validator_public),
				Error::<T>::PvfCheckInvalidSignature,
			);

			let mut active_vote = PvfActiveVoteMap::<T>::get(&stmt.subject)
				.ok_or(Error::<T>::PvfCheckSubjectInvalid)?;

			// Ensure that the validator submitting this statement hasn't voted already.
			ensure!(
				!active_vote
					.has_vote(validator_index)
					.ok_or(Error::<T>::PvfCheckValidatorIndexOutOfBounds)?,
				Error::<T>::PvfCheckDoubleVote,
			);

			// Finally, cast the vote and persist.
			if stmt.accept {
				active_vote.votes_accept.set(validator_index, true);
			} else {
				active_vote.votes_reject.set(validator_index, true);
			}

			if let Some(outcome) = active_vote.quorum(validators.len()) {
				// The quorum has been achieved.
				//
				// Remove the PVF vote from the active map and finalize the PVF checking according
				// to the outcome.
				PvfActiveVoteMap::<T>::remove(&stmt.subject);
				PvfActiveVoteList::<T>::mutate(|l| {
					if let Ok(i) = l.binary_search(&stmt.subject) {
						l.remove(i);
					}
				});
				match outcome {
					PvfCheckOutcome::Accepted => {
						let cfg = configuration::Pallet::<T>::config();
						Self::enact_pvf_accepted(
							<frame_system::Pallet<T>>::block_number(),
							&stmt.subject,
							&active_vote.causes,
							active_vote.age,
							&cfg,
						);
					},
					PvfCheckOutcome::Rejected => {
						Self::enact_pvf_rejected(&stmt.subject, active_vote.causes);
					},
				}

				// No weight refund since this statement was the last one and lead to finalization.
				Ok(().into())
			} else {
				// No quorum has been achieved.
				//
				// - So just store the updated state back into the storage.
				// - Only charge weight for simple vote inclusion.
				PvfActiveVoteMap::<T>::insert(&stmt.subject, active_vote);
				Ok(Some(<T as Config>::WeightInfo::include_pvf_check_statement()).into())
			}
		}

		/// Set the storage for the current parachain head data immediately.
		#[pallet::call_index(8)]
		#[pallet::weight(<T as Config>::WeightInfo::force_set_most_recent_context())]
		pub fn force_set_most_recent_context(
			origin: OriginFor<T>,
			para: ParaId,
			context: BlockNumberFor<T>,
		) -> DispatchResult {
			ensure_root(origin)?;
			MostRecentContext::<T>::insert(&para, context);
			Ok(())
		}
	}

	#[pallet::validate_unsigned]
	impl<T: Config> ValidateUnsigned for Pallet<T> {
		type Call = Call<T>;

		fn validate_unsigned(_source: TransactionSource, call: &Self::Call) -> TransactionValidity {
			let (stmt, signature) = match call {
				Call::include_pvf_check_statement { stmt, signature } => (stmt, signature),
				_ => return InvalidTransaction::Call.into(),
			};

			let current_session = shared::Pallet::<T>::session_index();
			if stmt.session_index < current_session {
				return InvalidTransaction::Stale.into()
			} else if stmt.session_index > current_session {
				return InvalidTransaction::Future.into()
			}

			let validator_index = stmt.validator_index.0 as usize;
			let validators = shared::Pallet::<T>::active_validator_keys();
			let validator_public = match validators.get(validator_index) {
				Some(pk) => pk,
				None => return InvalidTransaction::Custom(INVALID_TX_BAD_VALIDATOR_IDX).into(),
			};

			let signing_payload = stmt.signing_payload();
			if !signature.verify(&signing_payload[..], &validator_public) {
				return InvalidTransaction::BadProof.into()
			}

			let active_vote = match PvfActiveVoteMap::<T>::get(&stmt.subject) {
				Some(v) => v,
				None => return InvalidTransaction::Custom(INVALID_TX_BAD_SUBJECT).into(),
			};

			match active_vote.has_vote(validator_index) {
				Some(false) => (),
				Some(true) => return InvalidTransaction::Custom(INVALID_TX_DOUBLE_VOTE).into(),
				None => return InvalidTransaction::Custom(INVALID_TX_BAD_VALIDATOR_IDX).into(),
			}

			ValidTransaction::with_tag_prefix("PvfPreCheckingVote")
				.priority(T::UnsignedPriority::get())
				.longevity(
					TryInto::<u64>::try_into(
						T::NextSessionRotation::average_session_length() / 2u32.into(),
					)
					.unwrap_or(64_u64),
				)
				.and_provides((stmt.session_index, stmt.validator_index, stmt.subject))
				.propagate(true)
				.build()
		}

		fn pre_dispatch(_call: &Self::Call) -> Result<(), TransactionValidityError> {
			// Return `Ok` here meaning that as soon as the transaction got into the block, it will
			// always dispatched. This is OK, since the `include_pvf_check_statement` dispatchable
			// will perform the same checks anyway, so there is no point doing it here.
			//
			// On the other hand, if we did not provide the implementation, then the default
			// implementation would be used. The default implementation just delegates the
			// pre-dispatch validation to `validate_unsigned`.
			Ok(())
		}
	}
}

// custom transaction error codes
const INVALID_TX_BAD_VALIDATOR_IDX: u8 = 1;
const INVALID_TX_BAD_SUBJECT: u8 = 2;
const INVALID_TX_DOUBLE_VOTE: u8 = 3;

impl<T: Config> Pallet<T> {
	/// This is a call to schedule code upgrades for parachains which is safe to be called
	/// outside of this module. That means this function does all checks necessary to ensure
	/// that some external code is allowed to trigger a code upgrade. We do not do auth checks,
	/// that should be handled by whomever calls this function.
	pub(crate) fn schedule_code_upgrade_external(
		id: ParaId,
		new_code: ValidationCode,
		set_go_ahead: SetGoAhead,
	) -> DispatchResult {
		// Check that we can schedule an upgrade at all.
		ensure!(Self::can_upgrade_validation_code(id), Error::<T>::CannotUpgradeCode);
		let config = configuration::Pallet::<T>::config();
		let current_block = frame_system::Pallet::<T>::block_number();
		// Schedule the upgrade with a delay just like if a parachain triggered the upgrade.
		let upgrade_block = current_block.saturating_add(config.validation_upgrade_delay);
		Self::schedule_code_upgrade(id, new_code, upgrade_block, &config, set_go_ahead);
		Self::deposit_event(Event::CodeUpgradeScheduled(id));
		Ok(())
	}

	/// Set the current head of a parachain.
	pub(crate) fn set_current_head(para: ParaId, new_head: HeadData) {
		Heads::<T>::insert(&para, new_head);
		Self::deposit_event(Event::CurrentHeadUpdated(para));
	}

	/// Called by the initializer to initialize the paras pallet.
	pub fn initializer_initialize(now: BlockNumberFor<T>) -> Weight {
		let weight = Self::prune_old_code(now);
		weight + Self::process_scheduled_upgrade_changes(now)
	}

	/// Called by the initializer to finalize the paras pallet.
	pub fn initializer_finalize(now: BlockNumberFor<T>) {
		Self::process_scheduled_upgrade_cooldowns(now);
	}

	/// Called by the initializer to note that a new session has started.
	///
	/// Returns the list of outgoing paras from the actions queue.
	pub(crate) fn initializer_on_new_session(
		notification: &SessionChangeNotification<BlockNumberFor<T>>,
	) -> Vec<ParaId> {
		let outgoing_paras = Self::apply_actions_queue(notification.session_index);
		Self::groom_ongoing_pvf_votes(&notification.new_config, notification.validators.len());
		outgoing_paras
	}

	/// The validation code of live para.
	pub fn current_code(para_id: &ParaId) -> Option<ValidationCode> {
		Self::current_code_hash(para_id).and_then(|code_hash| {
			let code = CodeByHash::<T>::get(&code_hash);
			if code.is_none() {
				log::error!(
					"Pallet paras storage is inconsistent, code not found for hash {}",
					code_hash,
				);
				debug_assert!(false, "inconsistent paras storages");
			}
			code
		})
	}

	// Apply all para actions queued for the given session index.
	//
	// The actions to take are based on the lifecycle of of the paras.
	//
	// The final state of any para after the actions queue should be as a
	// lease holding parachain, on-demand parachain, or not registered. (stable states)
	//
	// Returns the list of outgoing paras from the actions queue.
	fn apply_actions_queue(session: SessionIndex) -> Vec<ParaId> {
		let actions = ActionsQueue::<T>::take(session);
		let mut parachains = ParachainsCache::new();
		let now = <frame_system::Pallet<T>>::block_number();
		let mut outgoing = Vec::new();

		for para in actions {
			let lifecycle = ParaLifecycles::<T>::get(&para);
			match lifecycle {
				None | Some(ParaLifecycle::Parathread) | Some(ParaLifecycle::Parachain) => { /* Nothing to do... */
				},
				Some(ParaLifecycle::Onboarding) => {
					if let Some(genesis_data) = UpcomingParasGenesis::<T>::take(&para) {
						Self::initialize_para_now(&mut parachains, para, &genesis_data);
					}
				},
				// Upgrade an on-demand parachain to a lease holding parachain
				Some(ParaLifecycle::UpgradingParathread) => {
					parachains.add(para);
					ParaLifecycles::<T>::insert(&para, ParaLifecycle::Parachain);
				},
				// Downgrade a lease holding parachain to an on-demand parachain
				Some(ParaLifecycle::DowngradingParachain) => {
					parachains.remove(para);
					ParaLifecycles::<T>::insert(&para, ParaLifecycle::Parathread);
				},
				// Offboard a lease holding or on-demand parachain from the system
				Some(ParaLifecycle::OffboardingParachain) |
				Some(ParaLifecycle::OffboardingParathread) => {
					parachains.remove(para);

					Heads::<T>::remove(&para);
					MostRecentContext::<T>::remove(&para);
					FutureCodeUpgrades::<T>::remove(&para);
					UpgradeGoAheadSignal::<T>::remove(&para);
					UpgradeRestrictionSignal::<T>::remove(&para);
					ParaLifecycles::<T>::remove(&para);
					let removed_future_code_hash = FutureCodeHash::<T>::take(&para);
					if let Some(removed_future_code_hash) = removed_future_code_hash {
						Self::decrease_code_ref(&removed_future_code_hash);
					}

					let removed_code_hash = CurrentCodeHash::<T>::take(&para);
					if let Some(removed_code_hash) = removed_code_hash {
						Self::note_past_code(para, now, now, removed_code_hash);
					}

					outgoing.push(para);
				},
			}
		}

		if !outgoing.is_empty() {
			// Filter offboarded parachains from the upcoming upgrades and upgrade cooldowns list.
			//
			// We do it after the offboarding to get away with only a single read/write per list.
			//
			// NOTE both of those iterates over the list and the outgoing. We do not expect either
			//      of these to be large. Thus should be fine.
			UpcomingUpgrades::<T>::mutate(|upcoming_upgrades| {
				*upcoming_upgrades = mem::take(upcoming_upgrades)
					.into_iter()
					.filter(|(para, _)| !outgoing.contains(para))
					.collect();
			});
			UpgradeCooldowns::<T>::mutate(|upgrade_cooldowns| {
				*upgrade_cooldowns = mem::take(upgrade_cooldowns)
					.into_iter()
					.filter(|(para, _)| !outgoing.contains(para))
					.collect();
			});
		}

		// Persist parachains into the storage explicitly.
		drop(parachains);

		outgoing
	}

	// note replacement of the code of para with given `id`, which occured in the
	// context of the given relay-chain block number. provide the replaced code.
	//
	// `at` for para-triggered replacement is the block number of the relay-chain
	// block in whose context the parablock was executed
	// (i.e. number of `relay_parent` in the receipt)
	fn note_past_code(
		id: ParaId,
		at: BlockNumberFor<T>,
		now: BlockNumberFor<T>,
		old_code_hash: ValidationCodeHash,
	) -> Weight {
		PastCodeMeta::<T>::mutate(&id, |past_meta| {
			past_meta.note_replacement(at, now);
		});

		PastCodeHash::<T>::insert(&(id, at), old_code_hash);

		// Schedule pruning for this past-code to be removed as soon as it
		// exits the slashing window.
		PastCodePruning::<T>::mutate(|pruning| {
			let insert_idx =
				pruning.binary_search_by_key(&now, |&(_, b)| b).unwrap_or_else(|idx| idx);
			pruning.insert(insert_idx, (id, now));
		});

		T::DbWeight::get().reads_writes(2, 3)
	}

	// looks at old code metadata, compares them to the current acceptance window, and prunes those
	// that are too old.
	fn prune_old_code(now: BlockNumberFor<T>) -> Weight {
		let config = configuration::Pallet::<T>::config();
		let code_retention_period = config.code_retention_period;
		if now <= code_retention_period {
			let weight = T::DbWeight::get().reads_writes(1, 0);
			return weight
		}

		// The height of any changes we no longer should keep around.
		let pruning_height = now - (code_retention_period + One::one());

		let pruning_tasks_done =
			PastCodePruning::<T>::mutate(|pruning_tasks: &mut Vec<(_, BlockNumberFor<T>)>| {
				let (pruning_tasks_done, pruning_tasks_to_do) = {
					// find all past code that has just exited the pruning window.
					let up_to_idx =
						pruning_tasks.iter().take_while(|&(_, at)| at <= &pruning_height).count();
					(up_to_idx, pruning_tasks.drain(..up_to_idx))
				};

				for (para_id, _) in pruning_tasks_to_do {
					let full_deactivate = PastCodeMeta::<T>::mutate(&para_id, |meta| {
						for pruned_repl_at in meta.prune_up_to(pruning_height) {
							let removed_code_hash =
								PastCodeHash::<T>::take(&(para_id, pruned_repl_at));

							if let Some(removed_code_hash) = removed_code_hash {
								Self::decrease_code_ref(&removed_code_hash);
							} else {
								log::warn!(
									target: LOG_TARGET,
									"Missing code for removed hash {:?}",
									removed_code_hash,
								);
							}
						}

						meta.is_empty() && Self::para_head(&para_id).is_none()
					});

					// This parachain has been removed and now the vestigial code
					// has been removed from the state. clean up meta as well.
					if full_deactivate {
						PastCodeMeta::<T>::remove(&para_id);
					}
				}

				pruning_tasks_done as u64
			});

		// 1 read for the meta for each pruning task, 1 read for the config
		// 2 writes: updating the meta and pruning the code
		T::DbWeight::get().reads_writes(1 + pruning_tasks_done, 2 * pruning_tasks_done)
	}

	/// Process the timers related to upgrades. Specifically, the upgrade go ahead signals toggle
	/// and the upgrade cooldown restrictions. However, this function does not actually unset
	/// the upgrade restriction, that will happen in the `initializer_finalize` function. However,
	/// this function does count the number of cooldown timers expired so that we can reserve weight
	/// for the `initializer_finalize` function.
	fn process_scheduled_upgrade_changes(now: BlockNumberFor<T>) -> Weight {
		// account weight for `UpcomingUpgrades::mutate`.
		let mut weight = T::DbWeight::get().reads_writes(1, 1);
		let upgrades_signaled = UpcomingUpgrades::<T>::mutate(
			|upcoming_upgrades: &mut Vec<(ParaId, BlockNumberFor<T>)>| {
				let num = upcoming_upgrades.iter().take_while(|&(_, at)| at <= &now).count();
				for (para, _) in upcoming_upgrades.drain(..num) {
					UpgradeGoAheadSignal::<T>::insert(&para, UpgradeGoAhead::GoAhead);
				}
				num
			},
		);
		weight += T::DbWeight::get().writes(upgrades_signaled as u64);

		// account weight for `UpgradeCooldowns::get`.
		weight += T::DbWeight::get().reads(1);
		let cooldowns_expired =
			UpgradeCooldowns::<T>::get().iter().take_while(|&(_, at)| at <= &now).count();

		// reserve weight for `initializer_finalize`:
		// - 1 read and 1 write for `UpgradeCooldowns::mutate`.
		// - 1 write per expired cooldown.
		weight += T::DbWeight::get().reads_writes(1, 1);
		weight += T::DbWeight::get().reads(cooldowns_expired as u64);

		weight
	}

	/// Actually perform unsetting the expired upgrade restrictions.
	///
	/// See `process_scheduled_upgrade_changes` for more details.
	fn process_scheduled_upgrade_cooldowns(now: BlockNumberFor<T>) {
		UpgradeCooldowns::<T>::mutate(
			|upgrade_cooldowns: &mut Vec<(ParaId, BlockNumberFor<T>)>| {
				// Remove all expired signals and also prune the cooldowns.
				upgrade_cooldowns.retain(|(para, at)| {
					if at <= &now {
						UpgradeRestrictionSignal::<T>::remove(&para);
						false
					} else {
						true
					}
				});
			},
		);
	}

	/// Goes over all PVF votes in progress, reinitializes ballots, increments ages and prunes the
	/// active votes that reached their time-to-live.
	fn groom_ongoing_pvf_votes(
		cfg: &configuration::HostConfiguration<BlockNumberFor<T>>,
		new_n_validators: usize,
	) -> Weight {
		let mut weight = T::DbWeight::get().reads(1);

		let potentially_active_votes = PvfActiveVoteList::<T>::get();

		// Initially empty list which contains all the PVF active votes that made it through this
		// session change.
		//
		// **Ordered** as well as `PvfActiveVoteList`.
		let mut actually_active_votes = Vec::with_capacity(potentially_active_votes.len());

		for vote_subject in potentially_active_votes {
			let mut vote_state = match PvfActiveVoteMap::<T>::take(&vote_subject) {
				Some(v) => v,
				None => {
					// This branch should never be reached. This is due to the fact that the set of
					// `PvfActiveVoteMap`'s keys is always equal to the set of items found in
					// `PvfActiveVoteList`.
					log::warn!(
						target: LOG_TARGET,
						"The PvfActiveVoteMap is out of sync with PvfActiveVoteList!",
					);
					debug_assert!(false);
					continue
				},
			};

			vote_state.age += 1;
			if vote_state.age < cfg.pvf_voting_ttl {
				weight += T::DbWeight::get().writes(1);
				vote_state.reinitialize_ballots(new_n_validators);
				PvfActiveVoteMap::<T>::insert(&vote_subject, vote_state);

				// push maintaining the original order.
				actually_active_votes.push(vote_subject);
			} else {
				// TTL is reached. Reject.
				weight += Self::enact_pvf_rejected(&vote_subject, vote_state.causes);
			}
		}

		weight += T::DbWeight::get().writes(1);
		PvfActiveVoteList::<T>::put(actually_active_votes);

		weight
	}

	fn enact_pvf_accepted(
		now: BlockNumberFor<T>,
		code_hash: &ValidationCodeHash,
		causes: &[PvfCheckCause<BlockNumberFor<T>>],
		sessions_observed: SessionIndex,
		cfg: &configuration::HostConfiguration<BlockNumberFor<T>>,
	) -> Weight {
		let mut weight = Weight::zero();
		for cause in causes {
			weight += T::DbWeight::get().reads_writes(3, 2);
			Self::deposit_event(Event::PvfCheckAccepted(*code_hash, cause.para_id()));

			match cause {
				PvfCheckCause::Onboarding(id) => {
					weight += Self::proceed_with_onboarding(*id, sessions_observed);
				},
				PvfCheckCause::Upgrade { id, included_at, set_go_ahead } => {
					weight += Self::proceed_with_upgrade(
						*id,
						code_hash,
						now,
						*included_at,
						cfg,
						*set_go_ahead,
					);
				},
			}
		}
		weight
	}

	fn proceed_with_onboarding(id: ParaId, sessions_observed: SessionIndex) -> Weight {
		let weight = T::DbWeight::get().reads_writes(2, 1);

		// we should onboard only after `SESSION_DELAY` sessions but we should take
		// into account the number of sessions the PVF pre-checking occupied.
		//
		// we cannot onboard at the current session, so it must be at least one
		// session ahead.
		let onboard_at: SessionIndex = shared::Pallet::<T>::session_index() +
			cmp::max(shared::SESSION_DELAY.saturating_sub(sessions_observed), 1);

		ActionsQueue::<T>::mutate(onboard_at, |v| {
			if let Err(i) = v.binary_search(&id) {
				v.insert(i, id);
			}
		});

		weight
	}

	fn proceed_with_upgrade(
		id: ParaId,
		code_hash: &ValidationCodeHash,
		now: BlockNumberFor<T>,
		relay_parent_number: BlockNumberFor<T>,
		cfg: &configuration::HostConfiguration<BlockNumberFor<T>>,
		set_go_ahead: SetGoAhead,
	) -> Weight {
		let mut weight = Weight::zero();

		// Compute the relay-chain block number starting at which the code upgrade is ready to be
		// applied.
		//
		// The first parablock that has a relay-parent higher or at the same height of `expected_at`
		// will trigger the code upgrade. The parablock that comes after that will be validated
		// against the new validation code.
		//
		// Here we are trying to choose the block number that will have `validation_upgrade_delay`
		// blocks from the relay-parent of inclusion of the the block that scheduled code upgrade
		// but no less than `minimum_validation_upgrade_delay`. We want this delay out of caution
		// so that when the last vote for pre-checking comes the parachain will have some time until
		// the upgrade finally takes place.
		let expected_at = cmp::max(
			relay_parent_number + cfg.validation_upgrade_delay,
			now + cfg.minimum_validation_upgrade_delay,
		);

		weight += T::DbWeight::get().reads_writes(1, 4);
		FutureCodeUpgrades::<T>::insert(&id, expected_at);

		// Only set an upcoming upgrade if `GoAhead` signal should be set for the respective para.
		if set_go_ahead == SetGoAhead::Yes {
			UpcomingUpgrades::<T>::mutate(|upcoming_upgrades| {
				let insert_idx = upcoming_upgrades
					.binary_search_by_key(&expected_at, |&(_, b)| b)
					.unwrap_or_else(|idx| idx);
				upcoming_upgrades.insert(insert_idx, (id, expected_at));
			});
		}

		let expected_at = expected_at.saturated_into();
		let log = ConsensusLog::ParaScheduleUpgradeCode(id, *code_hash, expected_at);
		<frame_system::Pallet<T>>::deposit_log(log.into());

		weight
	}

	fn enact_pvf_rejected(
		code_hash: &ValidationCodeHash,
		causes: Vec<PvfCheckCause<BlockNumberFor<T>>>,
	) -> Weight {
		let mut weight = Weight::zero();

		for cause in causes {
			// Whenever PVF pre-checking is started or a new cause is added to it, the RC is bumped.
			// Now we need to unbump it.
			weight += Self::decrease_code_ref(code_hash);

			weight += T::DbWeight::get().reads_writes(3, 2);
			Self::deposit_event(Event::PvfCheckRejected(*code_hash, cause.para_id()));

			match cause {
				PvfCheckCause::Onboarding(id) => {
					// Here we need to undo everything that was done during
					// `schedule_para_initialize`. Essentially, the logic is similar to offboarding,
					// with exception that before actual onboarding the parachain did not have a
					// chance to reach to upgrades. Therefore we can skip all the upgrade related
					// storage items here.
					weight += T::DbWeight::get().writes(3);
					UpcomingParasGenesis::<T>::remove(&id);
					CurrentCodeHash::<T>::remove(&id);
					ParaLifecycles::<T>::remove(&id);
				},
				PvfCheckCause::Upgrade { id, .. } => {
					weight += T::DbWeight::get().writes(2);
					UpgradeGoAheadSignal::<T>::insert(&id, UpgradeGoAhead::Abort);
					FutureCodeHash::<T>::remove(&id);
				},
			}
		}

		weight
	}

	/// Verify that `schedule_para_initialize` can be called successfully.
	///
	/// Returns false if para is already registered in the system.
	pub fn can_schedule_para_initialize(id: &ParaId) -> bool {
		ParaLifecycles::<T>::get(id).is_none()
	}

	/// Schedule a para to be initialized. If the validation code is not already stored in the
	/// code storage, then a PVF pre-checking process will be initiated.
	///
	/// Only after the PVF pre-checking succeeds can the para be onboarded. Note, that calling this
	/// does not guarantee that the parachain will eventually be onboarded. This can happen in case
	/// the PVF does not pass PVF pre-checking.
	///
	/// The Para ID should be not activated in this pallet. The validation code supplied in
	/// `genesis_data` should not be empty. If those conditions are not met, then the para cannot
	/// be onboarded.
	pub(crate) fn schedule_para_initialize(
		id: ParaId,
		mut genesis_data: ParaGenesisArgs,
	) -> DispatchResult {
		// Make sure parachain isn't already in our system and that the onboarding parameters are
		// valid.
		ensure!(Self::can_schedule_para_initialize(&id), Error::<T>::CannotOnboard);
		ensure!(!genesis_data.validation_code.0.is_empty(), Error::<T>::CannotOnboard);
		ParaLifecycles::<T>::insert(&id, ParaLifecycle::Onboarding);

		// HACK: here we are doing something nasty.
		//
		// In order to fix the [soaking issue] we insert the code eagerly here. When the onboarding
		// is finally enacted, we do not need to insert the code anymore. Therefore, there is no
		// reason for the validation code to be copied into the `ParaGenesisArgs`. We also do not
		// want to risk it by copying the validation code needlessly to not risk adding more
		// memory pressure.
		//
		// That said, we also want to preserve `ParaGenesisArgs` as it is, for now. There are two
		// reasons:
		//
		// - Doing it within the context of the PR that introduces this change is undesirable, since
		//   it is already a big change, and that change would require a migration. Moreover, if we
		//   run the new version of the runtime, there will be less things to worry about during the
		//   eventual proper migration.
		//
		// - This data type already is used for generating genesis, and changing it will probably
		//   introduce some unnecessary burden.
		//
		// So instead of going through it right now, we will do something sneaky. Specifically:
		//
		// - Insert the `CurrentCodeHash` now, instead during the onboarding. That would allow to
		//   get rid of hashing of the validation code when onboarding.
		//
		// - Replace `validation_code` with a sentinel value: an empty vector. This should be fine
		//   as long we do not allow registering parachains with empty code. At the moment of
		//   writing this should already be the case.
		//
		// - Empty value is treated as the current code is already inserted during the onboarding.
		//
		// This is only an intermediate solution and should be fixed in foreseable future.
		//
		// [soaking issue]: https://github.com/paritytech/polkadot/issues/3918
		let validation_code =
			mem::replace(&mut genesis_data.validation_code, ValidationCode(Vec::new()));
		UpcomingParasGenesis::<T>::insert(&id, genesis_data);
		let validation_code_hash = validation_code.hash();
		CurrentCodeHash::<T>::insert(&id, validation_code_hash);

		let cfg = configuration::Pallet::<T>::config();
		Self::kick_off_pvf_check(
			PvfCheckCause::Onboarding(id),
			validation_code_hash,
			validation_code,
			&cfg,
		);

		Ok(())
	}

	/// Schedule a para to be cleaned up at the start of the next session.
	///
	/// Will return error if either is true:
	///
	/// - para is not a stable parachain (i.e. [`ParaLifecycle::is_stable`] is `false`)
	/// - para has a pending upgrade.
	/// - para has unprocessed messages in its UMP queue.
	///
	/// No-op if para is not registered at all.
	pub(crate) fn schedule_para_cleanup(id: ParaId) -> DispatchResult {
		// Disallow offboarding in case there is a PVF pre-checking in progress.
		//
		// This is not a fundamental limitation but rather simplification: it allows us to get
		// away without introducing additional logic for pruning and, more importantly, enacting
		// ongoing PVF pre-checking votes. It also removes some nasty edge cases.
		//
		// However, an upcoming upgrade on its own imposes no restrictions. An upgrade is enacted
		// with a new para head, so if a para never progresses we still should be able to offboard
		// it.
		//
		// This implicitly assumes that the given para exists, i.e. it's lifecycle != None.
		if let Some(future_code_hash) = FutureCodeHash::<T>::get(&id) {
			let active_prechecking = PvfActiveVoteList::<T>::get();
			if active_prechecking.contains(&future_code_hash) {
				return Err(Error::<T>::CannotOffboard.into())
			}
		}

		let lifecycle = ParaLifecycles::<T>::get(&id);
		match lifecycle {
			// If para is not registered, nothing to do!
			None => return Ok(()),
			Some(ParaLifecycle::Parathread) => {
				ParaLifecycles::<T>::insert(&id, ParaLifecycle::OffboardingParathread);
			},
			Some(ParaLifecycle::Parachain) => {
				ParaLifecycles::<T>::insert(&id, ParaLifecycle::OffboardingParachain);
			},
			_ => return Err(Error::<T>::CannotOffboard.into()),
		}

		let scheduled_session = Self::scheduled_session();
		ActionsQueue::<T>::mutate(scheduled_session, |v| {
			if let Err(i) = v.binary_search(&id) {
				v.insert(i, id);
			}
		});

		if <T as Config>::QueueFootprinter::message_count(UmpQueueId::Para(id)) != 0 {
			return Err(Error::<T>::CannotOffboard.into())
		}

		Ok(())
	}

	/// Schedule a parathread (on-demand parachain) to be upgraded to a lease holding parachain.
	///
	/// Will return error if `ParaLifecycle` is not `Parathread`.
	pub(crate) fn schedule_parathread_upgrade(id: ParaId) -> DispatchResult {
		let scheduled_session = Self::scheduled_session();
		let lifecycle = ParaLifecycles::<T>::get(&id).ok_or(Error::<T>::NotRegistered)?;

		ensure!(lifecycle == ParaLifecycle::Parathread, Error::<T>::CannotUpgrade);

		ParaLifecycles::<T>::insert(&id, ParaLifecycle::UpgradingParathread);
		ActionsQueue::<T>::mutate(scheduled_session, |v| {
			if let Err(i) = v.binary_search(&id) {
				v.insert(i, id);
			}
		});

		Ok(())
	}

	/// Schedule a lease holding parachain to be downgraded to an on-demand parachain.
	///
	/// Noop if `ParaLifecycle` is not `Parachain`.
	pub(crate) fn schedule_parachain_downgrade(id: ParaId) -> DispatchResult {
		let scheduled_session = Self::scheduled_session();
		let lifecycle = ParaLifecycles::<T>::get(&id).ok_or(Error::<T>::NotRegistered)?;

		ensure!(lifecycle == ParaLifecycle::Parachain, Error::<T>::CannotDowngrade);

		ParaLifecycles::<T>::insert(&id, ParaLifecycle::DowngradingParachain);
		ActionsQueue::<T>::mutate(scheduled_session, |v| {
			if let Err(i) = v.binary_search(&id) {
				v.insert(i, id);
			}
		});

		Ok(())
	}

	/// Schedule a future code upgrade of the given parachain.
	///
	/// If the new code is not known, then the PVF pre-checking will be started for that validation
	/// code. In case the validation code does not pass the PVF pre-checking process, the
	/// upgrade will be aborted.
	///
	/// Only after the code is approved by the process, the upgrade can be scheduled. Specifically,
	/// the relay-chain block number will be determined at which the upgrade will take place. We
	/// call that block `expected_at`.
	///
	/// Once the candidate with the relay-parent >= `expected_at` is enacted, the new validation
	/// code will be applied. Therefore, the new code will be used to validate the next candidate.
	///
	/// The new code should not be equal to the current one, otherwise the upgrade will be aborted.
	/// If there is already a scheduled code upgrade for the para, this is a no-op.
	///
	/// Inclusion block number specifies relay parent which enacted candidate initiating the
	/// upgrade.
	pub(crate) fn schedule_code_upgrade(
		id: ParaId,
		new_code: ValidationCode,
		inclusion_block_number: BlockNumberFor<T>,
		cfg: &configuration::HostConfiguration<BlockNumberFor<T>>,
		set_go_ahead: SetGoAhead,
	) -> Weight {
		let mut weight = T::DbWeight::get().reads(1);

		// Enacting this should be prevented by the `can_schedule_upgrade`
		if FutureCodeHash::<T>::contains_key(&id) {
			// This branch should never be reached. Signalling an upgrade is disallowed for a para
			// that already has one upgrade scheduled.
			//
			// Any candidate that attempts to do that should be rejected by
			// `can_upgrade_validation_code`.
			//
			// NOTE: we cannot set `UpgradeGoAheadSignal` signal here since this will be reset by
			//       the following call `note_new_head`
			log::warn!(target: LOG_TARGET, "ended up scheduling an upgrade while one is pending",);
			return weight
		}

		let code_hash = new_code.hash();

		// para signals an update to the same code? This does not make a lot of sense, so abort the
		// process right away.
		//
		// We do not want to allow this since it will mess with the code reference counting.
		weight += T::DbWeight::get().reads(1);
		if CurrentCodeHash::<T>::get(&id) == Some(code_hash) {
			// NOTE: we cannot set `UpgradeGoAheadSignal` signal here since this will be reset by
			//       the following call `note_new_head`
			log::warn!(
				target: LOG_TARGET,
				"para tried to upgrade to the same code. Abort the upgrade",
			);
			return weight
		}

		// This is the start of the upgrade process. Prevent any further attempts at upgrading.
		weight += T::DbWeight::get().writes(2);
		FutureCodeHash::<T>::insert(&id, &code_hash);
		UpgradeRestrictionSignal::<T>::insert(&id, UpgradeRestriction::Present);

		weight += T::DbWeight::get().reads_writes(1, 1);
		let next_possible_upgrade_at = inclusion_block_number + cfg.validation_upgrade_cooldown;
		UpgradeCooldowns::<T>::mutate(|upgrade_cooldowns| {
			let insert_idx = upgrade_cooldowns
				.binary_search_by_key(&next_possible_upgrade_at, |&(_, b)| b)
				.unwrap_or_else(|idx| idx);
			upgrade_cooldowns.insert(insert_idx, (id, next_possible_upgrade_at));
		});

		weight += Self::kick_off_pvf_check(
			PvfCheckCause::Upgrade { id, included_at: inclusion_block_number, set_go_ahead },
			code_hash,
			new_code,
			cfg,
		);

		weight
	}

	/// Makes sure that the given code hash has passed pre-checking.
	///
	/// If the given code hash has already passed pre-checking, then the approval happens
	/// immediately.
	///
	/// If the code is unknown, but the pre-checking for that PVF is already running then we perform
	/// "coalescing". We save the cause for this PVF pre-check request and just add it to the
	/// existing active PVF vote.
	///
	/// And finally, if the code is unknown and pre-checking is not running, we start the
	/// pre-checking process anew.
	///
	/// Unconditionally increases the reference count for the passed `code`.
	fn kick_off_pvf_check(
		cause: PvfCheckCause<BlockNumberFor<T>>,
		code_hash: ValidationCodeHash,
		code: ValidationCode,
		cfg: &configuration::HostConfiguration<BlockNumberFor<T>>,
	) -> Weight {
		let mut weight = Weight::zero();

		weight += T::DbWeight::get().reads_writes(3, 2);
		Self::deposit_event(Event::PvfCheckStarted(code_hash, cause.para_id()));

		weight += T::DbWeight::get().reads(1);
		match PvfActiveVoteMap::<T>::get(&code_hash) {
			None => {
				// We deliberately are using `CodeByHash` here instead of the `CodeByHashRefs`. This
				// is because the code may have been added by `add_trusted_validation_code`.
				let known_code = CodeByHash::<T>::contains_key(&code_hash);
				weight += T::DbWeight::get().reads(1);

				if known_code {
					// The code is known and there is no active PVF vote for it meaning it is
					// already checked -- fast track the PVF checking into the accepted state.
					weight += T::DbWeight::get().reads(1);
					let now = <frame_system::Pallet<T>>::block_number();
					weight += Self::enact_pvf_accepted(now, &code_hash, &[cause], 0, cfg);
				} else {
					// PVF is not being pre-checked and it is not known. Start a new pre-checking
					// process.
					weight += T::DbWeight::get().reads_writes(3, 2);
					let now = <frame_system::Pallet<T>>::block_number();
					let n_validators = shared::Pallet::<T>::active_validator_keys().len();
					PvfActiveVoteMap::<T>::insert(
						&code_hash,
						PvfCheckActiveVoteState::new(now, n_validators, cause),
					);
					PvfActiveVoteList::<T>::mutate(|l| {
						if let Err(idx) = l.binary_search(&code_hash) {
							l.insert(idx, code_hash);
						}
					});
				}
			},
			Some(mut vote_state) => {
				// Coalescing: the PVF is already being pre-checked so we just need to piggy back
				// on it.
				weight += T::DbWeight::get().writes(1);
				vote_state.causes.push(cause);
				PvfActiveVoteMap::<T>::insert(&code_hash, vote_state);
			},
		}

		// We increase the code RC here in any case. Intuitively the parachain that requested this
		// action is now a user of that PVF.
		//
		// If the result of the pre-checking is reject, then we would decrease the RC for each
		// cause, including the current.
		//
		// If the result of the pre-checking is accept, then we do nothing to the RC because the PVF
		// will continue be used by the same users.
		//
		// If the PVF was fast-tracked (i.e. there is already non zero RC) and there is no
		// pre-checking, we also do not change the RC then.
		weight += Self::increase_code_ref(&code_hash, &code);

		weight
	}

	/// Note that a para has progressed to a new head, where the new head was executed in the
	/// context of a relay-chain block with given number. This will apply pending code upgrades
	/// based on the relay-parent block number provided.
	pub(crate) fn note_new_head(
		id: ParaId,
		new_head: HeadData,
		execution_context: BlockNumberFor<T>,
	) -> Weight {
		Heads::<T>::insert(&id, &new_head);
		MostRecentContext::<T>::insert(&id, execution_context);

		let weight = if let Some(expected_at) = FutureCodeUpgrades::<T>::get(&id) {
			if expected_at <= execution_context {
				FutureCodeUpgrades::<T>::remove(&id);
				UpgradeGoAheadSignal::<T>::remove(&id);

				// Both should always be `Some` in this case, since a code upgrade is scheduled.
				let new_code_hash = if let Some(new_code_hash) = FutureCodeHash::<T>::take(&id) {
					new_code_hash
				} else {
					log::error!(target: LOG_TARGET, "Missing future code hash for {:?}", &id);
					return T::DbWeight::get().reads_writes(3, 1 + 3)
				};
				let maybe_prior_code_hash = CurrentCodeHash::<T>::get(&id);
				CurrentCodeHash::<T>::insert(&id, &new_code_hash);

				let log = ConsensusLog::ParaUpgradeCode(id, new_code_hash);
				<frame_system::Pallet<T>>::deposit_log(log.into());

				// `now` is only used for registering pruning as part of `fn note_past_code`
				let now = <frame_system::Pallet<T>>::block_number();

				let weight = if let Some(prior_code_hash) = maybe_prior_code_hash {
					let mut weight = Self::note_past_code(id, expected_at, now, prior_code_hash);
					weight = weight.saturating_add(T::OnCodeUpgrade::on_code_upgrade(id));

					weight
				} else {
					log::error!(target: LOG_TARGET, "Missing prior code hash for para {:?}", &id);
					Weight::zero()
				};

				// add 1 to writes due to heads update.
				weight + T::DbWeight::get().reads_writes(3, 1 + 3)
			} else {
				T::DbWeight::get().reads_writes(1, 1 + 0)
			}
		} else {
			// This means there is no upgrade scheduled.
			//
			// In case the upgrade was aborted by the relay-chain we should reset
			// the `Abort` signal.
			UpgradeGoAheadSignal::<T>::remove(&id);
			T::DbWeight::get().reads_writes(1, 2)
		};

		weight.saturating_add(T::OnNewHead::on_new_head(id, &new_head))
	}

	/// Returns the list of PVFs (aka validation code) that require casting a vote by a validator in
	/// the active validator set.
	pub(crate) fn pvfs_require_precheck() -> Vec<ValidationCodeHash> {
		PvfActiveVoteList::<T>::get()
	}

	/// Submits a given PVF check statement with corresponding signature as an unsigned transaction
	/// into the memory pool. Ultimately, that disseminates the transaction across the network.
	///
	/// This function expects an offchain context and cannot be callable from the on-chain logic.
	///
	/// The signature assumed to pertain to `stmt`.
	pub(crate) fn submit_pvf_check_statement(
		stmt: PvfCheckStatement,
		signature: ValidatorSignature,
	) {
		use frame_system::offchain::SubmitTransaction;

		if let Err(e) = SubmitTransaction::<T, Call<T>>::submit_unsigned_transaction(
			Call::include_pvf_check_statement { stmt, signature }.into(),
		) {
			log::error!(target: LOG_TARGET, "Error submitting pvf check statement: {:?}", e,);
		}
	}

	/// Returns the current lifecycle state of the para.
	pub fn lifecycle(id: ParaId) -> Option<ParaLifecycle> {
		ParaLifecycles::<T>::get(&id)
	}

	/// Returns whether the given ID refers to a valid para.
	///
	/// Paras that are onboarding or offboarding are not included.
	pub fn is_valid_para(id: ParaId) -> bool {
		if let Some(state) = ParaLifecycles::<T>::get(&id) {
			!state.is_onboarding() && !state.is_offboarding()
		} else {
			false
		}
	}

	/// Returns whether the given ID refers to a para that is offboarding.
	///
	/// An invalid or non-offboarding para ID will return `false`.
	pub fn is_offboarding(id: ParaId) -> bool {
		ParaLifecycles::<T>::get(&id).map_or(false, |state| state.is_offboarding())
	}

	/// Whether a para ID corresponds to any live lease holding parachain.
	///
	/// Includes lease holding parachains which will downgrade to a on-demand parachains in the
	/// future.
	pub fn is_parachain(id: ParaId) -> bool {
		if let Some(state) = ParaLifecycles::<T>::get(&id) {
			state.is_parachain()
		} else {
			false
		}
	}

	/// Whether a para ID corresponds to any live parathread (on-demand parachain).
	///
	/// Includes on-demand parachains which will upgrade to lease holding parachains in the future.
	pub fn is_parathread(id: ParaId) -> bool {
		if let Some(state) = ParaLifecycles::<T>::get(&id) {
			state.is_parathread()
		} else {
			false
		}
	}

	/// If a candidate from the specified parachain were submitted at the current block, this
	/// function returns if that candidate passes the acceptance criteria.
	pub fn can_upgrade_validation_code(id: ParaId) -> bool {
		FutureCodeHash::<T>::get(&id).is_none() && UpgradeRestrictionSignal::<T>::get(&id).is_none()
	}

	/// Return the session index that should be used for any future scheduled changes.
	fn scheduled_session() -> SessionIndex {
		shared::Pallet::<T>::scheduled_session()
	}

	/// Store the validation code if not already stored, and increase the number of reference.
	///
	/// Returns the weight consumed.
	fn increase_code_ref(code_hash: &ValidationCodeHash, code: &ValidationCode) -> Weight {
		let mut weight = T::DbWeight::get().reads_writes(1, 1);
		CodeByHashRefs::<T>::mutate(code_hash, |refs| {
			if *refs == 0 {
				weight += T::DbWeight::get().writes(1);
				CodeByHash::<T>::insert(code_hash, code);
			}
			*refs += 1;
		});
		weight
	}

	/// Decrease the number of reference of the validation code and remove it from storage if zero
	/// is reached.
	///
	/// Returns the weight consumed.
	fn decrease_code_ref(code_hash: &ValidationCodeHash) -> Weight {
		let mut weight = T::DbWeight::get().reads(1);
		let refs = CodeByHashRefs::<T>::get(code_hash);
		if refs == 0 {
			log::error!(target: LOG_TARGET, "Code refs is already zero for {:?}", code_hash);
			return weight
		}
		if refs <= 1 {
			weight += T::DbWeight::get().writes(2);
			CodeByHash::<T>::remove(code_hash);
			CodeByHashRefs::<T>::remove(code_hash);
		} else {
			weight += T::DbWeight::get().writes(1);
			CodeByHashRefs::<T>::insert(code_hash, refs - 1);
		}
		weight
	}

	/// Test function for triggering a new session in this pallet.
	#[cfg(any(feature = "std", feature = "runtime-benchmarks", test))]
	pub fn test_on_new_session() {
		Self::initializer_on_new_session(&SessionChangeNotification {
			session_index: shared::Pallet::<T>::session_index(),
			..Default::default()
		});
	}

	#[cfg(any(feature = "runtime-benchmarks", test))]
	pub fn heads_insert(para_id: &ParaId, head_data: HeadData) {
		Heads::<T>::insert(para_id, head_data);
	}

	/// A low-level function to eagerly initialize a given para.
	pub(crate) fn initialize_para_now(
		parachains: &mut ParachainsCache<T>,
		id: ParaId,
		genesis_data: &ParaGenesisArgs,
	) {
		match genesis_data.para_kind {
			ParaKind::Parachain => {
				parachains.add(id);
				ParaLifecycles::<T>::insert(&id, ParaLifecycle::Parachain);
			},
			ParaKind::Parathread => ParaLifecycles::<T>::insert(&id, ParaLifecycle::Parathread),
		}

		// HACK: see the notice in `schedule_para_initialize`.
		//
		// Apparently, this is left over from a prior version of the runtime.
		// To handle this we just insert the code and link the current code hash
		// to it.
		if !genesis_data.validation_code.0.is_empty() {
			let code_hash = genesis_data.validation_code.hash();
			Self::increase_code_ref(&code_hash, &genesis_data.validation_code);
			CurrentCodeHash::<T>::insert(&id, code_hash);
		}

		Heads::<T>::insert(&id, &genesis_data.genesis_head);
		MostRecentContext::<T>::insert(&id, BlockNumberFor::<T>::from(0u32));
	}

	#[cfg(test)]
	pub(crate) fn active_vote_state(
		code_hash: &ValidationCodeHash,
	) -> Option<PvfCheckActiveVoteState<BlockNumberFor<T>>> {
		PvfActiveVoteMap::<T>::get(code_hash)
	}
}

/// An overlay over the `Parachains` storage entry that provides a convenient interface for adding
/// or removing parachains in bulk.
pub(crate) struct ParachainsCache<T: Config> {
	// `None` here means the parachains list has not been accessed yet, nevermind modified.
	parachains: Option<BTreeSet<ParaId>>,
	_config: PhantomData<T>,
}

impl<T: Config> ParachainsCache<T> {
	pub fn new() -> Self {
		Self { parachains: None, _config: PhantomData }
	}

	fn ensure_initialized(&mut self) -> &mut BTreeSet<ParaId> {
		self.parachains
			.get_or_insert_with(|| Parachains::<T>::get().into_iter().collect())
	}

	/// Adds the given para id to the list.
	pub fn add(&mut self, id: ParaId) {
		let parachains = self.ensure_initialized();
		parachains.insert(id);
	}

	/// Removes the given para id from the list of parachains. Does nothing if the id is not in the
	/// list.
	pub fn remove(&mut self, id: ParaId) {
		let parachains = self.ensure_initialized();
		parachains.remove(&id);
	}
}

impl<T: Config> Drop for ParachainsCache<T> {
	fn drop(&mut self) {
		if let Some(parachains) = self.parachains.take() {
			Parachains::<T>::put(parachains.into_iter().collect::<Vec<ParaId>>());
		}
	}
}<|MERGE_RESOLUTION|>--- conflicted
+++ resolved
@@ -512,7 +512,6 @@
 	}
 }
 
-<<<<<<< HEAD
 pub trait OnCodeUpgrade {
 	/// A function to execute some custom logic once the pre-checking is successfully completed.
 	///
@@ -555,7 +554,9 @@
 		_requirements: UpgradeRequirements,
 	) -> Result<Weight, Weight> {
 		Ok(Weight::zero())
-=======
+  }
+}
+
 /// Assign coretime to some parachain.
 ///
 /// This assigns coretime to a parachain without using the coretime chain. Thus, this should only be
@@ -568,7 +569,6 @@
 impl AssignCoretime for () {
 	fn assign_coretime(_: ParaId) -> DispatchResult {
 		Ok(())
->>>>>>> 32c047af
 	}
 }
 
