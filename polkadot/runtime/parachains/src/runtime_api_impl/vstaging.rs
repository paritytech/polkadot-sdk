--- conflicted
+++ resolved
@@ -14,59 +14,4 @@
 // You should have received a copy of the GNU General Public License
 // along with Polkadot.  If not, see <http://www.gnu.org/licenses/>.
 
-<<<<<<< HEAD
-//! Put implementations of functions from staging APIs here.
-
-use crate::{configuration, inclusion, initializer, scheduler};
-use alloc::{
-	collections::{btree_map::BTreeMap, vec_deque::VecDeque},
-	vec::Vec,
-};
-use frame_support::traits::{GetStorageVersion, StorageVersion};
-use polkadot_primitives::{
-	vstaging::CommittedCandidateReceiptV2 as CommittedCandidateReceipt, CoreIndex, Id as ParaId,
-};
-
-/// Returns the claimqueue from the scheduler
-pub fn claim_queue<T: scheduler::Config>() -> BTreeMap<CoreIndex, VecDeque<ParaId>> {
-	let config = configuration::ActiveConfig::<T>::get();
-	// Extra sanity, config should already never be smaller than 1:
-	let n_lookahead = config.scheduler_params.lookahead.max(1);
-	// Workaround for issue #64.
-	if scheduler::Pallet::<T>::on_chain_storage_version() == StorageVersion::new(2) {
-		scheduler::migration::v2::ClaimQueue::<T>::get()
-			.into_iter()
-			.map(|(core_index, entries)| {
-				(
-					core_index,
-					entries
-						.into_iter()
-						.map(|e| e.assignment.para_id())
-						.take(n_lookahead as usize)
-						.collect(),
-				)
-			})
-			.collect()
-	} else {
-		scheduler::ClaimQueue::<T>::get()
-			.into_iter()
-			.map(|(core_index, entries)| {
-				(
-					core_index,
-					entries.into_iter().map(|e| e.para_id()).take(n_lookahead as usize).collect(),
-				)
-			})
-			.collect()
-	}
-}
-
-/// Returns all the candidates that are pending availability for a given `ParaId`.
-/// Deprecates `candidate_pending_availability` in favor of supporting elastic scaling.
-pub fn candidates_pending_availability<T: initializer::Config>(
-	para_id: ParaId,
-) -> Vec<CommittedCandidateReceipt<T::Hash>> {
-	<inclusion::Pallet<T>>::candidates_pending_availability(para_id)
-}
-=======
-//! Put implementations of functions from staging APIs here.
->>>>>>> c0b36b14
+//! Put implementations of functions from staging APIs here.