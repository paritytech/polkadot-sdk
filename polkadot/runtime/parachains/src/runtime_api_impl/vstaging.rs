// Copyright (C) Parity Technologies (UK) Ltd.
// This file is part of Polkadot.

// Polkadot is free software: you can redistribute it and/or modify
// it under the terms of the GNU General Public License as published by
// the Free Software Foundation, either version 3 of the License, or
// (at your option) any later version.

// Polkadot is distributed in the hope that it will be useful,
// but WITHOUT ANY WARRANTY; without even the implied warranty of
// MERCHANTABILITY or FITNESS FOR A PARTICULAR PURPOSE.  See the
// GNU General Public License for more details.

// You should have received a copy of the GNU General Public License
// along with Polkadot.  If not, see <http://www.gnu.org/licenses/>.

//! Put implementations of functions from staging APIs here.

use crate::scheduler;
use primitives::{CoreIndex, Id as ParaId};
use sp_runtime::traits::One;
use sp_std::{
	collections::{btree_map::BTreeMap, vec_deque::VecDeque},
	vec::Vec,
};

/// Returns the claimqueue from the scheduler
pub fn claim_queue<T: scheduler::Config>() -> BTreeMap<CoreIndex, VecDeque<ParaId>> {
<<<<<<< HEAD
	let now = <frame_system::Pallet<T>>::block_number() + One::one();

	// This explicit update is only strictly required for session boundaries:
	//
	// At the end of a session we clear the claim queues: Without this update call, nothing would be
	// scheduled to the client.
	<scheduler::Pallet<T>>::free_cores_and_fill_claimqueue(Vec::new(), now);

	<scheduler::Pallet<T>>::claimqueue()
=======
	scheduler::ClaimQueue::<T>::get()
>>>>>>> 92e14255
		.into_iter()
		.map(|(core_index, entries)| {
			(core_index, entries.into_iter().map(|e| e.para_id()).collect())
		})
		.collect()
}<|MERGE_RESOLUTION|>--- conflicted
+++ resolved
@@ -26,7 +26,6 @@
 
 /// Returns the claimqueue from the scheduler
 pub fn claim_queue<T: scheduler::Config>() -> BTreeMap<CoreIndex, VecDeque<ParaId>> {
-<<<<<<< HEAD
 	let now = <frame_system::Pallet<T>>::block_number() + One::one();
 
 	// This explicit update is only strictly required for session boundaries:
@@ -35,10 +34,7 @@
 	// scheduled to the client.
 	<scheduler::Pallet<T>>::free_cores_and_fill_claimqueue(Vec::new(), now);
 
-	<scheduler::Pallet<T>>::claimqueue()
-=======
 	scheduler::ClaimQueue::<T>::get()
->>>>>>> 92e14255
 		.into_iter()
 		.map(|(core_index, entries)| {
 			(core_index, entries.into_iter().map(|e| e.para_id()).collect())
