// Copyright (C) Parity Technologies (UK) Ltd.
// This file is part of Polkadot.

// Polkadot is free software: you can redistribute it and/or modify
// it under the terms of the GNU General Public License as published by
// the Free Software Foundation, either version 3 of the License, or
// (at your option) any later version.

// Polkadot is distributed in the hope that it will be useful,
// but WITHOUT ANY WARRANTY; without even the implied warranty of
// MERCHANTABILITY or FITNESS FOR A PARTICULAR PURPOSE.  See the
// GNU General Public License for more details.

// You should have received a copy of the GNU General Public License
// along with Polkadot.  If not, see <http://www.gnu.org/licenses/>.

//! Mocks for all the traits.

use crate::{
	assigner_coretime, assigner_parachains, configuration, coretime, disputes, dmp, hrmp,
	inclusion::{self, AggregateMessageOrigin, UmpQueueId},
	initializer, on_demand, origin, paras,
	paras::ParaKind,
	paras_inherent, scheduler,
	scheduler::common::AssignmentProvider,
	session_info, shared, ParaId,
};
use frame_support::pallet_prelude::*;
use polkadot_primitives::CoreIndex;

use codec::Decode;
use frame_support::{
	assert_ok, derive_impl, parameter_types,
	traits::{
		Currency, ProcessMessage, ProcessMessageError, ValidatorSet, ValidatorSetWithIdentification,
	},
	weights::{Weight, WeightMeter},
	PalletId,
};
use frame_support_test::TestRandomness;
use frame_system::limits;
use polkadot_primitives::{
	AuthorityDiscoveryId, Balance, BlockNumber, CandidateHash, Moment, SessionIndex, UpwardMessage,
	ValidationCode, ValidatorIndex,
};
use sp_core::{ConstU32, H256};
use sp_io::TestExternalities;
use sp_runtime::{
	traits::{AccountIdConversion, BlakeTwo256, IdentityLookup},
	transaction_validity::TransactionPriority,
	BuildStorage, FixedU128, Perbill, Permill,
};
use std::{
	cell::RefCell,
	collections::{btree_map::BTreeMap, vec_deque::VecDeque, HashMap},
};
use xcm::{
	prelude::XcmVersion,
	v4::{Assets, InteriorLocation, Location, SendError, SendResult, SendXcm, Xcm, XcmHash},
	IntoVersion, VersionedXcm, WrapVersion,
};

type UncheckedExtrinsic = frame_system::mocking::MockUncheckedExtrinsic<Test>;
type Block = frame_system::mocking::MockBlockU32<Test>;

frame_support::construct_runtime!(
	pub enum Test
	{
		System: frame_system,
		Balances: pallet_balances,
		MessageQueue: pallet_message_queue,
		Paras: paras,
		Configuration: configuration,
		ParasShared: shared,
		ParaInclusion: inclusion,
		ParaInherent: paras_inherent,
		Scheduler: scheduler,
		MockAssigner: mock_assigner,
		ParachainsAssigner: assigner_parachains,
		OnDemand: on_demand,
		CoretimeAssigner: assigner_coretime,
		Coretime: coretime,
		Initializer: initializer,
		Dmp: dmp,
		Hrmp: hrmp,
		ParachainsOrigin: origin,
		SessionInfo: session_info,
		Disputes: disputes,
		Babe: pallet_babe,
	}
);

impl<C> frame_system::offchain::SendTransactionTypes<C> for Test
where
	RuntimeCall: From<C>,
{
	type Extrinsic = UncheckedExtrinsic;
	type OverarchingCall = RuntimeCall;
}

parameter_types! {
	pub static BlockWeights: frame_system::limits::BlockWeights =
		frame_system::limits::BlockWeights::simple_max(
			Weight::from_parts(4 * 1024 * 1024, u64::MAX),
		);
	pub static BlockLength: limits::BlockLength = limits::BlockLength::max_with_normal_ratio(u32::MAX, Perbill::from_percent(75));
}

pub type AccountId = u64;

#[derive_impl(frame_system::config_preludes::TestDefaultConfig)]
impl frame_system::Config for Test {
	type BaseCallFilter = frame_support::traits::Everything;
	type BlockWeights = BlockWeights;
	type BlockLength = BlockLength;
	type DbWeight = ();
	type RuntimeOrigin = RuntimeOrigin;
	type RuntimeCall = RuntimeCall;
	type Nonce = u64;
	type Hash = H256;
	type Hashing = BlakeTwo256;
	type AccountId = u64;
	type Lookup = IdentityLookup<u64>;
	type Block = Block;
	type RuntimeEvent = RuntimeEvent;
	type Version = ();
	type PalletInfo = PalletInfo;
	type AccountData = pallet_balances::AccountData<u128>;
	type OnNewAccount = ();
	type OnKilledAccount = ();
	type SystemWeightInfo = ();
	type SS58Prefix = ();
	type OnSetCode = ();
	type MaxConsumers = ConstU32<16>;
}

parameter_types! {
	pub static ExistentialDeposit: u64 = 1;
}

#[derive_impl(pallet_balances::config_preludes::TestDefaultConfig)]
impl pallet_balances::Config for Test {
	type Balance = Balance;
	type ExistentialDeposit = ExistentialDeposit;
	type AccountStore = System;
}

parameter_types! {
	pub const EpochDuration: u64 = 10;
	pub const ExpectedBlockTime: Moment = 6_000;
	pub const ReportLongevity: u64 = 10;
	pub const MaxAuthorities: u32 = 100_000;
}

impl pallet_babe::Config for Test {
	type EpochDuration = EpochDuration;
	type ExpectedBlockTime = ExpectedBlockTime;

	// session module is the trigger
	type EpochChangeTrigger = pallet_babe::ExternalTrigger;
	type DisabledValidators = ();
	type WeightInfo = ();
	type MaxAuthorities = MaxAuthorities;
	type MaxNominators = ConstU32<0>;
	type KeyOwnerProof = sp_core::Void;
	type EquivocationReportSystem = ();
}

parameter_types! {
	pub const MinimumPeriod: Moment = 6_000 / 2;
}

impl pallet_timestamp::Config for Test {
	type Moment = Moment;
	type OnTimestampSet = ();
	type MinimumPeriod = MinimumPeriod;
	type WeightInfo = ();
}

impl crate::initializer::Config for Test {
	type Randomness = TestRandomness<Self>;
	type ForceOrigin = frame_system::EnsureRoot<u64>;
	type WeightInfo = ();
	type CoretimeOnNewSession = Coretime;
}

impl crate::configuration::Config for Test {
	type WeightInfo = crate::configuration::TestWeightInfo;
}

pub struct MockDisabledValidators {}
impl frame_support::traits::DisabledValidators for MockDisabledValidators {
	/// Returns true if the given validator is disabled.
	fn is_disabled(index: u32) -> bool {
		disabled_validators().iter().any(|v| *v == index)
	}

	/// Returns a hardcoded list (`DISABLED_VALIDATORS`) of disabled validators
	fn disabled_validators() -> Vec<u32> {
		disabled_validators()
	}
}

impl crate::shared::Config for Test {
	type DisabledValidators = MockDisabledValidators;
}

impl origin::Config for Test {}

parameter_types! {
	pub const ParasUnsignedPriority: TransactionPriority = TransactionPriority::max_value();
}

/// A very dumb implementation of `EstimateNextSessionRotation`. At the moment of writing, this
/// is more to satisfy type requirements rather than to test anything.
pub struct TestNextSessionRotation;

impl frame_support::traits::EstimateNextSessionRotation<u32> for TestNextSessionRotation {
	fn average_session_length() -> u32 {
		10
	}

	fn estimate_current_session_progress(_now: u32) -> (Option<Permill>, Weight) {
		(None, Weight::zero())
	}

	fn estimate_next_session_rotation(_now: u32) -> (Option<u32>, Weight) {
		(None, Weight::zero())
	}
}

impl crate::paras::Config for Test {
	type RuntimeEvent = RuntimeEvent;
	type WeightInfo = crate::paras::TestWeightInfo;
	type UnsignedPriority = ParasUnsignedPriority;
	type QueueFootprinter = ParaInclusion;
	type NextSessionRotation = TestNextSessionRotation;
	type OnNewHead = ();
	type AssignCoretime = ();
}

impl crate::dmp::Config for Test {}

parameter_types! {
	pub const DefaultChannelSizeAndCapacityWithSystem: (u32, u32) = (4, 1);
}

thread_local! {
	pub static VERSION_WRAPPER: RefCell<BTreeMap<Location, Option<XcmVersion>>> = RefCell::new(BTreeMap::new());
}
/// Mock implementation of the [`WrapVersion`] trait which wraps XCM only for known/stored XCM
/// versions in the `VERSION_WRAPPER`.
pub struct TestUsesOnlyStoredVersionWrapper;
impl WrapVersion for TestUsesOnlyStoredVersionWrapper {
	fn wrap_version<RuntimeCall>(
		dest: &Location,
		xcm: impl Into<VersionedXcm<RuntimeCall>>,
	) -> Result<VersionedXcm<RuntimeCall>, ()> {
		match VERSION_WRAPPER.with(|r| r.borrow().get(dest).map_or(None, |v| *v)) {
			Some(v) => xcm.into().into_version(v),
			None => return Err(()),
		}
	}
}
impl TestUsesOnlyStoredVersionWrapper {
	pub fn set_version(location: Location, version: Option<XcmVersion>) {
		VERSION_WRAPPER.with(|r| {
			let _ = r.borrow_mut().entry(location).and_modify(|v| *v = version).or_insert(version);
		});
	}
}

impl crate::hrmp::Config for Test {
	type RuntimeOrigin = RuntimeOrigin;
	type RuntimeEvent = RuntimeEvent;
	type ChannelManager = frame_system::EnsureRoot<u64>;
	type Currency = pallet_balances::Pallet<Test>;
	type DefaultChannelSizeAndCapacityWithSystem = DefaultChannelSizeAndCapacityWithSystem;
	type VersionWrapper = TestUsesOnlyStoredVersionWrapper;
	type WeightInfo = crate::hrmp::TestWeightInfo;
}

impl crate::disputes::Config for Test {
	type RuntimeEvent = RuntimeEvent;
	type RewardValidators = Self;
	type SlashingHandler = Self;
	type WeightInfo = crate::disputes::TestWeightInfo;
}

thread_local! {
	pub static REWARD_VALIDATORS: RefCell<Vec<(SessionIndex, Vec<ValidatorIndex>)>> = RefCell::new(Vec::new());
	pub static PUNISH_VALIDATORS_FOR: RefCell<Vec<(SessionIndex, Vec<ValidatorIndex>)>> = RefCell::new(Vec::new());
	pub static PUNISH_VALIDATORS_AGAINST: RefCell<Vec<(SessionIndex, Vec<ValidatorIndex>)>> = RefCell::new(Vec::new());
	pub static PUNISH_BACKERS_FOR: RefCell<Vec<(SessionIndex, Vec<ValidatorIndex>)>> = RefCell::new(Vec::new());
}

impl crate::disputes::RewardValidators for Test {
	fn reward_dispute_statement(
		session: SessionIndex,
		validators: impl IntoIterator<Item = ValidatorIndex>,
	) {
		REWARD_VALIDATORS.with(|r| r.borrow_mut().push((session, validators.into_iter().collect())))
	}
}

impl crate::disputes::SlashingHandler<BlockNumber> for Test {
	fn punish_for_invalid(
		session: SessionIndex,
		_: CandidateHash,
		losers: impl IntoIterator<Item = ValidatorIndex>,
		backers: impl IntoIterator<Item = ValidatorIndex>,
	) {
		PUNISH_VALIDATORS_FOR
			.with(|r| r.borrow_mut().push((session, losers.into_iter().collect())));
		PUNISH_BACKERS_FOR.with(|r| r.borrow_mut().push((session, backers.into_iter().collect())));
	}

	fn punish_against_valid(
		session: SessionIndex,
		_: CandidateHash,
		losers: impl IntoIterator<Item = ValidatorIndex>,
		_backers: impl IntoIterator<Item = ValidatorIndex>,
	) {
		PUNISH_VALIDATORS_AGAINST
			.with(|r| r.borrow_mut().push((session, losers.into_iter().collect())))
	}

	fn initializer_initialize(_now: BlockNumber) -> Weight {
		Weight::zero()
	}

	fn initializer_finalize() {}

	fn initializer_on_new_session(_: SessionIndex) {}
}

impl crate::scheduler::Config for Test {
	type AssignmentProvider = MockAssigner;
}

pub struct TestMessageQueueWeight;
impl pallet_message_queue::WeightInfo for TestMessageQueueWeight {
	fn ready_ring_knit() -> Weight {
		Weight::zero()
	}
	fn ready_ring_unknit() -> Weight {
		Weight::zero()
	}
	fn service_queue_base() -> Weight {
		Weight::zero()
	}
	fn service_page_base_completion() -> Weight {
		Weight::zero()
	}
	fn service_page_base_no_completion() -> Weight {
		Weight::zero()
	}
	fn service_page_item() -> Weight {
		Weight::zero()
	}
	fn bump_service_head() -> Weight {
		Weight::zero()
	}
	fn reap_page() -> Weight {
		Weight::zero()
	}
	fn execute_overweight_page_removed() -> Weight {
		Weight::zero()
	}
	fn execute_overweight_page_updated() -> Weight {
		Weight::zero()
	}
}
parameter_types! {
	pub const MessageQueueServiceWeight: Weight = Weight::from_all(500);
}

pub type MessageQueueSize = u32;

impl pallet_message_queue::Config for Test {
	type Size = MessageQueueSize;
	type RuntimeEvent = RuntimeEvent;
	type WeightInfo = TestMessageQueueWeight;
	type MessageProcessor = TestProcessMessage;
	type QueueChangeHandler = ParaInclusion;
	type QueuePausedQuery = ();
	type HeapSize = ConstU32<65536>;
	type MaxStale = ConstU32<8>;
	type ServiceWeight = MessageQueueServiceWeight;
	type IdleMaxServiceWeight = ();
}

impl assigner_parachains::Config for Test {}

parameter_types! {
	pub const OnDemandTrafficDefaultValue: FixedU128 = FixedU128::from_u32(1);
	// Production chains should keep this numbar around twice the
	// defined Timeslice for Coretime.
	pub const MaxHistoricalRevenue: BlockNumber = 2 * 5;
	pub const OnDemandPalletId: PalletId = PalletId(*b"py/ondmd");
}

<<<<<<< HEAD
impl on_demand::Config for Test {
	type RuntimeEvent = RuntimeEvent;
	type Currency = Balances;
	type TrafficDefaultValue = OnDemandTrafficDefaultValue;
	type WeightInfo = crate::on_demand::TestWeightInfo;
=======
impl assigner_on_demand::Config for Test {
	type RuntimeEvent = RuntimeEvent;
	type Currency = Balances;
	type TrafficDefaultValue = OnDemandTrafficDefaultValue;
	type WeightInfo = crate::assigner_on_demand::TestWeightInfo;
>>>>>>> 35fcac75
	type MaxHistoricalRevenue = MaxHistoricalRevenue;
	type PalletId = OnDemandPalletId;
}

impl assigner_coretime::Config for Test {}

parameter_types! {
	pub const BrokerId: u32 = 10u32;
	pub MaxXcmTransactWeight: Weight = Weight::from_parts(10_000_000, 10_000);
}

pub struct BrokerPot;
impl Get<InteriorLocation> for BrokerPot {
	fn get() -> InteriorLocation {
		unimplemented!()
	}
}

impl coretime::Config for Test {
	type RuntimeOrigin = RuntimeOrigin;
	type RuntimeEvent = RuntimeEvent;
	type Currency = pallet_balances::Pallet<Test>;
	type BrokerId = BrokerId;
	type WeightInfo = crate::coretime::TestWeightInfo;
	type SendXcm = DummyXcmSender;
	type MaxXcmTransactWeight = MaxXcmTransactWeight;
	type BrokerPotLocation = BrokerPot;
	type AssetTransactor = ();
	type AccountToLocation = ();
}

pub struct DummyXcmSender;
impl SendXcm for DummyXcmSender {
	type Ticket = ();
	fn validate(_: &mut Option<Location>, _: &mut Option<Xcm<()>>) -> SendResult<Self::Ticket> {
		Ok(((), Assets::new()))
	}

	/// Actually carry out the delivery operation for a previously validated message sending.
	fn deliver(_ticket: Self::Ticket) -> Result<XcmHash, SendError> {
		Ok([0u8; 32])
	}
}

impl crate::inclusion::Config for Test {
	type WeightInfo = ();
	type RuntimeEvent = RuntimeEvent;
	type DisputesHandler = Disputes;
	type RewardValidators = TestRewardValidators;
	type MessageQueue = MessageQueue;
}

impl crate::paras_inherent::Config for Test {
	type WeightInfo = crate::paras_inherent::TestWeightInfo;
}

pub struct MockValidatorSet;

impl ValidatorSet<AccountId> for MockValidatorSet {
	type ValidatorId = AccountId;
	type ValidatorIdOf = ValidatorIdOf;
	fn session_index() -> SessionIndex {
		0
	}
	fn validators() -> Vec<Self::ValidatorId> {
		Vec::new()
	}
}

impl ValidatorSetWithIdentification<AccountId> for MockValidatorSet {
	type Identification = ();
	type IdentificationOf = FoolIdentificationOf;
}

/// A mock assigner which acts as the scheduler's `AssignmentProvider` for tests. The mock
/// assigner provides bare minimum functionality to test scheduler internals. Since they
/// have no direct effect on scheduler state, AssignmentProvider functions such as
/// `push_back_assignment` can be left empty.
pub mod mock_assigner {
	use crate::scheduler::common::Assignment;

	use super::*;
	pub use pallet::*;

	#[frame_support::pallet]
	pub mod pallet {
		use super::*;

		#[pallet::pallet]
		#[pallet::without_storage_info]
		pub struct Pallet<T>(_);

		#[pallet::config]
		pub trait Config: frame_system::Config + configuration::Config + paras::Config {}

		#[pallet::storage]
		pub(super) type MockAssignmentQueue<T: Config> =
			StorageValue<_, VecDeque<Assignment>, ValueQuery>;

		#[pallet::storage]
		pub(super) type MockCoreCount<T: Config> = StorageValue<_, u32, OptionQuery>;
	}

	impl<T: Config> Pallet<T> {
		/// Adds a claim to the `MockAssignmentQueue` this claim can later be popped by the
		/// scheduler when filling the claim queue for tests.
		pub fn add_test_assignment(assignment: Assignment) {
			MockAssignmentQueue::<T>::mutate(|queue| queue.push_back(assignment));
		}

		// Allows for customized core count in scheduler tests, rather than a core count
		// derived from on-demand config + parachain count.
		pub fn set_core_count(count: u32) {
			MockCoreCount::<T>::set(Some(count));
		}
	}

	impl<T: Config> AssignmentProvider<BlockNumber> for Pallet<T> {
		// With regards to popping_assignments, the scheduler just needs to be tested under
		// the following two conditions:
		// 1. An assignment is provided
		// 2. No assignment is provided
		// A simple assignment queue populated to fit each test fulfills these needs.
		fn pop_assignment_for_core(_core_idx: CoreIndex) -> Option<Assignment> {
			let mut queue: VecDeque<Assignment> = MockAssignmentQueue::<T>::get();
			let front = queue.pop_front();
			// Write changes to storage.
			MockAssignmentQueue::<T>::set(queue);
			front
		}

		// We don't care about core affinity in the test assigner
		fn report_processed(_assignment: Assignment) {}

		// The results of this are tested in on_demand tests. No need to represent it
		// in the mock assigner.
		fn push_back_assignment(_assignment: Assignment) {}

		#[cfg(any(feature = "runtime-benchmarks", test))]
		fn get_mock_assignment(_: CoreIndex, para_id: ParaId) -> Assignment {
			Assignment::Bulk(para_id)
		}

		fn session_core_count() -> u32 {
			MockCoreCount::<T>::get().unwrap_or(5)
		}
	}
}

impl mock_assigner::pallet::Config for Test {}

pub struct FoolIdentificationOf;
impl sp_runtime::traits::Convert<AccountId, Option<()>> for FoolIdentificationOf {
	fn convert(_: AccountId) -> Option<()> {
		Some(())
	}
}

pub struct ValidatorIdOf;
impl sp_runtime::traits::Convert<AccountId, Option<AccountId>> for ValidatorIdOf {
	fn convert(a: AccountId) -> Option<AccountId> {
		Some(a)
	}
}

impl crate::session_info::Config for Test {
	type ValidatorSet = MockValidatorSet;
}

thread_local! {
	pub static DISCOVERY_AUTHORITIES: RefCell<Vec<AuthorityDiscoveryId>> = RefCell::new(Vec::new());
}

pub fn discovery_authorities() -> Vec<AuthorityDiscoveryId> {
	DISCOVERY_AUTHORITIES.with(|r| r.borrow().clone())
}

pub fn set_discovery_authorities(new: Vec<AuthorityDiscoveryId>) {
	DISCOVERY_AUTHORITIES.with(|r| *r.borrow_mut() = new);
}

impl crate::session_info::AuthorityDiscoveryConfig for Test {
	fn authorities() -> Vec<AuthorityDiscoveryId> {
		discovery_authorities()
	}
}

thread_local! {
	pub static BACKING_REWARDS: RefCell<HashMap<ValidatorIndex, usize>>
		= RefCell::new(HashMap::new());

	pub static AVAILABILITY_REWARDS: RefCell<HashMap<ValidatorIndex, usize>>
		= RefCell::new(HashMap::new());

	pub static DISABLED_VALIDATORS: RefCell<Vec<u32>> = RefCell::new(vec![]);
}

pub fn backing_rewards() -> HashMap<ValidatorIndex, usize> {
	BACKING_REWARDS.with(|r| r.borrow().clone())
}

pub fn availability_rewards() -> HashMap<ValidatorIndex, usize> {
	AVAILABILITY_REWARDS.with(|r| r.borrow().clone())
}

pub fn disabled_validators() -> Vec<u32> {
	DISABLED_VALIDATORS.with(|r| r.borrow().clone())
}

parameter_types! {
	pub static Processed: Vec<(ParaId, UpwardMessage)> = vec![];
}

/// An implementation of a UMP sink that just records which messages were processed.
///
/// A message's weight is defined by the first 4 bytes of its data, which we decode into a
/// `u32`.
pub struct TestProcessMessage;
impl ProcessMessage for TestProcessMessage {
	type Origin = AggregateMessageOrigin;

	fn process_message(
		message: &[u8],
		origin: AggregateMessageOrigin,
		meter: &mut WeightMeter,
		_id: &mut [u8; 32],
	) -> Result<bool, ProcessMessageError> {
		let para = match origin {
			AggregateMessageOrigin::Ump(UmpQueueId::Para(p)) => p,
		};

		let required = match u32::decode(&mut &message[..]) {
			Ok(w) => Weight::from_parts(w as u64, w as u64),
			Err(_) => return Err(ProcessMessageError::Corrupt), // same as the real `ProcessMessage`
		};
		if meter.try_consume(required).is_err() {
			return Err(ProcessMessageError::Overweight(required))
		}

		let mut processed = Processed::get();
		processed.push((para, message.to_vec()));
		Processed::set(processed);
		Ok(true)
	}
}

pub struct TestRewardValidators;

impl inclusion::RewardValidators for TestRewardValidators {
	fn reward_backing(v: impl IntoIterator<Item = ValidatorIndex>) {
		BACKING_REWARDS.with(|r| {
			let mut r = r.borrow_mut();
			for i in v {
				*r.entry(i).or_insert(0) += 1;
			}
		})
	}
	fn reward_bitfields(v: impl IntoIterator<Item = ValidatorIndex>) {
		AVAILABILITY_REWARDS.with(|r| {
			let mut r = r.borrow_mut();
			for i in v {
				*r.entry(i).or_insert(0) += 1;
			}
		})
	}
}

/// Create a new set of test externalities.
pub fn new_test_ext(state: MockGenesisConfig) -> TestExternalities {
	use sp_keystore::{testing::MemoryKeystore, KeystoreExt, KeystorePtr};
	use std::sync::Arc;

	sp_tracing::try_init_simple();

	BACKING_REWARDS.with(|r| r.borrow_mut().clear());
	AVAILABILITY_REWARDS.with(|r| r.borrow_mut().clear());

	let mut t = state.system.build_storage().unwrap();
	state.configuration.assimilate_storage(&mut t).unwrap();
	state.paras.assimilate_storage(&mut t).unwrap();

	let mut ext: TestExternalities = t.into();
	ext.register_extension(KeystoreExt(Arc::new(MemoryKeystore::new()) as KeystorePtr));

	ext
}

#[derive(Default)]
pub struct MockGenesisConfig {
	pub system: frame_system::GenesisConfig<Test>,
	pub configuration: crate::configuration::GenesisConfig<Test>,
	pub paras: crate::paras::GenesisConfig<Test>,
}

pub fn assert_last_event(generic_event: RuntimeEvent) {
	let events = frame_system::Pallet::<Test>::events();
	let system_event: <Test as frame_system::Config>::RuntimeEvent = generic_event.into();
	// compare to the last event record
	let frame_system::EventRecord { event, .. } = &events[events.len() - 1];
	assert_eq!(event, &system_event);
}

pub fn assert_last_events<E>(generic_events: E)
where
	E: DoubleEndedIterator<Item = RuntimeEvent> + ExactSizeIterator,
{
	for (i, (got, want)) in frame_system::Pallet::<Test>::events()
		.into_iter()
		.rev()
		.map(|e| e.event)
		.zip(generic_events.rev().map(<Test as frame_system::Config>::RuntimeEvent::from))
		.rev()
		.enumerate()
	{
		assert_eq!((i, got), (i, want));
	}
}

pub(crate) fn register_parachain_with_balance(id: ParaId, balance: Balance) {
	let validation_code: ValidationCode = vec![1].into();
	assert_ok!(Paras::schedule_para_initialize(
		id,
		crate::paras::ParaGenesisArgs {
			para_kind: ParaKind::Parachain,
			genesis_head: vec![1].into(),
			validation_code: validation_code.clone(),
		},
	));

	assert_ok!(Paras::add_trusted_validation_code(RuntimeOrigin::root(), validation_code));
	<Test as crate::hrmp::Config>::Currency::make_free_balance_be(
		&id.into_account_truncating(),
		balance,
	);
}

pub(crate) fn register_parachain(id: ParaId) {
	register_parachain_with_balance(id, 1000);
}

pub(crate) fn deregister_parachain(id: ParaId) {
	assert_ok!(Paras::schedule_para_cleanup(id));
}

/// Calls `schedule_para_cleanup` in a new storage transactions, since it assumes rollback on error.
pub(crate) fn try_deregister_parachain(id: ParaId) -> crate::DispatchResult {
	frame_support::storage::transactional::with_storage_layer(|| Paras::schedule_para_cleanup(id))
}

pub(crate) fn set_disabled_validators(disabled: Vec<u32>) {
	DISABLED_VALIDATORS.with(|d| *d.borrow_mut() = disabled)
}<|MERGE_RESOLUTION|>--- conflicted
+++ resolved
@@ -400,19 +400,11 @@
 	pub const OnDemandPalletId: PalletId = PalletId(*b"py/ondmd");
 }
 
-<<<<<<< HEAD
-impl on_demand::Config for Test {
+impl assigner_on_demand::Config for Test {
 	type RuntimeEvent = RuntimeEvent;
 	type Currency = Balances;
 	type TrafficDefaultValue = OnDemandTrafficDefaultValue;
 	type WeightInfo = crate::on_demand::TestWeightInfo;
-=======
-impl assigner_on_demand::Config for Test {
-	type RuntimeEvent = RuntimeEvent;
-	type Currency = Balances;
-	type TrafficDefaultValue = OnDemandTrafficDefaultValue;
-	type WeightInfo = crate::assigner_on_demand::TestWeightInfo;
->>>>>>> 35fcac75
 	type MaxHistoricalRevenue = MaxHistoricalRevenue;
 	type PalletId = OnDemandPalletId;
 }
