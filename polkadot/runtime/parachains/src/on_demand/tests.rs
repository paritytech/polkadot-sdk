// Copyright (C) Parity Technologies (UK) Ltd.
// This file is part of Polkadot.

// Polkadot is free software: you can redistribute it and/or modify
// it under the terms of the GNU General Public License as published by
// the Free Software Foundation, either version 3 of the License, or
// (at your option) any later version.

// Polkadot is distributed in the hope that it will be useful,
// but WITHOUT ANY WARRANTY; without even the implied warranty of
// MERCHANTABILITY or FITNESS FOR A PARTICULAR PURPOSE.  See the
// GNU General Public License for more details.

// You should have received a copy of the GNU General Public License
// along with Polkadot.  If not, see <http://www.gnu.org/licenses/>.

use super::*;

use crate::{
	initializer::SessionChangeNotification,
	mock::{
		new_test_ext, Balances, OnDemand, Paras, ParasShared, RuntimeOrigin, Scheduler, System,
		Test,
	},
	on_demand::{
		self,
		mock_helpers::GenesisConfigBuilder,
		Error,
	},
	paras::{ParaGenesisArgs, ParaKind},
};
use frame_support::{assert_noop, assert_ok};
use pallet_balances::Error as BalancesError;
use polkadot_primitives::{
	BlockNumber, SessionIndex, ValidationCode,
};
use sp_runtime::traits::BadOrigin;

fn schedule_blank_para(id: ParaId, parakind: ParaKind) {
	let validation_code: ValidationCode = vec![1, 2, 3].into();
	assert_ok!(Paras::schedule_para_initialize(
		id,
		ParaGenesisArgs {
			genesis_head: Vec::new().into(),
			validation_code: validation_code.clone(),
			para_kind: parakind,
		}
	));

	assert_ok!(Paras::add_trusted_validation_code(RuntimeOrigin::root(), validation_code));
}

fn run_to_block(
	to: BlockNumber,
	new_session: impl Fn(BlockNumber) -> Option<SessionChangeNotification<BlockNumber>>,
) {
	while System::block_number() < to {
		let b = System::block_number();

		Scheduler::initializer_finalize();
		Paras::initializer_finalize(b);

		if let Some(notification) = new_session(b + 1) {
			let mut notification_with_session_index = notification;
			// We will make every session change trigger an action queue. Normally this may require
			// 2 or more session changes.
			if notification_with_session_index.session_index == SessionIndex::default() {
				notification_with_session_index.session_index = ParasShared::scheduled_session();
			}
			Paras::initializer_on_new_session(&notification_with_session_index);
			Scheduler::initializer_on_new_session(&notification_with_session_index);
		}

		System::on_finalize(b);

		System::on_initialize(b + 1);
		System::set_block_number(b + 1);

		Paras::initializer_initialize(b + 1);
		Scheduler::initializer_initialize(b + 1);

		// Update the spot traffic and revenue on every block.
		OnDemand::on_initialize(b + 1);

		// In the real runtime this is expected to be called by the `InclusionInherent` pallet.
		Scheduler::advance_claim_queue(|_| false);
	}
}

fn place_order_run_to_blocknumber(para_id: ParaId, blocknumber: Option<BlockNumber>) {
	let alice = 100u64;
	let amt = 10_000_000u128;

	Balances::make_free_balance_be(&alice, amt);

	if let Some(bn) = blocknumber {
		run_to_block(bn, |n| if n == bn { Some(Default::default()) } else { None });
	}
	#[allow(deprecated)]
	OnDemand::place_order_allow_death(RuntimeOrigin::signed(alice), amt, para_id).unwrap()
}

fn place_order_run_to_101(para_id: ParaId) {
	place_order_run_to_blocknumber(para_id, Some(101));
}

fn place_order(para_id: ParaId) {
	place_order_run_to_blocknumber(para_id, None);
}

#[test]
fn spot_traffic_capacity_zero_returns_none() {
	match OnDemand::calculate_spot_traffic(
		FixedU128::from(u128::MAX),
		0u32,
		u32::MAX,
		Perbill::from_percent(100),
		Perbill::from_percent(1),
	) {
		Ok(_) => panic!("Error"),
		Err(e) => assert_eq!(e, SpotTrafficCalculationErr::QueueCapacityIsZero),
	};
}

#[test]
fn spot_traffic_queue_size_larger_than_capacity_returns_none() {
	match OnDemand::calculate_spot_traffic(
		FixedU128::from(u128::MAX),
		1u32,
		2u32,
		Perbill::from_percent(100),
		Perbill::from_percent(1),
	) {
		Ok(_) => panic!("Error"),
		Err(e) => assert_eq!(e, SpotTrafficCalculationErr::QueueSizeLargerThanCapacity),
	}
}

#[test]
fn spot_traffic_calculation_identity() {
	match OnDemand::calculate_spot_traffic(
		FixedU128::from_u32(1),
		1000,
		100,
		Perbill::from_percent(10),
		Perbill::from_percent(3),
	) {
		Ok(res) => {
			assert_eq!(res, FixedU128::from_u32(1))
		},
		_ => (),
	}
}

#[test]
fn spot_traffic_calculation_u32_max() {
	match OnDemand::calculate_spot_traffic(
		FixedU128::from_u32(1),
		u32::MAX,
		u32::MAX,
		Perbill::from_percent(100),
		Perbill::from_percent(3),
	) {
		Ok(res) => {
			assert_eq!(res, FixedU128::from_u32(1))
		},
		_ => panic!("Error"),
	};
}

#[test]
fn spot_traffic_calculation_u32_traffic_max() {
	match OnDemand::calculate_spot_traffic(
		FixedU128::from(u128::MAX),
		u32::MAX,
		u32::MAX,
		Perbill::from_percent(1),
		Perbill::from_percent(1),
	) {
		Ok(res) => assert_eq!(res, FixedU128::from(u128::MAX)),
		_ => panic!("Error"),
	};
}

#[test]
fn sustained_target_increases_spot_traffic() {
	let mut traffic = FixedU128::from_u32(1u32);
	for _ in 0..50 {
		traffic = OnDemand::calculate_spot_traffic(
			traffic,
			100,
			12,
			Perbill::from_percent(10),
			Perbill::from_percent(100),
		)
		.unwrap()
	}
	assert_eq!(traffic, FixedU128::from_inner(2_718_103_312_071_174_015u128))
}

#[test]
fn spot_traffic_can_decrease() {
	let traffic = FixedU128::from_u32(100u32);
	match OnDemand::calculate_spot_traffic(
		traffic,
		100u32,
		0u32,
		Perbill::from_percent(100),
		Perbill::from_percent(100),
	) {
		Ok(new_traffic) =>
			assert_eq!(new_traffic, FixedU128::from_inner(50_000_000_000_000_000_000u128)),
		_ => panic!("Error"),
	}
}

#[test]
fn spot_traffic_decreases_over_time() {
	let mut traffic = FixedU128::from_u32(100u32);
	for _ in 0..5 {
		traffic = OnDemand::calculate_spot_traffic(
			traffic,
			100u32,
			0u32,
			Perbill::from_percent(100),
			Perbill::from_percent(100),
		)
		.unwrap();
		println!("{traffic}");
	}
	assert_eq!(traffic, FixedU128::from_inner(3_125_000_000_000_000_000u128))
}

#[test]
fn spot_traffic_decreases_between_idle_blocks() {
	// Testing spot traffic assumptions, but using the mock runtime and default on demand
	// configuration values. Ensuring that blocks with no on demand activity (idle)
	// decrease traffic.

	let para_id = ParaId::from(111);

	new_test_ext(GenesisConfigBuilder::default().build()).execute_with(|| {
		// Initialize the parathread and wait for it to be ready.
		schedule_blank_para(para_id, ParaKind::Parathread);
		assert!(!Paras::is_parathread(para_id));
		run_to_block(100, |n| if n == 100 { Some(Default::default()) } else { None });
		assert!(Paras::is_parathread(para_id));

		// Set the spot traffic to a large number
<<<<<<< HEAD
		OnDemand::set_order_status(OrderStatusType {
=======
		OnDemand::set_order_status(OrderStatus {
>>>>>>> 961c60c0
			traffic: FixedU128::from_u32(10),
			..Default::default()
		});

		assert_eq!(OnDemand::get_order_status().traffic, FixedU128::from_u32(10));

		// Run to block 101 and ensure that the traffic decreases.
		run_to_block(101, |n| if n == 100 { Some(Default::default()) } else { None });
		assert!(OnDemand::get_order_status().traffic < FixedU128::from_u32(10));

		// Run to block 102 and observe that we've hit the default traffic value.
		run_to_block(102, |n| if n == 100 { Some(Default::default()) } else { None });
		assert_eq!(OnDemand::get_order_status().traffic, OnDemand::get_traffic_default_value());
	})
}

#[test]
#[allow(deprecated)]
fn place_order_works() {
	let alice = 1u64;
	let amt = 10_000_000u128;
	let para_id = ParaId::from(111);

	new_test_ext(GenesisConfigBuilder::default().build()).execute_with(|| {
		// Initialize the parathread and wait for it to be ready.
		schedule_blank_para(para_id, ParaKind::Parathread);

		assert!(!Paras::is_parathread(para_id));

		run_to_block(100, |n| if n == 100 { Some(Default::default()) } else { None });

		assert!(Paras::is_parathread(para_id));

		// Does not work unsigned
		assert_noop!(
			OnDemand::place_order_allow_death(RuntimeOrigin::none(), amt, para_id),
			BadOrigin
		);

		// Does not work with max_amount lower than fee
		let low_max_amt = 1u128;
		assert_noop!(
			OnDemand::place_order_allow_death(RuntimeOrigin::signed(alice), low_max_amt, para_id,),
			Error::<Test>::SpotPriceHigherThanMaxAmount,
		);

		// Does not work with insufficient balance
		assert_noop!(
			OnDemand::place_order_allow_death(RuntimeOrigin::signed(alice), amt, para_id),
			BalancesError::<Test, _>::InsufficientBalance
		);

		// Works
		Balances::make_free_balance_be(&alice, amt);
		run_to_block(101, |n| if n == 101 { Some(Default::default()) } else { None });
		assert_ok!(OnDemand::place_order_allow_death(RuntimeOrigin::signed(alice), amt, para_id));
	});
}

#[test]
#[allow(deprecated)]
fn place_order_keep_alive_keeps_alive() {
	let alice = 1u64;
	let amt = 1u128; // The same as crate::mock's EXISTENTIAL_DEPOSIT
	let max_amt = 10_000_000u128;
	let para_id = ParaId::from(111);

	new_test_ext(GenesisConfigBuilder::default().build()).execute_with(|| {
		let config = configuration::ActiveConfig::<Test>::get();

		// Initialize the parathread and wait for it to be ready.
		schedule_blank_para(para_id, ParaKind::Parathread);
		Balances::make_free_balance_be(&alice, amt);

		assert!(!Paras::is_parathread(para_id));
		run_to_block(100, |n| if n == 100 { Some(Default::default()) } else { None });
		assert!(Paras::is_parathread(para_id));

		assert_noop!(
			OnDemand::place_order_keep_alive(RuntimeOrigin::signed(alice), max_amt, para_id),
			BalancesError::<Test, _>::InsufficientBalance
		);

		Balances::make_free_balance_be(&alice, max_amt);
		assert_ok!(OnDemand::place_order_keep_alive(
			RuntimeOrigin::signed(alice),
			max_amt,
			para_id
		),);

		let spot_price = OnDemand::get_queue_status().traffic.saturating_mul_int(
			config.scheduler_params.on_demand_base_fee.saturated_into::<BalanceOf<Test>>(),
		);
		assert_eq!(Balances::free_balance(&alice), max_amt.saturating_sub(spot_price));
	});
}

#[test]
fn place_order_with_credits() {
	let alice = 1u64;
	let initial_credit = 10_000_000u128;
	let para_id = ParaId::from(111);

	new_test_ext(GenesisConfigBuilder::default().build()).execute_with(|| {
		let config = configuration::ActiveConfig::<Test>::get();

		// Initialize the parathread and wait for it to be ready.
		schedule_blank_para(para_id, ParaKind::Parathread);
		OnDemand::credit_account(alice, initial_credit);
		assert_eq!(Credits::<Test>::get(alice), initial_credit);

		assert!(!Paras::is_parathread(para_id));
		let current_block = 100;
		run_to_block(current_block, |n| if n == current_block { Some(Default::default()) } else { None });
		assert!(Paras::is_parathread(para_id));

		let queue_status = OnDemand::get_queue_status();
		let spot_price = queue_status.traffic.saturating_mul_int(
			config.scheduler_params.on_demand_base_fee.saturated_into::<BalanceOf<Test>>(),
		);

		// Create an order and pay for it with credits.
		assert_ok!(OnDemand::place_order_with_credits(
			RuntimeOrigin::signed(alice),
			initial_credit,
			para_id
		));
		assert_eq!(Credits::<Test>::get(alice), initial_credit.saturating_sub(spot_price));
		assert_eq!(OnDemand::peek_order_queue().pop_assignment_for_cores::<Test>(current_block, 1).next(), Some(para_id));

		// Insufficient credits:
		Credits::<Test>::insert(alice, 1u128);
		assert_noop!(
			OnDemand::place_order_with_credits(
				RuntimeOrigin::signed(alice),
				1_000_000u128,
				para_id
			),
			Error::<Test>::InsufficientCredits
		);
	});
}

#[test]
fn pop_assignment_for_cores_works() {
	new_test_ext(GenesisConfigBuilder::default().build()).execute_with(|| {
		let para_a = ParaId::from(111);
		let para_b = ParaId::from(110);
		schedule_blank_para(para_a, ParaKind::Parathread);
		schedule_blank_para(para_b, ParaKind::Parathread);

		let block_num = 11;
		run_to_block(block_num, |n| if n == 11 { Some(Default::default()) } else { None });

		// Pop should return none with empty queue
		assert_eq!(OnDemand::pop_assignment_for_cores(block_num, 1).next(), None);

		// Add enough assignments to the order queue.
		for _ in 0..2 {
			place_order(para_a);
			place_order(para_b);
		}

		// Popped assignments should be for the correct paras and cores
		let mut assignments = OnDemand::pop_assignment_for_cores(block_num, 2);
		assert_eq!(assignments.next(), Some(para_a));
		assert_eq!(assignments.next(), Some(para_b));

		let mut assignments = OnDemand::pop_assignment_for_cores(block_num, 2);
		// Should be empty for same block again:
		assert_eq!(assignments.next(), None);

		let mut assignments = OnDemand::pop_assignment_for_cores(block_num + 1, 2);
		assert_eq!(assignments.next(), Some(para_a));
		assert_eq!(assignments.next(), Some(para_b));
	});
}

#[test]
fn affinity_prohibits_parallel_scheduling() {
	new_test_ext(GenesisConfigBuilder::default().build()).execute_with(|| {
		let para_a = ParaId::from(111);
		let para_b = ParaId::from(222);

		schedule_blank_para(para_a, ParaKind::Parathread);
		schedule_blank_para(para_b, ParaKind::Parathread);

		let block_num = 11;
		run_to_block(block_num, |n| if n == 11 { Some(Default::default()) } else { None });

		// Add 2 assignments for para_a for every para_b.
		place_order_run_to_101(para_a);
		place_order_run_to_101(para_a);
		place_order_run_to_101(para_b);

		// Behaviour with just one core:
		for (assignment, expected) in (0..4).map(|_| OnDemand::pop_assignment_for_cores(block_num, 1).next()).zip([Some(para_a), Some(para_a), Some(para_b), None].into_iter()) {
			assert_eq!(assignment, expected);
		}

		// Add 2 assignments for para_a for every para_b.
		place_order_run_to_101(para_a);
		place_order_run_to_101(para_a);
		place_order_run_to_101(para_b);

		// Approximate having 3 cores. CoreIndex 2 should be unable to obtain an assignment
<<<<<<< HEAD
		for _ in 0..3 {
			OnDemand::pop_assignment_for_core(CoreIndex(0));
			OnDemand::pop_assignment_for_core(CoreIndex(1));
			assert!(OnDemand::pop_assignment_for_core(CoreIndex(2)).is_none());
		}

		// Affinity should be the same as before, but on different cores.
		assert_eq!(OnDemand::get_affinity_map(para_a).unwrap().count, 2);
		assert_eq!(OnDemand::get_affinity_map(para_b).unwrap().count, 1);
		assert_eq!(OnDemand::get_affinity_map(para_a).unwrap().core_index, CoreIndex(0));
		assert_eq!(OnDemand::get_affinity_map(para_b).unwrap().core_index, CoreIndex(1));

		// Clear affinity
		OnDemand::report_processed(para_a, CoreIndex(0));
		OnDemand::report_processed(para_a, CoreIndex(0));
		OnDemand::report_processed(para_b, CoreIndex(1));

		// There should be no affinity after clearing.
		assert!(OnDemand::get_affinity_map(para_a).is_none());
		assert!(OnDemand::get_affinity_map(para_b).is_none());
	});
}

#[test]
fn affinity_changes_work() {
	new_test_ext(GenesisConfigBuilder::default().build()).execute_with(|| {
		let para_a = ParaId::from(111);
		let core_index = CoreIndex(0);
		schedule_blank_para(para_a, ParaKind::Parathread);

		run_to_block(11, |n| if n == 11 { Some(Default::default()) } else { None });

		// There should be no affinity before starting.
		assert!(OnDemand::get_affinity_map(para_a).is_none());

		// Add enough assignments to the order queue.
		for _ in 0..10 {
			place_order_run_to_101(para_a);
		}

		// There should be no affinity before the scheduler pops.
		assert!(OnDemand::get_affinity_map(para_a).is_none());

		OnDemand::pop_assignment_for_core(core_index);

		// Affinity count is 1 after popping.
		assert_eq!(OnDemand::get_affinity_map(para_a).unwrap().count, 1);

		OnDemand::report_processed(para_a, 0.into());
		OnDemand::pop_assignment_for_core(core_index);

		// Affinity count is 1 after popping with a previous para.
		assert_eq!(OnDemand::get_affinity_map(para_a).unwrap().count, 1);

		for _ in 0..3 {
			OnDemand::pop_assignment_for_core(core_index);
		}

		// Affinity count is 4 after popping 3 times without a previous para.
		assert_eq!(OnDemand::get_affinity_map(para_a).unwrap().count, 4);

		for _ in 0..5 {
			OnDemand::report_processed(para_a, 0.into());
			assert!(OnDemand::pop_assignment_for_core(core_index).is_some());
		}

		// Affinity count should still be 4 but queue should be empty.
		assert!(OnDemand::pop_assignment_for_core(core_index).is_none());
		assert_eq!(OnDemand::get_affinity_map(para_a).unwrap().count, 4);

		// Pop 4 times and get to exactly 0 (None) affinity.
		for _ in 0..4 {
			OnDemand::report_processed(para_a, 0.into());
			assert!(OnDemand::pop_assignment_for_core(core_index).is_none());
		}
		assert!(OnDemand::get_affinity_map(para_a).is_none());

		// Decreasing affinity beyond 0 should still be None.
		OnDemand::report_processed(para_a, 0.into());
		assert!(OnDemand::pop_assignment_for_core(core_index).is_none());
		assert!(OnDemand::get_affinity_map(para_a).is_none());
	});
}

#[test]
fn new_affinity_for_a_core_must_come_from_free_entries() {
	// If affinity count for a core was zero before, and is 1 now, then the entry
	// must have come from free_entries.
	let parachains =
		vec![ParaId::from(111), ParaId::from(222), ParaId::from(333), ParaId::from(444)];
	let core_indices = vec![CoreIndex(0), CoreIndex(1), CoreIndex(2), CoreIndex(3)];

	new_test_ext(GenesisConfigBuilder::default().build()).execute_with(|| {
		parachains.iter().for_each(|chain| {
			schedule_blank_para(*chain, ParaKind::Parathread);
		});

		run_to_block(11, |n| if n == 11 { Some(Default::default()) } else { None });

		// Place orders for all chains.
		parachains.iter().for_each(|chain| {
			place_order_run_to_101(*chain);
		});

		// There are 4 entries in free_entries.
		let start_free_entries = OnDemand::get_free_entries().len();
		assert_eq!(start_free_entries, 4);

		// Pop assignments on all cores.
		core_indices.iter().enumerate().for_each(|(n, core_index)| {
			// There is no affinity on the core prior to popping.
			assert!(OnDemand::get_affinity_entries(*core_index).is_empty());

			// There's always an order to be popped for each core.
			let free_entries = OnDemand::get_free_entries();
			let next_order = free_entries.peek();

			// There is no affinity on the paraid prior to popping.
			assert!(OnDemand::get_affinity_map(next_order.unwrap().para_id).is_none());

			match OnDemand::pop_assignment_for_core(*core_index) {
				Some(assignment) => {
					// The popped assignment came from free entries.
					assert_eq!(start_free_entries - 1 - n, OnDemand::get_free_entries().len());
					// The popped assignment has the same para id as the next order.
					assert_eq!(assignment.para_id(), next_order.unwrap().para_id);
				},
				None => panic!("Should not happen"),
			}
		});

		// All entries have been removed from free_entries.
		assert!(OnDemand::get_free_entries().is_empty());

		// All chains have an affinity count of 1.
		parachains.iter().for_each(|chain| {
			assert_eq!(OnDemand::get_affinity_map(*chain).unwrap().count, 1);
		});
	});
}

#[test]
#[should_panic]
fn queue_index_ordering_is_unsound_over_max_size() {
	// NOTE: Unsoundness proof. If the number goes sufficiently over the max_queue_max_size
	// the overflow will cause an opposite comparison to what would be expected.
	let max_num = u32::MAX - ON_DEMAND_MAX_QUEUE_MAX_SIZE;
	// 0 < some large number.
	assert_eq!(QueueIndex(0).cmp(&QueueIndex(max_num + 1)), Ordering::Less);
}

#[test]
fn queue_index_ordering_works() {
	// The largest accepted queue size.
	let max_num = ON_DEMAND_MAX_QUEUE_MAX_SIZE;

	// 0 == 0
	assert_eq!(QueueIndex(0).cmp(&QueueIndex(0)), Ordering::Equal);
	// 0 < 1
	assert_eq!(QueueIndex(0).cmp(&QueueIndex(1)), Ordering::Less);
	// 1 > 0
	assert_eq!(QueueIndex(1).cmp(&QueueIndex(0)), Ordering::Greater);
	// 0 < max_num
	assert_eq!(QueueIndex(0).cmp(&QueueIndex(max_num)), Ordering::Less);
	// 0 > max_num + 1
	assert_eq!(QueueIndex(0).cmp(&QueueIndex(max_num + 1)), Ordering::Less);

	// Ordering within the bounds of ON_DEMAND_MAX_QUEUE_MAX_SIZE works.
	let mut v = vec![3, 6, 2, 1, 5, 4];
	v.sort_by_key(|&num| QueueIndex(num));
	assert_eq!(v, vec![1, 2, 3, 4, 5, 6]);

	v = vec![max_num, 4, 5, 1, 6];
	v.sort_by_key(|&num| QueueIndex(num));
	assert_eq!(v, vec![1, 4, 5, 6, max_num]);

	// Ordering with an element outside of the bounds of the max size also works.
	v = vec![max_num + 2, 0, 6, 2, 1, 5, 4];
	v.sort_by_key(|&num| QueueIndex(num));
	assert_eq!(v, vec![0, 1, 2, 4, 5, 6, max_num + 2]);

	// Numbers way above the max size will overflow
	v = vec![u32::MAX - 1, u32::MAX, 6, 2, 1, 5, 4];
	v.sort_by_key(|&num| QueueIndex(num));
	assert_eq!(v, vec![u32::MAX - 1, u32::MAX, 1, 2, 4, 5, 6]);
}

#[test]
fn reverse_queue_index_does_reverse() {
	let mut v = vec![1, 2, 3, 4, 5, 6];

	// Basic reversal of a vector.
	v.sort_by_key(|&num| ReverseQueueIndex(num));
	assert_eq!(v, vec![6, 5, 4, 3, 2, 1]);

	// Example from rust docs on `Reverse`. Should work identically.
	v.sort_by_key(|&num| (num > 3, ReverseQueueIndex(num)));
	assert_eq!(v, vec![3, 2, 1, 6, 5, 4]);

	let mut v2 = vec![1, 2, u32::MAX];
	v2.sort_by_key(|&num| ReverseQueueIndex(num));
	assert_eq!(v2, vec![2, 1, u32::MAX]);
}

#[test]
fn order_status_size_fn_works() {
	// Add orders to the on demand queue, and make sure that they are properly represented
	// by the OrderStatusType::size fn.
	let parachains = vec![ParaId::from(111), ParaId::from(222), ParaId::from(333)];
	let core_indices = vec![CoreIndex(0), CoreIndex(1)];

	new_test_ext(GenesisConfigBuilder::default().build()).execute_with(|| {
		parachains.iter().for_each(|chain| {
			schedule_blank_para(*chain, ParaKind::Parathread);
		});

		assert_eq!(OnDemand::get_order_status().size(), 0);

		run_to_block(11, |n| if n == 11 { Some(Default::default()) } else { None });

		// Place orders for all chains.
		parachains.iter().for_each(|chain| {
			// 2 per chain for a total of 6
			place_order_run_to_101(*chain);
			place_order_run_to_101(*chain);
		});

		// 6 orders in free entries
		assert_eq!(OnDemand::get_free_entries().len(), 6);
		// 6 orders via queue status size
		assert_eq!(
			OnDemand::get_free_entries().len(),
			OnDemand::get_order_status().size() as usize
		);

		core_indices.iter().for_each(|core_index| {
			OnDemand::pop_assignment_for_core(*core_index);
		});

		// There should be 2 orders in the scheduler's claimqueue,
		// 2 in assorted AffinityMaps and 2 in free.
		// ParaId 111
		assert_eq!(OnDemand::get_affinity_entries(core_indices[0]).len(), 1);
		// ParaId 222
		assert_eq!(OnDemand::get_affinity_entries(core_indices[1]).len(), 1);
		// Free entries are from ParaId 333
		assert_eq!(OnDemand::get_free_entries().len(), 2);
		// For a total size of 4.
		assert_eq!(OnDemand::get_order_status().size(), 4)
=======
		let mut assignments = OnDemand::pop_assignment_for_cores(block_num, 3);
		assert_eq!(assignments.next(), Some(para_a));
		// No duplicates:
		assert_eq!(assignments.next(), Some(para_b));
		assert_eq!(assignments.next(), None);

		// Should come with next block:
		let mut assignments = OnDemand::pop_assignment_for_cores(block_num + 1, 3);
		assert_eq!(assignments.next(), Some(para_a));
		assert_eq!(assignments.next(), None);
>>>>>>> 961c60c0
	});
}

#[test]
fn revenue_information_fetching_works() {
	new_test_ext(GenesisConfigBuilder::default().build()).execute_with(|| {
		let para_a = ParaId::from(111);
		schedule_blank_para(para_a, ParaKind::Parathread);
		// Mock assigner sets max revenue history to 10.
		run_to_block(10, |n| if n == 10 { Some(Default::default()) } else { None });
		let revenue = OnDemand::claim_revenue_until(10);

		// No revenue should be recorded.
		assert_eq!(revenue, 0);

		// Place one order
		place_order_run_to_blocknumber(para_a, Some(11));
		let revenue = OnDemand::get_revenue();
		let amt = OnDemand::claim_revenue_until(11);

		// Revenue until the current block is still zero as "until" is non-inclusive
		assert_eq!(amt, 0);

		let amt = OnDemand::claim_revenue_until(12);

		// Revenue for a single order should be recorded and shouldn't have been pruned by the
		// previous call
		assert_eq!(amt, revenue[0]);

		run_to_block(12, |n| if n == 12 { Some(Default::default()) } else { None });
		let revenue = OnDemand::claim_revenue_until(13);

		// No revenue should be recorded.
		assert_eq!(revenue, 0);

		// Place many orders
		place_order(para_a);
		place_order(para_a);

		run_to_block(13, |n| if n == 13 { Some(Default::default()) } else { None });

		place_order(para_a);

		run_to_block(14, |n| if n == 14 { Some(Default::default()) } else { None });

		let revenue = OnDemand::claim_revenue_until(15);

		// All 3 orders should be accounted for.
		assert_eq!(revenue, 30_000);

		// Place one order
		place_order_run_to_blocknumber(para_a, Some(16));

		let revenue = OnDemand::claim_revenue_until(15);

		// Order is not in range of  the revenue_until call
		assert_eq!(revenue, 0);

		run_to_block(20, |n| if n == 20 { Some(Default::default()) } else { None });
		let revenue = OnDemand::claim_revenue_until(21);
		assert_eq!(revenue, 10_000);

		// Make sure overdue revenue is accumulated
		for i in 21..=35 {
			run_to_block(i, |n| if n % 10 == 0 { Some(Default::default()) } else { None });
			place_order(para_a);
		}
		let revenue = OnDemand::claim_revenue_until(36);
		assert_eq!(revenue, 150_000);
	});
}

#[test]
fn pot_account_is_immortal() {
	new_test_ext(GenesisConfigBuilder::default().build()).execute_with(|| {
		let para_a = ParaId::from(111);
		let pot = OnDemand::account_id();
		assert!(!System::account_exists(&pot));
		schedule_blank_para(para_a, ParaKind::Parathread);
		// Mock assigner sets max revenue history to 10.

		run_to_block(10, |n| if n == 10 { Some(Default::default()) } else { None });
		place_order_run_to_blocknumber(para_a, Some(12));
		let purchase_revenue = Balances::free_balance(&pot);
		assert!(purchase_revenue > 0);

		run_to_block(15, |_| None);
		let _imb = <Test as on_demand::Config>::Currency::withdraw(
			&pot,
			purchase_revenue,
			WithdrawReasons::FEE,
			ExistenceRequirement::AllowDeath,
		);
		assert_eq!(Balances::free_balance(&pot), 0);
		assert!(System::account_exists(&pot));
		assert_eq!(System::providers(&pot), 1);

		// One more cycle to make sure providers are not increased on every transition from zero
		run_to_block(20, |n| if n == 20 { Some(Default::default()) } else { None });
		place_order_run_to_blocknumber(para_a, Some(22));
		let purchase_revenue = Balances::free_balance(&pot);
		assert!(purchase_revenue > 0);

		run_to_block(25, |_| None);
		let _imb = <Test as on_demand::Config>::Currency::withdraw(
			&pot,
			purchase_revenue,
			WithdrawReasons::FEE,
			ExistenceRequirement::AllowDeath,
		);
		assert_eq!(Balances::free_balance(&pot), 0);
		assert!(System::account_exists(&pot));
		assert_eq!(System::providers(&pot), 1);
	});
}<|MERGE_RESOLUTION|>--- conflicted
+++ resolved
@@ -247,11 +247,7 @@
 		assert!(Paras::is_parathread(para_id));
 
 		// Set the spot traffic to a large number
-<<<<<<< HEAD
-		OnDemand::set_order_status(OrderStatusType {
-=======
 		OnDemand::set_order_status(OrderStatus {
->>>>>>> 961c60c0
 			traffic: FixedU128::from_u32(10),
 			..Default::default()
 		});
@@ -458,257 +454,6 @@
 		place_order_run_to_101(para_b);
 
 		// Approximate having 3 cores. CoreIndex 2 should be unable to obtain an assignment
-<<<<<<< HEAD
-		for _ in 0..3 {
-			OnDemand::pop_assignment_for_core(CoreIndex(0));
-			OnDemand::pop_assignment_for_core(CoreIndex(1));
-			assert!(OnDemand::pop_assignment_for_core(CoreIndex(2)).is_none());
-		}
-
-		// Affinity should be the same as before, but on different cores.
-		assert_eq!(OnDemand::get_affinity_map(para_a).unwrap().count, 2);
-		assert_eq!(OnDemand::get_affinity_map(para_b).unwrap().count, 1);
-		assert_eq!(OnDemand::get_affinity_map(para_a).unwrap().core_index, CoreIndex(0));
-		assert_eq!(OnDemand::get_affinity_map(para_b).unwrap().core_index, CoreIndex(1));
-
-		// Clear affinity
-		OnDemand::report_processed(para_a, CoreIndex(0));
-		OnDemand::report_processed(para_a, CoreIndex(0));
-		OnDemand::report_processed(para_b, CoreIndex(1));
-
-		// There should be no affinity after clearing.
-		assert!(OnDemand::get_affinity_map(para_a).is_none());
-		assert!(OnDemand::get_affinity_map(para_b).is_none());
-	});
-}
-
-#[test]
-fn affinity_changes_work() {
-	new_test_ext(GenesisConfigBuilder::default().build()).execute_with(|| {
-		let para_a = ParaId::from(111);
-		let core_index = CoreIndex(0);
-		schedule_blank_para(para_a, ParaKind::Parathread);
-
-		run_to_block(11, |n| if n == 11 { Some(Default::default()) } else { None });
-
-		// There should be no affinity before starting.
-		assert!(OnDemand::get_affinity_map(para_a).is_none());
-
-		// Add enough assignments to the order queue.
-		for _ in 0..10 {
-			place_order_run_to_101(para_a);
-		}
-
-		// There should be no affinity before the scheduler pops.
-		assert!(OnDemand::get_affinity_map(para_a).is_none());
-
-		OnDemand::pop_assignment_for_core(core_index);
-
-		// Affinity count is 1 after popping.
-		assert_eq!(OnDemand::get_affinity_map(para_a).unwrap().count, 1);
-
-		OnDemand::report_processed(para_a, 0.into());
-		OnDemand::pop_assignment_for_core(core_index);
-
-		// Affinity count is 1 after popping with a previous para.
-		assert_eq!(OnDemand::get_affinity_map(para_a).unwrap().count, 1);
-
-		for _ in 0..3 {
-			OnDemand::pop_assignment_for_core(core_index);
-		}
-
-		// Affinity count is 4 after popping 3 times without a previous para.
-		assert_eq!(OnDemand::get_affinity_map(para_a).unwrap().count, 4);
-
-		for _ in 0..5 {
-			OnDemand::report_processed(para_a, 0.into());
-			assert!(OnDemand::pop_assignment_for_core(core_index).is_some());
-		}
-
-		// Affinity count should still be 4 but queue should be empty.
-		assert!(OnDemand::pop_assignment_for_core(core_index).is_none());
-		assert_eq!(OnDemand::get_affinity_map(para_a).unwrap().count, 4);
-
-		// Pop 4 times and get to exactly 0 (None) affinity.
-		for _ in 0..4 {
-			OnDemand::report_processed(para_a, 0.into());
-			assert!(OnDemand::pop_assignment_for_core(core_index).is_none());
-		}
-		assert!(OnDemand::get_affinity_map(para_a).is_none());
-
-		// Decreasing affinity beyond 0 should still be None.
-		OnDemand::report_processed(para_a, 0.into());
-		assert!(OnDemand::pop_assignment_for_core(core_index).is_none());
-		assert!(OnDemand::get_affinity_map(para_a).is_none());
-	});
-}
-
-#[test]
-fn new_affinity_for_a_core_must_come_from_free_entries() {
-	// If affinity count for a core was zero before, and is 1 now, then the entry
-	// must have come from free_entries.
-	let parachains =
-		vec![ParaId::from(111), ParaId::from(222), ParaId::from(333), ParaId::from(444)];
-	let core_indices = vec![CoreIndex(0), CoreIndex(1), CoreIndex(2), CoreIndex(3)];
-
-	new_test_ext(GenesisConfigBuilder::default().build()).execute_with(|| {
-		parachains.iter().for_each(|chain| {
-			schedule_blank_para(*chain, ParaKind::Parathread);
-		});
-
-		run_to_block(11, |n| if n == 11 { Some(Default::default()) } else { None });
-
-		// Place orders for all chains.
-		parachains.iter().for_each(|chain| {
-			place_order_run_to_101(*chain);
-		});
-
-		// There are 4 entries in free_entries.
-		let start_free_entries = OnDemand::get_free_entries().len();
-		assert_eq!(start_free_entries, 4);
-
-		// Pop assignments on all cores.
-		core_indices.iter().enumerate().for_each(|(n, core_index)| {
-			// There is no affinity on the core prior to popping.
-			assert!(OnDemand::get_affinity_entries(*core_index).is_empty());
-
-			// There's always an order to be popped for each core.
-			let free_entries = OnDemand::get_free_entries();
-			let next_order = free_entries.peek();
-
-			// There is no affinity on the paraid prior to popping.
-			assert!(OnDemand::get_affinity_map(next_order.unwrap().para_id).is_none());
-
-			match OnDemand::pop_assignment_for_core(*core_index) {
-				Some(assignment) => {
-					// The popped assignment came from free entries.
-					assert_eq!(start_free_entries - 1 - n, OnDemand::get_free_entries().len());
-					// The popped assignment has the same para id as the next order.
-					assert_eq!(assignment.para_id(), next_order.unwrap().para_id);
-				},
-				None => panic!("Should not happen"),
-			}
-		});
-
-		// All entries have been removed from free_entries.
-		assert!(OnDemand::get_free_entries().is_empty());
-
-		// All chains have an affinity count of 1.
-		parachains.iter().for_each(|chain| {
-			assert_eq!(OnDemand::get_affinity_map(*chain).unwrap().count, 1);
-		});
-	});
-}
-
-#[test]
-#[should_panic]
-fn queue_index_ordering_is_unsound_over_max_size() {
-	// NOTE: Unsoundness proof. If the number goes sufficiently over the max_queue_max_size
-	// the overflow will cause an opposite comparison to what would be expected.
-	let max_num = u32::MAX - ON_DEMAND_MAX_QUEUE_MAX_SIZE;
-	// 0 < some large number.
-	assert_eq!(QueueIndex(0).cmp(&QueueIndex(max_num + 1)), Ordering::Less);
-}
-
-#[test]
-fn queue_index_ordering_works() {
-	// The largest accepted queue size.
-	let max_num = ON_DEMAND_MAX_QUEUE_MAX_SIZE;
-
-	// 0 == 0
-	assert_eq!(QueueIndex(0).cmp(&QueueIndex(0)), Ordering::Equal);
-	// 0 < 1
-	assert_eq!(QueueIndex(0).cmp(&QueueIndex(1)), Ordering::Less);
-	// 1 > 0
-	assert_eq!(QueueIndex(1).cmp(&QueueIndex(0)), Ordering::Greater);
-	// 0 < max_num
-	assert_eq!(QueueIndex(0).cmp(&QueueIndex(max_num)), Ordering::Less);
-	// 0 > max_num + 1
-	assert_eq!(QueueIndex(0).cmp(&QueueIndex(max_num + 1)), Ordering::Less);
-
-	// Ordering within the bounds of ON_DEMAND_MAX_QUEUE_MAX_SIZE works.
-	let mut v = vec![3, 6, 2, 1, 5, 4];
-	v.sort_by_key(|&num| QueueIndex(num));
-	assert_eq!(v, vec![1, 2, 3, 4, 5, 6]);
-
-	v = vec![max_num, 4, 5, 1, 6];
-	v.sort_by_key(|&num| QueueIndex(num));
-	assert_eq!(v, vec![1, 4, 5, 6, max_num]);
-
-	// Ordering with an element outside of the bounds of the max size also works.
-	v = vec![max_num + 2, 0, 6, 2, 1, 5, 4];
-	v.sort_by_key(|&num| QueueIndex(num));
-	assert_eq!(v, vec![0, 1, 2, 4, 5, 6, max_num + 2]);
-
-	// Numbers way above the max size will overflow
-	v = vec![u32::MAX - 1, u32::MAX, 6, 2, 1, 5, 4];
-	v.sort_by_key(|&num| QueueIndex(num));
-	assert_eq!(v, vec![u32::MAX - 1, u32::MAX, 1, 2, 4, 5, 6]);
-}
-
-#[test]
-fn reverse_queue_index_does_reverse() {
-	let mut v = vec![1, 2, 3, 4, 5, 6];
-
-	// Basic reversal of a vector.
-	v.sort_by_key(|&num| ReverseQueueIndex(num));
-	assert_eq!(v, vec![6, 5, 4, 3, 2, 1]);
-
-	// Example from rust docs on `Reverse`. Should work identically.
-	v.sort_by_key(|&num| (num > 3, ReverseQueueIndex(num)));
-	assert_eq!(v, vec![3, 2, 1, 6, 5, 4]);
-
-	let mut v2 = vec![1, 2, u32::MAX];
-	v2.sort_by_key(|&num| ReverseQueueIndex(num));
-	assert_eq!(v2, vec![2, 1, u32::MAX]);
-}
-
-#[test]
-fn order_status_size_fn_works() {
-	// Add orders to the on demand queue, and make sure that they are properly represented
-	// by the OrderStatusType::size fn.
-	let parachains = vec![ParaId::from(111), ParaId::from(222), ParaId::from(333)];
-	let core_indices = vec![CoreIndex(0), CoreIndex(1)];
-
-	new_test_ext(GenesisConfigBuilder::default().build()).execute_with(|| {
-		parachains.iter().for_each(|chain| {
-			schedule_blank_para(*chain, ParaKind::Parathread);
-		});
-
-		assert_eq!(OnDemand::get_order_status().size(), 0);
-
-		run_to_block(11, |n| if n == 11 { Some(Default::default()) } else { None });
-
-		// Place orders for all chains.
-		parachains.iter().for_each(|chain| {
-			// 2 per chain for a total of 6
-			place_order_run_to_101(*chain);
-			place_order_run_to_101(*chain);
-		});
-
-		// 6 orders in free entries
-		assert_eq!(OnDemand::get_free_entries().len(), 6);
-		// 6 orders via queue status size
-		assert_eq!(
-			OnDemand::get_free_entries().len(),
-			OnDemand::get_order_status().size() as usize
-		);
-
-		core_indices.iter().for_each(|core_index| {
-			OnDemand::pop_assignment_for_core(*core_index);
-		});
-
-		// There should be 2 orders in the scheduler's claimqueue,
-		// 2 in assorted AffinityMaps and 2 in free.
-		// ParaId 111
-		assert_eq!(OnDemand::get_affinity_entries(core_indices[0]).len(), 1);
-		// ParaId 222
-		assert_eq!(OnDemand::get_affinity_entries(core_indices[1]).len(), 1);
-		// Free entries are from ParaId 333
-		assert_eq!(OnDemand::get_free_entries().len(), 2);
-		// For a total size of 4.
-		assert_eq!(OnDemand::get_order_status().size(), 4)
-=======
 		let mut assignments = OnDemand::pop_assignment_for_cores(block_num, 3);
 		assert_eq!(assignments.next(), Some(para_a));
 		// No duplicates:
@@ -719,7 +464,6 @@
 		let mut assignments = OnDemand::pop_assignment_for_cores(block_num + 1, 3);
 		assert_eq!(assignments.next(), Some(para_a));
 		assert_eq!(assignments.next(), None);
->>>>>>> 961c60c0
 	});
 }
 
