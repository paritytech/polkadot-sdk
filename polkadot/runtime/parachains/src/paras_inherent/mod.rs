// Copyright (C) Parity Technologies (UK) Ltd.
// This file is part of Polkadot.

// Polkadot is free software: you can redistribute it and/or modify
// it under the terms of the GNU General Public License as published by
// the Free Software Foundation, either version 3 of the License, or
// (at your option) any later version.

// Polkadot is distributed in the hope that it will be useful,
// but WITHOUT ANY WARRANTY; without even the implied warranty of
// MERCHANTABILITY or FITNESS FOR A PARTICULAR PURPOSE.  See the
// GNU General Public License for more details.

// You should have received a copy of the GNU General Public License
// along with Polkadot.  If not, see <http://www.gnu.org/licenses/>.

//! Provides glue code over the scheduler and inclusion modules, and accepting
//! one inherent per block that can include new para candidates and bitfields.
//!
//! Unlike other modules in this crate, it does not need to be initialized by the initializer,
//! as it has no initialization logic and its finalization logic depends only on the details of
//! this module.

use crate::{
	configuration,
	disputes::DisputesHandler,
	inclusion::{self, CandidateCheckContext},
	initializer,
	metrics::METRICS,
	paras,
	scheduler::{self, FreedReason},
	shared::{self, AllowedRelayParentsTracker},
	ParaId,
};
use alloc::{
	collections::{btree_map::BTreeMap, btree_set::BTreeSet},
	vec,
	vec::Vec,
};
use bitvec::prelude::BitVec;
use frame_support::{
	defensive,
	dispatch::{DispatchErrorWithPostInfo, PostDispatchInfo},
	inherent::{InherentData, InherentIdentifier, MakeFatalError, ProvideInherent},
	pallet_prelude::*,
	traits::Randomness,
};
use frame_system::pallet_prelude::*;
use pallet_babe::{self, ParentBlockRandomness};
use polkadot_primitives::{
	effective_minimum_backing_votes,
	node_features::FeatureIndex,
	vstaging::{
		BackedCandidate, CandidateDescriptorVersion, CandidateReceiptV2 as CandidateReceipt,
		InherentData as ParachainsInherentData, ScrapedOnChainVotes,
	},
	CandidateHash, CheckedDisputeStatementSet, CheckedMultiDisputeStatementSet, CoreIndex,
	DisputeStatementSet, HeadData, MultiDisputeStatementSet, SessionIndex,
	SignedAvailabilityBitfields, SigningContext, UncheckedSignedAvailabilityBitfield,
	UncheckedSignedAvailabilityBitfields, ValidatorId, ValidatorIndex, ValidityAttestation,
	PARACHAINS_INHERENT_IDENTIFIER,
};
use rand::{seq::SliceRandom, SeedableRng};
use scale_info::TypeInfo;
use sp_runtime::traits::{Header as HeaderT, One};

mod misc;
mod weights;

use self::weights::checked_multi_dispute_statement_sets_weight;
pub use self::{
	misc::{IndexedRetain, IsSortedBy},
	weights::{
		backed_candidate_weight, backed_candidates_weight, dispute_statement_set_weight,
		multi_dispute_statement_sets_weight, paras_inherent_total_weight, signed_bitfield_weight,
		signed_bitfields_weight, TestWeightInfo, WeightInfo,
	},
};

#[cfg(feature = "runtime-benchmarks")]
mod benchmarking;

#[cfg(test)]
mod tests;

const LOG_TARGET: &str = "runtime::inclusion-inherent";

/// A bitfield concerning concluded disputes for candidates
/// associated to the core index equivalent to the bit position.
#[derive(Default, PartialEq, Eq, Clone, Encode, Decode, RuntimeDebug, TypeInfo)]
pub(crate) struct DisputedBitfield(pub(crate) BitVec<u8, bitvec::order::Lsb0>);

impl From<BitVec<u8, bitvec::order::Lsb0>> for DisputedBitfield {
	fn from(inner: BitVec<u8, bitvec::order::Lsb0>) -> Self {
		Self(inner)
	}
}

#[cfg(test)]
impl DisputedBitfield {
	/// Create a new bitfield, where each bit is set to `false`.
	pub fn zeros(n: usize) -> Self {
		Self::from(BitVec::<u8, bitvec::order::Lsb0>::repeat(false, n))
	}
}

/// The context in which the inherent data is checked or processed.
#[derive(PartialEq)]
pub enum ProcessInherentDataContext {
	/// Enables filtering/limits weight of inherent up to maximum block weight.
	/// Invariant: InherentWeight <= BlockWeight.
	ProvideInherent,
	/// Checks the InherentWeight invariant.
	Enter,
}
pub use pallet::*;

#[frame_support::pallet]
pub mod pallet {
	use super::*;

	#[pallet::pallet]
	#[pallet::without_storage_info]
	pub struct Pallet<T>(_);

	#[pallet::config]
	#[pallet::disable_frame_system_supertrait_check]
	pub trait Config:
		inclusion::Config + scheduler::Config + initializer::Config + pallet_babe::Config
	{
		/// Weight information for extrinsics in this pallet.
		type WeightInfo: WeightInfo;
	}

	#[pallet::error]
	pub enum Error<T> {
		/// Inclusion inherent called more than once per block.
		TooManyInclusionInherents,
		/// The hash of the submitted parent header doesn't correspond to the saved block hash of
		/// the parent.
		InvalidParentHeader,
		/// The data given to the inherent will result in an overweight block.
		InherentOverweight,
		/// A candidate was filtered during inherent execution. This should have only been done
		/// during creation.
		CandidatesFilteredDuringExecution,
		/// Too many candidates supplied.
		UnscheduledCandidate,
	}

	/// Whether the paras inherent was included within this block.
	///
	/// The `Option<()>` is effectively a `bool`, but it never hits storage in the `None` variant
	/// due to the guarantees of FRAME's storage APIs.
	///
	/// If this is `None` at the end of the block, we panic and render the block invalid.
	#[pallet::storage]
	pub(crate) type Included<T> = StorageValue<_, ()>;

	/// Scraped on chain data for extracting resolved disputes as well as backing votes.
	#[pallet::storage]
	pub type OnChainVotes<T: Config> = StorageValue<_, ScrapedOnChainVotes<T::Hash>>;

	/// Update the disputes statements set part of the on-chain votes.
	pub(crate) fn set_scrapable_on_chain_disputes<T: Config>(
		session: SessionIndex,
		checked_disputes: CheckedMultiDisputeStatementSet,
	) {
		crate::paras_inherent::OnChainVotes::<T>::mutate(move |value| {
			let disputes =
				checked_disputes.into_iter().map(DisputeStatementSet::from).collect::<Vec<_>>();
			let backing_validators_per_candidate = match value.take() {
				Some(v) => v.backing_validators_per_candidate,
				None => Vec::new(),
			};
			*value = Some(ScrapedOnChainVotes::<T::Hash> {
				backing_validators_per_candidate,
				disputes,
				session,
			});
		})
	}

	/// Update the backing votes including part of the on-chain votes.
	pub(crate) fn set_scrapable_on_chain_backings<T: Config>(
		session: SessionIndex,
		backing_validators_per_candidate: Vec<(
			CandidateReceipt<T::Hash>,
			Vec<(ValidatorIndex, ValidityAttestation)>,
		)>,
	) {
		crate::paras_inherent::OnChainVotes::<T>::mutate(move |value| {
			let disputes = match value.take() {
				Some(v) => v.disputes,
				None => MultiDisputeStatementSet::default(),
			};
			*value = Some(ScrapedOnChainVotes::<T::Hash> {
				backing_validators_per_candidate,
				disputes,
				session,
			});
		})
	}

	#[pallet::hooks]
	impl<T: Config> Hooks<BlockNumberFor<T>> for Pallet<T> {
		fn on_initialize(_: BlockNumberFor<T>) -> Weight {
			T::DbWeight::get().reads_writes(1, 1) // in `on_finalize`.
		}

		fn on_finalize(_: BlockNumberFor<T>) {
			if Included::<T>::take().is_none() {
				panic!("Bitfields and heads must be included every block");
			}
		}
	}

	#[pallet::inherent]
	impl<T: Config> ProvideInherent for Pallet<T> {
		type Call = Call<T>;
		type Error = MakeFatalError<()>;
		const INHERENT_IDENTIFIER: InherentIdentifier = PARACHAINS_INHERENT_IDENTIFIER;

		fn create_inherent(data: &InherentData) -> Option<Self::Call> {
			let inherent_data = Self::create_inherent_inner(data)?;

			Some(Call::enter { data: inherent_data })
		}

		fn is_inherent(call: &Self::Call) -> bool {
			matches!(call, Call::enter { .. })
		}
	}

	#[pallet::call]
	impl<T: Config> Pallet<T> {
		/// Enter the paras inherent. This will process bitfields and backed candidates.
		#[pallet::call_index(0)]
		#[pallet::weight((
			paras_inherent_total_weight::<T>(
				data.backed_candidates.as_slice(),
				&data.bitfields,
				&data.disputes,
			),
			DispatchClass::Mandatory,
		))]
		pub fn enter(
			origin: OriginFor<T>,
			data: ParachainsInherentData<HeaderFor<T>>,
		) -> DispatchResultWithPostInfo {
			ensure_none(origin)?;

			ensure!(!Included::<T>::exists(), Error::<T>::TooManyInclusionInherents);
			Included::<T>::set(Some(()));

			Self::process_inherent_data(data, ProcessInherentDataContext::Enter)
				.map(|(_processed, post_info)| post_info)
		}
	}
}

impl<T: Config> Pallet<T> {
	/// Create the `ParachainsInherentData` that gets passed to [`Self::enter`] in
	/// [`Self::create_inherent`]. This code is pulled out of [`Self::create_inherent`] so it can be
	/// unit tested.
	fn create_inherent_inner(data: &InherentData) -> Option<ParachainsInherentData<HeaderFor<T>>> {
		let parachains_inherent_data = match data.get_data(&Self::INHERENT_IDENTIFIER) {
			Ok(Some(d)) => d,
			Ok(None) => return None,
			Err(_) => {
				log::warn!(target: LOG_TARGET, "ParachainsInherentData failed to decode");
				return None
			},
		};
		match Self::process_inherent_data(
			parachains_inherent_data,
			ProcessInherentDataContext::ProvideInherent,
		) {
			Ok((processed, _)) => Some(processed),
			Err(err) => {
				log::warn!(target: LOG_TARGET, "Processing inherent data failed: {:?}", err);
				None
			},
		}
	}

	/// Process inherent data.
	///
	/// The given inherent data is processed and state is altered accordingly. If any data could
	/// not be applied (inconsistencies, weight limit, ...) it is removed.
	///
	/// When called from `create_inherent` the `context` must be set to
	/// `ProcessInherentDataContext::ProvideInherent` so it guarantees the invariant that inherent
	/// is not overweight.
	/// It is **mandatory** that calls from `enter` set `context` to
	/// `ProcessInherentDataContext::Enter` to ensure the weight invariant is checked.
	///
	/// Returns: Result containing processed inherent data and weight, the processed inherent would
	/// consume.
	fn process_inherent_data(
		data: ParachainsInherentData<HeaderFor<T>>,
		context: ProcessInherentDataContext,
	) -> core::result::Result<
		(ParachainsInherentData<HeaderFor<T>>, PostDispatchInfo),
		DispatchErrorWithPostInfo,
	> {
		#[cfg(feature = "runtime-metrics")]
		sp_io::init_tracing();

		let ParachainsInherentData {
			mut bitfields,
			mut backed_candidates,
			parent_header,
			mut disputes,
		} = data;

		log::debug!(
			target: LOG_TARGET,
			"[process_inherent_data] bitfields.len(): {}, backed_candidates.len(): {}, disputes.len() {}",
			bitfields.len(),
			backed_candidates.len(),
			disputes.len()
		);

		let parent_hash = frame_system::Pallet::<T>::parent_hash();

		ensure!(
			parent_header.hash().as_ref() == parent_hash.as_ref(),
			Error::<T>::InvalidParentHeader,
		);

		let now = frame_system::Pallet::<T>::block_number();
		let config = configuration::ActiveConfig::<T>::get();

		// Before anything else, update the allowed relay-parents.
		{
			let parent_number = now - One::one();
			let parent_storage_root = *parent_header.state_root();

			shared::AllowedRelayParents::<T>::mutate(|tracker| {
				tracker.update(
					parent_hash,
					parent_storage_root,
					parent_number,
					config.async_backing_params.allowed_ancestry_len,
				);
			});
		}
		let allowed_relay_parents = shared::AllowedRelayParents::<T>::get();

		let candidates_weight = backed_candidates_weight::<T>(&backed_candidates);
		let bitfields_weight = signed_bitfields_weight::<T>(&bitfields);
		let disputes_weight = multi_dispute_statement_sets_weight::<T>(&disputes);

		// Weight before filtering/sanitization except for enacting the candidates
		let weight_before_filtering = candidates_weight + bitfields_weight + disputes_weight;

		METRICS.on_before_filter(weight_before_filtering.ref_time());
		log::debug!(target: LOG_TARGET, "Size before filter: {}, candidates + bitfields: {}, disputes: {}", weight_before_filtering.proof_size(), candidates_weight.proof_size() + bitfields_weight.proof_size(), disputes_weight.proof_size());
		log::debug!(target: LOG_TARGET, "Time weight before filter: {}, candidates + bitfields: {}, disputes: {}", weight_before_filtering.ref_time(), candidates_weight.ref_time() + bitfields_weight.ref_time(), disputes_weight.ref_time());

		let current_session = shared::CurrentSessionIndex::<T>::get();
		let expected_bits = scheduler::AvailabilityCores::<T>::get().len();
		let validator_public = shared::ActiveValidatorKeys::<T>::get();

		// We are assuming (incorrectly) to have all the weight (for the mandatory class or even
		// full block) available to us. This can lead to slightly overweight blocks, which still
		// works as the dispatch class for `enter` is `Mandatory`. By using the `Mandatory`
		// dispatch class, the upper layers impose no limit on the weight of this inherent, instead
		// we limit ourselves and make sure to stay within reasonable bounds. It might make sense
		// to subtract BlockWeights::base_block to reduce chances of becoming overweight.
		let max_block_weight = {
			let dispatch_class = DispatchClass::Mandatory;
			let max_block_weight_full = <T as frame_system::Config>::BlockWeights::get();
			log::debug!(target: LOG_TARGET, "Max block weight: {}", max_block_weight_full.max_block);
			// Get max block weight for the mandatory class if defined, otherwise total max weight
			// of the block.
			let max_weight = max_block_weight_full
				.per_class
				.get(dispatch_class)
				.max_total
				.unwrap_or(max_block_weight_full.max_block);
			log::debug!(target: LOG_TARGET, "Used max block time weight: {}", max_weight);

			let max_block_size_full = <T as frame_system::Config>::BlockLength::get();
			let max_block_size = max_block_size_full.max.get(dispatch_class);
			log::debug!(target: LOG_TARGET, "Used max block size: {}", max_block_size);

			// Adjust proof size to max block size as we are tracking tx size.
			max_weight.set_proof_size(*max_block_size as u64)
		};
		log::debug!(target: LOG_TARGET, "Used max block weight: {}", max_block_weight);

		let entropy = compute_entropy::<T>(parent_hash);
		let mut rng = rand_chacha::ChaChaRng::from_seed(entropy.into());

		// Filter out duplicates and continue.
		if let Err(()) = T::DisputesHandler::deduplicate_and_sort_dispute_data(&mut disputes) {
			log::debug!(target: LOG_TARGET, "Found duplicate statement sets, retaining the first");
		}

		let post_conclusion_acceptance_period = config.dispute_post_conclusion_acceptance_period;

		let dispute_statement_set_valid = move |set: DisputeStatementSet| {
			T::DisputesHandler::filter_dispute_data(set, post_conclusion_acceptance_period)
		};

		// Limit the disputes first, since the following statements depend on the votes include
		// here.
		let (checked_disputes_sets, checked_disputes_sets_consumed_weight) =
			limit_and_sanitize_disputes::<T, _>(
				disputes,
				dispute_statement_set_valid,
				max_block_weight,
			);

		let mut all_weight_after = if context == ProcessInherentDataContext::ProvideInherent {
			// Assure the maximum block weight is adhered, by limiting bitfields and backed
			// candidates. Dispute statement sets were already limited before.
			let non_disputes_weight = apply_weight_limit::<T>(
				&mut backed_candidates,
				&mut bitfields,
				max_block_weight.saturating_sub(checked_disputes_sets_consumed_weight),
				&mut rng,
			);

			let all_weight_after =
				non_disputes_weight.saturating_add(checked_disputes_sets_consumed_weight);

			METRICS.on_after_filter(all_weight_after.ref_time());
			log::debug!(
				target: LOG_TARGET,
				"[process_inherent_data] after filter: bitfields.len(): {}, backed_candidates.len(): {}, checked_disputes_sets.len() {}",
				bitfields.len(),
				backed_candidates.len(),
				checked_disputes_sets.len()
			);
			log::debug!(target: LOG_TARGET, "Size after filter: {}, candidates + bitfields: {}, disputes: {}", all_weight_after.proof_size(), non_disputes_weight.proof_size(), checked_disputes_sets_consumed_weight.proof_size());
			log::debug!(target: LOG_TARGET, "Time weight after filter: {}, candidates + bitfields: {}, disputes: {}", all_weight_after.ref_time(), non_disputes_weight.ref_time(), checked_disputes_sets_consumed_weight.ref_time());

			if all_weight_after.any_gt(max_block_weight) {
				log::warn!(target: LOG_TARGET, "Post weight limiting weight is still too large, time: {}, size: {}", all_weight_after.ref_time(), all_weight_after.proof_size());
			}
			all_weight_after
		} else {
			// This check is performed in the context of block execution. Ensures inherent weight
			// invariants guaranteed by `create_inherent_data` for block authorship.
			if weight_before_filtering.any_gt(max_block_weight) {
				log::error!(
					"Overweight para inherent data reached the runtime {:?}: {} > {}",
					parent_hash,
					weight_before_filtering,
					max_block_weight
				);
			}

			ensure!(
				weight_before_filtering.all_lte(max_block_weight),
				Error::<T>::InherentOverweight
			);
			weight_before_filtering
		};

		// Note that `process_checked_multi_dispute_data` will iterate and import each
		// dispute; so the input here must be reasonably bounded,
		// which is guaranteed by the checks and weight limitation above.
		// We don't care about fresh or not disputes
		// this writes them to storage, so let's query it via those means
		// if this fails for whatever reason, that's ok.
		if let Err(e) =
			T::DisputesHandler::process_checked_multi_dispute_data(&checked_disputes_sets)
		{
			log::warn!(target: LOG_TARGET, "MultiDisputesData failed to update: {:?}", e);
		};
		METRICS.on_disputes_imported(checked_disputes_sets.len() as u64);

		set_scrapable_on_chain_disputes::<T>(current_session, checked_disputes_sets.clone());

		if T::DisputesHandler::is_frozen() {
			// Relay chain freeze, at this point we will not include any parachain blocks.
			METRICS.on_relay_chain_freeze();

			let disputes = checked_disputes_sets
				.into_iter()
				.map(|checked| checked.into())
				.collect::<Vec<_>>();
			let processed = ParachainsInherentData {
				bitfields: Vec::new(),
				backed_candidates: Vec::new(),
				disputes,
				parent_header,
			};

			// The relay chain we are currently on is invalid. Proceed no further on parachains.
			return Ok((processed, Some(checked_disputes_sets_consumed_weight).into()))
		}

		// Contains the disputes that are concluded in the current session only,
		// since these are the only ones that are relevant for the occupied cores
		// and lightens the load on `free_disputed` significantly.
		// Cores can't be occupied with candidates of the previous sessions, and only
		// things with new votes can have just concluded. We only need to collect
		// cores with disputes that conclude just now, because disputes that
		// concluded longer ago have already had any corresponding cores cleaned up.
		let current_concluded_invalid_disputes = checked_disputes_sets
			.iter()
			.map(AsRef::as_ref)
			.filter(|dss| dss.session == current_session)
			.map(|dss| (dss.session, dss.candidate_hash))
			.filter(|(session, candidate)| {
				<T>::DisputesHandler::concluded_invalid(*session, *candidate)
			})
			.map(|(_session, candidate)| candidate)
			.collect::<BTreeSet<CandidateHash>>();

		// Get the cores freed as a result of concluded invalid candidates.
		let (freed_disputed, concluded_invalid_hashes): (Vec<CoreIndex>, BTreeSet<CandidateHash>) =
			inclusion::Pallet::<T>::free_disputed(&current_concluded_invalid_disputes)
				.into_iter()
				.unzip();

		// Create a bit index from the set of core indices where each index corresponds to
		// a core index that was freed due to a dispute.
		//
		// I.e. 010100 would indicate, the candidates on Core 1 and 3 would be disputed.
		let disputed_bitfield = create_disputed_bitfield(expected_bits, freed_disputed.iter());

		let bitfields = sanitize_bitfields::<T>(
			bitfields,
			disputed_bitfield,
			expected_bits,
			parent_hash,
			current_session,
			&validator_public[..],
		);
		METRICS.on_bitfields_processed(bitfields.len() as u64);

		// Process new availability bitfields, yielding any availability cores whose
		// work has now concluded.
		let (enact_weight, freed_concluded) =
			inclusion::Pallet::<T>::update_pending_availability_and_get_freed_cores(
				&validator_public[..],
				bitfields.clone(),
			);
		all_weight_after.saturating_accrue(enact_weight);
		log::debug!(
			target: LOG_TARGET,
			"Enacting weight: {}, all weight: {}",
			enact_weight.ref_time(),
			all_weight_after.ref_time(),
		);

		// It's possible that that after the enacting the candidates, the total weight
		// goes over the limit, however, we can't do anything about it at this point.
		// By using the `Mandatory` weight, we ensure the block is still accepted,
		// but no other (user) transactions can be included.
		if all_weight_after.any_gt(max_block_weight) {
			log::warn!(
				target: LOG_TARGET,
				"Overweight para inherent data after enacting the candidates {:?}: {} > {}",
				parent_hash,
				all_weight_after,
				max_block_weight,
			);
		}

		// Inform the disputes module of all included candidates.
		for (_, candidate_hash) in &freed_concluded {
			T::DisputesHandler::note_included(current_session, *candidate_hash, now);
		}

		METRICS.on_candidates_included(freed_concluded.len() as u64);

		// Get the timed out candidates
		let freed_timeout = if scheduler::Pallet::<T>::availability_timeout_check_required() {
			inclusion::Pallet::<T>::free_timedout()
		} else {
			Vec::new()
		};

		if !freed_timeout.is_empty() {
			log::debug!(target: LOG_TARGET, "Evicted timed out cores: {:?}", freed_timeout);
		}

		// We'll schedule paras again, given freed cores, and reasons for freeing.
		let freed = freed_concluded
			.into_iter()
			.map(|(c, _hash)| (c, FreedReason::Concluded))
			.chain(freed_disputed.into_iter().map(|core| (core, FreedReason::Concluded)))
			.chain(freed_timeout.into_iter().map(|c| (c, FreedReason::TimedOut)))
			.collect::<BTreeMap<CoreIndex, FreedReason>>();
		scheduler::Pallet::<T>::free_cores_and_fill_claim_queue(freed, now);

		METRICS.on_candidates_processed_total(backed_candidates.len() as u64);

		let core_index_enabled = configuration::ActiveConfig::<T>::get()
			.node_features
			.get(FeatureIndex::ElasticScalingMVP as usize)
			.map(|b| *b)
			.unwrap_or(false);

		let allow_v2_receipts = configuration::ActiveConfig::<T>::get()
			.node_features
			.get(FeatureIndex::CandidateReceiptV2 as usize)
			.map(|b| *b)
			.unwrap_or(false);

		let mut eligible: BTreeMap<ParaId, BTreeSet<CoreIndex>> = BTreeMap::new();
		let mut total_eligible_cores = 0;

		for (core_idx, para_id) in scheduler::Pallet::<T>::eligible_paras() {
			total_eligible_cores += 1;
			log::trace!(target: LOG_TARGET, "Found eligible para {:?} on core {:?}", para_id, core_idx);
			eligible.entry(para_id).or_default().insert(core_idx);
		}

		let initial_candidate_count = backed_candidates.len();
		let backed_candidates_with_core = sanitize_backed_candidates::<T>(
			backed_candidates,
			&allowed_relay_parents,
			concluded_invalid_hashes,
			eligible,
			core_index_enabled,
			allow_v2_receipts,
		);
		let count = count_backed_candidates(&backed_candidates_with_core);

		ensure!(count <= total_eligible_cores, Error::<T>::UnscheduledCandidate);

		METRICS.on_candidates_sanitized(count as u64);

		// In `Enter` context (invoked during execution) no more candidates should be filtered,
		// because they have already been filtered during `ProvideInherent` context. Abort in such
		// cases.
		if context == ProcessInherentDataContext::Enter {
			ensure!(
				initial_candidate_count == count,
				Error::<T>::CandidatesFilteredDuringExecution
			);
		}

		// Process backed candidates according to scheduled cores.
		let inclusion::ProcessedCandidates::<<HeaderFor<T> as HeaderT>::Hash> {
			core_indices: occupied,
			candidate_receipt_with_backing_validator_indices,
		} = inclusion::Pallet::<T>::process_candidates(
			&allowed_relay_parents,
			&backed_candidates_with_core,
			scheduler::Pallet::<T>::group_validators,
			core_index_enabled,
		)?;
		// Note which of the scheduled cores were actually occupied by a backed candidate.
		scheduler::Pallet::<T>::occupied(occupied.into_iter().map(|e| (e.0, e.1)).collect());

		set_scrapable_on_chain_backings::<T>(
			current_session,
			candidate_receipt_with_backing_validator_indices,
		);

		let disputes = checked_disputes_sets
			.into_iter()
			.map(|checked| checked.into())
			.collect::<Vec<_>>();

		let bitfields = bitfields.into_iter().map(|v| v.into_unchecked()).collect();

		let processed = ParachainsInherentData {
			bitfields,
			backed_candidates: backed_candidates_with_core.into_iter().fold(
				Vec::with_capacity(count),
				|mut acc, (_id, candidates)| {
					acc.extend(candidates.into_iter().map(|(c, _)| c));
					acc
				},
			),
			disputes,
			parent_header,
		};
		Ok((processed, Some(all_weight_after).into()))
	}
}

/// Derive a bitfield from dispute
pub(super) fn create_disputed_bitfield<'a, I>(
	expected_bits: usize,
	freed_cores: I,
) -> DisputedBitfield
where
	I: 'a + IntoIterator<Item = &'a CoreIndex>,
{
	let mut bitvec = BitVec::repeat(false, expected_bits);
	for core_idx in freed_cores {
		let core_idx = core_idx.0 as usize;
		if core_idx < expected_bits {
			bitvec.set(core_idx, true);
		}
	}
	DisputedBitfield::from(bitvec)
}

/// Select a random subset, with preference for certain indices.
///
/// Adds random items to the set until all candidates
/// are tried or the remaining weight is depleted.
///
/// Returns the weight of all selected items from `selectables`
/// as well as their indices in ascending order.
fn random_sel<X, F: Fn(&X) -> Weight>(
	rng: &mut rand_chacha::ChaChaRng,
	selectables: &[X],
	mut preferred_indices: Vec<usize>,
	weight_fn: F,
	weight_limit: Weight,
) -> (Weight, Vec<usize>) {
	if selectables.is_empty() {
		return (Weight::zero(), Vec::new())
	}
	// all indices that are not part of the preferred set
	let mut indices = (0..selectables.len())
		.into_iter()
		.filter(|idx| !preferred_indices.contains(idx))
		.collect::<Vec<_>>();
	let mut picked_indices = Vec::with_capacity(selectables.len().saturating_sub(1));

	let mut weight_acc = Weight::zero();

	preferred_indices.shuffle(rng);
	for preferred_idx in preferred_indices {
		// preferred indices originate from outside
		if let Some(item) = selectables.get(preferred_idx) {
			let updated = weight_acc.saturating_add(weight_fn(item));
			if updated.any_gt(weight_limit) {
				continue
			}
			weight_acc = updated;
			picked_indices.push(preferred_idx);
		}
	}

	indices.shuffle(rng);
	for idx in indices {
		let item = &selectables[idx];
		let updated = weight_acc.saturating_add(weight_fn(item));

		if updated.any_gt(weight_limit) {
			continue
		}
		weight_acc = updated;

		picked_indices.push(idx);
	}

	// sorting indices, so the ordering is retained
	// unstable sorting is fine, since there are no duplicates in indices
	// and even if there were, they don't have an identity
	picked_indices.sort_unstable();
	(weight_acc, picked_indices)
}

/// Considers an upper threshold that the inherent data must not exceed.
///
/// If there is sufficient space, all bitfields and all candidates
/// will be included.
///
/// Otherwise tries to include all disputes, and then tries to fill the remaining space with
/// bitfields and then candidates.
///
/// The selection process is random. For candidates, there is an exception for code upgrades as they
/// are preferred. And for disputes, local and older disputes are preferred (see
/// `limit_and_sanitize_disputes`). for backed candidates, since with a increasing number of
/// parachains their chances of inclusion become slim. All backed candidates  are checked
/// beforehand in `fn create_inherent_inner` which guarantees sanity.
///
/// Assumes disputes are already filtered by the time this is called.
///
/// Returns the total weight consumed by `bitfields` and `candidates`.
pub(crate) fn apply_weight_limit<T: Config + inclusion::Config>(
	candidates: &mut Vec<BackedCandidate<<T>::Hash>>,
	bitfields: &mut UncheckedSignedAvailabilityBitfields,
	max_consumable_weight: Weight,
	rng: &mut rand_chacha::ChaChaRng,
) -> Weight {
	let total_candidates_weight = backed_candidates_weight::<T>(candidates.as_slice());

	let total_bitfields_weight = signed_bitfields_weight::<T>(&bitfields);

	let total = total_bitfields_weight.saturating_add(total_candidates_weight);

	// candidates + bitfields fit into the block
	if max_consumable_weight.all_gte(total) {
		return total
	}

	// Invariant: block author provides candidate in the order in which they form a chain
	// wrt elastic scaling. If the invariant is broken, we'd fail later when filtering candidates
	// which are unchained.

	let mut chained_candidates: Vec<Vec<_>> = Vec::new();
	let mut current_para_id = None;

	for candidate in core::mem::take(candidates).into_iter() {
		let candidate_para_id = candidate.descriptor().para_id();
		if Some(candidate_para_id) == current_para_id {
			let chain = chained_candidates
				.last_mut()
				.expect("if the current_para_id is Some, then vec is not empty; qed");
			chain.push(candidate);
		} else {
			current_para_id = Some(candidate_para_id);
			chained_candidates.push(vec![candidate]);
		}
	}

	// Elastic scaling: we prefer chains that have a code upgrade among the candidates,
	// as the candidates containing the upgrade tend to be large and hence stand no chance to
	// be picked late while maintaining the weight bounds.
	//
	// Limitations: For simplicity if total weight of a chain of candidates is larger than
	// the remaining weight, the chain will still not be included while it could still be possible
	// to include part of that chain.
	let preferred_chain_indices = chained_candidates
		.iter()
		.enumerate()
		.filter_map(|(idx, candidates)| {
			// Check if any of the candidate in chain contains a code upgrade.
			if candidates
				.iter()
				.any(|candidate| candidate.candidate().commitments.new_validation_code.is_some())
			{
				Some(idx)
			} else {
				None
			}
		})
		.collect::<Vec<usize>>();

	// There is weight remaining to be consumed by a subset of chained candidates
	// which are going to be picked now.
	if let Some(max_consumable_by_candidates) =
		max_consumable_weight.checked_sub(&total_bitfields_weight)
	{
		let (acc_candidate_weight, chained_indices) =
			random_sel::<Vec<BackedCandidate<<T as frame_system::Config>::Hash>>, _>(
				rng,
				&chained_candidates,
				preferred_chain_indices,
				|candidates| backed_candidates_weight::<T>(&candidates),
				max_consumable_by_candidates,
			);
		log::debug!(target: LOG_TARGET, "Indices Candidates: {:?}, size: {}", chained_indices, candidates.len());
		chained_candidates
			.indexed_retain(|idx, _backed_candidates| chained_indices.binary_search(&idx).is_ok());
		// pick all bitfields, and
		// fill the remaining space with candidates
		let total_consumed = acc_candidate_weight.saturating_add(total_bitfields_weight);

		*candidates = chained_candidates.into_iter().flatten().collect::<Vec<_>>();

		return total_consumed
	}

	candidates.clear();

	// insufficient space for even the bitfields alone, so only try to fit as many of those
	// into the block and skip the candidates entirely
	let (total_consumed, indices) = random_sel::<UncheckedSignedAvailabilityBitfield, _>(
		rng,
		&bitfields,
		vec![],
		|bitfield| signed_bitfield_weight::<T>(&bitfield),
		max_consumable_weight,
	);
	log::debug!(target: LOG_TARGET, "Indices Bitfields: {:?}, size: {}", indices, bitfields.len());

	bitfields.indexed_retain(|idx, _bitfield| indices.binary_search(&idx).is_ok());

	total_consumed
}

/// Filter bitfields based on freed core indices, validity, and other sanity checks.
///
/// Do sanity checks on the bitfields:
///
///  1. no more than one bitfield per validator
///  2. bitfields are ascending by validator index.
///  3. each bitfield has exactly `expected_bits`
///  4. signature is valid
///  5. remove any disputed core indices
///
/// If any of those is not passed, the bitfield is dropped.
pub(crate) fn sanitize_bitfields<T: crate::inclusion::Config>(
	unchecked_bitfields: UncheckedSignedAvailabilityBitfields,
	disputed_bitfield: DisputedBitfield,
	expected_bits: usize,
	parent_hash: T::Hash,
	session_index: SessionIndex,
	validators: &[ValidatorId],
) -> SignedAvailabilityBitfields {
	let mut bitfields = Vec::with_capacity(unchecked_bitfields.len());

	let mut last_index: Option<ValidatorIndex> = None;

	if disputed_bitfield.0.len() != expected_bits {
		// This is a system logic error that should never occur, but we want to handle it gracefully
		// so we just drop all bitfields
		log::error!(target: LOG_TARGET, "BUG: disputed_bitfield != expected_bits");
		return vec![]
	}

	let all_zeros = BitVec::<u8, bitvec::order::Lsb0>::repeat(false, expected_bits);
	let signing_context = SigningContext { parent_hash, session_index };
	for unchecked_bitfield in unchecked_bitfields {
		// Find and skip invalid bitfields.
		if unchecked_bitfield.unchecked_payload().0.len() != expected_bits {
			log::trace!(
				target: LOG_TARGET,
				"bad bitfield length: {} != {:?}",
				unchecked_bitfield.unchecked_payload().0.len(),
				expected_bits,
			);
			continue
		}

		if unchecked_bitfield.unchecked_payload().0.clone() & disputed_bitfield.0.clone() !=
			all_zeros
		{
			log::trace!(
				target: LOG_TARGET,
				"bitfield contains disputed cores: {:?}",
				unchecked_bitfield.unchecked_payload().0.clone() & disputed_bitfield.0.clone()
			);
			continue
		}

		let validator_index = unchecked_bitfield.unchecked_validator_index();

		if !last_index.map_or(true, |last_index: ValidatorIndex| last_index < validator_index) {
			log::trace!(
				target: LOG_TARGET,
				"bitfield validator index is not greater than last: !({:?} < {})",
				last_index.as_ref().map(|x| x.0),
				validator_index.0
			);
			continue
		}

		if unchecked_bitfield.unchecked_validator_index().0 as usize >= validators.len() {
			log::trace!(
				target: LOG_TARGET,
				"bitfield validator index is out of bounds: {} >= {}",
				validator_index.0,
				validators.len(),
			);
			continue
		}

		let validator_public = &validators[validator_index.0 as usize];

		// Validate bitfield signature.
		if let Ok(signed_bitfield) =
			unchecked_bitfield.try_into_checked(&signing_context, validator_public)
		{
			bitfields.push(signed_bitfield);
			METRICS.on_valid_bitfield_signature();
		} else {
			log::warn!(target: LOG_TARGET, "Invalid bitfield signature");
			METRICS.on_invalid_bitfield_signature();
		};

		last_index = Some(validator_index);
	}
	bitfields
}

/// Performs various filtering on the backed candidates inherent data.
/// Must maintain the invariant that the returned candidate collection contains the candidates
/// sorted in dependency order for each para. When doing any filtering, we must therefore drop any
/// subsequent candidates after the filtered one.
///
/// Filter out:
/// 1. Candidates that have v2 descriptors if the node `CandidateReceiptV2` feature is not enabled.
/// 2. any candidates which don't form a chain with the other candidates of the paraid (even if they
///    do form a chain but are not in the right order).
/// 3. any candidates that have a concluded invalid dispute or who are descendants of a concluded
///    invalid candidate.
/// 4. any unscheduled candidates, as well as candidates whose paraid has multiple cores assigned
///    but have no injected core index.
/// 5. all backing votes from disabled validators
/// 6. any candidates that end up with less than `effective_minimum_backing_votes` backing votes
///
/// Returns the scheduled
/// backed candidates which passed filtering, mapped by para id and in the right dependency order.
fn sanitize_backed_candidates<T: crate::inclusion::Config>(
	backed_candidates: Vec<BackedCandidate<T::Hash>>,
	allowed_relay_parents: &AllowedRelayParentsTracker<T::Hash, BlockNumberFor<T>>,
	concluded_invalid_with_descendants: BTreeSet<CandidateHash>,
	scheduled: BTreeMap<ParaId, BTreeSet<CoreIndex>>,
	core_index_enabled: bool,
	allow_v2_receipts: bool,
) -> BTreeMap<ParaId, Vec<(BackedCandidate<T::Hash>, CoreIndex)>> {
	// Map the candidates to the right paraids, while making sure that the order between candidates
	// of the same para is preserved.
	let mut candidates_per_para: BTreeMap<ParaId, Vec<_>> = BTreeMap::new();
	for candidate in backed_candidates {
		// Drop any v2 candidate receipts if nodes are not allowed to use them.
		// It is mandatory to filter these before calling `filter_unchained_candidates` to ensure
		// any v1 descendants of v2 candidates are dropped.
		if !allow_v2_receipts && candidate.descriptor().version() == CandidateDescriptorVersion::V2
		{
			log::debug!(
				target: LOG_TARGET,
				"V2 candidate descriptors not allowed. Dropping candidate {:?} for paraid {:?}.",
				candidate.candidate().hash(),
				candidate.descriptor().para_id()
			);
			continue
		}

		candidates_per_para
			.entry(candidate.descriptor().para_id())
			.or_default()
			.push(candidate);
	}

	// Check that candidates pertaining to the same para form a chain. Drop the ones that
	// don't, along with the rest of candidates which follow them in the input vector.
	filter_unchained_candidates::<T>(&mut candidates_per_para, allowed_relay_parents);

	// Remove any candidates that were concluded invalid or who are descendants of concluded invalid
	// candidates (along with their descendants).
	retain_candidates::<T, _, _>(&mut candidates_per_para, |_, candidate| {
		let keep = !concluded_invalid_with_descendants.contains(&candidate.candidate().hash());

		if !keep {
			log::debug!(
				target: LOG_TARGET,
				"Found backed candidate {:?} which was concluded invalid or is a descendant of a concluded invalid candidate, for paraid {:?}.",
				candidate.candidate().hash(),
				candidate.descriptor().para_id()
			);
		}
		keep
	});

	// Map candidates to scheduled cores. Filter out any unscheduled candidates along with their
	// descendants.
	let mut backed_candidates_with_core = map_candidates_to_cores::<T>(
		&allowed_relay_parents,
		scheduled,
		core_index_enabled,
		candidates_per_para,
	);

	// Filter out backing statements from disabled validators. If by that we render a candidate with
	// less backing votes than required, filter that candidate also. As all the other filtering
	// operations above, we drop the descendants of the dropped candidates also.
	filter_backed_statements_from_disabled_validators::<T>(
		&mut backed_candidates_with_core,
		&allowed_relay_parents,
		core_index_enabled,
	);

	backed_candidates_with_core
}

fn count_backed_candidates<B>(backed_candidates: &BTreeMap<ParaId, Vec<B>>) -> usize {
	backed_candidates.iter().fold(0, |mut count, (_id, candidates)| {
		count += candidates.len();
		count
	})
}

/// Derive entropy from babe provided per block randomness.
///
/// In the odd case none is available, uses the `parent_hash` and
/// a const value, while emitting a warning.
fn compute_entropy<T: Config>(parent_hash: T::Hash) -> [u8; 32] {
	const CANDIDATE_SEED_SUBJECT: [u8; 32] = *b"candidate-seed-selection-subject";
	// NOTE: this is slightly gameable since this randomness was already public
	// by the previous block, while for the block author this randomness was
	// known 2 epochs ago. it is marginally better than using the parent block
	// hash since it's harder to influence the VRF output than the block hash.
	let vrf_random = ParentBlockRandomness::<T>::random(&CANDIDATE_SEED_SUBJECT[..]).0;
	let mut entropy: [u8; 32] = CANDIDATE_SEED_SUBJECT;
	if let Some(vrf_random) = vrf_random {
		entropy.as_mut().copy_from_slice(vrf_random.as_ref());
	} else {
		// in case there is no VRF randomness present, we utilize the relay parent
		// as seed, it's better than a static value.
		log::warn!(target: LOG_TARGET, "ParentBlockRandomness did not provide entropy");
		entropy.as_mut().copy_from_slice(parent_hash.as_ref());
	}
	entropy
}

/// Limit disputes in place.
///
/// Assumes ordering of disputes, retains sorting of the statement.
///
/// Prime source of overload safety for dispute votes:
/// 1. Check accumulated weight does not exceed the maximum block weight.
/// 2. If exceeded:
///   1. Check validity of all dispute statements sequentially
/// 2. If not exceeded:
///   1. If weight is exceeded by locals, pick the older ones (lower indices) until the weight limit
///      is reached.
///
/// Returns the consumed weight amount, that is guaranteed to be less than the provided
/// `max_consumable_weight`.
fn limit_and_sanitize_disputes<
	T: Config,
	CheckValidityFn: FnMut(DisputeStatementSet) -> Option<CheckedDisputeStatementSet>,
>(
	disputes: MultiDisputeStatementSet,
	mut dispute_statement_set_valid: CheckValidityFn,
	max_consumable_weight: Weight,
) -> (Vec<CheckedDisputeStatementSet>, Weight) {
	// The total weight if all disputes would be included
	let disputes_weight = multi_dispute_statement_sets_weight::<T>(&disputes);

	if disputes_weight.any_gt(max_consumable_weight) {
		log::debug!(target: LOG_TARGET, "Above max consumable weight: {}/{}", disputes_weight, max_consumable_weight);
		let mut checked_acc = Vec::<CheckedDisputeStatementSet>::with_capacity(disputes.len());

		// Accumulated weight of all disputes picked, that passed the checks.
		let mut weight_acc = Weight::zero();

		// Select disputes in-order until the remaining weight is attained
		disputes.into_iter().for_each(|dss| {
			let dispute_weight = dispute_statement_set_weight::<T, &DisputeStatementSet>(&dss);
			let updated = weight_acc.saturating_add(dispute_weight);
			if max_consumable_weight.all_gte(updated) {
				// Always apply the weight. Invalid data cost processing time too:
				weight_acc = updated;
				if let Some(checked) = dispute_statement_set_valid(dss) {
					checked_acc.push(checked);
				}
			}
		});

		(checked_acc, weight_acc)
	} else {
		// Go through all of them, and just apply the filter, they would all fit
		let checked = disputes
			.into_iter()
			.filter_map(|dss| dispute_statement_set_valid(dss))
			.collect::<Vec<CheckedDisputeStatementSet>>();
		// some might have been filtered out, so re-calc the weight
		let checked_disputes_weight = checked_multi_dispute_statement_sets_weight::<T>(&checked);
		(checked, checked_disputes_weight)
	}
}

// Helper function for filtering candidates which don't pass the given predicate. When/if the first
// candidate which failed the predicate is found, all the other candidates that follow are dropped.
fn retain_candidates<
	T: inclusion::Config + paras::Config + inclusion::Config,
	F: FnMut(ParaId, &mut C) -> bool,
	C,
>(
	candidates_per_para: &mut BTreeMap<ParaId, Vec<C>>,
	mut pred: F,
) {
	for (para_id, candidates) in candidates_per_para.iter_mut() {
		let mut latest_valid_idx = None;

		for (idx, candidate) in candidates.iter_mut().enumerate() {
			if pred(*para_id, candidate) {
				// Found a valid candidate.
				latest_valid_idx = Some(idx);
			} else {
				break
			}
		}

		if let Some(latest_valid_idx) = latest_valid_idx {
			candidates.truncate(latest_valid_idx + 1);
		} else {
			candidates.clear();
		}
	}

	candidates_per_para.retain(|_, c| !c.is_empty());
}

// Filters statements from disabled validators in `BackedCandidate` and does a few more sanity
// checks.
fn filter_backed_statements_from_disabled_validators<
	T: shared::Config + scheduler::Config + inclusion::Config,
>(
	backed_candidates_with_core: &mut BTreeMap<
		ParaId,
		Vec<(BackedCandidate<<T as frame_system::Config>::Hash>, CoreIndex)>,
	>,
	allowed_relay_parents: &AllowedRelayParentsTracker<T::Hash, BlockNumberFor<T>>,
	core_index_enabled: bool,
) {
	let disabled_validators =
		BTreeSet::<_>::from_iter(shared::Pallet::<T>::disabled_validators().into_iter());

	if disabled_validators.is_empty() {
		// No disabled validators - nothing to do
		return
	}

	let minimum_backing_votes = configuration::ActiveConfig::<T>::get().minimum_backing_votes;

	// Process all backed candidates. `validator_indices` in `BackedCandidates` are indices within
	// the validator group assigned to the parachain. To obtain this group we need:
	// 1. Core index assigned to the parachain which has produced the candidate
	// 2. The relay chain block number of the candidate
	retain_candidates::<T, _, _>(backed_candidates_with_core, |para_id, (bc, core_idx)| {
		let (validator_indices, maybe_core_index) =
			bc.validator_indices_and_core_index(core_index_enabled);
		let mut validator_indices = BitVec::<_>::from(validator_indices);

		// Get relay parent block number of the candidate. We need this to get the group index
		// assigned to this core at this block number
<<<<<<< HEAD
		let relay_parent_block_number = match allowed_relay_parents
			.acquire_info(bc.descriptor().relay_parent, None)
		{
			Some((_, block_num)) => block_num,
			None => {
				log::debug!(
					target: LOG_TARGET,
					"Relay parent {:?} for candidate is not in the allowed relay parents. Dropping the candidate.",
					bc.descriptor().relay_parent
				);
				return false
			},
		};
=======
		let relay_parent_block_number =
			match allowed_relay_parents.acquire_info(bc.descriptor().relay_parent(), None) {
				Some((_, block_num)) => block_num,
				None => {
					log::debug!(
						target: LOG_TARGET,
						"Relay parent {:?} for candidate is not in the allowed relay parents. Dropping the candidate.",
						bc.descriptor().relay_parent()
					);
					return false
				},
			};
>>>>>>> f6eeca91

		// Get the group index for the core
		let group_idx = match scheduler::Pallet::<T>::group_assigned_to_core(
			*core_idx,
			relay_parent_block_number + One::one(),
		) {
			Some(group_idx) => group_idx,
			None => {
				log::debug!(target: LOG_TARGET, "Can't get the group index for core idx {:?}. Dropping the candidate.", core_idx);
				return false
			},
		};

		// And finally get the validator group for this group index
		let validator_group = match scheduler::Pallet::<T>::group_validators(group_idx) {
			Some(validator_group) => validator_group,
			None => {
				log::debug!(target: LOG_TARGET, "Can't get the validators from group {:?}. Dropping the candidate.", group_idx);
				return false
			},
		};

		// Bitmask with the disabled indices within the validator group
		let disabled_indices = BitVec::<u8, bitvec::order::Lsb0>::from_iter(
			validator_group.iter().map(|idx| disabled_validators.contains(idx)),
		);
		// The indices of statements from disabled validators in `BackedCandidate`. We have to drop
		// these.
		let indices_to_drop = disabled_indices.clone() & &validator_indices;
		// Apply the bitmask to drop the disabled validator from `validator_indices`
		validator_indices &= !disabled_indices;
		// Update the backed candidate
		bc.set_validator_indices_and_core_index(validator_indices, maybe_core_index);

		// Remove the corresponding votes from `validity_votes`
		for idx in indices_to_drop.iter_ones().rev() {
			bc.validity_votes_mut().remove(idx);
		}

		// By filtering votes we might render the candidate invalid and cause a failure in
		// [`process_candidates`]. To avoid this we have to perform a sanity check here. If there
		// are not enough backing votes after filtering we will remove the whole candidate.
		if bc.validity_votes().len() <
			effective_minimum_backing_votes(validator_group.len(), minimum_backing_votes)
		{
			log::debug!(
				target: LOG_TARGET,
				"Dropping candidate {:?} of paraid {:?} because it was left with too few backing votes after votes from disabled validators were filtered.",
				bc.candidate().hash(),
				para_id
			);

			return false
		}

		true
	});
}

// Check that candidates pertaining to the same para form a chain. Drop the ones that
// don't, along with the rest of candidates which follow them in the input vector.
// In the process, duplicated candidates will also be dropped (even if they form a valid cycle;
// cycles are not allowed if they entail backing duplicated candidates).
fn filter_unchained_candidates<T: inclusion::Config + paras::Config + inclusion::Config>(
	candidates: &mut BTreeMap<ParaId, Vec<BackedCandidate<T::Hash>>>,
	allowed_relay_parents: &AllowedRelayParentsTracker<T::Hash, BlockNumberFor<T>>,
) {
	let mut para_latest_context: BTreeMap<ParaId, (HeadData, BlockNumberFor<T>)> = BTreeMap::new();
	for para_id in candidates.keys() {
		let Some(latest_head_data) = inclusion::Pallet::<T>::para_latest_head_data(&para_id) else {
			defensive!("Latest included head data for paraid {:?} is None", para_id);
			continue
		};
		let Some(latest_relay_parent) = inclusion::Pallet::<T>::para_most_recent_context(&para_id)
		else {
			defensive!("Latest relay parent for paraid {:?} is None", para_id);
			continue
		};
		para_latest_context.insert(*para_id, (latest_head_data, latest_relay_parent));
	}

	let mut para_visited_candidates: BTreeMap<ParaId, BTreeSet<CandidateHash>> = BTreeMap::new();

	retain_candidates::<T, _, _>(candidates, |para_id, candidate| {
		let Some((latest_head_data, latest_relay_parent)) = para_latest_context.get(&para_id)
		else {
			return false
		};
		let candidate_hash = candidate.candidate().hash();

		let visited_candidates =
			para_visited_candidates.entry(para_id).or_insert_with(|| BTreeSet::new());
		if visited_candidates.contains(&candidate_hash) {
			log::debug!(
				target: LOG_TARGET,
				"Found duplicate candidates for paraid {:?}. Dropping the candidates with hash {:?}",
				para_id,
				candidate_hash
			);

			// If we got a duplicate candidate, stop.
			return false
		} else {
			visited_candidates.insert(candidate_hash);
		}

		let check_ctx = CandidateCheckContext::<T>::new(Some(*latest_relay_parent));

		match check_ctx.verify_backed_candidate(
			&allowed_relay_parents,
			candidate.candidate(),
			latest_head_data.clone(),
		) {
			Ok(relay_parent_block_number) => {
				para_latest_context.insert(
					para_id,
					(
						candidate.candidate().commitments.head_data.clone(),
						relay_parent_block_number,
					),
				);
				true
			},
			Err(err) => {
				log::debug!(
					target: LOG_TARGET,
					"Backed candidate verification for candidate {:?} of paraid {:?} failed with {:?}",
					candidate_hash,
					para_id,
					err
				);
				false
			},
		}
	});
}

/// Map candidates to scheduled cores.
/// If the para only has one scheduled core and one candidate supplied, map the candidate to the
/// single core. If the para has multiple cores scheduled, only map the candidates which have a
/// proper core injected. Filter out the rest.
/// Also returns whether or not we dropped any candidates.
/// When dropping a candidate of a para, we must drop all subsequent candidates from that para
/// (because they form a chain).
fn map_candidates_to_cores<T: configuration::Config + scheduler::Config + inclusion::Config>(
	allowed_relay_parents: &AllowedRelayParentsTracker<T::Hash, BlockNumberFor<T>>,
	mut scheduled: BTreeMap<ParaId, BTreeSet<CoreIndex>>,
	core_index_enabled: bool,
	candidates: BTreeMap<ParaId, Vec<BackedCandidate<T::Hash>>>,
) -> BTreeMap<ParaId, Vec<(BackedCandidate<T::Hash>, CoreIndex)>> {
	let mut backed_candidates_with_core = BTreeMap::new();

	for (para_id, backed_candidates) in candidates.into_iter() {
		if backed_candidates.len() == 0 {
			defensive!("Backed candidates for paraid {} is empty.", para_id);
			continue
		}

		let scheduled_cores = scheduled.get_mut(&para_id);

		// ParaIds without scheduled cores are silently filtered out.
		if let Some(scheduled_cores) = scheduled_cores {
			if scheduled_cores.len() == 0 {
				log::debug!(
					target: LOG_TARGET,
					"Paraid: {:?} has no scheduled cores but {} candidates were supplied.",
					para_id,
					backed_candidates.len()
				);

			// Non-elastic scaling case. One core per para.
			} else if scheduled_cores.len() == 1 && !core_index_enabled {
				backed_candidates_with_core.insert(
					para_id,
					vec![(
						// We need the first one here, as we assume candidates of a para are in
						// dependency order.
						backed_candidates.into_iter().next().expect("Length is at least 1"),
						scheduled_cores.pop_first().expect("Length is 1"),
					)],
				);
				continue;

			// Elastic scaling case. We only allow candidates which have the right core
			// indices injected.
			} else if scheduled_cores.len() >= 1 && core_index_enabled {
				// We must preserve the dependency order given in the input.
				let mut temp_backed_candidates = Vec::with_capacity(scheduled_cores.len());

				for candidate in backed_candidates {
					if scheduled_cores.len() == 0 {
						// We've got candidates for all of this para's assigned cores. Move on to
						// the next para.
						log::debug!(
							target: LOG_TARGET,
							"Found enough candidates for paraid: {:?}.",
							candidate.descriptor().para_id()
						);
						break;
					}
					let maybe_injected_core_index: Option<CoreIndex> =
						get_injected_core_index::<T>(allowed_relay_parents, &candidate);

					if let Some(core_index) = maybe_injected_core_index {
						if scheduled_cores.remove(&core_index) {
							temp_backed_candidates.push((candidate, core_index));
						} else {
							// if we got a candidate for a core index which is not scheduled, stop
							// the work for this para. the already processed candidate chain in
							// temp_backed_candidates is still fine though.
							log::debug!(
								target: LOG_TARGET,
								"Found a backed candidate {:?} with injected core index {}, which is not scheduled for paraid {:?}.",
								candidate.candidate().hash(),
								core_index.0,
								candidate.descriptor().para_id()
							);

							break;
						}
					} else {
						// if we got a candidate which does not contain its core index, stop the
						// work for this para. the already processed candidate chain in
						// temp_backed_candidates is still fine though.

						log::debug!(
							target: LOG_TARGET,
							"Found a backed candidate {:?} with no injected core index, for paraid {:?} which has multiple scheduled cores.",
							candidate.candidate().hash(),
							candidate.descriptor().para_id()
						);

						break;
					}
				}

				if !temp_backed_candidates.is_empty() {
					backed_candidates_with_core
						.entry(para_id)
						.or_insert_with(|| vec![])
						.extend(temp_backed_candidates);
				}
			} else {
				log::warn!(
					target: LOG_TARGET,
					"Found a paraid {:?} which has multiple scheduled cores but ElasticScalingMVP feature is not enabled: {:?}",
					para_id,
					scheduled_cores
				);
			}
		} else {
			log::debug!(
				target: LOG_TARGET,
				"Paraid: {:?} has no entry in scheduled cores but {} candidates were supplied.",
				para_id,
				backed_candidates.len()
			);
		}
	}

	backed_candidates_with_core
}

fn get_injected_core_index<T: configuration::Config + scheduler::Config + inclusion::Config>(
	allowed_relay_parents: &AllowedRelayParentsTracker<T::Hash, BlockNumberFor<T>>,
	candidate: &BackedCandidate<T::Hash>,
) -> Option<CoreIndex> {
	// After stripping the 8 bit extensions, the `validator_indices` field length is expected
	// to be equal to backing group size. If these don't match, the `CoreIndex` is badly encoded,
	// or not supported.
	let (validator_indices, maybe_core_idx) = candidate.validator_indices_and_core_index(true);

	let Some(core_idx) = maybe_core_idx else { return None };

	let relay_parent_block_number =
		match allowed_relay_parents.acquire_info(candidate.descriptor().relay_parent(), None) {
			Some((_, block_num)) => block_num,
			None => {
				log::debug!(
					target: LOG_TARGET,
					"Relay parent {:?} for candidate {:?} is not in the allowed relay parents.",
					candidate.descriptor().relay_parent(),
					candidate.candidate().hash(),
				);
				return None
			},
		};

	// Get the backing group of the candidate backed at `core_idx`.
	let group_idx = match scheduler::Pallet::<T>::group_assigned_to_core(
		core_idx,
		relay_parent_block_number + One::one(),
	) {
		Some(group_idx) => group_idx,
		None => {
			log::debug!(
				target: LOG_TARGET,
				"Can't get the group index for core idx {:?}.",
				core_idx,
			);
			return None
		},
	};

	let group_validators = match scheduler::Pallet::<T>::group_validators(group_idx) {
		Some(validators) => validators,
		None => return None,
	};

	if group_validators.len() == validator_indices.len() {
		Some(core_idx)
	} else {
		log::debug!(
			target: LOG_TARGET,
			"Expected validator_indices count different than the real one: {}, {} for candidate {:?}",
			group_validators.len(),
			validator_indices.len(),
			candidate.candidate().hash()
		);

		None
	}
}<|MERGE_RESOLUTION|>--- conflicted
+++ resolved
@@ -1216,21 +1216,7 @@
 
 		// Get relay parent block number of the candidate. We need this to get the group index
 		// assigned to this core at this block number
-<<<<<<< HEAD
-		let relay_parent_block_number = match allowed_relay_parents
-			.acquire_info(bc.descriptor().relay_parent, None)
-		{
-			Some((_, block_num)) => block_num,
-			None => {
-				log::debug!(
-					target: LOG_TARGET,
-					"Relay parent {:?} for candidate is not in the allowed relay parents. Dropping the candidate.",
-					bc.descriptor().relay_parent
-				);
-				return false
-			},
-		};
-=======
+
 		let relay_parent_block_number =
 			match allowed_relay_parents.acquire_info(bc.descriptor().relay_parent(), None) {
 				Some((_, block_num)) => block_num,
@@ -1243,7 +1229,6 @@
 					return false
 				},
 			};
->>>>>>> f6eeca91
 
 		// Get the group index for the core
 		let group_idx = match scheduler::Pallet::<T>::group_assigned_to_core(
