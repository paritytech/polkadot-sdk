// Copyright (C) Parity Technologies (UK) Ltd.
// This file is part of Polkadot.

// Polkadot is free software: you can redistribute it and/or modify
// it under the terms of the GNU General Public License as published by
// the Free Software Foundation, either version 3 of the License, or
// (at your option) any later version.

// Polkadot is distributed in the hope that it will be useful,
// but WITHOUT ANY WARRANTY; without even the implied warranty of
// MERCHANTABILITY or FITNESS FOR A PARTICULAR PURPOSE.  See the
// GNU General Public License for more details.

// You should have received a copy of the GNU General Public License
// along with Polkadot.  If not, see <http://www.gnu.org/licenses/>.

//! Provides glue code over the scheduler and inclusion modules, and accepting
//! one inherent per block that can include new para candidates and bitfields.
//!
//! Unlike other modules in this crate, it does not need to be initialized by the initializer,
//! as it has no initialization logic and its finalization logic depends only on the details of
//! this module.

use crate::{
	configuration,
	disputes::DisputesHandler,
	inclusion::{self, CandidateCheckContext},
	initializer,
	metrics::METRICS,
	paras,
	scheduler::{self, FreedReason},
	shared::{self, AllowedRelayParentsTracker},
	ParaId,
};
use bitvec::prelude::BitVec;
use frame_support::{
	defensive,
	dispatch::{DispatchErrorWithPostInfo, PostDispatchInfo},
	inherent::{InherentData, InherentIdentifier, MakeFatalError, ProvideInherent},
	pallet_prelude::*,
	traits::Randomness,
};
use frame_system::pallet_prelude::*;
use pallet_babe::{self, ParentBlockRandomness};
use primitives::{
<<<<<<< HEAD
	effective_minimum_backing_votes, vstaging::node_features::FeatureIndex, BackedCandidate,
	CandidateHash, CandidateReceipt, CheckedDisputeStatementSet, CheckedMultiDisputeStatementSet,
	CoreIndex, DisputeStatementSet, InherentData as ParachainsInherentData,
=======
	effective_minimum_backing_votes, node_features::FeatureIndex, BackedCandidate, CandidateHash,
	CandidateReceipt, CheckedDisputeStatementSet, CheckedMultiDisputeStatementSet, CoreIndex,
	DisputeStatementSet, HeadData, InherentData as ParachainsInherentData,
>>>>>>> 8eb1f559
	MultiDisputeStatementSet, ScrapedOnChainVotes, SessionIndex, SignedAvailabilityBitfields,
	SigningContext, UncheckedSignedAvailabilityBitfield, UncheckedSignedAvailabilityBitfields,
	ValidatorId, ValidatorIndex, ValidityAttestation, PARACHAINS_INHERENT_IDENTIFIER,
};
use rand::{seq::SliceRandom, SeedableRng};
use scale_info::TypeInfo;
use sp_runtime::traits::{Header as HeaderT, One};
use sp_std::{
	collections::{btree_map::BTreeMap, btree_set::BTreeSet},
	prelude::*,
	vec::Vec,
};

mod misc;
mod weights;

use self::weights::checked_multi_dispute_statement_sets_weight;
pub use self::{
	misc::{IndexedRetain, IsSortedBy},
	weights::{
		backed_candidate_weight, backed_candidates_weight, dispute_statement_set_weight,
		multi_dispute_statement_sets_weight, paras_inherent_total_weight, signed_bitfield_weight,
		signed_bitfields_weight, TestWeightInfo, WeightInfo,
	},
};

#[cfg(feature = "runtime-benchmarks")]
mod benchmarking;

#[cfg(test)]
mod tests;

const LOG_TARGET: &str = "runtime::inclusion-inherent";

/// A bitfield concerning concluded disputes for candidates
/// associated to the core index equivalent to the bit position.
#[derive(Default, PartialEq, Eq, Clone, Encode, Decode, RuntimeDebug, TypeInfo)]
pub(crate) struct DisputedBitfield(pub(crate) BitVec<u8, bitvec::order::Lsb0>);

impl From<BitVec<u8, bitvec::order::Lsb0>> for DisputedBitfield {
	fn from(inner: BitVec<u8, bitvec::order::Lsb0>) -> Self {
		Self(inner)
	}
}

#[cfg(test)]
impl DisputedBitfield {
	/// Create a new bitfield, where each bit is set to `false`.
	pub fn zeros(n: usize) -> Self {
		Self::from(BitVec::<u8, bitvec::order::Lsb0>::repeat(false, n))
	}
}

/// The context in which the inherent data is checked or processed.
#[derive(PartialEq)]
pub enum ProcessInherentDataContext {
	/// Enables filtering/limits weight of inherent up to maximum block weight.
	/// Invariant: InherentWeight <= BlockWeight.
	ProvideInherent,
	/// Checks the InherentWeight invariant.
	Enter,
}
pub use pallet::*;

#[frame_support::pallet]
pub mod pallet {
	use super::*;

	#[pallet::pallet]
	#[pallet::without_storage_info]
	pub struct Pallet<T>(_);

	#[pallet::config]
	#[pallet::disable_frame_system_supertrait_check]
	pub trait Config:
		inclusion::Config + scheduler::Config + initializer::Config + pallet_babe::Config
	{
		/// Weight information for extrinsics in this pallet.
		type WeightInfo: WeightInfo;
	}

	#[pallet::error]
	pub enum Error<T> {
		/// Inclusion inherent called more than once per block.
		TooManyInclusionInherents,
		/// The hash of the submitted parent header doesn't correspond to the saved block hash of
		/// the parent.
		InvalidParentHeader,
		/// The data given to the inherent will result in an overweight block.
		InherentOverweight,
<<<<<<< HEAD
		/// The ordering of dispute statements was invalid.
		DisputeStatementsUnsortedOrDuplicates,
		/// A dispute statement was invalid.
		DisputeInvalid,
		/// A candidate was backed by a disabled validator
		BackedByDisabled,
		/// A candidate was backed even though the paraid was not scheduled.
		BackedOnUnscheduledCore,
=======
		/// A candidate was filtered during inherent execution. This should have only been done
		/// during creation.
		CandidatesFilteredDuringExecution,
>>>>>>> 8eb1f559
		/// Too many candidates supplied.
		UnscheduledCandidate,
	}

	/// Whether the paras inherent was included within this block.
	///
	/// The `Option<()>` is effectively a `bool`, but it never hits storage in the `None` variant
	/// due to the guarantees of FRAME's storage APIs.
	///
	/// If this is `None` at the end of the block, we panic and render the block invalid.
	#[pallet::storage]
	pub(crate) type Included<T> = StorageValue<_, ()>;

	/// Scraped on chain data for extracting resolved disputes as well as backing votes.
	#[pallet::storage]
	#[pallet::getter(fn on_chain_votes)]
	pub(crate) type OnChainVotes<T: Config> = StorageValue<_, ScrapedOnChainVotes<T::Hash>>;

	/// Update the disputes statements set part of the on-chain votes.
	pub(crate) fn set_scrapable_on_chain_disputes<T: Config>(
		session: SessionIndex,
		checked_disputes: CheckedMultiDisputeStatementSet,
	) {
		crate::paras_inherent::OnChainVotes::<T>::mutate(move |value| {
			let disputes =
				checked_disputes.into_iter().map(DisputeStatementSet::from).collect::<Vec<_>>();
			let backing_validators_per_candidate = match value.take() {
				Some(v) => v.backing_validators_per_candidate,
				None => Vec::new(),
			};
			*value = Some(ScrapedOnChainVotes::<T::Hash> {
				backing_validators_per_candidate,
				disputes,
				session,
			});
		})
	}

	/// Update the backing votes including part of the on-chain votes.
	pub(crate) fn set_scrapable_on_chain_backings<T: Config>(
		session: SessionIndex,
		backing_validators_per_candidate: Vec<(
			CandidateReceipt<T::Hash>,
			Vec<(ValidatorIndex, ValidityAttestation)>,
		)>,
	) {
		crate::paras_inherent::OnChainVotes::<T>::mutate(move |value| {
			let disputes = match value.take() {
				Some(v) => v.disputes,
				None => MultiDisputeStatementSet::default(),
			};
			*value = Some(ScrapedOnChainVotes::<T::Hash> {
				backing_validators_per_candidate,
				disputes,
				session,
			});
		})
	}

	#[pallet::hooks]
	impl<T: Config> Hooks<BlockNumberFor<T>> for Pallet<T> {
		fn on_initialize(_: BlockNumberFor<T>) -> Weight {
			T::DbWeight::get().reads_writes(1, 1) // in `on_finalize`.
		}

		fn on_finalize(_: BlockNumberFor<T>) {
			if Included::<T>::take().is_none() {
				panic!("Bitfields and heads must be included every block");
			}
		}
	}

	#[pallet::inherent]
	impl<T: Config> ProvideInherent for Pallet<T> {
		type Call = Call<T>;
		type Error = MakeFatalError<()>;
		const INHERENT_IDENTIFIER: InherentIdentifier = PARACHAINS_INHERENT_IDENTIFIER;

		fn create_inherent(data: &InherentData) -> Option<Self::Call> {
			let inherent_data = Self::create_inherent_inner(data)?;

			Some(Call::enter { data: inherent_data })
		}

		fn is_inherent(call: &Self::Call) -> bool {
			matches!(call, Call::enter { .. })
		}
	}

	#[pallet::call]
	impl<T: Config> Pallet<T> {
		/// Enter the paras inherent. This will process bitfields and backed candidates.
		#[pallet::call_index(0)]
		#[pallet::weight((
			paras_inherent_total_weight::<T>(
				data.backed_candidates.as_slice(),
				&data.bitfields,
				&data.disputes,
			),
			DispatchClass::Mandatory,
		))]
		pub fn enter(
			origin: OriginFor<T>,
			data: ParachainsInherentData<HeaderFor<T>>,
		) -> DispatchResultWithPostInfo {
			ensure_none(origin)?;

			ensure!(!Included::<T>::exists(), Error::<T>::TooManyInclusionInherents);
			Included::<T>::set(Some(()));

			Self::process_inherent_data(data, ProcessInherentDataContext::Enter)
				.map(|(_processed, post_info)| post_info)
		}
	}
}

impl<T: Config> Pallet<T> {
	/// Create the `ParachainsInherentData` that gets passed to [`Self::enter`] in
	/// [`Self::create_inherent`]. This code is pulled out of [`Self::create_inherent`] so it can be
	/// unit tested.
	fn create_inherent_inner(data: &InherentData) -> Option<ParachainsInherentData<HeaderFor<T>>> {
		let parachains_inherent_data = match data.get_data(&Self::INHERENT_IDENTIFIER) {
			Ok(Some(d)) => d,
			Ok(None) => return None,
			Err(_) => {
				log::warn!(target: LOG_TARGET, "ParachainsInherentData failed to decode");
				return None
			},
		};
		match Self::process_inherent_data(
			parachains_inherent_data,
			ProcessInherentDataContext::ProvideInherent,
		) {
			Ok((processed, _)) => Some(processed),
			Err(err) => {
				log::warn!(target: LOG_TARGET, "Processing inherent data failed: {:?}", err);
				None
			},
		}
	}

	/// Process inherent data.
	///
	/// The given inherent data is processed and state is altered accordingly. If any data could
	/// not be applied (inconsistencies, weight limit, ...) it is removed.
	///
	/// When called from `create_inherent` the `context` must be set to
	/// `ProcessInherentDataContext::ProvideInherent` so it guarantees the invariant that inherent
	/// is not overweight.
	/// It is **mandatory** that calls from `enter` set `context` to
	/// `ProcessInherentDataContext::Enter` to ensure the weight invariant is checked.
	///
	/// Returns: Result containing processed inherent data and weight, the processed inherent would
	/// consume.
	fn process_inherent_data(
		data: ParachainsInherentData<HeaderFor<T>>,
		context: ProcessInherentDataContext,
	) -> sp_std::result::Result<
		(ParachainsInherentData<HeaderFor<T>>, PostDispatchInfo),
		DispatchErrorWithPostInfo,
	> {
		#[cfg(feature = "runtime-metrics")]
		sp_io::init_tracing();

		let ParachainsInherentData {
			mut bitfields,
			mut backed_candidates,
			parent_header,
			mut disputes,
		} = data;

		log::debug!(
			target: LOG_TARGET,
			"[process_inherent_data] bitfields.len(): {}, backed_candidates.len(): {}, disputes.len() {}",
			bitfields.len(),
			backed_candidates.len(),
			disputes.len()
		);

		let parent_hash = <frame_system::Pallet<T>>::parent_hash();

		ensure!(
			parent_header.hash().as_ref() == parent_hash.as_ref(),
			Error::<T>::InvalidParentHeader,
		);

		let now = <frame_system::Pallet<T>>::block_number();
		let config = <configuration::Pallet<T>>::config();

		// Before anything else, update the allowed relay-parents.
		{
			let parent_number = now - One::one();
			let parent_storage_root = *parent_header.state_root();

			shared::AllowedRelayParents::<T>::mutate(|tracker| {
				tracker.update(
					parent_hash,
					parent_storage_root,
					parent_number,
					config.async_backing_params.allowed_ancestry_len,
				);
			});
		}
		let allowed_relay_parents = <shared::Pallet<T>>::allowed_relay_parents();

		let candidates_weight = backed_candidates_weight::<T>(&backed_candidates);
		let bitfields_weight = signed_bitfields_weight::<T>(&bitfields);
		let disputes_weight = multi_dispute_statement_sets_weight::<T>(&disputes);

		// Weight before filtering/sanitization
		let all_weight_before = candidates_weight + bitfields_weight + disputes_weight;

		METRICS.on_before_filter(all_weight_before.ref_time());
		log::debug!(target: LOG_TARGET, "Size before filter: {}, candidates + bitfields: {}, disputes: {}", all_weight_before.proof_size(), candidates_weight.proof_size() + bitfields_weight.proof_size(), disputes_weight.proof_size());
		log::debug!(target: LOG_TARGET, "Time weight before filter: {}, candidates + bitfields: {}, disputes: {}", all_weight_before.ref_time(), candidates_weight.ref_time() + bitfields_weight.ref_time(), disputes_weight.ref_time());

		let current_session = <shared::Pallet<T>>::session_index();
		let expected_bits = <scheduler::Pallet<T>>::availability_cores().len();
		let validator_public = shared::Pallet::<T>::active_validator_keys();

		// We are assuming (incorrectly) to have all the weight (for the mandatory class or even
		// full block) available to us. This can lead to slightly overweight blocks, which still
		// works as the dispatch class for `enter` is `Mandatory`. By using the `Mandatory`
		// dispatch class, the upper layers impose no limit on the weight of this inherent, instead
		// we limit ourselves and make sure to stay within reasonable bounds. It might make sense
		// to subtract BlockWeights::base_block to reduce chances of becoming overweight.
		let max_block_weight = {
			let dispatch_class = DispatchClass::Mandatory;
			let max_block_weight_full = <T as frame_system::Config>::BlockWeights::get();
			log::debug!(target: LOG_TARGET, "Max block weight: {}", max_block_weight_full.max_block);
			// Get max block weight for the mandatory class if defined, otherwise total max weight
			// of the block.
			let max_weight = max_block_weight_full
				.per_class
				.get(dispatch_class)
				.max_total
				.unwrap_or(max_block_weight_full.max_block);
			log::debug!(target: LOG_TARGET, "Used max block time weight: {}", max_weight);

			let max_block_size_full = <T as frame_system::Config>::BlockLength::get();
			let max_block_size = max_block_size_full.max.get(dispatch_class);
			log::debug!(target: LOG_TARGET, "Used max block size: {}", max_block_size);

			// Adjust proof size to max block size as we are tracking tx size.
			max_weight.set_proof_size(*max_block_size as u64)
		};
		log::debug!(target: LOG_TARGET, "Used max block weight: {}", max_block_weight);

		let entropy = compute_entropy::<T>(parent_hash);
		let mut rng = rand_chacha::ChaChaRng::from_seed(entropy.into());

		// Filter out duplicates and continue.
		if let Err(()) = T::DisputesHandler::deduplicate_and_sort_dispute_data(&mut disputes) {
			log::debug!(target: LOG_TARGET, "Found duplicate statement sets, retaining the first");
		}

		let post_conclusion_acceptance_period = config.dispute_post_conclusion_acceptance_period;

		let dispute_statement_set_valid = move |set: DisputeStatementSet| {
			T::DisputesHandler::filter_dispute_data(set, post_conclusion_acceptance_period)
		};

		// Limit the disputes first, since the following statements depend on the votes include
		// here.
		let (checked_disputes_sets, checked_disputes_sets_consumed_weight) =
			limit_and_sanitize_disputes::<T, _>(
				disputes,
				dispute_statement_set_valid,
				max_block_weight,
			);

		let all_weight_after = if context == ProcessInherentDataContext::ProvideInherent {
			// Assure the maximum block weight is adhered, by limiting bitfields and backed
			// candidates. Dispute statement sets were already limited before.
			let non_disputes_weight = apply_weight_limit::<T>(
				&mut backed_candidates,
				&mut bitfields,
				max_block_weight.saturating_sub(checked_disputes_sets_consumed_weight),
				&mut rng,
			);

			let all_weight_after =
				non_disputes_weight.saturating_add(checked_disputes_sets_consumed_weight);

			METRICS.on_after_filter(all_weight_after.ref_time());
			log::debug!(
			target: LOG_TARGET,
			"[process_inherent_data] after filter: bitfields.len(): {}, backed_candidates.len(): {}, checked_disputes_sets.len() {}",
			bitfields.len(),
			backed_candidates.len(),
			checked_disputes_sets.len()
			);
			log::debug!(target: LOG_TARGET, "Size after filter: {}, candidates + bitfields: {}, disputes: {}", all_weight_after.proof_size(), non_disputes_weight.proof_size(), checked_disputes_sets_consumed_weight.proof_size());
			log::debug!(target: LOG_TARGET, "Time weight after filter: {}, candidates + bitfields: {}, disputes: {}", all_weight_after.ref_time(), non_disputes_weight.ref_time(), checked_disputes_sets_consumed_weight.ref_time());

			if all_weight_after.any_gt(max_block_weight) {
				log::warn!(target: LOG_TARGET, "Post weight limiting weight is still too large, time: {}, size: {}", all_weight_after.ref_time(), all_weight_after.proof_size());
			}
			all_weight_after
		} else {
			// This check is performed in the context of block execution. Ensures inherent weight
			// invariants guaranteed by `create_inherent_data` for block authorship.
			if all_weight_before.any_gt(max_block_weight) {
				log::error!(
					"Overweight para inherent data reached the runtime {:?}: {} > {}",
					parent_hash,
					all_weight_before,
					max_block_weight
				);
			}

			ensure!(all_weight_before.all_lte(max_block_weight), Error::<T>::InherentOverweight);
			all_weight_before
		};

		// Note that `process_checked_multi_dispute_data` will iterate and import each
		// dispute; so the input here must be reasonably bounded,
		// which is guaranteed by the checks and weight limitation above.
		// We don't care about fresh or not disputes
		// this writes them to storage, so let's query it via those means
		// if this fails for whatever reason, that's ok.
		if let Err(e) =
			T::DisputesHandler::process_checked_multi_dispute_data(&checked_disputes_sets)
		{
			log::warn!(target: LOG_TARGET, "MultiDisputesData failed to update: {:?}", e);
		};
		METRICS.on_disputes_imported(checked_disputes_sets.len() as u64);

		set_scrapable_on_chain_disputes::<T>(current_session, checked_disputes_sets.clone());

		if T::DisputesHandler::is_frozen() {
			// Relay chain freeze, at this point we will not include any parachain blocks.
			METRICS.on_relay_chain_freeze();

			let disputes = checked_disputes_sets
				.into_iter()
				.map(|checked| checked.into())
				.collect::<Vec<_>>();
			let processed = ParachainsInherentData {
				bitfields: Vec::new(),
				backed_candidates: Vec::new(),
				disputes,
				parent_header,
			};

			// The relay chain we are currently on is invalid. Proceed no further on parachains.
			return Ok((processed, Some(checked_disputes_sets_consumed_weight).into()))
		}

		// Contains the disputes that are concluded in the current session only,
		// since these are the only ones that are relevant for the occupied cores
		// and lightens the load on `free_disputed` significantly.
		// Cores can't be occupied with candidates of the previous sessions, and only
		// things with new votes can have just concluded. We only need to collect
		// cores with disputes that conclude just now, because disputes that
		// concluded longer ago have already had any corresponding cores cleaned up.
		let current_concluded_invalid_disputes = checked_disputes_sets
			.iter()
			.map(AsRef::as_ref)
			.filter(|dss| dss.session == current_session)
			.map(|dss| (dss.session, dss.candidate_hash))
			.filter(|(session, candidate)| {
				<T>::DisputesHandler::concluded_invalid(*session, *candidate)
			})
			.map(|(_session, candidate)| candidate)
			.collect::<BTreeSet<CandidateHash>>();

		// Get the cores freed as a result of concluded invalid candidates.
		let (freed_disputed, concluded_invalid_hashes): (Vec<CoreIndex>, BTreeSet<CandidateHash>) =
			<inclusion::Pallet<T>>::free_disputed(&current_concluded_invalid_disputes)
				.into_iter()
				.unzip();

		// Create a bit index from the set of core indices where each index corresponds to
		// a core index that was freed due to a dispute.
		//
		// I.e. 010100 would indicate, the candidates on Core 1 and 3 would be disputed.
		let disputed_bitfield = create_disputed_bitfield(expected_bits, freed_disputed.iter());

		let bitfields = sanitize_bitfields::<T>(
			bitfields,
			disputed_bitfield,
			expected_bits,
			parent_hash,
			current_session,
			&validator_public[..],
		);
		METRICS.on_bitfields_processed(bitfields.len() as u64);

		// Process new availability bitfields, yielding any availability cores whose
		// work has now concluded.
		let freed_concluded =
			<inclusion::Pallet<T>>::update_pending_availability_and_get_freed_cores(
				&validator_public[..],
				bitfields.clone(),
			);

		// Inform the disputes module of all included candidates.
		for (_, candidate_hash) in &freed_concluded {
			T::DisputesHandler::note_included(current_session, *candidate_hash, now);
		}

		METRICS.on_candidates_included(freed_concluded.len() as u64);

		// Get the timed out candidates
		let freed_timeout = if <scheduler::Pallet<T>>::availability_timeout_check_required() {
			<inclusion::Pallet<T>>::free_timedout()
		} else {
			Vec::new()
		};

		if !freed_timeout.is_empty() {
			log::debug!(target: LOG_TARGET, "Evicted timed out cores: {:?}", freed_timeout);
		}

		// We'll schedule paras again, given freed cores, and reasons for freeing.
		let freed = freed_concluded
			.into_iter()
			.map(|(c, _hash)| (c, FreedReason::Concluded))
			.chain(freed_disputed.into_iter().map(|core| (core, FreedReason::Concluded)))
			.chain(freed_timeout.into_iter().map(|c| (c, FreedReason::TimedOut)))
			.collect::<BTreeMap<CoreIndex, FreedReason>>();
		<scheduler::Pallet<T>>::free_cores_and_fill_claimqueue(freed, now);

		METRICS.on_candidates_processed_total(backed_candidates.len() as u64);

		let core_index_enabled = configuration::Pallet::<T>::config()
			.node_features
			.get(FeatureIndex::ElasticScalingMVP as usize)
			.map(|b| *b)
			.unwrap_or(false);

		let mut scheduled: BTreeMap<ParaId, BTreeSet<CoreIndex>> = BTreeMap::new();
		let mut total_scheduled_cores = 0;

		for (core_idx, para_id) in <scheduler::Pallet<T>>::scheduled_paras() {
			total_scheduled_cores += 1;
			scheduled.entry(para_id).or_default().insert(core_idx);
		}

<<<<<<< HEAD
		let SanitizedBackedCandidates {
			backed_candidates_with_core,
			votes_from_disabled_were_dropped,
			dropped_unscheduled_candidates,
		} = sanitize_backed_candidates::<T, _>(
			backed_candidates,
			&allowed_relay_parents,
			|candidate_idx: usize,
			 backed_candidate: &BackedCandidate<<T as frame_system::Config>::Hash>|
			 -> bool {
				let para_id = backed_candidate.descriptor().para_id;
				let prev_context = <paras::Pallet<T>>::para_most_recent_context(para_id);
				let check_ctx = CandidateCheckContext::<T>::new(prev_context);

				// never include a concluded-invalid candidate
				current_concluded_invalid_disputes.contains(&backed_candidate.hash()) ||
					// Instead of checking the candidates with code upgrades twice
					// move the checking up here and skip it in the training wheels fallback.
					// That way we avoid possible duplicate checks while assuring all
					// backed candidates fine to pass on.
					//
					// NOTE: this is the only place where we check the relay-parent.
					check_ctx
						.verify_backed_candidate(&allowed_relay_parents, candidate_idx, backed_candidate.candidate())
						.is_err()
			},
			scheduled,
			core_index_enabled,
		);

		ensure!(
			backed_candidates_with_core.len() <= total_scheduled_cores,
			Error::<T>::UnscheduledCandidate
		);

		METRICS.on_candidates_sanitized(backed_candidates_with_core.len() as u64);
=======
		let initial_candidate_count = backed_candidates.len();
		let backed_candidates_with_core = sanitize_backed_candidates::<T>(
			backed_candidates,
			&allowed_relay_parents,
			concluded_invalid_hashes,
			scheduled,
			core_index_enabled,
		);
		let count = count_backed_candidates(&backed_candidates_with_core);

		ensure!(count <= total_scheduled_cores, Error::<T>::UnscheduledCandidate);

		METRICS.on_candidates_sanitized(count as u64);
>>>>>>> 8eb1f559

		// In `Enter` context (invoked during execution) no more candidates should be filtered,
		// because they have already been filtered during `ProvideInherent` context. Abort in such
		// cases.
		if context == ProcessInherentDataContext::Enter {
			ensure!(
				initial_candidate_count == count,
				Error::<T>::CandidatesFilteredDuringExecution
			);
		}

		// In `Enter` context (invoked during execution) we shouldn't have filtered any candidates
		// due to a para not being scheduled. They have been filtered during inherent data
		// preparation (`ProvideInherent` context). Abort in such cases.
		if context == ProcessInherentDataContext::Enter {
			ensure!(!dropped_unscheduled_candidates, Error::<T>::BackedOnUnscheduledCore);
		}

		// Process backed candidates according to scheduled cores.
		let inclusion::ProcessedCandidates::<<HeaderFor<T> as HeaderT>::Hash> {
			core_indices: occupied,
			candidate_receipt_with_backing_validator_indices,
		} = <inclusion::Pallet<T>>::process_candidates(
			&allowed_relay_parents,
<<<<<<< HEAD
			backed_candidates_with_core.clone(),
=======
			&backed_candidates_with_core,
>>>>>>> 8eb1f559
			<scheduler::Pallet<T>>::group_validators,
			core_index_enabled,
		)?;
		// Note which of the scheduled cores were actually occupied by a backed candidate.
		<scheduler::Pallet<T>>::occupied(occupied.into_iter().map(|e| (e.0, e.1)).collect());

		set_scrapable_on_chain_backings::<T>(
			current_session,
			candidate_receipt_with_backing_validator_indices,
		);

		let disputes = checked_disputes_sets
			.into_iter()
			.map(|checked| checked.into())
			.collect::<Vec<_>>();

		let bitfields = bitfields.into_iter().map(|v| v.into_unchecked()).collect();

		let processed = ParachainsInherentData {
			bitfields,
<<<<<<< HEAD
			backed_candidates: backed_candidates_with_core
				.into_iter()
				.map(|(candidate, _)| candidate)
				.collect(),
=======
			backed_candidates: backed_candidates_with_core.into_iter().fold(
				Vec::with_capacity(count),
				|mut acc, (_id, candidates)| {
					acc.extend(candidates.into_iter().map(|(c, _)| c));
					acc
				},
			),
>>>>>>> 8eb1f559
			disputes,
			parent_header,
		};
		Ok((processed, Some(all_weight_after).into()))
	}
}

/// Derive a bitfield from dispute
pub(super) fn create_disputed_bitfield<'a, I>(
	expected_bits: usize,
	freed_cores: I,
) -> DisputedBitfield
where
	I: 'a + IntoIterator<Item = &'a CoreIndex>,
{
	let mut bitvec = BitVec::repeat(false, expected_bits);
	for core_idx in freed_cores {
		let core_idx = core_idx.0 as usize;
		if core_idx < expected_bits {
			bitvec.set(core_idx, true);
		}
	}
	DisputedBitfield::from(bitvec)
}

/// Select a random subset, with preference for certain indices.
///
/// Adds random items to the set until all candidates
/// are tried or the remaining weight is depleted.
///
/// Returns the weight of all selected items from `selectables`
/// as well as their indices in ascending order.
fn random_sel<X, F: Fn(&X) -> Weight>(
	rng: &mut rand_chacha::ChaChaRng,
	selectables: &[X],
	mut preferred_indices: Vec<usize>,
	weight_fn: F,
	weight_limit: Weight,
) -> (Weight, Vec<usize>) {
	if selectables.is_empty() {
		return (Weight::zero(), Vec::new())
	}
	// all indices that are not part of the preferred set
	let mut indices = (0..selectables.len())
		.into_iter()
		.filter(|idx| !preferred_indices.contains(idx))
		.collect::<Vec<_>>();
	let mut picked_indices = Vec::with_capacity(selectables.len().saturating_sub(1));

	let mut weight_acc = Weight::zero();

	preferred_indices.shuffle(rng);
	for preferred_idx in preferred_indices {
		// preferred indices originate from outside
		if let Some(item) = selectables.get(preferred_idx) {
			let updated = weight_acc.saturating_add(weight_fn(item));
			if updated.any_gt(weight_limit) {
				continue
			}
			weight_acc = updated;
			picked_indices.push(preferred_idx);
		}
	}

	indices.shuffle(rng);
	for idx in indices {
		let item = &selectables[idx];
		let updated = weight_acc.saturating_add(weight_fn(item));

		if updated.any_gt(weight_limit) {
			continue
		}
		weight_acc = updated;

		picked_indices.push(idx);
	}

	// sorting indices, so the ordering is retained
	// unstable sorting is fine, since there are no duplicates in indices
	// and even if there were, they don't have an identity
	picked_indices.sort_unstable();
	(weight_acc, picked_indices)
}

/// Considers an upper threshold that the inherent data must not exceed.
///
/// If there is sufficient space, all bitfields and all candidates
/// will be included.
///
/// Otherwise tries to include all disputes, and then tries to fill the remaining space with
/// bitfields and then candidates.
///
/// The selection process is random. For candidates, there is an exception for code upgrades as they
/// are preferred. And for disputes, local and older disputes are preferred (see
/// `limit_and_sanitize_disputes`). for backed candidates, since with a increasing number of
/// parachains their chances of inclusion become slim. All backed candidates  are checked
/// beforehand in `fn create_inherent_inner` which guarantees sanity.
///
/// Assumes disputes are already filtered by the time this is called.
///
/// Returns the total weight consumed by `bitfields` and `candidates`.
pub(crate) fn apply_weight_limit<T: Config + inclusion::Config>(
	candidates: &mut Vec<BackedCandidate<<T>::Hash>>,
	bitfields: &mut UncheckedSignedAvailabilityBitfields,
	max_consumable_weight: Weight,
	rng: &mut rand_chacha::ChaChaRng,
) -> Weight {
	let total_candidates_weight = backed_candidates_weight::<T>(candidates.as_slice());

	let total_bitfields_weight = signed_bitfields_weight::<T>(&bitfields);

	let total = total_bitfields_weight.saturating_add(total_candidates_weight);

	// candidates + bitfields fit into the block
	if max_consumable_weight.all_gte(total) {
		return total
	}

	// Invariant: block author provides candidate in the order in which they form a chain
	// wrt elastic scaling. If the invariant is broken, we'd fail later when filtering candidates
	// which are unchained.

	let mut chained_candidates: Vec<Vec<_>> = Vec::new();
	let mut current_para_id = None;

	for candidate in sp_std::mem::take(candidates).into_iter() {
		let candidate_para_id = candidate.descriptor().para_id;
		if Some(candidate_para_id) == current_para_id {
			let chain = chained_candidates
				.last_mut()
				.expect("if the current_para_id is Some, then vec is not empty; qed");
			chain.push(candidate);
		} else {
			current_para_id = Some(candidate_para_id);
			chained_candidates.push(vec![candidate]);
		}
	}

	// Elastic scaling: we prefer chains that have a code upgrade among the candidates,
	// as the candidates containing the upgrade tend to be large and hence stand no chance to
	// be picked late while maintaining the weight bounds.
	//
	// Limitations: For simplicity if total weight of a chain of candidates is larger than
	// the remaining weight, the chain will still not be included while it could still be possible
	// to include part of that chain.
	let preferred_chain_indices = chained_candidates
		.iter()
		.enumerate()
<<<<<<< HEAD
		.filter_map(|(idx, candidate)| {
			candidate.candidate().commitments.new_validation_code.as_ref().map(|_code| idx)
=======
		.filter_map(|(idx, candidates)| {
			// Check if any of the candidate in chain contains a code upgrade.
			if candidates
				.iter()
				.any(|candidate| candidate.candidate().commitments.new_validation_code.is_some())
			{
				Some(idx)
			} else {
				None
			}
>>>>>>> 8eb1f559
		})
		.collect::<Vec<usize>>();

	// There is weight remaining to be consumed by a subset of chained candidates
	// which are going to be picked now.
	if let Some(max_consumable_by_candidates) =
		max_consumable_weight.checked_sub(&total_bitfields_weight)
	{
		let (acc_candidate_weight, chained_indices) =
			random_sel::<Vec<BackedCandidate<<T as frame_system::Config>::Hash>>, _>(
				rng,
				&chained_candidates,
				preferred_chain_indices,
				|candidates| backed_candidates_weight::<T>(&candidates),
				max_consumable_by_candidates,
			);
		log::debug!(target: LOG_TARGET, "Indices Candidates: {:?}, size: {}", chained_indices, candidates.len());
		chained_candidates
			.indexed_retain(|idx, _backed_candidates| chained_indices.binary_search(&idx).is_ok());
		// pick all bitfields, and
		// fill the remaining space with candidates
		let total_consumed = acc_candidate_weight.saturating_add(total_bitfields_weight);

		*candidates = chained_candidates.into_iter().flatten().collect::<Vec<_>>();

		return total_consumed
	}

	candidates.clear();

	// insufficient space for even the bitfields alone, so only try to fit as many of those
	// into the block and skip the candidates entirely
	let (total_consumed, indices) = random_sel::<UncheckedSignedAvailabilityBitfield, _>(
		rng,
		&bitfields,
		vec![],
		|bitfield| signed_bitfield_weight::<T>(&bitfield),
		max_consumable_weight,
	);
	log::debug!(target: LOG_TARGET, "Indices Bitfields: {:?}, size: {}", indices, bitfields.len());

	bitfields.indexed_retain(|idx, _bitfield| indices.binary_search(&idx).is_ok());

	total_consumed
}

/// Filter bitfields based on freed core indices, validity, and other sanity checks.
///
/// Do sanity checks on the bitfields:
///
///  1. no more than one bitfield per validator
///  2. bitfields are ascending by validator index.
///  3. each bitfield has exactly `expected_bits`
///  4. signature is valid
///  5. remove any disputed core indices
///
/// If any of those is not passed, the bitfield is dropped.
pub(crate) fn sanitize_bitfields<T: crate::inclusion::Config>(
	unchecked_bitfields: UncheckedSignedAvailabilityBitfields,
	disputed_bitfield: DisputedBitfield,
	expected_bits: usize,
	parent_hash: T::Hash,
	session_index: SessionIndex,
	validators: &[ValidatorId],
) -> SignedAvailabilityBitfields {
	let mut bitfields = Vec::with_capacity(unchecked_bitfields.len());

	let mut last_index: Option<ValidatorIndex> = None;

	if disputed_bitfield.0.len() != expected_bits {
		// This is a system logic error that should never occur, but we want to handle it gracefully
		// so we just drop all bitfields
		log::error!(target: LOG_TARGET, "BUG: disputed_bitfield != expected_bits");
		return vec![]
	}

	let all_zeros = BitVec::<u8, bitvec::order::Lsb0>::repeat(false, expected_bits);
	let signing_context = SigningContext { parent_hash, session_index };
	for unchecked_bitfield in unchecked_bitfields {
		// Find and skip invalid bitfields.
		if unchecked_bitfield.unchecked_payload().0.len() != expected_bits {
			log::trace!(
				target: LOG_TARGET,
				"bad bitfield length: {} != {:?}",
				unchecked_bitfield.unchecked_payload().0.len(),
				expected_bits,
			);
			continue
		}

		if unchecked_bitfield.unchecked_payload().0.clone() & disputed_bitfield.0.clone() !=
			all_zeros
		{
			log::trace!(
				target: LOG_TARGET,
				"bitfield contains disputed cores: {:?}",
				unchecked_bitfield.unchecked_payload().0.clone() & disputed_bitfield.0.clone()
			);
			continue
		}

		let validator_index = unchecked_bitfield.unchecked_validator_index();

		if !last_index.map_or(true, |last_index: ValidatorIndex| last_index < validator_index) {
			log::trace!(
				target: LOG_TARGET,
				"bitfield validator index is not greater than last: !({:?} < {})",
				last_index.as_ref().map(|x| x.0),
				validator_index.0
			);
			continue
		}

		if unchecked_bitfield.unchecked_validator_index().0 as usize >= validators.len() {
			log::trace!(
				target: LOG_TARGET,
				"bitfield validator index is out of bounds: {} >= {}",
				validator_index.0,
				validators.len(),
			);
			continue
		}

		let validator_public = &validators[validator_index.0 as usize];

		// Validate bitfield signature.
		if let Ok(signed_bitfield) =
			unchecked_bitfield.try_into_checked(&signing_context, validator_public)
		{
			bitfields.push(signed_bitfield);
			METRICS.on_valid_bitfield_signature();
		} else {
			log::warn!(target: LOG_TARGET, "Invalid bitfield signature");
			METRICS.on_invalid_bitfield_signature();
		};

		last_index = Some(validator_index);
	}
	bitfields
}

<<<<<<< HEAD
// Result from `sanitize_backed_candidates`
#[derive(Debug, PartialEq)]
struct SanitizedBackedCandidates<Hash> {
	// Sanitized backed candidates along with the assigned core. The `Vec` is sorted according to
	// the occupied core index.
	backed_candidates_with_core: Vec<(BackedCandidate<Hash>, CoreIndex)>,
	// Set to true if any votes from disabled validators were dropped from the input.
	votes_from_disabled_were_dropped: bool,
	// Set to true if any candidates were dropped due to filtering done in
	// `map_candidates_to_cores`
	dropped_unscheduled_candidates: bool,
}

/// Filter out:
/// 1. any candidates that have a concluded invalid dispute
/// 2. any unscheduled candidates, as well as candidates whose paraid has multiple cores assigned
///    but have no injected core index.
/// 3. all backing votes from disabled validators
/// 4. any candidates that end up with less than `effective_minimum_backing_votes` backing votes
///
/// `scheduled` follows the same naming scheme as provided in the
/// guide: Currently `free` but might become `occupied`.
/// For the filtering here the relevant part is only the current `free`
/// state.
=======
/// Performs various filtering on the backed candidates inherent data.
/// Must maintain the invariant that the returned candidate collection contains the candidates
/// sorted in dependency order for each para. When doing any filtering, we must therefore drop any
/// subsequent candidates after the filtered one.
>>>>>>> 8eb1f559
///
/// Filter out:
/// 1. any candidates which don't form a chain with the other candidates of the paraid (even if they
///    do form a chain but are not in the right order).
/// 2. any candidates that have a concluded invalid dispute or who are descendants of a concluded
///    invalid candidate.
/// 3. any unscheduled candidates, as well as candidates whose paraid has multiple cores assigned
///    but have no injected core index.
/// 4. all backing votes from disabled validators
/// 5. any candidates that end up with less than `effective_minimum_backing_votes` backing votes
///
/// Returns the scheduled
/// backed candidates which passed filtering, mapped by para id and in the right dependency order.
fn sanitize_backed_candidates<T: crate::inclusion::Config>(
	backed_candidates: Vec<BackedCandidate<T::Hash>>,
	allowed_relay_parents: &AllowedRelayParentsTracker<T::Hash, BlockNumberFor<T>>,
<<<<<<< HEAD
	mut candidate_has_concluded_invalid_dispute_or_is_invalid: F,
	scheduled: BTreeMap<ParaId, BTreeSet<CoreIndex>>,
	core_index_enabled: bool,
) -> SanitizedBackedCandidates<T::Hash> {
	// Remove any candidates that were concluded invalid.
	// This does not assume sorting.
	backed_candidates.indexed_retain(move |candidate_idx, backed_candidate| {
		!candidate_has_concluded_invalid_dispute_or_is_invalid(candidate_idx, backed_candidate)
	});

	let initial_candidate_count = backed_candidates.len();
	// Map candidates to scheduled cores. Filter out any unscheduled candidates.
	let mut backed_candidates_with_core = map_candidates_to_cores::<T>(
		&allowed_relay_parents,
		scheduled,
		core_index_enabled,
		backed_candidates,
	);

	let dropped_unscheduled_candidates =
		initial_candidate_count != backed_candidates_with_core.len();

	// Filter out backing statements from disabled validators
	let votes_from_disabled_were_dropped = filter_backed_statements_from_disabled_validators::<T>(
		&mut backed_candidates_with_core,
		&allowed_relay_parents,
		core_index_enabled,
	);

	// Sort the `Vec` last, once there is a guarantee that these
	// `BackedCandidates` references the expected relay chain parent,
	// but more importantly are scheduled for a free core.
	// This both avoids extra work for obviously invalid candidates,
	// but also allows this to be done in place.
	backed_candidates_with_core.sort_by(|(_x, core_x), (_y, core_y)| core_x.cmp(&core_y));

	SanitizedBackedCandidates {
		dropped_unscheduled_candidates,
		votes_from_disabled_were_dropped,
		backed_candidates_with_core,
	}
=======
	concluded_invalid_with_descendants: BTreeSet<CandidateHash>,
	scheduled: BTreeMap<ParaId, BTreeSet<CoreIndex>>,
	core_index_enabled: bool,
) -> BTreeMap<ParaId, Vec<(BackedCandidate<T::Hash>, CoreIndex)>> {
	// Map the candidates to the right paraids, while making sure that the order between candidates
	// of the same para is preserved.
	let mut candidates_per_para: BTreeMap<ParaId, Vec<_>> = BTreeMap::new();
	for candidate in backed_candidates {
		candidates_per_para
			.entry(candidate.descriptor().para_id)
			.or_default()
			.push(candidate);
	}

	// Check that candidates pertaining to the same para form a chain. Drop the ones that
	// don't, along with the rest of candidates which follow them in the input vector.
	filter_unchained_candidates::<T>(&mut candidates_per_para, allowed_relay_parents);

	// Remove any candidates that were concluded invalid or who are descendants of concluded invalid
	// candidates (along with their descendants).
	retain_candidates::<T, _, _>(&mut candidates_per_para, |_, candidate| {
		let keep = !concluded_invalid_with_descendants.contains(&candidate.candidate().hash());

		if !keep {
			log::debug!(
				target: LOG_TARGET,
				"Found backed candidate {:?} which was concluded invalid or is a descendant of a concluded invalid candidate, for paraid {:?}.",
				candidate.candidate().hash(),
				candidate.descriptor().para_id
			);
		}
		keep
	});

	// Map candidates to scheduled cores. Filter out any unscheduled candidates along with their
	// descendants.
	let mut backed_candidates_with_core = map_candidates_to_cores::<T>(
		&allowed_relay_parents,
		scheduled,
		core_index_enabled,
		candidates_per_para,
	);

	// Filter out backing statements from disabled validators. If by that we render a candidate with
	// less backing votes than required, filter that candidate also. As all the other filtering
	// operations above, we drop the descendants of the dropped candidates also.
	filter_backed_statements_from_disabled_validators::<T>(
		&mut backed_candidates_with_core,
		&allowed_relay_parents,
		core_index_enabled,
	);

	backed_candidates_with_core
}

fn count_backed_candidates<B>(backed_candidates: &BTreeMap<ParaId, Vec<B>>) -> usize {
	backed_candidates.iter().fold(0, |mut count, (_id, candidates)| {
		count += candidates.len();
		count
	})
>>>>>>> 8eb1f559
}

/// Derive entropy from babe provided per block randomness.
///
/// In the odd case none is available, uses the `parent_hash` and
/// a const value, while emitting a warning.
fn compute_entropy<T: Config>(parent_hash: T::Hash) -> [u8; 32] {
	const CANDIDATE_SEED_SUBJECT: [u8; 32] = *b"candidate-seed-selection-subject";
	// NOTE: this is slightly gameable since this randomness was already public
	// by the previous block, while for the block author this randomness was
	// known 2 epochs ago. it is marginally better than using the parent block
	// hash since it's harder to influence the VRF output than the block hash.
	let vrf_random = ParentBlockRandomness::<T>::random(&CANDIDATE_SEED_SUBJECT[..]).0;
	let mut entropy: [u8; 32] = CANDIDATE_SEED_SUBJECT;
	if let Some(vrf_random) = vrf_random {
		entropy.as_mut().copy_from_slice(vrf_random.as_ref());
	} else {
		// in case there is no VRF randomness present, we utilize the relay parent
		// as seed, it's better than a static value.
		log::warn!(target: LOG_TARGET, "ParentBlockRandomness did not provide entropy");
		entropy.as_mut().copy_from_slice(parent_hash.as_ref());
	}
	entropy
}

/// Limit disputes in place.
///
/// Assumes ordering of disputes, retains sorting of the statement.
///
/// Prime source of overload safety for dispute votes:
/// 1. Check accumulated weight does not exceed the maximum block weight.
/// 2. If exceeded:
///   1. Check validity of all dispute statements sequentially
/// 2. If not exceeded:
///   1. If weight is exceeded by locals, pick the older ones (lower indices) until the weight limit
///      is reached.
///
/// Returns the consumed weight amount, that is guaranteed to be less than the provided
/// `max_consumable_weight`.
fn limit_and_sanitize_disputes<
	T: Config,
	CheckValidityFn: FnMut(DisputeStatementSet) -> Option<CheckedDisputeStatementSet>,
>(
	disputes: MultiDisputeStatementSet,
	mut dispute_statement_set_valid: CheckValidityFn,
	max_consumable_weight: Weight,
) -> (Vec<CheckedDisputeStatementSet>, Weight) {
	// The total weight if all disputes would be included
	let disputes_weight = multi_dispute_statement_sets_weight::<T>(&disputes);

	if disputes_weight.any_gt(max_consumable_weight) {
		log::debug!(target: LOG_TARGET, "Above max consumable weight: {}/{}", disputes_weight, max_consumable_weight);
		let mut checked_acc = Vec::<CheckedDisputeStatementSet>::with_capacity(disputes.len());

		// Accumulated weight of all disputes picked, that passed the checks.
		let mut weight_acc = Weight::zero();

		// Select disputes in-order until the remaining weight is attained
		disputes.into_iter().for_each(|dss| {
			let dispute_weight = dispute_statement_set_weight::<T, &DisputeStatementSet>(&dss);
			let updated = weight_acc.saturating_add(dispute_weight);
			if max_consumable_weight.all_gte(updated) {
				// Always apply the weight. Invalid data cost processing time too:
				weight_acc = updated;
				if let Some(checked) = dispute_statement_set_valid(dss) {
					checked_acc.push(checked);
				}
			}
		});

		(checked_acc, weight_acc)
	} else {
		// Go through all of them, and just apply the filter, they would all fit
		let checked = disputes
			.into_iter()
			.filter_map(|dss| dispute_statement_set_valid(dss))
			.collect::<Vec<CheckedDisputeStatementSet>>();
		// some might have been filtered out, so re-calc the weight
		let checked_disputes_weight = checked_multi_dispute_statement_sets_weight::<T>(&checked);
		(checked, checked_disputes_weight)
	}
}

<<<<<<< HEAD
// Filters statements from disabled validators in `BackedCandidate`, non-scheduled candidates and
// few more sanity checks. Returns `true` if at least one statement is removed and `false`
// otherwise.
fn filter_backed_statements_from_disabled_validators<T: shared::Config + scheduler::Config>(
	backed_candidates_with_core: &mut Vec<(
		BackedCandidate<<T as frame_system::Config>::Hash>,
		CoreIndex,
	)>,
	allowed_relay_parents: &AllowedRelayParentsTracker<T::Hash, BlockNumberFor<T>>,
	core_index_enabled: bool,
) -> bool {
=======
// Helper function for filtering candidates which don't pass the given predicate. When/if the first
// candidate which failes the predicate is found, all the other candidates that follow are dropped.
fn retain_candidates<
	T: inclusion::Config + paras::Config + inclusion::Config,
	F: FnMut(ParaId, &mut C) -> bool,
	C,
>(
	candidates_per_para: &mut BTreeMap<ParaId, Vec<C>>,
	mut pred: F,
) {
	for (para_id, candidates) in candidates_per_para.iter_mut() {
		let mut latest_valid_idx = None;

		for (idx, candidate) in candidates.iter_mut().enumerate() {
			if pred(*para_id, candidate) {
				// Found a valid candidate.
				latest_valid_idx = Some(idx);
			} else {
				break
			}
		}

		if let Some(latest_valid_idx) = latest_valid_idx {
			candidates.truncate(latest_valid_idx + 1);
		} else {
			candidates.clear();
		}
	}

	candidates_per_para.retain(|_, c| !c.is_empty());
}

// Filters statements from disabled validators in `BackedCandidate` and does a few more sanity
// checks.
fn filter_backed_statements_from_disabled_validators<
	T: shared::Config + scheduler::Config + inclusion::Config,
>(
	backed_candidates_with_core: &mut BTreeMap<
		ParaId,
		Vec<(BackedCandidate<<T as frame_system::Config>::Hash>, CoreIndex)>,
	>,
	allowed_relay_parents: &AllowedRelayParentsTracker<T::Hash, BlockNumberFor<T>>,
	core_index_enabled: bool,
) {
>>>>>>> 8eb1f559
	let disabled_validators =
		BTreeSet::<_>::from_iter(shared::Pallet::<T>::disabled_validators().into_iter());

	if disabled_validators.is_empty() {
		// No disabled validators - nothing to do
		return
	}

<<<<<<< HEAD
	let backed_len_before = backed_candidates_with_core.len();

	// Flag which will be returned. Set to `true` if at least one vote is filtered.
	let mut filtered = false;

=======
>>>>>>> 8eb1f559
	let minimum_backing_votes = configuration::Pallet::<T>::config().minimum_backing_votes;

	// Process all backed candidates. `validator_indices` in `BackedCandidates` are indices within
	// the validator group assigned to the parachain. To obtain this group we need:
	// 1. Core index assigned to the parachain which has produced the candidate
	// 2. The relay chain block number of the candidate
<<<<<<< HEAD
	backed_candidates_with_core.retain_mut(|(bc, core_idx)| {
		let (validator_indices, maybe_core_index) = bc.validator_indices_and_core_index(core_index_enabled);
		let mut validator_indices = BitVec::<_>::from(validator_indices);

		// Get relay parent block number of the candidate. We need this to get the group index assigned to this core at this block number
		let relay_parent_block_number = match allowed_relay_parents
			.acquire_info(bc.descriptor().relay_parent, None) {
=======
	retain_candidates::<T, _, _>(backed_candidates_with_core, |para_id, (bc, core_idx)| {
		let (validator_indices, maybe_core_index) =
			bc.validator_indices_and_core_index(core_index_enabled);
		let mut validator_indices = BitVec::<_>::from(validator_indices);

		// Get relay parent block number of the candidate. We need this to get the group index
		// assigned to this core at this block number
		let relay_parent_block_number =
			match allowed_relay_parents.acquire_info(bc.descriptor().relay_parent, None) {
>>>>>>> 8eb1f559
				Some((_, block_num)) => block_num,
				None => {
					log::debug!(
						target: LOG_TARGET,
						"Relay parent {:?} for candidate is not in the allowed relay parents. Dropping the candidate.",
						bc.descriptor().relay_parent
					);
					return false
				},
			};

		// Get the group index for the core
		let group_idx = match <scheduler::Pallet<T>>::group_assigned_to_core(
			*core_idx,
			relay_parent_block_number + One::one(),
		) {
			Some(group_idx) => group_idx,
			None => {
				log::debug!(target: LOG_TARGET, "Can't get the group index for core idx {:?}. Dropping the candidate.", core_idx);
				return false
			},
		};

		// And finally get the validator group for this group index
		let validator_group = match <scheduler::Pallet<T>>::group_validators(group_idx) {
			Some(validator_group) => validator_group,
			None => {
				log::debug!(target: LOG_TARGET, "Can't get the validators from group {:?}. Dropping the candidate.", group_idx);
				return false
			},
		};

		// Bitmask with the disabled indices within the validator group
<<<<<<< HEAD
		let disabled_indices = BitVec::<u8, bitvec::order::Lsb0>::from_iter(validator_group.iter().map(|idx| disabled_validators.contains(idx)));
		// The indices of statements from disabled validators in `BackedCandidate`. We have to drop these.
=======
		let disabled_indices = BitVec::<u8, bitvec::order::Lsb0>::from_iter(
			validator_group.iter().map(|idx| disabled_validators.contains(idx)),
		);
		// The indices of statements from disabled validators in `BackedCandidate`. We have to drop
		// these.
>>>>>>> 8eb1f559
		let indices_to_drop = disabled_indices.clone() & &validator_indices;
		// Apply the bitmask to drop the disabled validator from `validator_indices`
		validator_indices &= !disabled_indices;
		// Update the backed candidate
		bc.set_validator_indices_and_core_index(validator_indices, maybe_core_index);

		// Remove the corresponding votes from `validity_votes`
		for idx in indices_to_drop.iter_ones().rev() {
			bc.validity_votes_mut().remove(idx);
<<<<<<< HEAD
		}

		// If at least one statement was dropped we need to return `true`
		if indices_to_drop.count_ones() > 0 {
			filtered = true;
=======
>>>>>>> 8eb1f559
		}

		// By filtering votes we might render the candidate invalid and cause a failure in
		// [`process_candidates`]. To avoid this we have to perform a sanity check here. If there
		// are not enough backing votes after filtering we will remove the whole candidate.
<<<<<<< HEAD
		if bc.validity_votes().len() < effective_minimum_backing_votes(
			validator_group.len(),
			minimum_backing_votes
		) {
=======
		if bc.validity_votes().len() <
			effective_minimum_backing_votes(validator_group.len(), minimum_backing_votes)
		{
			log::debug!(
				target: LOG_TARGET,
				"Dropping candidate {:?} of paraid {:?} because it was left with too few backing votes after votes from disabled validators were filtered.",
				bc.candidate().hash(),
				para_id
			);

>>>>>>> 8eb1f559
			return false
		}

		true
	});
}

// Check that candidates pertaining to the same para form a chain. Drop the ones that
// don't, along with the rest of candidates which follow them in the input vector.
// In the process, duplicated candidates will also be dropped (even if they form a valid cycle;
// cycles are not allowed if they entail backing duplicated candidates).
fn filter_unchained_candidates<T: inclusion::Config + paras::Config + inclusion::Config>(
	candidates: &mut BTreeMap<ParaId, Vec<BackedCandidate<T::Hash>>>,
	allowed_relay_parents: &AllowedRelayParentsTracker<T::Hash, BlockNumberFor<T>>,
) {
	let mut para_latest_head_data: BTreeMap<ParaId, HeadData> = BTreeMap::new();
	for para_id in candidates.keys() {
		let latest_head_data = match <inclusion::Pallet<T>>::para_latest_head_data(&para_id) {
			None => {
				defensive!("Latest included head data for paraid {:?} is None", para_id);
				continue
			},
			Some(latest_head_data) => latest_head_data,
		};
		para_latest_head_data.insert(*para_id, latest_head_data);
	}

	let mut para_visited_candidates: BTreeMap<ParaId, BTreeSet<CandidateHash>> = BTreeMap::new();

	retain_candidates::<T, _, _>(candidates, |para_id, candidate| {
		let Some(latest_head_data) = para_latest_head_data.get(&para_id) else { return false };
		let candidate_hash = candidate.candidate().hash();

		let visited_candidates =
			para_visited_candidates.entry(para_id).or_insert_with(|| BTreeSet::new());
		if visited_candidates.contains(&candidate_hash) {
			log::debug!(
				target: LOG_TARGET,
				"Found duplicate candidates for paraid {:?}. Dropping the candidates with hash {:?}",
				para_id,
				candidate_hash
			);

			// If we got a duplicate candidate, stop.
			return false
		} else {
			visited_candidates.insert(candidate_hash);
		}

<<<<<<< HEAD
	// Also return `true` if a whole candidate was dropped from the set
	filtered || backed_len_before != backed_candidates_with_core.len()
}

/// Map candidates to scheduled cores.
/// If the para only has one scheduled core and no `CoreIndex` is injected, map the candidate to the
/// single core. If the para has multiple cores scheduled, only map the candidates which have a
/// proper core injected. Filter out the rest.
/// Also returns whether or not we dropped any candidates.
=======
		let prev_context = <paras::Pallet<T>>::para_most_recent_context(para_id);
		let check_ctx = CandidateCheckContext::<T>::new(prev_context);

		let res = match check_ctx.verify_backed_candidate(
			&allowed_relay_parents,
			candidate.candidate(),
			latest_head_data.clone(),
		) {
			Ok(_) => true,
			Err(err) => {
				log::debug!(
					target: LOG_TARGET,
					"Backed candidate verification for candidate {:?} of paraid {:?} failed with {:?}",
					candidate_hash,
					para_id,
					err
				);
				false
			},
		};

		if res {
			para_latest_head_data
				.insert(para_id, candidate.candidate().commitments.head_data.clone());
		}

		res
	});
}

/// Map candidates to scheduled cores.
/// If the para only has one scheduled core and one candidate supplied, map the candidate to the
/// single core. If the para has multiple cores scheduled, only map the candidates which have a
/// proper core injected. Filter out the rest.
/// Also returns whether or not we dropped any candidates.
/// When dropping a candidate of a para, we must drop all subsequent candidates from that para
/// (because they form a chain).
>>>>>>> 8eb1f559
fn map_candidates_to_cores<T: configuration::Config + scheduler::Config + inclusion::Config>(
	allowed_relay_parents: &AllowedRelayParentsTracker<T::Hash, BlockNumberFor<T>>,
	mut scheduled: BTreeMap<ParaId, BTreeSet<CoreIndex>>,
	core_index_enabled: bool,
<<<<<<< HEAD
	candidates: Vec<BackedCandidate<T::Hash>>,
) -> Vec<(BackedCandidate<T::Hash>, CoreIndex)> {
	let mut backed_candidates_with_core = Vec::with_capacity(candidates.len());

	// We keep a candidate if the parachain has only one core assigned or if
	// a core index is provided by block author and it's indeed scheduled.
	for backed_candidate in candidates {
		let maybe_injected_core_index = get_injected_core_index::<T>(
			allowed_relay_parents,
			&backed_candidate,
			core_index_enabled,
		);

		let scheduled_cores = scheduled.get_mut(&backed_candidate.descriptor().para_id);
		// Candidates without scheduled cores are silently filtered out.
		if let Some(scheduled_cores) = scheduled_cores {
			if let Some(core_idx) = maybe_injected_core_index {
				if scheduled_cores.contains(&core_idx) {
					scheduled_cores.remove(&core_idx);
					backed_candidates_with_core.push((backed_candidate, core_idx));
				}
			} else if scheduled_cores.len() == 1 {
				backed_candidates_with_core
					.push((backed_candidate, scheduled_cores.pop_first().expect("Length is 1")));
			}
=======
	candidates: BTreeMap<ParaId, Vec<BackedCandidate<T::Hash>>>,
) -> BTreeMap<ParaId, Vec<(BackedCandidate<T::Hash>, CoreIndex)>> {
	let mut backed_candidates_with_core = BTreeMap::new();

	for (para_id, backed_candidates) in candidates.into_iter() {
		if backed_candidates.len() == 0 {
			defensive!("Backed candidates for paraid {} is empty.", para_id);
			continue
		}

		let scheduled_cores = scheduled.get_mut(&para_id);

		// ParaIds without scheduled cores are silently filtered out.
		if let Some(scheduled_cores) = scheduled_cores {
			if scheduled_cores.len() == 0 {
				log::debug!(
					target: LOG_TARGET,
					"Paraid: {:?} has no scheduled cores but {} candidates were supplied.",
					para_id,
					backed_candidates.len()
				);

			// Non-elastic scaling case. One core per para.
			} else if scheduled_cores.len() == 1 && !core_index_enabled {
				backed_candidates_with_core.insert(
					para_id,
					vec![(
						// We need the first one here, as we assume candidates of a para are in
						// dependency order.
						backed_candidates.into_iter().next().expect("Length is at least 1"),
						scheduled_cores.pop_first().expect("Length is 1"),
					)],
				);
				continue;

			// Elastic scaling case. We only allow candidates which have the right core
			// indices injected.
			} else if scheduled_cores.len() >= 1 && core_index_enabled {
				// We must preserve the dependency order given in the input.
				let mut temp_backed_candidates = Vec::with_capacity(scheduled_cores.len());

				for candidate in backed_candidates {
					if scheduled_cores.len() == 0 {
						// We've got candidates for all of this para's assigned cores. Move on to
						// the next para.
						log::debug!(
							target: LOG_TARGET,
							"Found enough candidates for paraid: {:?}.",
							candidate.descriptor().para_id
						);
						break;
					}
					let maybe_injected_core_index: Option<CoreIndex> =
						get_injected_core_index::<T>(allowed_relay_parents, &candidate);

					if let Some(core_index) = maybe_injected_core_index {
						if scheduled_cores.remove(&core_index) {
							temp_backed_candidates.push((candidate, core_index));
						} else {
							// if we got a candidate for a core index which is not scheduled, stop
							// the work for this para. the already processed candidate chain in
							// temp_backed_candidates is still fine though.
							log::debug!(
								target: LOG_TARGET,
								"Found a backed candidate {:?} with injected core index {}, which is not scheduled for paraid {:?}.",
								candidate.candidate().hash(),
								core_index.0,
								candidate.descriptor().para_id
							);

							break;
						}
					} else {
						// if we got a candidate which does not contain its core index, stop the
						// work for this para. the already processed candidate chain in
						// temp_backed_candidates is still fine though.

						log::debug!(
							target: LOG_TARGET,
							"Found a backed candidate {:?} with no injected core index, for paraid {:?} which has multiple scheduled cores.",
							candidate.candidate().hash(),
							candidate.descriptor().para_id
						);

						break;
					}
				}

				if !temp_backed_candidates.is_empty() {
					backed_candidates_with_core
						.entry(para_id)
						.or_insert_with(|| vec![])
						.extend(temp_backed_candidates);
				}
			} else {
				log::warn!(
					target: LOG_TARGET,
					"Found a paraid {:?} which has multiple scheduled cores but ElasticScalingMVP feature is not enabled: {:?}",
					para_id,
					scheduled_cores
				);
			}
		} else {
			log::debug!(
				target: LOG_TARGET,
				"Paraid: {:?} has no scheduled cores but {} candidates were supplied.",
				para_id,
				backed_candidates.len()
			);
>>>>>>> 8eb1f559
		}
	}

	backed_candidates_with_core
}

fn get_injected_core_index<T: configuration::Config + scheduler::Config + inclusion::Config>(
	allowed_relay_parents: &AllowedRelayParentsTracker<T::Hash, BlockNumberFor<T>>,
	candidate: &BackedCandidate<T::Hash>,
<<<<<<< HEAD
	core_index_enabled: bool,
=======
>>>>>>> 8eb1f559
) -> Option<CoreIndex> {
	// After stripping the 8 bit extensions, the `validator_indices` field length is expected
	// to be equal to backing group size. If these don't match, the `CoreIndex` is badly encoded,
	// or not supported.
<<<<<<< HEAD
	let (validator_indices, maybe_core_idx) =
		candidate.validator_indices_and_core_index(core_index_enabled);
=======
	let (validator_indices, maybe_core_idx) = candidate.validator_indices_and_core_index(true);
>>>>>>> 8eb1f559

	let Some(core_idx) = maybe_core_idx else { return None };

	let relay_parent_block_number =
		match allowed_relay_parents.acquire_info(candidate.descriptor().relay_parent, None) {
			Some((_, block_num)) => block_num,
			None => {
				log::debug!(
					target: LOG_TARGET,
<<<<<<< HEAD
					"Relay parent {:?} for candidate {:?} is not in the allowed relay parents. Dropping the candidate.",
=======
					"Relay parent {:?} for candidate {:?} is not in the allowed relay parents.",
>>>>>>> 8eb1f559
					candidate.descriptor().relay_parent,
					candidate.candidate().hash(),
				);
				return None
			},
		};

	// Get the backing group of the candidate backed at `core_idx`.
	let group_idx = match <scheduler::Pallet<T>>::group_assigned_to_core(
		core_idx,
		relay_parent_block_number + One::one(),
	) {
		Some(group_idx) => group_idx,
		None => {
			log::debug!(
				target: LOG_TARGET,
<<<<<<< HEAD
				"Can't get the group index for core idx {:?}. Dropping the candidate {:?}.",
				core_idx,
				candidate.candidate().hash(),
=======
				"Can't get the group index for core idx {:?}.",
				core_idx,
>>>>>>> 8eb1f559
			);
			return None
		},
	};

	let group_validators = match <scheduler::Pallet<T>>::group_validators(group_idx) {
		Some(validators) => validators,
		None => return None,
	};

	if group_validators.len() == validator_indices.len() {
		Some(core_idx)
	} else {
<<<<<<< HEAD
=======
		log::debug!(
			target: LOG_TARGET,
			"Expected validator_indices count different than the real one: {}, {} for candidate {:?}",
			group_validators.len(),
			validator_indices.len(),
			candidate.candidate().hash()
		);

>>>>>>> 8eb1f559
		None
	}
}<|MERGE_RESOLUTION|>--- conflicted
+++ resolved
@@ -43,15 +43,9 @@
 use frame_system::pallet_prelude::*;
 use pallet_babe::{self, ParentBlockRandomness};
 use primitives::{
-<<<<<<< HEAD
-	effective_minimum_backing_votes, vstaging::node_features::FeatureIndex, BackedCandidate,
-	CandidateHash, CandidateReceipt, CheckedDisputeStatementSet, CheckedMultiDisputeStatementSet,
-	CoreIndex, DisputeStatementSet, InherentData as ParachainsInherentData,
-=======
 	effective_minimum_backing_votes, node_features::FeatureIndex, BackedCandidate, CandidateHash,
 	CandidateReceipt, CheckedDisputeStatementSet, CheckedMultiDisputeStatementSet, CoreIndex,
 	DisputeStatementSet, HeadData, InherentData as ParachainsInherentData,
->>>>>>> 8eb1f559
 	MultiDisputeStatementSet, ScrapedOnChainVotes, SessionIndex, SignedAvailabilityBitfields,
 	SigningContext, UncheckedSignedAvailabilityBitfield, UncheckedSignedAvailabilityBitfields,
 	ValidatorId, ValidatorIndex, ValidityAttestation, PARACHAINS_INHERENT_IDENTIFIER,
@@ -142,20 +136,9 @@
 		InvalidParentHeader,
 		/// The data given to the inherent will result in an overweight block.
 		InherentOverweight,
-<<<<<<< HEAD
-		/// The ordering of dispute statements was invalid.
-		DisputeStatementsUnsortedOrDuplicates,
-		/// A dispute statement was invalid.
-		DisputeInvalid,
-		/// A candidate was backed by a disabled validator
-		BackedByDisabled,
-		/// A candidate was backed even though the paraid was not scheduled.
-		BackedOnUnscheduledCore,
-=======
 		/// A candidate was filtered during inherent execution. This should have only been done
 		/// during creation.
 		CandidatesFilteredDuringExecution,
->>>>>>> 8eb1f559
 		/// Too many candidates supplied.
 		UnscheduledCandidate,
 	}
@@ -596,44 +579,6 @@
 			scheduled.entry(para_id).or_default().insert(core_idx);
 		}
 
-<<<<<<< HEAD
-		let SanitizedBackedCandidates {
-			backed_candidates_with_core,
-			votes_from_disabled_were_dropped,
-			dropped_unscheduled_candidates,
-		} = sanitize_backed_candidates::<T, _>(
-			backed_candidates,
-			&allowed_relay_parents,
-			|candidate_idx: usize,
-			 backed_candidate: &BackedCandidate<<T as frame_system::Config>::Hash>|
-			 -> bool {
-				let para_id = backed_candidate.descriptor().para_id;
-				let prev_context = <paras::Pallet<T>>::para_most_recent_context(para_id);
-				let check_ctx = CandidateCheckContext::<T>::new(prev_context);
-
-				// never include a concluded-invalid candidate
-				current_concluded_invalid_disputes.contains(&backed_candidate.hash()) ||
-					// Instead of checking the candidates with code upgrades twice
-					// move the checking up here and skip it in the training wheels fallback.
-					// That way we avoid possible duplicate checks while assuring all
-					// backed candidates fine to pass on.
-					//
-					// NOTE: this is the only place where we check the relay-parent.
-					check_ctx
-						.verify_backed_candidate(&allowed_relay_parents, candidate_idx, backed_candidate.candidate())
-						.is_err()
-			},
-			scheduled,
-			core_index_enabled,
-		);
-
-		ensure!(
-			backed_candidates_with_core.len() <= total_scheduled_cores,
-			Error::<T>::UnscheduledCandidate
-		);
-
-		METRICS.on_candidates_sanitized(backed_candidates_with_core.len() as u64);
-=======
 		let initial_candidate_count = backed_candidates.len();
 		let backed_candidates_with_core = sanitize_backed_candidates::<T>(
 			backed_candidates,
@@ -647,7 +592,6 @@
 		ensure!(count <= total_scheduled_cores, Error::<T>::UnscheduledCandidate);
 
 		METRICS.on_candidates_sanitized(count as u64);
->>>>>>> 8eb1f559
 
 		// In `Enter` context (invoked during execution) no more candidates should be filtered,
 		// because they have already been filtered during `ProvideInherent` context. Abort in such
@@ -659,24 +603,13 @@
 			);
 		}
 
-		// In `Enter` context (invoked during execution) we shouldn't have filtered any candidates
-		// due to a para not being scheduled. They have been filtered during inherent data
-		// preparation (`ProvideInherent` context). Abort in such cases.
-		if context == ProcessInherentDataContext::Enter {
-			ensure!(!dropped_unscheduled_candidates, Error::<T>::BackedOnUnscheduledCore);
-		}
-
 		// Process backed candidates according to scheduled cores.
 		let inclusion::ProcessedCandidates::<<HeaderFor<T> as HeaderT>::Hash> {
 			core_indices: occupied,
 			candidate_receipt_with_backing_validator_indices,
 		} = <inclusion::Pallet<T>>::process_candidates(
 			&allowed_relay_parents,
-<<<<<<< HEAD
-			backed_candidates_with_core.clone(),
-=======
 			&backed_candidates_with_core,
->>>>>>> 8eb1f559
 			<scheduler::Pallet<T>>::group_validators,
 			core_index_enabled,
 		)?;
@@ -697,12 +630,6 @@
 
 		let processed = ParachainsInherentData {
 			bitfields,
-<<<<<<< HEAD
-			backed_candidates: backed_candidates_with_core
-				.into_iter()
-				.map(|(candidate, _)| candidate)
-				.collect(),
-=======
 			backed_candidates: backed_candidates_with_core.into_iter().fold(
 				Vec::with_capacity(count),
 				|mut acc, (_id, candidates)| {
@@ -710,7 +637,6 @@
 					acc
 				},
 			),
->>>>>>> 8eb1f559
 			disputes,
 			parent_header,
 		};
@@ -859,10 +785,6 @@
 	let preferred_chain_indices = chained_candidates
 		.iter()
 		.enumerate()
-<<<<<<< HEAD
-		.filter_map(|(idx, candidate)| {
-			candidate.candidate().commitments.new_validation_code.as_ref().map(|_code| idx)
-=======
 		.filter_map(|(idx, candidates)| {
 			// Check if any of the candidate in chain contains a code upgrade.
 			if candidates
@@ -873,7 +795,6 @@
 			} else {
 				None
 			}
->>>>>>> 8eb1f559
 		})
 		.collect::<Vec<usize>>();
 
@@ -1015,37 +936,10 @@
 	bitfields
 }
 
-<<<<<<< HEAD
-// Result from `sanitize_backed_candidates`
-#[derive(Debug, PartialEq)]
-struct SanitizedBackedCandidates<Hash> {
-	// Sanitized backed candidates along with the assigned core. The `Vec` is sorted according to
-	// the occupied core index.
-	backed_candidates_with_core: Vec<(BackedCandidate<Hash>, CoreIndex)>,
-	// Set to true if any votes from disabled validators were dropped from the input.
-	votes_from_disabled_were_dropped: bool,
-	// Set to true if any candidates were dropped due to filtering done in
-	// `map_candidates_to_cores`
-	dropped_unscheduled_candidates: bool,
-}
-
-/// Filter out:
-/// 1. any candidates that have a concluded invalid dispute
-/// 2. any unscheduled candidates, as well as candidates whose paraid has multiple cores assigned
-///    but have no injected core index.
-/// 3. all backing votes from disabled validators
-/// 4. any candidates that end up with less than `effective_minimum_backing_votes` backing votes
-///
-/// `scheduled` follows the same naming scheme as provided in the
-/// guide: Currently `free` but might become `occupied`.
-/// For the filtering here the relevant part is only the current `free`
-/// state.
-=======
 /// Performs various filtering on the backed candidates inherent data.
 /// Must maintain the invariant that the returned candidate collection contains the candidates
 /// sorted in dependency order for each para. When doing any filtering, we must therefore drop any
 /// subsequent candidates after the filtered one.
->>>>>>> 8eb1f559
 ///
 /// Filter out:
 /// 1. any candidates which don't form a chain with the other candidates of the paraid (even if they
@@ -1062,49 +956,6 @@
 fn sanitize_backed_candidates<T: crate::inclusion::Config>(
 	backed_candidates: Vec<BackedCandidate<T::Hash>>,
 	allowed_relay_parents: &AllowedRelayParentsTracker<T::Hash, BlockNumberFor<T>>,
-<<<<<<< HEAD
-	mut candidate_has_concluded_invalid_dispute_or_is_invalid: F,
-	scheduled: BTreeMap<ParaId, BTreeSet<CoreIndex>>,
-	core_index_enabled: bool,
-) -> SanitizedBackedCandidates<T::Hash> {
-	// Remove any candidates that were concluded invalid.
-	// This does not assume sorting.
-	backed_candidates.indexed_retain(move |candidate_idx, backed_candidate| {
-		!candidate_has_concluded_invalid_dispute_or_is_invalid(candidate_idx, backed_candidate)
-	});
-
-	let initial_candidate_count = backed_candidates.len();
-	// Map candidates to scheduled cores. Filter out any unscheduled candidates.
-	let mut backed_candidates_with_core = map_candidates_to_cores::<T>(
-		&allowed_relay_parents,
-		scheduled,
-		core_index_enabled,
-		backed_candidates,
-	);
-
-	let dropped_unscheduled_candidates =
-		initial_candidate_count != backed_candidates_with_core.len();
-
-	// Filter out backing statements from disabled validators
-	let votes_from_disabled_were_dropped = filter_backed_statements_from_disabled_validators::<T>(
-		&mut backed_candidates_with_core,
-		&allowed_relay_parents,
-		core_index_enabled,
-	);
-
-	// Sort the `Vec` last, once there is a guarantee that these
-	// `BackedCandidates` references the expected relay chain parent,
-	// but more importantly are scheduled for a free core.
-	// This both avoids extra work for obviously invalid candidates,
-	// but also allows this to be done in place.
-	backed_candidates_with_core.sort_by(|(_x, core_x), (_y, core_y)| core_x.cmp(&core_y));
-
-	SanitizedBackedCandidates {
-		dropped_unscheduled_candidates,
-		votes_from_disabled_were_dropped,
-		backed_candidates_with_core,
-	}
-=======
 	concluded_invalid_with_descendants: BTreeSet<CandidateHash>,
 	scheduled: BTreeMap<ParaId, BTreeSet<CoreIndex>>,
 	core_index_enabled: bool,
@@ -1165,7 +1016,6 @@
 		count += candidates.len();
 		count
 	})
->>>>>>> 8eb1f559
 }
 
 /// Derive entropy from babe provided per block randomness.
@@ -1249,19 +1099,6 @@
 	}
 }
 
-<<<<<<< HEAD
-// Filters statements from disabled validators in `BackedCandidate`, non-scheduled candidates and
-// few more sanity checks. Returns `true` if at least one statement is removed and `false`
-// otherwise.
-fn filter_backed_statements_from_disabled_validators<T: shared::Config + scheduler::Config>(
-	backed_candidates_with_core: &mut Vec<(
-		BackedCandidate<<T as frame_system::Config>::Hash>,
-		CoreIndex,
-	)>,
-	allowed_relay_parents: &AllowedRelayParentsTracker<T::Hash, BlockNumberFor<T>>,
-	core_index_enabled: bool,
-) -> bool {
-=======
 // Helper function for filtering candidates which don't pass the given predicate. When/if the first
 // candidate which failes the predicate is found, all the other candidates that follow are dropped.
 fn retain_candidates<
@@ -1306,7 +1143,6 @@
 	allowed_relay_parents: &AllowedRelayParentsTracker<T::Hash, BlockNumberFor<T>>,
 	core_index_enabled: bool,
 ) {
->>>>>>> 8eb1f559
 	let disabled_validators =
 		BTreeSet::<_>::from_iter(shared::Pallet::<T>::disabled_validators().into_iter());
 
@@ -1315,29 +1151,12 @@
 		return
 	}
 
-<<<<<<< HEAD
-	let backed_len_before = backed_candidates_with_core.len();
-
-	// Flag which will be returned. Set to `true` if at least one vote is filtered.
-	let mut filtered = false;
-
-=======
->>>>>>> 8eb1f559
 	let minimum_backing_votes = configuration::Pallet::<T>::config().minimum_backing_votes;
 
 	// Process all backed candidates. `validator_indices` in `BackedCandidates` are indices within
 	// the validator group assigned to the parachain. To obtain this group we need:
 	// 1. Core index assigned to the parachain which has produced the candidate
 	// 2. The relay chain block number of the candidate
-<<<<<<< HEAD
-	backed_candidates_with_core.retain_mut(|(bc, core_idx)| {
-		let (validator_indices, maybe_core_index) = bc.validator_indices_and_core_index(core_index_enabled);
-		let mut validator_indices = BitVec::<_>::from(validator_indices);
-
-		// Get relay parent block number of the candidate. We need this to get the group index assigned to this core at this block number
-		let relay_parent_block_number = match allowed_relay_parents
-			.acquire_info(bc.descriptor().relay_parent, None) {
-=======
 	retain_candidates::<T, _, _>(backed_candidates_with_core, |para_id, (bc, core_idx)| {
 		let (validator_indices, maybe_core_index) =
 			bc.validator_indices_and_core_index(core_index_enabled);
@@ -1347,7 +1166,6 @@
 		// assigned to this core at this block number
 		let relay_parent_block_number =
 			match allowed_relay_parents.acquire_info(bc.descriptor().relay_parent, None) {
->>>>>>> 8eb1f559
 				Some((_, block_num)) => block_num,
 				None => {
 					log::debug!(
@@ -1381,16 +1199,11 @@
 		};
 
 		// Bitmask with the disabled indices within the validator group
-<<<<<<< HEAD
-		let disabled_indices = BitVec::<u8, bitvec::order::Lsb0>::from_iter(validator_group.iter().map(|idx| disabled_validators.contains(idx)));
-		// The indices of statements from disabled validators in `BackedCandidate`. We have to drop these.
-=======
 		let disabled_indices = BitVec::<u8, bitvec::order::Lsb0>::from_iter(
 			validator_group.iter().map(|idx| disabled_validators.contains(idx)),
 		);
 		// The indices of statements from disabled validators in `BackedCandidate`. We have to drop
 		// these.
->>>>>>> 8eb1f559
 		let indices_to_drop = disabled_indices.clone() & &validator_indices;
 		// Apply the bitmask to drop the disabled validator from `validator_indices`
 		validator_indices &= !disabled_indices;
@@ -1400,25 +1213,11 @@
 		// Remove the corresponding votes from `validity_votes`
 		for idx in indices_to_drop.iter_ones().rev() {
 			bc.validity_votes_mut().remove(idx);
-<<<<<<< HEAD
-		}
-
-		// If at least one statement was dropped we need to return `true`
-		if indices_to_drop.count_ones() > 0 {
-			filtered = true;
-=======
->>>>>>> 8eb1f559
 		}
 
 		// By filtering votes we might render the candidate invalid and cause a failure in
 		// [`process_candidates`]. To avoid this we have to perform a sanity check here. If there
 		// are not enough backing votes after filtering we will remove the whole candidate.
-<<<<<<< HEAD
-		if bc.validity_votes().len() < effective_minimum_backing_votes(
-			validator_group.len(),
-			minimum_backing_votes
-		) {
-=======
 		if bc.validity_votes().len() <
 			effective_minimum_backing_votes(validator_group.len(), minimum_backing_votes)
 		{
@@ -1429,7 +1228,6 @@
 				para_id
 			);
 
->>>>>>> 8eb1f559
 			return false
 		}
 
@@ -1479,17 +1277,6 @@
 			visited_candidates.insert(candidate_hash);
 		}
 
-<<<<<<< HEAD
-	// Also return `true` if a whole candidate was dropped from the set
-	filtered || backed_len_before != backed_candidates_with_core.len()
-}
-
-/// Map candidates to scheduled cores.
-/// If the para only has one scheduled core and no `CoreIndex` is injected, map the candidate to the
-/// single core. If the para has multiple cores scheduled, only map the candidates which have a
-/// proper core injected. Filter out the rest.
-/// Also returns whether or not we dropped any candidates.
-=======
 		let prev_context = <paras::Pallet<T>>::para_most_recent_context(para_id);
 		let check_ctx = CandidateCheckContext::<T>::new(prev_context);
 
@@ -1527,38 +1314,10 @@
 /// Also returns whether or not we dropped any candidates.
 /// When dropping a candidate of a para, we must drop all subsequent candidates from that para
 /// (because they form a chain).
->>>>>>> 8eb1f559
 fn map_candidates_to_cores<T: configuration::Config + scheduler::Config + inclusion::Config>(
 	allowed_relay_parents: &AllowedRelayParentsTracker<T::Hash, BlockNumberFor<T>>,
 	mut scheduled: BTreeMap<ParaId, BTreeSet<CoreIndex>>,
 	core_index_enabled: bool,
-<<<<<<< HEAD
-	candidates: Vec<BackedCandidate<T::Hash>>,
-) -> Vec<(BackedCandidate<T::Hash>, CoreIndex)> {
-	let mut backed_candidates_with_core = Vec::with_capacity(candidates.len());
-
-	// We keep a candidate if the parachain has only one core assigned or if
-	// a core index is provided by block author and it's indeed scheduled.
-	for backed_candidate in candidates {
-		let maybe_injected_core_index = get_injected_core_index::<T>(
-			allowed_relay_parents,
-			&backed_candidate,
-			core_index_enabled,
-		);
-
-		let scheduled_cores = scheduled.get_mut(&backed_candidate.descriptor().para_id);
-		// Candidates without scheduled cores are silently filtered out.
-		if let Some(scheduled_cores) = scheduled_cores {
-			if let Some(core_idx) = maybe_injected_core_index {
-				if scheduled_cores.contains(&core_idx) {
-					scheduled_cores.remove(&core_idx);
-					backed_candidates_with_core.push((backed_candidate, core_idx));
-				}
-			} else if scheduled_cores.len() == 1 {
-				backed_candidates_with_core
-					.push((backed_candidate, scheduled_cores.pop_first().expect("Length is 1")));
-			}
-=======
 	candidates: BTreeMap<ParaId, Vec<BackedCandidate<T::Hash>>>,
 ) -> BTreeMap<ParaId, Vec<(BackedCandidate<T::Hash>, CoreIndex)>> {
 	let mut backed_candidates_with_core = BTreeMap::new();
@@ -1668,7 +1427,6 @@
 				para_id,
 				backed_candidates.len()
 			);
->>>>>>> 8eb1f559
 		}
 	}
 
@@ -1678,20 +1436,11 @@
 fn get_injected_core_index<T: configuration::Config + scheduler::Config + inclusion::Config>(
 	allowed_relay_parents: &AllowedRelayParentsTracker<T::Hash, BlockNumberFor<T>>,
 	candidate: &BackedCandidate<T::Hash>,
-<<<<<<< HEAD
-	core_index_enabled: bool,
-=======
->>>>>>> 8eb1f559
 ) -> Option<CoreIndex> {
 	// After stripping the 8 bit extensions, the `validator_indices` field length is expected
 	// to be equal to backing group size. If these don't match, the `CoreIndex` is badly encoded,
 	// or not supported.
-<<<<<<< HEAD
-	let (validator_indices, maybe_core_idx) =
-		candidate.validator_indices_and_core_index(core_index_enabled);
-=======
 	let (validator_indices, maybe_core_idx) = candidate.validator_indices_and_core_index(true);
->>>>>>> 8eb1f559
 
 	let Some(core_idx) = maybe_core_idx else { return None };
 
@@ -1701,11 +1450,7 @@
 			None => {
 				log::debug!(
 					target: LOG_TARGET,
-<<<<<<< HEAD
-					"Relay parent {:?} for candidate {:?} is not in the allowed relay parents. Dropping the candidate.",
-=======
 					"Relay parent {:?} for candidate {:?} is not in the allowed relay parents.",
->>>>>>> 8eb1f559
 					candidate.descriptor().relay_parent,
 					candidate.candidate().hash(),
 				);
@@ -1722,14 +1467,8 @@
 		None => {
 			log::debug!(
 				target: LOG_TARGET,
-<<<<<<< HEAD
-				"Can't get the group index for core idx {:?}. Dropping the candidate {:?}.",
-				core_idx,
-				candidate.candidate().hash(),
-=======
 				"Can't get the group index for core idx {:?}.",
 				core_idx,
->>>>>>> 8eb1f559
 			);
 			return None
 		},
@@ -1743,8 +1482,6 @@
 	if group_validators.len() == validator_indices.len() {
 		Some(core_idx)
 	} else {
-<<<<<<< HEAD
-=======
 		log::debug!(
 			target: LOG_TARGET,
 			"Expected validator_indices count different than the real one: {}, {} for candidate {:?}",
@@ -1753,7 +1490,6 @@
 			candidate.candidate().hash()
 		);
 
->>>>>>> 8eb1f559
 		None
 	}
 }