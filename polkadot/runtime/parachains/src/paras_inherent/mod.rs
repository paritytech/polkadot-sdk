--- conflicted
+++ resolved
@@ -317,14 +317,14 @@
 			disputes.len()
 		);
 
-		let parent_hash = <frame_system::Pallet<T>>::parent_hash();
+		let parent_hash = frame_system::Pallet::<T>::parent_hash();
 
 		ensure!(
 			parent_header.hash().as_ref() == parent_hash.as_ref(),
 			Error::<T>::InvalidParentHeader,
 		);
 
-		let now = <frame_system::Pallet<T>>::block_number();
+		let now = frame_system::Pallet::<T>::block_number();
 		let config = configuration::ActiveConfig::<T>::get();
 
 		// Before anything else, update the allowed relay-parents.
@@ -507,7 +507,7 @@
 
 		// Get the cores freed as a result of concluded invalid candidates.
 		let (freed_disputed, concluded_invalid_hashes): (Vec<CoreIndex>, BTreeSet<CandidateHash>) =
-			<inclusion::Pallet<T>>::free_disputed(&current_concluded_invalid_disputes)
+			inclusion::Pallet::<T>::free_disputed(&current_concluded_invalid_disputes)
 				.into_iter()
 				.unzip();
 
@@ -530,7 +530,7 @@
 		// Process new availability bitfields, yielding any availability cores whose
 		// work has now concluded.
 		let freed_concluded =
-			<inclusion::Pallet<T>>::update_pending_availability_and_get_freed_cores(
+			inclusion::Pallet::<T>::update_pending_availability_and_get_freed_cores(
 				&validator_public[..],
 				bitfields.clone(),
 			);
@@ -543,8 +543,8 @@
 		METRICS.on_candidates_included(freed_concluded.len() as u64);
 
 		// Get the timed out candidates
-		let freed_timeout = if <scheduler::Pallet<T>>::availability_timeout_check_required() {
-			<inclusion::Pallet<T>>::free_timedout()
+		let freed_timeout = if scheduler::Pallet::<T>::availability_timeout_check_required() {
+			inclusion::Pallet::<T>::free_timedout()
 		} else {
 			Vec::new()
 		};
@@ -560,7 +560,7 @@
 			.chain(freed_disputed.into_iter().map(|core| (core, FreedReason::Concluded)))
 			.chain(freed_timeout.into_iter().map(|c| (c, FreedReason::TimedOut)))
 			.collect::<BTreeMap<CoreIndex, FreedReason>>();
-		<scheduler::Pallet<T>>::free_cores_and_fill_claimqueue(freed, now);
+		scheduler::Pallet::<T>::free_cores_and_fill_claimqueue(freed, now);
 
 		METRICS.on_candidates_processed_total(backed_candidates.len() as u64);
 
@@ -573,7 +573,7 @@
 		let mut scheduled: BTreeMap<ParaId, BTreeSet<CoreIndex>> = BTreeMap::new();
 		let mut total_scheduled_cores = 0;
 
-		for (core_idx, para_id) in <scheduler::Pallet<T>>::scheduled_paras() {
+		for (core_idx, para_id) in scheduler::Pallet::<T>::scheduled_paras() {
 			total_scheduled_cores += 1;
 			scheduled.entry(para_id).or_default().insert(core_idx);
 		}
@@ -582,29 +582,7 @@
 		let backed_candidates_with_core = sanitize_backed_candidates::<T>(
 			backed_candidates,
 			&allowed_relay_parents,
-<<<<<<< HEAD
-			|candidate_idx: usize,
-			 backed_candidate: &BackedCandidate<<T as frame_system::Config>::Hash>|
-			 -> bool {
-				let para_id = backed_candidate.descriptor().para_id;
-				let prev_context = paras::MostRecentContext::<T>::get(para_id);
-				let check_ctx = CandidateCheckContext::<T>::new(prev_context);
-
-				// never include a concluded-invalid candidate
-				current_concluded_invalid_disputes.contains(&backed_candidate.hash()) ||
-					// Instead of checking the candidates with code upgrades twice
-					// move the checking up here and skip it in the training wheels fallback.
-					// That way we avoid possible duplicate checks while assuring all
-					// backed candidates fine to pass on.
-					//
-					// NOTE: this is the only place where we check the relay-parent.
-					check_ctx
-						.verify_backed_candidate(&allowed_relay_parents, candidate_idx, backed_candidate.candidate())
-						.is_err()
-			},
-=======
 			concluded_invalid_hashes,
->>>>>>> 19490aba
 			scheduled,
 			core_index_enabled,
 		);
@@ -628,14 +606,14 @@
 		let inclusion::ProcessedCandidates::<<HeaderFor<T> as HeaderT>::Hash> {
 			core_indices: occupied,
 			candidate_receipt_with_backing_validator_indices,
-		} = <inclusion::Pallet<T>>::process_candidates(
+		} = inclusion::Pallet::<T>::process_candidates(
 			&allowed_relay_parents,
 			&backed_candidates_with_core,
-			<scheduler::Pallet<T>>::group_validators,
+			scheduler::Pallet::<T>::group_validators,
 			core_index_enabled,
 		)?;
 		// Note which of the scheduled cores were actually occupied by a backed candidate.
-		<scheduler::Pallet<T>>::occupied(occupied.into_iter().map(|e| (e.0, e.1)).collect());
+		scheduler::Pallet::<T>::occupied(occupied.into_iter().map(|e| (e.0, e.1)).collect());
 
 		set_scrapable_on_chain_backings::<T>(
 			current_session,
@@ -1172,16 +1150,7 @@
 		return
 	}
 
-<<<<<<< HEAD
-	let backed_len_before = backed_candidates_with_core.len();
-
-	// Flag which will be returned. Set to `true` if at least one vote is filtered.
-	let mut filtered = false;
-
 	let minimum_backing_votes = configuration::ActiveConfig::<T>::get().minimum_backing_votes;
-=======
-	let minimum_backing_votes = configuration::Pallet::<T>::config().minimum_backing_votes;
->>>>>>> 19490aba
 
 	// Process all backed candidates. `validator_indices` in `BackedCandidates` are indices within
 	// the validator group assigned to the parachain. To obtain this group we need:
@@ -1208,7 +1177,7 @@
 			};
 
 		// Get the group index for the core
-		let group_idx = match <scheduler::Pallet<T>>::group_assigned_to_core(
+		let group_idx = match scheduler::Pallet::<T>::group_assigned_to_core(
 			*core_idx,
 			relay_parent_block_number + One::one(),
 		) {
@@ -1220,7 +1189,7 @@
 		};
 
 		// And finally get the validator group for this group index
-		let validator_group = match <scheduler::Pallet<T>>::group_validators(group_idx) {
+		let validator_group = match scheduler::Pallet::<T>::group_validators(group_idx) {
 			Some(validator_group) => validator_group,
 			None => {
 				log::debug!(target: LOG_TARGET, "Can't get the validators from group {:?}. Dropping the candidate.", group_idx);
@@ -1275,7 +1244,7 @@
 ) {
 	let mut para_latest_head_data: BTreeMap<ParaId, HeadData> = BTreeMap::new();
 	for para_id in candidates.keys() {
-		let latest_head_data = match <inclusion::Pallet<T>>::para_latest_head_data(&para_id) {
+		let latest_head_data = match inclusion::Pallet::<T>::para_latest_head_data(&para_id) {
 			None => {
 				defensive!("Latest included head data for paraid {:?} is None", para_id);
 				continue
@@ -1307,7 +1276,7 @@
 			visited_candidates.insert(candidate_hash);
 		}
 
-		let prev_context = <paras::Pallet<T>>::para_most_recent_context(para_id);
+		let prev_context = paras::Pallet::<T>::para_most_recent_context(para_id);
 		let check_ctx = CandidateCheckContext::<T>::new(prev_context);
 
 		let res = match check_ctx.verify_backed_candidate(
@@ -1489,7 +1458,7 @@
 		};
 
 	// Get the backing group of the candidate backed at `core_idx`.
-	let group_idx = match <scheduler::Pallet<T>>::group_assigned_to_core(
+	let group_idx = match scheduler::Pallet::<T>::group_assigned_to_core(
 		core_idx,
 		relay_parent_block_number + One::one(),
 	) {
@@ -1504,7 +1473,7 @@
 		},
 	};
 
-	let group_validators = match <scheduler::Pallet<T>>::group_validators(group_idx) {
+	let group_validators = match scheduler::Pallet::<T>::group_validators(group_idx) {
 		Some(validators) => validators,
 		None => return None,
 	};
