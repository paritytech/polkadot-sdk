// Copyright (C) Parity Technologies (UK) Ltd.
// This file is part of Polkadot.

// Polkadot is free software: you can redistribute it and/or modify
// it under the terms of the GNU General Public License as published by
// the Free Software Foundation, either version 3 of the License, or
// (at your option) any later version.

// Polkadot is distributed in the hope that it will be useful,
// but WITHOUT ANY WARRANTY; without even the implied warranty of
// MERCHANTABILITY or FITNESS FOR A PARTICULAR PURPOSE.  See the
// GNU General Public License for more details.

// You should have received a copy of the GNU General Public License
// along with Polkadot.  If not, see <http://www.gnu.org/licenses/>.

use super::*;

use crate::{
	configuration::{self, HostConfiguration},
	mock::MockGenesisConfig,
};
use polkadot_primitives::SchedulerParams;

fn default_config() -> MockGenesisConfig {
	MockGenesisConfig {
		configuration: configuration::GenesisConfig {
			config: HostConfiguration {
				max_head_data_size: 0b100000,
				scheduler_params: SchedulerParams {
					group_rotation_frequency: u32::MAX,
					..Default::default()
				},
				..Default::default()
			},
		},
		..Default::default()
	}
}

// In order to facilitate benchmarks as tests we have a benchmark feature gated `WeightInfo` impl
// that uses 0 for all the weights. Because all the weights are 0, the tests that rely on
// weights for limiting data will fail, so we don't run them when using the benchmark feature.
#[cfg(not(feature = "runtime-benchmarks"))]
mod enter {
	use super::{inclusion::tests::TestCandidateBuilder, *};
	use polkadot_primitives::vstaging::{ClaimQueueOffset, CoreSelector, UMPSignal};
	use rstest::rstest;

	use crate::{
		builder::{junk_collator, junk_collator_signature, Bench, BenchBuilder, CandidateModifier},
		disputes::clear_dispute_storage,
		initializer::BufferedSessionChange,
		mock::{mock_assigner, new_test_ext, BlockLength, BlockWeights, RuntimeOrigin, Test},
		scheduler::common::{Assignment, AssignmentProvider},
		session_info,
	};
	use alloc::collections::btree_map::BTreeMap;
	use assert_matches::assert_matches;
	use core::panic;
	use frame_support::assert_ok;
	use frame_system::limits;
	use polkadot_primitives::{
		vstaging::{
			CandidateDescriptorV2, CommittedCandidateReceiptV2, InternalVersion, MutateDescriptorV2,
		},
		AvailabilityBitfield, CandidateDescriptor, UncheckedSigned,
	};
	use sp_runtime::Perbill;

	struct TestConfig {
		dispute_statements: BTreeMap<u32, u32>,
		dispute_sessions: Vec<u32>,
		backed_and_concluding: BTreeMap<u32, u32>,
		num_validators_per_core: u32,
		code_upgrade: Option<u32>,
		elastic_paras: BTreeMap<u32, u8>,
		unavailable_cores: Vec<u32>,
		v2_descriptor: bool,
		candidate_modifier: Option<CandidateModifier<<Test as frame_system::Config>::Hash>>,
	}

	fn make_inherent_data(
		TestConfig {
			dispute_statements,
			dispute_sessions,
			backed_and_concluding,
			num_validators_per_core,
			code_upgrade,
			elastic_paras,
			unavailable_cores,
			v2_descriptor,
			candidate_modifier,
		}: TestConfig,
	) -> Bench<Test> {
		let extra_cores = elastic_paras
			.values()
			.map(|count| *count as usize)
			.sum::<usize>()
			.saturating_sub(elastic_paras.len() as usize);
		let total_cores = dispute_sessions.len() + backed_and_concluding.len() + extra_cores;

		let builder = BenchBuilder::<Test>::new()
			.set_max_validators((total_cores) as u32 * num_validators_per_core)
			.set_elastic_paras(elastic_paras.clone())
			.set_max_validators_per_core(num_validators_per_core)
			.set_dispute_statements(dispute_statements)
			.set_backed_and_concluding_paras(backed_and_concluding.clone())
			.set_dispute_sessions(&dispute_sessions[..])
			.set_unavailable_cores(unavailable_cores)
			.set_candidate_descriptor_v2(v2_descriptor)
			.set_candidate_modifier(candidate_modifier);

		// Setup some assignments as needed:
		(0..(builder.max_cores() as usize - extra_cores)).for_each(|para_id| {
			(0..elastic_paras.get(&(para_id as u32)).cloned().unwrap_or(1)).for_each(
				|_para_local_core_idx| {
					mock_assigner::Pallet::<Test>::add_test_assignment(Assignment::Bulk(
						para_id.into(),
					));
				},
			);
		});

		if let Some(code_size) = code_upgrade {
			builder.set_code_upgrade(code_size).build()
		} else {
			builder.build()
		}
	}

	#[rstest]
	#[case(true)]
	#[case(false)]
	// Validate that if we create 2 backed candidates which are assigned to 2 cores that will be
	// freed via becoming fully available, the backed candidates will not be filtered out in
	// `create_inherent` and will not cause `enter` to early.
	fn include_backed_candidates(#[case] v2_descriptor: bool) {
		let config = MockGenesisConfig::default();
		assert!(config.configuration.config.scheduler_params.lookahead > 0);

		new_test_ext(config).execute_with(|| {
			// Enable the v2 receipts.
			configuration::Pallet::<Test>::set_node_feature(
				RuntimeOrigin::root(),
				FeatureIndex::CandidateReceiptV2 as u8,
				v2_descriptor,
			)
			.unwrap();

			let dispute_statements = BTreeMap::new();

			let mut backed_and_concluding = BTreeMap::new();
			backed_and_concluding.insert(0, 1);
			backed_and_concluding.insert(1, 1);

			let scenario = make_inherent_data(TestConfig {
				dispute_statements,
				dispute_sessions: vec![], // No disputes
				backed_and_concluding,
				num_validators_per_core: 1,
				code_upgrade: None,
				elastic_paras: BTreeMap::new(),
				unavailable_cores: vec![],
				v2_descriptor,
				candidate_modifier: None,
			});

			// We expect the scenario to have cores 0 & 1 with pending availability. The backed
			// candidates are also created for cores 0 & 1, so once the pending available
			// become fully available those cores are marked as free and scheduled for the backed
			// candidates.
			let expected_para_inherent_data = scenario.data.clone();

			// Check the para inherent data is as expected:
			// * 1 bitfield per validator (2 validators)
			assert_eq!(expected_para_inherent_data.bitfields.len(), 2);
			// * 1 backed candidate per core (2 cores)
			assert_eq!(expected_para_inherent_data.backed_candidates.len(), 2);
			// * 0 disputes.
			assert_eq!(expected_para_inherent_data.disputes.len(), 0);
			let mut inherent_data = InherentData::new();
			inherent_data
				.put_data(PARACHAINS_INHERENT_IDENTIFIER, &expected_para_inherent_data)
				.unwrap();
			assert!(!scheduler::Pallet::<Test>::claim_queue_is_empty());

			// Nothing is filtered out (including the backed candidates.)
			assert_eq!(
				Pallet::<Test>::create_inherent_inner(&inherent_data.clone()).unwrap(),
				expected_para_inherent_data
			);

			assert_eq!(
				// The length of this vec is equal to the number of candidates, so we know our 2
				// backed candidates did not get filtered out
				OnChainVotes::<Test>::get().unwrap().backing_validators_per_candidate.len(),
				2
			);

			assert_eq!(
				// The session of the on chain votes should equal the current session, which is 2
				OnChainVotes::<Test>::get().unwrap().session,
				2
			);

			assert_eq!(
				inclusion::PendingAvailability::<Test>::get(ParaId::from(0))
					.unwrap()
					.into_iter()
					.map(|c| c.core_occupied())
					.collect::<Vec<_>>(),
				vec![CoreIndex(0)]
			);
			assert_eq!(
				inclusion::PendingAvailability::<Test>::get(ParaId::from(1))
					.unwrap()
					.into_iter()
					.map(|c| c.core_occupied())
					.collect::<Vec<_>>(),
				vec![CoreIndex(1)]
			);
		});
	}

	#[rstest]
	#[case(true)]
	#[case(false)]
	fn include_backed_candidates_elastic_scaling(#[case] v2_descriptor: bool) {
		// ParaId 0 has one pending candidate on core 0.
		// ParaId 1 has one pending candidate on core 1.
		// ParaId 2 has three pending candidates on cores 2, 3 and 4.
		// All of them are being made available in this block. Propose 5 more candidates (one for
		// each core) and check that they're successfully backed and the old ones enacted.
		let config = default_config();
		assert!(config.configuration.config.scheduler_params.lookahead > 0);
		new_test_ext(config).execute_with(|| {
			// Enable the v2 receipts.
			configuration::Pallet::<Test>::set_node_feature(
				RuntimeOrigin::root(),
				FeatureIndex::CandidateReceiptV2 as u8,
				v2_descriptor,
			)
			.unwrap();

			let dispute_statements = BTreeMap::new();

			let mut backed_and_concluding = BTreeMap::new();
			backed_and_concluding.insert(0, 1);
			backed_and_concluding.insert(1, 1);
			backed_and_concluding.insert(2, 1);

			let scenario = make_inherent_data(TestConfig {
				dispute_statements,
				dispute_sessions: vec![], // No disputes
				backed_and_concluding,
				num_validators_per_core: 1,
				code_upgrade: None,
				elastic_paras: [(2, 3)].into_iter().collect(),
				unavailable_cores: vec![],
				v2_descriptor,
				candidate_modifier: None,
			});

			let expected_para_inherent_data = scenario.data.clone();

			// Check the para inherent data is as expected:
			// * 1 bitfield per validator (5 validators)
			assert_eq!(expected_para_inherent_data.bitfields.len(), 5);
			// * 1 backed candidate per core (5 cores)
			assert_eq!(expected_para_inherent_data.backed_candidates.len(), 5);
			// * 0 disputes.
			assert_eq!(expected_para_inherent_data.disputes.len(), 0);
			let mut inherent_data = InherentData::new();
			inherent_data
				.put_data(PARACHAINS_INHERENT_IDENTIFIER, &expected_para_inherent_data)
				.unwrap();

			assert!(!scheduler::Pallet::<Test>::claim_queue_is_empty());
			assert!(pallet::OnChainVotes::<Test>::get().is_none());

			// Nothing is filtered out (including the backed candidates.)
			assert_eq!(
				Pallet::<Test>::create_inherent_inner(&inherent_data.clone()).unwrap(),
				expected_para_inherent_data
			);

			assert_eq!(
				// The length of this vec is equal to the number of candidates, so we know our 5
				// backed candidates did not get filtered out
				pallet::OnChainVotes::<Test>::get()
					.unwrap()
					.backing_validators_per_candidate
					.len(),
				5
			);

			assert_eq!(
				// The session of the on chain votes should equal the current session, which is 2
				pallet::OnChainVotes::<Test>::get().unwrap().session,
				2
			);

			assert_eq!(
				inclusion::PendingAvailability::<Test>::get(ParaId::from(0))
					.unwrap()
					.into_iter()
					.map(|c| c.core_occupied())
					.collect::<Vec<_>>(),
				vec![CoreIndex(0)]
			);
			assert_eq!(
				inclusion::PendingAvailability::<Test>::get(ParaId::from(1))
					.unwrap()
					.into_iter()
					.map(|c| c.core_occupied())
					.collect::<Vec<_>>(),
				vec![CoreIndex(1)]
			);
			assert_eq!(
				inclusion::PendingAvailability::<Test>::get(ParaId::from(2))
					.unwrap()
					.into_iter()
					.map(|c| c.core_occupied())
					.collect::<Vec<_>>(),
				vec![CoreIndex(2), CoreIndex(3), CoreIndex(4)]
			);
		});

		// ParaId 0 has one pending candidate on core 0.
		// ParaId 1 has one pending candidate on core 1.
		// ParaId 2 has 4 pending candidates on cores 2, 3, 4 and 5.
		// Cores 1, 2 and 3 are being made available in this block. Propose 6 more candidates (one
		// for each core) and check that the right ones are successfully backed and the old ones
		// enacted.
		let config = default_config();
		assert!(config.configuration.config.scheduler_params.lookahead > 0);
		new_test_ext(config).execute_with(|| {
			let mut backed_and_concluding = BTreeMap::new();
			backed_and_concluding.insert(0, 1);
			backed_and_concluding.insert(1, 1);
			backed_and_concluding.insert(2, 1);

			// Modify the availability bitfields so that cores 0, 4 and 5 are not being made
			// available.
			let unavailable_cores = vec![0, 4, 5];

			let scenario = make_inherent_data(TestConfig {
				dispute_statements: BTreeMap::new(),
				dispute_sessions: vec![], // No disputes
				backed_and_concluding,
				num_validators_per_core: 1,
				code_upgrade: None,
				elastic_paras: [(2, 4)].into_iter().collect(),
				unavailable_cores: unavailable_cores.clone(),
				v2_descriptor: false,
				candidate_modifier: None,
			});

			let mut expected_para_inherent_data = scenario.data.clone();

			// Check the para inherent data is as expected:
			// * 1 bitfield per validator (6 validators)
			assert_eq!(expected_para_inherent_data.bitfields.len(), 6);
			// * 1 backed candidate per core (6 cores)
			assert_eq!(expected_para_inherent_data.backed_candidates.len(), 6);
			// * 0 disputes.
			assert_eq!(expected_para_inherent_data.disputes.len(), 0);
			assert!(pallet::OnChainVotes::<Test>::get().is_none());

			expected_para_inherent_data.backed_candidates = expected_para_inherent_data
				.backed_candidates
				.into_iter()
				.filter(|candidate| {
					let (_, Some(core_index)) = candidate.validator_indices_and_core_index() else {
						panic!("Core index must have been injected");
					};
					!unavailable_cores.contains(&core_index.0)
				})
				.collect();

			let mut inherent_data = InherentData::new();
			inherent_data.put_data(PARACHAINS_INHERENT_IDENTIFIER, &scenario.data).unwrap();

			assert!(!scheduler::Pallet::<Test>::claim_queue_is_empty());

			// The right candidates have been filtered out (the ones for cores 0,4,5)
			assert_eq!(
				Pallet::<Test>::create_inherent_inner(&inherent_data.clone()).unwrap(),
				expected_para_inherent_data
			);

			// 3 candidates have been backed (for cores 1,2 and 3)
			assert_eq!(
				pallet::OnChainVotes::<Test>::get()
					.unwrap()
					.backing_validators_per_candidate
					.len(),
				3
			);

			assert_eq!(
				// The session of the on chain votes should equal the current session, which is 2
				pallet::OnChainVotes::<Test>::get().unwrap().session,
				2
			);

			assert_eq!(
				inclusion::PendingAvailability::<Test>::get(ParaId::from(1))
					.unwrap()
					.into_iter()
					.map(|c| c.core_occupied())
					.collect::<Vec<_>>(),
				vec![CoreIndex(1)]
			);
			assert_eq!(
				inclusion::PendingAvailability::<Test>::get(ParaId::from(2))
					.unwrap()
					.into_iter()
					.map(|c| c.core_occupied())
					.collect::<Vec<_>>(),
				vec![CoreIndex(4), CoreIndex(5), CoreIndex(2), CoreIndex(3)]
			);

			let expected_heads = (0..=2)
				.map(|id| {
					inclusion::PendingAvailability::<Test>::get(ParaId::from(id))
						.unwrap()
						.back()
						.unwrap()
						.candidate_commitments()
						.head_data
						.clone()
				})
				.collect::<Vec<_>>();

			// Now just make all candidates available.
			let mut data = scenario.data.clone();
			let validators = session_info::Sessions::<Test>::get(2).unwrap().validators;
			let signing_context = SigningContext {
				parent_hash: BenchBuilder::<Test>::header(4).hash(),
				session_index: 2,
			};

			data.backed_candidates.clear();

			data.bitfields.iter_mut().enumerate().for_each(|(i, bitfield)| {
				let unchecked_signed = UncheckedSigned::<AvailabilityBitfield>::benchmark_sign(
					validators.get(ValidatorIndex(i as u32)).unwrap(),
					bitvec::bitvec![u8, bitvec::order::Lsb0; 1; 6].into(),
					&signing_context,
					ValidatorIndex(i as u32),
				);
				*bitfield = unchecked_signed;
			});
			let mut inherent_data = InherentData::new();
			inherent_data.put_data(PARACHAINS_INHERENT_IDENTIFIER, &data).unwrap();

			// Nothing has been filtered out.
			assert_eq!(
				Pallet::<Test>::create_inherent_inner(&inherent_data.clone()).unwrap(),
				data
			);

			// No more candidates have been backed
			assert!(pallet::OnChainVotes::<Test>::get()
				.unwrap()
				.backing_validators_per_candidate
				.is_empty());

			// No more pending availability candidates
			assert_eq!(
				inclusion::PendingAvailability::<Test>::get(ParaId::from(0))
					.unwrap()
					.into_iter()
					.map(|c| c.core_occupied())
					.collect::<Vec<_>>(),
				vec![]
			);
			assert_eq!(
				inclusion::PendingAvailability::<Test>::get(ParaId::from(1))
					.unwrap()
					.into_iter()
					.map(|c| c.core_occupied())
					.collect::<Vec<_>>(),
				vec![]
			);
			assert_eq!(
				inclusion::PendingAvailability::<Test>::get(ParaId::from(2))
					.unwrap()
					.into_iter()
					.map(|c| c.core_occupied())
					.collect::<Vec<_>>(),
				vec![]
			);

			// Paras have the right on-chain heads now
			expected_heads.into_iter().enumerate().for_each(|(id, head)| {
				assert_eq!(paras::Heads::<Test>::get(ParaId::from(id as u32)).unwrap(), head);
			});
		});
	}

	#[test]
	// Test that no new candidates are backed if there's an upcoming session change scheduled at the
	// end of the block. Claim queue will also not be advanced.
	fn session_change() {
		let config = MockGenesisConfig::default();
		assert!(config.configuration.config.scheduler_params.lookahead > 0);

		new_test_ext(config).execute_with(|| {
			let dispute_statements = BTreeMap::new();

			let mut backed_and_concluding = BTreeMap::new();
			backed_and_concluding.insert(0, 1);
			backed_and_concluding.insert(1, 1);

			let scenario = make_inherent_data(TestConfig {
				dispute_statements,
				dispute_sessions: vec![], // No disputes
				backed_and_concluding,
				num_validators_per_core: 1,
				code_upgrade: None,
				elastic_paras: BTreeMap::new(),
				unavailable_cores: vec![],
				v2_descriptor: false,
				candidate_modifier: None,
			});

			let prev_claim_queue = scheduler::ClaimQueue::<Test>::get();

			assert_eq!(inclusion::PendingAvailability::<Test>::iter().count(), 2);
			assert_eq!(
				inclusion::PendingAvailability::<Test>::get(ParaId::from(0)).unwrap().len(),
				1
			);
			assert_eq!(
				inclusion::PendingAvailability::<Test>::get(ParaId::from(1)).unwrap().len(),
				1
			);

			// We expect the scenario to have cores 0 & 1 with pending availability. The backed
			// candidates are also created for cores 0 & 1. The pending available candidates will
			// become available but the new candidates will not be backed since there is an upcoming
			// session change.
			let mut expected_para_inherent_data = scenario.data.clone();
			expected_para_inherent_data.backed_candidates.clear();

			// Check the para inherent data is as expected:
			// * 1 bitfield per validator (2 validators)
			assert_eq!(expected_para_inherent_data.bitfields.len(), 2);
			// * 0 disputes.
			assert_eq!(expected_para_inherent_data.disputes.len(), 0);
			let mut inherent_data = InherentData::new();
			inherent_data
				.put_data(PARACHAINS_INHERENT_IDENTIFIER, &expected_para_inherent_data)
				.unwrap();
			assert!(!scheduler::Pallet::<Test>::claim_queue_is_empty());

			// Simulate a session change scheduled to happen at the end of the block.
			initializer::BufferedSessionChanges::<Test>::put(vec![BufferedSessionChange {
				validators: vec![],
				queued: vec![],
				session_index: 3,
			}]);

			// Only backed candidates are filtered out.
			assert_eq!(
				Pallet::<Test>::create_inherent_inner(&inherent_data.clone()).unwrap(),
				expected_para_inherent_data
			);

			assert_eq!(
				// No candidates backed.
				OnChainVotes::<Test>::get().unwrap().backing_validators_per_candidate.len(),
				0
			);

			assert_eq!(
				// The session of the on chain votes should equal the current session, which is 2
				OnChainVotes::<Test>::get().unwrap().session,
				2
			);

			// No pending availability candidates.
			assert_eq!(inclusion::PendingAvailability::<Test>::iter().count(), 2);
			assert!(inclusion::PendingAvailability::<Test>::get(ParaId::from(0))
				.unwrap()
				.is_empty());
			assert!(inclusion::PendingAvailability::<Test>::get(ParaId::from(1))
				.unwrap()
				.is_empty());

			// The claim queue should not have been advanced.
			assert_eq!(prev_claim_queue, scheduler::ClaimQueue::<Test>::get());
		});
	}

	#[test]
	fn test_session_is_tracked_in_on_chain_scraping() {
		use crate::disputes::run_to_block;
		use polkadot_primitives::{
			DisputeStatement, DisputeStatementSet, ExplicitDisputeStatement,
			InvalidDisputeStatementKind, ValidDisputeStatementKind,
		};
		use sp_core::{crypto::CryptoType, Pair};

		new_test_ext(Default::default()).execute_with(|| {
			let v0 = <ValidatorId as CryptoType>::Pair::generate().0;
			let v1 = <ValidatorId as CryptoType>::Pair::generate().0;

			run_to_block(6, |b| {
				// a new session at each block
				Some((
					true,
					b,
					vec![(&0, v0.public()), (&1, v1.public())],
					Some(vec![(&0, v0.public()), (&1, v1.public())]),
				))
			});

			let generate_votes = |session: u32, candidate_hash: CandidateHash| {
				// v0 votes for 3
				vec![DisputeStatementSet {
					candidate_hash,
					session,
					statements: vec![
						(
							DisputeStatement::Invalid(InvalidDisputeStatementKind::Explicit),
							ValidatorIndex(0),
							v0.sign(
								&ExplicitDisputeStatement { valid: false, candidate_hash, session }
									.signing_payload(),
							),
						),
						(
							DisputeStatement::Invalid(InvalidDisputeStatementKind::Explicit),
							ValidatorIndex(1),
							v1.sign(
								&ExplicitDisputeStatement { valid: false, candidate_hash, session }
									.signing_payload(),
							),
						),
						(
							DisputeStatement::Valid(ValidDisputeStatementKind::Explicit),
							ValidatorIndex(1),
							v1.sign(
								&ExplicitDisputeStatement { valid: true, candidate_hash, session }
									.signing_payload(),
							),
						),
					],
				}]
				.into_iter()
				.map(CheckedDisputeStatementSet::unchecked_from_unchecked)
				.collect::<Vec<CheckedDisputeStatementSet>>()
			};

			let candidate_hash = CandidateHash(sp_core::H256::repeat_byte(1));
			let statements = generate_votes(3, candidate_hash);
			set_scrapable_on_chain_disputes::<Test>(3, statements);
			assert_matches!(pallet::OnChainVotes::<Test>::get(), Some(ScrapedOnChainVotes {
				session,
				..
			} ) => {
				assert_eq!(session, 3);
			});
			run_to_block(7, |b| {
				// a new session at each block
				Some((
					true,
					b,
					vec![(&0, v0.public()), (&1, v1.public())],
					Some(vec![(&0, v0.public()), (&1, v1.public())]),
				))
			});

			let candidate_hash = CandidateHash(sp_core::H256::repeat_byte(2));
			let statements = generate_votes(7, candidate_hash);
			set_scrapable_on_chain_disputes::<Test>(7, statements);
			assert_matches!(pallet::OnChainVotes::<Test>::get(), Some(ScrapedOnChainVotes {
				session,
				..
			} ) => {
				assert_eq!(session, 7);
			});
		});
	}

	#[test]
	// Ensure that disputes are filtered out if the session is in the future.
	fn filter_multi_dispute_data() {
		new_test_ext(MockGenesisConfig::default()).execute_with(|| {
			// Create the inherent data for this block
			let dispute_statements = BTreeMap::new();

			let backed_and_concluding = BTreeMap::new();

			let scenario = make_inherent_data(TestConfig {
				dispute_statements,
				dispute_sessions: vec![1, 2, 3 /* Session 3 too new, will get filtered out */],
				backed_and_concluding,
				num_validators_per_core: 5,
				code_upgrade: None,
				elastic_paras: BTreeMap::new(),
				unavailable_cores: vec![],
				v2_descriptor: false,
				candidate_modifier: None,
			});

			let expected_para_inherent_data = scenario.data.clone();

			// Check the para inherent data is as expected:
			// * 1 bitfield per validator (5 validators per core, 3 disputes => 3 cores, 15
			//   validators)
			assert_eq!(expected_para_inherent_data.bitfields.len(), 15);
			// * 0 backed candidate per core
			assert_eq!(expected_para_inherent_data.backed_candidates.len(), 0);
			// * 3 disputes.
			assert_eq!(expected_para_inherent_data.disputes.len(), 3);
			let mut inherent_data = InherentData::new();
			inherent_data
				.put_data(PARACHAINS_INHERENT_IDENTIFIER, &expected_para_inherent_data)
				.unwrap();

			assert!(!scheduler::Pallet::<Test>::claim_queue_is_empty());

			let multi_dispute_inherent_data =
				Pallet::<Test>::create_inherent_inner(&inherent_data.clone()).unwrap();
			// Dispute for session that lies too far in the future should be filtered out
			assert!(multi_dispute_inherent_data != expected_para_inherent_data);

			assert_eq!(multi_dispute_inherent_data.disputes.len(), 2);

			// Assert that the first 2 disputes are included
			assert_eq!(
				&multi_dispute_inherent_data.disputes[..2],
				&expected_para_inherent_data.disputes[..2],
			);

			clear_dispute_storage::<Test>();

			assert_ok!(Pallet::<Test>::enter(
				frame_system::RawOrigin::None.into(),
				multi_dispute_inherent_data,
			));

			assert_eq!(
				// The length of this vec is equal to the number of candidates, so we know there
				// where no backed candidates included
				OnChainVotes::<Test>::get().unwrap().backing_validators_per_candidate.len(),
				0
			);

			assert_eq!(
				// The session of the on chain votes should equal the current session, which is 2
				OnChainVotes::<Test>::get().unwrap().session,
				2
			);
		});
	}

	#[test]
	// Ensure that when dispute data establishes an over weight block that we adequately
	// filter out disputes according to our prioritization rule
	fn limit_dispute_data() {
		sp_tracing::try_init_simple();
		new_test_ext(MockGenesisConfig::default()).execute_with(|| {
			// Create the inherent data for this block
			let dispute_statements = BTreeMap::new();
			// No backed and concluding cores, so all cores will be filled with disputes.
			let backed_and_concluding = BTreeMap::new();

			let scenario = make_inherent_data(TestConfig {
				dispute_statements,
				dispute_sessions: vec![2, 2, 1], // 3 cores with disputes
				backed_and_concluding,
				num_validators_per_core: 6,
				code_upgrade: None,
				elastic_paras: BTreeMap::new(),
				unavailable_cores: vec![],
				v2_descriptor: false,
				candidate_modifier: None,
			});

			let expected_para_inherent_data = scenario.data.clone();

			// Check the para inherent data is as expected:
			// * 1 bitfield per validator (6 validators per core, 3 disputes => 18 validators)
			assert_eq!(expected_para_inherent_data.bitfields.len(), 18);
			// * 0 backed candidate per core
			assert_eq!(expected_para_inherent_data.backed_candidates.len(), 0);
			// * 3 disputes.
			assert_eq!(expected_para_inherent_data.disputes.len(), 3);
			let mut inherent_data = InherentData::new();
			inherent_data
				.put_data(PARACHAINS_INHERENT_IDENTIFIER, &expected_para_inherent_data)
				.unwrap();

			assert!(!scheduler::Pallet::<Test>::claim_queue_is_empty());

			let limit_inherent_data =
				Pallet::<Test>::create_inherent_inner(&inherent_data.clone()).unwrap();
			// Expect that inherent data is filtered to include only 2 disputes
			assert!(limit_inherent_data != expected_para_inherent_data);

			// Ensure that the included disputes are sorted by session
			assert_eq!(limit_inherent_data.disputes.len(), 2);
			assert_eq!(limit_inherent_data.disputes[0].session, 1);
			assert_eq!(limit_inherent_data.disputes[1].session, 2);

			clear_dispute_storage::<Test>();

			assert_ok!(Pallet::<Test>::enter(
				frame_system::RawOrigin::None.into(),
				limit_inherent_data,
			));

			assert_eq!(
				// Ensure that our inherent data did not included backed candidates as expected
				OnChainVotes::<Test>::get().unwrap().backing_validators_per_candidate.len(),
				0
			);

			assert_eq!(
				// The session of the on chain votes should equal the current session, which is 2
				OnChainVotes::<Test>::get().unwrap().session,
				2
			);
		});
	}

	#[test]
	// Ensure that when a block is over weight due to disputes, but there is still sufficient
	// block weight to include a number of signed bitfields, the inherent data is filtered
	// as expected
	fn limit_dispute_data_ignore_backed_candidates() {
		new_test_ext(MockGenesisConfig::default()).execute_with(|| {
			// Create the inherent data for this block
			let dispute_statements = BTreeMap::new();

			let mut backed_and_concluding = BTreeMap::new();
			// 2 backed candidates shall be scheduled
			backed_and_concluding.insert(0, 2);
			backed_and_concluding.insert(1, 2);

			let scenario = make_inherent_data(TestConfig {
				dispute_statements,
				dispute_sessions: vec![2, 2, 1], // 3 cores with disputes
				backed_and_concluding,
				num_validators_per_core: 4,
				code_upgrade: None,
				elastic_paras: BTreeMap::new(),
				unavailable_cores: vec![],
				v2_descriptor: false,
				candidate_modifier: None,
			});

			let expected_para_inherent_data = scenario.data.clone();

			// Check the para inherent data is as expected:
			// * 1 bitfield per validator (4 validators per core, 2 backed candidates, 3 disputes =>
			//   4*5 = 20)
			assert_eq!(expected_para_inherent_data.bitfields.len(), 20);
			// * 2 backed candidates
			assert_eq!(expected_para_inherent_data.backed_candidates.len(), 2);
			// * 3 disputes.
			assert_eq!(expected_para_inherent_data.disputes.len(), 3);
			let mut inherent_data = InherentData::new();
			inherent_data
				.put_data(PARACHAINS_INHERENT_IDENTIFIER, &expected_para_inherent_data)
				.unwrap();

			assert!(!scheduler::Pallet::<Test>::claim_queue_is_empty());

			// Nothing is filtered out (including the backed candidates.)
			let limit_inherent_data =
				Pallet::<Test>::create_inherent_inner(&inherent_data.clone()).unwrap();
			assert!(limit_inherent_data != expected_para_inherent_data);

			// Three disputes is over weight (see previous test), so we expect to only see 2
			// disputes
			assert_eq!(limit_inherent_data.disputes.len(), 2);
			// Ensure disputes are filtered as expected
			assert_eq!(limit_inherent_data.disputes[0].session, 1);
			assert_eq!(limit_inherent_data.disputes[1].session, 2);
			// Ensure all bitfields are included as these are still not over weight
			assert_eq!(
				limit_inherent_data.bitfields.len(),
				expected_para_inherent_data.bitfields.len()
			);
			// Ensure that all backed candidates are filtered out as either would make the block
			// over weight
			assert_eq!(limit_inherent_data.backed_candidates.len(), 0);

			clear_dispute_storage::<Test>();

			assert_ok!(Pallet::<Test>::enter(
				frame_system::RawOrigin::None.into(),
				limit_inherent_data,
			));

			assert_eq!(
				// The length of this vec is equal to the number of candidates, so we know
				// all of our candidates got filtered out
				OnChainVotes::<Test>::get().unwrap().backing_validators_per_candidate.len(),
				0,
			);

			assert_eq!(
				// The session of the on chain votes should equal the current session, which is 2
				OnChainVotes::<Test>::get().unwrap().session,
				2
			);
		});
	}

	#[test]
	// Ensure an overweight block with an excess amount of disputes and bitfields, the bitfields are
	// filtered to accommodate the block size and no backed candidates are included.
	fn limit_bitfields_some() {
		new_test_ext(MockGenesisConfig::default()).execute_with(|| {
			// Create the inherent data for this block
			let mut dispute_statements = BTreeMap::new();
			// Cap the number of statements per dispute to 20 in order to ensure we have enough
			// space in the block for some (but not all) bitfields
			dispute_statements.insert(2, 20);
			dispute_statements.insert(3, 20);
			dispute_statements.insert(4, 20);

			let mut backed_and_concluding = BTreeMap::new();
			// Schedule 2 backed candidates
			backed_and_concluding.insert(0, 2);
			backed_and_concluding.insert(1, 2);

			let scenario = make_inherent_data(TestConfig {
				dispute_statements,
				dispute_sessions: vec![2, 2, 1], // 3 cores with disputes
				backed_and_concluding,
				num_validators_per_core: 5,
				code_upgrade: None,
				elastic_paras: BTreeMap::new(),
				unavailable_cores: vec![],
				v2_descriptor: false,
				candidate_modifier: None,
			});

			let expected_para_inherent_data = scenario.data.clone();

			// Check the para inherent data is as expected:
			// * 1 bitfield per validator (5 validators per core, 2 backed candidates, 3 disputes =>
			//   4*5 = 20),
			assert_eq!(expected_para_inherent_data.bitfields.len(), 25);
			// * 2 backed candidates,
			assert_eq!(expected_para_inherent_data.backed_candidates.len(), 2);
			// * 3 disputes.
			assert_eq!(expected_para_inherent_data.disputes.len(), 3);
			let mut inherent_data = InherentData::new();
			inherent_data
				.put_data(PARACHAINS_INHERENT_IDENTIFIER, &expected_para_inherent_data)
				.unwrap();

			assert!(!scheduler::Pallet::<Test>::claim_queue_is_empty());

			let limit_inherent_data =
				Pallet::<Test>::create_inherent_inner(&inherent_data.clone()).unwrap();
			assert_ne!(limit_inherent_data, expected_para_inherent_data);
			assert!(inherent_data_weight(&limit_inherent_data)
				.all_lte(inherent_data_weight(&expected_para_inherent_data)));
			assert!(inherent_data_weight(&limit_inherent_data)
				.all_lte(max_block_weight_proof_size_adjusted()));

			// Three disputes is over weight (see previous test), so we expect to only see 2
			// disputes
			assert_eq!(limit_inherent_data.disputes.len(), 2);
			// Ensure disputes are filtered as expected
			assert_eq!(limit_inherent_data.disputes[0].session, 1);
			assert_eq!(limit_inherent_data.disputes[1].session, 2);
			// Ensure all bitfields are included as these are still not over weight
			assert_eq!(limit_inherent_data.bitfields.len(), 20,);
			// Ensure that all backed candidates are filtered out as either would make the block
			// over weight
			assert_eq!(limit_inherent_data.backed_candidates.len(), 0);

			clear_dispute_storage::<Test>();

			assert_ok!(Pallet::<Test>::enter(
				frame_system::RawOrigin::None.into(),
				limit_inherent_data
			));

			assert_eq!(
				// The length of this vec is equal to the number of candidates, so we know
				// all of our candidates got filtered out
				OnChainVotes::<Test>::get().unwrap().backing_validators_per_candidate.len(),
				0,
			);

			assert_eq!(
				// The session of the on chain votes should equal the current session, which is 2
				OnChainVotes::<Test>::get().unwrap().session,
				2
			);
		});
	}

	#[test]
	// Ensure that when a block is over weight due to disputes and bitfields, we filter.
	fn limit_bitfields_overweight() {
		new_test_ext(MockGenesisConfig::default()).execute_with(|| {
			// Create the inherent data for this block
			let mut dispute_statements = BTreeMap::new();
			// Control the number of statements per dispute to ensure we have enough space
			// in the block for some (but not all) bitfields
			dispute_statements.insert(2, 20);
			dispute_statements.insert(3, 20);
			dispute_statements.insert(4, 20);

			let mut backed_and_concluding = BTreeMap::new();
			// 2 backed candidates shall be scheduled
			backed_and_concluding.insert(0, 2);
			backed_and_concluding.insert(1, 2);

			let scenario = make_inherent_data(TestConfig {
				dispute_statements,
				dispute_sessions: vec![2, 2, 1], // 3 cores with disputes
				backed_and_concluding,
				num_validators_per_core: 5,
				code_upgrade: None,
				elastic_paras: BTreeMap::new(),
				unavailable_cores: vec![],
				v2_descriptor: false,
				candidate_modifier: None,
			});

			let expected_para_inherent_data = scenario.data.clone();

			// Check the para inherent data is as expected:
			// * 1 bitfield per validator (5 validators per core, 2 backed candidates, 3 disputes =>
			//   5*5 = 25)
			assert_eq!(expected_para_inherent_data.bitfields.len(), 25);
			// * 2 backed candidates
			assert_eq!(expected_para_inherent_data.backed_candidates.len(), 2);
			// * 3 disputes.
			assert_eq!(expected_para_inherent_data.disputes.len(), 3);
			let mut inherent_data = InherentData::new();
			inherent_data
				.put_data(PARACHAINS_INHERENT_IDENTIFIER, &expected_para_inherent_data)
				.unwrap();

			let limit_inherent_data =
				Pallet::<Test>::create_inherent_inner(&inherent_data.clone()).unwrap();
			assert_eq!(limit_inherent_data.bitfields.len(), 20);
			assert_eq!(limit_inherent_data.disputes.len(), 2);
			assert_eq!(limit_inherent_data.backed_candidates.len(), 0);
		});
	}

	// Ensure that even if the block is over weight due to candidates enactment,
	// we still can import it.
	#[test]
	fn overweight_candidates_enactment_is_fine() {
		sp_tracing::try_init_simple();
		new_test_ext(MockGenesisConfig::default()).execute_with(|| {
			use crate::inclusion::WeightInfo as _;

			let mut backed_and_concluding = BTreeMap::new();
			// The number of candidates is chosen to go over the weight limit
			// of the mock runtime together with the `enact_candidate`s weight.
			let num_candidates = 5u32;
			let max_weight = <Test as frame_system::Config>::BlockWeights::get().max_block;
			assert!(<Test as inclusion::Config>::WeightInfo::enact_candidate(0, 0, 0)
				.saturating_mul(u64::from(num_candidates))
				.any_gt(max_weight));

			for i in 0..num_candidates {
				backed_and_concluding.insert(i, 2);
			}

			let num_validators_per_core: u32 = 5;
			let num_backed = backed_and_concluding.len();
			let bitfields_len = num_validators_per_core as usize * num_backed;

			let scenario = make_inherent_data(TestConfig {
				dispute_statements: BTreeMap::new(),
				dispute_sessions: vec![],
				backed_and_concluding,
				num_validators_per_core,
				code_upgrade: None,
				elastic_paras: BTreeMap::new(),
				unavailable_cores: vec![],
				v2_descriptor: false,
				candidate_modifier: None,
			});

			let expected_para_inherent_data = scenario.data.clone();

			// Check the para inherent data is as expected:
			assert_eq!(expected_para_inherent_data.bitfields.len(), bitfields_len);
			assert_eq!(expected_para_inherent_data.backed_candidates.len(), num_backed);
			assert_eq!(expected_para_inherent_data.disputes.len(), 0);

			let mut inherent_data = InherentData::new();
			inherent_data
				.put_data(PARACHAINS_INHERENT_IDENTIFIER, &expected_para_inherent_data)
				.unwrap();

			let limit_inherent_data =
				Pallet::<Test>::create_inherent_inner(&inherent_data.clone()).unwrap();
			assert!(limit_inherent_data == expected_para_inherent_data);

			// Cores were scheduled. We should put the assignments back, before calling enter().
			let cores = (0..num_candidates)
				.into_iter()
				.map(|i| {
					// Load an assignment into provider so that one is present to pop
					let assignment =
						<Test as scheduler::Config>::AssignmentProvider::get_mock_assignment(
							CoreIndex(i),
							ParaId::from(i),
						);
					(CoreIndex(i), [assignment].into())
				})
				.collect();
			scheduler::ClaimQueue::<Test>::set(cores);

			assert_ok!(Pallet::<Test>::enter(
				frame_system::RawOrigin::None.into(),
				limit_inherent_data,
			));
		});
	}

	fn max_block_weight_proof_size_adjusted() -> Weight {
		let raw_weight = <Test as frame_system::Config>::BlockWeights::get().max_block;
		let block_length = <Test as frame_system::Config>::BlockLength::get();
		raw_weight.set_proof_size(*block_length.max.get(DispatchClass::Mandatory) as u64)
	}

	fn inherent_data_weight(inherent_data: &ParachainsInherentData) -> Weight {
		use thousands::Separable;

		let multi_dispute_statement_sets_weight =
			multi_dispute_statement_sets_weight::<Test>(&inherent_data.disputes);
		let signed_bitfields_weight = signed_bitfields_weight::<Test>(&inherent_data.bitfields);
		let backed_candidates_weight =
			backed_candidates_weight::<Test>(&inherent_data.backed_candidates);

		let sum = multi_dispute_statement_sets_weight +
			signed_bitfields_weight +
			backed_candidates_weight;

		println!(
			"disputes({})={} + bitfields({})={} + candidates({})={} -> {}",
			inherent_data.disputes.len(),
			multi_dispute_statement_sets_weight.separate_with_underscores(),
			inherent_data.bitfields.len(),
			signed_bitfields_weight.separate_with_underscores(),
			inherent_data.backed_candidates.len(),
			backed_candidates_weight.separate_with_underscores(),
			sum.separate_with_underscores()
		);
		sum
	}

	// Ensure that when a block is over weight due to disputes and bitfields, we filter.
	#[test]
	fn limit_candidates_over_weight_1() {
		let config = MockGenesisConfig::default();
		assert!(config.configuration.config.scheduler_params.lookahead > 0);

		new_test_ext(config).execute_with(|| {
			// Create the inherent data for this block
			let mut dispute_statements = BTreeMap::new();
			// Control the number of statements per dispute to ensure we have enough space
			// in the block for some (but not all) bitfields
			dispute_statements.insert(2, 17);
			dispute_statements.insert(3, 17);
			dispute_statements.insert(4, 17);

			let mut backed_and_concluding = BTreeMap::new();
			// 2 backed candidates shall be scheduled
			backed_and_concluding.insert(0, 16);
			backed_and_concluding.insert(1, 25);

			let scenario = make_inherent_data(TestConfig {
				dispute_statements,
				dispute_sessions: vec![2, 2, 1], // 3 cores with disputes
				backed_and_concluding,
				num_validators_per_core: 5,
				code_upgrade: None,
				elastic_paras: BTreeMap::new(),
				unavailable_cores: vec![],
				v2_descriptor: false,
				candidate_modifier: None,
			});

			let expected_para_inherent_data = scenario.data.clone();
			assert!(max_block_weight_proof_size_adjusted()
				.any_lt(inherent_data_weight(&expected_para_inherent_data)));

			// Check the para inherent data is as expected:
			// * 1 bitfield per validator (5 validators per core, 2 backed candidates, 3 disputes =>
			//   5*5 = 25)
			assert_eq!(expected_para_inherent_data.bitfields.len(), 25);
			// * 2 backed candidates
			assert_eq!(expected_para_inherent_data.backed_candidates.len(), 2);
			// * 3 disputes.
			assert_eq!(expected_para_inherent_data.disputes.len(), 3);
			let mut inherent_data = InherentData::new();
			inherent_data
				.put_data(PARACHAINS_INHERENT_IDENTIFIER, &expected_para_inherent_data)
				.unwrap();

			let limit_inherent_data =
				Pallet::<Test>::create_inherent_inner(&inherent_data.clone()).unwrap();
			// Expect that inherent data is filtered to include only 1 backed candidate and 2
			// disputes
			assert!(limit_inherent_data != expected_para_inherent_data);
			assert!(
				max_block_weight_proof_size_adjusted()
					.all_gte(inherent_data_weight(&limit_inherent_data)),
				"Post limiting exceeded block weight: max={} vs. inherent={}",
				max_block_weight_proof_size_adjusted(),
				inherent_data_weight(&limit_inherent_data)
			);

			// * 1 bitfields
			assert_eq!(limit_inherent_data.bitfields.len(), 25);
			// * 2 backed candidates
			assert_eq!(limit_inherent_data.backed_candidates.len(), 1);
			// * 3 disputes.
			assert_eq!(limit_inherent_data.disputes.len(), 2);

			assert_eq!(
				// The length of this vec is equal to the number of candidates, so we know 1
				// candidate got filtered out
				OnChainVotes::<Test>::get().unwrap().backing_validators_per_candidate.len(),
				1
			);

			assert_eq!(
				// The session of the on chain votes should equal the current session, which is 2
				OnChainVotes::<Test>::get().unwrap().session,
				2
			);

			// One core was scheduled. We should put the assignment back, before calling enter().
			let used_cores = 5;
			let cores = (0..used_cores)
				.into_iter()
				.map(|i| {
					// Load an assignment into provider so that one is present to pop
					let assignment =
						<Test as scheduler::Config>::AssignmentProvider::get_mock_assignment(
							CoreIndex(i),
							ParaId::from(i),
						);
					(CoreIndex(i), [assignment].into())
				})
				.collect();
			scheduler::ClaimQueue::<Test>::set(cores);

			clear_dispute_storage::<Test>();

			assert_ok!(Pallet::<Test>::enter(
				frame_system::RawOrigin::None.into(),
				limit_inherent_data,
			));
		});
	}

	#[test]
	fn disputes_are_size_limited() {
		BlockLength::set(limits::BlockLength::max_with_normal_ratio(
			600,
			Perbill::from_percent(75),
		));
		// Virtually no time based limit:
		BlockWeights::set(frame_system::limits::BlockWeights::simple_max(Weight::from_parts(
			u64::MAX,
			u64::MAX,
		)));
		new_test_ext(MockGenesisConfig::default()).execute_with(|| {
			// Create the inherent data for this block
			let mut dispute_statements = BTreeMap::new();
			dispute_statements.insert(2, 7);
			dispute_statements.insert(3, 7);
			dispute_statements.insert(4, 7);

			let backed_and_concluding = BTreeMap::new();

			let scenario = make_inherent_data(TestConfig {
				dispute_statements,
				dispute_sessions: vec![2, 2, 1], // 3 cores with disputes
				backed_and_concluding,
				num_validators_per_core: 5,
				code_upgrade: None,
				elastic_paras: BTreeMap::new(),
				unavailable_cores: vec![],
				v2_descriptor: false,
				candidate_modifier: None,
			});

			let expected_para_inherent_data = scenario.data.clone();
			assert!(max_block_weight_proof_size_adjusted()
				.any_lt(inherent_data_weight(&expected_para_inherent_data)));

			// Check the para inherent data is as expected:
			// * 1 bitfield per validator (5 validators per core, 3 disputes => 3*5 = 15)
			assert_eq!(expected_para_inherent_data.bitfields.len(), 15);
			// * 2 backed candidates
			assert_eq!(expected_para_inherent_data.backed_candidates.len(), 0);
			// * 3 disputes.
			assert_eq!(expected_para_inherent_data.disputes.len(), 3);
			let mut inherent_data = InherentData::new();
			inherent_data
				.put_data(PARACHAINS_INHERENT_IDENTIFIER, &expected_para_inherent_data)
				.unwrap();
			let limit_inherent_data =
				Pallet::<Test>::create_inherent_inner(&inherent_data.clone()).unwrap();
			// Expect that inherent data is filtered to include only 1 backed candidate and 2
			// disputes
			assert!(limit_inherent_data != expected_para_inherent_data);
			assert!(
				max_block_weight_proof_size_adjusted()
					.all_gte(inherent_data_weight(&limit_inherent_data)),
				"Post limiting exceeded block weight: max={} vs. inherent={}",
				max_block_weight_proof_size_adjusted(),
				inherent_data_weight(&limit_inherent_data)
			);

			// * 1 bitfields - gone
			assert_eq!(limit_inherent_data.bitfields.len(), 0);
			// * 2 backed candidates - still none.
			assert_eq!(limit_inherent_data.backed_candidates.len(), 0);
			// * 3 disputes - filtered.
			assert_eq!(limit_inherent_data.disputes.len(), 1);
		});
	}

	#[test]
	fn bitfields_are_size_limited() {
		BlockLength::set(limits::BlockLength::max_with_normal_ratio(
			600,
			Perbill::from_percent(75),
		));
		// Virtually no time based limit:
		BlockWeights::set(frame_system::limits::BlockWeights::simple_max(Weight::from_parts(
			u64::MAX,
			u64::MAX,
		)));
		new_test_ext(MockGenesisConfig::default()).execute_with(|| {
			// Create the inherent data for this block
			let dispute_statements = BTreeMap::new();

			let mut backed_and_concluding = BTreeMap::new();
			// 2 backed candidates shall be scheduled
			backed_and_concluding.insert(0, 2);
			backed_and_concluding.insert(1, 2);

			let scenario = make_inherent_data(TestConfig {
				dispute_statements,
				dispute_sessions: Vec::new(),
				backed_and_concluding,
				num_validators_per_core: 5,
				code_upgrade: None,
				elastic_paras: BTreeMap::new(),
				unavailable_cores: vec![],
				v2_descriptor: false,
				candidate_modifier: None,
			});

			let expected_para_inherent_data = scenario.data.clone();
			assert!(max_block_weight_proof_size_adjusted()
				.any_lt(inherent_data_weight(&expected_para_inherent_data)));

			// Check the para inherent data is as expected:
			// * 1 bitfield per validator (5 validators per core, 2 backed candidates => 2*5 = 10)
			assert_eq!(expected_para_inherent_data.bitfields.len(), 10);
			// * 2 backed candidates
			assert_eq!(expected_para_inherent_data.backed_candidates.len(), 2);
			// * 3 disputes.
			assert_eq!(expected_para_inherent_data.disputes.len(), 0);
			let mut inherent_data = InherentData::new();
			inherent_data
				.put_data(PARACHAINS_INHERENT_IDENTIFIER, &expected_para_inherent_data)
				.unwrap();

			let limit_inherent_data =
				Pallet::<Test>::create_inherent_inner(&inherent_data.clone()).unwrap();
			// Expect that inherent data is filtered to include only 1 backed candidate and 2
			// disputes
			assert!(limit_inherent_data != expected_para_inherent_data);
			assert!(
				max_block_weight_proof_size_adjusted()
					.all_gte(inherent_data_weight(&limit_inherent_data)),
				"Post limiting exceeded block weight: max={} vs. inherent={}",
				max_block_weight_proof_size_adjusted(),
				inherent_data_weight(&limit_inherent_data)
			);

			// * 1 bitfields have been filtered
			assert_eq!(limit_inherent_data.bitfields.len(), 8);
			// * 2 backed candidates have been filtered as well (not even space for bitfields)
			assert_eq!(limit_inherent_data.backed_candidates.len(), 0);
			// * 3 disputes. Still none.
			assert_eq!(limit_inherent_data.disputes.len(), 0);
		});
	}

	#[test]
	fn candidates_are_size_limited() {
		BlockLength::set(limits::BlockLength::max_with_normal_ratio(
			1_300,
			Perbill::from_percent(75),
		));
		// Virtually no time based limit:
		BlockWeights::set(frame_system::limits::BlockWeights::simple_max(Weight::from_parts(
			u64::MAX,
			u64::MAX,
		)));
		new_test_ext(MockGenesisConfig::default()).execute_with(|| {
			let mut backed_and_concluding = BTreeMap::new();
			// 2 backed candidates shall be scheduled
			backed_and_concluding.insert(0, 2);
			backed_and_concluding.insert(1, 2);

			let scenario = make_inherent_data(TestConfig {
				dispute_statements: BTreeMap::new(),
				dispute_sessions: Vec::new(),
				backed_and_concluding,
				num_validators_per_core: 5,
				code_upgrade: None,
				elastic_paras: BTreeMap::new(),
				unavailable_cores: vec![],
				v2_descriptor: false,
				candidate_modifier: None,
			});

			let expected_para_inherent_data = scenario.data.clone();
			assert!(max_block_weight_proof_size_adjusted()
				.any_lt(inherent_data_weight(&expected_para_inherent_data)));

			// Check the para inherent data is as expected:
			// * 1 bitfield per validator (5 validators per core, 2 backed candidates, 0 disputes =>
			//   2*5 = 10)
			assert_eq!(expected_para_inherent_data.bitfields.len(), 10);
			// * 2 backed candidates
			assert_eq!(expected_para_inherent_data.backed_candidates.len(), 2);
			// * 0 disputes.
			assert_eq!(expected_para_inherent_data.disputes.len(), 0);
			let mut inherent_data = InherentData::new();
			inherent_data
				.put_data(PARACHAINS_INHERENT_IDENTIFIER, &expected_para_inherent_data)
				.unwrap();

			let limit_inherent_data =
				Pallet::<Test>::create_inherent_inner(&inherent_data.clone()).unwrap();
			// Expect that inherent data is filtered to include only 1 backed candidate and 2
			// disputes
			assert!(limit_inherent_data != expected_para_inherent_data);
			assert!(
				max_block_weight_proof_size_adjusted()
					.all_gte(inherent_data_weight(&limit_inherent_data)),
				"Post limiting exceeded block weight: max={} vs. inherent={}",
				max_block_weight_proof_size_adjusted(),
				inherent_data_weight(&limit_inherent_data)
			);

			// * 1 bitfields - no filtering here
			assert_eq!(limit_inherent_data.bitfields.len(), 10);
			// * 2 backed candidates
			assert_eq!(limit_inherent_data.backed_candidates.len(), 1);
			// * 0 disputes.
			assert_eq!(limit_inherent_data.disputes.len(), 0);
		});
	}

	// Helper fn that builds chained dummy candidates for elastic scaling tests
	fn build_backed_candidate_chain(
		para_id: ParaId,
		len: usize,
		start_core_index: usize,
		code_upgrade_index: Option<usize>,
		v2_receipts: bool,
	) -> Vec<BackedCandidate> {
		if let Some(code_upgrade_index) = code_upgrade_index {
			assert!(code_upgrade_index < len, "Code upgrade index out of bounds");
		}

		(0..len)
			.into_iter()
			.map(|idx| {
				let core_index = CoreIndex((start_core_index + idx) as u32);

				let mut builder = TestCandidateBuilder::default();
				builder.para_id = para_id;
				if Some(idx) == code_upgrade_index {
					builder.new_validation_code = Some(vec![1, 2, 3, 4].into());
				}
				if v2_receipts {
					builder.core_index = Some(core_index);
					builder.core_selector = Some(idx as u8);
				}
				let ccr = builder.build();

				BackedCandidate::new(ccr.into(), Default::default(), Default::default(), core_index)
			})
			.collect::<Vec<_>>()
	}

	// Ensure that overweight parachain inherents are always rejected by the runtime.
	#[rstest]
	#[case(true)]
	#[case(false)]
	fn test_backed_candidates_apply_weight_works_for_elastic_scaling(#[case] v2_descriptor: bool) {
		new_test_ext(MockGenesisConfig::default()).execute_with(|| {
			let seed = [
				1, 0, 52, 0, 0, 0, 0, 0, 1, 0, 10, 0, 22, 32, 0, 0, 2, 0, 55, 49, 0, 11, 0, 0, 3,
				0, 0, 0, 0, 0, 2, 92,
			];
			let mut rng = rand_chacha::ChaChaRng::from_seed(seed);

			// Create an overweight inherent and oversized block
			let mut backed_and_concluding = BTreeMap::new();

			// Enable the v2 receipts.
			configuration::Pallet::<Test>::set_node_feature(
				RuntimeOrigin::root(),
				FeatureIndex::CandidateReceiptV2 as u8,
				v2_descriptor,
			)
			.unwrap();

			for i in 0..30 {
				backed_and_concluding.insert(i, i);
			}

			let scenario = make_inherent_data(TestConfig {
				dispute_statements: Default::default(),
				dispute_sessions: vec![],
				backed_and_concluding,
				num_validators_per_core: 5,
				code_upgrade: None,
				elastic_paras: BTreeMap::new(),
				unavailable_cores: vec![],
				v2_descriptor,
				candidate_modifier: None,
			});

			let mut para_inherent_data = scenario.data.clone();

			// Check the para inherent data is as expected:
			// * 1 bitfield per validator (5 validators per core, 30 backed candidates, 0 disputes
			//   => 5*30 = 150)
			assert_eq!(para_inherent_data.bitfields.len(), 150);
			// * 30 backed candidates
			assert_eq!(para_inherent_data.backed_candidates.len(), 30);

			let other_candidate_weight =
				backed_candidate_weight::<Test>(&para_inherent_data.backed_candidates[0]);

			let mut input_candidates =
				build_backed_candidate_chain(ParaId::from(1000), 3, 0, Some(1), v2_descriptor);
			let chained_candidates_weight = backed_candidates_weight::<Test>(&input_candidates);

			input_candidates.append(&mut para_inherent_data.backed_candidates);
			let input_bitfields = para_inherent_data.bitfields;

			// Test if weight insufficient even for 1 candidate (which doesn't contain a code
			// upgrade).
			let max_weight =
				other_candidate_weight + signed_bitfields_weight::<Test>(&input_bitfields);
			let mut backed_candidates = input_candidates.clone();
			let mut bitfields = input_bitfields.clone();
			apply_weight_limit::<Test>(
				&mut backed_candidates,
				&mut bitfields,
				max_weight,
				&mut rng,
			);

			// The chained candidates are not picked, instead a single other candidate is picked
			assert_eq!(backed_candidates.len(), 1);
			assert_ne!(backed_candidates[0].descriptor().para_id(), ParaId::from(1000));

			// All bitfields are kept.
			assert_eq!(bitfields.len(), 150);

			// Test if para_id 1000 chained candidates make it if there is enough room for its 3
			// candidates.
			let max_weight =
				chained_candidates_weight + signed_bitfields_weight::<Test>(&input_bitfields);
			let mut backed_candidates = input_candidates.clone();
			let mut bitfields = input_bitfields.clone();
			apply_weight_limit::<Test>(
				&mut backed_candidates,
				&mut bitfields,
				max_weight,
				&mut rng,
			);

			// Only the chained candidates should pass filter.
			assert_eq!(backed_candidates.len(), 3);
			// Check the actual candidates
			assert_eq!(backed_candidates[0].descriptor().para_id(), ParaId::from(1000));
			assert_eq!(backed_candidates[1].descriptor().para_id(), ParaId::from(1000));
			assert_eq!(backed_candidates[2].descriptor().para_id(), ParaId::from(1000));

			// All bitfields are kept.
			assert_eq!(bitfields.len(), 150);
		});
	}

	// Ensure that overweight parachain inherents are always rejected by the runtime.
	#[test]
	fn inherent_create_weight_invariant() {
		new_test_ext(MockGenesisConfig::default()).execute_with(|| {
			// Create an overweight inherent and oversized block
			let mut dispute_statements = BTreeMap::new();
			dispute_statements.insert(2, 100);
			dispute_statements.insert(3, 200);
			dispute_statements.insert(4, 300);

			let mut backed_and_concluding = BTreeMap::new();

			for i in 0..30 {
				backed_and_concluding.insert(i, i);
			}

			let scenario = make_inherent_data(TestConfig {
				dispute_statements,
				dispute_sessions: vec![2, 2, 1], // 3 cores with disputes
				backed_and_concluding,
				num_validators_per_core: 5,
				code_upgrade: None,
				elastic_paras: BTreeMap::new(),
				unavailable_cores: vec![],
				v2_descriptor: false,
				candidate_modifier: None,
			});

			let expected_para_inherent_data = scenario.data.clone();
			assert!(max_block_weight_proof_size_adjusted()
				.any_lt(inherent_data_weight(&expected_para_inherent_data)));

			// Check the para inherent data is as expected:
			// * 1 bitfield per validator (5 validators per core, 30 backed candidates, 3 disputes
			//   => 5*33 = 165)
			assert_eq!(expected_para_inherent_data.bitfields.len(), 165);
			// * 30 backed candidates
			assert_eq!(expected_para_inherent_data.backed_candidates.len(), 30);
			// * 3 disputes.
			assert_eq!(expected_para_inherent_data.disputes.len(), 3);
			let mut inherent_data = InherentData::new();
			inherent_data
				.put_data(PARACHAINS_INHERENT_IDENTIFIER, &expected_para_inherent_data)
				.unwrap();
			let dispatch_error = Pallet::<Test>::enter(
				frame_system::RawOrigin::None.into(),
				expected_para_inherent_data,
			)
			.unwrap_err()
			.error;

			assert_eq!(dispatch_error, Error::<Test>::InherentDataFilteredDuringExecution.into());
		});
	}

	#[test]
	fn v2_descriptors_are_filtered() {
		let config = default_config();
		assert!(config.configuration.config.scheduler_params.lookahead > 0);
		new_test_ext(config).execute_with(|| {
			let mut backed_and_concluding = BTreeMap::new();
			backed_and_concluding.insert(0, 1);
			backed_and_concluding.insert(1, 1);
			backed_and_concluding.insert(2, 1);

			let unavailable_cores = vec![];

			let scenario = make_inherent_data(TestConfig {
				dispute_statements: BTreeMap::new(),
				dispute_sessions: vec![], // No disputes
				backed_and_concluding,
				num_validators_per_core: 5,
				code_upgrade: None,
				elastic_paras: [(2, 8)].into_iter().collect(),
				unavailable_cores: unavailable_cores.clone(),
				v2_descriptor: true,
				candidate_modifier: None,
			});

			let mut unfiltered_para_inherent_data = scenario.data.clone();

			// Check the para inherent data is as expected:
			// * 1 bitfield per validator (5 validators per core, 10 backed candidates)
			assert_eq!(unfiltered_para_inherent_data.bitfields.len(), 50);
			// * 10 v2 candidate descriptors.
			assert_eq!(unfiltered_para_inherent_data.backed_candidates.len(), 10);

			// Make the last candidate look like v1, by using an unknown version.
			unfiltered_para_inherent_data.backed_candidates[9]
				.descriptor_mut()
				.set_version(InternalVersion(123));

			let mut inherent_data = InherentData::new();
			inherent_data
				.put_data(PARACHAINS_INHERENT_IDENTIFIER, &unfiltered_para_inherent_data)
				.unwrap();

			// We expect all backed candidates to be filtered out.
			let filtered_para_inherend_data =
				Pallet::<Test>::create_inherent_inner(&inherent_data).unwrap();

			assert_eq!(filtered_para_inherend_data.backed_candidates.len(), 0);

			let dispatch_error = Pallet::<Test>::enter(
				frame_system::RawOrigin::None.into(),
				unfiltered_para_inherent_data,
			)
			.unwrap_err()
			.error;

			// We expect `enter` to fail because the inherent data contains backed candidates with
			// v2 descriptors.
			assert_eq!(dispatch_error, Error::<Test>::InherentDataFilteredDuringExecution.into());
		});
	}

	#[test]
	fn too_many_ump_signals() {
		let config = default_config();
		assert!(config.configuration.config.scheduler_params.lookahead > 0);
		new_test_ext(config).execute_with(|| {
			// Set the v2 receipts feature.
			configuration::Pallet::<Test>::set_node_feature(
				RuntimeOrigin::root(),
				FeatureIndex::CandidateReceiptV2 as u8,
				true,
			)
			.unwrap();

			let mut backed_and_concluding = BTreeMap::new();
			backed_and_concluding.insert(0, 1);
			backed_and_concluding.insert(1, 1);
			backed_and_concluding.insert(2, 1);

			let unavailable_cores = vec![];

			let scenario = make_inherent_data(TestConfig {
				dispute_statements: BTreeMap::new(),
				dispute_sessions: vec![], // No disputes
				backed_and_concluding,
				num_validators_per_core: 1,
				code_upgrade: None,
				elastic_paras: [(2, 8)].into_iter().collect(),
				unavailable_cores: unavailable_cores.clone(),
				v2_descriptor: true,
				candidate_modifier: Some(|mut candidate: CommittedCandidateReceiptV2| {
					if candidate.descriptor.para_id() == 2.into() {
						// Add an extra message so `verify_backed_candidates` fails.
						candidate.commitments.upward_messages.force_push(
							UMPSignal::SelectCore(CoreSelector(123 as u8), ClaimQueueOffset(2))
								.encode(),
						);
					}
					candidate
				}),
			});

			let unfiltered_para_inherent_data = scenario.data.clone();

			// Check the para inherent data is as expected:
			// * 1 bitfield per validator (1 validators per core, 10 backed candidates)
			assert_eq!(unfiltered_para_inherent_data.bitfields.len(), 10);
			// * 10 v2 candidate descriptors.
			assert_eq!(unfiltered_para_inherent_data.backed_candidates.len(), 10);

			let mut inherent_data = InherentData::new();
			inherent_data
				.put_data(PARACHAINS_INHERENT_IDENTIFIER, &unfiltered_para_inherent_data)
				.unwrap();

			let dispatch_error = Pallet::<Test>::enter(
				frame_system::RawOrigin::None.into(),
				unfiltered_para_inherent_data,
			)
			.unwrap_err()
			.error;

			// We expect `enter` to fail because the inherent data contains backed candidates with
			// v2 descriptors.
			assert_eq!(dispatch_error, Error::<Test>::InherentDataFilteredDuringExecution.into());
		});
	}

	#[test]
	fn invalid_ump_signals() {
		let config = default_config();
		assert!(config.configuration.config.scheduler_params.lookahead > 0);
		new_test_ext(config).execute_with(|| {
			// Set the V2 receipts feature.
			configuration::Pallet::<Test>::set_node_feature(
				RuntimeOrigin::root(),
				FeatureIndex::CandidateReceiptV2 as u8,
				true,
			)
			.unwrap();

			let mut backed_and_concluding = BTreeMap::new();
			backed_and_concluding.insert(0, 1);
			backed_and_concluding.insert(1, 1);
			backed_and_concluding.insert(2, 1);

			let unavailable_cores = vec![];

			let scenario = make_inherent_data(TestConfig {
				dispute_statements: BTreeMap::new(),
				dispute_sessions: vec![], // No disputes
				backed_and_concluding,
				num_validators_per_core: 1,
				code_upgrade: None,
				elastic_paras: [(2, 8)].into_iter().collect(),
				unavailable_cores: unavailable_cores.clone(),
				v2_descriptor: true,
				candidate_modifier: Some(|mut candidate: CommittedCandidateReceiptV2| {
					if candidate.descriptor.para_id() == 1.into() {
						// Make the core selector invalid
						candidate.commitments.upward_messages[1].truncate(0);
					}
					candidate
				}),
			});

			let unfiltered_para_inherent_data = scenario.data.clone();

			// Check the para inherent data is as expected:
			// * 1 bitfield per validator (1 validator per core, 10 backed candidates)
			assert_eq!(unfiltered_para_inherent_data.bitfields.len(), 10);
			// * 10 v2 candidate descriptors.
			assert_eq!(unfiltered_para_inherent_data.backed_candidates.len(), 10);

			let mut inherent_data = InherentData::new();
			inherent_data
				.put_data(PARACHAINS_INHERENT_IDENTIFIER, &unfiltered_para_inherent_data)
				.unwrap();

			let dispatch_error = Pallet::<Test>::enter(
				frame_system::RawOrigin::None.into(),
				unfiltered_para_inherent_data,
			)
			.unwrap_err()
			.error;

			// We expect `enter` to fail because the inherent data contains backed candidates with
			// v2 descriptors.
			assert_eq!(dispatch_error, Error::<Test>::InherentDataFilteredDuringExecution.into());
		});
	}
	#[test]
	fn v2_descriptors_are_accepted() {
		let config = default_config();
		assert!(config.configuration.config.scheduler_params.lookahead > 0);
		new_test_ext(config).execute_with(|| {
			// Enable the v2 receipts.
			configuration::Pallet::<Test>::set_node_feature(
				RuntimeOrigin::root(),
				FeatureIndex::CandidateReceiptV2 as u8,
				true,
			)
			.unwrap();

			let mut backed_and_concluding = BTreeMap::new();
			backed_and_concluding.insert(0, 1);
			backed_and_concluding.insert(1, 1);
			backed_and_concluding.insert(2, 1);

			let unavailable_cores = vec![];

			let scenario = make_inherent_data(TestConfig {
				dispute_statements: BTreeMap::new(),
				dispute_sessions: vec![], // No disputes
				backed_and_concluding,
				num_validators_per_core: 1,
				code_upgrade: None,
				elastic_paras: [(2, 3)].into_iter().collect(),
				unavailable_cores: unavailable_cores.clone(),
				v2_descriptor: true,
				candidate_modifier: None,
			});

			let inherent_data = scenario.data.clone();

			// Check the para inherent data is as expected:
			// * 1 bitfield per validator (2 validators per core, 5 backed candidates)
			assert_eq!(inherent_data.bitfields.len(), 5);
			// * 5 v2 candidate descriptors.
			assert_eq!(inherent_data.backed_candidates.len(), 5);

			Pallet::<Test>::enter(frame_system::RawOrigin::None.into(), inherent_data).unwrap();
		});
	}

	// Test when parachain runtime is upgraded to support the new commitments
	// but some collators are not and provide v1 descriptors.
	#[test]
	fn elastic_scaling_mixed_v1_v2_descriptors() {
		let config = default_config();
		assert!(config.configuration.config.scheduler_params.lookahead > 0);
		new_test_ext(config).execute_with(|| {
			// Enable the v2 receipts.
			configuration::Pallet::<Test>::set_node_feature(
				RuntimeOrigin::root(),
				FeatureIndex::CandidateReceiptV2 as u8,
				true,
			)
			.unwrap();

			let mut backed_and_concluding = BTreeMap::new();
			backed_and_concluding.insert(0, 1);
			backed_and_concluding.insert(1, 1);
			backed_and_concluding.insert(2, 1);

			let unavailable_cores = vec![];

			let scenario = make_inherent_data(TestConfig {
				dispute_statements: BTreeMap::new(),
				dispute_sessions: vec![], // No disputes
				backed_and_concluding,
				num_validators_per_core: 1,
				code_upgrade: None,
				elastic_paras: [(2, 3)].into_iter().collect(),
				unavailable_cores: unavailable_cores.clone(),
				v2_descriptor: true,
				candidate_modifier: None,
			});

			let mut inherent_data = scenario.data.clone();
			let candidate_count = inherent_data.backed_candidates.len();

			// Make last 2 candidates v1
			for index in candidate_count - 2..candidate_count {
				let encoded = inherent_data.backed_candidates[index].descriptor().encode();

				let mut decoded: CandidateDescriptor =
					Decode::decode(&mut encoded.as_slice()).unwrap();
				decoded.collator = junk_collator();
				decoded.signature = junk_collator_signature();

				*inherent_data.backed_candidates[index].descriptor_mut() =
					Decode::decode(&mut encoded.as_slice()).unwrap();
			}

			// Check the para inherent data is as expected:
			// * 1 bitfield per validator (2 validators per core, 5 backed candidates)
			assert_eq!(inherent_data.bitfields.len(), 5);
			// * 5 v2 candidate descriptors.
			assert_eq!(inherent_data.backed_candidates.len(), 5);

			Pallet::<Test>::enter(frame_system::RawOrigin::None.into(), inherent_data).unwrap();
		});
	}

	// Mixed test with v1, v2 with/without `UMPSignal::SelectCore`
	#[test]
	fn mixed_v1_and_v2_optional_commitments() {
		let config = default_config();
		assert!(config.configuration.config.scheduler_params.lookahead > 0);
		new_test_ext(config).execute_with(|| {
			// Enable the v2 receipts.
			configuration::Pallet::<Test>::set_node_feature(
				RuntimeOrigin::root(),
				FeatureIndex::CandidateReceiptV2 as u8,
				true,
			)
			.unwrap();

			let mut backed_and_concluding = BTreeMap::new();
			backed_and_concluding.insert(0, 1);
			backed_and_concluding.insert(1, 1);
			backed_and_concluding.insert(2, 1);
			backed_and_concluding.insert(3, 1);
			backed_and_concluding.insert(4, 1);

			let candidate_modifier = |mut candidate: CommittedCandidateReceiptV2| {
				// first candidate has v2 descriptor with no commitments
				if candidate.descriptor.para_id() == ParaId::from(0) {
					candidate.commitments.upward_messages.clear();
				}

<<<<<<< HEAD
				// 3rd and 4th candidates send ump signals but are v1. They'll be dropped.
=======
				// Paras 3 and 4 have v1 descriptor.
>>>>>>> ec700de9
				if candidate.descriptor.para_id() > ParaId::from(2) {
					candidate.commitments.upward_messages.clear();

					let mut v1: CandidateDescriptor = candidate.descriptor.into();

					v1.collator = junk_collator();
					v1.signature = junk_collator_signature();

					candidate.descriptor = v1.into();
				}
				candidate
			};

			let scenario = make_inherent_data(TestConfig {
				dispute_statements: BTreeMap::new(),
				dispute_sessions: vec![], // No disputes
				backed_and_concluding,
				num_validators_per_core: 1,
				code_upgrade: None,
				elastic_paras: Default::default(),
				unavailable_cores: vec![],
				v2_descriptor: true,
				candidate_modifier: Some(candidate_modifier),
			});

			let inherent_data = scenario.data.clone();

			// Check the para inherent data is as expected:
			// * 1 bitfield per validator (2 validators per core, 5 backed candidates)
			assert_eq!(inherent_data.bitfields.len(), 5);
			// * 5 v2 candidate descriptors.
			assert_eq!(inherent_data.backed_candidates.len(), 5);

			let mut expected_inherent_data = inherent_data.clone();
			expected_inherent_data.backed_candidates.truncate(3);

			let mut create_inherent_data = InherentData::new();
			create_inherent_data
				.put_data(PARACHAINS_INHERENT_IDENTIFIER, &inherent_data)
				.unwrap();

			assert_eq!(
				Pallet::<Test>::create_inherent_inner(&create_inherent_data).unwrap(),
				expected_inherent_data
			);
		});
	}

	// A test to ensure that the `paras_inherent` filters out candidates with invalid
	// session index in the descriptor.
	#[test]
	fn invalid_session_index() {
		let config = default_config();
		assert!(config.configuration.config.scheduler_params.lookahead > 0);
		new_test_ext(config).execute_with(|| {
			// Enable the v2 receipts.
			configuration::Pallet::<Test>::set_node_feature(
				RuntimeOrigin::root(),
				FeatureIndex::CandidateReceiptV2 as u8,
				true,
			)
			.unwrap();

			let mut backed_and_concluding = BTreeMap::new();
			backed_and_concluding.insert(0, 1);
			backed_and_concluding.insert(1, 1);
			backed_and_concluding.insert(2, 1);

			let unavailable_cores = vec![];

			let scenario = make_inherent_data(TestConfig {
				dispute_statements: BTreeMap::new(),
				dispute_sessions: vec![], // No disputes
				backed_and_concluding,
				num_validators_per_core: 1,
				code_upgrade: None,
				elastic_paras: [(2, 3)].into_iter().collect(),
				unavailable_cores,
				v2_descriptor: true,
				candidate_modifier: None,
			});

			let mut inherent_data = scenario.data.clone();

			// Check the para inherent data is as expected:
			// * 1 bitfield per validator (2 validators per core, 5 backed candidates)
			assert_eq!(inherent_data.bitfields.len(), 5);
			// * 5 v2 candidate descriptors passed, 1 is invalid
			assert_eq!(inherent_data.backed_candidates.len(), 5);

			let index = inherent_data.backed_candidates.len() - 1;

			// Put invalid session index in last candidate
			let backed_candidate = inherent_data.backed_candidates[index].clone();

			let candidate = CommittedCandidateReceiptV2 {
				descriptor: CandidateDescriptorV2::new(
					backed_candidate.descriptor().para_id(),
					backed_candidate.descriptor().relay_parent(),
					backed_candidate.descriptor().core_index().unwrap(),
					100,
					backed_candidate.descriptor().persisted_validation_data_hash(),
					backed_candidate.descriptor().pov_hash(),
					backed_candidate.descriptor().erasure_root(),
					backed_candidate.descriptor().para_head(),
					backed_candidate.descriptor().validation_code_hash(),
				),
				commitments: backed_candidate.candidate().commitments.clone(),
			};

			let (validator_indices, core_index) =
				backed_candidate.validator_indices_and_core_index();
			inherent_data.backed_candidates[index] = BackedCandidate::new(
				candidate,
				backed_candidate.validity_votes().to_vec(),
				validator_indices.into(),
				core_index.unwrap(),
			);

			let mut expected_inherent_data = inherent_data.clone();
			expected_inherent_data.backed_candidates.truncate(index);

			let mut create_inherent_data = InherentData::new();
			create_inherent_data
				.put_data(PARACHAINS_INHERENT_IDENTIFIER, &inherent_data)
				.unwrap();

			// 1 candidate with invalid session is filtered out
			assert_eq!(
				Pallet::<Test>::create_inherent_inner(&create_inherent_data).unwrap(),
				expected_inherent_data
			);

			Pallet::<Test>::enter(frame_system::RawOrigin::None.into(), inherent_data).unwrap_err();
		});
	}

	#[rstest]
	#[case(true)]
	#[case(false)]
	// Test that candidates that have neither an injected core index nor a v2 descriptor are
	// filtered.
	fn candidate_without_core_index(#[case] v2_descriptor: bool) {
		let config = default_config();
		assert!(config.configuration.config.scheduler_params.lookahead > 0);
		new_test_ext(config).execute_with(|| {
			// Enable the v2 receipts.
			configuration::Pallet::<Test>::set_node_feature(
				RuntimeOrigin::root(),
				FeatureIndex::CandidateReceiptV2 as u8,
				v2_descriptor,
			)
			.unwrap();

			let mut backed_and_concluding = BTreeMap::new();
			backed_and_concluding.insert(0, 1);
			backed_and_concluding.insert(1, 1);
			backed_and_concluding.insert(2, 1);

			let scenario = make_inherent_data(TestConfig {
				dispute_statements: BTreeMap::new(),
				dispute_sessions: vec![], // No disputes
				backed_and_concluding,
				num_validators_per_core: 1,
				code_upgrade: None,
				elastic_paras: [(2, 3)].into_iter().collect(),
				unavailable_cores: vec![],
				v2_descriptor,
				candidate_modifier: Some(|mut candidate| {
					if candidate.descriptor.para_id() == ParaId::from(0) {
						candidate.commitments.upward_messages.clear();
						let mut v1: CandidateDescriptor = candidate.descriptor.into();

						v1.collator = junk_collator();
						v1.signature = junk_collator_signature();

						candidate.descriptor = v1.into();
					}
					candidate
				}),
			});

			let mut inherent_data = scenario.data.clone();

			let (validator_indices, _) =
				inherent_data.backed_candidates[0].validator_indices_and_core_index();
			let validator_indices = validator_indices.into();
			inherent_data.backed_candidates[0]
				.set_validator_indices_and_core_index(validator_indices, None);

			// Check the para inherent data is as expected:
			// * 1 bitfield per validator (1 validators per core, 5 backed candidates)
			assert_eq!(inherent_data.bitfields.len(), 5);
			// * 5 candidates are passed, 1 is invalid
			assert_eq!(inherent_data.backed_candidates.len(), 5);

			let mut create_inherent_data = InherentData::new();
			create_inherent_data
				.put_data(PARACHAINS_INHERENT_IDENTIFIER, &inherent_data)
				.unwrap();

			// First candidate is filtered out
			let mut expected_inherent_data = inherent_data.clone();
			expected_inherent_data.backed_candidates.remove(0);

			assert_eq!(
				Pallet::<Test>::create_inherent_inner(&create_inherent_data).unwrap(),
				expected_inherent_data
			);

			assert_eq!(
				Pallet::<Test>::enter(frame_system::RawOrigin::None.into(), inherent_data)
					.unwrap_err()
					.error,
				Error::<Test>::InherentDataFilteredDuringExecution.into()
			);
		});
	}
}

fn default_header() -> polkadot_primitives::Header {
	polkadot_primitives::Header {
		parent_hash: Default::default(),
		number: 0,
		state_root: Default::default(),
		extrinsics_root: Default::default(),
		digest: Default::default(),
	}
}

mod sanitizers {
	use super::*;

	use crate::{
		inclusion::tests::{back_candidate, BackingKind, TestCandidateBuilder},
		mock::new_test_ext,
	};
	use bitvec::order::Lsb0;
	use polkadot_primitives::{
		AvailabilityBitfield, GroupIndex, Hash, Id as ParaId, SignedAvailabilityBitfield,
		ValidatorIndex,
	};
	use rstest::rstest;
	use sp_core::crypto::UncheckedFrom;

	use crate::mock::Test;
	use polkadot_primitives::PARACHAIN_KEY_TYPE_ID;
	use sc_keystore::LocalKeystore;
	use sp_keystore::{Keystore, KeystorePtr};
	use std::sync::Arc;

	fn validator_pubkeys(val_ids: &[sp_keyring::Sr25519Keyring]) -> Vec<ValidatorId> {
		val_ids.iter().map(|v| v.public().into()).collect()
	}

	#[test]
	fn bitfields() {
		let header = default_header();
		let parent_hash = header.hash();
		// 2 cores means two bits
		let expected_bits = 2;
		let session_index = SessionIndex::from(0_u32);

		let crypto_store = LocalKeystore::in_memory();
		let crypto_store = Arc::new(crypto_store) as KeystorePtr;
		let signing_context = SigningContext { parent_hash, session_index };

		let validators = vec![
			sp_keyring::Sr25519Keyring::Alice,
			sp_keyring::Sr25519Keyring::Bob,
			sp_keyring::Sr25519Keyring::Charlie,
			sp_keyring::Sr25519Keyring::Dave,
		];
		for validator in validators.iter() {
			Keystore::sr25519_generate_new(
				&*crypto_store,
				PARACHAIN_KEY_TYPE_ID,
				Some(&validator.to_seed()),
			)
			.unwrap();
		}
		let validator_public = validator_pubkeys(&validators);

		let checked_bitfields = [
			BitVec::<u8, Lsb0>::repeat(true, expected_bits),
			BitVec::<u8, Lsb0>::repeat(true, expected_bits),
			{
				let mut bv = BitVec::<u8, Lsb0>::repeat(false, expected_bits);
				bv.set(expected_bits - 1, true);
				bv
			},
		]
		.iter()
		.enumerate()
		.map(|(vi, ab)| {
			let validator_index = ValidatorIndex::from(vi as u32);
			SignedAvailabilityBitfield::sign(
				&crypto_store,
				AvailabilityBitfield::from(ab.clone()),
				&signing_context,
				validator_index,
				&validator_public[vi],
			)
			.unwrap()
			.unwrap()
		})
		.collect::<Vec<SignedAvailabilityBitfield>>();

		let unchecked_bitfields = checked_bitfields
			.iter()
			.cloned()
			.map(|v| v.into_unchecked())
			.collect::<Vec<_>>();

		let disputed_bitfield = DisputedBitfield::zeros(expected_bits);

		{
			assert_eq!(
				sanitize_bitfields::<Test>(
					unchecked_bitfields.clone(),
					disputed_bitfield.clone(),
					expected_bits,
					parent_hash,
					session_index,
					&validator_public[..],
				),
				checked_bitfields.clone()
			);
			assert_eq!(
				sanitize_bitfields::<Test>(
					unchecked_bitfields.clone(),
					disputed_bitfield.clone(),
					expected_bits,
					parent_hash,
					session_index,
					&validator_public[..],
				),
				checked_bitfields.clone()
			);
		}

		// disputed bitfield is non-zero
		{
			let mut disputed_bitfield = DisputedBitfield::zeros(expected_bits);
			// pretend the first core was freed by either a malicious validator
			// or by resolved dispute
			disputed_bitfield.0.set(0, true);

			assert_eq!(
				sanitize_bitfields::<Test>(
					unchecked_bitfields.clone(),
					disputed_bitfield.clone(),
					expected_bits,
					parent_hash,
					session_index,
					&validator_public[..],
				)
				.len(),
				1
			);
			assert_eq!(
				sanitize_bitfields::<Test>(
					unchecked_bitfields.clone(),
					disputed_bitfield.clone(),
					expected_bits,
					parent_hash,
					session_index,
					&validator_public[..],
				)
				.len(),
				1
			);
		}

		// bitfield size mismatch
		{
			assert!(sanitize_bitfields::<Test>(
				unchecked_bitfields.clone(),
				disputed_bitfield.clone(),
				expected_bits + 1,
				parent_hash,
				session_index,
				&validator_public[..],
			)
			.is_empty());
			assert!(sanitize_bitfields::<Test>(
				unchecked_bitfields.clone(),
				disputed_bitfield.clone(),
				expected_bits + 1,
				parent_hash,
				session_index,
				&validator_public[..],
			)
			.is_empty());
		}

		// remove the last validator
		{
			let shortened = validator_public.len() - 2;
			assert_eq!(
				&sanitize_bitfields::<Test>(
					unchecked_bitfields.clone(),
					disputed_bitfield.clone(),
					expected_bits,
					parent_hash,
					session_index,
					&validator_public[..shortened],
				)[..],
				&checked_bitfields[..shortened]
			);
			assert_eq!(
				&sanitize_bitfields::<Test>(
					unchecked_bitfields.clone(),
					disputed_bitfield.clone(),
					expected_bits,
					parent_hash,
					session_index,
					&validator_public[..shortened],
				)[..],
				&checked_bitfields[..shortened]
			);
		}

		// switch ordering of bitfields
		{
			let mut unchecked_bitfields = unchecked_bitfields.clone();
			let x = unchecked_bitfields.swap_remove(0);
			unchecked_bitfields.push(x);
			let result: UncheckedSignedAvailabilityBitfields = sanitize_bitfields::<Test>(
				unchecked_bitfields.clone(),
				disputed_bitfield.clone(),
				expected_bits,
				parent_hash,
				session_index,
				&validator_public[..],
			)
			.into_iter()
			.map(|v| v.into_unchecked())
			.collect();
			assert_eq!(&result, &unchecked_bitfields[..(unchecked_bitfields.len() - 2)]);
		}

		// check the validators signature
		{
			let mut unchecked_bitfields = unchecked_bitfields.clone();

			// insert a bad signature for the last bitfield
			let last_bit_idx = unchecked_bitfields.len() - 1;
			unchecked_bitfields
				.get_mut(last_bit_idx)
				.and_then(|u| Some(u.set_signature(UncheckedFrom::unchecked_from([1u8; 64]))))
				.expect("we are accessing a valid index");
			assert_eq!(
				&sanitize_bitfields::<Test>(
					unchecked_bitfields.clone(),
					disputed_bitfield.clone(),
					expected_bits,
					parent_hash,
					session_index,
					&validator_public[..],
				)[..],
				&checked_bitfields[..last_bit_idx]
			);
		}
		// duplicate bitfields
		{
			let mut unchecked_bitfields = unchecked_bitfields.clone();

			// insert a bad signature for the last bitfield
			let last_bit_idx = unchecked_bitfields.len() - 1;
			unchecked_bitfields
				.get_mut(last_bit_idx)
				.and_then(|u| Some(u.set_signature(UncheckedFrom::unchecked_from([1u8; 64]))))
				.expect("we are accessing a valid index");
			assert_eq!(
				&sanitize_bitfields::<Test>(
					unchecked_bitfields.clone().into_iter().chain(unchecked_bitfields).collect(),
					disputed_bitfield.clone(),
					expected_bits,
					parent_hash,
					session_index,
					&validator_public[..],
				)[..],
				&checked_bitfields[..last_bit_idx]
			);
		}
	}

	mod candidates {
		use crate::{
			mock::{set_disabled_validators, RuntimeOrigin},
			scheduler::common::Assignment,
			util::{make_persisted_validation_data, make_persisted_validation_data_with_parent},
		};
		use alloc::collections::vec_deque::VecDeque;
		use polkadot_primitives::ValidationCode;

		use super::*;

		// Backed candidates and scheduled parachains used for `sanitize_backed_candidates` testing
		struct TestData {
			backed_candidates: Vec<BackedCandidate>,
			expected_backed_candidates_with_core:
				BTreeMap<ParaId, Vec<(BackedCandidate, CoreIndex)>>,
			scheduled_paras: BTreeMap<polkadot_primitives::Id, BTreeSet<CoreIndex>>,
		}

		// Generate test data for the candidates and assert that the environment is set as expected
		// (check the comments for details)
		fn get_test_data_one_core_per_para() -> TestData {
			const RELAY_PARENT_NUM: u32 = 3;

			// Add the relay parent to `shared` pallet. Otherwise some code (e.g. filtering backing
			// votes) won't behave correctly
			shared::Pallet::<Test>::add_allowed_relay_parent(
				default_header().hash(),
				Default::default(),
				Default::default(),
				RELAY_PARENT_NUM,
				1,
			);

			let header = default_header();
			let relay_parent = header.hash();
			let session_index = SessionIndex::from(0_u32);

			let keystore = LocalKeystore::in_memory();
			let keystore = Arc::new(keystore) as KeystorePtr;
			let signing_context = SigningContext { parent_hash: relay_parent, session_index };

			let validators = vec![
				sp_keyring::Sr25519Keyring::Alice,
				sp_keyring::Sr25519Keyring::Bob,
				sp_keyring::Sr25519Keyring::Charlie,
				sp_keyring::Sr25519Keyring::Dave,
				sp_keyring::Sr25519Keyring::Eve,
			];
			for validator in validators.iter() {
				Keystore::sr25519_generate_new(
					&*keystore,
					PARACHAIN_KEY_TYPE_ID,
					Some(&validator.to_seed()),
				)
				.unwrap();
			}

			// Set active validators in `shared` pallet
			let validator_ids =
				validators.iter().map(|v| v.public().into()).collect::<Vec<ValidatorId>>();
			shared::Pallet::<Test>::set_active_validators_ascending(validator_ids);

			// Two scheduled parachains - ParaId(1) on CoreIndex(0) and ParaId(2) on CoreIndex(1)
			let scheduled: BTreeMap<ParaId, BTreeSet<CoreIndex>> = (0_usize..2)
				.into_iter()
				.map(|idx| {
					(
						ParaId::from(1_u32 + idx as u32),
						[CoreIndex::from(idx as u32)].into_iter().collect(),
					)
				})
				.collect::<BTreeMap<_, _>>();

			// Set the validator groups in `scheduler`
			scheduler::Pallet::<Test>::set_validator_groups(vec![
				vec![ValidatorIndex(0), ValidatorIndex(1)],
				vec![ValidatorIndex(2), ValidatorIndex(3)],
			]);

			// Update scheduler's claimqueue with the parachains
			scheduler::Pallet::<Test>::set_claim_queue(BTreeMap::from([
				(
					CoreIndex::from(0),
					VecDeque::from([Assignment::Pool {
						para_id: 1.into(),
						core_index: CoreIndex(0),
					}]),
				),
				(
					CoreIndex::from(1),
					VecDeque::from([Assignment::Pool {
						para_id: 2.into(),
						core_index: CoreIndex(1),
					}]),
				),
			]));

			// Set the on-chain included head data for paras.
			paras::Pallet::<Test>::set_current_head(ParaId::from(1), HeadData(vec![1]));
			paras::Pallet::<Test>::set_current_head(ParaId::from(2), HeadData(vec![2]));

			// Set the current_code_hash
			paras::Pallet::<Test>::force_set_current_code(
				RuntimeOrigin::root(),
				ParaId::from(1),
				ValidationCode(vec![1]),
			)
			.unwrap();
			paras::Pallet::<Test>::force_set_current_code(
				RuntimeOrigin::root(),
				ParaId::from(2),
				ValidationCode(vec![2]),
			)
			.unwrap();
			// Set the most recent relay parent.
			paras::Pallet::<Test>::force_set_most_recent_context(
				RuntimeOrigin::root(),
				ParaId::from(1),
				BlockNumberFor::<Test>::from(0u32),
			)
			.unwrap();
			paras::Pallet::<Test>::force_set_most_recent_context(
				RuntimeOrigin::root(),
				ParaId::from(2),
				BlockNumberFor::<Test>::from(0u32),
			)
			.unwrap();

			// Callback used for backing candidates
			let group_validators = |group_index: GroupIndex| {
				match group_index {
					group_index if group_index == GroupIndex::from(0) => Some(vec![0, 1]),
					group_index if group_index == GroupIndex::from(1) => Some(vec![2, 3]),
					_ => panic!("Group index out of bounds"),
				}
				.map(|m| m.into_iter().map(ValidatorIndex).collect::<Vec<_>>())
			};

			// One backed candidate from each parachain
			let backed_candidates = (0_usize..2)
				.into_iter()
				.map(|idx0| {
					let idx1 = idx0 + 1;
					let candidate = TestCandidateBuilder {
						para_id: ParaId::from(idx1),
						relay_parent,
						pov_hash: Hash::repeat_byte(idx1 as u8),
						persisted_validation_data_hash: make_persisted_validation_data::<Test>(
							ParaId::from(idx1),
							RELAY_PARENT_NUM,
							Default::default(),
						)
						.unwrap()
						.hash(),
						hrmp_watermark: RELAY_PARENT_NUM,
						validation_code: ValidationCode(vec![idx1 as u8]),
						..Default::default()
					}
					.build();

					let backed = back_candidate(
						candidate,
						&validators,
						group_validators(GroupIndex::from(idx0 as u32)).unwrap().as_ref(),
						&keystore,
						&signing_context,
						BackingKind::Threshold,
						CoreIndex(idx0 as u32),
					);
					backed
				})
				.collect::<Vec<_>>();

			// State sanity checks
			assert_eq!(
				Pallet::<Test>::eligible_paras(&Default::default()).collect::<Vec<_>>(),
				vec![(CoreIndex(0), ParaId::from(1)), (CoreIndex(1), ParaId::from(2))]
			);
			assert_eq!(
				shared::ActiveValidatorIndices::<Test>::get(),
				vec![
					ValidatorIndex(0),
					ValidatorIndex(1),
					ValidatorIndex(2),
					ValidatorIndex(3),
					ValidatorIndex(4)
				]
			);

			let mut expected_backed_candidates_with_core = BTreeMap::new();

			for candidate in backed_candidates.iter() {
				let para_id = candidate.descriptor().para_id();

				expected_backed_candidates_with_core.entry(para_id).or_insert(vec![]).push((
					candidate.clone(),
					scheduled.get(&para_id).unwrap().first().copied().unwrap(),
				));
			}

			TestData {
				backed_candidates,
				scheduled_paras: scheduled,
				expected_backed_candidates_with_core,
			}
		}

		// Generate test data for the candidates and assert that the environment is set as expected
		// (check the comments for details)
		// Para 1 scheduled on core 0 and core 1. Two candidates are supplied.
		// Para 2 scheduled on cores 2 and 3. One candidate supplied.
		// Para 3 scheduled on core 4. One candidate supplied.
		// Para 4 scheduled on core 5. Two candidates supplied.
		// Para 5 scheduled on core 6. No candidates supplied.
		// Para 6 is not scheduled. One candidate supplied.
		// Para 7 is scheduled on core 7 and 8, but the candidate contains the wrong core index.
		// Para 8 is scheduled on core 9, but the candidate contains the wrong core index.
		fn get_test_data_multiple_cores_per_para(v2_descriptor: bool) -> TestData {
			const RELAY_PARENT_NUM: u32 = 3;

			let header = default_header();
			let relay_parent = header.hash();
			let session_index = SessionIndex::from(0_u32);

			let keystore = LocalKeystore::in_memory();
			let keystore = Arc::new(keystore) as KeystorePtr;
			let signing_context = SigningContext { parent_hash: relay_parent, session_index };

			let validators = vec![
				sp_keyring::Sr25519Keyring::Alice,
				sp_keyring::Sr25519Keyring::Bob,
				sp_keyring::Sr25519Keyring::Charlie,
				sp_keyring::Sr25519Keyring::Dave,
				sp_keyring::Sr25519Keyring::Eve,
				sp_keyring::Sr25519Keyring::Ferdie,
				sp_keyring::Sr25519Keyring::One,
				sp_keyring::Sr25519Keyring::Two,
			];
			for validator in validators.iter() {
				Keystore::sr25519_generate_new(
					&*keystore,
					PARACHAIN_KEY_TYPE_ID,
					Some(&validator.to_seed()),
				)
				.unwrap();
			}

			// Set active validators in `shared` pallet
			let validator_ids =
				validators.iter().map(|v| v.public().into()).collect::<Vec<ValidatorId>>();
			shared::Pallet::<Test>::set_active_validators_ascending(validator_ids);

			// Set the validator groups in `scheduler`
			scheduler::Pallet::<Test>::set_validator_groups(vec![
				vec![ValidatorIndex(0)],
				vec![ValidatorIndex(1)],
				vec![ValidatorIndex(2)],
				vec![ValidatorIndex(3)],
				vec![ValidatorIndex(4)],
				vec![ValidatorIndex(5)],
				vec![ValidatorIndex(6)],
				vec![ValidatorIndex(7)],
			]);

			// Update scheduler's claimqueue with the parachains
			scheduler::Pallet::<Test>::set_claim_queue(BTreeMap::from([
				(
					CoreIndex::from(0),
					VecDeque::from([Assignment::Pool {
						para_id: 1.into(),
						core_index: CoreIndex(0),
					}]),
				),
				(
					CoreIndex::from(1),
					VecDeque::from([Assignment::Pool {
						para_id: 1.into(),
						core_index: CoreIndex(1),
					}]),
				),
				(
					CoreIndex::from(2),
					VecDeque::from([Assignment::Pool {
						para_id: 2.into(),
						core_index: CoreIndex(2),
					}]),
				),
				(
					CoreIndex::from(3),
					VecDeque::from([Assignment::Pool {
						para_id: 2.into(),
						core_index: CoreIndex(3),
					}]),
				),
				(
					CoreIndex::from(4),
					VecDeque::from([Assignment::Pool {
						para_id: 3.into(),
						core_index: CoreIndex(4),
					}]),
				),
				(
					CoreIndex::from(5),
					VecDeque::from([Assignment::Pool {
						para_id: 4.into(),
						core_index: CoreIndex(5),
					}]),
				),
				(
					CoreIndex::from(6),
					VecDeque::from([Assignment::Pool {
						para_id: 5.into(),
						core_index: CoreIndex(6),
					}]),
				),
				(
					CoreIndex::from(7),
					VecDeque::from([Assignment::Pool {
						para_id: 7.into(),
						core_index: CoreIndex(7),
					}]),
				),
				(
					CoreIndex::from(8),
					VecDeque::from([Assignment::Pool {
						para_id: 7.into(),
						core_index: CoreIndex(8),
					}]),
				),
				(
					CoreIndex::from(9),
					VecDeque::from([Assignment::Pool {
						para_id: 8.into(),
						core_index: CoreIndex(9),
					}]),
				),
			]));

			// Add the relay parent to `shared` pallet. Otherwise some code (e.g. filtering backing
			// votes) won't behave correctly
			shared::Pallet::<Test>::add_allowed_relay_parent(
				relay_parent,
				Default::default(),
				scheduler::ClaimQueue::<Test>::get()
					.into_iter()
					.map(|(core_index, paras)| {
						(core_index, paras.into_iter().map(|e| e.para_id()).collect())
					})
					.collect(),
				RELAY_PARENT_NUM,
				1,
			);

			// Set the on-chain included head data and current code hash.
			for id in 1..=8u32 {
				paras::Pallet::<Test>::set_current_head(ParaId::from(id), HeadData(vec![id as u8]));
				paras::Pallet::<Test>::force_set_current_code(
					RuntimeOrigin::root(),
					ParaId::from(id),
					ValidationCode(vec![id as u8]),
				)
				.unwrap();
				paras::Pallet::<Test>::force_set_most_recent_context(
					RuntimeOrigin::root(),
					ParaId::from(id),
					BlockNumberFor::<Test>::from(0u32),
				)
				.unwrap();
			}

			// Callback used for backing candidates
			let group_validators = |group_index: GroupIndex| {
				if group_index.0 as usize >= validators.len() {
					panic!("Group index out of bounds")
				} else {
					Some(vec![ValidatorIndex(group_index.0)])
				}
			};

			let mut backed_candidates = vec![];
			let mut expected_backed_candidates_with_core = BTreeMap::new();

			let maybe_core_index = |core_index: CoreIndex| -> Option<CoreIndex> {
				if !v2_descriptor {
					None
				} else {
					Some(core_index)
				}
			};

			// Para 1
			{
				let candidate = TestCandidateBuilder {
					para_id: ParaId::from(1),
					relay_parent,
					pov_hash: Hash::repeat_byte(1 as u8),
					persisted_validation_data_hash: make_persisted_validation_data::<Test>(
						ParaId::from(1),
						RELAY_PARENT_NUM,
						Default::default(),
					)
					.unwrap()
					.hash(),
					hrmp_watermark: RELAY_PARENT_NUM,
					head_data: HeadData(vec![1, 1]),
					validation_code: ValidationCode(vec![1]),
					core_index: maybe_core_index(CoreIndex(0)),
					..Default::default()
				}
				.build();

				let prev_candidate = candidate.clone();
				let backed: BackedCandidate = back_candidate(
					candidate,
					&validators,
					group_validators(GroupIndex::from(0 as u32)).unwrap().as_ref(),
					&keystore,
					&signing_context,
					BackingKind::Threshold,
					CoreIndex(0 as u32),
				);
				backed_candidates.push(backed.clone());
				expected_backed_candidates_with_core
					.entry(ParaId::from(1))
					.or_insert(vec![])
					.push((backed, CoreIndex(0)));

				let candidate = TestCandidateBuilder {
					para_id: ParaId::from(1),
					relay_parent,
					pov_hash: Hash::repeat_byte(2 as u8),
					persisted_validation_data_hash: make_persisted_validation_data_with_parent::<
						Test,
					>(
						RELAY_PARENT_NUM,
						Default::default(),
						prev_candidate.commitments.head_data,
					)
					.hash(),
					hrmp_watermark: RELAY_PARENT_NUM,
					validation_code: ValidationCode(vec![1]),
					core_index: maybe_core_index(CoreIndex(1)),
					core_selector: Some(1),
					..Default::default()
				}
				.build();

				let backed = back_candidate(
					candidate,
					&validators,
					group_validators(GroupIndex::from(1 as u32)).unwrap().as_ref(),
					&keystore,
					&signing_context,
					BackingKind::Threshold,
					CoreIndex(1 as u32),
				);
				backed_candidates.push(backed.clone());
				expected_backed_candidates_with_core
					.entry(ParaId::from(1))
					.or_insert(vec![])
					.push((backed, CoreIndex(1)));
			}

			// Para 2
			{
				let candidate = TestCandidateBuilder {
					para_id: ParaId::from(2),
					relay_parent,
					pov_hash: Hash::repeat_byte(3 as u8),
					persisted_validation_data_hash: make_persisted_validation_data::<Test>(
						ParaId::from(2),
						RELAY_PARENT_NUM,
						Default::default(),
					)
					.unwrap()
					.hash(),
					hrmp_watermark: RELAY_PARENT_NUM,
					validation_code: ValidationCode(vec![2]),
					core_index: maybe_core_index(CoreIndex(2)),
					..Default::default()
				}
				.build();

				let backed = back_candidate(
					candidate,
					&validators,
					group_validators(GroupIndex::from(2 as u32)).unwrap().as_ref(),
					&keystore,
					&signing_context,
					BackingKind::Threshold,
					CoreIndex(2 as u32),
				);
				backed_candidates.push(backed.clone());
				expected_backed_candidates_with_core
					.entry(ParaId::from(2))
					.or_insert(vec![])
					.push((backed, CoreIndex(2)));
			}

			// Para 3
			{
				let candidate = TestCandidateBuilder {
					para_id: ParaId::from(3),
					relay_parent,
					pov_hash: Hash::repeat_byte(4 as u8),
					persisted_validation_data_hash: make_persisted_validation_data::<Test>(
						ParaId::from(3),
						RELAY_PARENT_NUM,
						Default::default(),
					)
					.unwrap()
					.hash(),
					hrmp_watermark: RELAY_PARENT_NUM,
					validation_code: ValidationCode(vec![3]),
					core_index: maybe_core_index(CoreIndex(4)),
					..Default::default()
				}
				.build();

				let backed = back_candidate(
					candidate,
					&validators,
					group_validators(GroupIndex::from(4 as u32)).unwrap().as_ref(),
					&keystore,
					&signing_context,
					BackingKind::Threshold,
					CoreIndex(4 as u32),
				);
				backed_candidates.push(backed.clone());
				expected_backed_candidates_with_core
					.entry(ParaId::from(3))
					.or_insert(vec![])
					.push((backed, CoreIndex(4)));
			}

			// Para 4
			{
				let candidate = TestCandidateBuilder {
					para_id: ParaId::from(4),
					relay_parent,
					pov_hash: Hash::repeat_byte(5 as u8),
					persisted_validation_data_hash: make_persisted_validation_data::<Test>(
						ParaId::from(4),
						RELAY_PARENT_NUM,
						Default::default(),
					)
					.unwrap()
					.hash(),
					hrmp_watermark: RELAY_PARENT_NUM,
					validation_code: ValidationCode(vec![4]),
					core_index: maybe_core_index(CoreIndex(5)),
					..Default::default()
				}
				.build();

				let prev_candidate = candidate.clone();
				let backed = back_candidate(
					candidate,
					&validators,
					group_validators(GroupIndex::from(5 as u32)).unwrap().as_ref(),
					&keystore,
					&signing_context,
					BackingKind::Threshold,
					CoreIndex(5 as u32),
				);
				backed_candidates.push(backed.clone());
				expected_backed_candidates_with_core
					.entry(ParaId::from(4))
					.or_insert(vec![])
					.push((backed, CoreIndex(5)));

				let candidate = TestCandidateBuilder {
					para_id: ParaId::from(4),
					relay_parent,
					pov_hash: Hash::repeat_byte(6 as u8),
					persisted_validation_data_hash: make_persisted_validation_data_with_parent::<
						Test,
					>(
						RELAY_PARENT_NUM,
						Default::default(),
						prev_candidate.commitments.head_data,
					)
					.hash(),
					hrmp_watermark: RELAY_PARENT_NUM,
					validation_code: ValidationCode(vec![4]),
					core_index: maybe_core_index(CoreIndex(5)),
					..Default::default()
				}
				.build();

				let backed = back_candidate(
					candidate,
					&validators,
					group_validators(GroupIndex::from(5 as u32)).unwrap().as_ref(),
					&keystore,
					&signing_context,
					BackingKind::Threshold,
					CoreIndex(5 as u32),
				);
				backed_candidates.push(backed.clone());
			}

			// No candidate for para 5.

			// Para 6.
			{
				let candidate = TestCandidateBuilder {
					para_id: ParaId::from(6),
					relay_parent,
					pov_hash: Hash::repeat_byte(3 as u8),
					persisted_validation_data_hash: make_persisted_validation_data::<Test>(
						ParaId::from(6),
						RELAY_PARENT_NUM,
						Default::default(),
					)
					.unwrap()
					.hash(),
					hrmp_watermark: RELAY_PARENT_NUM,
					validation_code: ValidationCode(vec![6]),
					core_index: maybe_core_index(CoreIndex(6)),
					..Default::default()
				}
				.build();

				let backed = back_candidate(
					candidate,
					&validators,
					group_validators(GroupIndex::from(6 as u32)).unwrap().as_ref(),
					&keystore,
					&signing_context,
					BackingKind::Threshold,
					CoreIndex(6 as u32),
				);
				backed_candidates.push(backed.clone());
			}

			// Para 7.
			{
				let candidate = TestCandidateBuilder {
					para_id: ParaId::from(7),
					relay_parent,
					pov_hash: Hash::repeat_byte(3 as u8),
					persisted_validation_data_hash: make_persisted_validation_data::<Test>(
						ParaId::from(7),
						RELAY_PARENT_NUM,
						Default::default(),
					)
					.unwrap()
					.hash(),
					hrmp_watermark: RELAY_PARENT_NUM,
					validation_code: ValidationCode(vec![7]),
					core_index: maybe_core_index(CoreIndex(6)),
					..Default::default()
				}
				.build();

				let backed = back_candidate(
					candidate,
					&validators,
					group_validators(GroupIndex::from(6 as u32)).unwrap().as_ref(),
					&keystore,
					&signing_context,
					BackingKind::Threshold,
					CoreIndex(6 as u32),
				);
				backed_candidates.push(backed.clone());
			}

			// Para 8.
			{
				let candidate = TestCandidateBuilder {
					para_id: ParaId::from(8),
					relay_parent,
					pov_hash: Hash::repeat_byte(3 as u8),
					persisted_validation_data_hash: make_persisted_validation_data::<Test>(
						ParaId::from(8),
						RELAY_PARENT_NUM,
						Default::default(),
					)
					.unwrap()
					.hash(),
					hrmp_watermark: RELAY_PARENT_NUM,
					validation_code: ValidationCode(vec![8]),
					core_index: maybe_core_index(CoreIndex(7)),
					..Default::default()
				}
				.build();

				let backed = back_candidate(
					candidate,
					&validators,
					group_validators(GroupIndex::from(6 as u32)).unwrap().as_ref(),
					&keystore,
					&signing_context,
					BackingKind::Threshold,
					CoreIndex(7 as u32),
				);
				backed_candidates.push(backed.clone());
			}

			// State sanity checks
			assert_eq!(
				Pallet::<Test>::eligible_paras(&Default::default()).collect::<Vec<_>>(),
				vec![
					(CoreIndex(0), ParaId::from(1)),
					(CoreIndex(1), ParaId::from(1)),
					(CoreIndex(2), ParaId::from(2)),
					(CoreIndex(3), ParaId::from(2)),
					(CoreIndex(4), ParaId::from(3)),
					(CoreIndex(5), ParaId::from(4)),
					(CoreIndex(6), ParaId::from(5)),
					(CoreIndex(7), ParaId::from(7)),
					(CoreIndex(8), ParaId::from(7)),
					(CoreIndex(9), ParaId::from(8)),
				]
			);
			let mut scheduled: BTreeMap<ParaId, BTreeSet<CoreIndex>> = BTreeMap::new();
			for (core_idx, para_id) in Pallet::<Test>::eligible_paras(&Default::default()) {
				scheduled.entry(para_id).or_default().insert(core_idx);
			}

			assert_eq!(
				shared::ActiveValidatorIndices::<Test>::get(),
				vec![
					ValidatorIndex(0),
					ValidatorIndex(1),
					ValidatorIndex(2),
					ValidatorIndex(3),
					ValidatorIndex(4),
					ValidatorIndex(5),
					ValidatorIndex(6),
					ValidatorIndex(7),
				]
			);

			TestData {
				backed_candidates,
				scheduled_paras: scheduled,
				expected_backed_candidates_with_core,
			}
		}

		// Para 1 scheduled on core 0 and core 1. Two candidates are supplied. They form a chain but
		// in the wrong order.
		// Para 2 scheduled on core 2, core 3 and core 4. Three candidates are supplied. The second
		// one is not part of the chain.
		// Para 3 scheduled on core 5 and 6. Two candidates are supplied and they all form a chain.
		// Para 4 scheduled on core 7 and 8. Duplicated candidates.
		fn get_test_data_for_order_checks() -> TestData {
			const RELAY_PARENT_NUM: u32 = 3;
			let header = default_header();
			let relay_parent = header.hash();

			let session_index = SessionIndex::from(0_u32);

			let keystore = LocalKeystore::in_memory();
			let keystore = Arc::new(keystore) as KeystorePtr;
			let signing_context = SigningContext { parent_hash: relay_parent, session_index };

			let validators = vec![
				sp_keyring::Sr25519Keyring::Alice,
				sp_keyring::Sr25519Keyring::Bob,
				sp_keyring::Sr25519Keyring::Charlie,
				sp_keyring::Sr25519Keyring::Dave,
				sp_keyring::Sr25519Keyring::Eve,
				sp_keyring::Sr25519Keyring::Ferdie,
				sp_keyring::Sr25519Keyring::One,
				sp_keyring::Sr25519Keyring::Two,
				sp_keyring::Sr25519Keyring::AliceStash,
			];
			for validator in validators.iter() {
				Keystore::sr25519_generate_new(
					&*keystore,
					PARACHAIN_KEY_TYPE_ID,
					Some(&validator.to_seed()),
				)
				.unwrap();
			}

			// Set active validators in `shared` pallet
			let validator_ids =
				validators.iter().map(|v| v.public().into()).collect::<Vec<ValidatorId>>();
			shared::Pallet::<Test>::set_active_validators_ascending(validator_ids);

			// Set the validator groups in `scheduler`
			scheduler::Pallet::<Test>::set_validator_groups(vec![
				vec![ValidatorIndex(0)],
				vec![ValidatorIndex(1)],
				vec![ValidatorIndex(2)],
				vec![ValidatorIndex(3)],
				vec![ValidatorIndex(4)],
				vec![ValidatorIndex(5)],
				vec![ValidatorIndex(6)],
				vec![ValidatorIndex(7)],
				vec![ValidatorIndex(8)],
			]);

			// Update scheduler's claimqueue with the parachains
			scheduler::Pallet::<Test>::set_claim_queue(BTreeMap::from([
				(
					CoreIndex::from(0),
					VecDeque::from([Assignment::Pool {
						para_id: 1.into(),
						core_index: CoreIndex(0),
					}]),
				),
				(
					CoreIndex::from(1),
					VecDeque::from([Assignment::Pool {
						para_id: 1.into(),
						core_index: CoreIndex(1),
					}]),
				),
				(
					CoreIndex::from(2),
					VecDeque::from([Assignment::Pool {
						para_id: 2.into(),
						core_index: CoreIndex(2),
					}]),
				),
				(
					CoreIndex::from(3),
					VecDeque::from([Assignment::Pool {
						para_id: 2.into(),
						core_index: CoreIndex(3),
					}]),
				),
				(
					CoreIndex::from(4),
					VecDeque::from([Assignment::Pool {
						para_id: 2.into(),
						core_index: CoreIndex(4),
					}]),
				),
				(
					CoreIndex::from(5),
					VecDeque::from([Assignment::Pool {
						para_id: 3.into(),
						core_index: CoreIndex(5),
					}]),
				),
				(
					CoreIndex::from(6),
					VecDeque::from([Assignment::Pool {
						para_id: 3.into(),
						core_index: CoreIndex(6),
					}]),
				),
				(
					CoreIndex::from(7),
					VecDeque::from([Assignment::Pool {
						para_id: 4.into(),
						core_index: CoreIndex(7),
					}]),
				),
				(
					CoreIndex::from(8),
					VecDeque::from([Assignment::Pool {
						para_id: 4.into(),
						core_index: CoreIndex(8),
					}]),
				),
			]));

			shared::Pallet::<Test>::add_allowed_relay_parent(
				relay_parent,
				Default::default(),
				scheduler::ClaimQueue::<Test>::get()
					.into_iter()
					.map(|(core_index, paras)| {
						(core_index, paras.into_iter().map(|e| e.para_id()).collect())
					})
					.collect(),
				RELAY_PARENT_NUM,
				1,
			);

			// Set the on-chain included head data and current code hash.
			for id in 1..=4u32 {
				paras::Pallet::<Test>::set_current_head(ParaId::from(id), HeadData(vec![id as u8]));
				paras::Pallet::<Test>::force_set_current_code(
					RuntimeOrigin::root(),
					ParaId::from(id),
					ValidationCode(vec![id as u8]),
				)
				.unwrap();
				paras::Pallet::<Test>::force_set_most_recent_context(
					RuntimeOrigin::root(),
					ParaId::from(id),
					BlockNumberFor::<Test>::from(0u32),
				)
				.unwrap();
			}

			// Callback used for backing candidates
			let group_validators = |group_index: GroupIndex| {
				if group_index.0 as usize >= validators.len() {
					panic!("Group index out of bounds")
				} else {
					Some(vec![ValidatorIndex(group_index.0)])
				}
			};

			let mut backed_candidates = vec![];
			let mut expected_backed_candidates_with_core = BTreeMap::new();

			// Para 1
			{
				let candidate = TestCandidateBuilder {
					para_id: ParaId::from(1),
					relay_parent,
					pov_hash: Hash::repeat_byte(1 as u8),
					persisted_validation_data_hash: make_persisted_validation_data::<Test>(
						ParaId::from(1),
						RELAY_PARENT_NUM,
						Default::default(),
					)
					.unwrap()
					.hash(),
					head_data: HeadData(vec![1, 1]),
					hrmp_watermark: RELAY_PARENT_NUM,
					validation_code: ValidationCode(vec![1]),
					..Default::default()
				}
				.build();

				let prev_candidate = candidate.clone();
				let prev_backed: BackedCandidate = back_candidate(
					candidate,
					&validators,
					group_validators(GroupIndex::from(0 as u32)).unwrap().as_ref(),
					&keystore,
					&signing_context,
					BackingKind::Threshold,
					CoreIndex(0 as u32),
				);

				let candidate = TestCandidateBuilder {
					para_id: ParaId::from(1),
					relay_parent,
					pov_hash: Hash::repeat_byte(2 as u8),
					persisted_validation_data_hash: make_persisted_validation_data_with_parent::<
						Test,
					>(
						RELAY_PARENT_NUM,
						Default::default(),
						prev_candidate.commitments.head_data,
					)
					.hash(),
					hrmp_watermark: RELAY_PARENT_NUM,
					validation_code: ValidationCode(vec![1]),
					..Default::default()
				}
				.build();

				let backed = back_candidate(
					candidate,
					&validators,
					group_validators(GroupIndex::from(1 as u32)).unwrap().as_ref(),
					&keystore,
					&signing_context,
					BackingKind::Threshold,
					CoreIndex(1 as u32),
				);
				backed_candidates.push(backed.clone());
				backed_candidates.push(prev_backed.clone());
			}

			// Para 2.
			{
				let candidate_1 = TestCandidateBuilder {
					para_id: ParaId::from(2),
					relay_parent,
					pov_hash: Hash::repeat_byte(3 as u8),
					persisted_validation_data_hash: make_persisted_validation_data::<Test>(
						ParaId::from(2),
						RELAY_PARENT_NUM,
						Default::default(),
					)
					.unwrap()
					.hash(),
					head_data: HeadData(vec![2, 2]),
					hrmp_watermark: RELAY_PARENT_NUM,
					validation_code: ValidationCode(vec![2]),
					..Default::default()
				}
				.build();

				let backed_1: BackedCandidate = back_candidate(
					candidate_1,
					&validators,
					group_validators(GroupIndex::from(2 as u32)).unwrap().as_ref(),
					&keystore,
					&signing_context,
					BackingKind::Threshold,
					CoreIndex(2 as u32),
				);

				backed_candidates.push(backed_1.clone());
				expected_backed_candidates_with_core
					.entry(ParaId::from(2))
					.or_insert(vec![])
					.push((backed_1, CoreIndex(2)));

				let candidate_2 = TestCandidateBuilder {
					para_id: ParaId::from(2),
					relay_parent,
					pov_hash: Hash::repeat_byte(4 as u8),
					persisted_validation_data_hash: make_persisted_validation_data::<Test>(
						ParaId::from(2),
						RELAY_PARENT_NUM,
						Default::default(),
					)
					.unwrap()
					.hash(),
					hrmp_watermark: RELAY_PARENT_NUM,
					validation_code: ValidationCode(vec![2]),
					head_data: HeadData(vec![3, 3]),
					..Default::default()
				}
				.build();

				let backed_2 = back_candidate(
					candidate_2.clone(),
					&validators,
					group_validators(GroupIndex::from(3 as u32)).unwrap().as_ref(),
					&keystore,
					&signing_context,
					BackingKind::Threshold,
					CoreIndex(3 as u32),
				);
				backed_candidates.push(backed_2.clone());

				let candidate_3 = TestCandidateBuilder {
					para_id: ParaId::from(2),
					relay_parent,
					pov_hash: Hash::repeat_byte(5 as u8),
					persisted_validation_data_hash: make_persisted_validation_data_with_parent::<
						Test,
					>(
						RELAY_PARENT_NUM,
						Default::default(),
						candidate_2.commitments.head_data,
					)
					.hash(),
					hrmp_watermark: RELAY_PARENT_NUM,
					validation_code: ValidationCode(vec![2]),
					..Default::default()
				}
				.build();

				let backed_3 = back_candidate(
					candidate_3,
					&validators,
					group_validators(GroupIndex::from(4 as u32)).unwrap().as_ref(),
					&keystore,
					&signing_context,
					BackingKind::Threshold,
					CoreIndex(4 as u32),
				);
				backed_candidates.push(backed_3.clone());
			}

			// Para 3
			{
				let candidate = TestCandidateBuilder {
					para_id: ParaId::from(3),
					relay_parent,
					pov_hash: Hash::repeat_byte(6 as u8),
					persisted_validation_data_hash: make_persisted_validation_data::<Test>(
						ParaId::from(3),
						RELAY_PARENT_NUM,
						Default::default(),
					)
					.unwrap()
					.hash(),
					head_data: HeadData(vec![3, 3]),
					hrmp_watermark: RELAY_PARENT_NUM,
					validation_code: ValidationCode(vec![3]),
					..Default::default()
				}
				.build();

				let prev_candidate = candidate.clone();
				let backed: BackedCandidate = back_candidate(
					candidate,
					&validators,
					group_validators(GroupIndex::from(5 as u32)).unwrap().as_ref(),
					&keystore,
					&signing_context,
					BackingKind::Threshold,
					CoreIndex(5 as u32),
				);
				backed_candidates.push(backed.clone());
				expected_backed_candidates_with_core
					.entry(ParaId::from(3))
					.or_insert(vec![])
					.push((backed, CoreIndex(5)));

				let candidate = TestCandidateBuilder {
					para_id: ParaId::from(3),
					relay_parent,
					pov_hash: Hash::repeat_byte(6 as u8),
					persisted_validation_data_hash: make_persisted_validation_data_with_parent::<
						Test,
					>(
						RELAY_PARENT_NUM,
						Default::default(),
						prev_candidate.commitments.head_data,
					)
					.hash(),
					hrmp_watermark: RELAY_PARENT_NUM,
					validation_code: ValidationCode(vec![3]),
					..Default::default()
				}
				.build();

				let backed = back_candidate(
					candidate,
					&validators,
					group_validators(GroupIndex::from(6 as u32)).unwrap().as_ref(),
					&keystore,
					&signing_context,
					BackingKind::Threshold,
					CoreIndex(6 as u32),
				);
				backed_candidates.push(backed.clone());
				expected_backed_candidates_with_core
					.entry(ParaId::from(3))
					.or_insert(vec![])
					.push((backed, CoreIndex(6)));
			}

			// Para 4
			{
				let candidate = TestCandidateBuilder {
					para_id: ParaId::from(4),
					relay_parent,
					pov_hash: Hash::repeat_byte(8 as u8),
					persisted_validation_data_hash: make_persisted_validation_data::<Test>(
						ParaId::from(4),
						RELAY_PARENT_NUM,
						Default::default(),
					)
					.unwrap()
					.hash(),
					head_data: HeadData(vec![4]),
					hrmp_watermark: RELAY_PARENT_NUM,
					validation_code: ValidationCode(vec![4]),
					..Default::default()
				}
				.build();

				let backed: BackedCandidate = back_candidate(
					candidate.clone(),
					&validators,
					group_validators(GroupIndex::from(7 as u32)).unwrap().as_ref(),
					&keystore,
					&signing_context,
					BackingKind::Threshold,
					CoreIndex(7 as u32),
				);
				backed_candidates.push(backed.clone());
				expected_backed_candidates_with_core
					.entry(ParaId::from(4))
					.or_insert(vec![])
					.push((backed, CoreIndex(7)));

				let backed: BackedCandidate = back_candidate(
					candidate,
					&validators,
					group_validators(GroupIndex::from(7 as u32)).unwrap().as_ref(),
					&keystore,
					&signing_context,
					BackingKind::Threshold,
					CoreIndex(8 as u32),
				);
				backed_candidates.push(backed.clone());
			}

			// State sanity checks
			assert_eq!(
				Pallet::<Test>::eligible_paras(&Default::default()).collect::<Vec<_>>(),
				vec![
					(CoreIndex(0), ParaId::from(1)),
					(CoreIndex(1), ParaId::from(1)),
					(CoreIndex(2), ParaId::from(2)),
					(CoreIndex(3), ParaId::from(2)),
					(CoreIndex(4), ParaId::from(2)),
					(CoreIndex(5), ParaId::from(3)),
					(CoreIndex(6), ParaId::from(3)),
					(CoreIndex(7), ParaId::from(4)),
					(CoreIndex(8), ParaId::from(4)),
				]
			);
			let mut scheduled: BTreeMap<ParaId, BTreeSet<CoreIndex>> = BTreeMap::new();
			for (core_idx, para_id) in Pallet::<Test>::eligible_paras(&Default::default()) {
				scheduled.entry(para_id).or_default().insert(core_idx);
			}

			assert_eq!(
				shared::ActiveValidatorIndices::<Test>::get(),
				vec![
					ValidatorIndex(0),
					ValidatorIndex(1),
					ValidatorIndex(2),
					ValidatorIndex(3),
					ValidatorIndex(4),
					ValidatorIndex(5),
					ValidatorIndex(6),
					ValidatorIndex(7),
					ValidatorIndex(8),
				]
			);

			TestData {
				backed_candidates,
				scheduled_paras: scheduled,
				expected_backed_candidates_with_core,
			}
		}

		// Para 1 scheduled on cores 0, 1 and 2. Three candidates are supplied but their relay
		// parents look like this: 3, 2, 3.
		// Para 2 scheduled on cores 3, 4 and 5. Three candidates are supplied and their relay
		// parents look like this: 2, 3, 3.
		fn get_test_data_for_relay_parent_ordering() -> TestData {
			const RELAY_PARENT_NUM: u32 = 3;
			let header = default_header();
			let relay_parent = header.hash();

			let prev_relay_parent = polkadot_primitives::Header {
				parent_hash: Default::default(),
				number: RELAY_PARENT_NUM - 1,
				state_root: Default::default(),
				extrinsics_root: Default::default(),
				digest: Default::default(),
			}
			.hash();

			let next_relay_parent = polkadot_primitives::Header {
				parent_hash: Default::default(),
				number: RELAY_PARENT_NUM + 1,
				state_root: Default::default(),
				extrinsics_root: Default::default(),
				digest: Default::default(),
			}
			.hash();

			// Add the relay parent to `shared` pallet. Otherwise some code (e.g. filtering backing
			// votes) won't behave correctly
			shared::Pallet::<Test>::add_allowed_relay_parent(
				prev_relay_parent,
				Default::default(),
				Default::default(),
				RELAY_PARENT_NUM - 1,
				2,
			);

			shared::Pallet::<Test>::add_allowed_relay_parent(
				relay_parent,
				Default::default(),
				Default::default(),
				RELAY_PARENT_NUM,
				2,
			);

			shared::Pallet::<Test>::add_allowed_relay_parent(
				next_relay_parent,
				Default::default(),
				Default::default(),
				RELAY_PARENT_NUM + 1,
				2,
			);

			let session_index = SessionIndex::from(0_u32);

			let keystore = LocalKeystore::in_memory();
			let keystore = Arc::new(keystore) as KeystorePtr;
			let signing_context = SigningContext { parent_hash: relay_parent, session_index };

			let validators = vec![
				sp_keyring::Sr25519Keyring::Alice,
				sp_keyring::Sr25519Keyring::Bob,
				sp_keyring::Sr25519Keyring::Charlie,
				sp_keyring::Sr25519Keyring::Dave,
				sp_keyring::Sr25519Keyring::Eve,
				sp_keyring::Sr25519Keyring::Ferdie,
			];
			for validator in validators.iter() {
				Keystore::sr25519_generate_new(
					&*keystore,
					PARACHAIN_KEY_TYPE_ID,
					Some(&validator.to_seed()),
				)
				.unwrap();
			}

			// Set active validators in `shared` pallet
			let validator_ids =
				validators.iter().map(|v| v.public().into()).collect::<Vec<ValidatorId>>();
			shared::Pallet::<Test>::set_active_validators_ascending(validator_ids);

			// Set the validator groups in `scheduler`
			scheduler::Pallet::<Test>::set_validator_groups(vec![
				vec![ValidatorIndex(0)],
				vec![ValidatorIndex(1)],
				vec![ValidatorIndex(2)],
				vec![ValidatorIndex(3)],
				vec![ValidatorIndex(4)],
				vec![ValidatorIndex(5)],
			]);

			// Update scheduler's claimqueue with the parachains
			scheduler::Pallet::<Test>::set_claim_queue(BTreeMap::from([
				(
					CoreIndex::from(0),
					VecDeque::from([Assignment::Pool {
						para_id: 1.into(),
						core_index: CoreIndex(0),
					}]),
				),
				(
					CoreIndex::from(1),
					VecDeque::from([Assignment::Pool {
						para_id: 1.into(),
						core_index: CoreIndex(1),
					}]),
				),
				(
					CoreIndex::from(2),
					VecDeque::from([Assignment::Pool {
						para_id: 1.into(),
						core_index: CoreIndex(2),
					}]),
				),
				(
					CoreIndex::from(3),
					VecDeque::from([Assignment::Pool {
						para_id: 2.into(),
						core_index: CoreIndex(3),
					}]),
				),
				(
					CoreIndex::from(4),
					VecDeque::from([Assignment::Pool {
						para_id: 2.into(),
						core_index: CoreIndex(4),
					}]),
				),
				(
					CoreIndex::from(5),
					VecDeque::from([Assignment::Pool {
						para_id: 2.into(),
						core_index: CoreIndex(5),
					}]),
				),
			]));

			// Set the on-chain included head data and current code hash.
			for id in 1..=2u32 {
				paras::Pallet::<Test>::set_current_head(ParaId::from(id), HeadData(vec![id as u8]));
				paras::Pallet::<Test>::force_set_current_code(
					RuntimeOrigin::root(),
					ParaId::from(id),
					ValidationCode(vec![id as u8]),
				)
				.unwrap();
				paras::Pallet::<Test>::force_set_most_recent_context(
					RuntimeOrigin::root(),
					ParaId::from(id),
					BlockNumberFor::<Test>::from(0u32),
				)
				.unwrap();
			}

			// Callback used for backing candidates
			let group_validators = |group_index: GroupIndex| {
				if group_index.0 as usize >= validators.len() {
					panic!("Group index out of bounds")
				} else {
					Some(vec![ValidatorIndex(group_index.0)])
				}
			};

			let mut backed_candidates = vec![];
			let mut expected_backed_candidates_with_core = BTreeMap::new();

			// Para 1
			{
				let candidate = TestCandidateBuilder {
					para_id: ParaId::from(1),
					relay_parent,
					pov_hash: Hash::repeat_byte(1 as u8),
					persisted_validation_data_hash: make_persisted_validation_data::<Test>(
						ParaId::from(1),
						RELAY_PARENT_NUM,
						Default::default(),
					)
					.unwrap()
					.hash(),
					head_data: HeadData(vec![1, 1]),
					hrmp_watermark: RELAY_PARENT_NUM,
					validation_code: ValidationCode(vec![1]),
					..Default::default()
				}
				.build();

				let prev_candidate = candidate.clone();
				let backed: BackedCandidate = back_candidate(
					candidate,
					&validators,
					group_validators(GroupIndex::from(0 as u32)).unwrap().as_ref(),
					&keystore,
					&signing_context,
					BackingKind::Threshold,
					CoreIndex(0 as u32),
				);
				backed_candidates.push(backed.clone());
				expected_backed_candidates_with_core
					.entry(ParaId::from(1))
					.or_insert(vec![])
					.push((backed, CoreIndex(0)));

				let candidate = TestCandidateBuilder {
					para_id: ParaId::from(1),
					relay_parent: prev_relay_parent,
					pov_hash: Hash::repeat_byte(1 as u8),
					persisted_validation_data_hash: make_persisted_validation_data_with_parent::<
						Test,
					>(
						RELAY_PARENT_NUM - 1,
						Default::default(),
						prev_candidate.commitments.head_data,
					)
					.hash(),
					hrmp_watermark: RELAY_PARENT_NUM - 1,
					validation_code: ValidationCode(vec![1]),
					head_data: HeadData(vec![1, 1, 1]),
					..Default::default()
				}
				.build();

				let prev_candidate = candidate.clone();
				let backed = back_candidate(
					candidate,
					&validators,
					group_validators(GroupIndex::from(1 as u32)).unwrap().as_ref(),
					&keystore,
					&signing_context,
					BackingKind::Threshold,
					CoreIndex(1 as u32),
				);
				backed_candidates.push(backed.clone());

				let candidate = TestCandidateBuilder {
					para_id: ParaId::from(1),
					relay_parent,
					pov_hash: Hash::repeat_byte(1 as u8),
					persisted_validation_data_hash: make_persisted_validation_data_with_parent::<
						Test,
					>(
						RELAY_PARENT_NUM,
						Default::default(),
						prev_candidate.commitments.head_data,
					)
					.hash(),
					hrmp_watermark: RELAY_PARENT_NUM,
					validation_code: ValidationCode(vec![1]),
					head_data: HeadData(vec![1, 1, 1, 1]),
					..Default::default()
				}
				.build();

				let backed = back_candidate(
					candidate,
					&validators,
					group_validators(GroupIndex::from(2 as u32)).unwrap().as_ref(),
					&keystore,
					&signing_context,
					BackingKind::Threshold,
					CoreIndex(2 as u32),
				);
				backed_candidates.push(backed.clone());
			}

			// Para 2
			{
				let candidate = TestCandidateBuilder {
					para_id: ParaId::from(2),
					relay_parent: prev_relay_parent,
					pov_hash: Hash::repeat_byte(2 as u8),
					persisted_validation_data_hash: make_persisted_validation_data::<Test>(
						ParaId::from(2),
						RELAY_PARENT_NUM - 1,
						Default::default(),
					)
					.unwrap()
					.hash(),
					head_data: HeadData(vec![2, 2]),
					hrmp_watermark: RELAY_PARENT_NUM - 1,
					validation_code: ValidationCode(vec![2]),
					..Default::default()
				}
				.build();

				let prev_candidate = candidate.clone();
				let backed: BackedCandidate = back_candidate(
					candidate,
					&validators,
					group_validators(GroupIndex::from(3 as u32)).unwrap().as_ref(),
					&keystore,
					&signing_context,
					BackingKind::Threshold,
					CoreIndex(3 as u32),
				);
				backed_candidates.push(backed.clone());
				expected_backed_candidates_with_core
					.entry(ParaId::from(2))
					.or_insert(vec![])
					.push((backed, CoreIndex(3)));

				let candidate = TestCandidateBuilder {
					para_id: ParaId::from(2),
					relay_parent,
					pov_hash: Hash::repeat_byte(2 as u8),
					persisted_validation_data_hash: make_persisted_validation_data_with_parent::<
						Test,
					>(
						RELAY_PARENT_NUM,
						Default::default(),
						prev_candidate.commitments.head_data,
					)
					.hash(),
					hrmp_watermark: RELAY_PARENT_NUM,
					validation_code: ValidationCode(vec![2]),
					head_data: HeadData(vec![2, 2, 2]),
					..Default::default()
				}
				.build();

				let prev_candidate = candidate.clone();
				let backed = back_candidate(
					candidate,
					&validators,
					group_validators(GroupIndex::from(4 as u32)).unwrap().as_ref(),
					&keystore,
					&signing_context,
					BackingKind::Threshold,
					CoreIndex(4 as u32),
				);
				backed_candidates.push(backed.clone());
				expected_backed_candidates_with_core
					.entry(ParaId::from(2))
					.or_insert(vec![])
					.push((backed, CoreIndex(4)));

				let candidate = TestCandidateBuilder {
					para_id: ParaId::from(2),
					relay_parent,
					pov_hash: Hash::repeat_byte(2 as u8),
					persisted_validation_data_hash: make_persisted_validation_data_with_parent::<
						Test,
					>(
						RELAY_PARENT_NUM,
						Default::default(),
						prev_candidate.commitments.head_data,
					)
					.hash(),
					hrmp_watermark: RELAY_PARENT_NUM,
					validation_code: ValidationCode(vec![2]),
					head_data: HeadData(vec![2, 2, 2, 2]),
					..Default::default()
				}
				.build();

				let backed = back_candidate(
					candidate,
					&validators,
					group_validators(GroupIndex::from(5 as u32)).unwrap().as_ref(),
					&keystore,
					&signing_context,
					BackingKind::Threshold,
					CoreIndex(5 as u32),
				);
				backed_candidates.push(backed.clone());

				expected_backed_candidates_with_core
					.entry(ParaId::from(2))
					.or_insert(vec![])
					.push((backed, CoreIndex(5)));
			}

			// State sanity checks
			assert_eq!(
				Pallet::<Test>::eligible_paras(&Default::default()).collect::<Vec<_>>(),
				vec![
					(CoreIndex(0), ParaId::from(1)),
					(CoreIndex(1), ParaId::from(1)),
					(CoreIndex(2), ParaId::from(1)),
					(CoreIndex(3), ParaId::from(2)),
					(CoreIndex(4), ParaId::from(2)),
					(CoreIndex(5), ParaId::from(2)),
				]
			);
			let mut scheduled: BTreeMap<ParaId, BTreeSet<CoreIndex>> = BTreeMap::new();
			for (core_idx, para_id) in Pallet::<Test>::eligible_paras(&Default::default()) {
				scheduled.entry(para_id).or_default().insert(core_idx);
			}

			assert_eq!(
				shared::ActiveValidatorIndices::<Test>::get(),
				vec![
					ValidatorIndex(0),
					ValidatorIndex(1),
					ValidatorIndex(2),
					ValidatorIndex(3),
					ValidatorIndex(4),
					ValidatorIndex(5)
				]
			);

			TestData {
				backed_candidates,
				scheduled_paras: scheduled,
				expected_backed_candidates_with_core,
			}
		}

		#[test]
		fn happy_path_one_core_per_para() {
			new_test_ext(default_config()).execute_with(|| {
				let TestData {
					backed_candidates,
					expected_backed_candidates_with_core,
					scheduled_paras: scheduled,
				} = get_test_data_one_core_per_para();

				assert_eq!(
					sanitize_backed_candidates::<Test>(
						backed_candidates.clone(),
						&shared::AllowedRelayParents::<Test>::get(),
						BTreeSet::new(),
						scheduled,
						false,
					),
					expected_backed_candidates_with_core,
				);
			});
		}

		#[rstest]
		#[case(false)]
		#[case(true)]
		fn test_with_multiple_cores_per_para(#[case] v2_descriptor: bool) {
			new_test_ext(default_config()).execute_with(|| {
				let TestData {
					backed_candidates,
					expected_backed_candidates_with_core,
					scheduled_paras: scheduled,
				} = get_test_data_multiple_cores_per_para(v2_descriptor);

				assert_eq!(
					sanitize_backed_candidates::<Test>(
						backed_candidates.clone(),
						&shared::AllowedRelayParents::<Test>::get(),
						BTreeSet::new(),
						scheduled,
						v2_descriptor,
					),
					expected_backed_candidates_with_core,
				);
			});
		}

		#[test]
		fn test_candidate_ordering() {
			new_test_ext(default_config()).execute_with(|| {
				let TestData {
					backed_candidates,
					scheduled_paras: scheduled,
					expected_backed_candidates_with_core,
				} = get_test_data_for_order_checks();

				assert_eq!(
					sanitize_backed_candidates::<Test>(
						backed_candidates.clone(),
						&shared::AllowedRelayParents::<Test>::get(),
						BTreeSet::new(),
						scheduled,
						false,
					),
					expected_backed_candidates_with_core
				);
			});
		}

		#[test]
		fn test_candidate_relay_parent_ordering() {
			// Para 1 scheduled on cores 0, 1 and 2. Three candidates are supplied but their relay
			// parents look like this: 3, 2, 3. There are no pending availability candidates and the
			// latest on-chain relay parent for this para is 0.
			// Therefore, only the first candidate will get picked.
			//
			// Para 2 scheduled on cores 3, 4 and 5. Three candidates are supplied and their relay
			// parents look like this: 2, 3, 3. There are no pending availability candidates and the
			// latest on-chain relay parent for this para is 0. Therefore, all 3 will get picked.
			new_test_ext(default_config()).execute_with(|| {
				let TestData {
					backed_candidates,
					scheduled_paras: scheduled,
					expected_backed_candidates_with_core,
				} = get_test_data_for_relay_parent_ordering();

				assert_eq!(
					sanitize_backed_candidates::<Test>(
						backed_candidates.clone(),
						&shared::AllowedRelayParents::<Test>::get(),
						BTreeSet::new(),
						scheduled,
						false,
					),
					expected_backed_candidates_with_core
				);
			});

			// Para 1 scheduled on cores 0, 1 and 2. Three candidates are supplied but their
			// relay parents look like this: 3, 2, 3. There are no pending availability
			// candidates but the latest on-chain relay parent for this para is 4.
			// Therefore, no candidate will get picked.
			//
			// Para 2 scheduled on cores 3, 4 and 5. Three candidates are supplied and their relay
			// parents look like this: 2, 3, 3. There are no pending availability candidates and the
			// latest on-chain relay parent for this para is 2. Therefore, all 3 will get picked.
			new_test_ext(default_config()).execute_with(|| {
				let TestData {
					backed_candidates,
					scheduled_paras: scheduled,
					expected_backed_candidates_with_core,
				} = get_test_data_for_relay_parent_ordering();

				paras::Pallet::<Test>::force_set_most_recent_context(
					RuntimeOrigin::root(),
					ParaId::from(1),
					BlockNumberFor::<Test>::from(4u32),
				)
				.unwrap();

				paras::Pallet::<Test>::force_set_most_recent_context(
					RuntimeOrigin::root(),
					ParaId::from(2),
					BlockNumberFor::<Test>::from(2u32),
				)
				.unwrap();

				let res = sanitize_backed_candidates::<Test>(
					backed_candidates.clone(),
					&shared::AllowedRelayParents::<Test>::get(),
					BTreeSet::new(),
					scheduled,
					false,
				);

				assert_eq!(res.len(), 1);
				assert_eq!(
					expected_backed_candidates_with_core.get(&ParaId::from(2)),
					res.get(&ParaId::from(2)),
				);
			});

			// Para 1 scheduled on cores 0, 1 and 2. Three candidates are supplied but their relay
			// parents look like this: 3, 2, 3.
			// The latest on-chain relay parent for this para is 0 but there is a pending
			// availability candidate with relay parent 4. Therefore, no candidate will get
			// picked.
			//
			// Para 2 scheduled on cores 3, 4 and 5. Three candidates are supplied and their relay
			// parents look like this: 2, 3, 3.
			// The latest on-chain relay parent for this para is 0 but there is a pending
			// availability candidate with relay parent 2. Therefore, all 3 will get picked.
			new_test_ext(default_config()).execute_with(|| {
				let TestData {
					backed_candidates,
					scheduled_paras: scheduled,
					expected_backed_candidates_with_core,
				} = get_test_data_for_relay_parent_ordering();

				// For para 1, add a dummy pending candidate with relay parent 4.
				let mut candidates = VecDeque::new();
				let mut commitments = backed_candidates[0].candidate().commitments.clone();
				commitments.head_data = paras::Heads::<Test>::get(&ParaId::from(1)).unwrap();
				candidates.push_back(inclusion::CandidatePendingAvailability::new(
					CoreIndex(0),
					CandidateHash(Hash::repeat_byte(1)),
					backed_candidates[0].descriptor().clone(),
					commitments,
					Default::default(),
					Default::default(),
					4,
					4,
					GroupIndex(0),
				));
				inclusion::PendingAvailability::<Test>::insert(ParaId::from(1), candidates);

				// For para 2, add a dummy pending candidate with relay parent 2.
				let mut candidates = VecDeque::new();
				let mut commitments = backed_candidates[3].candidate().commitments.clone();
				commitments.head_data = paras::Heads::<Test>::get(&ParaId::from(2)).unwrap();
				candidates.push_back(inclusion::CandidatePendingAvailability::new(
					CoreIndex(0),
					CandidateHash(Hash::repeat_byte(2)),
					backed_candidates[3].descriptor().clone(),
					commitments,
					Default::default(),
					Default::default(),
					2,
					2,
					GroupIndex(3),
				));
				inclusion::PendingAvailability::<Test>::insert(ParaId::from(2), candidates);

				let res = sanitize_backed_candidates::<Test>(
					backed_candidates.clone(),
					&shared::AllowedRelayParents::<Test>::get(),
					BTreeSet::new(),
					scheduled,
					false,
				);

				assert_eq!(res.len(), 1);
				assert_eq!(
					expected_backed_candidates_with_core.get(&ParaId::from(2)),
					res.get(&ParaId::from(2)),
				);
			});
		}

		// nothing is scheduled, so no paraids match, thus all backed candidates are skipped
		#[rstest]
		#[case(false, true)]
		#[case(true, true)]
		#[case(false, false)]
		#[case(true, false)]
		fn nothing_scheduled(#[case] multiple_cores_per_para: bool, #[case] v2_descriptor: bool) {
			new_test_ext(default_config()).execute_with(|| {
				let TestData { backed_candidates, .. } = if multiple_cores_per_para {
					get_test_data_multiple_cores_per_para(v2_descriptor)
				} else {
					get_test_data_one_core_per_para()
				};
				let scheduled = BTreeMap::new();

				let sanitized_backed_candidates = sanitize_backed_candidates::<Test>(
					backed_candidates.clone(),
					&shared::AllowedRelayParents::<Test>::get(),
					BTreeSet::new(),
					scheduled,
					v2_descriptor,
				);

				assert!(sanitized_backed_candidates.is_empty());
			});
		}

		// candidates that have concluded as invalid are filtered out
		#[test]
		fn concluded_invalid_are_filtered_out_single_core_per_para() {
			new_test_ext(default_config()).execute_with(|| {
				let TestData { backed_candidates, scheduled_paras: scheduled, .. } =
					get_test_data_one_core_per_para();

				// mark every second one as concluded invalid
				let set = {
					let mut set = std::collections::BTreeSet::new();
					for (idx, backed_candidate) in backed_candidates.iter().enumerate() {
						if idx & 0x01 == 0 {
							set.insert(backed_candidate.hash());
						}
					}
					set
				};
				let sanitized_backed_candidates: BTreeMap<
					ParaId,
					Vec<(BackedCandidate<_>, CoreIndex)>,
				> = sanitize_backed_candidates::<Test>(
					backed_candidates.clone(),
					&shared::AllowedRelayParents::<Test>::get(),
					set,
					scheduled,
					false,
				);

				assert_eq!(sanitized_backed_candidates.len(), backed_candidates.len() / 2);
			});
		}

		// candidates that have concluded as invalid are filtered out, as well as their descendants.
		#[rstest]
		#[case(true)]
		#[case(false)]
		fn concluded_invalid_are_filtered_out_multiple_cores_per_para(#[case] v2_descriptor: bool) {
			// Mark the first candidate of paraid 1 as invalid. Its descendant should also
			// be dropped. Also mark the candidate of paraid 3 as invalid.
			new_test_ext(default_config()).execute_with(|| {
				let TestData {
					backed_candidates,
					scheduled_paras: scheduled,
					mut expected_backed_candidates_with_core,
					..
				} = get_test_data_multiple_cores_per_para(v2_descriptor);

				let mut invalid_set = std::collections::BTreeSet::new();

				for (idx, backed_candidate) in backed_candidates.iter().enumerate() {
					if backed_candidate.descriptor().para_id() == ParaId::from(1) && idx == 0 {
						invalid_set.insert(backed_candidate.hash());
					} else if backed_candidate.descriptor().para_id() == ParaId::from(3) {
						invalid_set.insert(backed_candidate.hash());
					}
				}
				let sanitized_backed_candidates: BTreeMap<
					ParaId,
					Vec<(BackedCandidate<_>, CoreIndex)>,
				> = sanitize_backed_candidates::<Test>(
					backed_candidates.clone(),
					&shared::AllowedRelayParents::<Test>::get(),
					invalid_set,
					scheduled,
					v2_descriptor,
				);

				// We'll be left with candidates from paraid 2 and 4.

				expected_backed_candidates_with_core.remove(&ParaId::from(1)).unwrap();
				expected_backed_candidates_with_core.remove(&ParaId::from(3)).unwrap();

				assert_eq!(sanitized_backed_candidates, sanitized_backed_candidates);
			});

			// Mark the second candidate of paraid 1 as invalid. Its predecessor should be left
			// in place.
			new_test_ext(default_config()).execute_with(|| {
				let TestData {
					backed_candidates,
					scheduled_paras: scheduled,
					mut expected_backed_candidates_with_core,
					..
				} = get_test_data_multiple_cores_per_para(v2_descriptor);

				let mut invalid_set = std::collections::BTreeSet::new();

				for (idx, backed_candidate) in backed_candidates.iter().enumerate() {
					if backed_candidate.descriptor().para_id() == ParaId::from(1) && idx == 1 {
						invalid_set.insert(backed_candidate.hash());
					}
				}
				let sanitized_backed_candidates: BTreeMap<
					ParaId,
					Vec<(BackedCandidate<_>, CoreIndex)>,
				> = sanitize_backed_candidates::<Test>(
					backed_candidates.clone(),
					&shared::AllowedRelayParents::<Test>::get(),
					invalid_set,
					scheduled,
					v2_descriptor,
				);

				// Only the second candidate of paraid 1 should be removed.
				expected_backed_candidates_with_core
					.get_mut(&ParaId::from(1))
					.unwrap()
					.remove(1);

				// We'll be left with candidates from paraid 1, 2, 3 and 4.
				assert_eq!(sanitized_backed_candidates, expected_backed_candidates_with_core);
			});
		}

		#[test]
		fn disabled_non_signing_validator_doesnt_get_filtered() {
			new_test_ext(default_config()).execute_with(|| {
				let TestData { mut expected_backed_candidates_with_core, .. } =
					get_test_data_one_core_per_para();

				// Disable Eve
				set_disabled_validators(vec![4]);

				let before = expected_backed_candidates_with_core.clone();

				// Eve is disabled but no backing statement is signed by it so nothing should be
				// filtered
				filter_backed_statements_from_disabled_validators::<Test>(
					&mut expected_backed_candidates_with_core,
					&shared::AllowedRelayParents::<Test>::get(),
				);
				assert_eq!(expected_backed_candidates_with_core, before);
			});
		}

		#[test]
		fn drop_statements_from_disabled_without_dropping_candidate() {
			new_test_ext(default_config()).execute_with(|| {
				let TestData { mut expected_backed_candidates_with_core, .. } =
					get_test_data_one_core_per_para();

				// Disable Alice
				set_disabled_validators(vec![0]);

				// Update `minimum_backing_votes` in HostConfig. We want `minimum_backing_votes` set
				// to one so that the candidate will have enough backing votes even after dropping
				// Alice's one.
				let mut hc = configuration::ActiveConfig::<Test>::get();
				hc.minimum_backing_votes = 1;
				configuration::Pallet::<Test>::force_set_active_config(hc);

				// Verify the initial state is as expected
				assert_eq!(
					expected_backed_candidates_with_core
						.get(&ParaId::from(1))
						.unwrap()
						.iter()
						.next()
						.unwrap()
						.0
						.validity_votes()
						.len(),
					2
				);
				let (validator_indices, maybe_core_index) = expected_backed_candidates_with_core
					.get(&ParaId::from(1))
					.unwrap()
					.iter()
					.next()
					.unwrap()
					.0
					.validator_indices_and_core_index();

				assert!(maybe_core_index.is_some());

				assert_eq!(validator_indices.get(0).unwrap(), true);
				assert_eq!(validator_indices.get(1).unwrap(), true);
				let untouched = expected_backed_candidates_with_core
					.get(&ParaId::from(2))
					.unwrap()
					.iter()
					.next()
					.unwrap()
					.0
					.clone();

				let before = expected_backed_candidates_with_core.clone();
				filter_backed_statements_from_disabled_validators::<Test>(
					&mut expected_backed_candidates_with_core,
					&shared::AllowedRelayParents::<Test>::get(),
				);
				assert_eq!(before.len(), expected_backed_candidates_with_core.len());

				let (validator_indices, maybe_core_index) = expected_backed_candidates_with_core
					.get(&ParaId::from(1))
					.unwrap()
					.iter()
					.next()
					.unwrap()
					.0
					.validator_indices_and_core_index();

				assert!(maybe_core_index.is_some());

				// there should still be two backed candidates
				assert_eq!(expected_backed_candidates_with_core.len(), 2);
				// but the first one should have only one validity vote
				assert_eq!(
					expected_backed_candidates_with_core
						.get(&ParaId::from(1))
						.unwrap()
						.iter()
						.next()
						.unwrap()
						.0
						.validity_votes()
						.len(),
					1
				);
				// Validator 0 vote should be dropped, validator 1 - retained
				assert_eq!(validator_indices.get(0).unwrap(), false);
				assert_eq!(validator_indices.get(1).unwrap(), true);
				// the second candidate shouldn't be modified
				assert_eq!(
					expected_backed_candidates_with_core
						.get(&ParaId::from(2))
						.unwrap()
						.iter()
						.next()
						.unwrap()
						.0,
					untouched
				);
			});
		}

		#[test]
		fn drop_candidate_if_all_statements_are_from_disabled_single_core_per_para() {
			new_test_ext(default_config()).execute_with(|| {
				let TestData { mut expected_backed_candidates_with_core, .. } =
					get_test_data_one_core_per_para();

				// Disable Alice and Bob
				set_disabled_validators(vec![0, 1]);

				// Verify the initial state is as expected
				assert_eq!(
					expected_backed_candidates_with_core
						.get(&ParaId::from(1))
						.unwrap()
						.iter()
						.next()
						.unwrap()
						.0
						.validity_votes()
						.len(),
					2
				);
				let untouched = expected_backed_candidates_with_core
					.get(&ParaId::from(2))
					.unwrap()
					.iter()
					.next()
					.unwrap()
					.0
					.clone();

				filter_backed_statements_from_disabled_validators::<Test>(
					&mut expected_backed_candidates_with_core,
					&shared::AllowedRelayParents::<Test>::get(),
				);

				assert_eq!(expected_backed_candidates_with_core.len(), 1);
				assert_eq!(
					expected_backed_candidates_with_core
						.get(&ParaId::from(2))
						.unwrap()
						.iter()
						.next()
						.unwrap()
						.0,
					untouched
				);
				assert_eq!(expected_backed_candidates_with_core.get(&ParaId::from(1)), None);
			});
		}

		#[test]
		fn drop_candidate_if_all_statements_are_from_disabled_multiple_cores_per_para() {
			// Disable Bob, only the second candidate of paraid 1 should be removed.
			new_test_ext(default_config()).execute_with(|| {
				let TestData { mut expected_backed_candidates_with_core, .. } =
					get_test_data_multiple_cores_per_para(false);

				set_disabled_validators(vec![1]);

				let mut untouched = expected_backed_candidates_with_core.clone();

				filter_backed_statements_from_disabled_validators::<Test>(
					&mut expected_backed_candidates_with_core,
					&shared::AllowedRelayParents::<Test>::get(),
				);

				untouched.get_mut(&ParaId::from(1)).unwrap().remove(1);

				assert_eq!(expected_backed_candidates_with_core, untouched);
			});

			// Disable Alice or disable both Alice and Bob, all candidates of paraid 1 should be
			// removed.
			for disabled in [vec![0], vec![0, 1]] {
				new_test_ext(default_config()).execute_with(|| {
					let TestData { mut expected_backed_candidates_with_core, .. } =
						get_test_data_multiple_cores_per_para(false);

					set_disabled_validators(disabled);

					let mut untouched = expected_backed_candidates_with_core.clone();

					filter_backed_statements_from_disabled_validators::<Test>(
						&mut expected_backed_candidates_with_core,
						&shared::AllowedRelayParents::<Test>::get(),
					);

					untouched.remove(&ParaId::from(1)).unwrap();

					assert_eq!(expected_backed_candidates_with_core, untouched);
				});
			}
		}
	}
}<|MERGE_RESOLUTION|>--- conflicted
+++ resolved
@@ -1990,11 +1990,7 @@
 					candidate.commitments.upward_messages.clear();
 				}
 
-<<<<<<< HEAD
 				// 3rd and 4th candidates send ump signals but are v1. They'll be dropped.
-=======
-				// Paras 3 and 4 have v1 descriptor.
->>>>>>> ec700de9
 				if candidate.descriptor.para_id() > ParaId::from(2) {
 					candidate.commitments.upward_messages.clear();
 
