// Copyright (C) Parity Technologies (UK) Ltd.
// This file is part of Polkadot.

// Polkadot is free software: you can redistribute it and/or modify
// it under the terms of the GNU General Public License as published by
// the Free Software Foundation, either version 3 of the License, or
// (at your option) any later version.

// Polkadot is distributed in the hope that it will be useful,
// but WITHOUT ANY WARRANTY; without even the implied warranty of
// MERCHANTABILITY or FITNESS FOR A PARTICULAR PURPOSE.  See the
// GNU General Public License for more details.

// You should have received a copy of the GNU General Public License
// along with Polkadot.  If not, see <http://www.gnu.org/licenses/>.

use super::*;

use crate::{
	configuration::{self, HostConfiguration},
	mock::MockGenesisConfig,
};
use primitives::vstaging::SchedulerParams;

fn default_config() -> MockGenesisConfig {
	MockGenesisConfig {
		configuration: configuration::GenesisConfig {
			config: HostConfiguration {
				max_head_data_size: 0b100000,
				scheduler_params: SchedulerParams {
					group_rotation_frequency: u32::MAX,
					..Default::default()
				},
				..Default::default()
			},
		},
		..Default::default()
	}
}

// In order to facilitate benchmarks as tests we have a benchmark feature gated `WeightInfo` impl
// that uses 0 for all the weights. Because all the weights are 0, the tests that rely on
// weights for limiting data will fail, so we don't run them when using the benchmark feature.
#[cfg(not(feature = "runtime-benchmarks"))]
mod enter {
	use super::{inclusion::tests::TestCandidateBuilder, *};
	use crate::{
		builder::{Bench, BenchBuilder},
		mock::{mock_assigner, new_test_ext, BlockLength, BlockWeights, RuntimeOrigin, Test},
		scheduler::{
			common::{Assignment, AssignmentProvider},
			ParasEntry,
		},
		session_info,
	};
	use alloc::collections::btree_map::BTreeMap;
	use assert_matches::assert_matches;
	use core::panic;
	use frame_support::assert_ok;
	use frame_system::limits;
	use primitives::{vstaging::SchedulerParams, AvailabilityBitfield, UncheckedSigned};
	use sp_runtime::Perbill;

	struct TestConfig {
		dispute_statements: BTreeMap<u32, u32>,
		dispute_sessions: Vec<u32>,
		backed_and_concluding: BTreeMap<u32, u32>,
		num_validators_per_core: u32,
		code_upgrade: Option<u32>,
		fill_claimqueue: bool,
		elastic_paras: BTreeMap<u32, u8>,
		unavailable_cores: Vec<u32>,
	}

	fn make_inherent_data(
		TestConfig {
			dispute_statements,
			dispute_sessions,
			backed_and_concluding,
			num_validators_per_core,
			code_upgrade,
			fill_claimqueue,
			elastic_paras,
			unavailable_cores,
		}: TestConfig,
	) -> Bench<Test> {
		let extra_cores = elastic_paras
			.values()
			.map(|count| *count as usize)
			.sum::<usize>()
			.saturating_sub(elastic_paras.len() as usize);
		let total_cores = dispute_sessions.len() + backed_and_concluding.len() + extra_cores;

		let builder = BenchBuilder::<Test>::new()
			.set_max_validators((total_cores) as u32 * num_validators_per_core)
			.set_elastic_paras(elastic_paras.clone())
			.set_max_validators_per_core(num_validators_per_core)
			.set_dispute_statements(dispute_statements)
			.set_backed_and_concluding_paras(backed_and_concluding.clone())
			.set_dispute_sessions(&dispute_sessions[..])
			.set_fill_claimqueue(fill_claimqueue)
			.set_unavailable_cores(unavailable_cores);

		// Setup some assignments as needed:
		mock_assigner::Pallet::<Test>::set_core_count(builder.max_cores());

		(0..(builder.max_cores() as usize - extra_cores)).for_each(|para_id| {
			(0..elastic_paras.get(&(para_id as u32)).cloned().unwrap_or(1)).for_each(
				|_para_local_core_idx| {
					mock_assigner::Pallet::<Test>::add_test_assignment(Assignment::Bulk(
						para_id.into(),
					));
				},
			);
		});

		if let Some(code_size) = code_upgrade {
			builder.set_code_upgrade(code_size).build()
		} else {
			builder.build()
		}
	}

	#[test]
	// Validate that if we create 2 backed candidates which are assigned to 2 cores that will be
	// freed via becoming fully available, the backed candidates will not be filtered out in
	// `create_inherent` and will not cause `enter` to early.
	fn include_backed_candidates() {
		let config = MockGenesisConfig::default();
		assert!(config.configuration.config.scheduler_params.lookahead > 0);

		new_test_ext(config).execute_with(|| {
			let dispute_statements = BTreeMap::new();

			let mut backed_and_concluding = BTreeMap::new();
			backed_and_concluding.insert(0, 1);
			backed_and_concluding.insert(1, 1);

			let scenario = make_inherent_data(TestConfig {
				dispute_statements,
				dispute_sessions: vec![], // No disputes
				backed_and_concluding,
				num_validators_per_core: 1,
				code_upgrade: None,
				fill_claimqueue: false,
				elastic_paras: BTreeMap::new(),
				unavailable_cores: vec![],
			});

			// We expect the scenario to have cores 0 & 1 with pending availability. The backed
			// candidates are also created for cores 0 & 1, so once the pending available
			// become fully available those cores are marked as free and scheduled for the backed
			// candidates.
			let expected_para_inherent_data = scenario.data.clone();

			// Check the para inherent data is as expected:
			// * 1 bitfield per validator (2 validators)
			assert_eq!(expected_para_inherent_data.bitfields.len(), 2);
			// * 1 backed candidate per core (2 cores)
			assert_eq!(expected_para_inherent_data.backed_candidates.len(), 2);
			// * 0 disputes.
			assert_eq!(expected_para_inherent_data.disputes.len(), 0);
			let mut inherent_data = InherentData::new();
			inherent_data
				.put_data(PARACHAINS_INHERENT_IDENTIFIER, &expected_para_inherent_data)
				.unwrap();

			// The current schedule is empty prior to calling `create_inherent_enter`.
			assert!(<scheduler::Pallet<Test>>::claimqueue_is_empty());

			// Nothing is filtered out (including the backed candidates.)
			assert_eq!(
				Pallet::<Test>::create_inherent_inner(&inherent_data.clone()).unwrap(),
				expected_para_inherent_data
			);

			assert_eq!(
				// The length of this vec is equal to the number of candidates, so we know our 2
				// backed candidates did not get filtered out
				Pallet::<Test>::on_chain_votes().unwrap().backing_validators_per_candidate.len(),
				2
			);

			assert_eq!(
				// The session of the on chain votes should equal the current session, which is 2
				Pallet::<Test>::on_chain_votes().unwrap().session,
				2
			);

			assert_eq!(
				inclusion::PendingAvailability::<Test>::get(ParaId::from(0))
					.unwrap()
					.into_iter()
					.map(|c| c.core_occupied())
					.collect::<Vec<_>>(),
				vec![CoreIndex(0)]
			);
			assert_eq!(
				inclusion::PendingAvailability::<Test>::get(ParaId::from(1))
					.unwrap()
					.into_iter()
					.map(|c| c.core_occupied())
					.collect::<Vec<_>>(),
				vec![CoreIndex(1)]
			);
		});
	}

	#[test]
	fn include_backed_candidates_elastic_scaling() {
		// ParaId 0 has one pending candidate on core 0.
		// ParaId 1 has one pending candidate on core 1.
		// ParaId 2 has three pending candidates on cores 2, 3 and 4.
		// All of them are being made available in this block. Propose 5 more candidates (one for
		// each core) and check that they're successfully backed and the old ones enacted.
		let config = default_config();
		assert!(config.configuration.config.scheduler_params.lookahead > 0);
		new_test_ext(config).execute_with(|| {
			// Set the elastic scaling MVP feature.
			<configuration::Pallet<Test>>::set_node_feature(
				RuntimeOrigin::root(),
				FeatureIndex::ElasticScalingMVP as u8,
				true,
			)
			.unwrap();

			let dispute_statements = BTreeMap::new();

			let mut backed_and_concluding = BTreeMap::new();
			backed_and_concluding.insert(0, 1);
			backed_and_concluding.insert(1, 1);
			backed_and_concluding.insert(2, 1);

			let scenario = make_inherent_data(TestConfig {
				dispute_statements,
				dispute_sessions: vec![], // No disputes
				backed_and_concluding,
				num_validators_per_core: 1,
				code_upgrade: None,
				fill_claimqueue: false,
				elastic_paras: [(2, 3)].into_iter().collect(),
				unavailable_cores: vec![],
			});

			let expected_para_inherent_data = scenario.data.clone();

			// Check the para inherent data is as expected:
			// * 1 bitfield per validator (5 validators)
			assert_eq!(expected_para_inherent_data.bitfields.len(), 5);
			// * 1 backed candidate per core (5 cores)
			assert_eq!(expected_para_inherent_data.backed_candidates.len(), 5);
			// * 0 disputes.
			assert_eq!(expected_para_inherent_data.disputes.len(), 0);
			let mut inherent_data = InherentData::new();
			inherent_data
				.put_data(PARACHAINS_INHERENT_IDENTIFIER, &expected_para_inherent_data)
				.unwrap();

			// The current schedule is empty prior to calling `create_inherent_enter`.
			assert!(<scheduler::Pallet<Test>>::claimqueue_is_empty());

			assert!(Pallet::<Test>::on_chain_votes().is_none());

			// Nothing is filtered out (including the backed candidates.)
			assert_eq!(
				Pallet::<Test>::create_inherent_inner(&inherent_data.clone()).unwrap(),
				expected_para_inherent_data
			);

			assert_eq!(
				// The length of this vec is equal to the number of candidates, so we know our 5
				// backed candidates did not get filtered out
				Pallet::<Test>::on_chain_votes().unwrap().backing_validators_per_candidate.len(),
				5
			);

			assert_eq!(
				// The session of the on chain votes should equal the current session, which is 2
				Pallet::<Test>::on_chain_votes().unwrap().session,
				2
			);

			assert_eq!(
				inclusion::PendingAvailability::<Test>::get(ParaId::from(0))
					.unwrap()
					.into_iter()
					.map(|c| c.core_occupied())
					.collect::<Vec<_>>(),
				vec![CoreIndex(0)]
			);
			assert_eq!(
				inclusion::PendingAvailability::<Test>::get(ParaId::from(1))
					.unwrap()
					.into_iter()
					.map(|c| c.core_occupied())
					.collect::<Vec<_>>(),
				vec![CoreIndex(1)]
			);
			assert_eq!(
				inclusion::PendingAvailability::<Test>::get(ParaId::from(2))
					.unwrap()
					.into_iter()
					.map(|c| c.core_occupied())
					.collect::<Vec<_>>(),
				vec![CoreIndex(2), CoreIndex(3), CoreIndex(4)]
			);
		});

		// ParaId 0 has one pending candidate on core 0.
		// ParaId 1 has one pending candidate on core 1.
		// ParaId 2 has 4 pending candidates on cores 2, 3, 4 and 5.
		// Cores 1, 2 and 3 are being made available in this block. Propose 6 more candidates (one
		// for each core) and check that the right ones are successfully backed and the old ones
		// enacted.
		let config = default_config();
		assert!(config.configuration.config.scheduler_params.lookahead > 0);
		new_test_ext(config).execute_with(|| {
			// Set the elastic scaling MVP feature.
			<configuration::Pallet<Test>>::set_node_feature(
				RuntimeOrigin::root(),
				FeatureIndex::ElasticScalingMVP as u8,
				true,
			)
			.unwrap();

			let mut backed_and_concluding = BTreeMap::new();
			backed_and_concluding.insert(0, 1);
			backed_and_concluding.insert(1, 1);
			backed_and_concluding.insert(2, 1);

			// Modify the availability bitfields so that cores 0, 4 and 5 are not being made
			// available.
			let unavailable_cores = vec![0, 4, 5];

			let scenario = make_inherent_data(TestConfig {
				dispute_statements: BTreeMap::new(),
				dispute_sessions: vec![], // No disputes
				backed_and_concluding,
				num_validators_per_core: 1,
				code_upgrade: None,
				fill_claimqueue: true,
				elastic_paras: [(2, 4)].into_iter().collect(),
				unavailable_cores: unavailable_cores.clone(),
			});

			let mut expected_para_inherent_data = scenario.data.clone();

			// Check the para inherent data is as expected:
			// * 1 bitfield per validator (6 validators)
			assert_eq!(expected_para_inherent_data.bitfields.len(), 6);
			// * 1 backed candidate per core (6 cores)
			assert_eq!(expected_para_inherent_data.backed_candidates.len(), 6);
			// * 0 disputes.
			assert_eq!(expected_para_inherent_data.disputes.len(), 0);
			assert!(Pallet::<Test>::on_chain_votes().is_none());

			expected_para_inherent_data.backed_candidates = expected_para_inherent_data
				.backed_candidates
				.into_iter()
				.filter(|candidate| {
					let (_, Some(core_index)) = candidate.validator_indices_and_core_index(true)
					else {
						panic!("Core index must have been injected");
					};
					!unavailable_cores.contains(&core_index.0)
				})
				.collect();

			let mut inherent_data = InherentData::new();
			inherent_data.put_data(PARACHAINS_INHERENT_IDENTIFIER, &scenario.data).unwrap();

			assert!(!<scheduler::Pallet<Test>>::claimqueue_is_empty());

			// The right candidates have been filtered out (the ones for cores 0,4,5)
			assert_eq!(
				Pallet::<Test>::create_inherent_inner(&inherent_data.clone()).unwrap(),
				expected_para_inherent_data
			);

			// 3 candidates have been backed (for cores 1,2 and 3)
			assert_eq!(
				Pallet::<Test>::on_chain_votes().unwrap().backing_validators_per_candidate.len(),
				3
			);

			assert_eq!(
				// The session of the on chain votes should equal the current session, which is 2
				Pallet::<Test>::on_chain_votes().unwrap().session,
				2
			);

			assert_eq!(
				inclusion::PendingAvailability::<Test>::get(ParaId::from(1))
					.unwrap()
					.into_iter()
					.map(|c| c.core_occupied())
					.collect::<Vec<_>>(),
				vec![CoreIndex(1)]
			);
			assert_eq!(
				inclusion::PendingAvailability::<Test>::get(ParaId::from(2))
					.unwrap()
					.into_iter()
					.map(|c| c.core_occupied())
					.collect::<Vec<_>>(),
				vec![CoreIndex(4), CoreIndex(5), CoreIndex(2), CoreIndex(3)]
			);

			let expected_heads = (0..=2)
				.map(|id| {
					inclusion::PendingAvailability::<Test>::get(ParaId::from(id))
						.unwrap()
						.back()
						.unwrap()
						.candidate_commitments()
						.head_data
						.clone()
				})
				.collect::<Vec<_>>();

			// Now just make all candidates available.
			let mut data = scenario.data.clone();
			let validators = session_info::Pallet::<Test>::session_info(2).unwrap().validators;
			let signing_context = SigningContext {
				parent_hash: BenchBuilder::<Test>::header(4).hash(),
				session_index: 2,
			};

			data.backed_candidates.clear();

			data.bitfields.iter_mut().enumerate().for_each(|(i, bitfield)| {
				let unchecked_signed = UncheckedSigned::<AvailabilityBitfield>::benchmark_sign(
					validators.get(ValidatorIndex(i as u32)).unwrap(),
					bitvec::bitvec![u8, bitvec::order::Lsb0; 1; 6].into(),
					&signing_context,
					ValidatorIndex(i as u32),
				);
				*bitfield = unchecked_signed;
			});
			let mut inherent_data = InherentData::new();
			inherent_data.put_data(PARACHAINS_INHERENT_IDENTIFIER, &data).unwrap();

			// Nothing has been filtered out.
			assert_eq!(
				Pallet::<Test>::create_inherent_inner(&inherent_data.clone()).unwrap(),
				data
			);

			// No more candidates have been backed
			assert!(Pallet::<Test>::on_chain_votes()
				.unwrap()
				.backing_validators_per_candidate
				.is_empty());

			// No more pending availability candidates
			assert_eq!(
				inclusion::PendingAvailability::<Test>::get(ParaId::from(0))
					.unwrap()
					.into_iter()
					.map(|c| c.core_occupied())
					.collect::<Vec<_>>(),
				vec![]
			);
			assert_eq!(
				inclusion::PendingAvailability::<Test>::get(ParaId::from(1))
					.unwrap()
					.into_iter()
					.map(|c| c.core_occupied())
					.collect::<Vec<_>>(),
				vec![]
			);
			assert_eq!(
				inclusion::PendingAvailability::<Test>::get(ParaId::from(2))
					.unwrap()
					.into_iter()
					.map(|c| c.core_occupied())
					.collect::<Vec<_>>(),
				vec![]
			);

			// Paras have the right on-chain heads now
			expected_heads.into_iter().enumerate().for_each(|(id, head)| {
				assert_eq!(
					paras::Pallet::<Test>::para_head(ParaId::from(id as u32)).unwrap(),
					head
				);
			});
		});
	}

	#[test]
	fn test_session_is_tracked_in_on_chain_scraping() {
		use crate::disputes::run_to_block;
		use primitives::{
			DisputeStatement, DisputeStatementSet, ExplicitDisputeStatement,
			InvalidDisputeStatementKind, ValidDisputeStatementKind,
		};
		use sp_core::{crypto::CryptoType, Pair};

		new_test_ext(Default::default()).execute_with(|| {
			let v0 = <ValidatorId as CryptoType>::Pair::generate().0;
			let v1 = <ValidatorId as CryptoType>::Pair::generate().0;

			run_to_block(6, |b| {
				// a new session at each block
				Some((
					true,
					b,
					vec![(&0, v0.public()), (&1, v1.public())],
					Some(vec![(&0, v0.public()), (&1, v1.public())]),
				))
			});

			let generate_votes = |session: u32, candidate_hash: CandidateHash| {
				// v0 votes for 3
				vec![DisputeStatementSet {
					candidate_hash,
					session,
					statements: vec![
						(
							DisputeStatement::Invalid(InvalidDisputeStatementKind::Explicit),
							ValidatorIndex(0),
							v0.sign(
								&ExplicitDisputeStatement { valid: false, candidate_hash, session }
									.signing_payload(),
							),
						),
						(
							DisputeStatement::Invalid(InvalidDisputeStatementKind::Explicit),
							ValidatorIndex(1),
							v1.sign(
								&ExplicitDisputeStatement { valid: false, candidate_hash, session }
									.signing_payload(),
							),
						),
						(
							DisputeStatement::Valid(ValidDisputeStatementKind::Explicit),
							ValidatorIndex(1),
							v1.sign(
								&ExplicitDisputeStatement { valid: true, candidate_hash, session }
									.signing_payload(),
							),
						),
					],
				}]
				.into_iter()
				.map(CheckedDisputeStatementSet::unchecked_from_unchecked)
				.collect::<Vec<CheckedDisputeStatementSet>>()
			};

			let candidate_hash = CandidateHash(sp_core::H256::repeat_byte(1));
			let statements = generate_votes(3, candidate_hash);
			set_scrapable_on_chain_disputes::<Test>(3, statements);
			assert_matches!(pallet::Pallet::<Test>::on_chain_votes(), Some(ScrapedOnChainVotes {
				session,
				..
			} ) => {
				assert_eq!(session, 3);
			});
			run_to_block(7, |b| {
				// a new session at each block
				Some((
					true,
					b,
					vec![(&0, v0.public()), (&1, v1.public())],
					Some(vec![(&0, v0.public()), (&1, v1.public())]),
				))
			});

			let candidate_hash = CandidateHash(sp_core::H256::repeat_byte(2));
			let statements = generate_votes(7, candidate_hash);
			set_scrapable_on_chain_disputes::<Test>(7, statements);
			assert_matches!(pallet::Pallet::<Test>::on_chain_votes(), Some(ScrapedOnChainVotes {
				session,
				..
			} ) => {
				assert_eq!(session, 7);
			});
		});
	}

	#[test]
	// Ensure that disputes are filtered out if the session is in the future.
	fn filter_multi_dispute_data() {
		new_test_ext(MockGenesisConfig::default()).execute_with(|| {
			// Create the inherent data for this block
			let dispute_statements = BTreeMap::new();

			let backed_and_concluding = BTreeMap::new();

			let scenario = make_inherent_data(TestConfig {
				dispute_statements,
				dispute_sessions: vec![1, 2, 3 /* Session 3 too new, will get filtered out */],
				backed_and_concluding,
				num_validators_per_core: 5,
				code_upgrade: None,
				fill_claimqueue: false,
				elastic_paras: BTreeMap::new(),
				unavailable_cores: vec![],
			});

			let expected_para_inherent_data = scenario.data.clone();

			// Check the para inherent data is as expected:
			// * 1 bitfield per validator (5 validators per core, 3 disputes => 3 cores, 15
			//   validators)
			assert_eq!(expected_para_inherent_data.bitfields.len(), 15);
			// * 0 backed candidate per core
			assert_eq!(expected_para_inherent_data.backed_candidates.len(), 0);
			// * 3 disputes.
			assert_eq!(expected_para_inherent_data.disputes.len(), 3);
			let mut inherent_data = InherentData::new();
			inherent_data
				.put_data(PARACHAINS_INHERENT_IDENTIFIER, &expected_para_inherent_data)
				.unwrap();

			// The current schedule is empty prior to calling `create_inherent_enter`.
			assert!(<scheduler::Pallet<Test>>::claimqueue_is_empty());

			let multi_dispute_inherent_data =
				Pallet::<Test>::create_inherent_inner(&inherent_data.clone()).unwrap();
			// Dispute for session that lies too far in the future should be filtered out
			assert!(multi_dispute_inherent_data != expected_para_inherent_data);

			assert_eq!(multi_dispute_inherent_data.disputes.len(), 2);

			// Assert that the first 2 disputes are included
			assert_eq!(
				&multi_dispute_inherent_data.disputes[..2],
				&expected_para_inherent_data.disputes[..2],
			);

			assert_ok!(Pallet::<Test>::enter(
				frame_system::RawOrigin::None.into(),
				multi_dispute_inherent_data,
			));

			assert_eq!(
				// The length of this vec is equal to the number of candidates, so we know there
				// where no backed candidates included
				Pallet::<Test>::on_chain_votes().unwrap().backing_validators_per_candidate.len(),
				0
			);

			assert_eq!(
				// The session of the on chain votes should equal the current session, which is 2
				Pallet::<Test>::on_chain_votes().unwrap().session,
				2
			);
		});
	}

	#[test]
	// Ensure that when dispute data establishes an over weight block that we adequately
	// filter out disputes according to our prioritization rule
	fn limit_dispute_data() {
		sp_tracing::try_init_simple();
		new_test_ext(MockGenesisConfig::default()).execute_with(|| {
			// Create the inherent data for this block
			let dispute_statements = BTreeMap::new();
			// No backed and concluding cores, so all cores will be filled with disputes.
			let backed_and_concluding = BTreeMap::new();

			let scenario = make_inherent_data(TestConfig {
				dispute_statements,
				dispute_sessions: vec![2, 2, 1], // 3 cores with disputes
				backed_and_concluding,
				num_validators_per_core: 6,
				code_upgrade: None,
				fill_claimqueue: false,
				elastic_paras: BTreeMap::new(),
				unavailable_cores: vec![],
			});

			let expected_para_inherent_data = scenario.data.clone();

			// Check the para inherent data is as expected:
			// * 1 bitfield per validator (6 validators per core, 3 disputes => 18 validators)
			assert_eq!(expected_para_inherent_data.bitfields.len(), 18);
			// * 0 backed candidate per core
			assert_eq!(expected_para_inherent_data.backed_candidates.len(), 0);
			// * 3 disputes.
			assert_eq!(expected_para_inherent_data.disputes.len(), 3);
			let mut inherent_data = InherentData::new();
			inherent_data
				.put_data(PARACHAINS_INHERENT_IDENTIFIER, &expected_para_inherent_data)
				.unwrap();

			// The current schedule is empty prior to calling `create_inherent_enter`.
			assert!(<scheduler::Pallet<Test>>::claimqueue_is_empty());

			let limit_inherent_data =
				Pallet::<Test>::create_inherent_inner(&inherent_data.clone()).unwrap();
			// Expect that inherent data is filtered to include only 2 disputes
			assert!(limit_inherent_data != expected_para_inherent_data);

			// Ensure that the included disputes are sorted by session
			assert_eq!(limit_inherent_data.disputes.len(), 2);
			assert_eq!(limit_inherent_data.disputes[0].session, 1);
			assert_eq!(limit_inherent_data.disputes[1].session, 2);

			assert_ok!(Pallet::<Test>::enter(
				frame_system::RawOrigin::None.into(),
				limit_inherent_data,
			));

			assert_eq!(
				// Ensure that our inherent data did not included backed candidates as expected
				Pallet::<Test>::on_chain_votes().unwrap().backing_validators_per_candidate.len(),
				0
			);

			assert_eq!(
				// The session of the on chain votes should equal the current session, which is 2
				Pallet::<Test>::on_chain_votes().unwrap().session,
				2
			);
		});
	}

	#[test]
	// Ensure that when a block is over weight due to disputes, but there is still sufficient
	// block weight to include a number of signed bitfields, the inherent data is filtered
	// as expected
	fn limit_dispute_data_ignore_backed_candidates() {
		new_test_ext(MockGenesisConfig::default()).execute_with(|| {
			// Create the inherent data for this block
			let dispute_statements = BTreeMap::new();

			let mut backed_and_concluding = BTreeMap::new();
			// 2 backed candidates shall be scheduled
			backed_and_concluding.insert(0, 2);
			backed_and_concluding.insert(1, 2);

			let scenario = make_inherent_data(TestConfig {
				dispute_statements,
				dispute_sessions: vec![2, 2, 1], // 3 cores with disputes
				backed_and_concluding,
				num_validators_per_core: 4,
				code_upgrade: None,
				fill_claimqueue: false,
				elastic_paras: BTreeMap::new(),
				unavailable_cores: vec![],
			});

			let expected_para_inherent_data = scenario.data.clone();

			// Check the para inherent data is as expected:
			// * 1 bitfield per validator (4 validators per core, 2 backed candidates, 3 disputes =>
			//   4*5 = 20)
			assert_eq!(expected_para_inherent_data.bitfields.len(), 20);
			// * 2 backed candidates
			assert_eq!(expected_para_inherent_data.backed_candidates.len(), 2);
			// * 3 disputes.
			assert_eq!(expected_para_inherent_data.disputes.len(), 3);
			let mut inherent_data = InherentData::new();
			inherent_data
				.put_data(PARACHAINS_INHERENT_IDENTIFIER, &expected_para_inherent_data)
				.unwrap();

			// The current schedule is empty prior to calling `create_inherent_enter`.
			assert!(<scheduler::Pallet<Test>>::claimqueue_is_empty());

			// Nothing is filtered out (including the backed candidates.)
			let limit_inherent_data =
				Pallet::<Test>::create_inherent_inner(&inherent_data.clone()).unwrap();
			assert!(limit_inherent_data != expected_para_inherent_data);

			// Three disputes is over weight (see previous test), so we expect to only see 2
			// disputes
			assert_eq!(limit_inherent_data.disputes.len(), 2);
			// Ensure disputes are filtered as expected
			assert_eq!(limit_inherent_data.disputes[0].session, 1);
			assert_eq!(limit_inherent_data.disputes[1].session, 2);
			// Ensure all bitfields are included as these are still not over weight
			assert_eq!(
				limit_inherent_data.bitfields.len(),
				expected_para_inherent_data.bitfields.len()
			);
			// Ensure that all backed candidates are filtered out as either would make the block
			// over weight
			assert_eq!(limit_inherent_data.backed_candidates.len(), 0);

			assert_ok!(Pallet::<Test>::enter(
				frame_system::RawOrigin::None.into(),
				limit_inherent_data,
			));

			assert_eq!(
				// The length of this vec is equal to the number of candidates, so we know
				// all of our candidates got filtered out
				Pallet::<Test>::on_chain_votes().unwrap().backing_validators_per_candidate.len(),
				0,
			);

			assert_eq!(
				// The session of the on chain votes should equal the current session, which is 2
				Pallet::<Test>::on_chain_votes().unwrap().session,
				2
			);
		});
	}

	#[test]
	// Ensure an overweight block with an excess amount of disputes and bitfields, the bitfields are
	// filtered to accommodate the block size and no backed candidates are included.
	fn limit_bitfields_some() {
		new_test_ext(MockGenesisConfig::default()).execute_with(|| {
			// Create the inherent data for this block
			let mut dispute_statements = BTreeMap::new();
			// Cap the number of statements per dispute to 20 in order to ensure we have enough
			// space in the block for some (but not all) bitfields
			dispute_statements.insert(2, 20);
			dispute_statements.insert(3, 20);
			dispute_statements.insert(4, 20);

			let mut backed_and_concluding = BTreeMap::new();
			// Schedule 2 backed candidates
			backed_and_concluding.insert(0, 2);
			backed_and_concluding.insert(1, 2);

			let scenario = make_inherent_data(TestConfig {
				dispute_statements,
				dispute_sessions: vec![2, 2, 1], // 3 cores with disputes
				backed_and_concluding,
				num_validators_per_core: 5,
				code_upgrade: None,
				fill_claimqueue: false,
				elastic_paras: BTreeMap::new(),
				unavailable_cores: vec![],
			});

			let expected_para_inherent_data = scenario.data.clone();

			// Check the para inherent data is as expected:
			// * 1 bitfield per validator (5 validators per core, 2 backed candidates, 3 disputes =>
			//   4*5 = 20),
			assert_eq!(expected_para_inherent_data.bitfields.len(), 25);
			// * 2 backed candidates,
			assert_eq!(expected_para_inherent_data.backed_candidates.len(), 2);
			// * 3 disputes.
			assert_eq!(expected_para_inherent_data.disputes.len(), 3);
			let mut inherent_data = InherentData::new();
			inherent_data
				.put_data(PARACHAINS_INHERENT_IDENTIFIER, &expected_para_inherent_data)
				.unwrap();

			// The current schedule is empty prior to calling `create_inherent_enter`.
			assert!(<scheduler::Pallet<Test>>::claimqueue_is_empty());

			// Nothing is filtered out (including the backed candidates.)
			let limit_inherent_data =
				Pallet::<Test>::create_inherent_inner(&inherent_data.clone()).unwrap();
			assert_ne!(limit_inherent_data, expected_para_inherent_data);
			assert!(inherent_data_weight(&limit_inherent_data)
				.all_lte(inherent_data_weight(&expected_para_inherent_data)));
			assert!(inherent_data_weight(&limit_inherent_data)
				.all_lte(max_block_weight_proof_size_adjusted()));

			// Three disputes is over weight (see previous test), so we expect to only see 2
			// disputes
			assert_eq!(limit_inherent_data.disputes.len(), 2);
			// Ensure disputes are filtered as expected
			assert_eq!(limit_inherent_data.disputes[0].session, 1);
			assert_eq!(limit_inherent_data.disputes[1].session, 2);
			// Ensure all bitfields are included as these are still not over weight
			assert_eq!(limit_inherent_data.bitfields.len(), 20,);
			// Ensure that all backed candidates are filtered out as either would make the block
			// over weight
			assert_eq!(limit_inherent_data.backed_candidates.len(), 0);

			assert_ok!(Pallet::<Test>::enter(
				frame_system::RawOrigin::None.into(),
				limit_inherent_data,
			));

			assert_eq!(
				// The length of this vec is equal to the number of candidates, so we know
				// all of our candidates got filtered out
				Pallet::<Test>::on_chain_votes().unwrap().backing_validators_per_candidate.len(),
				0,
			);

			assert_eq!(
				// The session of the on chain votes should equal the current session, which is 2
				Pallet::<Test>::on_chain_votes().unwrap().session,
				2
			);
		});
	}

	#[test]
	// Ensure that when a block is over weight due to disputes and bitfields, we filter.
	fn limit_bitfields_overweight() {
		new_test_ext(MockGenesisConfig::default()).execute_with(|| {
			// Create the inherent data for this block
			let mut dispute_statements = BTreeMap::new();
			// Control the number of statements per dispute to ensure we have enough space
			// in the block for some (but not all) bitfields
			dispute_statements.insert(2, 20);
			dispute_statements.insert(3, 20);
			dispute_statements.insert(4, 20);

			let mut backed_and_concluding = BTreeMap::new();
			// 2 backed candidates shall be scheduled
			backed_and_concluding.insert(0, 2);
			backed_and_concluding.insert(1, 2);

			let scenario = make_inherent_data(TestConfig {
				dispute_statements,
				dispute_sessions: vec![2, 2, 1], // 3 cores with disputes
				backed_and_concluding,
				num_validators_per_core: 5,
				code_upgrade: None,
				fill_claimqueue: false,
				elastic_paras: BTreeMap::new(),
				unavailable_cores: vec![],
			});

			let expected_para_inherent_data = scenario.data.clone();

			// Check the para inherent data is as expected:
			// * 1 bitfield per validator (5 validators per core, 2 backed candidates, 3 disputes =>
			//   5*5 = 25)
			assert_eq!(expected_para_inherent_data.bitfields.len(), 25);
			// * 2 backed candidates
			assert_eq!(expected_para_inherent_data.backed_candidates.len(), 2);
			// * 3 disputes.
			assert_eq!(expected_para_inherent_data.disputes.len(), 3);
			let mut inherent_data = InherentData::new();
			inherent_data
				.put_data(PARACHAINS_INHERENT_IDENTIFIER, &expected_para_inherent_data)
				.unwrap();

			let limit_inherent_data =
				Pallet::<Test>::create_inherent_inner(&inherent_data.clone()).unwrap();
			assert_eq!(limit_inherent_data.bitfields.len(), 20);
			assert_eq!(limit_inherent_data.disputes.len(), 2);
			assert_eq!(limit_inherent_data.backed_candidates.len(), 0);
		});
	}

	fn max_block_weight_proof_size_adjusted() -> Weight {
		let raw_weight = <Test as frame_system::Config>::BlockWeights::get().max_block;
		let block_length = <Test as frame_system::Config>::BlockLength::get();
		raw_weight.set_proof_size(*block_length.max.get(DispatchClass::Mandatory) as u64)
	}

	fn inherent_data_weight(inherent_data: &ParachainsInherentData) -> Weight {
		use thousands::Separable;

		let multi_dispute_statement_sets_weight =
			multi_dispute_statement_sets_weight::<Test>(&inherent_data.disputes);
		let signed_bitfields_weight = signed_bitfields_weight::<Test>(&inherent_data.bitfields);
		let backed_candidates_weight =
			backed_candidates_weight::<Test>(&inherent_data.backed_candidates);

		let sum = multi_dispute_statement_sets_weight +
			signed_bitfields_weight +
			backed_candidates_weight;

		println!(
			"disputes({})={} + bitfields({})={} + candidates({})={} -> {}",
			inherent_data.disputes.len(),
			multi_dispute_statement_sets_weight.separate_with_underscores(),
			inherent_data.bitfields.len(),
			signed_bitfields_weight.separate_with_underscores(),
			inherent_data.backed_candidates.len(),
			backed_candidates_weight.separate_with_underscores(),
			sum.separate_with_underscores()
		);
		sum
	}

	// Ensure that when a block is over weight due to disputes and bitfields, we filter.
	#[test]
	fn limit_candidates_over_weight_1() {
		let config = MockGenesisConfig::default();
		assert!(config.configuration.config.scheduler_params.lookahead > 0);

		new_test_ext(config).execute_with(|| {
			// Create the inherent data for this block
			let mut dispute_statements = BTreeMap::new();
			// Control the number of statements per dispute to ensure we have enough space
			// in the block for some (but not all) bitfields
			dispute_statements.insert(2, 17);
			dispute_statements.insert(3, 17);
			dispute_statements.insert(4, 17);

			let mut backed_and_concluding = BTreeMap::new();
			// 2 backed candidates shall be scheduled
			backed_and_concluding.insert(0, 16);
			backed_and_concluding.insert(1, 25);

			let scenario = make_inherent_data(TestConfig {
				dispute_statements,
				dispute_sessions: vec![2, 2, 1], // 3 cores with disputes
				backed_and_concluding,
				num_validators_per_core: 5,
				code_upgrade: None,
				fill_claimqueue: false,
				elastic_paras: BTreeMap::new(),
				unavailable_cores: vec![],
			});

			let expected_para_inherent_data = scenario.data.clone();
			assert!(max_block_weight_proof_size_adjusted()
				.any_lt(inherent_data_weight(&expected_para_inherent_data)));

			// Check the para inherent data is as expected:
			// * 1 bitfield per validator (5 validators per core, 2 backed candidates, 3 disputes =>
			//   5*5 = 25)
			assert_eq!(expected_para_inherent_data.bitfields.len(), 25);
			// * 2 backed candidates
			assert_eq!(expected_para_inherent_data.backed_candidates.len(), 2);
			// * 3 disputes.
			assert_eq!(expected_para_inherent_data.disputes.len(), 3);
			let mut inherent_data = InherentData::new();
			inherent_data
				.put_data(PARACHAINS_INHERENT_IDENTIFIER, &expected_para_inherent_data)
				.unwrap();

			let limit_inherent_data =
				Pallet::<Test>::create_inherent_inner(&inherent_data.clone()).unwrap();
			// Expect that inherent data is filtered to include only 1 backed candidate and 2
			// disputes
			assert!(limit_inherent_data != expected_para_inherent_data);
			assert!(
				max_block_weight_proof_size_adjusted()
					.all_gte(inherent_data_weight(&limit_inherent_data)),
				"Post limiting exceeded block weight: max={} vs. inherent={}",
				max_block_weight_proof_size_adjusted(),
				inherent_data_weight(&limit_inherent_data)
			);

			// * 1 bitfields
			assert_eq!(limit_inherent_data.bitfields.len(), 25);
			// * 2 backed candidates
			assert_eq!(limit_inherent_data.backed_candidates.len(), 1);
			// * 3 disputes.
			assert_eq!(limit_inherent_data.disputes.len(), 2);

			assert_eq!(
				// The length of this vec is equal to the number of candidates, so we know 1
				// candidate got filtered out
				Pallet::<Test>::on_chain_votes().unwrap().backing_validators_per_candidate.len(),
				1
			);

			assert_eq!(
				// The session of the on chain votes should equal the current session, which is 2
				Pallet::<Test>::on_chain_votes().unwrap().session,
				2
			);

			// One core was scheduled. We should put the assignment back, before calling enter().
			let now = <frame_system::Pallet<Test>>::block_number() + 1;
			let used_cores = 5;
			let cores = (0..used_cores)
				.into_iter()
				.map(|i| {
					let SchedulerParams { ttl, .. } =
						<configuration::Pallet<Test>>::config().scheduler_params;
					// Load an assignment into provider so that one is present to pop
					let assignment =
						<Test as scheduler::Config>::AssignmentProvider::get_mock_assignment(
							CoreIndex(i),
							ParaId::from(i),
						);
					(CoreIndex(i), [ParasEntry::new(assignment, now + ttl)].into())
				})
				.collect();
			scheduler::ClaimQueue::<Test>::set(cores);

			assert_ok!(Pallet::<Test>::enter(
				frame_system::RawOrigin::None.into(),
				limit_inherent_data,
			));
		});
	}

	#[test]
	fn disputes_are_size_limited() {
		BlockLength::set(limits::BlockLength::max_with_normal_ratio(
			600,
			Perbill::from_percent(75),
		));
		// Virtually no time based limit:
		BlockWeights::set(frame_system::limits::BlockWeights::simple_max(Weight::from_parts(
			u64::MAX,
			u64::MAX,
		)));
		new_test_ext(MockGenesisConfig::default()).execute_with(|| {
			// Create the inherent data for this block
			let mut dispute_statements = BTreeMap::new();
			dispute_statements.insert(2, 7);
			dispute_statements.insert(3, 7);
			dispute_statements.insert(4, 7);

			let backed_and_concluding = BTreeMap::new();

			let scenario = make_inherent_data(TestConfig {
				dispute_statements,
				dispute_sessions: vec![2, 2, 1], // 3 cores with disputes
				backed_and_concluding,
				num_validators_per_core: 5,
				code_upgrade: None,
				fill_claimqueue: false,
				elastic_paras: BTreeMap::new(),
				unavailable_cores: vec![],
			});

			let expected_para_inherent_data = scenario.data.clone();
			assert!(max_block_weight_proof_size_adjusted()
				.any_lt(inherent_data_weight(&expected_para_inherent_data)));

			// Check the para inherent data is as expected:
			// * 1 bitfield per validator (5 validators per core, 3 disputes => 3*5 = 15)
			assert_eq!(expected_para_inherent_data.bitfields.len(), 15);
			// * 2 backed candidates
			assert_eq!(expected_para_inherent_data.backed_candidates.len(), 0);
			// * 3 disputes.
			assert_eq!(expected_para_inherent_data.disputes.len(), 3);
			let mut inherent_data = InherentData::new();
			inherent_data
				.put_data(PARACHAINS_INHERENT_IDENTIFIER, &expected_para_inherent_data)
				.unwrap();
			let limit_inherent_data =
				Pallet::<Test>::create_inherent_inner(&inherent_data.clone()).unwrap();
			// Expect that inherent data is filtered to include only 1 backed candidate and 2
			// disputes
			assert!(limit_inherent_data != expected_para_inherent_data);
			assert!(
				max_block_weight_proof_size_adjusted()
					.all_gte(inherent_data_weight(&limit_inherent_data)),
				"Post limiting exceeded block weight: max={} vs. inherent={}",
				max_block_weight_proof_size_adjusted(),
				inherent_data_weight(&limit_inherent_data)
			);

			// * 1 bitfields - gone
			assert_eq!(limit_inherent_data.bitfields.len(), 0);
			// * 2 backed candidates - still none.
			assert_eq!(limit_inherent_data.backed_candidates.len(), 0);
			// * 3 disputes - filtered.
			assert_eq!(limit_inherent_data.disputes.len(), 1);
		});
	}

	#[test]
	fn bitfields_are_size_limited() {
		BlockLength::set(limits::BlockLength::max_with_normal_ratio(
			600,
			Perbill::from_percent(75),
		));
		// Virtually no time based limit:
		BlockWeights::set(frame_system::limits::BlockWeights::simple_max(Weight::from_parts(
			u64::MAX,
			u64::MAX,
		)));
		new_test_ext(MockGenesisConfig::default()).execute_with(|| {
			// Create the inherent data for this block
			let dispute_statements = BTreeMap::new();

			let mut backed_and_concluding = BTreeMap::new();
			// 2 backed candidates shall be scheduled
			backed_and_concluding.insert(0, 2);
			backed_and_concluding.insert(1, 2);

			let scenario = make_inherent_data(TestConfig {
				dispute_statements,
				dispute_sessions: Vec::new(),
				backed_and_concluding,
				num_validators_per_core: 5,
				code_upgrade: None,
				fill_claimqueue: false,
				elastic_paras: BTreeMap::new(),
				unavailable_cores: vec![],
			});

			let expected_para_inherent_data = scenario.data.clone();
			assert!(max_block_weight_proof_size_adjusted()
				.any_lt(inherent_data_weight(&expected_para_inherent_data)));

			// Check the para inherent data is as expected:
			// * 1 bitfield per validator (5 validators per core, 2 backed candidates => 2*5 = 10)
			assert_eq!(expected_para_inherent_data.bitfields.len(), 10);
			// * 2 backed candidates
			assert_eq!(expected_para_inherent_data.backed_candidates.len(), 2);
			// * 3 disputes.
			assert_eq!(expected_para_inherent_data.disputes.len(), 0);
			let mut inherent_data = InherentData::new();
			inherent_data
				.put_data(PARACHAINS_INHERENT_IDENTIFIER, &expected_para_inherent_data)
				.unwrap();

			let limit_inherent_data =
				Pallet::<Test>::create_inherent_inner(&inherent_data.clone()).unwrap();
			// Expect that inherent data is filtered to include only 1 backed candidate and 2
			// disputes
			assert!(limit_inherent_data != expected_para_inherent_data);
			assert!(
				max_block_weight_proof_size_adjusted()
					.all_gte(inherent_data_weight(&limit_inherent_data)),
				"Post limiting exceeded block weight: max={} vs. inherent={}",
				max_block_weight_proof_size_adjusted(),
				inherent_data_weight(&limit_inherent_data)
			);

			// * 1 bitfields have been filtered
			assert_eq!(limit_inherent_data.bitfields.len(), 8);
			// * 2 backed candidates have been filtered as well (not even space for bitfields)
			assert_eq!(limit_inherent_data.backed_candidates.len(), 0);
			// * 3 disputes. Still none.
			assert_eq!(limit_inherent_data.disputes.len(), 0);
		});
	}

	#[test]
	fn candidates_are_size_limited() {
		BlockLength::set(limits::BlockLength::max_with_normal_ratio(
			1_300,
			Perbill::from_percent(75),
		));
		// Virtually no time based limit:
		BlockWeights::set(frame_system::limits::BlockWeights::simple_max(Weight::from_parts(
			u64::MAX,
			u64::MAX,
		)));
		new_test_ext(MockGenesisConfig::default()).execute_with(|| {
			let mut backed_and_concluding = BTreeMap::new();
			// 2 backed candidates shall be scheduled
			backed_and_concluding.insert(0, 2);
			backed_and_concluding.insert(1, 2);

			let scenario = make_inherent_data(TestConfig {
				dispute_statements: BTreeMap::new(),
				dispute_sessions: Vec::new(),
				backed_and_concluding,
				num_validators_per_core: 5,
				code_upgrade: None,
				fill_claimqueue: false,
				elastic_paras: BTreeMap::new(),
				unavailable_cores: vec![],
			});

			let expected_para_inherent_data = scenario.data.clone();
			assert!(max_block_weight_proof_size_adjusted()
				.any_lt(inherent_data_weight(&expected_para_inherent_data)));

			// Check the para inherent data is as expected:
			// * 1 bitfield per validator (5 validators per core, 2 backed candidates, 0 disputes =>
			//   2*5 = 10)
			assert_eq!(expected_para_inherent_data.bitfields.len(), 10);
			// * 2 backed candidates
			assert_eq!(expected_para_inherent_data.backed_candidates.len(), 2);
			// * 0 disputes.
			assert_eq!(expected_para_inherent_data.disputes.len(), 0);
			let mut inherent_data = InherentData::new();
			inherent_data
				.put_data(PARACHAINS_INHERENT_IDENTIFIER, &expected_para_inherent_data)
				.unwrap();

			let limit_inherent_data =
				Pallet::<Test>::create_inherent_inner(&inherent_data.clone()).unwrap();
			// Expect that inherent data is filtered to include only 1 backed candidate and 2
			// disputes
			assert!(limit_inherent_data != expected_para_inherent_data);
			assert!(
				max_block_weight_proof_size_adjusted()
					.all_gte(inherent_data_weight(&limit_inherent_data)),
				"Post limiting exceeded block weight: max={} vs. inherent={}",
				max_block_weight_proof_size_adjusted(),
				inherent_data_weight(&limit_inherent_data)
			);

			// * 1 bitfields - no filtering here
			assert_eq!(limit_inherent_data.bitfields.len(), 10);
			// * 2 backed candidates
			assert_eq!(limit_inherent_data.backed_candidates.len(), 1);
			// * 0 disputes.
			assert_eq!(limit_inherent_data.disputes.len(), 0);
		});
	}

	// Helper fn that builds chained dummy candidates for elastic scaling tests
	fn build_backed_candidate_chain(
		para_id: ParaId,
		len: usize,
		start_core_index: usize,
		code_upgrade_index: Option<usize>,
	) -> Vec<BackedCandidate> {
		if let Some(code_upgrade_index) = code_upgrade_index {
			assert!(code_upgrade_index < len, "Code upgrade index out of bounds");
		}

		(0..len)
			.into_iter()
			.map(|idx| {
				let mut builder = TestCandidateBuilder::default();
				builder.para_id = para_id;
				let mut ccr = builder.build();

				if Some(idx) == code_upgrade_index {
					ccr.commitments.new_validation_code = Some(vec![1, 2, 3, 4].into());
				}

				ccr.commitments.processed_downward_messages = idx as u32;
				let core_index = start_core_index + idx;

				BackedCandidate::new(
					ccr.into(),
					Default::default(),
					Default::default(),
					Some(CoreIndex(core_index as u32)),
				)
			})
			.collect::<Vec<_>>()
	}

	// Ensure that overweight parachain inherents are always rejected by the runtime.
	// Runtime should panic and return `InherentOverweight` error.
	#[test]
	fn test_backed_candidates_apply_weight_works_for_elastic_scaling() {
		new_test_ext(MockGenesisConfig::default()).execute_with(|| {
			let seed = [
				1, 0, 52, 0, 0, 0, 0, 0, 1, 0, 10, 0, 22, 32, 0, 0, 2, 0, 55, 49, 0, 11, 0, 0, 3,
				0, 0, 0, 0, 0, 2, 92,
			];
			let mut rng = rand_chacha::ChaChaRng::from_seed(seed);

			// Create an overweight inherent and oversized block
			let mut backed_and_concluding = BTreeMap::new();

			for i in 0..30 {
				backed_and_concluding.insert(i, i);
			}

			let scenario = make_inherent_data(TestConfig {
				dispute_statements: Default::default(),
				dispute_sessions: vec![], // 3 cores with disputes
				backed_and_concluding,
				num_validators_per_core: 5,
				code_upgrade: None,
				fill_claimqueue: false,
				elastic_paras: BTreeMap::new(),
				unavailable_cores: vec![],
			});

			let mut para_inherent_data = scenario.data.clone();

			// Check the para inherent data is as expected:
			// * 1 bitfield per validator (5 validators per core, 30 backed candidates, 0 disputes
			//   => 5*30 = 150)
			assert_eq!(para_inherent_data.bitfields.len(), 150);
			// * 30 backed candidates
			assert_eq!(para_inherent_data.backed_candidates.len(), 30);

			let mut input_candidates =
				build_backed_candidate_chain(ParaId::from(1000), 3, 0, Some(1));
			let chained_candidates_weight = backed_candidates_weight::<Test>(&input_candidates);

			input_candidates.append(&mut para_inherent_data.backed_candidates);
			let input_bitfields = para_inherent_data.bitfields;

			// Test if weight insufficient even for 1 candidate (which doesn't contain a code
			// upgrade).
			let max_weight = backed_candidate_weight::<Test>(&input_candidates[0]) +
				signed_bitfields_weight::<Test>(&input_bitfields);
			let mut backed_candidates = input_candidates.clone();
			let mut bitfields = input_bitfields.clone();
			apply_weight_limit::<Test>(
				&mut backed_candidates,
				&mut bitfields,
				max_weight,
				&mut rng,
			);

			// The chained candidates are not picked, instead a single other candidate is picked
			assert_eq!(backed_candidates.len(), 1);
			assert_ne!(backed_candidates[0].descriptor().para_id, ParaId::from(1000));

			// All bitfields are kept.
			assert_eq!(bitfields.len(), 150);

			// Test if para_id 1000 chained candidates make it if there is enough room for its 3
			// candidates.
			let max_weight =
				chained_candidates_weight + signed_bitfields_weight::<Test>(&input_bitfields);
			let mut backed_candidates = input_candidates.clone();
			let mut bitfields = input_bitfields.clone();
			apply_weight_limit::<Test>(
				&mut backed_candidates,
				&mut bitfields,
				max_weight,
				&mut rng,
			);

			// Only the chained candidates should pass filter.
			assert_eq!(backed_candidates.len(), 3);
			// Check the actual candidates
			assert_eq!(backed_candidates[0].descriptor().para_id, ParaId::from(1000));
			assert_eq!(backed_candidates[1].descriptor().para_id, ParaId::from(1000));
			assert_eq!(backed_candidates[2].descriptor().para_id, ParaId::from(1000));

			// All bitfields are kept.
			assert_eq!(bitfields.len(), 150);
		});
	}

	// Ensure that overweight parachain inherents are always rejected by the runtime.
	// Runtime should panic and return `InherentOverweight` error.
	#[test]
	fn inherent_create_weight_invariant() {
		new_test_ext(MockGenesisConfig::default()).execute_with(|| {
			// Create an overweight inherent and oversized block
			let mut dispute_statements = BTreeMap::new();
			dispute_statements.insert(2, 100);
			dispute_statements.insert(3, 200);
			dispute_statements.insert(4, 300);

			let mut backed_and_concluding = BTreeMap::new();

			for i in 0..30 {
				backed_and_concluding.insert(i, i);
			}

			let scenario = make_inherent_data(TestConfig {
				dispute_statements,
				dispute_sessions: vec![2, 2, 1], // 3 cores with disputes
				backed_and_concluding,
				num_validators_per_core: 5,
				code_upgrade: None,
				fill_claimqueue: false,
				elastic_paras: BTreeMap::new(),
				unavailable_cores: vec![],
			});

			let expected_para_inherent_data = scenario.data.clone();
			assert!(max_block_weight_proof_size_adjusted()
				.any_lt(inherent_data_weight(&expected_para_inherent_data)));

			// Check the para inherent data is as expected:
			// * 1 bitfield per validator (5 validators per core, 30 backed candidates, 3 disputes
			//   => 5*33 = 165)
			assert_eq!(expected_para_inherent_data.bitfields.len(), 165);
			// * 30 backed candidates
			assert_eq!(expected_para_inherent_data.backed_candidates.len(), 30);
			// * 3 disputes.
			assert_eq!(expected_para_inherent_data.disputes.len(), 3);
			let mut inherent_data = InherentData::new();
			inherent_data
				.put_data(PARACHAINS_INHERENT_IDENTIFIER, &expected_para_inherent_data)
				.unwrap();
			let dispatch_error = Pallet::<Test>::enter(
				frame_system::RawOrigin::None.into(),
				expected_para_inherent_data,
			)
			.unwrap_err()
			.error;

			assert_eq!(dispatch_error, Error::<Test>::InherentOverweight.into());
		});
	}
}

fn default_header() -> primitives::Header {
	primitives::Header {
		parent_hash: Default::default(),
		number: 0,
		state_root: Default::default(),
		extrinsics_root: Default::default(),
		digest: Default::default(),
	}
}

mod sanitizers {
	use super::*;

	use crate::{
		inclusion::tests::{
			back_candidate, collator_sign_candidate, BackingKind, TestCandidateBuilder,
		},
		mock::new_test_ext,
	};
	use bitvec::order::Lsb0;
	use primitives::{
		AvailabilityBitfield, GroupIndex, Hash, Id as ParaId, SignedAvailabilityBitfield,
		ValidatorIndex,
	};
	use rstest::rstest;
	use sp_core::crypto::UncheckedFrom;

	use crate::mock::Test;
	use keyring::Sr25519Keyring;
	use primitives::PARACHAIN_KEY_TYPE_ID;
	use sc_keystore::LocalKeystore;
	use sp_keystore::{Keystore, KeystorePtr};
	use std::sync::Arc;

	fn validator_pubkeys(val_ids: &[keyring::Sr25519Keyring]) -> Vec<ValidatorId> {
		val_ids.iter().map(|v| v.public().into()).collect()
	}

	#[test]
	fn bitfields() {
		let header = default_header();
		let parent_hash = header.hash();
		// 2 cores means two bits
		let expected_bits = 2;
		let session_index = SessionIndex::from(0_u32);

		let crypto_store = LocalKeystore::in_memory();
		let crypto_store = Arc::new(crypto_store) as KeystorePtr;
		let signing_context = SigningContext { parent_hash, session_index };

		let validators = vec![
			keyring::Sr25519Keyring::Alice,
			keyring::Sr25519Keyring::Bob,
			keyring::Sr25519Keyring::Charlie,
			keyring::Sr25519Keyring::Dave,
		];
		for validator in validators.iter() {
			Keystore::sr25519_generate_new(
				&*crypto_store,
				PARACHAIN_KEY_TYPE_ID,
				Some(&validator.to_seed()),
			)
			.unwrap();
		}
		let validator_public = validator_pubkeys(&validators);

		let checked_bitfields = [
			BitVec::<u8, Lsb0>::repeat(true, expected_bits),
			BitVec::<u8, Lsb0>::repeat(true, expected_bits),
			{
				let mut bv = BitVec::<u8, Lsb0>::repeat(false, expected_bits);
				bv.set(expected_bits - 1, true);
				bv
			},
		]
		.iter()
		.enumerate()
		.map(|(vi, ab)| {
			let validator_index = ValidatorIndex::from(vi as u32);
			SignedAvailabilityBitfield::sign(
				&crypto_store,
				AvailabilityBitfield::from(ab.clone()),
				&signing_context,
				validator_index,
				&validator_public[vi],
			)
			.unwrap()
			.unwrap()
		})
		.collect::<Vec<SignedAvailabilityBitfield>>();

		let unchecked_bitfields = checked_bitfields
			.iter()
			.cloned()
			.map(|v| v.into_unchecked())
			.collect::<Vec<_>>();

		let disputed_bitfield = DisputedBitfield::zeros(expected_bits);

		{
			assert_eq!(
				sanitize_bitfields::<Test>(
					unchecked_bitfields.clone(),
					disputed_bitfield.clone(),
					expected_bits,
					parent_hash,
					session_index,
					&validator_public[..],
				),
				checked_bitfields.clone()
			);
			assert_eq!(
				sanitize_bitfields::<Test>(
					unchecked_bitfields.clone(),
					disputed_bitfield.clone(),
					expected_bits,
					parent_hash,
					session_index,
					&validator_public[..],
				),
				checked_bitfields.clone()
			);
		}

		// disputed bitfield is non-zero
		{
			let mut disputed_bitfield = DisputedBitfield::zeros(expected_bits);
			// pretend the first core was freed by either a malicious validator
			// or by resolved dispute
			disputed_bitfield.0.set(0, true);

			assert_eq!(
				sanitize_bitfields::<Test>(
					unchecked_bitfields.clone(),
					disputed_bitfield.clone(),
					expected_bits,
					parent_hash,
					session_index,
					&validator_public[..],
				)
				.len(),
				1
			);
			assert_eq!(
				sanitize_bitfields::<Test>(
					unchecked_bitfields.clone(),
					disputed_bitfield.clone(),
					expected_bits,
					parent_hash,
					session_index,
					&validator_public[..],
				)
				.len(),
				1
			);
		}

		// bitfield size mismatch
		{
			assert!(sanitize_bitfields::<Test>(
				unchecked_bitfields.clone(),
				disputed_bitfield.clone(),
				expected_bits + 1,
				parent_hash,
				session_index,
				&validator_public[..],
			)
			.is_empty());
			assert!(sanitize_bitfields::<Test>(
				unchecked_bitfields.clone(),
				disputed_bitfield.clone(),
				expected_bits + 1,
				parent_hash,
				session_index,
				&validator_public[..],
			)
			.is_empty());
		}

		// remove the last validator
		{
			let shortened = validator_public.len() - 2;
			assert_eq!(
				&sanitize_bitfields::<Test>(
					unchecked_bitfields.clone(),
					disputed_bitfield.clone(),
					expected_bits,
					parent_hash,
					session_index,
					&validator_public[..shortened],
				)[..],
				&checked_bitfields[..shortened]
			);
			assert_eq!(
				&sanitize_bitfields::<Test>(
					unchecked_bitfields.clone(),
					disputed_bitfield.clone(),
					expected_bits,
					parent_hash,
					session_index,
					&validator_public[..shortened],
				)[..],
				&checked_bitfields[..shortened]
			);
		}

		// switch ordering of bitfields
		{
			let mut unchecked_bitfields = unchecked_bitfields.clone();
			let x = unchecked_bitfields.swap_remove(0);
			unchecked_bitfields.push(x);
			let result: UncheckedSignedAvailabilityBitfields = sanitize_bitfields::<Test>(
				unchecked_bitfields.clone(),
				disputed_bitfield.clone(),
				expected_bits,
				parent_hash,
				session_index,
				&validator_public[..],
			)
			.into_iter()
			.map(|v| v.into_unchecked())
			.collect();
			assert_eq!(&result, &unchecked_bitfields[..(unchecked_bitfields.len() - 2)]);
		}

		// check the validators signature
		{
			let mut unchecked_bitfields = unchecked_bitfields.clone();

			// insert a bad signature for the last bitfield
			let last_bit_idx = unchecked_bitfields.len() - 1;
			unchecked_bitfields
				.get_mut(last_bit_idx)
				.and_then(|u| Some(u.set_signature(UncheckedFrom::unchecked_from([1u8; 64]))))
				.expect("we are accessing a valid index");
			assert_eq!(
				&sanitize_bitfields::<Test>(
					unchecked_bitfields.clone(),
					disputed_bitfield.clone(),
					expected_bits,
					parent_hash,
					session_index,
					&validator_public[..],
				)[..],
				&checked_bitfields[..last_bit_idx]
			);
		}
		// duplicate bitfields
		{
			let mut unchecked_bitfields = unchecked_bitfields.clone();

			// insert a bad signature for the last bitfield
			let last_bit_idx = unchecked_bitfields.len() - 1;
			unchecked_bitfields
				.get_mut(last_bit_idx)
				.and_then(|u| Some(u.set_signature(UncheckedFrom::unchecked_from([1u8; 64]))))
				.expect("we are accessing a valid index");
			assert_eq!(
				&sanitize_bitfields::<Test>(
					unchecked_bitfields.clone().into_iter().chain(unchecked_bitfields).collect(),
					disputed_bitfield.clone(),
					expected_bits,
					parent_hash,
					session_index,
					&validator_public[..],
				)[..],
				&checked_bitfields[..last_bit_idx]
			);
		}
	}

	mod candidates {
		use crate::{
			mock::{set_disabled_validators, RuntimeOrigin},
			scheduler::{common::Assignment, ParasEntry},
			util::{make_persisted_validation_data, make_persisted_validation_data_with_parent},
		};
<<<<<<< HEAD
		use alloc::collections::vec_deque::VecDeque;
=======
		use primitives::ValidationCode;
		use sp_std::collections::vec_deque::VecDeque;
>>>>>>> 38363769

		use super::*;

		// Backed candidates and scheduled parachains used for `sanitize_backed_candidates` testing
		struct TestData {
			backed_candidates: Vec<BackedCandidate>,
			expected_backed_candidates_with_core:
				BTreeMap<ParaId, Vec<(BackedCandidate, CoreIndex)>>,
			scheduled_paras: BTreeMap<primitives::Id, BTreeSet<CoreIndex>>,
		}

		// Generate test data for the candidates and assert that the environment is set as expected
		// (check the comments for details)
		fn get_test_data_one_core_per_para(core_index_enabled: bool) -> TestData {
			const RELAY_PARENT_NUM: u32 = 3;

			// Add the relay parent to `shared` pallet. Otherwise some code (e.g. filtering backing
			// votes) won't behave correctly
			shared::Pallet::<Test>::add_allowed_relay_parent(
				default_header().hash(),
				Default::default(),
				RELAY_PARENT_NUM,
				1,
			);

			let header = default_header();
			let relay_parent = header.hash();
			let session_index = SessionIndex::from(0_u32);

			let keystore = LocalKeystore::in_memory();
			let keystore = Arc::new(keystore) as KeystorePtr;
			let signing_context = SigningContext { parent_hash: relay_parent, session_index };

			let validators = vec![
				keyring::Sr25519Keyring::Alice,
				keyring::Sr25519Keyring::Bob,
				keyring::Sr25519Keyring::Charlie,
				keyring::Sr25519Keyring::Dave,
				keyring::Sr25519Keyring::Eve,
			];
			for validator in validators.iter() {
				Keystore::sr25519_generate_new(
					&*keystore,
					PARACHAIN_KEY_TYPE_ID,
					Some(&validator.to_seed()),
				)
				.unwrap();
			}

			// Set active validators in `shared` pallet
			let validator_ids =
				validators.iter().map(|v| v.public().into()).collect::<Vec<ValidatorId>>();
			shared::Pallet::<Test>::set_active_validators_ascending(validator_ids);

			// Two scheduled parachains - ParaId(1) on CoreIndex(0) and ParaId(2) on CoreIndex(1)
			let scheduled: BTreeMap<ParaId, BTreeSet<CoreIndex>> = (0_usize..2)
				.into_iter()
				.map(|idx| {
					(
						ParaId::from(1_u32 + idx as u32),
						[CoreIndex::from(idx as u32)].into_iter().collect(),
					)
				})
				.collect::<BTreeMap<_, _>>();

			// Set the validator groups in `scheduler`
			scheduler::Pallet::<Test>::set_validator_groups(vec![
				vec![ValidatorIndex(0), ValidatorIndex(1)],
				vec![ValidatorIndex(2), ValidatorIndex(3)],
			]);

			// Update scheduler's claimqueue with the parachains
			scheduler::Pallet::<Test>::set_claimqueue(BTreeMap::from([
				(
					CoreIndex::from(0),
					VecDeque::from([ParasEntry::new(
						Assignment::Pool { para_id: 1.into(), core_index: CoreIndex(0) },
						RELAY_PARENT_NUM,
					)]),
				),
				(
					CoreIndex::from(1),
					VecDeque::from([ParasEntry::new(
						Assignment::Pool { para_id: 2.into(), core_index: CoreIndex(1) },
						RELAY_PARENT_NUM,
					)]),
				),
			]));

			// Set the on-chain included head data for paras.
			paras::Pallet::<Test>::set_current_head(ParaId::from(1), HeadData(vec![1]));
			paras::Pallet::<Test>::set_current_head(ParaId::from(2), HeadData(vec![2]));

			// Set the current_code_hash
			paras::Pallet::<Test>::force_set_current_code(
				RuntimeOrigin::root(),
				ParaId::from(1),
				ValidationCode(vec![1]),
			)
			.unwrap();
			paras::Pallet::<Test>::force_set_current_code(
				RuntimeOrigin::root(),
				ParaId::from(2),
				ValidationCode(vec![2]),
			)
			.unwrap();

			// Callback used for backing candidates
			let group_validators = |group_index: GroupIndex| {
				match group_index {
					group_index if group_index == GroupIndex::from(0) => Some(vec![0, 1]),
					group_index if group_index == GroupIndex::from(1) => Some(vec![2, 3]),
					_ => panic!("Group index out of bounds"),
				}
				.map(|m| m.into_iter().map(ValidatorIndex).collect::<Vec<_>>())
			};

			// One backed candidate from each parachain
			let backed_candidates = (0_usize..2)
				.into_iter()
				.map(|idx0| {
					let idx1 = idx0 + 1;
					let mut candidate = TestCandidateBuilder {
						para_id: ParaId::from(idx1),
						relay_parent,
						pov_hash: Hash::repeat_byte(idx1 as u8),
						persisted_validation_data_hash: make_persisted_validation_data::<Test>(
							ParaId::from(idx1),
							RELAY_PARENT_NUM,
							Default::default(),
						)
						.unwrap()
						.hash(),
						hrmp_watermark: RELAY_PARENT_NUM,
						validation_code: ValidationCode(vec![idx1 as u8]),
						..Default::default()
					}
					.build();

					collator_sign_candidate(Sr25519Keyring::One, &mut candidate);

					let backed = back_candidate(
						candidate,
						&validators,
						group_validators(GroupIndex::from(idx0 as u32)).unwrap().as_ref(),
						&keystore,
						&signing_context,
						BackingKind::Threshold,
						core_index_enabled.then_some(CoreIndex(idx0 as u32)),
					);
					backed
				})
				.collect::<Vec<_>>();

			// State sanity checks
			assert_eq!(
				<scheduler::Pallet<Test>>::scheduled_paras().collect::<Vec<_>>(),
				vec![(CoreIndex(0), ParaId::from(1)), (CoreIndex(1), ParaId::from(2))]
			);
			assert_eq!(
				shared::Pallet::<Test>::active_validator_indices(),
				vec![
					ValidatorIndex(0),
					ValidatorIndex(1),
					ValidatorIndex(2),
					ValidatorIndex(3),
					ValidatorIndex(4)
				]
			);

			let mut expected_backed_candidates_with_core = BTreeMap::new();

			for candidate in backed_candidates.iter() {
				let para_id = candidate.descriptor().para_id;

				expected_backed_candidates_with_core.entry(para_id).or_insert(vec![]).push((
					candidate.clone(),
					scheduled.get(&para_id).unwrap().first().copied().unwrap(),
				));
			}

			TestData {
				backed_candidates,
				scheduled_paras: scheduled,
				expected_backed_candidates_with_core,
			}
		}

		// Generate test data for the candidates and assert that the environment is set as expected
		// (check the comments for details)
		// Para 1 scheduled on core 0 and core 1. Two candidates are supplied.
		// Para 2 scheduled on cores 2 and 3. One candidate supplied.
		// Para 3 scheduled on core 4. One candidate supplied.
		// Para 4 scheduled on core 5. Two candidates supplied.
		// Para 5 scheduled on core 6. No candidates supplied.
		// Para 6 is not scheduled. One candidate supplied.
		// Para 7 is scheduled on core 7 and 8, but the candidate contains the wrong core index.
		// Para 8 is scheduled on core 9, but the candidate contains the wrong core index.
		fn get_test_data_multiple_cores_per_para(core_index_enabled: bool) -> TestData {
			const RELAY_PARENT_NUM: u32 = 3;

			// Add the relay parent to `shared` pallet. Otherwise some code (e.g. filtering backing
			// votes) won't behave correctly
			shared::Pallet::<Test>::add_allowed_relay_parent(
				default_header().hash(),
				Default::default(),
				RELAY_PARENT_NUM,
				1,
			);

			let header = default_header();
			let relay_parent = header.hash();
			let session_index = SessionIndex::from(0_u32);

			let keystore = LocalKeystore::in_memory();
			let keystore = Arc::new(keystore) as KeystorePtr;
			let signing_context = SigningContext { parent_hash: relay_parent, session_index };

			let validators = vec![
				keyring::Sr25519Keyring::Alice,
				keyring::Sr25519Keyring::Bob,
				keyring::Sr25519Keyring::Charlie,
				keyring::Sr25519Keyring::Dave,
				keyring::Sr25519Keyring::Eve,
				keyring::Sr25519Keyring::Ferdie,
				keyring::Sr25519Keyring::One,
				keyring::Sr25519Keyring::Two,
			];
			for validator in validators.iter() {
				Keystore::sr25519_generate_new(
					&*keystore,
					PARACHAIN_KEY_TYPE_ID,
					Some(&validator.to_seed()),
				)
				.unwrap();
			}

			// Set active validators in `shared` pallet
			let validator_ids =
				validators.iter().map(|v| v.public().into()).collect::<Vec<ValidatorId>>();
			shared::Pallet::<Test>::set_active_validators_ascending(validator_ids);

			// Set the validator groups in `scheduler`
			scheduler::Pallet::<Test>::set_validator_groups(vec![
				vec![ValidatorIndex(0)],
				vec![ValidatorIndex(1)],
				vec![ValidatorIndex(2)],
				vec![ValidatorIndex(3)],
				vec![ValidatorIndex(4)],
				vec![ValidatorIndex(5)],
				vec![ValidatorIndex(6)],
				vec![ValidatorIndex(7)],
			]);

			// Update scheduler's claimqueue with the parachains
			scheduler::Pallet::<Test>::set_claimqueue(BTreeMap::from([
				(
					CoreIndex::from(0),
					VecDeque::from([ParasEntry::new(
						Assignment::Pool { para_id: 1.into(), core_index: CoreIndex(0) },
						RELAY_PARENT_NUM,
					)]),
				),
				(
					CoreIndex::from(1),
					VecDeque::from([ParasEntry::new(
						Assignment::Pool { para_id: 1.into(), core_index: CoreIndex(1) },
						RELAY_PARENT_NUM,
					)]),
				),
				(
					CoreIndex::from(2),
					VecDeque::from([ParasEntry::new(
						Assignment::Pool { para_id: 2.into(), core_index: CoreIndex(2) },
						RELAY_PARENT_NUM,
					)]),
				),
				(
					CoreIndex::from(3),
					VecDeque::from([ParasEntry::new(
						Assignment::Pool { para_id: 2.into(), core_index: CoreIndex(3) },
						RELAY_PARENT_NUM,
					)]),
				),
				(
					CoreIndex::from(4),
					VecDeque::from([ParasEntry::new(
						Assignment::Pool { para_id: 3.into(), core_index: CoreIndex(4) },
						RELAY_PARENT_NUM,
					)]),
				),
				(
					CoreIndex::from(5),
					VecDeque::from([ParasEntry::new(
						Assignment::Pool { para_id: 4.into(), core_index: CoreIndex(5) },
						RELAY_PARENT_NUM,
					)]),
				),
				(
					CoreIndex::from(6),
					VecDeque::from([ParasEntry::new(
						Assignment::Pool { para_id: 5.into(), core_index: CoreIndex(6) },
						RELAY_PARENT_NUM,
					)]),
				),
				(
					CoreIndex::from(7),
					VecDeque::from([ParasEntry::new(
						Assignment::Pool { para_id: 7.into(), core_index: CoreIndex(7) },
						RELAY_PARENT_NUM,
					)]),
				),
				(
					CoreIndex::from(8),
					VecDeque::from([ParasEntry::new(
						Assignment::Pool { para_id: 7.into(), core_index: CoreIndex(8) },
						RELAY_PARENT_NUM,
					)]),
				),
				(
					CoreIndex::from(9),
					VecDeque::from([ParasEntry::new(
						Assignment::Pool { para_id: 8.into(), core_index: CoreIndex(9) },
						RELAY_PARENT_NUM,
					)]),
				),
			]));

			// Set the on-chain included head data and current code hash.
			for id in 1..=8u32 {
				paras::Pallet::<Test>::set_current_head(ParaId::from(id), HeadData(vec![id as u8]));
				paras::Pallet::<Test>::force_set_current_code(
					RuntimeOrigin::root(),
					ParaId::from(id),
					ValidationCode(vec![id as u8]),
				)
				.unwrap();
			}

			// Callback used for backing candidates
			let group_validators = |group_index: GroupIndex| {
				match group_index {
					group_index if group_index == GroupIndex::from(0) => Some(vec![0]),
					group_index if group_index == GroupIndex::from(1) => Some(vec![1]),
					group_index if group_index == GroupIndex::from(2) => Some(vec![2]),
					group_index if group_index == GroupIndex::from(3) => Some(vec![3]),
					group_index if group_index == GroupIndex::from(4) => Some(vec![4]),
					group_index if group_index == GroupIndex::from(5) => Some(vec![5]),
					group_index if group_index == GroupIndex::from(6) => Some(vec![6]),
					group_index if group_index == GroupIndex::from(7) => Some(vec![7]),

					_ => panic!("Group index out of bounds"),
				}
				.map(|m| m.into_iter().map(ValidatorIndex).collect::<Vec<_>>())
			};

			let mut backed_candidates = vec![];
			let mut expected_backed_candidates_with_core = BTreeMap::new();

			// Para 1
			{
				let mut candidate = TestCandidateBuilder {
					para_id: ParaId::from(1),
					relay_parent,
					pov_hash: Hash::repeat_byte(1 as u8),
					persisted_validation_data_hash: make_persisted_validation_data::<Test>(
						ParaId::from(1),
						RELAY_PARENT_NUM,
						Default::default(),
					)
					.unwrap()
					.hash(),
					hrmp_watermark: RELAY_PARENT_NUM,
					head_data: HeadData(vec![1, 1]),
					validation_code: ValidationCode(vec![1]),
					..Default::default()
				}
				.build();

				collator_sign_candidate(Sr25519Keyring::One, &mut candidate);

				let prev_candidate = candidate.clone();
				let backed: BackedCandidate = back_candidate(
					candidate,
					&validators,
					group_validators(GroupIndex::from(0 as u32)).unwrap().as_ref(),
					&keystore,
					&signing_context,
					BackingKind::Threshold,
					core_index_enabled.then_some(CoreIndex(0 as u32)),
				);
				backed_candidates.push(backed.clone());
				if core_index_enabled {
					expected_backed_candidates_with_core
						.entry(ParaId::from(1))
						.or_insert(vec![])
						.push((backed, CoreIndex(0)));
				}

				let mut candidate = TestCandidateBuilder {
					para_id: ParaId::from(1),
					relay_parent,
					pov_hash: Hash::repeat_byte(2 as u8),
					persisted_validation_data_hash: make_persisted_validation_data_with_parent::<
						Test,
					>(
						RELAY_PARENT_NUM,
						Default::default(),
						prev_candidate.commitments.head_data,
					)
					.hash(),
					hrmp_watermark: RELAY_PARENT_NUM,
					validation_code: ValidationCode(vec![1]),
					..Default::default()
				}
				.build();

				collator_sign_candidate(Sr25519Keyring::One, &mut candidate);

				let backed = back_candidate(
					candidate,
					&validators,
					group_validators(GroupIndex::from(1 as u32)).unwrap().as_ref(),
					&keystore,
					&signing_context,
					BackingKind::Threshold,
					core_index_enabled.then_some(CoreIndex(1 as u32)),
				);
				backed_candidates.push(backed.clone());
				if core_index_enabled {
					expected_backed_candidates_with_core
						.entry(ParaId::from(1))
						.or_insert(vec![])
						.push((backed, CoreIndex(1)));
				}
			}

			// Para 2
			{
				let mut candidate = TestCandidateBuilder {
					para_id: ParaId::from(2),
					relay_parent,
					pov_hash: Hash::repeat_byte(3 as u8),
					persisted_validation_data_hash: make_persisted_validation_data::<Test>(
						ParaId::from(2),
						RELAY_PARENT_NUM,
						Default::default(),
					)
					.unwrap()
					.hash(),
					hrmp_watermark: RELAY_PARENT_NUM,
					validation_code: ValidationCode(vec![2]),
					..Default::default()
				}
				.build();

				collator_sign_candidate(Sr25519Keyring::One, &mut candidate);

				let backed = back_candidate(
					candidate,
					&validators,
					group_validators(GroupIndex::from(2 as u32)).unwrap().as_ref(),
					&keystore,
					&signing_context,
					BackingKind::Threshold,
					core_index_enabled.then_some(CoreIndex(2 as u32)),
				);
				backed_candidates.push(backed.clone());
				if core_index_enabled {
					expected_backed_candidates_with_core
						.entry(ParaId::from(2))
						.or_insert(vec![])
						.push((backed, CoreIndex(2)));
				}
			}

			// Para 3
			{
				let mut candidate = TestCandidateBuilder {
					para_id: ParaId::from(3),
					relay_parent,
					pov_hash: Hash::repeat_byte(4 as u8),
					persisted_validation_data_hash: make_persisted_validation_data::<Test>(
						ParaId::from(3),
						RELAY_PARENT_NUM,
						Default::default(),
					)
					.unwrap()
					.hash(),
					hrmp_watermark: RELAY_PARENT_NUM,
					validation_code: ValidationCode(vec![3]),
					..Default::default()
				}
				.build();

				collator_sign_candidate(Sr25519Keyring::One, &mut candidate);

				let backed = back_candidate(
					candidate,
					&validators,
					group_validators(GroupIndex::from(4 as u32)).unwrap().as_ref(),
					&keystore,
					&signing_context,
					BackingKind::Threshold,
					core_index_enabled.then_some(CoreIndex(4 as u32)),
				);
				backed_candidates.push(backed.clone());
				expected_backed_candidates_with_core
					.entry(ParaId::from(3))
					.or_insert(vec![])
					.push((backed, CoreIndex(4)));
			}

			// Para 4
			{
				let mut candidate = TestCandidateBuilder {
					para_id: ParaId::from(4),
					relay_parent,
					pov_hash: Hash::repeat_byte(5 as u8),
					persisted_validation_data_hash: make_persisted_validation_data::<Test>(
						ParaId::from(4),
						RELAY_PARENT_NUM,
						Default::default(),
					)
					.unwrap()
					.hash(),
					hrmp_watermark: RELAY_PARENT_NUM,
					validation_code: ValidationCode(vec![4]),
					..Default::default()
				}
				.build();

				collator_sign_candidate(Sr25519Keyring::One, &mut candidate);

				let prev_candidate = candidate.clone();
				let backed = back_candidate(
					candidate,
					&validators,
					group_validators(GroupIndex::from(5 as u32)).unwrap().as_ref(),
					&keystore,
					&signing_context,
					BackingKind::Threshold,
					core_index_enabled.then_some(CoreIndex(5 as u32)),
				);
				backed_candidates.push(backed.clone());
				expected_backed_candidates_with_core
					.entry(ParaId::from(4))
					.or_insert(vec![])
					.push((backed, CoreIndex(5)));

				let mut candidate = TestCandidateBuilder {
					para_id: ParaId::from(4),
					relay_parent,
					pov_hash: Hash::repeat_byte(6 as u8),
					persisted_validation_data_hash: make_persisted_validation_data_with_parent::<
						Test,
					>(
						RELAY_PARENT_NUM,
						Default::default(),
						prev_candidate.commitments.head_data,
					)
					.hash(),
					hrmp_watermark: RELAY_PARENT_NUM,
					validation_code: ValidationCode(vec![4]),
					..Default::default()
				}
				.build();

				collator_sign_candidate(Sr25519Keyring::One, &mut candidate);

				let backed = back_candidate(
					candidate,
					&validators,
					group_validators(GroupIndex::from(5 as u32)).unwrap().as_ref(),
					&keystore,
					&signing_context,
					BackingKind::Threshold,
					core_index_enabled.then_some(CoreIndex(5 as u32)),
				);
				backed_candidates.push(backed.clone());
			}

			// No candidate for para 5.

			// Para 6.
			{
				let mut candidate = TestCandidateBuilder {
					para_id: ParaId::from(6),
					relay_parent,
					pov_hash: Hash::repeat_byte(3 as u8),
					persisted_validation_data_hash: make_persisted_validation_data::<Test>(
						ParaId::from(6),
						RELAY_PARENT_NUM,
						Default::default(),
					)
					.unwrap()
					.hash(),
					hrmp_watermark: RELAY_PARENT_NUM,
					validation_code: ValidationCode(vec![6]),
					..Default::default()
				}
				.build();

				collator_sign_candidate(Sr25519Keyring::One, &mut candidate);

				let backed = back_candidate(
					candidate,
					&validators,
					group_validators(GroupIndex::from(6 as u32)).unwrap().as_ref(),
					&keystore,
					&signing_context,
					BackingKind::Threshold,
					core_index_enabled.then_some(CoreIndex(6 as u32)),
				);
				backed_candidates.push(backed.clone());
			}

			// Para 7.
			{
				let mut candidate = TestCandidateBuilder {
					para_id: ParaId::from(7),
					relay_parent,
					pov_hash: Hash::repeat_byte(3 as u8),
					persisted_validation_data_hash: make_persisted_validation_data::<Test>(
						ParaId::from(7),
						RELAY_PARENT_NUM,
						Default::default(),
					)
					.unwrap()
					.hash(),
					hrmp_watermark: RELAY_PARENT_NUM,
					validation_code: ValidationCode(vec![7]),
					..Default::default()
				}
				.build();

				collator_sign_candidate(Sr25519Keyring::One, &mut candidate);

				let backed = back_candidate(
					candidate,
					&validators,
					group_validators(GroupIndex::from(6 as u32)).unwrap().as_ref(),
					&keystore,
					&signing_context,
					BackingKind::Threshold,
					core_index_enabled.then_some(CoreIndex(6 as u32)),
				);
				backed_candidates.push(backed.clone());
			}

			// Para 8.
			{
				let mut candidate = TestCandidateBuilder {
					para_id: ParaId::from(8),
					relay_parent,
					pov_hash: Hash::repeat_byte(3 as u8),
					persisted_validation_data_hash: make_persisted_validation_data::<Test>(
						ParaId::from(8),
						RELAY_PARENT_NUM,
						Default::default(),
					)
					.unwrap()
					.hash(),
					hrmp_watermark: RELAY_PARENT_NUM,
					validation_code: ValidationCode(vec![8]),
					..Default::default()
				}
				.build();

				collator_sign_candidate(Sr25519Keyring::One, &mut candidate);

				let backed = back_candidate(
					candidate,
					&validators,
					group_validators(GroupIndex::from(6 as u32)).unwrap().as_ref(),
					&keystore,
					&signing_context,
					BackingKind::Threshold,
					core_index_enabled.then_some(CoreIndex(7 as u32)),
				);
				backed_candidates.push(backed.clone());
				if !core_index_enabled {
					expected_backed_candidates_with_core
						.entry(ParaId::from(8))
						.or_insert(vec![])
						.push((backed, CoreIndex(9)));
				}
			}

			// State sanity checks
			assert_eq!(
				<scheduler::Pallet<Test>>::scheduled_paras().collect::<Vec<_>>(),
				vec![
					(CoreIndex(0), ParaId::from(1)),
					(CoreIndex(1), ParaId::from(1)),
					(CoreIndex(2), ParaId::from(2)),
					(CoreIndex(3), ParaId::from(2)),
					(CoreIndex(4), ParaId::from(3)),
					(CoreIndex(5), ParaId::from(4)),
					(CoreIndex(6), ParaId::from(5)),
					(CoreIndex(7), ParaId::from(7)),
					(CoreIndex(8), ParaId::from(7)),
					(CoreIndex(9), ParaId::from(8)),
				]
			);
			let mut scheduled: BTreeMap<ParaId, BTreeSet<CoreIndex>> = BTreeMap::new();
			for (core_idx, para_id) in <scheduler::Pallet<Test>>::scheduled_paras() {
				scheduled.entry(para_id).or_default().insert(core_idx);
			}

			assert_eq!(
				shared::Pallet::<Test>::active_validator_indices(),
				vec![
					ValidatorIndex(0),
					ValidatorIndex(1),
					ValidatorIndex(2),
					ValidatorIndex(3),
					ValidatorIndex(4),
					ValidatorIndex(5),
					ValidatorIndex(6),
					ValidatorIndex(7),
				]
			);

			TestData {
				backed_candidates,
				scheduled_paras: scheduled,
				expected_backed_candidates_with_core,
			}
		}

		// Para 1 scheduled on core 0 and core 1. Two candidates are supplied. They form a chain but
		// in the wrong order.
		// Para 2 scheduled on core 2, core 3 and core 4. Three candidates are supplied. The second
		// one is not part of the chain.
		// Para 3 scheduled on core 5 and 6. Two candidates are supplied and they all form a chain.
		// Para 4 scheduled on core 7 and 8. Duplicated candidates.
		fn get_test_data_for_order_checks(core_index_enabled: bool) -> TestData {
			const RELAY_PARENT_NUM: u32 = 3;

			// Add the relay parent to `shared` pallet. Otherwise some code (e.g. filtering backing
			// votes) won't behave correctly
			shared::Pallet::<Test>::add_allowed_relay_parent(
				default_header().hash(),
				Default::default(),
				RELAY_PARENT_NUM,
				1,
			);

			let header = default_header();
			let relay_parent = header.hash();
			let session_index = SessionIndex::from(0_u32);

			let keystore = LocalKeystore::in_memory();
			let keystore = Arc::new(keystore) as KeystorePtr;
			let signing_context = SigningContext { parent_hash: relay_parent, session_index };

			let validators = vec![
				keyring::Sr25519Keyring::Alice,
				keyring::Sr25519Keyring::Bob,
				keyring::Sr25519Keyring::Charlie,
				keyring::Sr25519Keyring::Dave,
				keyring::Sr25519Keyring::Eve,
				keyring::Sr25519Keyring::Ferdie,
				keyring::Sr25519Keyring::One,
				keyring::Sr25519Keyring::Two,
				keyring::Sr25519Keyring::AliceStash,
			];
			for validator in validators.iter() {
				Keystore::sr25519_generate_new(
					&*keystore,
					PARACHAIN_KEY_TYPE_ID,
					Some(&validator.to_seed()),
				)
				.unwrap();
			}

			// Set active validators in `shared` pallet
			let validator_ids =
				validators.iter().map(|v| v.public().into()).collect::<Vec<ValidatorId>>();
			shared::Pallet::<Test>::set_active_validators_ascending(validator_ids);

			// Set the validator groups in `scheduler`
			scheduler::Pallet::<Test>::set_validator_groups(vec![
				vec![ValidatorIndex(0)],
				vec![ValidatorIndex(1)],
				vec![ValidatorIndex(2)],
				vec![ValidatorIndex(3)],
				vec![ValidatorIndex(4)],
				vec![ValidatorIndex(5)],
				vec![ValidatorIndex(6)],
				vec![ValidatorIndex(7)],
				vec![ValidatorIndex(8)],
			]);

			// Update scheduler's claimqueue with the parachains
			scheduler::Pallet::<Test>::set_claimqueue(BTreeMap::from([
				(
					CoreIndex::from(0),
					VecDeque::from([ParasEntry::new(
						Assignment::Pool { para_id: 1.into(), core_index: CoreIndex(0) },
						RELAY_PARENT_NUM,
					)]),
				),
				(
					CoreIndex::from(1),
					VecDeque::from([ParasEntry::new(
						Assignment::Pool { para_id: 1.into(), core_index: CoreIndex(1) },
						RELAY_PARENT_NUM,
					)]),
				),
				(
					CoreIndex::from(2),
					VecDeque::from([ParasEntry::new(
						Assignment::Pool { para_id: 2.into(), core_index: CoreIndex(2) },
						RELAY_PARENT_NUM,
					)]),
				),
				(
					CoreIndex::from(3),
					VecDeque::from([ParasEntry::new(
						Assignment::Pool { para_id: 2.into(), core_index: CoreIndex(3) },
						RELAY_PARENT_NUM,
					)]),
				),
				(
					CoreIndex::from(4),
					VecDeque::from([ParasEntry::new(
						Assignment::Pool { para_id: 2.into(), core_index: CoreIndex(4) },
						RELAY_PARENT_NUM,
					)]),
				),
				(
					CoreIndex::from(5),
					VecDeque::from([ParasEntry::new(
						Assignment::Pool { para_id: 3.into(), core_index: CoreIndex(5) },
						RELAY_PARENT_NUM,
					)]),
				),
				(
					CoreIndex::from(6),
					VecDeque::from([ParasEntry::new(
						Assignment::Pool { para_id: 3.into(), core_index: CoreIndex(6) },
						RELAY_PARENT_NUM,
					)]),
				),
				(
					CoreIndex::from(7),
					VecDeque::from([ParasEntry::new(
						Assignment::Pool { para_id: 4.into(), core_index: CoreIndex(7) },
						RELAY_PARENT_NUM,
					)]),
				),
				(
					CoreIndex::from(8),
					VecDeque::from([ParasEntry::new(
						Assignment::Pool { para_id: 4.into(), core_index: CoreIndex(8) },
						RELAY_PARENT_NUM,
					)]),
				),
			]));

			// Set the on-chain included head data and current code hash.
			for id in 1..=4u32 {
				paras::Pallet::<Test>::set_current_head(ParaId::from(id), HeadData(vec![id as u8]));
				paras::Pallet::<Test>::force_set_current_code(
					RuntimeOrigin::root(),
					ParaId::from(id),
					ValidationCode(vec![id as u8]),
				)
				.unwrap();
			}

			// Callback used for backing candidates
			let group_validators = |group_index: GroupIndex| {
				match group_index {
					group_index if group_index == GroupIndex::from(0) => Some(vec![0]),
					group_index if group_index == GroupIndex::from(1) => Some(vec![1]),
					group_index if group_index == GroupIndex::from(2) => Some(vec![2]),
					group_index if group_index == GroupIndex::from(3) => Some(vec![3]),
					group_index if group_index == GroupIndex::from(4) => Some(vec![4]),
					group_index if group_index == GroupIndex::from(5) => Some(vec![5]),
					group_index if group_index == GroupIndex::from(6) => Some(vec![6]),
					group_index if group_index == GroupIndex::from(7) => Some(vec![7]),
					group_index if group_index == GroupIndex::from(8) => Some(vec![8]),

					_ => panic!("Group index out of bounds"),
				}
				.map(|m| m.into_iter().map(ValidatorIndex).collect::<Vec<_>>())
			};

			let mut backed_candidates = vec![];
			let mut expected_backed_candidates_with_core = BTreeMap::new();

			// Para 1
			{
				let mut candidate = TestCandidateBuilder {
					para_id: ParaId::from(1),
					relay_parent,
					pov_hash: Hash::repeat_byte(1 as u8),
					persisted_validation_data_hash: make_persisted_validation_data::<Test>(
						ParaId::from(1),
						RELAY_PARENT_NUM,
						Default::default(),
					)
					.unwrap()
					.hash(),
					head_data: HeadData(vec![1, 1]),
					hrmp_watermark: RELAY_PARENT_NUM,
					validation_code: ValidationCode(vec![1]),
					..Default::default()
				}
				.build();

				collator_sign_candidate(Sr25519Keyring::One, &mut candidate);

				let prev_candidate = candidate.clone();
				let prev_backed: BackedCandidate = back_candidate(
					candidate,
					&validators,
					group_validators(GroupIndex::from(0 as u32)).unwrap().as_ref(),
					&keystore,
					&signing_context,
					BackingKind::Threshold,
					core_index_enabled.then_some(CoreIndex(0 as u32)),
				);

				let mut candidate = TestCandidateBuilder {
					para_id: ParaId::from(1),
					relay_parent,
					pov_hash: Hash::repeat_byte(2 as u8),
					persisted_validation_data_hash: make_persisted_validation_data_with_parent::<
						Test,
					>(
						RELAY_PARENT_NUM,
						Default::default(),
						prev_candidate.commitments.head_data,
					)
					.hash(),
					hrmp_watermark: RELAY_PARENT_NUM,
					validation_code: ValidationCode(vec![1]),
					..Default::default()
				}
				.build();

				collator_sign_candidate(Sr25519Keyring::One, &mut candidate);

				let backed = back_candidate(
					candidate,
					&validators,
					group_validators(GroupIndex::from(1 as u32)).unwrap().as_ref(),
					&keystore,
					&signing_context,
					BackingKind::Threshold,
					core_index_enabled.then_some(CoreIndex(1 as u32)),
				);
				backed_candidates.push(backed.clone());
				backed_candidates.push(prev_backed.clone());
			}

			// Para 2.
			{
				let mut candidate_1 = TestCandidateBuilder {
					para_id: ParaId::from(2),
					relay_parent,
					pov_hash: Hash::repeat_byte(3 as u8),
					persisted_validation_data_hash: make_persisted_validation_data::<Test>(
						ParaId::from(2),
						RELAY_PARENT_NUM,
						Default::default(),
					)
					.unwrap()
					.hash(),
					head_data: HeadData(vec![2, 2]),
					hrmp_watermark: RELAY_PARENT_NUM,
					validation_code: ValidationCode(vec![2]),
					..Default::default()
				}
				.build();

				collator_sign_candidate(Sr25519Keyring::One, &mut candidate_1);

				let backed_1: BackedCandidate = back_candidate(
					candidate_1,
					&validators,
					group_validators(GroupIndex::from(2 as u32)).unwrap().as_ref(),
					&keystore,
					&signing_context,
					BackingKind::Threshold,
					core_index_enabled.then_some(CoreIndex(2 as u32)),
				);

				backed_candidates.push(backed_1.clone());
				if core_index_enabled {
					expected_backed_candidates_with_core
						.entry(ParaId::from(2))
						.or_insert(vec![])
						.push((backed_1, CoreIndex(2)));
				}

				let mut candidate_2 = TestCandidateBuilder {
					para_id: ParaId::from(2),
					relay_parent,
					pov_hash: Hash::repeat_byte(4 as u8),
					persisted_validation_data_hash: make_persisted_validation_data::<Test>(
						ParaId::from(2),
						RELAY_PARENT_NUM,
						Default::default(),
					)
					.unwrap()
					.hash(),
					hrmp_watermark: RELAY_PARENT_NUM,
					validation_code: ValidationCode(vec![2]),
					head_data: HeadData(vec![3, 3]),
					..Default::default()
				}
				.build();

				collator_sign_candidate(Sr25519Keyring::One, &mut candidate_2);

				let backed_2 = back_candidate(
					candidate_2.clone(),
					&validators,
					group_validators(GroupIndex::from(3 as u32)).unwrap().as_ref(),
					&keystore,
					&signing_context,
					BackingKind::Threshold,
					core_index_enabled.then_some(CoreIndex(3 as u32)),
				);
				backed_candidates.push(backed_2.clone());

				let mut candidate_3 = TestCandidateBuilder {
					para_id: ParaId::from(2),
					relay_parent,
					pov_hash: Hash::repeat_byte(5 as u8),
					persisted_validation_data_hash: make_persisted_validation_data_with_parent::<
						Test,
					>(
						RELAY_PARENT_NUM,
						Default::default(),
						candidate_2.commitments.head_data,
					)
					.hash(),
					hrmp_watermark: RELAY_PARENT_NUM,
					validation_code: ValidationCode(vec![2]),
					..Default::default()
				}
				.build();

				collator_sign_candidate(Sr25519Keyring::One, &mut candidate_3);

				let backed_3 = back_candidate(
					candidate_3,
					&validators,
					group_validators(GroupIndex::from(4 as u32)).unwrap().as_ref(),
					&keystore,
					&signing_context,
					BackingKind::Threshold,
					core_index_enabled.then_some(CoreIndex(4 as u32)),
				);
				backed_candidates.push(backed_3.clone());
			}

			// Para 3
			{
				let mut candidate = TestCandidateBuilder {
					para_id: ParaId::from(3),
					relay_parent,
					pov_hash: Hash::repeat_byte(6 as u8),
					persisted_validation_data_hash: make_persisted_validation_data::<Test>(
						ParaId::from(3),
						RELAY_PARENT_NUM,
						Default::default(),
					)
					.unwrap()
					.hash(),
					head_data: HeadData(vec![3, 3]),
					hrmp_watermark: RELAY_PARENT_NUM,
					validation_code: ValidationCode(vec![3]),
					..Default::default()
				}
				.build();

				collator_sign_candidate(Sr25519Keyring::One, &mut candidate);

				let prev_candidate = candidate.clone();
				let backed: BackedCandidate = back_candidate(
					candidate,
					&validators,
					group_validators(GroupIndex::from(5 as u32)).unwrap().as_ref(),
					&keystore,
					&signing_context,
					BackingKind::Threshold,
					core_index_enabled.then_some(CoreIndex(5 as u32)),
				);
				backed_candidates.push(backed.clone());
				if core_index_enabled {
					expected_backed_candidates_with_core
						.entry(ParaId::from(3))
						.or_insert(vec![])
						.push((backed, CoreIndex(5)));
				}

				let mut candidate = TestCandidateBuilder {
					para_id: ParaId::from(3),
					relay_parent,
					pov_hash: Hash::repeat_byte(6 as u8),
					persisted_validation_data_hash: make_persisted_validation_data_with_parent::<
						Test,
					>(
						RELAY_PARENT_NUM,
						Default::default(),
						prev_candidate.commitments.head_data,
					)
					.hash(),
					hrmp_watermark: RELAY_PARENT_NUM,
					validation_code: ValidationCode(vec![3]),
					..Default::default()
				}
				.build();

				collator_sign_candidate(Sr25519Keyring::One, &mut candidate);

				let backed = back_candidate(
					candidate,
					&validators,
					group_validators(GroupIndex::from(6 as u32)).unwrap().as_ref(),
					&keystore,
					&signing_context,
					BackingKind::Threshold,
					core_index_enabled.then_some(CoreIndex(6 as u32)),
				);
				backed_candidates.push(backed.clone());
				if core_index_enabled {
					expected_backed_candidates_with_core
						.entry(ParaId::from(3))
						.or_insert(vec![])
						.push((backed, CoreIndex(6)));
				}
			}

			// Para 4
			{
				let mut candidate = TestCandidateBuilder {
					para_id: ParaId::from(4),
					relay_parent,
					pov_hash: Hash::repeat_byte(8 as u8),
					persisted_validation_data_hash: make_persisted_validation_data::<Test>(
						ParaId::from(4),
						RELAY_PARENT_NUM,
						Default::default(),
					)
					.unwrap()
					.hash(),
					head_data: HeadData(vec![4]),
					hrmp_watermark: RELAY_PARENT_NUM,
					validation_code: ValidationCode(vec![4]),
					..Default::default()
				}
				.build();

				collator_sign_candidate(Sr25519Keyring::One, &mut candidate);

				let backed: BackedCandidate = back_candidate(
					candidate.clone(),
					&validators,
					group_validators(GroupIndex::from(7 as u32)).unwrap().as_ref(),
					&keystore,
					&signing_context,
					BackingKind::Threshold,
					core_index_enabled.then_some(CoreIndex(7 as u32)),
				);
				backed_candidates.push(backed.clone());
				if core_index_enabled {
					expected_backed_candidates_with_core
						.entry(ParaId::from(4))
						.or_insert(vec![])
						.push((backed, CoreIndex(7)));
				}

				let backed: BackedCandidate = back_candidate(
					candidate,
					&validators,
					group_validators(GroupIndex::from(7 as u32)).unwrap().as_ref(),
					&keystore,
					&signing_context,
					BackingKind::Threshold,
					core_index_enabled.then_some(CoreIndex(8 as u32)),
				);
				backed_candidates.push(backed.clone());
			}

			// State sanity checks
			assert_eq!(
				<scheduler::Pallet<Test>>::scheduled_paras().collect::<Vec<_>>(),
				vec![
					(CoreIndex(0), ParaId::from(1)),
					(CoreIndex(1), ParaId::from(1)),
					(CoreIndex(2), ParaId::from(2)),
					(CoreIndex(3), ParaId::from(2)),
					(CoreIndex(4), ParaId::from(2)),
					(CoreIndex(5), ParaId::from(3)),
					(CoreIndex(6), ParaId::from(3)),
					(CoreIndex(7), ParaId::from(4)),
					(CoreIndex(8), ParaId::from(4)),
				]
			);
			let mut scheduled: BTreeMap<ParaId, BTreeSet<CoreIndex>> = BTreeMap::new();
			for (core_idx, para_id) in <scheduler::Pallet<Test>>::scheduled_paras() {
				scheduled.entry(para_id).or_default().insert(core_idx);
			}

			assert_eq!(
				shared::Pallet::<Test>::active_validator_indices(),
				vec![
					ValidatorIndex(0),
					ValidatorIndex(1),
					ValidatorIndex(2),
					ValidatorIndex(3),
					ValidatorIndex(4),
					ValidatorIndex(5),
					ValidatorIndex(6),
					ValidatorIndex(7),
					ValidatorIndex(8),
				]
			);

			TestData {
				backed_candidates,
				scheduled_paras: scheduled,
				expected_backed_candidates_with_core,
			}
		}

		#[rstest]
		#[case(false)]
		#[case(true)]
		fn happy_path_one_core_per_para(#[case] core_index_enabled: bool) {
			new_test_ext(default_config()).execute_with(|| {
				let TestData {
					backed_candidates,
					expected_backed_candidates_with_core,
					scheduled_paras: scheduled,
				} = get_test_data_one_core_per_para(core_index_enabled);

				assert_eq!(
					sanitize_backed_candidates::<Test>(
						backed_candidates.clone(),
						&<shared::Pallet<Test>>::allowed_relay_parents(),
						BTreeSet::new(),
						scheduled,
						core_index_enabled
					),
					expected_backed_candidates_with_core,
				);
			});
		}

		#[rstest]
		#[case(false)]
		#[case(true)]
		fn test_with_multiple_cores_per_para(#[case] core_index_enabled: bool) {
			new_test_ext(default_config()).execute_with(|| {
				let TestData {
					backed_candidates,
					expected_backed_candidates_with_core,
					scheduled_paras: scheduled,
				} = get_test_data_multiple_cores_per_para(core_index_enabled);

				assert_eq!(
					sanitize_backed_candidates::<Test>(
						backed_candidates.clone(),
						&<shared::Pallet<Test>>::allowed_relay_parents(),
						BTreeSet::new(),
						scheduled,
						core_index_enabled
					),
					expected_backed_candidates_with_core,
				);
			});
		}

		#[rstest]
		#[case(false)]
		#[case(true)]
		fn test_candidate_ordering(#[case] core_index_enabled: bool) {
			new_test_ext(default_config()).execute_with(|| {
				let TestData {
					backed_candidates,
					scheduled_paras: scheduled,
					expected_backed_candidates_with_core,
				} = get_test_data_for_order_checks(core_index_enabled);

				assert_eq!(
					sanitize_backed_candidates::<Test>(
						backed_candidates.clone(),
						&<shared::Pallet<Test>>::allowed_relay_parents(),
						BTreeSet::new(),
						scheduled,
						core_index_enabled,
					),
					expected_backed_candidates_with_core
				);
			});
		}

		// nothing is scheduled, so no paraids match, thus all backed candidates are skipped
		#[rstest]
		#[case(false, false)]
		#[case(true, true)]
		#[case(false, true)]
		#[case(true, false)]
		fn nothing_scheduled(
			#[case] core_index_enabled: bool,
			#[case] multiple_cores_per_para: bool,
		) {
			new_test_ext(default_config()).execute_with(|| {
				let TestData { backed_candidates, .. } = if multiple_cores_per_para {
					get_test_data_multiple_cores_per_para(core_index_enabled)
				} else {
					get_test_data_one_core_per_para(core_index_enabled)
				};
				let scheduled = BTreeMap::new();

				let sanitized_backed_candidates = sanitize_backed_candidates::<Test>(
					backed_candidates.clone(),
					&<shared::Pallet<Test>>::allowed_relay_parents(),
					BTreeSet::new(),
					scheduled,
					core_index_enabled,
				);

				assert!(sanitized_backed_candidates.is_empty());
			});
		}

		// candidates that have concluded as invalid are filtered out
		#[rstest]
		#[case(false)]
		#[case(true)]
		fn concluded_invalid_are_filtered_out_single_core_per_para(
			#[case] core_index_enabled: bool,
		) {
			new_test_ext(default_config()).execute_with(|| {
				let TestData { backed_candidates, scheduled_paras: scheduled, .. } =
					get_test_data_one_core_per_para(core_index_enabled);

				// mark every second one as concluded invalid
				let set = {
					let mut set = std::collections::BTreeSet::new();
					for (idx, backed_candidate) in backed_candidates.iter().enumerate() {
						if idx & 0x01 == 0 {
							set.insert(backed_candidate.hash());
						}
					}
					set
				};
				let sanitized_backed_candidates: BTreeMap<
					ParaId,
					Vec<(BackedCandidate<_>, CoreIndex)>,
				> = sanitize_backed_candidates::<Test>(
					backed_candidates.clone(),
					&<shared::Pallet<Test>>::allowed_relay_parents(),
					set,
					scheduled,
					core_index_enabled,
				);

				assert_eq!(sanitized_backed_candidates.len(), backed_candidates.len() / 2);
			});
		}

		// candidates that have concluded as invalid are filtered out, as well as their descendants.
		#[test]
		fn concluded_invalid_are_filtered_out_multiple_cores_per_para() {
			// Mark the first candidate of paraid 1 as invalid. Its descendant should also
			// be dropped. Also mark the candidate of paraid 3 as invalid.
			new_test_ext(default_config()).execute_with(|| {
				let TestData {
					backed_candidates,
					scheduled_paras: scheduled,
					mut expected_backed_candidates_with_core,
					..
				} = get_test_data_multiple_cores_per_para(true);

				let mut invalid_set = std::collections::BTreeSet::new();

				for (idx, backed_candidate) in backed_candidates.iter().enumerate() {
					if backed_candidate.descriptor().para_id == ParaId::from(1) && idx == 0 {
						invalid_set.insert(backed_candidate.hash());
					} else if backed_candidate.descriptor().para_id == ParaId::from(3) {
						invalid_set.insert(backed_candidate.hash());
					}
				}
				let sanitized_backed_candidates: BTreeMap<
					ParaId,
					Vec<(BackedCandidate<_>, CoreIndex)>,
				> = sanitize_backed_candidates::<Test>(
					backed_candidates.clone(),
					&<shared::Pallet<Test>>::allowed_relay_parents(),
					invalid_set,
					scheduled,
					true,
				);

				// We'll be left with candidates from paraid 2 and 4.

				expected_backed_candidates_with_core.remove(&ParaId::from(1)).unwrap();
				expected_backed_candidates_with_core.remove(&ParaId::from(3)).unwrap();

				assert_eq!(sanitized_backed_candidates, sanitized_backed_candidates);
			});

			// Mark the second candidate of paraid 1 as invalid. Its predecessor should be left
			// in place.
			new_test_ext(default_config()).execute_with(|| {
				let TestData {
					backed_candidates,
					scheduled_paras: scheduled,
					mut expected_backed_candidates_with_core,
					..
				} = get_test_data_multiple_cores_per_para(true);

				let mut invalid_set = std::collections::BTreeSet::new();

				for (idx, backed_candidate) in backed_candidates.iter().enumerate() {
					if backed_candidate.descriptor().para_id == ParaId::from(1) && idx == 1 {
						invalid_set.insert(backed_candidate.hash());
					}
				}
				let sanitized_backed_candidates: BTreeMap<
					ParaId,
					Vec<(BackedCandidate<_>, CoreIndex)>,
				> = sanitize_backed_candidates::<Test>(
					backed_candidates.clone(),
					&<shared::Pallet<Test>>::allowed_relay_parents(),
					invalid_set,
					scheduled,
					true,
				);

				// Only the second candidate of paraid 1 should be removed.
				expected_backed_candidates_with_core
					.get_mut(&ParaId::from(1))
					.unwrap()
					.remove(1);

				// We'll be left with candidates from paraid 1, 2, 3 and 4.
				assert_eq!(sanitized_backed_candidates, expected_backed_candidates_with_core);
			});
		}

		#[rstest]
		#[case(false)]
		#[case(true)]
		fn disabled_non_signing_validator_doesnt_get_filtered(#[case] core_index_enabled: bool) {
			new_test_ext(default_config()).execute_with(|| {
				let TestData { mut expected_backed_candidates_with_core, .. } =
					get_test_data_one_core_per_para(core_index_enabled);

				// Disable Eve
				set_disabled_validators(vec![4]);

				let before = expected_backed_candidates_with_core.clone();

				// Eve is disabled but no backing statement is signed by it so nothing should be
				// filtered
				filter_backed_statements_from_disabled_validators::<Test>(
					&mut expected_backed_candidates_with_core,
					&<shared::Pallet<Test>>::allowed_relay_parents(),
					core_index_enabled,
				);
				assert_eq!(expected_backed_candidates_with_core, before);
			});
		}

		#[rstest]
		#[case(false)]
		#[case(true)]
		fn drop_statements_from_disabled_without_dropping_candidate(
			#[case] core_index_enabled: bool,
		) {
			new_test_ext(default_config()).execute_with(|| {
				let TestData { mut expected_backed_candidates_with_core, .. } =
					get_test_data_one_core_per_para(core_index_enabled);

				// Disable Alice
				set_disabled_validators(vec![0]);

				// Update `minimum_backing_votes` in HostConfig. We want `minimum_backing_votes` set
				// to one so that the candidate will have enough backing votes even after dropping
				// Alice's one.
				let mut hc = configuration::Pallet::<Test>::config();
				hc.minimum_backing_votes = 1;
				configuration::Pallet::<Test>::force_set_active_config(hc);

				// Verify the initial state is as expected
				assert_eq!(
					expected_backed_candidates_with_core
						.get(&ParaId::from(1))
						.unwrap()
						.iter()
						.next()
						.unwrap()
						.0
						.validity_votes()
						.len(),
					2
				);
				let (validator_indices, maybe_core_index) = expected_backed_candidates_with_core
					.get(&ParaId::from(1))
					.unwrap()
					.iter()
					.next()
					.unwrap()
					.0
					.validator_indices_and_core_index(core_index_enabled);
				if core_index_enabled {
					assert!(maybe_core_index.is_some());
				} else {
					assert!(maybe_core_index.is_none());
				}

				assert_eq!(validator_indices.get(0).unwrap(), true);
				assert_eq!(validator_indices.get(1).unwrap(), true);
				let untouched = expected_backed_candidates_with_core
					.get(&ParaId::from(2))
					.unwrap()
					.iter()
					.next()
					.unwrap()
					.0
					.clone();

				let before = expected_backed_candidates_with_core.clone();
				filter_backed_statements_from_disabled_validators::<Test>(
					&mut expected_backed_candidates_with_core,
					&<shared::Pallet<Test>>::allowed_relay_parents(),
					core_index_enabled,
				);
				assert_eq!(before.len(), expected_backed_candidates_with_core.len());

				let (validator_indices, maybe_core_index) = expected_backed_candidates_with_core
					.get(&ParaId::from(1))
					.unwrap()
					.iter()
					.next()
					.unwrap()
					.0
					.validator_indices_and_core_index(core_index_enabled);
				if core_index_enabled {
					assert!(maybe_core_index.is_some());
				} else {
					assert!(maybe_core_index.is_none());
				}

				// there should still be two backed candidates
				assert_eq!(expected_backed_candidates_with_core.len(), 2);
				// but the first one should have only one validity vote
				assert_eq!(
					expected_backed_candidates_with_core
						.get(&ParaId::from(1))
						.unwrap()
						.iter()
						.next()
						.unwrap()
						.0
						.validity_votes()
						.len(),
					1
				);
				// Validator 0 vote should be dropped, validator 1 - retained
				assert_eq!(validator_indices.get(0).unwrap(), false);
				assert_eq!(validator_indices.get(1).unwrap(), true);
				// the second candidate shouldn't be modified
				assert_eq!(
					expected_backed_candidates_with_core
						.get(&ParaId::from(2))
						.unwrap()
						.iter()
						.next()
						.unwrap()
						.0,
					untouched
				);
			});
		}

		#[rstest]
		#[case(false)]
		#[case(true)]
		fn drop_candidate_if_all_statements_are_from_disabled_single_core_per_para(
			#[case] core_index_enabled: bool,
		) {
			new_test_ext(default_config()).execute_with(|| {
				let TestData { mut expected_backed_candidates_with_core, .. } =
					get_test_data_one_core_per_para(core_index_enabled);

				// Disable Alice and Bob
				set_disabled_validators(vec![0, 1]);

				// Verify the initial state is as expected
				assert_eq!(
					expected_backed_candidates_with_core
						.get(&ParaId::from(1))
						.unwrap()
						.iter()
						.next()
						.unwrap()
						.0
						.validity_votes()
						.len(),
					2
				);
				let untouched = expected_backed_candidates_with_core
					.get(&ParaId::from(2))
					.unwrap()
					.iter()
					.next()
					.unwrap()
					.0
					.clone();

				filter_backed_statements_from_disabled_validators::<Test>(
					&mut expected_backed_candidates_with_core,
					&<shared::Pallet<Test>>::allowed_relay_parents(),
					core_index_enabled,
				);

				assert_eq!(expected_backed_candidates_with_core.len(), 1);
				assert_eq!(
					expected_backed_candidates_with_core
						.get(&ParaId::from(2))
						.unwrap()
						.iter()
						.next()
						.unwrap()
						.0,
					untouched
				);
				assert_eq!(expected_backed_candidates_with_core.get(&ParaId::from(1)), None);
			});
		}

		#[test]
		fn drop_candidate_if_all_statements_are_from_disabled_multiple_cores_per_para() {
			// Disable Bob, only the second candidate of paraid 1 should be removed.
			new_test_ext(default_config()).execute_with(|| {
				let TestData { mut expected_backed_candidates_with_core, .. } =
					get_test_data_multiple_cores_per_para(true);

				set_disabled_validators(vec![1]);

				let mut untouched = expected_backed_candidates_with_core.clone();

				filter_backed_statements_from_disabled_validators::<Test>(
					&mut expected_backed_candidates_with_core,
					&<shared::Pallet<Test>>::allowed_relay_parents(),
					true,
				);

				untouched.get_mut(&ParaId::from(1)).unwrap().remove(1);

				assert_eq!(expected_backed_candidates_with_core, untouched);
			});

			// Disable Alice or disable both Alice and Bob, all candidates of paraid 1 should be
			// removed.
			for disabled in [vec![0], vec![0, 1]] {
				new_test_ext(default_config()).execute_with(|| {
					let TestData { mut expected_backed_candidates_with_core, .. } =
						get_test_data_multiple_cores_per_para(true);

					set_disabled_validators(disabled);

					let mut untouched = expected_backed_candidates_with_core.clone();

					filter_backed_statements_from_disabled_validators::<Test>(
						&mut expected_backed_candidates_with_core,
						&<shared::Pallet<Test>>::allowed_relay_parents(),
						true,
					);

					untouched.remove(&ParaId::from(1)).unwrap();

					assert_eq!(expected_backed_candidates_with_core, untouched);
				});
			}
		}
	}
}<|MERGE_RESOLUTION|>--- conflicted
+++ resolved
@@ -1741,12 +1741,8 @@
 			scheduler::{common::Assignment, ParasEntry},
 			util::{make_persisted_validation_data, make_persisted_validation_data_with_parent},
 		};
-<<<<<<< HEAD
+		use primitives::ValidationCode;
 		use alloc::collections::vec_deque::VecDeque;
-=======
-		use primitives::ValidationCode;
-		use sp_std::collections::vec_deque::VecDeque;
->>>>>>> 38363769
 
 		use super::*;
 
