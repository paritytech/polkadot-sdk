// Copyright (C) Parity Technologies (UK) Ltd.
// This file is part of Polkadot.

// Polkadot is free software: you can redistribute it and/or modify
// it under the terms of the GNU General Public License as published by
// the Free Software Foundation, either version 3 of the License, or
// (at your option) any later version.

// Polkadot is distributed in the hope that it will be useful,
// but WITHOUT ANY WARRANTY; without even the implied warranty of
// MERCHANTABILITY or FITNESS FOR A PARTICULAR PURPOSE.  See the
// GNU General Public License for more details.

// You should have received a copy of the GNU General Public License
// along with Polkadot.  If not, see <http://www.gnu.org/licenses/>.

use super::*;

use crate::{
	configuration::{self, HostConfiguration},
	mock::{MockGenesisConfig, Scheduler},
};
use polkadot_primitives::SchedulerParams;

fn default_config() -> MockGenesisConfig {
	MockGenesisConfig {
		configuration: configuration::GenesisConfig {
			config: HostConfiguration {
				max_head_data_size: 0b100000,
				scheduler_params: SchedulerParams {
					group_rotation_frequency: u32::MAX,
					..Default::default()
				},
				..Default::default()
			},
		},
		..Default::default()
	}
}

// In order to facilitate benchmarks as tests we have a benchmark feature gated `WeightInfo` impl
// that uses 0 for all the weights. Because all the weights are 0, the tests that rely on
// weights for limiting data will fail, so we don't run them when using the benchmark feature.
#[cfg(not(feature = "runtime-benchmarks"))]
mod enter {
	use super::{inclusion::tests::TestCandidateBuilder, *};
	use polkadot_primitives::{ApprovedPeerId, ClaimQueueOffset, CoreSelector, UMPSignal};
	use rstest::rstest;
	use sp_core::ByteArray;

	use crate::{
		builder::{Bench, BenchBuilder, CandidateModifier},
		disputes::clear_dispute_storage,
		initializer::BufferedSessionChange,
		mock::{new_test_ext, BlockLength, BlockWeights, RuntimeOrigin, Test},
		scheduler::{CoreAssignment, PartsOf57600},
		session_info,
	};
	use alloc::collections::btree_map::BTreeMap;
	use assert_matches::assert_matches;
	use core::panic;
	use frame_support::assert_ok;
	use frame_system::limits;
	use polkadot_primitives::{
		AvailabilityBitfield, CandidateDescriptorV2, CollatorId, CollatorSignature,
		CommittedCandidateReceiptV2, InternalVersion, MutateDescriptorV2, UncheckedSigned,
	};
	use polkadot_primitives_test_helpers::CandidateDescriptor;
	use sp_runtime::Perbill;

	struct TestConfig {
		dispute_statements: BTreeMap<u32, u32>,
		dispute_sessions: Vec<u32>,
		backed_and_concluding: BTreeMap<u32, u32>,
		num_validators_per_core: u32,
		code_upgrade: Option<u32>,
		elastic_paras: BTreeMap<u32, u8>,
		unavailable_cores: Vec<u32>,
		v2_descriptor: bool,
		approved_peer_signal: Option<ApprovedPeerId>,
		candidate_modifier: Option<CandidateModifier<<Test as frame_system::Config>::Hash>>,
	}

	fn make_inherent_data(
		TestConfig {
			dispute_statements,
			dispute_sessions,
			backed_and_concluding,
			num_validators_per_core,
			code_upgrade,
			elastic_paras,
			unavailable_cores,
			v2_descriptor,
			candidate_modifier,
			approved_peer_signal,
		}: TestConfig,
	) -> Bench<Test> {
		let extra_cores = elastic_paras
			.values()
			.map(|count| *count as usize)
			.sum::<usize>()
			.saturating_sub(elastic_paras.len() as usize);
		let total_cores = dispute_sessions.len() + backed_and_concluding.len() + extra_cores;

		let mut builder = BenchBuilder::<Test>::new()
			.set_max_validators((total_cores) as u32 * num_validators_per_core)
			.set_elastic_paras(elastic_paras.clone())
			.set_max_validators_per_core(num_validators_per_core)
			.set_dispute_statements(dispute_statements)
			.set_backed_and_concluding_paras(backed_and_concluding.clone())
			.set_dispute_sessions(&dispute_sessions[..])
			.set_unavailable_cores(unavailable_cores)
			.set_candidate_descriptor_v2(v2_descriptor)
			.set_candidate_modifier(candidate_modifier);

		if let Some(approved_peer_signal) = approved_peer_signal {
			builder = builder.set_approved_peer_signal(approved_peer_signal);
		}

		// Setup some assignments as needed:
		let mut next_core_idx = 0u32;
		(0..(builder.max_cores() as usize - extra_cores)).for_each(|para_id| {
			(0..elastic_paras.get(&(para_id as u32)).cloned().unwrap_or(1)).for_each(|_| {
				Scheduler::assign_core(
					CoreIndex(next_core_idx),
					0,
					vec![(CoreAssignment::Task(para_id as _), PartsOf57600::FULL)],
					None,
				)
				.unwrap();
				next_core_idx += 1;
			});
		});

		if let Some(code_size) = code_upgrade {
			builder.set_code_upgrade(code_size).build()
		} else {
			builder.build()
		}
	}

	/// Create a dummy collator id suitable to be used in a V1 candidate descriptor.
	fn junk_collator() -> CollatorId {
		CollatorId::from_slice(&mut (0..32).into_iter().collect::<Vec<_>>().as_slice())
			.expect("32 bytes; qed")
	}

	/// Creates a dummy collator signature suitable to be used in a V1 candidate descriptor.
	fn junk_collator_signature() -> CollatorSignature {
		CollatorSignature::from_slice(&mut (0..64).into_iter().collect::<Vec<_>>().as_slice())
			.expect("64 bytes; qed")
	}

	#[rstest]
	#[case(true)]
	#[case(false)]
	// Validate that if we create 2 backed candidates which are assigned to 2 cores that will be
	// freed via becoming fully available, the backed candidates will not be filtered out in
	// `create_inherent` and will not cause `enter` to early.
	fn include_backed_candidates(#[case] v2_descriptor: bool) {
		let config = MockGenesisConfig::default();

		new_test_ext(config).execute_with(|| {
			// V2 receipts are always enabled.
			configuration::Pallet::<Test>::set_node_feature(
				RuntimeOrigin::root(),
				FeatureIndex::CandidateReceiptV2 as u8,
				true,
			)
			.unwrap();

			let dispute_statements = BTreeMap::new();

			let mut backed_and_concluding = BTreeMap::new();
			backed_and_concluding.insert(0, 1);
			backed_and_concluding.insert(1, 1);

			let scenario = make_inherent_data(TestConfig {
				dispute_statements,
				dispute_sessions: vec![], // No disputes
				backed_and_concluding,
				num_validators_per_core: 1,
				code_upgrade: None,
				elastic_paras: BTreeMap::new(),
				unavailable_cores: vec![],
				v2_descriptor,
				approved_peer_signal: v2_descriptor.then_some(vec![1, 2, 3].try_into().unwrap()),
				candidate_modifier: None,
			});

			// We expect the scenario to have cores 0 & 1 with pending availability. The backed
			// candidates are also created for cores 0 & 1, so once the pending available
			// become fully available those cores are marked as free and scheduled for the backed
			// candidates.
			let expected_para_inherent_data = scenario.data.clone();

			// Check the para inherent data is as expected:
			// * 1 bitfield per validator (2 validators)
			assert_eq!(expected_para_inherent_data.bitfields.len(), 2);
			// * 1 backed candidate per core (2 cores)
			assert_eq!(expected_para_inherent_data.backed_candidates.len(), 2);
			// * 0 disputes.
			assert_eq!(expected_para_inherent_data.disputes.len(), 0);
			let mut inherent_data = InherentData::new();
			inherent_data
				.put_data(PARACHAINS_INHERENT_IDENTIFIER, &expected_para_inherent_data)
				.unwrap();
			assert!(!Scheduler::claim_queue_is_empty());

			// Nothing is filtered out (including the backed candidates.)
			assert_eq!(
				Pallet::<Test>::create_inherent_inner(&inherent_data.clone()).unwrap(),
				expected_para_inherent_data
			);

			assert_eq!(
				// The length of this vec is equal to the number of candidates, so we know our 2
				// backed candidates did not get filtered out
				OnChainVotes::<Test>::get().unwrap().backing_validators_per_candidate.len(),
				2
			);

			assert_eq!(
				// The session of the on chain votes should equal the current session, which is 2
				OnChainVotes::<Test>::get().unwrap().session,
				2
			);

			assert_eq!(
				inclusion::PendingAvailability::<Test>::get(ParaId::from(0))
					.unwrap()
					.into_iter()
					.map(|c| c.core_occupied())
					.collect::<Vec<_>>(),
				vec![CoreIndex(0)]
			);
			assert_eq!(
				inclusion::PendingAvailability::<Test>::get(ParaId::from(1))
					.unwrap()
					.into_iter()
					.map(|c| c.core_occupied())
					.collect::<Vec<_>>(),
				vec![CoreIndex(1)]
			);
		});
	}

	#[rstest]
	#[case(true)]
	#[case(false)]
	fn include_backed_candidates_elastic_scaling(#[case] v2_descriptor: bool) {
		// ParaId 0 has one pending candidate on core 0.
		// ParaId 1 has one pending candidate on core 1.
		// ParaId 2 has three pending candidates on cores 2, 3 and 4.
		// All of them are being made available in this block. Propose 5 more candidates (one for
		// each core) and check that they're successfully backed and the old ones enacted.
		let config = default_config();

		new_test_ext(config).execute_with(|| {
			// V2 receipts are always enabled.
			configuration::Pallet::<Test>::set_node_feature(
				RuntimeOrigin::root(),
				FeatureIndex::CandidateReceiptV2 as u8,
				true,
			)
			.unwrap();

			let dispute_statements = BTreeMap::new();

			let mut backed_and_concluding = BTreeMap::new();
			backed_and_concluding.insert(0, 1);
			backed_and_concluding.insert(1, 1);
			backed_and_concluding.insert(2, 1);

			let scenario = make_inherent_data(TestConfig {
				dispute_statements,
				dispute_sessions: vec![], // No disputes
				backed_and_concluding,
				num_validators_per_core: 1,
				code_upgrade: None,
				elastic_paras: [(2, 3)].into_iter().collect(),
				unavailable_cores: vec![],
				v2_descriptor,
				approved_peer_signal: v2_descriptor.then_some(vec![1, 2, 3].try_into().unwrap()),
				candidate_modifier: None,
			});

			let expected_para_inherent_data = scenario.data.clone();

			// Check the para inherent data is as expected:
			// * 1 bitfield per validator (5 validators)
			assert_eq!(expected_para_inherent_data.bitfields.len(), 5);
			// * 1 backed candidate per core (5 cores)
			assert_eq!(expected_para_inherent_data.backed_candidates.len(), 5);
			// * 0 disputes.
			assert_eq!(expected_para_inherent_data.disputes.len(), 0);
			let mut inherent_data = InherentData::new();
			inherent_data
				.put_data(PARACHAINS_INHERENT_IDENTIFIER, &expected_para_inherent_data)
				.unwrap();

			assert!(!Scheduler::claim_queue_is_empty());
			assert!(pallet::OnChainVotes::<Test>::get().is_none());

			// Nothing is filtered out (including the backed candidates.)
			assert_eq!(
				Pallet::<Test>::create_inherent_inner(&inherent_data.clone()).unwrap(),
				expected_para_inherent_data
			);

			assert_eq!(
				// The length of this vec is equal to the number of candidates, so we know our 5
				// backed candidates did not get filtered out
				pallet::OnChainVotes::<Test>::get()
					.unwrap()
					.backing_validators_per_candidate
					.len(),
				5
			);

			assert_eq!(
				// The session of the on chain votes should equal the current session, which is 2
				pallet::OnChainVotes::<Test>::get().unwrap().session,
				2
			);

			assert_eq!(
				inclusion::PendingAvailability::<Test>::get(ParaId::from(0))
					.unwrap()
					.into_iter()
					.map(|c| c.core_occupied())
					.collect::<Vec<_>>(),
				vec![CoreIndex(0)]
			);
			assert_eq!(
				inclusion::PendingAvailability::<Test>::get(ParaId::from(1))
					.unwrap()
					.into_iter()
					.map(|c| c.core_occupied())
					.collect::<Vec<_>>(),
				vec![CoreIndex(1)]
			);
			assert_eq!(
				inclusion::PendingAvailability::<Test>::get(ParaId::from(2))
					.unwrap()
					.into_iter()
					.map(|c| c.core_occupied())
					.collect::<Vec<_>>(),
				vec![CoreIndex(2), CoreIndex(3), CoreIndex(4)]
			);
		});

		// ParaId 0 has one pending candidate on core 0.
		// ParaId 1 has one pending candidate on core 1.
		// ParaId 2 has 4 pending candidates on cores 2, 3, 4 and 5.
		// Cores 1, 2 and 3 are being made available in this block. Propose 6 more candidates (one
		// for each core) and check that the right ones are successfully backed and the old ones
		// enacted.
		let config = default_config();

		new_test_ext(config).execute_with(|| {
			// V2 receipts are always enabled.
			configuration::Pallet::<Test>::set_node_feature(
				RuntimeOrigin::root(),
				FeatureIndex::CandidateReceiptV2 as u8,
				true,
			)
			.unwrap();

			let mut backed_and_concluding = BTreeMap::new();
			backed_and_concluding.insert(0, 1);
			backed_and_concluding.insert(1, 1);
			backed_and_concluding.insert(2, 1);

			// Modify the availability bitfields so that cores 0, 4 and 5 are not being made
			// available.
			let unavailable_cores = vec![0, 4, 5];

			let scenario = make_inherent_data(TestConfig {
				dispute_statements: BTreeMap::new(),
				dispute_sessions: vec![], // No disputes
				backed_and_concluding,
				num_validators_per_core: 1,
				code_upgrade: None,
				elastic_paras: [(2, 4)].into_iter().collect(),
				unavailable_cores: unavailable_cores.clone(),
				v2_descriptor,
				approved_peer_signal: v2_descriptor.then_some(vec![1, 2, 3].try_into().unwrap()),
				candidate_modifier: None,
			});

			let mut expected_para_inherent_data = scenario.data.clone();

			// Check the para inherent data is as expected:
			// * 1 bitfield per validator (6 validators)
			assert_eq!(expected_para_inherent_data.bitfields.len(), 6);
			// * 1 backed candidate per core (6 cores)
			assert_eq!(expected_para_inherent_data.backed_candidates.len(), 6);
			// * 0 disputes.
			assert_eq!(expected_para_inherent_data.disputes.len(), 0);
			assert!(pallet::OnChainVotes::<Test>::get().is_none());

			expected_para_inherent_data.backed_candidates = expected_para_inherent_data
				.backed_candidates
				.into_iter()
				.filter(|candidate| {
					let (_, Some(core_index)) = candidate.validator_indices_and_core_index() else {
						panic!("Core index must have been injected");
					};
					!unavailable_cores.contains(&core_index.0)
				})
				.collect();

			let mut inherent_data = InherentData::new();
			inherent_data.put_data(PARACHAINS_INHERENT_IDENTIFIER, &scenario.data).unwrap();

			assert!(!Scheduler::claim_queue_is_empty());

			// The right candidates have been filtered out (the ones for cores 0,4,5)
			assert_eq!(
				Pallet::<Test>::create_inherent_inner(&inherent_data.clone()).unwrap(),
				expected_para_inherent_data
			);

			// 3 candidates have been backed (for cores 1,2 and 3)
			assert_eq!(
				pallet::OnChainVotes::<Test>::get()
					.unwrap()
					.backing_validators_per_candidate
					.len(),
				3
			);

			assert_eq!(
				// The session of the on chain votes should equal the current session, which is 2
				pallet::OnChainVotes::<Test>::get().unwrap().session,
				2
			);

			assert_eq!(
				inclusion::PendingAvailability::<Test>::get(ParaId::from(1))
					.unwrap()
					.into_iter()
					.map(|c| c.core_occupied())
					.collect::<Vec<_>>(),
				vec![CoreIndex(1)]
			);
			assert_eq!(
				inclusion::PendingAvailability::<Test>::get(ParaId::from(2))
					.unwrap()
					.into_iter()
					.map(|c| c.core_occupied())
					.collect::<Vec<_>>(),
				vec![CoreIndex(4), CoreIndex(5), CoreIndex(2), CoreIndex(3)]
			);

			let expected_heads = (0..=2)
				.map(|id| {
					inclusion::PendingAvailability::<Test>::get(ParaId::from(id))
						.unwrap()
						.back()
						.unwrap()
						.candidate_commitments()
						.head_data
						.clone()
				})
				.collect::<Vec<_>>();

			// Now just make all candidates available.
			let mut data = scenario.data.clone();
			let validators = session_info::Sessions::<Test>::get(2).unwrap().validators;
			let signing_context = SigningContext {
				parent_hash: BenchBuilder::<Test>::header(4).hash(),
				session_index: 2,
			};

			data.backed_candidates.clear();

			data.bitfields.iter_mut().enumerate().for_each(|(i, bitfield)| {
				let unchecked_signed = UncheckedSigned::<AvailabilityBitfield>::benchmark_sign(
					validators.get(ValidatorIndex(i as u32)).unwrap(),
					bitvec::bitvec![u8, bitvec::order::Lsb0; 1; 6].into(),
					&signing_context,
					ValidatorIndex(i as u32),
				);
				*bitfield = unchecked_signed;
			});
			let mut inherent_data = InherentData::new();
			inherent_data.put_data(PARACHAINS_INHERENT_IDENTIFIER, &data).unwrap();

			// Nothing has been filtered out.
			assert_eq!(
				Pallet::<Test>::create_inherent_inner(&inherent_data.clone()).unwrap(),
				data
			);

			// No more candidates have been backed
			assert!(pallet::OnChainVotes::<Test>::get()
				.unwrap()
				.backing_validators_per_candidate
				.is_empty());

			// No more pending availability candidates
			assert_eq!(
				inclusion::PendingAvailability::<Test>::get(ParaId::from(0))
					.unwrap()
					.into_iter()
					.map(|c| c.core_occupied())
					.collect::<Vec<_>>(),
				vec![]
			);
			assert_eq!(
				inclusion::PendingAvailability::<Test>::get(ParaId::from(1))
					.unwrap()
					.into_iter()
					.map(|c| c.core_occupied())
					.collect::<Vec<_>>(),
				vec![]
			);
			assert_eq!(
				inclusion::PendingAvailability::<Test>::get(ParaId::from(2))
					.unwrap()
					.into_iter()
					.map(|c| c.core_occupied())
					.collect::<Vec<_>>(),
				vec![]
			);

			// Paras have the right on-chain heads now
			expected_heads.into_iter().enumerate().for_each(|(id, head)| {
				assert_eq!(paras::Heads::<Test>::get(ParaId::from(id as u32)).unwrap(), head);
			});
		});
	}

	#[test]
	// Test that no new candidates are backed if there's an upcoming session change scheduled at the
	// end of the block. Claim queue will also not be advanced.
	fn session_change() {
		let config = MockGenesisConfig::default();

		new_test_ext(config).execute_with(|| {
			let dispute_statements = BTreeMap::new();

			let mut backed_and_concluding = BTreeMap::new();
			backed_and_concluding.insert(0, 1);
			backed_and_concluding.insert(1, 1);

			let scenario = make_inherent_data(TestConfig {
				dispute_statements,
				dispute_sessions: vec![], // No disputes
				backed_and_concluding,
				num_validators_per_core: 1,
				code_upgrade: None,
				elastic_paras: BTreeMap::new(),
				unavailable_cores: vec![],
				v2_descriptor: false,
				approved_peer_signal: None,
				candidate_modifier: None,
			});

			let prev_claim_queue = Scheduler::claim_queue();

			assert_eq!(inclusion::PendingAvailability::<Test>::iter().count(), 2);
			assert_eq!(
				inclusion::PendingAvailability::<Test>::get(ParaId::from(0)).unwrap().len(),
				1
			);
			assert_eq!(
				inclusion::PendingAvailability::<Test>::get(ParaId::from(1)).unwrap().len(),
				1
			);

			// We expect the scenario to have cores 0 & 1 with pending availability. The backed
			// candidates are also created for cores 0 & 1. The pending available candidates will
			// become available but the new candidates will not be backed since there is an upcoming
			// session change.
			let mut expected_para_inherent_data = scenario.data.clone();
			expected_para_inherent_data.backed_candidates.clear();

			// Check the para inherent data is as expected:
			// * 1 bitfield per validator (2 validators)
			assert_eq!(expected_para_inherent_data.bitfields.len(), 2);
			// * 0 disputes.
			assert_eq!(expected_para_inherent_data.disputes.len(), 0);
			let mut inherent_data = InherentData::new();
			inherent_data
				.put_data(PARACHAINS_INHERENT_IDENTIFIER, &expected_para_inherent_data)
				.unwrap();
			assert!(!Scheduler::claim_queue_is_empty());

			// Simulate a session change scheduled to happen at the end of the block.
			initializer::BufferedSessionChanges::<Test>::put(vec![BufferedSessionChange {
				validators: vec![],
				queued: vec![],
				session_index: 3,
			}]);

			// Only backed candidates are filtered out.
			assert_eq!(
				Pallet::<Test>::create_inherent_inner(&inherent_data.clone()).unwrap(),
				expected_para_inherent_data
			);

			assert_eq!(
				// No candidates backed.
				OnChainVotes::<Test>::get().unwrap().backing_validators_per_candidate.len(),
				0
			);

			assert_eq!(
				// The session of the on chain votes should equal the current session, which is 2
				OnChainVotes::<Test>::get().unwrap().session,
				2
			);

			// No pending availability candidates.
			assert_eq!(inclusion::PendingAvailability::<Test>::iter().count(), 2);
			assert!(inclusion::PendingAvailability::<Test>::get(ParaId::from(0))
				.unwrap()
				.is_empty());
			assert!(inclusion::PendingAvailability::<Test>::get(ParaId::from(1))
				.unwrap()
				.is_empty());

			// The claim queue should not have been advanced.
			assert_eq!(prev_claim_queue, Scheduler::claim_queue());
		});
	}

	#[test]
	fn test_session_is_tracked_in_on_chain_scraping() {
		use crate::disputes::run_to_block;
		use polkadot_primitives::{
			DisputeStatement, DisputeStatementSet, ExplicitDisputeStatement,
			InvalidDisputeStatementKind, ValidDisputeStatementKind,
		};
		use sp_core::{crypto::CryptoType, Pair};

		new_test_ext(Default::default()).execute_with(|| {
			let v0 = <ValidatorId as CryptoType>::Pair::generate().0;
			let v1 = <ValidatorId as CryptoType>::Pair::generate().0;

			run_to_block(6, |b| {
				// a new session at each block
				Some((
					true,
					b,
					vec![(&0, v0.public()), (&1, v1.public())],
					Some(vec![(&0, v0.public()), (&1, v1.public())]),
				))
			});

			let generate_votes = |session: u32, candidate_hash: CandidateHash| {
				// v0 votes for 3
				vec![DisputeStatementSet {
					candidate_hash,
					session,
					statements: vec![
						(
							DisputeStatement::Invalid(InvalidDisputeStatementKind::Explicit),
							ValidatorIndex(0),
							v0.sign(
								&ExplicitDisputeStatement { valid: false, candidate_hash, session }
									.signing_payload(),
							),
						),
						(
							DisputeStatement::Invalid(InvalidDisputeStatementKind::Explicit),
							ValidatorIndex(1),
							v1.sign(
								&ExplicitDisputeStatement { valid: false, candidate_hash, session }
									.signing_payload(),
							),
						),
						(
							DisputeStatement::Valid(ValidDisputeStatementKind::Explicit),
							ValidatorIndex(1),
							v1.sign(
								&ExplicitDisputeStatement { valid: true, candidate_hash, session }
									.signing_payload(),
							),
						),
					],
				}]
				.into_iter()
				.map(CheckedDisputeStatementSet::unchecked_from_unchecked)
				.collect::<Vec<CheckedDisputeStatementSet>>()
			};

			let candidate_hash = CandidateHash(sp_core::H256::repeat_byte(1));
			let statements = generate_votes(3, candidate_hash);
			set_scrapable_on_chain_disputes::<Test>(3, statements);
			assert_matches!(pallet::OnChainVotes::<Test>::get(), Some(ScrapedOnChainVotes {
				session,
				..
			} ) => {
				assert_eq!(session, 3);
			});
			run_to_block(7, |b| {
				// a new session at each block
				Some((
					true,
					b,
					vec![(&0, v0.public()), (&1, v1.public())],
					Some(vec![(&0, v0.public()), (&1, v1.public())]),
				))
			});

			let candidate_hash = CandidateHash(sp_core::H256::repeat_byte(2));
			let statements = generate_votes(7, candidate_hash);
			set_scrapable_on_chain_disputes::<Test>(7, statements);
			assert_matches!(pallet::OnChainVotes::<Test>::get(), Some(ScrapedOnChainVotes {
				session,
				..
			} ) => {
				assert_eq!(session, 7);
			});
		});
	}

	#[test]
	// Ensure that disputes are filtered out if the session is in the future.
	fn filter_multi_dispute_data() {
		new_test_ext(MockGenesisConfig::default()).execute_with(|| {
			// Create the inherent data for this block
			let dispute_statements = BTreeMap::new();

			let backed_and_concluding = BTreeMap::new();

			let scenario = make_inherent_data(TestConfig {
				dispute_statements,
				dispute_sessions: vec![1, 2, 3 /* Session 3 too new, will get filtered out */],
				backed_and_concluding,
				num_validators_per_core: 5,
				code_upgrade: None,
				elastic_paras: BTreeMap::new(),
				unavailable_cores: vec![],
				v2_descriptor: false,
				approved_peer_signal: None,
				candidate_modifier: None,
			});

			let expected_para_inherent_data = scenario.data.clone();

			// Check the para inherent data is as expected:
			// * 1 bitfield per validator (5 validators per core, 3 disputes => 3 cores, 15
			//   validators)
			assert_eq!(expected_para_inherent_data.bitfields.len(), 15);
			// * 0 backed candidate per core
			assert_eq!(expected_para_inherent_data.backed_candidates.len(), 0);
			// * 3 disputes.
			assert_eq!(expected_para_inherent_data.disputes.len(), 3);
			let mut inherent_data = InherentData::new();
			inherent_data
				.put_data(PARACHAINS_INHERENT_IDENTIFIER, &expected_para_inherent_data)
				.unwrap();

			assert!(!Scheduler::claim_queue_is_empty());

			let multi_dispute_inherent_data =
				Pallet::<Test>::create_inherent_inner(&inherent_data.clone()).unwrap();
			// Dispute for session that lies too far in the future should be filtered out
			assert!(multi_dispute_inherent_data != expected_para_inherent_data);

			assert_eq!(multi_dispute_inherent_data.disputes.len(), 2);

			// Assert that the first 2 disputes are included
			assert_eq!(
				&multi_dispute_inherent_data.disputes[..2],
				&expected_para_inherent_data.disputes[..2],
			);

			clear_dispute_storage::<Test>();

			assert_ok!(Pallet::<Test>::enter(
				frame_system::RawOrigin::None.into(),
				multi_dispute_inherent_data,
			));

			assert_eq!(
				// The length of this vec is equal to the number of candidates, so we know there
				// where no backed candidates included
				OnChainVotes::<Test>::get().unwrap().backing_validators_per_candidate.len(),
				0
			);

			assert_eq!(
				// The session of the on chain votes should equal the current session, which is 2
				OnChainVotes::<Test>::get().unwrap().session,
				2
			);
		});
	}

	#[test]
	// Ensure that when dispute data establishes an over weight block that we adequately
	// filter out disputes according to our prioritization rule
	fn limit_dispute_data() {
		sp_tracing::try_init_simple();
		new_test_ext(MockGenesisConfig::default()).execute_with(|| {
			// Create the inherent data for this block
			let dispute_statements = BTreeMap::new();
			// No backed and concluding cores, so all cores will be filled with disputes.
			let backed_and_concluding = BTreeMap::new();

			let scenario = make_inherent_data(TestConfig {
				dispute_statements,
				dispute_sessions: vec![2, 2, 1], // 3 cores with disputes
				backed_and_concluding,
				num_validators_per_core: 6,
				code_upgrade: None,
				elastic_paras: BTreeMap::new(),
				unavailable_cores: vec![],
				v2_descriptor: false,
				approved_peer_signal: None,
				candidate_modifier: None,
			});

			let expected_para_inherent_data = scenario.data.clone();

			// Check the para inherent data is as expected:
			// * 1 bitfield per validator (6 validators per core, 3 disputes => 18 validators)
			assert_eq!(expected_para_inherent_data.bitfields.len(), 18);
			// * 0 backed candidate per core
			assert_eq!(expected_para_inherent_data.backed_candidates.len(), 0);
			// * 3 disputes.
			assert_eq!(expected_para_inherent_data.disputes.len(), 3);
			let mut inherent_data = InherentData::new();
			inherent_data
				.put_data(PARACHAINS_INHERENT_IDENTIFIER, &expected_para_inherent_data)
				.unwrap();

			assert!(!Scheduler::claim_queue_is_empty());

			let limit_inherent_data =
				Pallet::<Test>::create_inherent_inner(&inherent_data.clone()).unwrap();
			// Expect that inherent data is filtered to include only 2 disputes
			assert!(limit_inherent_data != expected_para_inherent_data);

			// Ensure that the included disputes are sorted by session
			assert_eq!(limit_inherent_data.disputes.len(), 2);
			assert_eq!(limit_inherent_data.disputes[0].session, 1);
			assert_eq!(limit_inherent_data.disputes[1].session, 2);

			clear_dispute_storage::<Test>();

			assert_ok!(Pallet::<Test>::enter(
				frame_system::RawOrigin::None.into(),
				limit_inherent_data,
			));

			assert_eq!(
				// Ensure that our inherent data did not included backed candidates as expected
				OnChainVotes::<Test>::get().unwrap().backing_validators_per_candidate.len(),
				0
			);

			assert_eq!(
				// The session of the on chain votes should equal the current session, which is 2
				OnChainVotes::<Test>::get().unwrap().session,
				2
			);
		});
	}

	#[test]
	// Ensure that when a block is over weight due to disputes, but there is still sufficient
	// block weight to include a number of signed bitfields, the inherent data is filtered
	// as expected
	fn limit_dispute_data_ignore_backed_candidates() {
		new_test_ext(MockGenesisConfig::default()).execute_with(|| {
			// Create the inherent data for this block
			let dispute_statements = BTreeMap::new();

			let mut backed_and_concluding = BTreeMap::new();
			// 2 backed candidates shall be scheduled
			backed_and_concluding.insert(0, 2);
			backed_and_concluding.insert(1, 2);

			let scenario = make_inherent_data(TestConfig {
				dispute_statements,
				dispute_sessions: vec![2, 2, 1], // 3 cores with disputes
				backed_and_concluding,
				num_validators_per_core: 4,
				code_upgrade: None,
				elastic_paras: BTreeMap::new(),
				unavailable_cores: vec![],
				v2_descriptor: false,
				approved_peer_signal: None,
				candidate_modifier: None,
			});

			let expected_para_inherent_data = scenario.data.clone();

			// Check the para inherent data is as expected:
			// * 1 bitfield per validator (4 validators per core, 2 backed candidates, 3 disputes =>
			//   4*5 = 20)
			assert_eq!(expected_para_inherent_data.bitfields.len(), 20);
			// * 2 backed candidates
			assert_eq!(expected_para_inherent_data.backed_candidates.len(), 2);
			// * 3 disputes.
			assert_eq!(expected_para_inherent_data.disputes.len(), 3);
			let mut inherent_data = InherentData::new();
			inherent_data
				.put_data(PARACHAINS_INHERENT_IDENTIFIER, &expected_para_inherent_data)
				.unwrap();

			assert!(!Scheduler::claim_queue_is_empty());

			// Nothing is filtered out (including the backed candidates.)
			let limit_inherent_data =
				Pallet::<Test>::create_inherent_inner(&inherent_data.clone()).unwrap();
			assert!(limit_inherent_data != expected_para_inherent_data);

			// Three disputes is over weight (see previous test), so we expect to only see 2
			// disputes
			assert_eq!(limit_inherent_data.disputes.len(), 2);
			// Ensure disputes are filtered as expected
			assert_eq!(limit_inherent_data.disputes[0].session, 1);
			assert_eq!(limit_inherent_data.disputes[1].session, 2);
			// Ensure all bitfields are included as these are still not over weight
			assert_eq!(
				limit_inherent_data.bitfields.len(),
				expected_para_inherent_data.bitfields.len()
			);
			// Ensure that all backed candidates are filtered out as either would make the block
			// over weight
			assert_eq!(limit_inherent_data.backed_candidates.len(), 0);

			clear_dispute_storage::<Test>();

			assert_ok!(Pallet::<Test>::enter(
				frame_system::RawOrigin::None.into(),
				limit_inherent_data,
			));

			assert_eq!(
				// The length of this vec is equal to the number of candidates, so we know
				// all of our candidates got filtered out
				OnChainVotes::<Test>::get().unwrap().backing_validators_per_candidate.len(),
				0,
			);

			assert_eq!(
				// The session of the on chain votes should equal the current session, which is 2
				OnChainVotes::<Test>::get().unwrap().session,
				2
			);
		});
	}

	#[test]
	// Ensure an overweight block with an excess amount of disputes and bitfields, the bitfields are
	// filtered to accommodate the block size and no backed candidates are included.
	fn limit_bitfields_some() {
		new_test_ext(MockGenesisConfig::default()).execute_with(|| {
			// Create the inherent data for this block
			let mut dispute_statements = BTreeMap::new();
			// Cap the number of statements per dispute to 20 in order to ensure we have enough
			// space in the block for some (but not all) bitfields
			dispute_statements.insert(2, 20);
			dispute_statements.insert(3, 20);
			dispute_statements.insert(4, 20);

			let mut backed_and_concluding = BTreeMap::new();
			// Schedule 2 backed candidates
			backed_and_concluding.insert(0, 2);
			backed_and_concluding.insert(1, 2);

			let scenario = make_inherent_data(TestConfig {
				dispute_statements,
				dispute_sessions: vec![2, 2, 1], // 3 cores with disputes
				backed_and_concluding,
				num_validators_per_core: 5,
				code_upgrade: None,
				elastic_paras: BTreeMap::new(),
				unavailable_cores: vec![],
				v2_descriptor: false,
				approved_peer_signal: None,
				candidate_modifier: None,
			});

			let expected_para_inherent_data = scenario.data.clone();

			// Check the para inherent data is as expected:
			// * 1 bitfield per validator (5 validators per core, 2 backed candidates, 3 disputes =>
			//   4*5 = 20),
			assert_eq!(expected_para_inherent_data.bitfields.len(), 25);
			// * 2 backed candidates,
			assert_eq!(expected_para_inherent_data.backed_candidates.len(), 2);
			// * 3 disputes.
			assert_eq!(expected_para_inherent_data.disputes.len(), 3);
			let mut inherent_data = InherentData::new();
			inherent_data
				.put_data(PARACHAINS_INHERENT_IDENTIFIER, &expected_para_inherent_data)
				.unwrap();

			assert!(!Scheduler::claim_queue_is_empty());

			let limit_inherent_data =
				Pallet::<Test>::create_inherent_inner(&inherent_data.clone()).unwrap();
			assert_ne!(limit_inherent_data, expected_para_inherent_data);
			assert!(inherent_data_weight(&limit_inherent_data)
				.all_lte(inherent_data_weight(&expected_para_inherent_data)));
			assert!(inherent_data_weight(&limit_inherent_data)
				.all_lte(max_block_weight_proof_size_adjusted()));

			// Three disputes is over weight (see previous test), so we expect to only see 2
			// disputes
			assert_eq!(limit_inherent_data.disputes.len(), 2);
			// Ensure disputes are filtered as expected
			assert_eq!(limit_inherent_data.disputes[0].session, 1);
			assert_eq!(limit_inherent_data.disputes[1].session, 2);
			// Ensure all bitfields are included as these are still not over weight
			assert_eq!(limit_inherent_data.bitfields.len(), 20,);
			// Ensure that all backed candidates are filtered out as either would make the block
			// over weight
			assert_eq!(limit_inherent_data.backed_candidates.len(), 0);

			clear_dispute_storage::<Test>();

			assert_ok!(Pallet::<Test>::enter(
				frame_system::RawOrigin::None.into(),
				limit_inherent_data
			));

			assert_eq!(
				// The length of this vec is equal to the number of candidates, so we know
				// all of our candidates got filtered out
				OnChainVotes::<Test>::get().unwrap().backing_validators_per_candidate.len(),
				0,
			);

			assert_eq!(
				// The session of the on chain votes should equal the current session, which is 2
				OnChainVotes::<Test>::get().unwrap().session,
				2
			);
		});
	}

	#[test]
	// Ensure that when a block is over weight due to disputes and bitfields, we filter.
	fn limit_bitfields_overweight() {
		new_test_ext(MockGenesisConfig::default()).execute_with(|| {
			// Create the inherent data for this block
			let mut dispute_statements = BTreeMap::new();
			// Control the number of statements per dispute to ensure we have enough space
			// in the block for some (but not all) bitfields
			dispute_statements.insert(2, 20);
			dispute_statements.insert(3, 20);
			dispute_statements.insert(4, 20);

			let mut backed_and_concluding = BTreeMap::new();
			// 2 backed candidates shall be scheduled
			backed_and_concluding.insert(0, 2);
			backed_and_concluding.insert(1, 2);

			let scenario = make_inherent_data(TestConfig {
				dispute_statements,
				dispute_sessions: vec![2, 2, 1], // 3 cores with disputes
				backed_and_concluding,
				num_validators_per_core: 5,
				code_upgrade: None,
				elastic_paras: BTreeMap::new(),
				unavailable_cores: vec![],
				v2_descriptor: false,
				approved_peer_signal: None,
				candidate_modifier: None,
			});

			let expected_para_inherent_data = scenario.data.clone();

			// Check the para inherent data is as expected:
			// * 1 bitfield per validator (5 validators per core, 2 backed candidates, 3 disputes =>
			//   5*5 = 25)
			assert_eq!(expected_para_inherent_data.bitfields.len(), 25);
			// * 2 backed candidates
			assert_eq!(expected_para_inherent_data.backed_candidates.len(), 2);
			// * 3 disputes.
			assert_eq!(expected_para_inherent_data.disputes.len(), 3);
			let mut inherent_data = InherentData::new();
			inherent_data
				.put_data(PARACHAINS_INHERENT_IDENTIFIER, &expected_para_inherent_data)
				.unwrap();

			let limit_inherent_data =
				Pallet::<Test>::create_inherent_inner(&inherent_data.clone()).unwrap();
			assert_eq!(limit_inherent_data.bitfields.len(), 20);
			assert_eq!(limit_inherent_data.disputes.len(), 2);
			assert_eq!(limit_inherent_data.backed_candidates.len(), 0);
		});
	}

	// Ensure that even if the block is over weight due to candidates enactment,
	// we still can import it.
	#[test]
	fn overweight_candidates_enactment_is_fine() {
		sp_tracing::try_init_simple();
		new_test_ext(MockGenesisConfig::default()).execute_with(|| {
			use crate::inclusion::WeightInfo as _;

			// V2 receipts are always enabled.
			configuration::Pallet::<Test>::set_node_feature(
				RuntimeOrigin::root(),
				FeatureIndex::CandidateReceiptV2 as u8,
				true,
			)
			.unwrap();

			let mut backed_and_concluding = BTreeMap::new();
			// The number of candidates is chosen to go over the weight limit
			// of the mock runtime together with the `enact_candidate`s weight.
			let num_candidates = 5u32;
			let max_weight = <Test as frame_system::Config>::BlockWeights::get().max_block;
			assert!(<Test as inclusion::Config>::WeightInfo::enact_candidate(0, 0, 0)
				.saturating_mul(u64::from(num_candidates))
				.any_gt(max_weight));

			for i in 0..num_candidates {
				backed_and_concluding.insert(i, 2);
			}

			let num_validators_per_core: u32 = 5;
			let num_backed = backed_and_concluding.len();
			let bitfields_len = num_validators_per_core as usize * num_backed;

			let scenario = make_inherent_data(TestConfig {
				dispute_statements: BTreeMap::new(),
				dispute_sessions: vec![],
				backed_and_concluding,
				num_validators_per_core,
				code_upgrade: None,
				elastic_paras: BTreeMap::new(),
				unavailable_cores: vec![],
				v2_descriptor: false,
				approved_peer_signal: None,
				candidate_modifier: None,
			});

			let expected_para_inherent_data = scenario.data.clone();

			// Check the para inherent data is as expected:
			assert_eq!(expected_para_inherent_data.bitfields.len(), bitfields_len);
			assert_eq!(expected_para_inherent_data.backed_candidates.len(), num_backed);
			assert_eq!(expected_para_inherent_data.disputes.len(), 0);

			let mut inherent_data = InherentData::new();
			inherent_data
				.put_data(PARACHAINS_INHERENT_IDENTIFIER, &expected_para_inherent_data)
				.unwrap();

			let limit_inherent_data =
				Pallet::<Test>::create_inherent_inner(&inherent_data.clone()).unwrap();
			assert!(limit_inherent_data == expected_para_inherent_data);

			assert_ok!(Pallet::<Test>::enter(
				frame_system::RawOrigin::None.into(),
				limit_inherent_data,
			));
		});
	}

	fn max_block_weight_proof_size_adjusted() -> Weight {
		let raw_weight = <Test as frame_system::Config>::BlockWeights::get().max_block;
		let block_length = <Test as frame_system::Config>::BlockLength::get();
		raw_weight.set_proof_size(*block_length.max.get(DispatchClass::Mandatory) as u64)
	}

	fn inherent_data_weight(inherent_data: &ParachainsInherentData) -> Weight {
		use thousands::Separable;

		let multi_dispute_statement_sets_weight =
			multi_dispute_statement_sets_weight::<Test>(&inherent_data.disputes);
		let signed_bitfields_weight = signed_bitfields_weight::<Test>(&inherent_data.bitfields);
		let backed_candidates_weight =
			backed_candidates_weight::<Test>(&inherent_data.backed_candidates);

		let sum = multi_dispute_statement_sets_weight +
			signed_bitfields_weight +
			backed_candidates_weight;

		println!(
			"disputes({})={} + bitfields({})={} + candidates({})={} -> {}",
			inherent_data.disputes.len(),
			multi_dispute_statement_sets_weight.separate_with_underscores(),
			inherent_data.bitfields.len(),
			signed_bitfields_weight.separate_with_underscores(),
			inherent_data.backed_candidates.len(),
			backed_candidates_weight.separate_with_underscores(),
			sum.separate_with_underscores()
		);
		sum
	}

	// Ensure that when a block is over weight due to disputes and bitfields, we filter.
	#[test]
	fn limit_candidates_over_weight_1() {
		let config = MockGenesisConfig::default();

		new_test_ext(config).execute_with(|| {
			// V2 receipts are always enabled.
			configuration::Pallet::<Test>::set_node_feature(
				RuntimeOrigin::root(),
				FeatureIndex::CandidateReceiptV2 as u8,
				true,
			)
			.unwrap();
			// Create the inherent data for this block
			let mut dispute_statements = BTreeMap::new();
			// Control the number of statements per dispute to ensure we have enough space
			// in the block for some (but not all) bitfields
			dispute_statements.insert(2, 17);
			dispute_statements.insert(3, 17);
			dispute_statements.insert(4, 17);

			let mut backed_and_concluding = BTreeMap::new();
			// 2 backed candidates shall be scheduled
			backed_and_concluding.insert(0, 16);
			backed_and_concluding.insert(1, 25);

			let scenario = make_inherent_data(TestConfig {
				dispute_statements,
				dispute_sessions: vec![2, 2, 1], // 3 cores with disputes
				backed_and_concluding,
				num_validators_per_core: 5,
				code_upgrade: None,
				elastic_paras: BTreeMap::new(),
				unavailable_cores: vec![],
				v2_descriptor: false,
				approved_peer_signal: None,
				candidate_modifier: None,
			});

			let expected_para_inherent_data = scenario.data.clone();
			assert!(max_block_weight_proof_size_adjusted()
				.any_lt(inherent_data_weight(&expected_para_inherent_data)));

			// Check the para inherent data is as expected:
			// * 1 bitfield per validator (5 validators per core, 2 backed candidates, 3 disputes =>
			//   5*5 = 25)
			assert_eq!(expected_para_inherent_data.bitfields.len(), 25);
			// * 2 backed candidates
			assert_eq!(expected_para_inherent_data.backed_candidates.len(), 2);
			// * 3 disputes.
			assert_eq!(expected_para_inherent_data.disputes.len(), 3);
			let mut inherent_data = InherentData::new();
			inherent_data
				.put_data(PARACHAINS_INHERENT_IDENTIFIER, &expected_para_inherent_data)
				.unwrap();

			let limit_inherent_data =
				Pallet::<Test>::create_inherent_inner(&inherent_data.clone()).unwrap();
			// Expect that inherent data is filtered to include only 1 backed candidate and 2
			// disputes
			assert!(limit_inherent_data != expected_para_inherent_data);
			assert!(
				max_block_weight_proof_size_adjusted()
					.all_gte(inherent_data_weight(&limit_inherent_data)),
				"Post limiting exceeded block weight: max={} vs. inherent={}",
				max_block_weight_proof_size_adjusted(),
				inherent_data_weight(&limit_inherent_data)
			);

			// * 1 bitfields
			assert_eq!(limit_inherent_data.bitfields.len(), 25);
			// * 2 backed candidates
			assert_eq!(limit_inherent_data.backed_candidates.len(), 1);
			// * 3 disputes.
			assert_eq!(limit_inherent_data.disputes.len(), 2);

			assert_eq!(
				// The length of this vec is equal to the number of candidates, so we know 1
				// candidate got filtered out
				OnChainVotes::<Test>::get().unwrap().backing_validators_per_candidate.len(),
				1
			);

			assert_eq!(
				// The session of the on chain votes should equal the current session, which is 2
				OnChainVotes::<Test>::get().unwrap().session,
				2
			);

			clear_dispute_storage::<Test>();

			assert_ok!(Pallet::<Test>::enter(
				frame_system::RawOrigin::None.into(),
				limit_inherent_data,
			));
		});
	}

	#[test]
	fn disputes_are_size_limited() {
		BlockLength::set(limits::BlockLength::max_with_normal_ratio(
			600,
			Perbill::from_percent(75),
		));
		// Virtually no time based limit:
		BlockWeights::set(frame_system::limits::BlockWeights::simple_max(Weight::from_parts(
			u64::MAX,
			u64::MAX,
		)));
		new_test_ext(MockGenesisConfig::default()).execute_with(|| {
			// Create the inherent data for this block
			let mut dispute_statements = BTreeMap::new();
			dispute_statements.insert(2, 7);
			dispute_statements.insert(3, 7);
			dispute_statements.insert(4, 7);

			let backed_and_concluding = BTreeMap::new();

			let scenario = make_inherent_data(TestConfig {
				dispute_statements,
				dispute_sessions: vec![2, 2, 1], // 3 cores with disputes
				backed_and_concluding,
				num_validators_per_core: 5,
				code_upgrade: None,
				elastic_paras: BTreeMap::new(),
				unavailable_cores: vec![],
				v2_descriptor: false,
				approved_peer_signal: None,
				candidate_modifier: None,
			});

			let expected_para_inherent_data = scenario.data.clone();
			assert!(max_block_weight_proof_size_adjusted()
				.any_lt(inherent_data_weight(&expected_para_inherent_data)));

			// Check the para inherent data is as expected:
			// * 1 bitfield per validator (5 validators per core, 3 disputes => 3*5 = 15)
			assert_eq!(expected_para_inherent_data.bitfields.len(), 15);
			// * 2 backed candidates
			assert_eq!(expected_para_inherent_data.backed_candidates.len(), 0);
			// * 3 disputes.
			assert_eq!(expected_para_inherent_data.disputes.len(), 3);
			let mut inherent_data = InherentData::new();
			inherent_data
				.put_data(PARACHAINS_INHERENT_IDENTIFIER, &expected_para_inherent_data)
				.unwrap();
			let limit_inherent_data =
				Pallet::<Test>::create_inherent_inner(&inherent_data.clone()).unwrap();
			// Expect that inherent data is filtered to include only 1 backed candidate and 2
			// disputes
			assert!(limit_inherent_data != expected_para_inherent_data);
			assert!(
				max_block_weight_proof_size_adjusted()
					.all_gte(inherent_data_weight(&limit_inherent_data)),
				"Post limiting exceeded block weight: max={} vs. inherent={}",
				max_block_weight_proof_size_adjusted(),
				inherent_data_weight(&limit_inherent_data)
			);

			// * 1 bitfields - gone
			assert_eq!(limit_inherent_data.bitfields.len(), 0);
			// * 2 backed candidates - still none.
			assert_eq!(limit_inherent_data.backed_candidates.len(), 0);
			// * 3 disputes - filtered.
			assert_eq!(limit_inherent_data.disputes.len(), 1);
		});
	}

	#[test]
	fn bitfields_are_size_limited() {
		BlockLength::set(limits::BlockLength::max_with_normal_ratio(
			600,
			Perbill::from_percent(75),
		));
		// Virtually no time based limit:
		BlockWeights::set(frame_system::limits::BlockWeights::simple_max(Weight::from_parts(
			u64::MAX,
			u64::MAX,
		)));
		new_test_ext(default_config()).execute_with(|| {
			// V2 receipts are always enabled.
			configuration::Pallet::<Test>::set_node_feature(
				RuntimeOrigin::root(),
				FeatureIndex::CandidateReceiptV2 as u8,
				true,
			)
			.unwrap();
			// Create the inherent data for this block
			let dispute_statements = BTreeMap::new();

			let mut backed_and_concluding = BTreeMap::new();
			// 2 backed candidates shall be scheduled
			backed_and_concluding.insert(0, 2);
			backed_and_concluding.insert(1, 2);

			let scenario = make_inherent_data(TestConfig {
				dispute_statements,
				dispute_sessions: Vec::new(),
				backed_and_concluding,
				num_validators_per_core: 5,
				code_upgrade: None,
				elastic_paras: BTreeMap::new(),
				unavailable_cores: vec![],
				v2_descriptor: false,
				approved_peer_signal: None,
				candidate_modifier: None,
			});

			let expected_para_inherent_data = scenario.data.clone();
			assert!(max_block_weight_proof_size_adjusted()
				.any_lt(inherent_data_weight(&expected_para_inherent_data)));

			// Check the para inherent data is as expected:
			// * 1 bitfield per validator (5 validators per core, 2 backed candidates => 2*5 = 10)
			assert_eq!(expected_para_inherent_data.bitfields.len(), 10);
			// * 2 backed candidates
			assert_eq!(expected_para_inherent_data.backed_candidates.len(), 2);
			// * 3 disputes.
			assert_eq!(expected_para_inherent_data.disputes.len(), 0);
			let mut inherent_data = InherentData::new();
			inherent_data
				.put_data(PARACHAINS_INHERENT_IDENTIFIER, &expected_para_inherent_data)
				.unwrap();

			let limit_inherent_data =
				Pallet::<Test>::create_inherent_inner(&inherent_data.clone()).unwrap();
			// Expect that inherent data is filtered to include only 1 backed candidate and 2
			// disputes
			assert!(limit_inherent_data != expected_para_inherent_data);
			assert!(
				max_block_weight_proof_size_adjusted()
					.all_gte(inherent_data_weight(&limit_inherent_data)),
				"Post limiting exceeded block weight: max={} vs. inherent={}",
				max_block_weight_proof_size_adjusted(),
				inherent_data_weight(&limit_inherent_data)
			);

			// * 1 bitfields have been filtered
			assert_eq!(limit_inherent_data.bitfields.len(), 8);
			// * 2 backed candidates have been filtered as well (not even space for bitfields)
			assert_eq!(limit_inherent_data.backed_candidates.len(), 0);
			// * 3 disputes. Still none.
			assert_eq!(limit_inherent_data.disputes.len(), 0);
		});
	}

	#[test]
	fn candidates_are_size_limited() {
		BlockLength::set(limits::BlockLength::max_with_normal_ratio(
			1_300,
			Perbill::from_percent(75),
		));
		// Virtually no time based limit:
		BlockWeights::set(frame_system::limits::BlockWeights::simple_max(Weight::from_parts(
			u64::MAX,
			u64::MAX,
		)));
		new_test_ext(MockGenesisConfig::default()).execute_with(|| {
			// V2 receipts are always enabled.
			configuration::Pallet::<Test>::set_node_feature(
				RuntimeOrigin::root(),
				FeatureIndex::CandidateReceiptV2 as u8,
				true,
			)
			.unwrap();
			let mut backed_and_concluding = BTreeMap::new();
			// 2 backed candidates shall be scheduled
			backed_and_concluding.insert(0, 2);
			backed_and_concluding.insert(1, 2);

			let scenario = make_inherent_data(TestConfig {
				dispute_statements: BTreeMap::new(),
				dispute_sessions: Vec::new(),
				backed_and_concluding,
				num_validators_per_core: 5,
				code_upgrade: None,
				elastic_paras: BTreeMap::new(),
				unavailable_cores: vec![],
				v2_descriptor: true,
				approved_peer_signal: None,
				candidate_modifier: None,
			});

			let expected_para_inherent_data = scenario.data.clone();
			assert!(max_block_weight_proof_size_adjusted()
				.any_lt(inherent_data_weight(&expected_para_inherent_data)));

			// Check the para inherent data is as expected:
			// * 1 bitfield per validator (5 validators per core, 2 backed candidates, 0 disputes =>
			//   2*5 = 10)
			assert_eq!(expected_para_inherent_data.bitfields.len(), 10);
			// * 2 backed candidates
			assert_eq!(expected_para_inherent_data.backed_candidates.len(), 2);
			// * 0 disputes.
			assert_eq!(expected_para_inherent_data.disputes.len(), 0);
			let mut inherent_data = InherentData::new();
			inherent_data
				.put_data(PARACHAINS_INHERENT_IDENTIFIER, &expected_para_inherent_data)
				.unwrap();

			let limit_inherent_data =
				Pallet::<Test>::create_inherent_inner(&inherent_data.clone()).unwrap();
			// Expect that inherent data is filtered to include only 1 backed candidate and 2
			// disputes
			assert!(limit_inherent_data != expected_para_inherent_data);
			assert!(
				max_block_weight_proof_size_adjusted()
					.all_gte(inherent_data_weight(&limit_inherent_data)),
				"Post limiting exceeded block weight: max={} vs. inherent={}",
				max_block_weight_proof_size_adjusted(),
				inherent_data_weight(&limit_inherent_data)
			);

			// * 1 bitfields - no filtering here
			assert_eq!(limit_inherent_data.bitfields.len(), 10);
			// * 2 backed candidates
			assert_eq!(limit_inherent_data.backed_candidates.len(), 1);
			// * 0 disputes.
			assert_eq!(limit_inherent_data.disputes.len(), 0);
		});
	}

	// Helper fn that builds chained dummy candidates for elastic scaling tests
	fn build_backed_candidate_chain(
		para_id: ParaId,
		len: usize,
		start_core_index: usize,
		code_upgrade_index: Option<usize>,
		v2_receipts: bool,
	) -> Vec<BackedCandidate> {
		if let Some(code_upgrade_index) = code_upgrade_index {
			assert!(code_upgrade_index < len, "Code upgrade index out of bounds");
		}

		(0..len)
			.into_iter()
			.map(|idx| {
				let core_index = CoreIndex((start_core_index + idx) as u32);

				let mut builder = TestCandidateBuilder::default();
				builder.para_id = para_id;
				if Some(idx) == code_upgrade_index {
					builder.new_validation_code = Some(vec![1, 2, 3, 4].into());
				}
				if v2_receipts {
					builder.core_index = Some(core_index);
					builder.core_selector = Some(idx as u8);
				}
				let ccr = builder.build();

				BackedCandidate::new(ccr.into(), Default::default(), Default::default(), core_index)
			})
			.collect::<Vec<_>>()
	}

	// Ensure that overweight parachain inherents are always rejected by the runtime.
	#[rstest]
	#[case(true)]
	#[case(false)]
	fn test_backed_candidates_apply_weight_works_for_elastic_scaling(#[case] v2_descriptor: bool) {
		new_test_ext(MockGenesisConfig::default()).execute_with(|| {
			let seed = [
				1, 0, 52, 0, 0, 0, 0, 0, 1, 0, 10, 0, 22, 32, 0, 0, 2, 0, 55, 49, 0, 11, 0, 0, 3,
				0, 0, 0, 0, 0, 2, 92,
			];
			let mut rng = rand_chacha::ChaChaRng::from_seed(seed);

			// Create an overweight inherent and oversized block
			let mut backed_and_concluding = BTreeMap::new();

			// Enable the v2 receipts.
			configuration::Pallet::<Test>::set_node_feature(
				RuntimeOrigin::root(),
				FeatureIndex::CandidateReceiptV2 as u8,
				v2_descriptor,
			)
			.unwrap();

			for i in 0..30 {
				backed_and_concluding.insert(i, i);
			}

			let scenario = make_inherent_data(TestConfig {
				dispute_statements: Default::default(),
				dispute_sessions: vec![],
				backed_and_concluding,
				num_validators_per_core: 5,
				code_upgrade: None,
				elastic_paras: BTreeMap::new(),
				unavailable_cores: vec![],
				v2_descriptor,
				approved_peer_signal: v2_descriptor.then_some(vec![1, 2, 3].try_into().unwrap()),
				candidate_modifier: None,
			});

			let mut para_inherent_data = scenario.data.clone();

			// Check the para inherent data is as expected:
			// * 1 bitfield per validator (5 validators per core, 30 backed candidates, 0 disputes
			//   => 5*30 = 150)
			assert_eq!(para_inherent_data.bitfields.len(), 150);
			// * 30 backed candidates
			assert_eq!(para_inherent_data.backed_candidates.len(), 30);

			let other_candidate_weight =
				backed_candidate_weight::<Test>(&para_inherent_data.backed_candidates[0]);

			let mut input_candidates =
				build_backed_candidate_chain(ParaId::from(1000), 3, 0, Some(1), v2_descriptor);
			let chained_candidates_weight = backed_candidates_weight::<Test>(&input_candidates);

			input_candidates.append(&mut para_inherent_data.backed_candidates);
			let input_bitfields = para_inherent_data.bitfields;

			// Test if weight insufficient even for 1 candidate (which doesn't contain a code
			// upgrade).
			let max_weight =
				other_candidate_weight + signed_bitfields_weight::<Test>(&input_bitfields);
			let mut backed_candidates = input_candidates.clone();
			let mut bitfields = input_bitfields.clone();
			apply_weight_limit::<Test>(
				&mut backed_candidates,
				&mut bitfields,
				max_weight,
				&mut rng,
			);

			// The chained candidates are not picked, instead a single other candidate is picked
			assert_eq!(backed_candidates.len(), 1);
			assert_ne!(backed_candidates[0].descriptor().para_id(), ParaId::from(1000));

			// All bitfields are kept.
			assert_eq!(bitfields.len(), 150);

			// Test if para_id 1000 chained candidates make it if there is enough room for its 3
			// candidates.
			let max_weight =
				chained_candidates_weight + signed_bitfields_weight::<Test>(&input_bitfields);
			let mut backed_candidates = input_candidates.clone();
			let mut bitfields = input_bitfields.clone();
			apply_weight_limit::<Test>(
				&mut backed_candidates,
				&mut bitfields,
				max_weight,
				&mut rng,
			);

			// Only the chained candidates should pass filter.
			assert_eq!(backed_candidates.len(), 3);
			// Check the actual candidates
			assert_eq!(backed_candidates[0].descriptor().para_id(), ParaId::from(1000));
			assert_eq!(backed_candidates[1].descriptor().para_id(), ParaId::from(1000));
			assert_eq!(backed_candidates[2].descriptor().para_id(), ParaId::from(1000));

			// All bitfields are kept.
			assert_eq!(bitfields.len(), 150);
		});
	}

	// Ensure that overweight parachain inherents are always rejected by the runtime.
	#[test]
	fn inherent_create_weight_invariant() {
		new_test_ext(MockGenesisConfig::default()).execute_with(|| {
			// Create an overweight inherent and oversized block
			let mut dispute_statements = BTreeMap::new();
			dispute_statements.insert(2, 100);
			dispute_statements.insert(3, 200);
			dispute_statements.insert(4, 300);

			let mut backed_and_concluding = BTreeMap::new();

			for i in 0..30 {
				backed_and_concluding.insert(i, i);
			}

			let scenario = make_inherent_data(TestConfig {
				dispute_statements,
				dispute_sessions: vec![2, 2, 1], // 3 cores with disputes
				backed_and_concluding,
				num_validators_per_core: 5,
				code_upgrade: None,
				elastic_paras: BTreeMap::new(),
				unavailable_cores: vec![],
				v2_descriptor: false,
				approved_peer_signal: None,
				candidate_modifier: None,
			});

			let expected_para_inherent_data = scenario.data.clone();
			assert!(max_block_weight_proof_size_adjusted()
				.any_lt(inherent_data_weight(&expected_para_inherent_data)));

			// Check the para inherent data is as expected:
			// * 1 bitfield per validator (5 validators per core, 30 backed candidates, 3 disputes
			//   => 5*33 = 165)
			assert_eq!(expected_para_inherent_data.bitfields.len(), 165);
			// * 30 backed candidates
			assert_eq!(expected_para_inherent_data.backed_candidates.len(), 30);
			// * 3 disputes.
			assert_eq!(expected_para_inherent_data.disputes.len(), 3);
			let mut inherent_data = InherentData::new();
			inherent_data
				.put_data(PARACHAINS_INHERENT_IDENTIFIER, &expected_para_inherent_data)
				.unwrap();
			let dispatch_error = Pallet::<Test>::enter(
				frame_system::RawOrigin::None.into(),
				expected_para_inherent_data,
			)
			.unwrap_err()
			.error;

			assert_eq!(dispatch_error, Error::<Test>::InherentDataFilteredDuringExecution.into());
		});
	}

	#[test]
	fn v2_descriptors_are_filtered() {
		let config = default_config();

		new_test_ext(config).execute_with(|| {
			let mut backed_and_concluding = BTreeMap::new();
			backed_and_concluding.insert(0, 1);
			backed_and_concluding.insert(1, 1);
			backed_and_concluding.insert(2, 1);

			let unavailable_cores = vec![];

			let scenario = make_inherent_data(TestConfig {
				dispute_statements: BTreeMap::new(),
				dispute_sessions: vec![], // No disputes
				backed_and_concluding,
				num_validators_per_core: 5,
				code_upgrade: None,
				elastic_paras: [(2, 8)].into_iter().collect(),
				unavailable_cores: unavailable_cores.clone(),
				v2_descriptor: true,
				approved_peer_signal: Some(vec![1, 2, 3].try_into().unwrap()),
				candidate_modifier: None,
			});

			let mut unfiltered_para_inherent_data = scenario.data.clone();

			// Check the para inherent data is as expected:
			// * 1 bitfield per validator (5 validators per core, 10 backed candidates)
			assert_eq!(unfiltered_para_inherent_data.bitfields.len(), 50);
			// * 10 v2 candidate descriptors.
			assert_eq!(unfiltered_para_inherent_data.backed_candidates.len(), 10);

			// Make the last candidate look like v1, by using an unknown version.
			unfiltered_para_inherent_data.backed_candidates[9]
				.descriptor_mut()
				.set_version(InternalVersion(123));

			let mut inherent_data = InherentData::new();
			inherent_data
				.put_data(PARACHAINS_INHERENT_IDENTIFIER, &unfiltered_para_inherent_data)
				.unwrap();

			// We expect all backed candidates to be filtered out.
			let filtered_para_inherend_data =
				Pallet::<Test>::create_inherent_inner(&inherent_data).unwrap();

			assert_eq!(filtered_para_inherend_data.backed_candidates.len(), 0);

			let dispatch_error = Pallet::<Test>::enter(
				frame_system::RawOrigin::None.into(),
				unfiltered_para_inherent_data,
			)
			.unwrap_err()
			.error;

			// We expect `enter` to fail because the inherent data contains backed candidates with
			// v2 descriptors.
			assert_eq!(dispatch_error, Error::<Test>::InherentDataFilteredDuringExecution.into());
		});
	}

	#[test]
	fn too_many_ump_signals() {
		let config = default_config();

		new_test_ext(config).execute_with(|| {
			// Set the v2 receipts feature.
			configuration::Pallet::<Test>::set_node_feature(
				RuntimeOrigin::root(),
				FeatureIndex::CandidateReceiptV2 as u8,
				true,
			)
			.unwrap();

			let mut backed_and_concluding = BTreeMap::new();
			backed_and_concluding.insert(0, 1);
			backed_and_concluding.insert(1, 1);
			backed_and_concluding.insert(2, 1);

			let unavailable_cores = vec![];

			let scenario = make_inherent_data(TestConfig {
				dispute_statements: BTreeMap::new(),
				dispute_sessions: vec![], // No disputes
				backed_and_concluding,
				num_validators_per_core: 1,
				code_upgrade: None,
				elastic_paras: [(2, 8)].into_iter().collect(),
				unavailable_cores: unavailable_cores.clone(),
				v2_descriptor: true,
				approved_peer_signal: None,
				candidate_modifier: Some(|mut candidate: CommittedCandidateReceiptV2| {
					if candidate.descriptor.para_id() == 2.into() {
						// Duplicate SelectCore message so `verify_backed_candidates` fails.
						candidate.commitments.upward_messages.force_push(
							UMPSignal::SelectCore(CoreSelector(123 as u8), ClaimQueueOffset(2))
								.encode(),
						);
					}
					candidate
				}),
			});

			let unfiltered_para_inherent_data = scenario.data.clone();

			// Check the para inherent data is as expected:
			// * 1 bitfield per validator (1 validators per core, 10 backed candidates)
			assert_eq!(unfiltered_para_inherent_data.bitfields.len(), 10);
			// * 10 v2 candidate descriptors.
			assert_eq!(unfiltered_para_inherent_data.backed_candidates.len(), 10);

			let mut inherent_data = InherentData::new();
			inherent_data
				.put_data(PARACHAINS_INHERENT_IDENTIFIER, &unfiltered_para_inherent_data)
				.unwrap();

			let dispatch_error = Pallet::<Test>::enter(
				frame_system::RawOrigin::None.into(),
				unfiltered_para_inherent_data,
			)
			.unwrap_err()
			.error;

			// We expect `enter` to fail because the inherent data contains backed candidates with
			// v2 descriptors.
			assert_eq!(dispatch_error, Error::<Test>::InherentDataFilteredDuringExecution.into());
		});
	}

	#[test]
	// Test that candidates with invalid UMP signals are filtered.
	fn invalid_ump_signals() {
		let config = default_config();

		// Invalid core selector. Cannot decode it.
		new_test_ext(config).execute_with(|| {
			// Set the V2 receipts feature.
			configuration::Pallet::<Test>::set_node_feature(
				RuntimeOrigin::root(),
				FeatureIndex::CandidateReceiptV2 as u8,
				true,
			)
			.unwrap();

			let mut backed_and_concluding = BTreeMap::new();
			backed_and_concluding.insert(0, 1);
			backed_and_concluding.insert(1, 1);
			backed_and_concluding.insert(2, 1);

			let scenario = make_inherent_data(TestConfig {
				dispute_statements: BTreeMap::new(),
				dispute_sessions: vec![], // No disputes
				backed_and_concluding,
				num_validators_per_core: 1,
				code_upgrade: None,
				elastic_paras: [(2, 8)].into_iter().collect(),
				unavailable_cores: vec![],
				v2_descriptor: true,
				approved_peer_signal: Some(vec![1, 2, 3].try_into().unwrap()),
				candidate_modifier: Some(|mut candidate: CommittedCandidateReceiptV2| {
					if candidate.descriptor.para_id() == 1.into() {
						// Make the core selector invalid
						candidate.commitments.upward_messages[1].truncate(0);
					}
					candidate
				}),
			});

			let unfiltered_para_inherent_data = scenario.data.clone();

			// Check the para inherent data is as expected:
			// * 1 bitfield per validator (1 validator per core, 10 backed candidates)
			assert_eq!(unfiltered_para_inherent_data.bitfields.len(), 10);
			// * 10 v2 candidate descriptors.
			assert_eq!(unfiltered_para_inherent_data.backed_candidates.len(), 10);

			let mut inherent_data = InherentData::new();
			inherent_data
				.put_data(PARACHAINS_INHERENT_IDENTIFIER, &unfiltered_para_inherent_data)
				.unwrap();

			let dispatch_error = Pallet::<Test>::enter(
				frame_system::RawOrigin::None.into(),
				unfiltered_para_inherent_data,
			)
			.unwrap_err()
			.error;

			// We expect `enter` to fail because the inherent data contains backed candidates with
			// v2 descriptors.
			assert_eq!(dispatch_error, Error::<Test>::InherentDataFilteredDuringExecution.into());
		});

		// Invalid ApprovedPeer. Cannot decode it.
		let config = default_config();
		new_test_ext(config).execute_with(|| {
			// Set the V2 receipts feature.
			configuration::Pallet::<Test>::set_node_feature(
				RuntimeOrigin::root(),
				FeatureIndex::CandidateReceiptV2 as u8,
				true,
			)
			.unwrap();

			let mut backed_and_concluding = BTreeMap::new();
			backed_and_concluding.insert(0, 1);
			backed_and_concluding.insert(1, 1);
			backed_and_concluding.insert(2, 1);

			let scenario = make_inherent_data(TestConfig {
				dispute_statements: BTreeMap::new(),
				dispute_sessions: vec![], // No disputes
				backed_and_concluding,
				num_validators_per_core: 1,
				code_upgrade: None,
				elastic_paras: [(2, 8)].into_iter().collect(),
				unavailable_cores: vec![],
				v2_descriptor: true,
				approved_peer_signal: Some(vec![1, 2, 3].try_into().unwrap()),
				candidate_modifier: Some(|mut candidate: CommittedCandidateReceiptV2| {
					if candidate.descriptor.para_id() == 1.into() {
						// Make the approved peer message invalid. It exceeds the 64 byte limit.
						candidate.commitments.upward_messages[2] = vec![3u8; 70];
					}
					candidate
				}),
			});

			let unfiltered_para_inherent_data = scenario.data.clone();

			// Check the para inherent data is as expected:
			// * 1 bitfield per validator (1 validator per core, 10 backed candidates)
			assert_eq!(unfiltered_para_inherent_data.bitfields.len(), 10);
			// * 10 v2 candidate descriptors.
			assert_eq!(unfiltered_para_inherent_data.backed_candidates.len(), 10);

			let mut inherent_data = InherentData::new();
			inherent_data
				.put_data(PARACHAINS_INHERENT_IDENTIFIER, &unfiltered_para_inherent_data)
				.unwrap();

			let dispatch_error = Pallet::<Test>::enter(
				frame_system::RawOrigin::None.into(),
				unfiltered_para_inherent_data,
			)
			.unwrap_err()
			.error;

			// We expect `enter` to fail because the inherent data contains backed candidates with
			// v2 descriptors.
			assert_eq!(dispatch_error, Error::<Test>::InherentDataFilteredDuringExecution.into());
		});
	}

	#[rstest]
	#[case(true, true)]
	#[case(true, false)]
	// Test that v2 descriptors with multiple types of UMP signals are accepted if the node feature
	// is enabled.
	fn v2_descriptors_are_accepted(
		#[case] v2_descriptor: bool,
		#[case] has_approved_peer_signal: bool,
	) {
		let config = default_config();

		new_test_ext(config).execute_with(|| {
			// Enable the v2 receipts.
			configuration::Pallet::<Test>::set_node_feature(
				RuntimeOrigin::root(),
				FeatureIndex::CandidateReceiptV2 as u8,
				true,
			)
			.unwrap();

			let mut backed_and_concluding = BTreeMap::new();
			backed_and_concluding.insert(0, 1);
			backed_and_concluding.insert(1, 1);
			backed_and_concluding.insert(2, 1);

			let unavailable_cores = vec![];

			let scenario = make_inherent_data(TestConfig {
				dispute_statements: BTreeMap::new(),
				dispute_sessions: vec![], // No disputes
				backed_and_concluding,
				num_validators_per_core: 1,
				code_upgrade: None,
				elastic_paras: [(2, 3)].into_iter().collect(),
				unavailable_cores: unavailable_cores.clone(),
				v2_descriptor,
				approved_peer_signal: has_approved_peer_signal
					.then_some(vec![1, 2, 3].try_into().unwrap()),
				candidate_modifier: None,
			});

			let inherent_data = scenario.data.clone();

			// Check the para inherent data is as expected:
			// * 1 bitfield per validator (2 validators per core, 5 backed candidates)
			assert_eq!(inherent_data.bitfields.len(), 5);
			// * 5 v2 candidate descriptors.
			assert_eq!(inherent_data.backed_candidates.len(), 5);

			Pallet::<Test>::enter(frame_system::RawOrigin::None.into(), inherent_data).unwrap();
		});
	}

	// Test when parachain runtime is upgraded to support the new commitments
	// but some collators are not and provide v1 descriptors.
	#[test]
	fn elastic_scaling_mixed_v1_v2_descriptors() {
		let config = default_config();

		new_test_ext(config).execute_with(|| {
			// Enable the v2 receipts.
			configuration::Pallet::<Test>::set_node_feature(
				RuntimeOrigin::root(),
				FeatureIndex::CandidateReceiptV2 as u8,
				true,
			)
			.unwrap();

			let mut backed_and_concluding = BTreeMap::new();
			backed_and_concluding.insert(0, 1);
			backed_and_concluding.insert(1, 1);
			backed_and_concluding.insert(2, 1);

			let scenario = make_inherent_data(TestConfig {
				dispute_statements: BTreeMap::new(),
				dispute_sessions: vec![], // No disputes
				backed_and_concluding,
				num_validators_per_core: 1,
				code_upgrade: None,
				elastic_paras: [(2, 3)].into_iter().collect(),
				unavailable_cores: vec![],
				v2_descriptor: true,
				approved_peer_signal: Some(vec![1, 2, 3].try_into().unwrap()),
				candidate_modifier: None,
			});

			let mut inherent_data = scenario.data.clone();
			let candidate_count = inherent_data.backed_candidates.len();

			// Make last 2 candidates v1
			for index in candidate_count - 2..candidate_count {
				let encoded = inherent_data.backed_candidates[index].descriptor().encode();

				let mut decoded: CandidateDescriptor =
					Decode::decode(&mut encoded.as_slice()).unwrap();
				decoded.collator = junk_collator();
				decoded.signature = junk_collator_signature();

				*inherent_data.backed_candidates[index].descriptor_mut() =
					Decode::decode(&mut encoded.as_slice()).unwrap();
			}

			// Check the para inherent data is as expected:
			// * 1 bitfield per validator (2 validators per core, 5 backed candidates)
			assert_eq!(inherent_data.bitfields.len(), 5);
			// * 5 v2 candidate descriptors.
			assert_eq!(inherent_data.backed_candidates.len(), 5);

			Pallet::<Test>::enter(frame_system::RawOrigin::None.into(), inherent_data).unwrap();
		});
	}

	// Mixed test with v1, v2 with/without UMP signals.
	#[test]
	fn mixed_v1_and_v2_optional_ump_signals() {
		let config = default_config();

		new_test_ext(config).execute_with(|| {
			// Enable the v2 receipts.
			configuration::Pallet::<Test>::set_node_feature(
				RuntimeOrigin::root(),
				FeatureIndex::CandidateReceiptV2 as u8,
				true,
			)
			.unwrap();

			let mut backed_and_concluding = BTreeMap::new();
			backed_and_concluding.insert(0, 1);
			backed_and_concluding.insert(1, 1);
			backed_and_concluding.insert(2, 1);
			backed_and_concluding.insert(3, 1);
			backed_and_concluding.insert(4, 1);

			let candidate_modifier = |mut candidate: CommittedCandidateReceiptV2| {
				// first candidate has v2 descriptor with no commitments
				if candidate.descriptor.para_id() == ParaId::from(0) {
					candidate.commitments.upward_messages.clear();
				}

				// 3rd and 4th candidates send ump signals but are v1. They'll be dropped.
				if candidate.descriptor.para_id() > ParaId::from(2) {
					let mut v1: CandidateDescriptor = candidate.descriptor.into();

					v1.collator = junk_collator();
					v1.signature = junk_collator_signature();

					candidate.descriptor = v1.into();
				}
				candidate
			};

			let scenario = make_inherent_data(TestConfig {
				dispute_statements: BTreeMap::new(),
				dispute_sessions: vec![], // No disputes
				backed_and_concluding,
				num_validators_per_core: 1,
				code_upgrade: None,
				elastic_paras: Default::default(),
				unavailable_cores: vec![],
				v2_descriptor: true,
				approved_peer_signal: Some(vec![1, 2, 3].try_into().unwrap()),
				candidate_modifier: Some(candidate_modifier),
			});

			let inherent_data = scenario.data.clone();

			// Check the para inherent data is as expected:
			// * 1 bitfield per validator (2 validators per core, 5 backed candidates)
			assert_eq!(inherent_data.bitfields.len(), 5);
			// * 5 v2 candidate descriptors.
			assert_eq!(inherent_data.backed_candidates.len(), 5);

			let mut expected_inherent_data = inherent_data.clone();
			expected_inherent_data.backed_candidates.truncate(3);

			let mut create_inherent_data = InherentData::new();
			create_inherent_data
				.put_data(PARACHAINS_INHERENT_IDENTIFIER, &inherent_data)
				.unwrap();

			assert_eq!(
				Pallet::<Test>::create_inherent_inner(&create_inherent_data).unwrap(),
				expected_inherent_data
			);
		});
	}

	// A test to ensure that the `paras_inherent` filters out candidates with invalid
	// session index in the descriptor.
	#[test]
	fn invalid_session_index() {
		let config = default_config();

		new_test_ext(config).execute_with(|| {
			// Enable the v2 receipts.
			configuration::Pallet::<Test>::set_node_feature(
				RuntimeOrigin::root(),
				FeatureIndex::CandidateReceiptV2 as u8,
				true,
			)
			.unwrap();

			let mut backed_and_concluding = BTreeMap::new();
			backed_and_concluding.insert(0, 1);
			backed_and_concluding.insert(1, 1);
			backed_and_concluding.insert(2, 1);

			let unavailable_cores = vec![];

			let scenario = make_inherent_data(TestConfig {
				dispute_statements: BTreeMap::new(),
				dispute_sessions: vec![], // No disputes
				backed_and_concluding,
				num_validators_per_core: 1,
				code_upgrade: None,
				elastic_paras: [(2, 3)].into_iter().collect(),
				unavailable_cores,
				v2_descriptor: true,
				approved_peer_signal: Some(vec![1, 2, 3].try_into().unwrap()),
				candidate_modifier: None,
			});

			let mut inherent_data = scenario.data.clone();

			// Check the para inherent data is as expected:
			// * 1 bitfield per validator (2 validators per core, 5 backed candidates)
			assert_eq!(inherent_data.bitfields.len(), 5);
			// * 5 v2 candidate descriptors passed, 1 is invalid
			assert_eq!(inherent_data.backed_candidates.len(), 5);

			let index = inherent_data.backed_candidates.len() - 1;

			// Put invalid session index in last candidate
			let backed_candidate = inherent_data.backed_candidates[index].clone();

			let candidate = CommittedCandidateReceiptV2 {
				descriptor: CandidateDescriptorV2::new(
					backed_candidate.descriptor().para_id(),
					backed_candidate.descriptor().relay_parent(),
					backed_candidate.descriptor().core_index().unwrap(),
					100,
					backed_candidate.descriptor().persisted_validation_data_hash(),
					backed_candidate.descriptor().pov_hash(),
					backed_candidate.descriptor().erasure_root(),
					backed_candidate.descriptor().para_head(),
					backed_candidate.descriptor().validation_code_hash(),
				),
				commitments: backed_candidate.candidate().commitments.clone(),
			};

			let (validator_indices, core_index) =
				backed_candidate.validator_indices_and_core_index();
			inherent_data.backed_candidates[index] = BackedCandidate::new(
				candidate,
				backed_candidate.validity_votes().to_vec(),
				validator_indices.into(),
				core_index.unwrap(),
			);

			let mut expected_inherent_data = inherent_data.clone();
			expected_inherent_data.backed_candidates.truncate(index);

			let mut create_inherent_data = InherentData::new();
			create_inherent_data
				.put_data(PARACHAINS_INHERENT_IDENTIFIER, &inherent_data)
				.unwrap();

			// 1 candidate with invalid session is filtered out
			assert_eq!(
				Pallet::<Test>::create_inherent_inner(&create_inherent_data).unwrap(),
				expected_inherent_data
			);

			Pallet::<Test>::enter(frame_system::RawOrigin::None.into(), inherent_data).unwrap_err();
		});
	}

	#[rstest]
	#[case(true)]
	#[case(false)]
	// Test that candidates that have neither an injected core index nor a v2 descriptor are
	// filtered.
	fn candidate_without_core_index(#[case] v2_descriptor: bool) {
		let config = default_config();

		new_test_ext(config).execute_with(|| {
			// V2 receipts are always enabled.
			configuration::Pallet::<Test>::set_node_feature(
				RuntimeOrigin::root(),
				FeatureIndex::CandidateReceiptV2 as u8,
				true,
			)
			.unwrap();

			let mut backed_and_concluding = BTreeMap::new();
			backed_and_concluding.insert(0, 1);
			backed_and_concluding.insert(1, 1);
			backed_and_concluding.insert(2, 1);

			let scenario = make_inherent_data(TestConfig {
				dispute_statements: BTreeMap::new(),
				dispute_sessions: vec![], // No disputes
				backed_and_concluding,
				num_validators_per_core: 1,
				code_upgrade: None,
				elastic_paras: [(2, 3)].into_iter().collect(),
				unavailable_cores: vec![],
				v2_descriptor,
				approved_peer_signal: v2_descriptor.then_some(vec![1, 2, 3].try_into().unwrap()),
				candidate_modifier: Some(|mut candidate| {
					if candidate.descriptor.para_id() == ParaId::from(0) {
						candidate.commitments.upward_messages.clear();
						let mut v1: CandidateDescriptor = candidate.descriptor.into();

						v1.collator = junk_collator();
						v1.signature = junk_collator_signature();

						candidate.descriptor = v1.into();
					}
					candidate
				}),
			});

			let mut inherent_data = scenario.data.clone();

			let (validator_indices, _) =
				inherent_data.backed_candidates[0].validator_indices_and_core_index();
			let validator_indices = validator_indices.into();
			inherent_data.backed_candidates[0]
				.set_validator_indices_and_core_index(validator_indices, None);

			// Check the para inherent data is as expected:
			// * 1 bitfield per validator (1 validators per core, 5 backed candidates)
			assert_eq!(inherent_data.bitfields.len(), 5);
			// * 5 candidates are passed, 1 is invalid
			assert_eq!(inherent_data.backed_candidates.len(), 5);

			let mut create_inherent_data = InherentData::new();
			create_inherent_data
				.put_data(PARACHAINS_INHERENT_IDENTIFIER, &inherent_data)
				.unwrap();

			// First candidate is filtered out
			let mut expected_inherent_data = inherent_data.clone();
			expected_inherent_data.backed_candidates.remove(0);

			assert_eq!(
				Pallet::<Test>::create_inherent_inner(&create_inherent_data).unwrap(),
				expected_inherent_data
			);

			assert_eq!(
				Pallet::<Test>::enter(frame_system::RawOrigin::None.into(), inherent_data)
					.unwrap_err()
					.error,
				Error::<Test>::InherentDataFilteredDuringExecution.into()
			);
		});
	}
}

fn default_header() -> polkadot_primitives::Header {
	polkadot_primitives::Header {
		parent_hash: Default::default(),
		number: 0,
		state_root: Default::default(),
		extrinsics_root: Default::default(),
		digest: Default::default(),
	}
}

mod sanitizers {
	use super::*;

	use crate::{
		inclusion::tests::{back_candidate, BackingKind, TestCandidateBuilder},
		mock::new_test_ext,
	};
	use bitvec::order::Lsb0;
	use polkadot_primitives::{
		AvailabilityBitfield, GroupIndex, Hash, Id as ParaId, SignedAvailabilityBitfield,
		ValidatorIndex,
	};
	use rstest::rstest;
	use sp_core::crypto::UncheckedFrom;

	use crate::mock::Test;
	use polkadot_primitives::PARACHAIN_KEY_TYPE_ID;
	use sc_keystore::LocalKeystore;
	use sp_keystore::{Keystore, KeystorePtr};
	use std::sync::Arc;

	fn validator_pubkeys(val_ids: &[sp_keyring::Sr25519Keyring]) -> Vec<ValidatorId> {
		val_ids.iter().map(|v| v.public().into()).collect()
	}

	#[test]
	fn bitfields() {
		let header = default_header();
		let parent_hash = header.hash();
		// 2 cores means two bits
		let expected_bits = 2;
		let session_index = SessionIndex::from(0_u32);

		let crypto_store = LocalKeystore::in_memory();
		let crypto_store = Arc::new(crypto_store) as KeystorePtr;
		let signing_context = SigningContext { parent_hash, session_index };

		let validators = vec![
			sp_keyring::Sr25519Keyring::Alice,
			sp_keyring::Sr25519Keyring::Bob,
			sp_keyring::Sr25519Keyring::Charlie,
			sp_keyring::Sr25519Keyring::Dave,
		];
		for validator in validators.iter() {
			Keystore::sr25519_generate_new(
				&*crypto_store,
				PARACHAIN_KEY_TYPE_ID,
				Some(&validator.to_seed()),
			)
			.unwrap();
		}
		let validator_public = validator_pubkeys(&validators);

		let checked_bitfields = [
			BitVec::<u8, Lsb0>::repeat(true, expected_bits),
			BitVec::<u8, Lsb0>::repeat(true, expected_bits),
			{
				let mut bv = BitVec::<u8, Lsb0>::repeat(false, expected_bits);
				bv.set(expected_bits - 1, true);
				bv
			},
		]
		.iter()
		.enumerate()
		.map(|(vi, ab)| {
			let validator_index = ValidatorIndex::from(vi as u32);
			SignedAvailabilityBitfield::sign(
				&crypto_store,
				AvailabilityBitfield::from(ab.clone()),
				&signing_context,
				validator_index,
				&validator_public[vi],
			)
			.unwrap()
			.unwrap()
		})
		.collect::<Vec<SignedAvailabilityBitfield>>();

		let unchecked_bitfields = checked_bitfields
			.iter()
			.cloned()
			.map(|v| v.into_unchecked())
			.collect::<Vec<_>>();

		let disputed_bitfield = DisputedBitfield::zeros(expected_bits);

		{
			assert_eq!(
				sanitize_bitfields::<Test>(
					unchecked_bitfields.clone(),
					disputed_bitfield.clone(),
					expected_bits,
					parent_hash,
					session_index,
					&validator_public[..],
				),
				checked_bitfields.clone()
			);
			assert_eq!(
				sanitize_bitfields::<Test>(
					unchecked_bitfields.clone(),
					disputed_bitfield.clone(),
					expected_bits,
					parent_hash,
					session_index,
					&validator_public[..],
				),
				checked_bitfields.clone()
			);
		}

		// disputed bitfield is non-zero
		{
			let mut disputed_bitfield = DisputedBitfield::zeros(expected_bits);
			// pretend the first core was freed by either a malicious validator
			// or by resolved dispute
			disputed_bitfield.0.set(0, true);

			assert_eq!(
				sanitize_bitfields::<Test>(
					unchecked_bitfields.clone(),
					disputed_bitfield.clone(),
					expected_bits,
					parent_hash,
					session_index,
					&validator_public[..],
				)
				.len(),
				1
			);
			assert_eq!(
				sanitize_bitfields::<Test>(
					unchecked_bitfields.clone(),
					disputed_bitfield.clone(),
					expected_bits,
					parent_hash,
					session_index,
					&validator_public[..],
				)
				.len(),
				1
			);
		}

		// bitfield size mismatch
		{
			assert!(sanitize_bitfields::<Test>(
				unchecked_bitfields.clone(),
				disputed_bitfield.clone(),
				expected_bits + 1,
				parent_hash,
				session_index,
				&validator_public[..],
			)
			.is_empty());
			assert!(sanitize_bitfields::<Test>(
				unchecked_bitfields.clone(),
				disputed_bitfield.clone(),
				expected_bits + 1,
				parent_hash,
				session_index,
				&validator_public[..],
			)
			.is_empty());
		}

		// remove the last validator
		{
			let shortened = validator_public.len() - 2;
			assert_eq!(
				&sanitize_bitfields::<Test>(
					unchecked_bitfields.clone(),
					disputed_bitfield.clone(),
					expected_bits,
					parent_hash,
					session_index,
					&validator_public[..shortened],
				)[..],
				&checked_bitfields[..shortened]
			);
			assert_eq!(
				&sanitize_bitfields::<Test>(
					unchecked_bitfields.clone(),
					disputed_bitfield.clone(),
					expected_bits,
					parent_hash,
					session_index,
					&validator_public[..shortened],
				)[..],
				&checked_bitfields[..shortened]
			);
		}

		// switch ordering of bitfields
		{
			let mut unchecked_bitfields = unchecked_bitfields.clone();
			let x = unchecked_bitfields.swap_remove(0);
			unchecked_bitfields.push(x);
			let result: UncheckedSignedAvailabilityBitfields = sanitize_bitfields::<Test>(
				unchecked_bitfields.clone(),
				disputed_bitfield.clone(),
				expected_bits,
				parent_hash,
				session_index,
				&validator_public[..],
			)
			.into_iter()
			.map(|v| v.into_unchecked())
			.collect();
			assert_eq!(&result, &unchecked_bitfields[..(unchecked_bitfields.len() - 2)]);
		}

		// check the validators signature
		{
			let mut unchecked_bitfields = unchecked_bitfields.clone();

			// insert a bad signature for the last bitfield
			let last_bit_idx = unchecked_bitfields.len() - 1;
			unchecked_bitfields
				.get_mut(last_bit_idx)
				.and_then(|u| Some(u.set_signature(UncheckedFrom::unchecked_from([1u8; 64]))))
				.expect("we are accessing a valid index");
			assert_eq!(
				&sanitize_bitfields::<Test>(
					unchecked_bitfields.clone(),
					disputed_bitfield.clone(),
					expected_bits,
					parent_hash,
					session_index,
					&validator_public[..],
				)[..],
				&checked_bitfields[..last_bit_idx]
			);
		}
		// duplicate bitfields
		{
			let mut unchecked_bitfields = unchecked_bitfields.clone();

			// insert a bad signature for the last bitfield
			let last_bit_idx = unchecked_bitfields.len() - 1;
			unchecked_bitfields
				.get_mut(last_bit_idx)
				.and_then(|u| Some(u.set_signature(UncheckedFrom::unchecked_from([1u8; 64]))))
				.expect("we are accessing a valid index");
			assert_eq!(
				&sanitize_bitfields::<Test>(
					unchecked_bitfields.clone().into_iter().chain(unchecked_bitfields).collect(),
					disputed_bitfield.clone(),
					expected_bits,
					parent_hash,
					session_index,
					&validator_public[..],
				)[..],
				&checked_bitfields[..last_bit_idx]
			);
		}
	}

	mod candidates {
		use crate::{
			mock::{set_disabled_validators, RuntimeOrigin},
			on_demand,
			scheduler::PartsOf57600,
			util::{make_persisted_validation_data, make_persisted_validation_data_with_parent},
		};
		use alloc::collections::vec_deque::VecDeque;
		use pallet_broker::CoreAssignment;
		use polkadot_primitives::ValidationCode;

		use super::*;

		// Backed candidates and scheduled parachains used for `sanitize_backed_candidates` testing
		struct TestData {
			backed_candidates: Vec<BackedCandidate>,
			expected_backed_candidates_with_core:
				BTreeMap<ParaId, Vec<(BackedCandidate, CoreIndex)>>,
			scheduled_paras: BTreeMap<polkadot_primitives::Id, BTreeSet<CoreIndex>>,
		}

		// Generate test data for the candidates and assert that the environment is set as expected
		// (check the comments for details)
		fn get_test_data_one_core_per_para(backing_kind: BackingKind) -> TestData {
			const RELAY_PARENT_NUM: u32 = 3;

			// Add the relay parent to `shared` pallet. Otherwise some code (e.g. filtering backing
			// votes) won't behave correctly
			shared::Pallet::<Test>::add_allowed_relay_parent(
				default_header().hash(),
				Default::default(),
				Default::default(),
				RELAY_PARENT_NUM,
				1,
			);

			let header = default_header();
			let relay_parent = header.hash();
			let session_index = SessionIndex::from(0_u32);

			let keystore = LocalKeystore::in_memory();
			let keystore = Arc::new(keystore) as KeystorePtr;
			let signing_context = SigningContext { parent_hash: relay_parent, session_index };

			let validators = vec![
				sp_keyring::Sr25519Keyring::Alice,
				sp_keyring::Sr25519Keyring::Bob,
				sp_keyring::Sr25519Keyring::Charlie,
				sp_keyring::Sr25519Keyring::Dave,
				sp_keyring::Sr25519Keyring::Eve,
				sp_keyring::Sr25519Keyring::Ferdie,
				sp_keyring::Sr25519Keyring::One,
				sp_keyring::Sr25519Keyring::Two,
				sp_keyring::Sr25519Keyring::AliceStash,
			];
			for validator in validators.iter() {
				Keystore::sr25519_generate_new(
					&*keystore,
					PARACHAIN_KEY_TYPE_ID,
					Some(&validator.to_seed()),
				)
				.unwrap();
			}

			// Set active validators in `shared` pallet
			let validator_ids =
				validators.iter().map(|v| v.public().into()).collect::<Vec<ValidatorId>>();
			shared::Pallet::<Test>::set_active_validators_ascending(validator_ids);

			// Two scheduled parachains - ParaId(1) on CoreIndex(0) and ParaId(2) on CoreIndex(1)
			let scheduled: BTreeMap<ParaId, BTreeSet<CoreIndex>> = (0_usize..2)
				.into_iter()
				.map(|idx| {
					(
						ParaId::from(1_u32 + idx as u32),
						[CoreIndex::from(idx as u32)].into_iter().collect(),
					)
				})
				.collect::<BTreeMap<_, _>>();

			// Set the validator groups in `scheduler`
<<<<<<< HEAD
			Scheduler::set_validator_groups(vec![
=======
			scheduler::Pallet::<Test>::set_validator_groups(vec![
>>>>>>> 4697901f
				vec![ValidatorIndex(0), ValidatorIndex(1), ValidatorIndex(2), ValidatorIndex(3)],
				vec![ValidatorIndex(4), ValidatorIndex(5), ValidatorIndex(6), ValidatorIndex(7)],
			]);

			// Update scheduler's claimqueue with the parachains
			Scheduler::assign_core(
				CoreIndex(0),
				0,
				vec![(CoreAssignment::Pool, PartsOf57600::FULL)],
				None,
			)
			.unwrap();
			on_demand::Pallet::<Test>::push_back_order(1.into());
			Scheduler::assign_core(
				CoreIndex(1),
				0,
				vec![(CoreAssignment::Pool, PartsOf57600::FULL)],
				None,
			)
			.unwrap();
			on_demand::Pallet::<Test>::push_back_order(2.into());

			// Set the on-chain included head data for paras.
			paras::Pallet::<Test>::set_current_head(ParaId::from(1), HeadData(vec![1]));
			paras::Pallet::<Test>::set_current_head(ParaId::from(2), HeadData(vec![2]));

			// Set the current_code_hash
			paras::Pallet::<Test>::force_set_current_code(
				RuntimeOrigin::root(),
				ParaId::from(1),
				ValidationCode(vec![1]),
			)
			.unwrap();
			paras::Pallet::<Test>::force_set_current_code(
				RuntimeOrigin::root(),
				ParaId::from(2),
				ValidationCode(vec![2]),
			)
			.unwrap();
			// Set the most recent relay parent.
			paras::Pallet::<Test>::force_set_most_recent_context(
				RuntimeOrigin::root(),
				ParaId::from(1),
				BlockNumberFor::<Test>::from(0u32),
			)
			.unwrap();
			paras::Pallet::<Test>::force_set_most_recent_context(
				RuntimeOrigin::root(),
				ParaId::from(2),
				BlockNumberFor::<Test>::from(0u32),
			)
			.unwrap();

			// Callback used for backing candidates
			let group_validators = |group_index: GroupIndex| {
				match group_index {
					group_index if group_index == GroupIndex::from(0) => Some(vec![0, 1, 2, 3]),
					group_index if group_index == GroupIndex::from(1) => Some(vec![4, 5, 6, 7]),
					_ => panic!("Group index out of bounds"),
				}
				.map(|m| m.into_iter().map(ValidatorIndex).collect::<Vec<_>>())
			};

			// One backed candidate from each parachain
			let backed_candidates = (0_usize..2)
				.into_iter()
				.map(|idx0| {
					let idx1 = idx0 + 1;
					let candidate = TestCandidateBuilder {
						para_id: ParaId::from(idx1),
						relay_parent,
						pov_hash: Hash::repeat_byte(idx1 as u8),
						persisted_validation_data_hash: make_persisted_validation_data::<Test>(
							ParaId::from(idx1),
							RELAY_PARENT_NUM,
							Default::default(),
						)
						.unwrap()
						.hash(),
						hrmp_watermark: RELAY_PARENT_NUM,
						validation_code: ValidationCode(vec![idx1 as u8]),
						..Default::default()
					}
					.build();

					let backed = back_candidate(
						candidate,
						&validators,
						group_validators(GroupIndex::from(idx0 as u32)).unwrap().as_ref(),
						&keystore,
						&signing_context,
						backing_kind,
						CoreIndex(idx0 as u32),
					);
					backed
				})
				.collect::<Vec<_>>();

			// State sanity checks
			assert_eq!(
				shared::ActiveValidatorIndices::<Test>::get(),
				vec![
					ValidatorIndex(0),
					ValidatorIndex(1),
					ValidatorIndex(2),
					ValidatorIndex(3),
					ValidatorIndex(4),
					ValidatorIndex(5),
					ValidatorIndex(6),
					ValidatorIndex(7),
					ValidatorIndex(8),
				]
			);

			let mut expected_backed_candidates_with_core = BTreeMap::new();

			for candidate in backed_candidates.iter() {
				let para_id = candidate.descriptor().para_id();

				expected_backed_candidates_with_core.entry(para_id).or_insert(vec![]).push((
					candidate.clone(),
					scheduled.get(&para_id).unwrap().first().copied().unwrap(),
				));
			}

			TestData {
				backed_candidates,
				scheduled_paras: scheduled,
				expected_backed_candidates_with_core,
			}
		}

		// Generate test data for the candidates and assert that the environment is set as expected
		// (check the comments for details)
		// Para 1 scheduled on core 0 and core 1. Two candidates are supplied.
		// Para 2 scheduled on cores 2 and 3. One candidate supplied.
		// Para 3 scheduled on core 4. One candidate supplied.
		// Para 4 scheduled on core 5. Two candidates supplied.
		// Para 5 scheduled on core 6. No candidates supplied.
		// Para 6 is not scheduled. One candidate supplied.
		// Para 7 is scheduled on core 7 and 8, but the candidate contains the wrong core index.
		// Para 8 is scheduled on core 9, but the candidate contains the wrong core index.
		fn get_test_data_multiple_cores_per_para(v2_descriptor: bool) -> TestData {
			const RELAY_PARENT_NUM: u32 = 3;

			let header = default_header();
			let relay_parent = header.hash();
			let session_index = SessionIndex::from(0_u32);

			let keystore = LocalKeystore::in_memory();
			let keystore = Arc::new(keystore) as KeystorePtr;
			let signing_context = SigningContext { parent_hash: relay_parent, session_index };

			let validators = vec![
				sp_keyring::Sr25519Keyring::Alice,
				sp_keyring::Sr25519Keyring::Bob,
				sp_keyring::Sr25519Keyring::Charlie,
				sp_keyring::Sr25519Keyring::Dave,
				sp_keyring::Sr25519Keyring::Eve,
				sp_keyring::Sr25519Keyring::Ferdie,
				sp_keyring::Sr25519Keyring::One,
				sp_keyring::Sr25519Keyring::Two,
			];
			for validator in validators.iter() {
				Keystore::sr25519_generate_new(
					&*keystore,
					PARACHAIN_KEY_TYPE_ID,
					Some(&validator.to_seed()),
				)
				.unwrap();
			}

			// Set active validators in `shared` pallet
			let validator_ids =
				validators.iter().map(|v| v.public().into()).collect::<Vec<ValidatorId>>();
			shared::Pallet::<Test>::set_active_validators_ascending(validator_ids);

			// Set the validator groups in `scheduler`
			Scheduler::set_validator_groups(vec![
				vec![ValidatorIndex(0)],
				vec![ValidatorIndex(1)],
				vec![ValidatorIndex(2)],
				vec![ValidatorIndex(3)],
				vec![ValidatorIndex(4)],
				vec![ValidatorIndex(5)],
				vec![ValidatorIndex(6)],
				vec![ValidatorIndex(7)],
			]);

			// Update scheduler's claimqueue with the parachains
			for (core_num, para_id) in
				[(0, 1), (1, 1), (2, 2), (3, 2), (4, 3), (5, 4), (6, 5), (7, 7), (8, 7), (9, 8)]
			{
				Scheduler::assign_core(
					CoreIndex::from(core_num),
					0,
					vec![(CoreAssignment::Task(para_id), PartsOf57600::FULL)],
					None,
				)
				.unwrap();
			}

			// Add the relay parent to `shared` pallet. Otherwise some code (e.g. filtering backing
			// votes) won't behave correctly
			shared::Pallet::<Test>::add_allowed_relay_parent(
				relay_parent,
				Default::default(),
				Scheduler::claim_queue(),
				RELAY_PARENT_NUM,
				1,
			);

			// Set the on-chain included head data and current code hash.
			for id in 1..=8u32 {
				paras::Pallet::<Test>::set_current_head(ParaId::from(id), HeadData(vec![id as u8]));
				paras::Pallet::<Test>::force_set_current_code(
					RuntimeOrigin::root(),
					ParaId::from(id),
					ValidationCode(vec![id as u8]),
				)
				.unwrap();
				paras::Pallet::<Test>::force_set_most_recent_context(
					RuntimeOrigin::root(),
					ParaId::from(id),
					BlockNumberFor::<Test>::from(0u32),
				)
				.unwrap();
			}

			// Callback used for backing candidates
			let group_validators = |group_index: GroupIndex| {
				if group_index.0 as usize >= validators.len() {
					panic!("Group index out of bounds")
				} else {
					Some(vec![ValidatorIndex(group_index.0)])
				}
			};

			let mut backed_candidates = vec![];
			let mut expected_backed_candidates_with_core = BTreeMap::new();

			let maybe_core_index = |core_index: CoreIndex| -> Option<CoreIndex> {
				if !v2_descriptor {
					None
				} else {
					Some(core_index)
				}
			};

			// Para 1
			{
				let candidate = TestCandidateBuilder {
					para_id: ParaId::from(1),
					relay_parent,
					pov_hash: Hash::repeat_byte(1 as u8),
					persisted_validation_data_hash: make_persisted_validation_data::<Test>(
						ParaId::from(1),
						RELAY_PARENT_NUM,
						Default::default(),
					)
					.unwrap()
					.hash(),
					hrmp_watermark: RELAY_PARENT_NUM,
					head_data: HeadData(vec![1, 1]),
					validation_code: ValidationCode(vec![1]),
					core_index: maybe_core_index(CoreIndex(0)),
					..Default::default()
				}
				.build();

				let prev_candidate = candidate.clone();
				let backed: BackedCandidate = back_candidate(
					candidate,
					&validators,
					group_validators(GroupIndex::from(0 as u32)).unwrap().as_ref(),
					&keystore,
					&signing_context,
					BackingKind::Threshold,
					CoreIndex(0 as u32),
				);
				backed_candidates.push(backed.clone());
				expected_backed_candidates_with_core
					.entry(ParaId::from(1))
					.or_insert(vec![])
					.push((backed, CoreIndex(0)));

				let candidate = TestCandidateBuilder {
					para_id: ParaId::from(1),
					relay_parent,
					pov_hash: Hash::repeat_byte(2 as u8),
					persisted_validation_data_hash: make_persisted_validation_data_with_parent::<
						Test,
					>(
						RELAY_PARENT_NUM,
						Default::default(),
						prev_candidate.commitments.head_data,
					)
					.hash(),
					hrmp_watermark: RELAY_PARENT_NUM,
					validation_code: ValidationCode(vec![1]),
					core_index: maybe_core_index(CoreIndex(1)),
					core_selector: Some(1),
					..Default::default()
				}
				.build();

				let backed = back_candidate(
					candidate,
					&validators,
					group_validators(GroupIndex::from(1 as u32)).unwrap().as_ref(),
					&keystore,
					&signing_context,
					BackingKind::Threshold,
					CoreIndex(1 as u32),
				);
				backed_candidates.push(backed.clone());
				expected_backed_candidates_with_core
					.entry(ParaId::from(1))
					.or_insert(vec![])
					.push((backed, CoreIndex(1)));
			}

			// Para 2
			{
				let candidate = TestCandidateBuilder {
					para_id: ParaId::from(2),
					relay_parent,
					pov_hash: Hash::repeat_byte(3 as u8),
					persisted_validation_data_hash: make_persisted_validation_data::<Test>(
						ParaId::from(2),
						RELAY_PARENT_NUM,
						Default::default(),
					)
					.unwrap()
					.hash(),
					hrmp_watermark: RELAY_PARENT_NUM,
					validation_code: ValidationCode(vec![2]),
					core_index: maybe_core_index(CoreIndex(2)),
					..Default::default()
				}
				.build();

				let backed = back_candidate(
					candidate,
					&validators,
					group_validators(GroupIndex::from(2 as u32)).unwrap().as_ref(),
					&keystore,
					&signing_context,
					BackingKind::Threshold,
					CoreIndex(2 as u32),
				);
				backed_candidates.push(backed.clone());
				expected_backed_candidates_with_core
					.entry(ParaId::from(2))
					.or_insert(vec![])
					.push((backed, CoreIndex(2)));
			}

			// Para 3
			{
				let candidate = TestCandidateBuilder {
					para_id: ParaId::from(3),
					relay_parent,
					pov_hash: Hash::repeat_byte(4 as u8),
					persisted_validation_data_hash: make_persisted_validation_data::<Test>(
						ParaId::from(3),
						RELAY_PARENT_NUM,
						Default::default(),
					)
					.unwrap()
					.hash(),
					hrmp_watermark: RELAY_PARENT_NUM,
					validation_code: ValidationCode(vec![3]),
					core_index: maybe_core_index(CoreIndex(4)),
					..Default::default()
				}
				.build();

				let backed = back_candidate(
					candidate,
					&validators,
					group_validators(GroupIndex::from(4 as u32)).unwrap().as_ref(),
					&keystore,
					&signing_context,
					BackingKind::Threshold,
					CoreIndex(4 as u32),
				);
				backed_candidates.push(backed.clone());
				expected_backed_candidates_with_core
					.entry(ParaId::from(3))
					.or_insert(vec![])
					.push((backed, CoreIndex(4)));
			}

			// Para 4
			{
				let candidate = TestCandidateBuilder {
					para_id: ParaId::from(4),
					relay_parent,
					pov_hash: Hash::repeat_byte(5 as u8),
					persisted_validation_data_hash: make_persisted_validation_data::<Test>(
						ParaId::from(4),
						RELAY_PARENT_NUM,
						Default::default(),
					)
					.unwrap()
					.hash(),
					hrmp_watermark: RELAY_PARENT_NUM,
					validation_code: ValidationCode(vec![4]),
					core_index: maybe_core_index(CoreIndex(5)),
					..Default::default()
				}
				.build();

				let prev_candidate = candidate.clone();
				let backed = back_candidate(
					candidate,
					&validators,
					group_validators(GroupIndex::from(5 as u32)).unwrap().as_ref(),
					&keystore,
					&signing_context,
					BackingKind::Threshold,
					CoreIndex(5 as u32),
				);
				backed_candidates.push(backed.clone());
				expected_backed_candidates_with_core
					.entry(ParaId::from(4))
					.or_insert(vec![])
					.push((backed, CoreIndex(5)));

				let candidate = TestCandidateBuilder {
					para_id: ParaId::from(4),
					relay_parent,
					pov_hash: Hash::repeat_byte(6 as u8),
					persisted_validation_data_hash: make_persisted_validation_data_with_parent::<
						Test,
					>(
						RELAY_PARENT_NUM,
						Default::default(),
						prev_candidate.commitments.head_data,
					)
					.hash(),
					hrmp_watermark: RELAY_PARENT_NUM,
					validation_code: ValidationCode(vec![4]),
					core_index: maybe_core_index(CoreIndex(5)),
					..Default::default()
				}
				.build();

				let backed = back_candidate(
					candidate,
					&validators,
					group_validators(GroupIndex::from(5 as u32)).unwrap().as_ref(),
					&keystore,
					&signing_context,
					BackingKind::Threshold,
					CoreIndex(5 as u32),
				);
				backed_candidates.push(backed.clone());
			}

			// No candidate for para 5.

			// Para 6.
			{
				let candidate = TestCandidateBuilder {
					para_id: ParaId::from(6),
					relay_parent,
					pov_hash: Hash::repeat_byte(3 as u8),
					persisted_validation_data_hash: make_persisted_validation_data::<Test>(
						ParaId::from(6),
						RELAY_PARENT_NUM,
						Default::default(),
					)
					.unwrap()
					.hash(),
					hrmp_watermark: RELAY_PARENT_NUM,
					validation_code: ValidationCode(vec![6]),
					core_index: maybe_core_index(CoreIndex(6)),
					..Default::default()
				}
				.build();

				let backed = back_candidate(
					candidate,
					&validators,
					group_validators(GroupIndex::from(6 as u32)).unwrap().as_ref(),
					&keystore,
					&signing_context,
					BackingKind::Threshold,
					CoreIndex(6 as u32),
				);
				backed_candidates.push(backed.clone());
			}

			// Para 7.
			{
				let candidate = TestCandidateBuilder {
					para_id: ParaId::from(7),
					relay_parent,
					pov_hash: Hash::repeat_byte(3 as u8),
					persisted_validation_data_hash: make_persisted_validation_data::<Test>(
						ParaId::from(7),
						RELAY_PARENT_NUM,
						Default::default(),
					)
					.unwrap()
					.hash(),
					hrmp_watermark: RELAY_PARENT_NUM,
					validation_code: ValidationCode(vec![7]),
					core_index: maybe_core_index(CoreIndex(6)),
					..Default::default()
				}
				.build();

				let backed = back_candidate(
					candidate,
					&validators,
					group_validators(GroupIndex::from(6 as u32)).unwrap().as_ref(),
					&keystore,
					&signing_context,
					BackingKind::Threshold,
					CoreIndex(6 as u32),
				);
				backed_candidates.push(backed.clone());
			}

			// Para 8.
			{
				let candidate = TestCandidateBuilder {
					para_id: ParaId::from(8),
					relay_parent,
					pov_hash: Hash::repeat_byte(3 as u8),
					persisted_validation_data_hash: make_persisted_validation_data::<Test>(
						ParaId::from(8),
						RELAY_PARENT_NUM,
						Default::default(),
					)
					.unwrap()
					.hash(),
					hrmp_watermark: RELAY_PARENT_NUM,
					validation_code: ValidationCode(vec![8]),
					core_index: maybe_core_index(CoreIndex(7)),
					..Default::default()
				}
				.build();

				let backed = back_candidate(
					candidate,
					&validators,
					group_validators(GroupIndex::from(6 as u32)).unwrap().as_ref(),
					&keystore,
					&signing_context,
					BackingKind::Threshold,
					CoreIndex(7 as u32),
				);
				backed_candidates.push(backed.clone());
			}

			let mut scheduled: BTreeMap<ParaId, BTreeSet<CoreIndex>> = BTreeMap::new();
			for (core_idx, para_ids) in Scheduler::claim_queue() {
				scheduled.entry(*para_ids.front().unwrap()).or_default().insert(core_idx);
			}

			assert_eq!(
				shared::ActiveValidatorIndices::<Test>::get(),
				vec![
					ValidatorIndex(0),
					ValidatorIndex(1),
					ValidatorIndex(2),
					ValidatorIndex(3),
					ValidatorIndex(4),
					ValidatorIndex(5),
					ValidatorIndex(6),
					ValidatorIndex(7),
				]
			);

			TestData {
				backed_candidates,
				scheduled_paras: scheduled,
				expected_backed_candidates_with_core,
			}
		}

		// Para 1 scheduled on core 0 and core 1. Two candidates are supplied. They form a chain but
		// in the wrong order.
		// Para 2 scheduled on core 2, core 3 and core 4. Three candidates are supplied. The second
		// one is not part of the chain.
		// Para 3 scheduled on core 5 and 6. Two candidates are supplied and they all form a chain.
		// Para 4 scheduled on core 7 and 8. Duplicated candidates.
		fn get_test_data_for_order_checks() -> TestData {
			const RELAY_PARENT_NUM: u32 = 3;
			let header = default_header();
			let relay_parent = header.hash();

			let session_index = SessionIndex::from(0_u32);

			let keystore = LocalKeystore::in_memory();
			let keystore = Arc::new(keystore) as KeystorePtr;
			let signing_context = SigningContext { parent_hash: relay_parent, session_index };

			let validators = vec![
				sp_keyring::Sr25519Keyring::Alice,
				sp_keyring::Sr25519Keyring::Bob,
				sp_keyring::Sr25519Keyring::Charlie,
				sp_keyring::Sr25519Keyring::Dave,
				sp_keyring::Sr25519Keyring::Eve,
				sp_keyring::Sr25519Keyring::Ferdie,
				sp_keyring::Sr25519Keyring::One,
				sp_keyring::Sr25519Keyring::Two,
				sp_keyring::Sr25519Keyring::AliceStash,
			];
			for validator in validators.iter() {
				Keystore::sr25519_generate_new(
					&*keystore,
					PARACHAIN_KEY_TYPE_ID,
					Some(&validator.to_seed()),
				)
				.unwrap();
			}

			// Set active validators in `shared` pallet
			let validator_ids =
				validators.iter().map(|v| v.public().into()).collect::<Vec<ValidatorId>>();
			shared::Pallet::<Test>::set_active_validators_ascending(validator_ids);

			// Set the validator groups in `scheduler`
			Scheduler::set_validator_groups(vec![
				vec![ValidatorIndex(0)],
				vec![ValidatorIndex(1)],
				vec![ValidatorIndex(2)],
				vec![ValidatorIndex(3)],
				vec![ValidatorIndex(4)],
				vec![ValidatorIndex(5)],
				vec![ValidatorIndex(6)],
				vec![ValidatorIndex(7)],
				vec![ValidatorIndex(8)],
			]);

			// Update scheduler's claimqueue with the parachains
			// Update scheduler's claimqueue with the parachains
			for (core_num, para_id) in
				[(0, 1), (1, 1), (2, 2), (3, 2), (4, 2), (5, 3), (6, 3), (7, 4), (8, 4)]
			{
				Scheduler::assign_core(
					CoreIndex::from(core_num),
					0,
					vec![(CoreAssignment::Task(para_id), PartsOf57600::FULL)],
					None,
				)
				.unwrap();
			}

			shared::Pallet::<Test>::add_allowed_relay_parent(
				relay_parent,
				Default::default(),
				Scheduler::claim_queue(),
				RELAY_PARENT_NUM,
				1,
			);

			// Set the on-chain included head data and current code hash.
			for id in 1..=4u32 {
				paras::Pallet::<Test>::set_current_head(ParaId::from(id), HeadData(vec![id as u8]));
				paras::Pallet::<Test>::force_set_current_code(
					RuntimeOrigin::root(),
					ParaId::from(id),
					ValidationCode(vec![id as u8]),
				)
				.unwrap();
				paras::Pallet::<Test>::force_set_most_recent_context(
					RuntimeOrigin::root(),
					ParaId::from(id),
					BlockNumberFor::<Test>::from(0u32),
				)
				.unwrap();
			}

			// Callback used for backing candidates
			let group_validators = |group_index: GroupIndex| {
				if group_index.0 as usize >= validators.len() {
					panic!("Group index out of bounds")
				} else {
					Some(vec![ValidatorIndex(group_index.0)])
				}
			};

			let mut backed_candidates = vec![];
			let mut expected_backed_candidates_with_core = BTreeMap::new();

			// Para 1
			{
				let candidate = TestCandidateBuilder {
					para_id: ParaId::from(1),
					relay_parent,
					pov_hash: Hash::repeat_byte(1 as u8),
					persisted_validation_data_hash: make_persisted_validation_data::<Test>(
						ParaId::from(1),
						RELAY_PARENT_NUM,
						Default::default(),
					)
					.unwrap()
					.hash(),
					head_data: HeadData(vec![1, 1]),
					hrmp_watermark: RELAY_PARENT_NUM,
					validation_code: ValidationCode(vec![1]),
					..Default::default()
				}
				.build();

				let prev_candidate = candidate.clone();
				let prev_backed: BackedCandidate = back_candidate(
					candidate,
					&validators,
					group_validators(GroupIndex::from(0 as u32)).unwrap().as_ref(),
					&keystore,
					&signing_context,
					BackingKind::Threshold,
					CoreIndex(0 as u32),
				);

				let candidate = TestCandidateBuilder {
					para_id: ParaId::from(1),
					relay_parent,
					pov_hash: Hash::repeat_byte(2 as u8),
					persisted_validation_data_hash: make_persisted_validation_data_with_parent::<
						Test,
					>(
						RELAY_PARENT_NUM,
						Default::default(),
						prev_candidate.commitments.head_data,
					)
					.hash(),
					hrmp_watermark: RELAY_PARENT_NUM,
					validation_code: ValidationCode(vec![1]),
					..Default::default()
				}
				.build();

				let backed = back_candidate(
					candidate,
					&validators,
					group_validators(GroupIndex::from(1 as u32)).unwrap().as_ref(),
					&keystore,
					&signing_context,
					BackingKind::Threshold,
					CoreIndex(1 as u32),
				);
				backed_candidates.push(backed.clone());
				backed_candidates.push(prev_backed.clone());
			}

			// Para 2.
			{
				let candidate_1 = TestCandidateBuilder {
					para_id: ParaId::from(2),
					relay_parent,
					pov_hash: Hash::repeat_byte(3 as u8),
					persisted_validation_data_hash: make_persisted_validation_data::<Test>(
						ParaId::from(2),
						RELAY_PARENT_NUM,
						Default::default(),
					)
					.unwrap()
					.hash(),
					head_data: HeadData(vec![2, 2]),
					hrmp_watermark: RELAY_PARENT_NUM,
					validation_code: ValidationCode(vec![2]),
					..Default::default()
				}
				.build();

				let backed_1: BackedCandidate = back_candidate(
					candidate_1,
					&validators,
					group_validators(GroupIndex::from(2 as u32)).unwrap().as_ref(),
					&keystore,
					&signing_context,
					BackingKind::Threshold,
					CoreIndex(2 as u32),
				);

				backed_candidates.push(backed_1.clone());
				expected_backed_candidates_with_core
					.entry(ParaId::from(2))
					.or_insert(vec![])
					.push((backed_1, CoreIndex(2)));

				let candidate_2 = TestCandidateBuilder {
					para_id: ParaId::from(2),
					relay_parent,
					pov_hash: Hash::repeat_byte(4 as u8),
					persisted_validation_data_hash: make_persisted_validation_data::<Test>(
						ParaId::from(2),
						RELAY_PARENT_NUM,
						Default::default(),
					)
					.unwrap()
					.hash(),
					hrmp_watermark: RELAY_PARENT_NUM,
					validation_code: ValidationCode(vec![2]),
					head_data: HeadData(vec![3, 3]),
					..Default::default()
				}
				.build();

				let backed_2 = back_candidate(
					candidate_2.clone(),
					&validators,
					group_validators(GroupIndex::from(3 as u32)).unwrap().as_ref(),
					&keystore,
					&signing_context,
					BackingKind::Threshold,
					CoreIndex(3 as u32),
				);
				backed_candidates.push(backed_2.clone());

				let candidate_3 = TestCandidateBuilder {
					para_id: ParaId::from(2),
					relay_parent,
					pov_hash: Hash::repeat_byte(5 as u8),
					persisted_validation_data_hash: make_persisted_validation_data_with_parent::<
						Test,
					>(
						RELAY_PARENT_NUM,
						Default::default(),
						candidate_2.commitments.head_data,
					)
					.hash(),
					hrmp_watermark: RELAY_PARENT_NUM,
					validation_code: ValidationCode(vec![2]),
					..Default::default()
				}
				.build();

				let backed_3 = back_candidate(
					candidate_3,
					&validators,
					group_validators(GroupIndex::from(4 as u32)).unwrap().as_ref(),
					&keystore,
					&signing_context,
					BackingKind::Threshold,
					CoreIndex(4 as u32),
				);
				backed_candidates.push(backed_3.clone());
			}

			// Para 3
			{
				let candidate = TestCandidateBuilder {
					para_id: ParaId::from(3),
					relay_parent,
					pov_hash: Hash::repeat_byte(6 as u8),
					persisted_validation_data_hash: make_persisted_validation_data::<Test>(
						ParaId::from(3),
						RELAY_PARENT_NUM,
						Default::default(),
					)
					.unwrap()
					.hash(),
					head_data: HeadData(vec![3, 3]),
					hrmp_watermark: RELAY_PARENT_NUM,
					validation_code: ValidationCode(vec![3]),
					..Default::default()
				}
				.build();

				let prev_candidate = candidate.clone();
				let backed: BackedCandidate = back_candidate(
					candidate,
					&validators,
					group_validators(GroupIndex::from(5 as u32)).unwrap().as_ref(),
					&keystore,
					&signing_context,
					BackingKind::Threshold,
					CoreIndex(5 as u32),
				);
				backed_candidates.push(backed.clone());
				expected_backed_candidates_with_core
					.entry(ParaId::from(3))
					.or_insert(vec![])
					.push((backed, CoreIndex(5)));

				let candidate = TestCandidateBuilder {
					para_id: ParaId::from(3),
					relay_parent,
					pov_hash: Hash::repeat_byte(6 as u8),
					persisted_validation_data_hash: make_persisted_validation_data_with_parent::<
						Test,
					>(
						RELAY_PARENT_NUM,
						Default::default(),
						prev_candidate.commitments.head_data,
					)
					.hash(),
					hrmp_watermark: RELAY_PARENT_NUM,
					validation_code: ValidationCode(vec![3]),
					..Default::default()
				}
				.build();

				let backed = back_candidate(
					candidate,
					&validators,
					group_validators(GroupIndex::from(6 as u32)).unwrap().as_ref(),
					&keystore,
					&signing_context,
					BackingKind::Threshold,
					CoreIndex(6 as u32),
				);
				backed_candidates.push(backed.clone());
				expected_backed_candidates_with_core
					.entry(ParaId::from(3))
					.or_insert(vec![])
					.push((backed, CoreIndex(6)));
			}

			// Para 4
			{
				let candidate = TestCandidateBuilder {
					para_id: ParaId::from(4),
					relay_parent,
					pov_hash: Hash::repeat_byte(8 as u8),
					persisted_validation_data_hash: make_persisted_validation_data::<Test>(
						ParaId::from(4),
						RELAY_PARENT_NUM,
						Default::default(),
					)
					.unwrap()
					.hash(),
					head_data: HeadData(vec![4]),
					hrmp_watermark: RELAY_PARENT_NUM,
					validation_code: ValidationCode(vec![4]),
					..Default::default()
				}
				.build();

				let backed: BackedCandidate = back_candidate(
					candidate.clone(),
					&validators,
					group_validators(GroupIndex::from(7 as u32)).unwrap().as_ref(),
					&keystore,
					&signing_context,
					BackingKind::Threshold,
					CoreIndex(7 as u32),
				);
				backed_candidates.push(backed.clone());
				expected_backed_candidates_with_core
					.entry(ParaId::from(4))
					.or_insert(vec![])
					.push((backed, CoreIndex(7)));

				let backed: BackedCandidate = back_candidate(
					candidate,
					&validators,
					group_validators(GroupIndex::from(7 as u32)).unwrap().as_ref(),
					&keystore,
					&signing_context,
					BackingKind::Threshold,
					CoreIndex(8 as u32),
				);
				backed_candidates.push(backed.clone());
			}

			let mut scheduled: BTreeMap<ParaId, BTreeSet<CoreIndex>> = BTreeMap::new();
			for (core_idx, para_ids) in Scheduler::claim_queue() {
				scheduled.entry(*para_ids.front().unwrap()).or_default().insert(core_idx);
			}

			assert_eq!(
				shared::ActiveValidatorIndices::<Test>::get(),
				vec![
					ValidatorIndex(0),
					ValidatorIndex(1),
					ValidatorIndex(2),
					ValidatorIndex(3),
					ValidatorIndex(4),
					ValidatorIndex(5),
					ValidatorIndex(6),
					ValidatorIndex(7),
					ValidatorIndex(8),
				]
			);

			TestData {
				backed_candidates,
				scheduled_paras: scheduled,
				expected_backed_candidates_with_core,
			}
		}

		// Para 1 scheduled on cores 0, 1 and 2. Three candidates are supplied but their relay
		// parents look like this: 3, 2, 3.
		// Para 2 scheduled on cores 3, 4 and 5. Three candidates are supplied and their relay
		// parents look like this: 2, 3, 3.
		fn get_test_data_for_relay_parent_ordering() -> TestData {
			const RELAY_PARENT_NUM: u32 = 3;
			let header = default_header();
			let relay_parent = header.hash();

			let prev_relay_parent = polkadot_primitives::Header {
				parent_hash: Default::default(),
				number: RELAY_PARENT_NUM - 1,
				state_root: Default::default(),
				extrinsics_root: Default::default(),
				digest: Default::default(),
			}
			.hash();

			let next_relay_parent = polkadot_primitives::Header {
				parent_hash: Default::default(),
				number: RELAY_PARENT_NUM + 1,
				state_root: Default::default(),
				extrinsics_root: Default::default(),
				digest: Default::default(),
			}
			.hash();

			// Add the relay parent to `shared` pallet. Otherwise some code (e.g. filtering backing
			// votes) won't behave correctly
			shared::Pallet::<Test>::add_allowed_relay_parent(
				prev_relay_parent,
				Default::default(),
				Default::default(),
				RELAY_PARENT_NUM - 1,
				2,
			);

			shared::Pallet::<Test>::add_allowed_relay_parent(
				relay_parent,
				Default::default(),
				Default::default(),
				RELAY_PARENT_NUM,
				2,
			);

			shared::Pallet::<Test>::add_allowed_relay_parent(
				next_relay_parent,
				Default::default(),
				Default::default(),
				RELAY_PARENT_NUM + 1,
				2,
			);

			let session_index = SessionIndex::from(0_u32);

			let keystore = LocalKeystore::in_memory();
			let keystore = Arc::new(keystore) as KeystorePtr;
			let signing_context = SigningContext { parent_hash: relay_parent, session_index };

			let validators = vec![
				sp_keyring::Sr25519Keyring::Alice,
				sp_keyring::Sr25519Keyring::Bob,
				sp_keyring::Sr25519Keyring::Charlie,
				sp_keyring::Sr25519Keyring::Dave,
				sp_keyring::Sr25519Keyring::Eve,
				sp_keyring::Sr25519Keyring::Ferdie,
			];
			for validator in validators.iter() {
				Keystore::sr25519_generate_new(
					&*keystore,
					PARACHAIN_KEY_TYPE_ID,
					Some(&validator.to_seed()),
				)
				.unwrap();
			}

			// Set active validators in `shared` pallet
			let validator_ids =
				validators.iter().map(|v| v.public().into()).collect::<Vec<ValidatorId>>();
			shared::Pallet::<Test>::set_active_validators_ascending(validator_ids);

			// Set the validator groups in `scheduler`
			Scheduler::set_validator_groups(vec![
				vec![ValidatorIndex(0)],
				vec![ValidatorIndex(1)],
				vec![ValidatorIndex(2)],
				vec![ValidatorIndex(3)],
				vec![ValidatorIndex(4)],
				vec![ValidatorIndex(5)],
			]);

			// Update scheduler's claimqueue with the parachains
			// Update scheduler's claimqueue with the parachains
			for (core_num, para_id) in [(0, 1), (1, 1), (2, 1), (3, 2), (4, 2), (5, 2)] {
				Scheduler::assign_core(
					CoreIndex::from(core_num),
					0,
					vec![(CoreAssignment::Task(para_id), PartsOf57600::FULL)],
					None,
				)
				.unwrap();
			}

			// Set the on-chain included head data and current code hash.
			for id in 1..=2u32 {
				paras::Pallet::<Test>::set_current_head(ParaId::from(id), HeadData(vec![id as u8]));
				paras::Pallet::<Test>::force_set_current_code(
					RuntimeOrigin::root(),
					ParaId::from(id),
					ValidationCode(vec![id as u8]),
				)
				.unwrap();
				paras::Pallet::<Test>::force_set_most_recent_context(
					RuntimeOrigin::root(),
					ParaId::from(id),
					BlockNumberFor::<Test>::from(0u32),
				)
				.unwrap();
			}

			// Callback used for backing candidates
			let group_validators = |group_index: GroupIndex| {
				if group_index.0 as usize >= validators.len() {
					panic!("Group index out of bounds")
				} else {
					Some(vec![ValidatorIndex(group_index.0)])
				}
			};

			let mut backed_candidates = vec![];
			let mut expected_backed_candidates_with_core = BTreeMap::new();

			// Para 1
			{
				let candidate = TestCandidateBuilder {
					para_id: ParaId::from(1),
					relay_parent,
					pov_hash: Hash::repeat_byte(1 as u8),
					persisted_validation_data_hash: make_persisted_validation_data::<Test>(
						ParaId::from(1),
						RELAY_PARENT_NUM,
						Default::default(),
					)
					.unwrap()
					.hash(),
					head_data: HeadData(vec![1, 1]),
					hrmp_watermark: RELAY_PARENT_NUM,
					validation_code: ValidationCode(vec![1]),
					..Default::default()
				}
				.build();

				let prev_candidate = candidate.clone();
				let backed: BackedCandidate = back_candidate(
					candidate,
					&validators,
					group_validators(GroupIndex::from(0 as u32)).unwrap().as_ref(),
					&keystore,
					&signing_context,
					BackingKind::Threshold,
					CoreIndex(0 as u32),
				);
				backed_candidates.push(backed.clone());
				expected_backed_candidates_with_core
					.entry(ParaId::from(1))
					.or_insert(vec![])
					.push((backed, CoreIndex(0)));

				let candidate = TestCandidateBuilder {
					para_id: ParaId::from(1),
					relay_parent: prev_relay_parent,
					pov_hash: Hash::repeat_byte(1 as u8),
					persisted_validation_data_hash: make_persisted_validation_data_with_parent::<
						Test,
					>(
						RELAY_PARENT_NUM - 1,
						Default::default(),
						prev_candidate.commitments.head_data,
					)
					.hash(),
					hrmp_watermark: RELAY_PARENT_NUM - 1,
					validation_code: ValidationCode(vec![1]),
					head_data: HeadData(vec![1, 1, 1]),
					..Default::default()
				}
				.build();

				let prev_candidate = candidate.clone();
				let backed = back_candidate(
					candidate,
					&validators,
					group_validators(GroupIndex::from(1 as u32)).unwrap().as_ref(),
					&keystore,
					&signing_context,
					BackingKind::Threshold,
					CoreIndex(1 as u32),
				);
				backed_candidates.push(backed.clone());

				let candidate = TestCandidateBuilder {
					para_id: ParaId::from(1),
					relay_parent,
					pov_hash: Hash::repeat_byte(1 as u8),
					persisted_validation_data_hash: make_persisted_validation_data_with_parent::<
						Test,
					>(
						RELAY_PARENT_NUM,
						Default::default(),
						prev_candidate.commitments.head_data,
					)
					.hash(),
					hrmp_watermark: RELAY_PARENT_NUM,
					validation_code: ValidationCode(vec![1]),
					head_data: HeadData(vec![1, 1, 1, 1]),
					..Default::default()
				}
				.build();

				let backed = back_candidate(
					candidate,
					&validators,
					group_validators(GroupIndex::from(2 as u32)).unwrap().as_ref(),
					&keystore,
					&signing_context,
					BackingKind::Threshold,
					CoreIndex(2 as u32),
				);
				backed_candidates.push(backed.clone());
			}

			// Para 2
			{
				let candidate = TestCandidateBuilder {
					para_id: ParaId::from(2),
					relay_parent: prev_relay_parent,
					pov_hash: Hash::repeat_byte(2 as u8),
					persisted_validation_data_hash: make_persisted_validation_data::<Test>(
						ParaId::from(2),
						RELAY_PARENT_NUM - 1,
						Default::default(),
					)
					.unwrap()
					.hash(),
					head_data: HeadData(vec![2, 2]),
					hrmp_watermark: RELAY_PARENT_NUM - 1,
					validation_code: ValidationCode(vec![2]),
					..Default::default()
				}
				.build();

				let prev_candidate = candidate.clone();
				let backed: BackedCandidate = back_candidate(
					candidate,
					&validators,
					group_validators(GroupIndex::from(3 as u32)).unwrap().as_ref(),
					&keystore,
					&signing_context,
					BackingKind::Threshold,
					CoreIndex(3 as u32),
				);
				backed_candidates.push(backed.clone());
				expected_backed_candidates_with_core
					.entry(ParaId::from(2))
					.or_insert(vec![])
					.push((backed, CoreIndex(3)));

				let candidate = TestCandidateBuilder {
					para_id: ParaId::from(2),
					relay_parent,
					pov_hash: Hash::repeat_byte(2 as u8),
					persisted_validation_data_hash: make_persisted_validation_data_with_parent::<
						Test,
					>(
						RELAY_PARENT_NUM,
						Default::default(),
						prev_candidate.commitments.head_data,
					)
					.hash(),
					hrmp_watermark: RELAY_PARENT_NUM,
					validation_code: ValidationCode(vec![2]),
					head_data: HeadData(vec![2, 2, 2]),
					..Default::default()
				}
				.build();

				let prev_candidate = candidate.clone();
				let backed = back_candidate(
					candidate,
					&validators,
					group_validators(GroupIndex::from(4 as u32)).unwrap().as_ref(),
					&keystore,
					&signing_context,
					BackingKind::Threshold,
					CoreIndex(4 as u32),
				);
				backed_candidates.push(backed.clone());
				expected_backed_candidates_with_core
					.entry(ParaId::from(2))
					.or_insert(vec![])
					.push((backed, CoreIndex(4)));

				let candidate = TestCandidateBuilder {
					para_id: ParaId::from(2),
					relay_parent,
					pov_hash: Hash::repeat_byte(2 as u8),
					persisted_validation_data_hash: make_persisted_validation_data_with_parent::<
						Test,
					>(
						RELAY_PARENT_NUM,
						Default::default(),
						prev_candidate.commitments.head_data,
					)
					.hash(),
					hrmp_watermark: RELAY_PARENT_NUM,
					validation_code: ValidationCode(vec![2]),
					head_data: HeadData(vec![2, 2, 2, 2]),
					..Default::default()
				}
				.build();

				let backed = back_candidate(
					candidate,
					&validators,
					group_validators(GroupIndex::from(5 as u32)).unwrap().as_ref(),
					&keystore,
					&signing_context,
					BackingKind::Threshold,
					CoreIndex(5 as u32),
				);
				backed_candidates.push(backed.clone());

				expected_backed_candidates_with_core
					.entry(ParaId::from(2))
					.or_insert(vec![])
					.push((backed, CoreIndex(5)));
			}
			let mut scheduled: BTreeMap<ParaId, BTreeSet<CoreIndex>> = BTreeMap::new();
			for (core_idx, para_ids) in Scheduler::claim_queue() {
				scheduled.entry(*para_ids.front().unwrap()).or_default().insert(core_idx);
			}

			assert_eq!(
				shared::ActiveValidatorIndices::<Test>::get(),
				vec![
					ValidatorIndex(0),
					ValidatorIndex(1),
					ValidatorIndex(2),
					ValidatorIndex(3),
					ValidatorIndex(4),
					ValidatorIndex(5)
				]
			);

			TestData {
				backed_candidates,
				scheduled_paras: scheduled,
				expected_backed_candidates_with_core,
			}
		}

		#[test]
		fn happy_path_one_core_per_para() {
			new_test_ext(default_config()).execute_with(|| {
				let TestData {
					backed_candidates,
					expected_backed_candidates_with_core,
					scheduled_paras: scheduled,
				} = get_test_data_one_core_per_para(BackingKind::Threshold);

				assert_eq!(
					sanitize_backed_candidates::<Test>(
						backed_candidates.clone(),
						&shared::AllowedRelayParents::<Test>::get(),
						BTreeSet::new(),
						scheduled,
						false,
					),
					expected_backed_candidates_with_core,
				);
			});
		}

		#[rstest]
		#[case(false)]
		#[case(true)]
		fn test_with_multiple_cores_per_para(#[case] v2_descriptor: bool) {
			new_test_ext(default_config()).execute_with(|| {
				let TestData {
					backed_candidates,
					expected_backed_candidates_with_core,
					scheduled_paras: scheduled,
				} = get_test_data_multiple_cores_per_para(v2_descriptor);

				assert_eq!(
					sanitize_backed_candidates::<Test>(
						backed_candidates.clone(),
						&shared::AllowedRelayParents::<Test>::get(),
						BTreeSet::new(),
						scheduled,
						v2_descriptor,
					),
					expected_backed_candidates_with_core,
				);
			});
		}

		#[test]
		fn test_candidate_ordering() {
			new_test_ext(default_config()).execute_with(|| {
				let TestData {
					backed_candidates,
					scheduled_paras: scheduled,
					expected_backed_candidates_with_core,
				} = get_test_data_for_order_checks();

				assert_eq!(
					sanitize_backed_candidates::<Test>(
						backed_candidates.clone(),
						&shared::AllowedRelayParents::<Test>::get(),
						BTreeSet::new(),
						scheduled,
						false,
					),
					expected_backed_candidates_with_core
				);
			});
		}

		#[test]
		fn test_candidate_relay_parent_ordering() {
			// Para 1 scheduled on cores 0, 1 and 2. Three candidates are supplied but their relay
			// parents look like this: 3, 2, 3. There are no pending availability candidates and the
			// latest on-chain relay parent for this para is 0.
			// Therefore, only the first candidate will get picked.
			//
			// Para 2 scheduled on cores 3, 4 and 5. Three candidates are supplied and their relay
			// parents look like this: 2, 3, 3. There are no pending availability candidates and the
			// latest on-chain relay parent for this para is 0. Therefore, all 3 will get picked.
			new_test_ext(default_config()).execute_with(|| {
				let TestData {
					backed_candidates,
					scheduled_paras: scheduled,
					expected_backed_candidates_with_core,
				} = get_test_data_for_relay_parent_ordering();

				assert_eq!(
					sanitize_backed_candidates::<Test>(
						backed_candidates.clone(),
						&shared::AllowedRelayParents::<Test>::get(),
						BTreeSet::new(),
						scheduled,
						false,
					),
					expected_backed_candidates_with_core
				);
			});

			// Para 1 scheduled on cores 0, 1 and 2. Three candidates are supplied but their
			// relay parents look like this: 3, 2, 3. There are no pending availability
			// candidates but the latest on-chain relay parent for this para is 4.
			// Therefore, no candidate will get picked.
			//
			// Para 2 scheduled on cores 3, 4 and 5. Three candidates are supplied and their relay
			// parents look like this: 2, 3, 3. There are no pending availability candidates and the
			// latest on-chain relay parent for this para is 2. Therefore, all 3 will get picked.
			new_test_ext(default_config()).execute_with(|| {
				let TestData {
					backed_candidates,
					scheduled_paras: scheduled,
					expected_backed_candidates_with_core,
				} = get_test_data_for_relay_parent_ordering();

				paras::Pallet::<Test>::force_set_most_recent_context(
					RuntimeOrigin::root(),
					ParaId::from(1),
					BlockNumberFor::<Test>::from(4u32),
				)
				.unwrap();

				paras::Pallet::<Test>::force_set_most_recent_context(
					RuntimeOrigin::root(),
					ParaId::from(2),
					BlockNumberFor::<Test>::from(2u32),
				)
				.unwrap();

				let res = sanitize_backed_candidates::<Test>(
					backed_candidates.clone(),
					&shared::AllowedRelayParents::<Test>::get(),
					BTreeSet::new(),
					scheduled,
					false,
				);

				assert_eq!(res.len(), 1);
				assert_eq!(
					expected_backed_candidates_with_core.get(&ParaId::from(2)),
					res.get(&ParaId::from(2)),
				);
			});

			// Para 1 scheduled on cores 0, 1 and 2. Three candidates are supplied but their relay
			// parents look like this: 3, 2, 3.
			// The latest on-chain relay parent for this para is 0 but there is a pending
			// availability candidate with relay parent 4. Therefore, no candidate will get
			// picked.
			//
			// Para 2 scheduled on cores 3, 4 and 5. Three candidates are supplied and their relay
			// parents look like this: 2, 3, 3.
			// The latest on-chain relay parent for this para is 0 but there is a pending
			// availability candidate with relay parent 2. Therefore, all 3 will get picked.
			new_test_ext(default_config()).execute_with(|| {
				let TestData {
					backed_candidates,
					scheduled_paras: scheduled,
					expected_backed_candidates_with_core,
				} = get_test_data_for_relay_parent_ordering();

				// For para 1, add a dummy pending candidate with relay parent 4.
				let mut candidates = VecDeque::new();
				let mut commitments = backed_candidates[0].candidate().commitments.clone();
				commitments.head_data = paras::Heads::<Test>::get(&ParaId::from(1)).unwrap();
				candidates.push_back(inclusion::CandidatePendingAvailability::new(
					CoreIndex(0),
					CandidateHash(Hash::repeat_byte(1)),
					backed_candidates[0].descriptor().clone(),
					commitments,
					Default::default(),
					Default::default(),
					4,
					4,
					GroupIndex(0),
				));
				inclusion::PendingAvailability::<Test>::insert(ParaId::from(1), candidates);

				// For para 2, add a dummy pending candidate with relay parent 2.
				let mut candidates = VecDeque::new();
				let mut commitments = backed_candidates[3].candidate().commitments.clone();
				commitments.head_data = paras::Heads::<Test>::get(&ParaId::from(2)).unwrap();
				candidates.push_back(inclusion::CandidatePendingAvailability::new(
					CoreIndex(0),
					CandidateHash(Hash::repeat_byte(2)),
					backed_candidates[3].descriptor().clone(),
					commitments,
					Default::default(),
					Default::default(),
					2,
					2,
					GroupIndex(3),
				));
				inclusion::PendingAvailability::<Test>::insert(ParaId::from(2), candidates);

				let res = sanitize_backed_candidates::<Test>(
					backed_candidates.clone(),
					&shared::AllowedRelayParents::<Test>::get(),
					BTreeSet::new(),
					scheduled,
					false,
				);

				assert_eq!(res.len(), 1);
				assert_eq!(
					expected_backed_candidates_with_core.get(&ParaId::from(2)),
					res.get(&ParaId::from(2)),
				);
			});
		}

		// nothing is scheduled, so no paraids match, thus all backed candidates are skipped
		#[rstest]
		#[case(false, true)]
		#[case(true, true)]
		#[case(false, false)]
		#[case(true, false)]
		fn nothing_scheduled(#[case] multiple_cores_per_para: bool, #[case] v2_descriptor: bool) {
			new_test_ext(default_config()).execute_with(|| {
				let TestData { backed_candidates, .. } = if multiple_cores_per_para {
					get_test_data_multiple_cores_per_para(v2_descriptor)
				} else {
					get_test_data_one_core_per_para(BackingKind::Threshold)
				};
				let scheduled = BTreeMap::new();

				let sanitized_backed_candidates = sanitize_backed_candidates::<Test>(
					backed_candidates.clone(),
					&shared::AllowedRelayParents::<Test>::get(),
					BTreeSet::new(),
					scheduled,
					v2_descriptor,
				);

				assert!(sanitized_backed_candidates.is_empty());
			});
		}

		// candidates that have concluded as invalid are filtered out
		#[test]
		fn concluded_invalid_are_filtered_out_single_core_per_para() {
			new_test_ext(default_config()).execute_with(|| {
				let TestData { backed_candidates, scheduled_paras: scheduled, .. } =
					get_test_data_one_core_per_para(BackingKind::Threshold);

				// mark every second one as concluded invalid
				let set = {
					let mut set = std::collections::BTreeSet::new();
					for (idx, backed_candidate) in backed_candidates.iter().enumerate() {
						if idx & 0x01 == 0 {
							set.insert(backed_candidate.hash());
						}
					}
					set
				};
				let sanitized_backed_candidates: BTreeMap<
					ParaId,
					Vec<(BackedCandidate<_>, CoreIndex)>,
				> = sanitize_backed_candidates::<Test>(
					backed_candidates.clone(),
					&shared::AllowedRelayParents::<Test>::get(),
					set,
					scheduled,
					false,
				);

				assert_eq!(sanitized_backed_candidates.len(), backed_candidates.len() / 2);
			});
		}

		// candidates that have concluded as invalid are filtered out, as well as their descendants.
		#[rstest]
		#[case(true)]
		#[case(false)]
		fn concluded_invalid_are_filtered_out_multiple_cores_per_para(#[case] v2_descriptor: bool) {
			// Mark the first candidate of paraid 1 as invalid. Its descendant should also
			// be dropped. Also mark the candidate of paraid 3 as invalid.
			new_test_ext(default_config()).execute_with(|| {
				let TestData {
					backed_candidates,
					scheduled_paras: scheduled,
					mut expected_backed_candidates_with_core,
					..
				} = get_test_data_multiple_cores_per_para(v2_descriptor);

				let mut invalid_set = std::collections::BTreeSet::new();

				for (idx, backed_candidate) in backed_candidates.iter().enumerate() {
					if backed_candidate.descriptor().para_id() == ParaId::from(1) && idx == 0 {
						invalid_set.insert(backed_candidate.hash());
					} else if backed_candidate.descriptor().para_id() == ParaId::from(3) {
						invalid_set.insert(backed_candidate.hash());
					}
				}
				let sanitized_backed_candidates: BTreeMap<
					ParaId,
					Vec<(BackedCandidate<_>, CoreIndex)>,
				> = sanitize_backed_candidates::<Test>(
					backed_candidates.clone(),
					&shared::AllowedRelayParents::<Test>::get(),
					invalid_set,
					scheduled,
					v2_descriptor,
				);

				// We'll be left with candidates from paraid 2 and 4.

				expected_backed_candidates_with_core.remove(&ParaId::from(1)).unwrap();
				expected_backed_candidates_with_core.remove(&ParaId::from(3)).unwrap();

				assert_eq!(sanitized_backed_candidates, sanitized_backed_candidates);
			});

			// Mark the second candidate of paraid 1 as invalid. Its predecessor should be left
			// in place.
			new_test_ext(default_config()).execute_with(|| {
				let TestData {
					backed_candidates,
					scheduled_paras: scheduled,
					mut expected_backed_candidates_with_core,
					..
				} = get_test_data_multiple_cores_per_para(v2_descriptor);

				let mut invalid_set = std::collections::BTreeSet::new();

				for (idx, backed_candidate) in backed_candidates.iter().enumerate() {
					if backed_candidate.descriptor().para_id() == ParaId::from(1) && idx == 1 {
						invalid_set.insert(backed_candidate.hash());
					}
				}
				let sanitized_backed_candidates: BTreeMap<
					ParaId,
					Vec<(BackedCandidate<_>, CoreIndex)>,
				> = sanitize_backed_candidates::<Test>(
					backed_candidates.clone(),
					&shared::AllowedRelayParents::<Test>::get(),
					invalid_set,
					scheduled,
					v2_descriptor,
				);

				// Only the second candidate of paraid 1 should be removed.
				expected_backed_candidates_with_core
					.get_mut(&ParaId::from(1))
					.unwrap()
					.remove(1);

				// We'll be left with candidates from paraid 1, 2, 3 and 4.
				assert_eq!(sanitized_backed_candidates, expected_backed_candidates_with_core);
			});
		}

		#[test]
		fn disabled_non_signing_validator_doesnt_get_filtered() {
			new_test_ext(default_config()).execute_with(|| {
				let TestData { mut expected_backed_candidates_with_core, .. } =
					get_test_data_one_core_per_para(BackingKind::Threshold);

				// Disable `AliceStash`
				set_disabled_validators(vec![7]);

				let before = expected_backed_candidates_with_core.clone();

				// AliceStash is disabled but no backing statement is signed by it so nothing should
				// be filtered
				filter_backed_statements_from_disabled_validators::<Test>(
					&mut expected_backed_candidates_with_core,
					&shared::AllowedRelayParents::<Test>::get(),
				);
				assert_eq!(expected_backed_candidates_with_core, before);
			});
		}

		#[test]
		fn drop_statements_from_disabled_without_dropping_candidate() {
			new_test_ext(default_config()).execute_with(|| {
				let TestData { mut expected_backed_candidates_with_core, .. } =
					get_test_data_one_core_per_para(BackingKind::Threshold);

				// Disable Alice
				set_disabled_validators(vec![0]);

				// Update `minimum_backing_votes` in HostConfig. We want `minimum_backing_votes` set
				// to one so that the candidate will have enough backing votes even after dropping
				// Alice's one.
				let mut hc = configuration::ActiveConfig::<Test>::get();
				hc.minimum_backing_votes = 1;
				configuration::Pallet::<Test>::force_set_active_config(hc);

				// Verify the initial state is as expected
				assert_eq!(
					expected_backed_candidates_with_core
						.get(&ParaId::from(1))
						.unwrap()
						.iter()
						.next()
						.unwrap()
						.0
						.validity_votes()
						.len(),
					2
				);
				let (validator_indices, maybe_core_index) = expected_backed_candidates_with_core
					.get(&ParaId::from(1))
					.unwrap()
					.iter()
					.next()
					.unwrap()
					.0
					.validator_indices_and_core_index();

				assert!(maybe_core_index.is_some());

				assert_eq!(validator_indices.get(0).unwrap(), true);
				assert_eq!(validator_indices.get(1).unwrap(), true);
				let untouched = expected_backed_candidates_with_core
					.get(&ParaId::from(2))
					.unwrap()
					.iter()
					.next()
					.unwrap()
					.0
					.clone();

				let before = expected_backed_candidates_with_core.clone();
				filter_backed_statements_from_disabled_validators::<Test>(
					&mut expected_backed_candidates_with_core,
					&shared::AllowedRelayParents::<Test>::get(),
				);
				assert_eq!(before.len(), expected_backed_candidates_with_core.len());

				let (validator_indices, maybe_core_index) = expected_backed_candidates_with_core
					.get(&ParaId::from(1))
					.unwrap()
					.iter()
					.next()
					.unwrap()
					.0
					.validator_indices_and_core_index();

				assert!(maybe_core_index.is_some());

				// there should still be two backed candidates
				assert_eq!(expected_backed_candidates_with_core.len(), 2);
				// but the first one should have only one validity vote
				assert_eq!(
					expected_backed_candidates_with_core
						.get(&ParaId::from(1))
						.unwrap()
						.iter()
						.next()
						.unwrap()
						.0
						.validity_votes()
						.len(),
					1
				);
				// Validator 0 vote should be dropped, validator 1 - retained
				assert_eq!(validator_indices.get(0).unwrap(), false);
				assert_eq!(validator_indices.get(1).unwrap(), true);
				// the second candidate shouldn't be modified
				assert_eq!(
					expected_backed_candidates_with_core
						.get(&ParaId::from(2))
						.unwrap()
						.iter()
						.next()
						.unwrap()
						.0,
					untouched
				);
			});
		}

		#[test]
		fn drop_candidate_if_all_statements_are_from_disabled_single_core_per_para() {
			new_test_ext(default_config()).execute_with(|| {
				let TestData { mut expected_backed_candidates_with_core, .. } =
					get_test_data_one_core_per_para(BackingKind::Threshold);

				// Disable Alice and Bob
				set_disabled_validators(vec![0, 1]);

				// Verify the initial state is as expected
				assert_eq!(
					expected_backed_candidates_with_core
						.get(&ParaId::from(1))
						.unwrap()
						.iter()
						.next()
						.unwrap()
						.0
						.validity_votes()
						.len(),
					2
				);
				let untouched = expected_backed_candidates_with_core
					.get(&ParaId::from(2))
					.unwrap()
					.iter()
					.next()
					.unwrap()
					.0
					.clone();

				filter_backed_statements_from_disabled_validators::<Test>(
					&mut expected_backed_candidates_with_core,
					&shared::AllowedRelayParents::<Test>::get(),
				);

				assert_eq!(expected_backed_candidates_with_core.len(), 1);
				assert_eq!(
					expected_backed_candidates_with_core
						.get(&ParaId::from(2))
						.unwrap()
						.iter()
						.next()
						.unwrap()
						.0,
					untouched
				);
				assert_eq!(expected_backed_candidates_with_core.get(&ParaId::from(1)), None);
			});
		}

		#[test]
		fn drop_candidate_if_all_statements_are_from_disabled_multiple_cores_per_para() {
			// Disable Bob, only the second candidate of paraid 1 should be removed.
			new_test_ext(default_config()).execute_with(|| {
				let TestData { mut expected_backed_candidates_with_core, .. } =
					get_test_data_multiple_cores_per_para(false);

				set_disabled_validators(vec![1]);

				let mut untouched = expected_backed_candidates_with_core.clone();

				filter_backed_statements_from_disabled_validators::<Test>(
					&mut expected_backed_candidates_with_core,
					&shared::AllowedRelayParents::<Test>::get(),
				);

				untouched.get_mut(&ParaId::from(1)).unwrap().remove(1);

				assert_eq!(expected_backed_candidates_with_core, untouched);
			});

			// Disable Alice or disable both Alice and Bob, all candidates of paraid 1 should be
			// removed.
			for disabled in [vec![0], vec![0, 1]] {
				new_test_ext(default_config()).execute_with(|| {
					let TestData { mut expected_backed_candidates_with_core, .. } =
						get_test_data_multiple_cores_per_para(false);

					set_disabled_validators(disabled);

					let mut untouched = expected_backed_candidates_with_core.clone();

					filter_backed_statements_from_disabled_validators::<Test>(
						&mut expected_backed_candidates_with_core,
						&shared::AllowedRelayParents::<Test>::get(),
					);

					untouched.remove(&ParaId::from(1)).unwrap();

					assert_eq!(expected_backed_candidates_with_core, untouched);
				});
			}
		}

		// Disable Dave which is 4th validator in group for core 0.
		// Para 0 candidate has a single valid vote that is removed
		// because Dave is disabled.
		//
		// This test ensures we remove the right validity vote from the backed candidate.
		#[test]
		fn drop_right_vote_basic() {
			new_test_ext(default_config()).execute_with(|| {
				let TestData { mut expected_backed_candidates_with_core, .. } =
					get_test_data_one_core_per_para(BackingKind::Unanimous);

				set_disabled_validators(vec![3]);

				let (backed, _) = expected_backed_candidates_with_core
					.get_mut(&ParaId::from(1))
					.unwrap()
					.first_mut()
					.unwrap();
				let (indices, core) = backed.validator_indices_and_core_index();
				let mut indices = BitVec::<_>::from(indices);

				indices.set(0, false);
				indices.set(1, false);
				backed.validity_votes_mut().remove(0);
				backed.validity_votes_mut().remove(1);

				backed.set_validator_indices_and_core_index(indices, core);

				let mut untouched = expected_backed_candidates_with_core.clone();

				filter_backed_statements_from_disabled_validators::<Test>(
					&mut expected_backed_candidates_with_core,
					&shared::AllowedRelayParents::<Test>::get(),
				);

				untouched.remove(&ParaId::from(1)).unwrap();

				assert_eq!(expected_backed_candidates_with_core, untouched);
			});
		}

		// Disable Bob which is second validator in group for core 0.
		//
		// This test ensures we remove the right validty votes from the backed candidate,
		// and calls `process_candidates` that will check the vote signatures.
		// Will fail if we remove the wrong vote.
		#[test]
		fn drop_right_vote_and_process_candidates() {
			new_test_ext(default_config()).execute_with(|| {
				let TestData { mut expected_backed_candidates_with_core, .. } =
					get_test_data_one_core_per_para(BackingKind::Unanimous);

				// Second validator in group is disabled.
				set_disabled_validators(vec![1]);

				let (backed, _) = expected_backed_candidates_with_core
					.get_mut(&ParaId::from(1))
					.unwrap()
					.first_mut()
					.unwrap();
				let (indices, core) = backed.validator_indices_and_core_index();
				let mut indices = BitVec::<_>::from(indices);

				// First validator did not provide vote.
				indices.set(0, false);
				backed.validity_votes_mut().remove(0);
				backed.set_validator_indices_and_core_index(indices, core);

				let untouched = expected_backed_candidates_with_core.clone();

				filter_backed_statements_from_disabled_validators::<Test>(
					&mut expected_backed_candidates_with_core,
					&shared::AllowedRelayParents::<Test>::get(),
				);

				let candidate_receipt_with_backing_validator_indices =
					inclusion::Pallet::<Test>::process_candidates(
						&shared::AllowedRelayParents::<Test>::get(),
						&expected_backed_candidates_with_core,
						scheduler::Pallet::<Test>::group_validators,
					)
					.unwrap();

				// No candidate was dropped.
				assert_eq!(candidate_receipt_with_backing_validator_indices.len(), untouched.len());
			});
		}
	}
}<|MERGE_RESOLUTION|>--- conflicted
+++ resolved
@@ -2674,11 +2674,7 @@
 				.collect::<BTreeMap<_, _>>();
 
 			// Set the validator groups in `scheduler`
-<<<<<<< HEAD
 			Scheduler::set_validator_groups(vec![
-=======
-			scheduler::Pallet::<Test>::set_validator_groups(vec![
->>>>>>> 4697901f
 				vec![ValidatorIndex(0), ValidatorIndex(1), ValidatorIndex(2), ValidatorIndex(3)],
 				vec![ValidatorIndex(4), ValidatorIndex(5), ValidatorIndex(6), ValidatorIndex(7)],
 			]);
