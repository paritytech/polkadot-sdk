// Copyright (C) Parity Technologies (UK) Ltd.
// This file is part of Polkadot.

// Polkadot is free software: you can redistribute it and/or modify
// it under the terms of the GNU General Public License as published by
// the Free Software Foundation, either version 3 of the License, or
// (at your option) any later version.

// Polkadot is distributed in the hope that it will be useful,
// but WITHOUT ANY WARRANTY; without even the implied warranty of
// MERCHANTABILITY or FITNESS FOR A PARTICULAR PURPOSE.  See the
// GNU General Public License for more details.

// You should have received a copy of the GNU General Public License
// along with Polkadot.  If not, see <http://www.gnu.org/licenses/>.

use super::*;

use crate::{
	configuration::{self, HostConfiguration},
	mock::MockGenesisConfig,
};
use primitives::vstaging::SchedulerParams;

fn default_config() -> MockGenesisConfig {
	MockGenesisConfig {
		configuration: configuration::GenesisConfig {
			config: HostConfiguration {
				max_head_data_size: 0b100000,
				scheduler_params: SchedulerParams {
					group_rotation_frequency: u32::MAX,
					..Default::default()
				},
				..Default::default()
			},
		},
		..Default::default()
	}
}

// In order to facilitate benchmarks as tests we have a benchmark feature gated `WeightInfo` impl
// that uses 0 for all the weights. Because all the weights are 0, the tests that rely on
// weights for limiting data will fail, so we don't run them when using the benchmark feature.
#[cfg(not(feature = "runtime-benchmarks"))]
mod enter {
	use super::{inclusion::tests::TestCandidateBuilder, *};
	use crate::{
		builder::{Bench, BenchBuilder},
<<<<<<< HEAD
		mock::{mock_assigner, new_test_ext, BlockLength, BlockWeights, MockGenesisConfig, Test},
		scheduler::{
			common::{Assignment, AssignmentProvider, AssignmentProviderConfig},
			ParasEntry,
		},
=======
		mock::{mock_assigner, new_test_ext, BlockLength, BlockWeights, RuntimeOrigin, Test},
		scheduler::{
			common::{Assignment, AssignmentProvider},
			ParasEntry,
		},
		session_info,
>>>>>>> 8eb1f559
	};
	use assert_matches::assert_matches;
	use core::panic;
	use frame_support::assert_ok;
	use frame_system::limits;
	use primitives::{vstaging::SchedulerParams, AvailabilityBitfield, UncheckedSigned};
	use sp_runtime::Perbill;
	use sp_std::collections::btree_map::BTreeMap;

	struct TestConfig {
		dispute_statements: BTreeMap<u32, u32>,
		dispute_sessions: Vec<u32>,
		backed_and_concluding: BTreeMap<u32, u32>,
		num_validators_per_core: u32,
		code_upgrade: Option<u32>,
		fill_claimqueue: bool,
		elastic_paras: BTreeMap<u32, u8>,
		unavailable_cores: Vec<u32>,
	}

	fn make_inherent_data(
		TestConfig {
			dispute_statements,
			dispute_sessions,
			backed_and_concluding,
			num_validators_per_core,
			code_upgrade,
			fill_claimqueue,
			elastic_paras,
			unavailable_cores,
		}: TestConfig,
	) -> Bench<Test> {
		let extra_cores = elastic_paras
			.values()
			.map(|count| *count as usize)
			.sum::<usize>()
			.saturating_sub(elastic_paras.len() as usize);
		let total_cores = dispute_sessions.len() + backed_and_concluding.len() + extra_cores;

		let builder = BenchBuilder::<Test>::new()
			.set_max_validators((total_cores) as u32 * num_validators_per_core)
			.set_elastic_paras(elastic_paras.clone())
			.set_max_validators_per_core(num_validators_per_core)
			.set_dispute_statements(dispute_statements)
			.set_backed_and_concluding_paras(backed_and_concluding.clone())
			.set_dispute_sessions(&dispute_sessions[..])
			.set_fill_claimqueue(fill_claimqueue)
			.set_unavailable_cores(unavailable_cores);

		// Setup some assignments as needed:
		mock_assigner::Pallet::<Test>::set_core_count(builder.max_cores());

		(0..(builder.max_cores() as usize - extra_cores)).for_each(|para_id| {
			(0..elastic_paras.get(&(para_id as u32)).cloned().unwrap_or(1)).for_each(
				|_para_local_core_idx| {
					mock_assigner::Pallet::<Test>::add_test_assignment(Assignment::Bulk(
						para_id.into(),
					));
				},
			);
		});

		if let Some(code_size) = code_upgrade {
			builder.set_code_upgrade(code_size).build()
		} else {
			builder.build()
		}
	}

	#[test]
	// Validate that if we create 2 backed candidates which are assigned to 2 cores that will be
	// freed via becoming fully available, the backed candidates will not be filtered out in
	// `create_inherent` and will not cause `enter` to early.
	fn include_backed_candidates() {
		let config = MockGenesisConfig::default();
		assert!(config.configuration.config.scheduler_params.lookahead > 0);

		new_test_ext(config).execute_with(|| {
			let dispute_statements = BTreeMap::new();

			let mut backed_and_concluding = BTreeMap::new();
			backed_and_concluding.insert(0, 1);
			backed_and_concluding.insert(1, 1);

			let scenario = make_inherent_data(TestConfig {
				dispute_statements,
				dispute_sessions: vec![], // No disputes
				backed_and_concluding,
				num_validators_per_core: 1,
				code_upgrade: None,
				fill_claimqueue: false,
				elastic_paras: BTreeMap::new(),
				unavailable_cores: vec![],
			});

			// We expect the scenario to have cores 0 & 1 with pending availability. The backed
			// candidates are also created for cores 0 & 1, so once the pending available
			// become fully available those cores are marked as free and scheduled for the backed
			// candidates.
			let expected_para_inherent_data = scenario.data.clone();

			// Check the para inherent data is as expected:
			// * 1 bitfield per validator (2 validators)
			assert_eq!(expected_para_inherent_data.bitfields.len(), 2);
			// * 1 backed candidate per core (2 cores)
			assert_eq!(expected_para_inherent_data.backed_candidates.len(), 2);
			// * 0 disputes.
			assert_eq!(expected_para_inherent_data.disputes.len(), 0);
			let mut inherent_data = InherentData::new();
			inherent_data
				.put_data(PARACHAINS_INHERENT_IDENTIFIER, &expected_para_inherent_data)
				.unwrap();

			// The current schedule is empty prior to calling `create_inherent_enter`.
			assert!(<scheduler::Pallet<Test>>::claimqueue_is_empty());

			// Nothing is filtered out (including the backed candidates.)
			assert_eq!(
				Pallet::<Test>::create_inherent_inner(&inherent_data.clone()).unwrap(),
				expected_para_inherent_data
			);

			assert_eq!(
				// The length of this vec is equal to the number of candidates, so we know our 2
				// backed candidates did not get filtered out
				Pallet::<Test>::on_chain_votes().unwrap().backing_validators_per_candidate.len(),
				2
			);

			assert_eq!(
				// The session of the on chain votes should equal the current session, which is 2
				Pallet::<Test>::on_chain_votes().unwrap().session,
				2
			);

			assert_eq!(
				inclusion::PendingAvailability::<Test>::get(ParaId::from(0))
					.unwrap()
					.into_iter()
					.map(|c| c.core_occupied())
					.collect::<Vec<_>>(),
				vec![CoreIndex(0)]
			);
			assert_eq!(
				inclusion::PendingAvailability::<Test>::get(ParaId::from(1))
					.unwrap()
					.into_iter()
					.map(|c| c.core_occupied())
					.collect::<Vec<_>>(),
				vec![CoreIndex(1)]
			);
		});
	}

	#[test]
	fn include_backed_candidates_elastic_scaling() {
		// ParaId 0 has one pending candidate on core 0.
		// ParaId 1 has one pending candidate on core 1.
		// ParaId 2 has three pending candidates on cores 2, 3 and 4.
		// All of them are being made available in this block. Propose 5 more candidates (one for
		// each core) and check that they're successfully backed and the old ones enacted.
		let config = default_config();
		assert!(config.configuration.config.scheduler_params.lookahead > 0);
		new_test_ext(config).execute_with(|| {
			// Set the elastic scaling MVP feature.
			<configuration::Pallet<Test>>::set_node_feature(
				RuntimeOrigin::root(),
				FeatureIndex::ElasticScalingMVP as u8,
				true,
			)
			.unwrap();

			let dispute_statements = BTreeMap::new();

			let mut backed_and_concluding = BTreeMap::new();
			backed_and_concluding.insert(0, 1);
			backed_and_concluding.insert(1, 1);
			backed_and_concluding.insert(2, 1);

			let scenario = make_inherent_data(TestConfig {
				dispute_statements,
				dispute_sessions: vec![], // No disputes
				backed_and_concluding,
				num_validators_per_core: 1,
				code_upgrade: None,
				fill_claimqueue: false,
				elastic_paras: [(2, 3)].into_iter().collect(),
				unavailable_cores: vec![],
			});

			let expected_para_inherent_data = scenario.data.clone();

			// Check the para inherent data is as expected:
			// * 1 bitfield per validator (5 validators)
			assert_eq!(expected_para_inherent_data.bitfields.len(), 5);
			// * 1 backed candidate per core (5 cores)
			assert_eq!(expected_para_inherent_data.backed_candidates.len(), 5);
			// * 0 disputes.
			assert_eq!(expected_para_inherent_data.disputes.len(), 0);
			let mut inherent_data = InherentData::new();
			inherent_data
				.put_data(PARACHAINS_INHERENT_IDENTIFIER, &expected_para_inherent_data)
				.unwrap();

			// The current schedule is empty prior to calling `create_inherent_enter`.
			assert!(<scheduler::Pallet<Test>>::claimqueue_is_empty());

			assert!(Pallet::<Test>::on_chain_votes().is_none());

			// Nothing is filtered out (including the backed candidates.)
			assert_eq!(
				Pallet::<Test>::create_inherent_inner(&inherent_data.clone()).unwrap(),
				expected_para_inherent_data
			);

			assert_eq!(
				// The length of this vec is equal to the number of candidates, so we know our 5
				// backed candidates did not get filtered out
				Pallet::<Test>::on_chain_votes().unwrap().backing_validators_per_candidate.len(),
				5
			);

			assert_eq!(
				// The session of the on chain votes should equal the current session, which is 2
				Pallet::<Test>::on_chain_votes().unwrap().session,
				2
			);

			assert_eq!(
				inclusion::PendingAvailability::<Test>::get(ParaId::from(0))
					.unwrap()
					.into_iter()
					.map(|c| c.core_occupied())
					.collect::<Vec<_>>(),
				vec![CoreIndex(0)]
			);
			assert_eq!(
				inclusion::PendingAvailability::<Test>::get(ParaId::from(1))
					.unwrap()
					.into_iter()
					.map(|c| c.core_occupied())
					.collect::<Vec<_>>(),
				vec![CoreIndex(1)]
			);
			assert_eq!(
				inclusion::PendingAvailability::<Test>::get(ParaId::from(2))
					.unwrap()
					.into_iter()
					.map(|c| c.core_occupied())
					.collect::<Vec<_>>(),
				vec![CoreIndex(2), CoreIndex(3), CoreIndex(4)]
			);
		});

		// ParaId 0 has one pending candidate on core 0.
		// ParaId 1 has one pending candidate on core 1.
		// ParaId 2 has 4 pending candidates on cores 2, 3, 4 and 5.
		// Cores 1, 2 and 3 are being made available in this block. Propose 6 more candidates (one
		// for each core) and check that the right ones are successfully backed and the old ones
		// enacted.
		let config = default_config();
		assert!(config.configuration.config.scheduler_params.lookahead > 0);
		new_test_ext(config).execute_with(|| {
			// Set the elastic scaling MVP feature.
			<configuration::Pallet<Test>>::set_node_feature(
				RuntimeOrigin::root(),
				FeatureIndex::ElasticScalingMVP as u8,
				true,
			)
			.unwrap();

			let mut backed_and_concluding = BTreeMap::new();
			backed_and_concluding.insert(0, 1);
			backed_and_concluding.insert(1, 1);
			backed_and_concluding.insert(2, 1);

			// Modify the availability bitfields so that cores 0, 4 and 5 are not being made
			// available.
			let unavailable_cores = vec![0, 4, 5];

			let scenario = make_inherent_data(TestConfig {
				dispute_statements: BTreeMap::new(),
				dispute_sessions: vec![], // No disputes
				backed_and_concluding,
				num_validators_per_core: 1,
				code_upgrade: None,
				fill_claimqueue: true,
				elastic_paras: [(2, 4)].into_iter().collect(),
				unavailable_cores: unavailable_cores.clone(),
			});

			let mut expected_para_inherent_data = scenario.data.clone();

			// Check the para inherent data is as expected:
			// * 1 bitfield per validator (6 validators)
			assert_eq!(expected_para_inherent_data.bitfields.len(), 6);
			// * 1 backed candidate per core (6 cores)
			assert_eq!(expected_para_inherent_data.backed_candidates.len(), 6);
			// * 0 disputes.
			assert_eq!(expected_para_inherent_data.disputes.len(), 0);
			assert!(Pallet::<Test>::on_chain_votes().is_none());

			expected_para_inherent_data.backed_candidates = expected_para_inherent_data
				.backed_candidates
				.into_iter()
				.filter(|candidate| {
					let (_, Some(core_index)) = candidate.validator_indices_and_core_index(true)
					else {
						panic!("Core index must have been injected");
					};
					!unavailable_cores.contains(&core_index.0)
				})
				.collect();

			let mut inherent_data = InherentData::new();
			inherent_data.put_data(PARACHAINS_INHERENT_IDENTIFIER, &scenario.data).unwrap();

			assert!(!<scheduler::Pallet<Test>>::claimqueue_is_empty());

			// The right candidates have been filtered out (the ones for cores 0,4,5)
			assert_eq!(
				Pallet::<Test>::create_inherent_inner(&inherent_data.clone()).unwrap(),
				expected_para_inherent_data
			);

			// 3 candidates have been backed (for cores 1,2 and 3)
			assert_eq!(
				Pallet::<Test>::on_chain_votes().unwrap().backing_validators_per_candidate.len(),
				3
			);

			assert_eq!(
				// The session of the on chain votes should equal the current session, which is 2
				Pallet::<Test>::on_chain_votes().unwrap().session,
				2
			);

			assert_eq!(
				inclusion::PendingAvailability::<Test>::get(ParaId::from(1))
					.unwrap()
					.into_iter()
					.map(|c| c.core_occupied())
					.collect::<Vec<_>>(),
				vec![CoreIndex(1)]
			);
			assert_eq!(
				inclusion::PendingAvailability::<Test>::get(ParaId::from(2))
					.unwrap()
					.into_iter()
					.map(|c| c.core_occupied())
					.collect::<Vec<_>>(),
				vec![CoreIndex(4), CoreIndex(5), CoreIndex(2), CoreIndex(3)]
			);

			let expected_heads = (0..=2)
				.map(|id| {
					inclusion::PendingAvailability::<Test>::get(ParaId::from(id))
						.unwrap()
						.back()
						.unwrap()
						.candidate_commitments()
						.head_data
						.clone()
				})
				.collect::<Vec<_>>();

			// Now just make all candidates available.
			let mut data = scenario.data.clone();
			let validators = session_info::Pallet::<Test>::session_info(2).unwrap().validators;
			let signing_context = SigningContext {
				parent_hash: BenchBuilder::<Test>::header(4).hash(),
				session_index: 2,
			};

			data.backed_candidates.clear();

			data.bitfields.iter_mut().enumerate().for_each(|(i, bitfield)| {
				let unchecked_signed = UncheckedSigned::<AvailabilityBitfield>::benchmark_sign(
					validators.get(ValidatorIndex(i as u32)).unwrap(),
					bitvec::bitvec![u8, bitvec::order::Lsb0; 1; 6].into(),
					&signing_context,
					ValidatorIndex(i as u32),
				);
				*bitfield = unchecked_signed;
			});
			let mut inherent_data = InherentData::new();
			inherent_data.put_data(PARACHAINS_INHERENT_IDENTIFIER, &data).unwrap();

			// Nothing has been filtered out.
			assert_eq!(
				Pallet::<Test>::create_inherent_inner(&inherent_data.clone()).unwrap(),
				data
			);

			// No more candidates have been backed
			assert!(Pallet::<Test>::on_chain_votes()
				.unwrap()
				.backing_validators_per_candidate
				.is_empty());

			// No more pending availability candidates
			assert_eq!(
				inclusion::PendingAvailability::<Test>::get(ParaId::from(0))
					.unwrap()
					.into_iter()
					.map(|c| c.core_occupied())
					.collect::<Vec<_>>(),
				vec![]
			);
			assert_eq!(
				inclusion::PendingAvailability::<Test>::get(ParaId::from(1))
					.unwrap()
					.into_iter()
					.map(|c| c.core_occupied())
					.collect::<Vec<_>>(),
				vec![]
			);
			assert_eq!(
				inclusion::PendingAvailability::<Test>::get(ParaId::from(2))
					.unwrap()
					.into_iter()
					.map(|c| c.core_occupied())
					.collect::<Vec<_>>(),
				vec![]
			);

			// Paras have the right on-chain heads now
			expected_heads.into_iter().enumerate().for_each(|(id, head)| {
				assert_eq!(
					paras::Pallet::<Test>::para_head(ParaId::from(id as u32)).unwrap(),
					head
				);
			});
		});
	}

	#[test]
	fn test_session_is_tracked_in_on_chain_scraping() {
		use crate::disputes::run_to_block;
		use primitives::{
			DisputeStatement, DisputeStatementSet, ExplicitDisputeStatement,
			InvalidDisputeStatementKind, ValidDisputeStatementKind,
		};
		use sp_core::{crypto::CryptoType, Pair};

		new_test_ext(Default::default()).execute_with(|| {
			let v0 = <ValidatorId as CryptoType>::Pair::generate().0;
			let v1 = <ValidatorId as CryptoType>::Pair::generate().0;

			run_to_block(6, |b| {
				// a new session at each block
				Some((
					true,
					b,
					vec![(&0, v0.public()), (&1, v1.public())],
					Some(vec![(&0, v0.public()), (&1, v1.public())]),
				))
			});

			let generate_votes = |session: u32, candidate_hash: CandidateHash| {
				// v0 votes for 3
				vec![DisputeStatementSet {
					candidate_hash,
					session,
					statements: vec![
						(
							DisputeStatement::Invalid(InvalidDisputeStatementKind::Explicit),
							ValidatorIndex(0),
							v0.sign(
								&ExplicitDisputeStatement { valid: false, candidate_hash, session }
									.signing_payload(),
							),
						),
						(
							DisputeStatement::Invalid(InvalidDisputeStatementKind::Explicit),
							ValidatorIndex(1),
							v1.sign(
								&ExplicitDisputeStatement { valid: false, candidate_hash, session }
									.signing_payload(),
							),
						),
						(
							DisputeStatement::Valid(ValidDisputeStatementKind::Explicit),
							ValidatorIndex(1),
							v1.sign(
								&ExplicitDisputeStatement { valid: true, candidate_hash, session }
									.signing_payload(),
							),
						),
					],
				}]
				.into_iter()
				.map(CheckedDisputeStatementSet::unchecked_from_unchecked)
				.collect::<Vec<CheckedDisputeStatementSet>>()
			};

			let candidate_hash = CandidateHash(sp_core::H256::repeat_byte(1));
			let statements = generate_votes(3, candidate_hash);
			set_scrapable_on_chain_disputes::<Test>(3, statements);
			assert_matches!(pallet::Pallet::<Test>::on_chain_votes(), Some(ScrapedOnChainVotes {
				session,
				..
			} ) => {
				assert_eq!(session, 3);
			});
			run_to_block(7, |b| {
				// a new session at each block
				Some((
					true,
					b,
					vec![(&0, v0.public()), (&1, v1.public())],
					Some(vec![(&0, v0.public()), (&1, v1.public())]),
				))
			});

			let candidate_hash = CandidateHash(sp_core::H256::repeat_byte(2));
			let statements = generate_votes(7, candidate_hash);
			set_scrapable_on_chain_disputes::<Test>(7, statements);
			assert_matches!(pallet::Pallet::<Test>::on_chain_votes(), Some(ScrapedOnChainVotes {
				session,
				..
			} ) => {
				assert_eq!(session, 7);
			});
		});
	}

	#[test]
	// Ensure that disputes are filtered out if the session is in the future.
	fn filter_multi_dispute_data() {
		new_test_ext(MockGenesisConfig::default()).execute_with(|| {
			// Create the inherent data for this block
			let dispute_statements = BTreeMap::new();

			let backed_and_concluding = BTreeMap::new();

			let scenario = make_inherent_data(TestConfig {
				dispute_statements,
				dispute_sessions: vec![1, 2, 3 /* Session 3 too new, will get filtered out */],
				backed_and_concluding,
				num_validators_per_core: 5,
				code_upgrade: None,
				fill_claimqueue: false,
				elastic_paras: BTreeMap::new(),
				unavailable_cores: vec![],
			});

			let expected_para_inherent_data = scenario.data.clone();

			// Check the para inherent data is as expected:
			// * 1 bitfield per validator (5 validators per core, 3 disputes => 3 cores, 15
			//   validators)
			assert_eq!(expected_para_inherent_data.bitfields.len(), 15);
			// * 0 backed candidate per core
			assert_eq!(expected_para_inherent_data.backed_candidates.len(), 0);
			// * 3 disputes.
			assert_eq!(expected_para_inherent_data.disputes.len(), 3);
			let mut inherent_data = InherentData::new();
			inherent_data
				.put_data(PARACHAINS_INHERENT_IDENTIFIER, &expected_para_inherent_data)
				.unwrap();

			// The current schedule is empty prior to calling `create_inherent_enter`.
			assert!(<scheduler::Pallet<Test>>::claimqueue_is_empty());

			let multi_dispute_inherent_data =
				Pallet::<Test>::create_inherent_inner(&inherent_data.clone()).unwrap();
			// Dispute for session that lies too far in the future should be filtered out
			assert!(multi_dispute_inherent_data != expected_para_inherent_data);

			assert_eq!(multi_dispute_inherent_data.disputes.len(), 2);

			// Assert that the first 2 disputes are included
			assert_eq!(
				&multi_dispute_inherent_data.disputes[..2],
				&expected_para_inherent_data.disputes[..2],
			);

			assert_ok!(Pallet::<Test>::enter(
				frame_system::RawOrigin::None.into(),
				multi_dispute_inherent_data,
			));

			assert_eq!(
				// The length of this vec is equal to the number of candidates, so we know there
				// where no backed candidates included
				Pallet::<Test>::on_chain_votes().unwrap().backing_validators_per_candidate.len(),
				0
			);

			assert_eq!(
				// The session of the on chain votes should equal the current session, which is 2
				Pallet::<Test>::on_chain_votes().unwrap().session,
				2
			);
		});
	}

	#[test]
	// Ensure that when dispute data establishes an over weight block that we adequately
	// filter out disputes according to our prioritization rule
	fn limit_dispute_data() {
		sp_tracing::try_init_simple();
		new_test_ext(MockGenesisConfig::default()).execute_with(|| {
			// Create the inherent data for this block
			let dispute_statements = BTreeMap::new();
			// No backed and concluding cores, so all cores will be filled with disputes.
			let backed_and_concluding = BTreeMap::new();

			let scenario = make_inherent_data(TestConfig {
				dispute_statements,
				dispute_sessions: vec![2, 2, 1], // 3 cores with disputes
				backed_and_concluding,
				num_validators_per_core: 6,
				code_upgrade: None,
				fill_claimqueue: false,
				elastic_paras: BTreeMap::new(),
				unavailable_cores: vec![],
			});

			let expected_para_inherent_data = scenario.data.clone();

			// Check the para inherent data is as expected:
			// * 1 bitfield per validator (6 validators per core, 3 disputes => 18 validators)
			assert_eq!(expected_para_inherent_data.bitfields.len(), 18);
			// * 0 backed candidate per core
			assert_eq!(expected_para_inherent_data.backed_candidates.len(), 0);
			// * 3 disputes.
			assert_eq!(expected_para_inherent_data.disputes.len(), 3);
			let mut inherent_data = InherentData::new();
			inherent_data
				.put_data(PARACHAINS_INHERENT_IDENTIFIER, &expected_para_inherent_data)
				.unwrap();

			// The current schedule is empty prior to calling `create_inherent_enter`.
			assert!(<scheduler::Pallet<Test>>::claimqueue_is_empty());

			let limit_inherent_data =
				Pallet::<Test>::create_inherent_inner(&inherent_data.clone()).unwrap();
			// Expect that inherent data is filtered to include only 2 disputes
			assert!(limit_inherent_data != expected_para_inherent_data);

			// Ensure that the included disputes are sorted by session
			assert_eq!(limit_inherent_data.disputes.len(), 2);
			assert_eq!(limit_inherent_data.disputes[0].session, 1);
			assert_eq!(limit_inherent_data.disputes[1].session, 2);

			assert_ok!(Pallet::<Test>::enter(
				frame_system::RawOrigin::None.into(),
				limit_inherent_data,
			));

			assert_eq!(
				// Ensure that our inherent data did not included backed candidates as expected
				Pallet::<Test>::on_chain_votes().unwrap().backing_validators_per_candidate.len(),
				0
			);

			assert_eq!(
				// The session of the on chain votes should equal the current session, which is 2
				Pallet::<Test>::on_chain_votes().unwrap().session,
				2
			);
		});
	}

	#[test]
	// Ensure that when a block is over weight due to disputes, but there is still sufficient
	// block weight to include a number of signed bitfields, the inherent data is filtered
	// as expected
	fn limit_dispute_data_ignore_backed_candidates() {
		new_test_ext(MockGenesisConfig::default()).execute_with(|| {
			// Create the inherent data for this block
			let dispute_statements = BTreeMap::new();

			let mut backed_and_concluding = BTreeMap::new();
			// 2 backed candidates shall be scheduled
			backed_and_concluding.insert(0, 2);
			backed_and_concluding.insert(1, 2);

			let scenario = make_inherent_data(TestConfig {
				dispute_statements,
				dispute_sessions: vec![2, 2, 1], // 3 cores with disputes
				backed_and_concluding,
				num_validators_per_core: 4,
				code_upgrade: None,
				fill_claimqueue: false,
				elastic_paras: BTreeMap::new(),
				unavailable_cores: vec![],
			});

			let expected_para_inherent_data = scenario.data.clone();

			// Check the para inherent data is as expected:
			// * 1 bitfield per validator (4 validators per core, 2 backed candidates, 3 disputes =>
			//   4*5 = 20)
			assert_eq!(expected_para_inherent_data.bitfields.len(), 20);
			// * 2 backed candidates
			assert_eq!(expected_para_inherent_data.backed_candidates.len(), 2);
			// * 3 disputes.
			assert_eq!(expected_para_inherent_data.disputes.len(), 3);
			let mut inherent_data = InherentData::new();
			inherent_data
				.put_data(PARACHAINS_INHERENT_IDENTIFIER, &expected_para_inherent_data)
				.unwrap();

			// The current schedule is empty prior to calling `create_inherent_enter`.
			assert!(<scheduler::Pallet<Test>>::claimqueue_is_empty());

			// Nothing is filtered out (including the backed candidates.)
			let limit_inherent_data =
				Pallet::<Test>::create_inherent_inner(&inherent_data.clone()).unwrap();
			assert!(limit_inherent_data != expected_para_inherent_data);

			// Three disputes is over weight (see previous test), so we expect to only see 2
			// disputes
			assert_eq!(limit_inherent_data.disputes.len(), 2);
			// Ensure disputes are filtered as expected
			assert_eq!(limit_inherent_data.disputes[0].session, 1);
			assert_eq!(limit_inherent_data.disputes[1].session, 2);
			// Ensure all bitfields are included as these are still not over weight
			assert_eq!(
				limit_inherent_data.bitfields.len(),
				expected_para_inherent_data.bitfields.len()
			);
			// Ensure that all backed candidates are filtered out as either would make the block
			// over weight
			assert_eq!(limit_inherent_data.backed_candidates.len(), 0);

			assert_ok!(Pallet::<Test>::enter(
				frame_system::RawOrigin::None.into(),
				limit_inherent_data,
			));

			assert_eq!(
				// The length of this vec is equal to the number of candidates, so we know
				// all of our candidates got filtered out
				Pallet::<Test>::on_chain_votes().unwrap().backing_validators_per_candidate.len(),
				0,
			);

			assert_eq!(
				// The session of the on chain votes should equal the current session, which is 2
				Pallet::<Test>::on_chain_votes().unwrap().session,
				2
			);
		});
	}

	#[test]
	// Ensure an overweight block with an excess amount of disputes and bitfields, the bitfields are
	// filtered to accommodate the block size and no backed candidates are included.
	fn limit_bitfields_some() {
		new_test_ext(MockGenesisConfig::default()).execute_with(|| {
			// Create the inherent data for this block
			let mut dispute_statements = BTreeMap::new();
			// Cap the number of statements per dispute to 20 in order to ensure we have enough
			// space in the block for some (but not all) bitfields
			dispute_statements.insert(2, 20);
			dispute_statements.insert(3, 20);
			dispute_statements.insert(4, 20);

			let mut backed_and_concluding = BTreeMap::new();
			// Schedule 2 backed candidates
			backed_and_concluding.insert(0, 2);
			backed_and_concluding.insert(1, 2);

			let scenario = make_inherent_data(TestConfig {
				dispute_statements,
				dispute_sessions: vec![2, 2, 1], // 3 cores with disputes
				backed_and_concluding,
				num_validators_per_core: 5,
				code_upgrade: None,
				fill_claimqueue: false,
				elastic_paras: BTreeMap::new(),
				unavailable_cores: vec![],
			});

			let expected_para_inherent_data = scenario.data.clone();

			// Check the para inherent data is as expected:
			// * 1 bitfield per validator (5 validators per core, 2 backed candidates, 3 disputes =>
			//   4*5 = 20),
			assert_eq!(expected_para_inherent_data.bitfields.len(), 25);
			// * 2 backed candidates,
			assert_eq!(expected_para_inherent_data.backed_candidates.len(), 2);
			// * 3 disputes.
			assert_eq!(expected_para_inherent_data.disputes.len(), 3);
			let mut inherent_data = InherentData::new();
			inherent_data
				.put_data(PARACHAINS_INHERENT_IDENTIFIER, &expected_para_inherent_data)
				.unwrap();

			// The current schedule is empty prior to calling `create_inherent_enter`.
			assert!(<scheduler::Pallet<Test>>::claimqueue_is_empty());

			// Nothing is filtered out (including the backed candidates.)
			let limit_inherent_data =
				Pallet::<Test>::create_inherent_inner(&inherent_data.clone()).unwrap();
			assert_ne!(limit_inherent_data, expected_para_inherent_data);
			assert!(inherent_data_weight(&limit_inherent_data)
				.all_lte(inherent_data_weight(&expected_para_inherent_data)));
			assert!(inherent_data_weight(&limit_inherent_data)
				.all_lte(max_block_weight_proof_size_adjusted()));

			// Three disputes is over weight (see previous test), so we expect to only see 2
			// disputes
			assert_eq!(limit_inherent_data.disputes.len(), 2);
			// Ensure disputes are filtered as expected
			assert_eq!(limit_inherent_data.disputes[0].session, 1);
			assert_eq!(limit_inherent_data.disputes[1].session, 2);
			// Ensure all bitfields are included as these are still not over weight
			assert_eq!(limit_inherent_data.bitfields.len(), 20,);
			// Ensure that all backed candidates are filtered out as either would make the block
			// over weight
			assert_eq!(limit_inherent_data.backed_candidates.len(), 0);

			assert_ok!(Pallet::<Test>::enter(
				frame_system::RawOrigin::None.into(),
				limit_inherent_data,
			));

			assert_eq!(
				// The length of this vec is equal to the number of candidates, so we know
				// all of our candidates got filtered out
				Pallet::<Test>::on_chain_votes().unwrap().backing_validators_per_candidate.len(),
				0,
			);

			assert_eq!(
				// The session of the on chain votes should equal the current session, which is 2
				Pallet::<Test>::on_chain_votes().unwrap().session,
				2
			);
		});
	}

	#[test]
	// Ensure that when a block is over weight due to disputes and bitfields, we filter.
	fn limit_bitfields_overweight() {
		new_test_ext(MockGenesisConfig::default()).execute_with(|| {
			// Create the inherent data for this block
			let mut dispute_statements = BTreeMap::new();
			// Control the number of statements per dispute to ensure we have enough space
			// in the block for some (but not all) bitfields
			dispute_statements.insert(2, 20);
			dispute_statements.insert(3, 20);
			dispute_statements.insert(4, 20);

			let mut backed_and_concluding = BTreeMap::new();
			// 2 backed candidates shall be scheduled
			backed_and_concluding.insert(0, 2);
			backed_and_concluding.insert(1, 2);

			let scenario = make_inherent_data(TestConfig {
				dispute_statements,
				dispute_sessions: vec![2, 2, 1], // 3 cores with disputes
				backed_and_concluding,
				num_validators_per_core: 5,
				code_upgrade: None,
				fill_claimqueue: false,
				elastic_paras: BTreeMap::new(),
				unavailable_cores: vec![],
			});

			let expected_para_inherent_data = scenario.data.clone();

			// Check the para inherent data is as expected:
			// * 1 bitfield per validator (5 validators per core, 2 backed candidates, 3 disputes =>
			//   5*5 = 25)
			assert_eq!(expected_para_inherent_data.bitfields.len(), 25);
			// * 2 backed candidates
			assert_eq!(expected_para_inherent_data.backed_candidates.len(), 2);
			// * 3 disputes.
			assert_eq!(expected_para_inherent_data.disputes.len(), 3);
			let mut inherent_data = InherentData::new();
			inherent_data
				.put_data(PARACHAINS_INHERENT_IDENTIFIER, &expected_para_inherent_data)
				.unwrap();

			let limit_inherent_data =
				Pallet::<Test>::create_inherent_inner(&inherent_data.clone()).unwrap();
			assert_eq!(limit_inherent_data.bitfields.len(), 20);
			assert_eq!(limit_inherent_data.disputes.len(), 2);
			assert_eq!(limit_inherent_data.backed_candidates.len(), 0);
		});
	}

	fn max_block_weight_proof_size_adjusted() -> Weight {
		let raw_weight = <Test as frame_system::Config>::BlockWeights::get().max_block;
		let block_length = <Test as frame_system::Config>::BlockLength::get();
		raw_weight.set_proof_size(*block_length.max.get(DispatchClass::Mandatory) as u64)
	}

	fn inherent_data_weight(inherent_data: &ParachainsInherentData) -> Weight {
		use thousands::Separable;

		let multi_dispute_statement_sets_weight =
			multi_dispute_statement_sets_weight::<Test>(&inherent_data.disputes);
		let signed_bitfields_weight = signed_bitfields_weight::<Test>(&inherent_data.bitfields);
		let backed_candidates_weight =
			backed_candidates_weight::<Test>(&inherent_data.backed_candidates);

		let sum = multi_dispute_statement_sets_weight +
			signed_bitfields_weight +
			backed_candidates_weight;

		println!(
			"disputes({})={} + bitfields({})={} + candidates({})={} -> {}",
			inherent_data.disputes.len(),
			multi_dispute_statement_sets_weight.separate_with_underscores(),
			inherent_data.bitfields.len(),
			signed_bitfields_weight.separate_with_underscores(),
			inherent_data.backed_candidates.len(),
			backed_candidates_weight.separate_with_underscores(),
			sum.separate_with_underscores()
		);
		sum
	}

	// Ensure that when a block is over weight due to disputes and bitfields, we filter.
	#[test]
	fn limit_candidates_over_weight_1() {
		let config = MockGenesisConfig::default();
		assert!(config.configuration.config.scheduler_params.lookahead > 0);

		new_test_ext(config).execute_with(|| {
			// Create the inherent data for this block
			let mut dispute_statements = BTreeMap::new();
			// Control the number of statements per dispute to ensure we have enough space
			// in the block for some (but not all) bitfields
			dispute_statements.insert(2, 17);
			dispute_statements.insert(3, 17);
			dispute_statements.insert(4, 17);

			let mut backed_and_concluding = BTreeMap::new();
			// 2 backed candidates shall be scheduled
			backed_and_concluding.insert(0, 16);
			backed_and_concluding.insert(1, 25);

			let scenario = make_inherent_data(TestConfig {
				dispute_statements,
				dispute_sessions: vec![2, 2, 1], // 3 cores with disputes
				backed_and_concluding,
				num_validators_per_core: 5,
				code_upgrade: None,
				fill_claimqueue: false,
				elastic_paras: BTreeMap::new(),
				unavailable_cores: vec![],
			});

			let expected_para_inherent_data = scenario.data.clone();
			assert!(max_block_weight_proof_size_adjusted()
				.any_lt(inherent_data_weight(&expected_para_inherent_data)));

			// Check the para inherent data is as expected:
			// * 1 bitfield per validator (5 validators per core, 2 backed candidates, 3 disputes =>
			//   5*5 = 25)
			assert_eq!(expected_para_inherent_data.bitfields.len(), 25);
			// * 2 backed candidates
			assert_eq!(expected_para_inherent_data.backed_candidates.len(), 2);
			// * 3 disputes.
			assert_eq!(expected_para_inherent_data.disputes.len(), 3);
			let mut inherent_data = InherentData::new();
			inherent_data
				.put_data(PARACHAINS_INHERENT_IDENTIFIER, &expected_para_inherent_data)
				.unwrap();

			let limit_inherent_data =
				Pallet::<Test>::create_inherent_inner(&inherent_data.clone()).unwrap();
			// Expect that inherent data is filtered to include only 1 backed candidate and 2
			// disputes
			assert!(limit_inherent_data != expected_para_inherent_data);
			assert!(
				max_block_weight_proof_size_adjusted()
					.all_gte(inherent_data_weight(&limit_inherent_data)),
				"Post limiting exceeded block weight: max={} vs. inherent={}",
				max_block_weight_proof_size_adjusted(),
				inherent_data_weight(&limit_inherent_data)
			);

			// * 1 bitfields
			assert_eq!(limit_inherent_data.bitfields.len(), 25);
			// * 2 backed candidates
			assert_eq!(limit_inherent_data.backed_candidates.len(), 1);
			// * 3 disputes.
			assert_eq!(limit_inherent_data.disputes.len(), 2);

			assert_eq!(
				// The length of this vec is equal to the number of candidates, so we know 1
				// candidate got filtered out
				Pallet::<Test>::on_chain_votes().unwrap().backing_validators_per_candidate.len(),
				1
			);

			assert_eq!(
				// The session of the on chain votes should equal the current session, which is 2
				Pallet::<Test>::on_chain_votes().unwrap().session,
				2
			);

			// One core was scheduled. We should put the assignment back, before calling enter().
			let now = <frame_system::Pallet<Test>>::block_number() + 1;
			let used_cores = 5;
			let cores = (0..used_cores)
				.into_iter()
				.map(|i| {
<<<<<<< HEAD
					let AssignmentProviderConfig { ttl, .. } =
						scheduler::Pallet::<Test>::assignment_provider_config(CoreIndex(i));
=======
					let SchedulerParams { ttl, .. } =
						<configuration::Pallet<Test>>::config().scheduler_params;
>>>>>>> 8eb1f559
					// Load an assignment into provider so that one is present to pop
					let assignment =
						<Test as scheduler::Config>::AssignmentProvider::get_mock_assignment(
							CoreIndex(i),
							ParaId::from(i),
						);
					(CoreIndex(i), [ParasEntry::new(assignment, now + ttl)].into())
				})
				.collect();
			scheduler::ClaimQueue::<Test>::set(cores);

			assert_ok!(Pallet::<Test>::enter(
				frame_system::RawOrigin::None.into(),
				limit_inherent_data,
			));
		});
	}

	#[test]
	fn disputes_are_size_limited() {
		BlockLength::set(limits::BlockLength::max_with_normal_ratio(
			600,
			Perbill::from_percent(75),
		));
		// Virtually no time based limit:
		BlockWeights::set(frame_system::limits::BlockWeights::simple_max(Weight::from_parts(
			u64::MAX,
			u64::MAX,
		)));
		new_test_ext(MockGenesisConfig::default()).execute_with(|| {
			// Create the inherent data for this block
			let mut dispute_statements = BTreeMap::new();
			dispute_statements.insert(2, 7);
			dispute_statements.insert(3, 7);
			dispute_statements.insert(4, 7);

			let backed_and_concluding = BTreeMap::new();

			let scenario = make_inherent_data(TestConfig {
				dispute_statements,
				dispute_sessions: vec![2, 2, 1], // 3 cores with disputes
				backed_and_concluding,
				num_validators_per_core: 5,
				code_upgrade: None,
				fill_claimqueue: false,
				elastic_paras: BTreeMap::new(),
				unavailable_cores: vec![],
			});

			let expected_para_inherent_data = scenario.data.clone();
			assert!(max_block_weight_proof_size_adjusted()
				.any_lt(inherent_data_weight(&expected_para_inherent_data)));

			// Check the para inherent data is as expected:
			// * 1 bitfield per validator (5 validators per core, 3 disputes => 3*5 = 15)
			assert_eq!(expected_para_inherent_data.bitfields.len(), 15);
			// * 2 backed candidates
			assert_eq!(expected_para_inherent_data.backed_candidates.len(), 0);
			// * 3 disputes.
			assert_eq!(expected_para_inherent_data.disputes.len(), 3);
			let mut inherent_data = InherentData::new();
			inherent_data
				.put_data(PARACHAINS_INHERENT_IDENTIFIER, &expected_para_inherent_data)
				.unwrap();
			let limit_inherent_data =
				Pallet::<Test>::create_inherent_inner(&inherent_data.clone()).unwrap();
			// Expect that inherent data is filtered to include only 1 backed candidate and 2
			// disputes
			assert!(limit_inherent_data != expected_para_inherent_data);
			assert!(
				max_block_weight_proof_size_adjusted()
					.all_gte(inherent_data_weight(&limit_inherent_data)),
				"Post limiting exceeded block weight: max={} vs. inherent={}",
				max_block_weight_proof_size_adjusted(),
				inherent_data_weight(&limit_inherent_data)
			);

			// * 1 bitfields - gone
			assert_eq!(limit_inherent_data.bitfields.len(), 0);
			// * 2 backed candidates - still none.
			assert_eq!(limit_inherent_data.backed_candidates.len(), 0);
			// * 3 disputes - filtered.
			assert_eq!(limit_inherent_data.disputes.len(), 1);
		});
	}

	#[test]
	fn bitfields_are_size_limited() {
		BlockLength::set(limits::BlockLength::max_with_normal_ratio(
			600,
			Perbill::from_percent(75),
		));
		// Virtually no time based limit:
		BlockWeights::set(frame_system::limits::BlockWeights::simple_max(Weight::from_parts(
			u64::MAX,
			u64::MAX,
		)));
		new_test_ext(MockGenesisConfig::default()).execute_with(|| {
			// Create the inherent data for this block
			let dispute_statements = BTreeMap::new();

			let mut backed_and_concluding = BTreeMap::new();
			// 2 backed candidates shall be scheduled
			backed_and_concluding.insert(0, 2);
			backed_and_concluding.insert(1, 2);

			let scenario = make_inherent_data(TestConfig {
				dispute_statements,
				dispute_sessions: Vec::new(),
				backed_and_concluding,
				num_validators_per_core: 5,
				code_upgrade: None,
				fill_claimqueue: false,
				elastic_paras: BTreeMap::new(),
				unavailable_cores: vec![],
			});

			let expected_para_inherent_data = scenario.data.clone();
			assert!(max_block_weight_proof_size_adjusted()
				.any_lt(inherent_data_weight(&expected_para_inherent_data)));

			// Check the para inherent data is as expected:
			// * 1 bitfield per validator (5 validators per core, 2 backed candidates => 2*5 = 10)
			assert_eq!(expected_para_inherent_data.bitfields.len(), 10);
			// * 2 backed candidates
			assert_eq!(expected_para_inherent_data.backed_candidates.len(), 2);
			// * 3 disputes.
			assert_eq!(expected_para_inherent_data.disputes.len(), 0);
			let mut inherent_data = InherentData::new();
			inherent_data
				.put_data(PARACHAINS_INHERENT_IDENTIFIER, &expected_para_inherent_data)
				.unwrap();

			let limit_inherent_data =
				Pallet::<Test>::create_inherent_inner(&inherent_data.clone()).unwrap();
			// Expect that inherent data is filtered to include only 1 backed candidate and 2
			// disputes
			assert!(limit_inherent_data != expected_para_inherent_data);
			assert!(
				max_block_weight_proof_size_adjusted()
					.all_gte(inherent_data_weight(&limit_inherent_data)),
				"Post limiting exceeded block weight: max={} vs. inherent={}",
				max_block_weight_proof_size_adjusted(),
				inherent_data_weight(&limit_inherent_data)
			);

			// * 1 bitfields have been filtered
			assert_eq!(limit_inherent_data.bitfields.len(), 8);
			// * 2 backed candidates have been filtered as well (not even space for bitfields)
			assert_eq!(limit_inherent_data.backed_candidates.len(), 0);
			// * 3 disputes. Still none.
			assert_eq!(limit_inherent_data.disputes.len(), 0);
		});
	}

	#[test]
	fn candidates_are_size_limited() {
		BlockLength::set(limits::BlockLength::max_with_normal_ratio(
			1_300,
			Perbill::from_percent(75),
		));
		// Virtually no time based limit:
		BlockWeights::set(frame_system::limits::BlockWeights::simple_max(Weight::from_parts(
			u64::MAX,
			u64::MAX,
		)));
		new_test_ext(MockGenesisConfig::default()).execute_with(|| {
			let mut backed_and_concluding = BTreeMap::new();
			// 2 backed candidates shall be scheduled
			backed_and_concluding.insert(0, 2);
			backed_and_concluding.insert(1, 2);

			let scenario = make_inherent_data(TestConfig {
				dispute_statements: BTreeMap::new(),
				dispute_sessions: Vec::new(),
				backed_and_concluding,
				num_validators_per_core: 5,
				code_upgrade: None,
				fill_claimqueue: false,
				elastic_paras: BTreeMap::new(),
				unavailable_cores: vec![],
			});

			let expected_para_inherent_data = scenario.data.clone();
			assert!(max_block_weight_proof_size_adjusted()
				.any_lt(inherent_data_weight(&expected_para_inherent_data)));

			// Check the para inherent data is as expected:
			// * 1 bitfield per validator (5 validators per core, 2 backed candidates, 0 disputes =>
			//   2*5 = 10)
			assert_eq!(expected_para_inherent_data.bitfields.len(), 10);
			// * 2 backed candidates
			assert_eq!(expected_para_inherent_data.backed_candidates.len(), 2);
			// * 0 disputes.
			assert_eq!(expected_para_inherent_data.disputes.len(), 0);
			let mut inherent_data = InherentData::new();
			inherent_data
				.put_data(PARACHAINS_INHERENT_IDENTIFIER, &expected_para_inherent_data)
				.unwrap();

			let limit_inherent_data =
				Pallet::<Test>::create_inherent_inner(&inherent_data.clone()).unwrap();
			// Expect that inherent data is filtered to include only 1 backed candidate and 2
			// disputes
			assert!(limit_inherent_data != expected_para_inherent_data);
			assert!(
				max_block_weight_proof_size_adjusted()
					.all_gte(inherent_data_weight(&limit_inherent_data)),
				"Post limiting exceeded block weight: max={} vs. inherent={}",
				max_block_weight_proof_size_adjusted(),
				inherent_data_weight(&limit_inherent_data)
			);

			// * 1 bitfields - no filtering here
			assert_eq!(limit_inherent_data.bitfields.len(), 10);
			// * 2 backed candidates
			assert_eq!(limit_inherent_data.backed_candidates.len(), 1);
			// * 0 disputes.
			assert_eq!(limit_inherent_data.disputes.len(), 0);
		});
	}

	// Helper fn that builds chained dummy candidates for elastic scaling tests
	fn build_backed_candidate_chain(
		para_id: ParaId,
		len: usize,
		start_core_index: usize,
		code_upgrade_index: Option<usize>,
	) -> Vec<BackedCandidate> {
		if let Some(code_upgrade_index) = code_upgrade_index {
			assert!(code_upgrade_index < len, "Code upgrade index out of bounds");
		}

		(0..len)
			.into_iter()
			.map(|idx| {
				let mut builder = TestCandidateBuilder::default();
				builder.para_id = para_id;
				let mut ccr = builder.build();

				if Some(idx) == code_upgrade_index {
					ccr.commitments.new_validation_code = Some(vec![1, 2, 3, 4].into());
				}

				ccr.commitments.processed_downward_messages = idx as u32;
				let core_index = start_core_index + idx;

				BackedCandidate::new(
					ccr.into(),
					Default::default(),
					Default::default(),
					Some(CoreIndex(core_index as u32)),
				)
			})
			.collect::<Vec<_>>()
	}

	// Ensure that overweight parachain inherents are always rejected by the runtime.
	// Runtime should panic and return `InherentOverweight` error.
	#[test]
	fn test_backed_candidates_apply_weight_works_for_elastic_scaling() {
		new_test_ext(MockGenesisConfig::default()).execute_with(|| {
			let seed = [
				1, 0, 52, 0, 0, 0, 0, 0, 1, 0, 10, 0, 22, 32, 0, 0, 2, 0, 55, 49, 0, 11, 0, 0, 3,
				0, 0, 0, 0, 0, 2, 92,
			];
			let mut rng = rand_chacha::ChaChaRng::from_seed(seed);

			// Create an overweight inherent and oversized block
			let mut backed_and_concluding = BTreeMap::new();

			for i in 0..30 {
				backed_and_concluding.insert(i, i);
			}

			let scenario = make_inherent_data(TestConfig {
				dispute_statements: Default::default(),
				dispute_sessions: vec![], // 3 cores with disputes
				backed_and_concluding,
				num_validators_per_core: 5,
				code_upgrade: None,
				fill_claimqueue: false,
				elastic_paras: BTreeMap::new(),
				unavailable_cores: vec![],
			});

			let mut para_inherent_data = scenario.data.clone();

			// Check the para inherent data is as expected:
			// * 1 bitfield per validator (5 validators per core, 30 backed candidates, 0 disputes
			//   => 5*30 = 150)
			assert_eq!(para_inherent_data.bitfields.len(), 150);
			// * 30 backed candidates
			assert_eq!(para_inherent_data.backed_candidates.len(), 30);

			let mut input_candidates =
				build_backed_candidate_chain(ParaId::from(1000), 3, 0, Some(1));
			let chained_candidates_weight = backed_candidates_weight::<Test>(&input_candidates);

			input_candidates.append(&mut para_inherent_data.backed_candidates);
			let input_bitfields = para_inherent_data.bitfields;

			// Test if weight insufficient even for 1 candidate (which doesn't contain a code
			// upgrade).
			let max_weight = backed_candidate_weight::<Test>(&input_candidates[0]) +
				signed_bitfields_weight::<Test>(&input_bitfields);
			let mut backed_candidates = input_candidates.clone();
			let mut bitfields = input_bitfields.clone();
			apply_weight_limit::<Test>(
				&mut backed_candidates,
				&mut bitfields,
				max_weight,
				&mut rng,
			);

			// The chained candidates are not picked, instead a single other candidate is picked
			assert_eq!(backed_candidates.len(), 1);
			assert_ne!(backed_candidates[0].descriptor().para_id, ParaId::from(1000));

			// All bitfields are kept.
			assert_eq!(bitfields.len(), 150);

			// Test if para_id 1000 chained candidates make it if there is enough room for its 3
			// candidates.
			let max_weight =
				chained_candidates_weight + signed_bitfields_weight::<Test>(&input_bitfields);
			let mut backed_candidates = input_candidates.clone();
			let mut bitfields = input_bitfields.clone();
			apply_weight_limit::<Test>(
				&mut backed_candidates,
				&mut bitfields,
				max_weight,
				&mut rng,
			);

			// Only the chained candidates should pass filter.
			assert_eq!(backed_candidates.len(), 3);
			// Check the actual candidates
			assert_eq!(backed_candidates[0].descriptor().para_id, ParaId::from(1000));
			assert_eq!(backed_candidates[1].descriptor().para_id, ParaId::from(1000));
			assert_eq!(backed_candidates[2].descriptor().para_id, ParaId::from(1000));

			// All bitfields are kept.
			assert_eq!(bitfields.len(), 150);
		});
	}

	// Ensure that overweight parachain inherents are always rejected by the runtime.
	// Runtime should panic and return `InherentOverweight` error.
	#[test]
	fn inherent_create_weight_invariant() {
		new_test_ext(MockGenesisConfig::default()).execute_with(|| {
			// Create an overweight inherent and oversized block
			let mut dispute_statements = BTreeMap::new();
			dispute_statements.insert(2, 100);
			dispute_statements.insert(3, 200);
			dispute_statements.insert(4, 300);

			let mut backed_and_concluding = BTreeMap::new();

			for i in 0..30 {
				backed_and_concluding.insert(i, i);
			}

			let scenario = make_inherent_data(TestConfig {
				dispute_statements,
				dispute_sessions: vec![2, 2, 1], // 3 cores with disputes
				backed_and_concluding,
				num_validators_per_core: 5,
				code_upgrade: None,
				fill_claimqueue: false,
				elastic_paras: BTreeMap::new(),
				unavailable_cores: vec![],
			});

			let expected_para_inherent_data = scenario.data.clone();
			assert!(max_block_weight_proof_size_adjusted()
				.any_lt(inherent_data_weight(&expected_para_inherent_data)));

			// Check the para inherent data is as expected:
			// * 1 bitfield per validator (5 validators per core, 30 backed candidates, 3 disputes
			//   => 5*33 = 165)
			assert_eq!(expected_para_inherent_data.bitfields.len(), 165);
			// * 30 backed candidates
			assert_eq!(expected_para_inherent_data.backed_candidates.len(), 30);
			// * 3 disputes.
			assert_eq!(expected_para_inherent_data.disputes.len(), 3);
			let mut inherent_data = InherentData::new();
			inherent_data
				.put_data(PARACHAINS_INHERENT_IDENTIFIER, &expected_para_inherent_data)
				.unwrap();
			let dispatch_error = Pallet::<Test>::enter(
				frame_system::RawOrigin::None.into(),
				expected_para_inherent_data,
			)
			.unwrap_err()
			.error;

			assert_eq!(dispatch_error, Error::<Test>::InherentOverweight.into());
		});
	}
}

fn default_header() -> primitives::Header {
	primitives::Header {
		parent_hash: Default::default(),
		number: 0,
		state_root: Default::default(),
		extrinsics_root: Default::default(),
		digest: Default::default(),
	}
}

mod sanitizers {
	use super::*;

	use crate::{
		inclusion::tests::{
			back_candidate, collator_sign_candidate, BackingKind, TestCandidateBuilder,
		},
		mock::new_test_ext,
	};
	use bitvec::order::Lsb0;
	use primitives::{
		AvailabilityBitfield, GroupIndex, Hash, Id as ParaId, SignedAvailabilityBitfield,
		ValidatorIndex,
	};
	use rstest::rstest;
	use sp_core::crypto::UncheckedFrom;

	use crate::mock::Test;
	use keyring::Sr25519Keyring;
	use primitives::PARACHAIN_KEY_TYPE_ID;
	use sc_keystore::LocalKeystore;
	use sp_keystore::{Keystore, KeystorePtr};
	use std::sync::Arc;

	fn validator_pubkeys(val_ids: &[keyring::Sr25519Keyring]) -> Vec<ValidatorId> {
		val_ids.iter().map(|v| v.public().into()).collect()
	}

	#[test]
	fn bitfields() {
		let header = default_header();
		let parent_hash = header.hash();
		// 2 cores means two bits
		let expected_bits = 2;
		let session_index = SessionIndex::from(0_u32);

		let crypto_store = LocalKeystore::in_memory();
		let crypto_store = Arc::new(crypto_store) as KeystorePtr;
		let signing_context = SigningContext { parent_hash, session_index };

		let validators = vec![
			keyring::Sr25519Keyring::Alice,
			keyring::Sr25519Keyring::Bob,
			keyring::Sr25519Keyring::Charlie,
			keyring::Sr25519Keyring::Dave,
		];
		for validator in validators.iter() {
			Keystore::sr25519_generate_new(
				&*crypto_store,
				PARACHAIN_KEY_TYPE_ID,
				Some(&validator.to_seed()),
			)
			.unwrap();
		}
		let validator_public = validator_pubkeys(&validators);

		let checked_bitfields = [
			BitVec::<u8, Lsb0>::repeat(true, expected_bits),
			BitVec::<u8, Lsb0>::repeat(true, expected_bits),
			{
				let mut bv = BitVec::<u8, Lsb0>::repeat(false, expected_bits);
				bv.set(expected_bits - 1, true);
				bv
			},
		]
		.iter()
		.enumerate()
		.map(|(vi, ab)| {
			let validator_index = ValidatorIndex::from(vi as u32);
			SignedAvailabilityBitfield::sign(
				&crypto_store,
				AvailabilityBitfield::from(ab.clone()),
				&signing_context,
				validator_index,
				&validator_public[vi],
			)
			.unwrap()
			.unwrap()
		})
		.collect::<Vec<SignedAvailabilityBitfield>>();

		let unchecked_bitfields = checked_bitfields
			.iter()
			.cloned()
			.map(|v| v.into_unchecked())
			.collect::<Vec<_>>();

		let disputed_bitfield = DisputedBitfield::zeros(expected_bits);

		{
			assert_eq!(
				sanitize_bitfields::<Test>(
					unchecked_bitfields.clone(),
					disputed_bitfield.clone(),
					expected_bits,
					parent_hash,
					session_index,
					&validator_public[..],
				),
				checked_bitfields.clone()
			);
			assert_eq!(
				sanitize_bitfields::<Test>(
					unchecked_bitfields.clone(),
					disputed_bitfield.clone(),
					expected_bits,
					parent_hash,
					session_index,
					&validator_public[..],
				),
				checked_bitfields.clone()
			);
		}

		// disputed bitfield is non-zero
		{
			let mut disputed_bitfield = DisputedBitfield::zeros(expected_bits);
			// pretend the first core was freed by either a malicious validator
			// or by resolved dispute
			disputed_bitfield.0.set(0, true);

			assert_eq!(
				sanitize_bitfields::<Test>(
					unchecked_bitfields.clone(),
					disputed_bitfield.clone(),
					expected_bits,
					parent_hash,
					session_index,
					&validator_public[..],
				)
				.len(),
				1
			);
			assert_eq!(
				sanitize_bitfields::<Test>(
					unchecked_bitfields.clone(),
					disputed_bitfield.clone(),
					expected_bits,
					parent_hash,
					session_index,
					&validator_public[..],
				)
				.len(),
				1
			);
		}

		// bitfield size mismatch
		{
			assert!(sanitize_bitfields::<Test>(
				unchecked_bitfields.clone(),
				disputed_bitfield.clone(),
				expected_bits + 1,
				parent_hash,
				session_index,
				&validator_public[..],
			)
			.is_empty());
			assert!(sanitize_bitfields::<Test>(
				unchecked_bitfields.clone(),
				disputed_bitfield.clone(),
				expected_bits + 1,
				parent_hash,
				session_index,
				&validator_public[..],
			)
			.is_empty());
		}

		// remove the last validator
		{
			let shortened = validator_public.len() - 2;
			assert_eq!(
				&sanitize_bitfields::<Test>(
					unchecked_bitfields.clone(),
					disputed_bitfield.clone(),
					expected_bits,
					parent_hash,
					session_index,
					&validator_public[..shortened],
				)[..],
				&checked_bitfields[..shortened]
			);
			assert_eq!(
				&sanitize_bitfields::<Test>(
					unchecked_bitfields.clone(),
					disputed_bitfield.clone(),
					expected_bits,
					parent_hash,
					session_index,
					&validator_public[..shortened],
				)[..],
				&checked_bitfields[..shortened]
			);
		}

		// switch ordering of bitfields
		{
			let mut unchecked_bitfields = unchecked_bitfields.clone();
			let x = unchecked_bitfields.swap_remove(0);
			unchecked_bitfields.push(x);
			let result: UncheckedSignedAvailabilityBitfields = sanitize_bitfields::<Test>(
				unchecked_bitfields.clone(),
				disputed_bitfield.clone(),
				expected_bits,
				parent_hash,
				session_index,
				&validator_public[..],
			)
			.into_iter()
			.map(|v| v.into_unchecked())
			.collect();
			assert_eq!(&result, &unchecked_bitfields[..(unchecked_bitfields.len() - 2)]);
		}

		// check the validators signature
		{
			let mut unchecked_bitfields = unchecked_bitfields.clone();

			// insert a bad signature for the last bitfield
			let last_bit_idx = unchecked_bitfields.len() - 1;
			unchecked_bitfields
				.get_mut(last_bit_idx)
				.and_then(|u| Some(u.set_signature(UncheckedFrom::unchecked_from([1u8; 64]))))
				.expect("we are accessing a valid index");
			assert_eq!(
				&sanitize_bitfields::<Test>(
					unchecked_bitfields.clone(),
					disputed_bitfield.clone(),
					expected_bits,
					parent_hash,
					session_index,
					&validator_public[..],
				)[..],
				&checked_bitfields[..last_bit_idx]
			);
		}
		// duplicate bitfields
		{
			let mut unchecked_bitfields = unchecked_bitfields.clone();

			// insert a bad signature for the last bitfield
			let last_bit_idx = unchecked_bitfields.len() - 1;
			unchecked_bitfields
				.get_mut(last_bit_idx)
				.and_then(|u| Some(u.set_signature(UncheckedFrom::unchecked_from([1u8; 64]))))
				.expect("we are accessing a valid index");
			assert_eq!(
				&sanitize_bitfields::<Test>(
					unchecked_bitfields.clone().into_iter().chain(unchecked_bitfields).collect(),
					disputed_bitfield.clone(),
					expected_bits,
					parent_hash,
					session_index,
					&validator_public[..],
				)[..],
				&checked_bitfields[..last_bit_idx]
			);
		}
	}

	mod candidates {
		use crate::{
			mock::{set_disabled_validators, RuntimeOrigin},
			scheduler::{common::Assignment, ParasEntry},
			util::{make_persisted_validation_data, make_persisted_validation_data_with_parent},
		};
		use primitives::ValidationCode;
		use sp_std::collections::vec_deque::VecDeque;

		use super::*;

		// Backed candidates and scheduled parachains used for `sanitize_backed_candidates` testing
		struct TestData {
			backed_candidates: Vec<BackedCandidate>,
<<<<<<< HEAD
			all_backed_candidates_with_core: Vec<(BackedCandidate, CoreIndex)>,
=======
			expected_backed_candidates_with_core:
				BTreeMap<ParaId, Vec<(BackedCandidate, CoreIndex)>>,
>>>>>>> 8eb1f559
			scheduled_paras: BTreeMap<primitives::Id, BTreeSet<CoreIndex>>,
		}

		// Generate test data for the candidates and assert that the environment is set as expected
		// (check the comments for details)
<<<<<<< HEAD
		fn get_test_data(core_index_enabled: bool) -> TestData {
=======
		fn get_test_data_one_core_per_para(core_index_enabled: bool) -> TestData {
>>>>>>> 8eb1f559
			const RELAY_PARENT_NUM: u32 = 3;

			// Add the relay parent to `shared` pallet. Otherwise some code (e.g. filtering backing
			// votes) won't behave correctly
			shared::Pallet::<Test>::add_allowed_relay_parent(
				default_header().hash(),
				Default::default(),
				RELAY_PARENT_NUM,
				1,
			);

			let header = default_header();
			let relay_parent = header.hash();
			let session_index = SessionIndex::from(0_u32);

			let keystore = LocalKeystore::in_memory();
			let keystore = Arc::new(keystore) as KeystorePtr;
			let signing_context = SigningContext { parent_hash: relay_parent, session_index };

			let validators = vec![
				keyring::Sr25519Keyring::Alice,
				keyring::Sr25519Keyring::Bob,
				keyring::Sr25519Keyring::Charlie,
				keyring::Sr25519Keyring::Dave,
				keyring::Sr25519Keyring::Eve,
			];
			for validator in validators.iter() {
				Keystore::sr25519_generate_new(
					&*keystore,
					PARACHAIN_KEY_TYPE_ID,
					Some(&validator.to_seed()),
				)
				.unwrap();
			}

			// Set active validators in `shared` pallet
			let validator_ids =
				validators.iter().map(|v| v.public().into()).collect::<Vec<ValidatorId>>();
			shared::Pallet::<Test>::set_active_validators_ascending(validator_ids);

			// Two scheduled parachains - ParaId(1) on CoreIndex(0) and ParaId(2) on CoreIndex(1)
			let scheduled: BTreeMap<ParaId, BTreeSet<CoreIndex>> = (0_usize..2)
				.into_iter()
				.map(|idx| {
					(
						ParaId::from(1_u32 + idx as u32),
						[CoreIndex::from(idx as u32)].into_iter().collect(),
					)
				})
				.collect::<BTreeMap<_, _>>();

			// Set the validator groups in `scheduler`
			scheduler::Pallet::<Test>::set_validator_groups(vec![
				vec![ValidatorIndex(0), ValidatorIndex(1)],
				vec![ValidatorIndex(2), ValidatorIndex(3)],
			]);

			// Update scheduler's claimqueue with the parachains
			scheduler::Pallet::<Test>::set_claimqueue(BTreeMap::from([
				(
					CoreIndex::from(0),
					VecDeque::from([ParasEntry::new(
						Assignment::Pool { para_id: 1.into(), core_index: CoreIndex(0) },
						RELAY_PARENT_NUM,
					)]),
				),
				(
					CoreIndex::from(1),
					VecDeque::from([ParasEntry::new(
						Assignment::Pool { para_id: 2.into(), core_index: CoreIndex(1) },
						RELAY_PARENT_NUM,
					)]),
				),
			]));

			// Set the on-chain included head data for paras.
			paras::Pallet::<Test>::set_current_head(ParaId::from(1), HeadData(vec![1]));
			paras::Pallet::<Test>::set_current_head(ParaId::from(2), HeadData(vec![2]));

			// Set the current_code_hash
			paras::Pallet::<Test>::force_set_current_code(
				RuntimeOrigin::root(),
				ParaId::from(1),
				ValidationCode(vec![1]),
			)
			.unwrap();
			paras::Pallet::<Test>::force_set_current_code(
				RuntimeOrigin::root(),
				ParaId::from(2),
				ValidationCode(vec![2]),
			)
			.unwrap();

			// Callback used for backing candidates
			let group_validators = |group_index: GroupIndex| {
				match group_index {
					group_index if group_index == GroupIndex::from(0) => Some(vec![0, 1]),
					group_index if group_index == GroupIndex::from(1) => Some(vec![2, 3]),
					_ => panic!("Group index out of bounds"),
				}
				.map(|m| m.into_iter().map(ValidatorIndex).collect::<Vec<_>>())
			};

			// One backed candidate from each parachain
			let backed_candidates = (0_usize..2)
				.into_iter()
				.map(|idx0| {
					let idx1 = idx0 + 1;
					let mut candidate = TestCandidateBuilder {
						para_id: ParaId::from(idx1),
						relay_parent,
						pov_hash: Hash::repeat_byte(idx1 as u8),
						persisted_validation_data_hash: make_persisted_validation_data::<Test>(
							ParaId::from(idx1),
							RELAY_PARENT_NUM,
							Default::default(),
						)
						.unwrap()
						.hash(),
						hrmp_watermark: RELAY_PARENT_NUM,
						validation_code: ValidationCode(vec![idx1 as u8]),
						..Default::default()
					}
					.build();

					collator_sign_candidate(Sr25519Keyring::One, &mut candidate);

					let backed = back_candidate(
						candidate,
						&validators,
						group_validators(GroupIndex::from(idx0 as u32)).unwrap().as_ref(),
						&keystore,
						&signing_context,
						BackingKind::Threshold,
						core_index_enabled.then_some(CoreIndex(idx0 as u32)),
					);
					backed
				})
				.collect::<Vec<_>>();

			// State sanity checks
			assert_eq!(
				<scheduler::Pallet<Test>>::scheduled_paras().collect::<Vec<_>>(),
				vec![(CoreIndex(0), ParaId::from(1)), (CoreIndex(1), ParaId::from(2))]
			);
			assert_eq!(
				shared::Pallet::<Test>::active_validator_indices(),
				vec![
					ValidatorIndex(0),
					ValidatorIndex(1),
					ValidatorIndex(2),
					ValidatorIndex(3),
					ValidatorIndex(4)
				]
			);

<<<<<<< HEAD
			let all_backed_candidates_with_core = backed_candidates
				.iter()
				.map(|candidate| {
					// Only one entry for this test data.
					(
						candidate.clone(),
						scheduled
							.get(&candidate.descriptor().para_id)
							.unwrap()
							.first()
							.copied()
							.unwrap(),
					)
				})
				.collect();

			TestData {
				backed_candidates,
				scheduled_paras: scheduled,
				all_backed_candidates_with_core,
			}
		}

		// Generate test data for the candidates and assert that the evnironment is set as expected
		// (check the comments for details)
		// Para 1 scheduled on core 0 and core 1. Two candidates are supplied.
		// Para 2 scheduled on cores 2 and 3. One candidate supplied.
		// Para 3 scheduled on core 4. One candidate supplied.
		// Para 4 scheduled on core 5. Two candidates supplied.
		// Para 5 scheduled on core 6. No candidates supplied.
		fn get_test_data_multiple_cores_per_para(core_index_enabled: bool) -> TestData {
			const RELAY_PARENT_NUM: u32 = 3;

			// Add the relay parent to `shared` pallet. Otherwise some code (e.g. filtering backing
			// votes) won't behave correctly
			shared::Pallet::<Test>::add_allowed_relay_parent(
				default_header().hash(),
				Default::default(),
				RELAY_PARENT_NUM,
				1,
			);

			let header = default_header();
			let relay_parent = header.hash();
			let session_index = SessionIndex::from(0_u32);

			let keystore = LocalKeystore::in_memory();
			let keystore = Arc::new(keystore) as KeystorePtr;
			let signing_context = SigningContext { parent_hash: relay_parent, session_index };

			let validators = vec![
				keyring::Sr25519Keyring::Alice,
				keyring::Sr25519Keyring::Bob,
				keyring::Sr25519Keyring::Charlie,
				keyring::Sr25519Keyring::Dave,
				keyring::Sr25519Keyring::Eve,
				keyring::Sr25519Keyring::Ferdie,
				keyring::Sr25519Keyring::One,
			];
			for validator in validators.iter() {
				Keystore::sr25519_generate_new(
					&*keystore,
					PARACHAIN_KEY_TYPE_ID,
					Some(&validator.to_seed()),
				)
				.unwrap();
			}

			// Set active validators in `shared` pallet
			let validator_ids =
				validators.iter().map(|v| v.public().into()).collect::<Vec<ValidatorId>>();
			shared::Pallet::<Test>::set_active_validators_ascending(validator_ids);

			// Set the validator groups in `scheduler`
			scheduler::Pallet::<Test>::set_validator_groups(vec![
				vec![ValidatorIndex(0)],
				vec![ValidatorIndex(1)],
				vec![ValidatorIndex(2)],
				vec![ValidatorIndex(3)],
				vec![ValidatorIndex(4)],
				vec![ValidatorIndex(5)],
				vec![ValidatorIndex(6)],
			]);

			// Update scheduler's claimqueue with the parachains
			scheduler::Pallet::<Test>::set_claimqueue(BTreeMap::from([
				(
					CoreIndex::from(0),
					VecDeque::from([ParasEntry::new(
						Assignment::Pool { para_id: 1.into(), core_index: CoreIndex(0) },
						RELAY_PARENT_NUM,
					)]),
				),
				(
					CoreIndex::from(1),
					VecDeque::from([ParasEntry::new(
						Assignment::Pool { para_id: 1.into(), core_index: CoreIndex(1) },
						RELAY_PARENT_NUM,
					)]),
				),
				(
					CoreIndex::from(2),
					VecDeque::from([ParasEntry::new(
						Assignment::Pool { para_id: 2.into(), core_index: CoreIndex(2) },
						RELAY_PARENT_NUM,
					)]),
				),
				(
					CoreIndex::from(3),
					VecDeque::from([ParasEntry::new(
						Assignment::Pool { para_id: 2.into(), core_index: CoreIndex(3) },
						RELAY_PARENT_NUM,
					)]),
				),
				(
					CoreIndex::from(4),
					VecDeque::from([ParasEntry::new(
						Assignment::Pool { para_id: 3.into(), core_index: CoreIndex(4) },
						RELAY_PARENT_NUM,
					)]),
				),
				(
					CoreIndex::from(5),
					VecDeque::from([ParasEntry::new(
						Assignment::Pool { para_id: 4.into(), core_index: CoreIndex(5) },
						RELAY_PARENT_NUM,
					)]),
				),
				(
					CoreIndex::from(6),
					VecDeque::from([ParasEntry::new(
						Assignment::Pool { para_id: 5.into(), core_index: CoreIndex(6) },
						RELAY_PARENT_NUM,
					)]),
				),
			]));

			// Callback used for backing candidates
			let group_validators = |group_index: GroupIndex| {
				match group_index {
					group_index if group_index == GroupIndex::from(0) => Some(vec![0]),
					group_index if group_index == GroupIndex::from(1) => Some(vec![1]),
					group_index if group_index == GroupIndex::from(2) => Some(vec![2]),
					group_index if group_index == GroupIndex::from(3) => Some(vec![3]),
					group_index if group_index == GroupIndex::from(4) => Some(vec![4]),
					group_index if group_index == GroupIndex::from(5) => Some(vec![5]),
					group_index if group_index == GroupIndex::from(6) => Some(vec![6]),

					_ => panic!("Group index out of bounds"),
				}
				.map(|m| m.into_iter().map(ValidatorIndex).collect::<Vec<_>>())
			};

			let mut backed_candidates = vec![];
			let mut all_backed_candidates_with_core = vec![];

			// Para 1
			{
				let mut candidate = TestCandidateBuilder {
					para_id: ParaId::from(1),
					relay_parent,
					pov_hash: Hash::repeat_byte(1 as u8),
					persisted_validation_data_hash: [42u8; 32].into(),
					hrmp_watermark: RELAY_PARENT_NUM,
					..Default::default()
				}
				.build();

				collator_sign_candidate(Sr25519Keyring::One, &mut candidate);

				let backed: BackedCandidate = back_candidate(
					candidate,
					&validators,
					group_validators(GroupIndex::from(0 as u32)).unwrap().as_ref(),
					&keystore,
					&signing_context,
					BackingKind::Threshold,
					core_index_enabled.then_some(CoreIndex(0 as u32)),
				);
				backed_candidates.push(backed.clone());
				if core_index_enabled {
					all_backed_candidates_with_core.push((backed, CoreIndex(0)));
				}

				let mut candidate = TestCandidateBuilder {
					para_id: ParaId::from(1),
					relay_parent,
					pov_hash: Hash::repeat_byte(2 as u8),
					persisted_validation_data_hash: [42u8; 32].into(),
					hrmp_watermark: RELAY_PARENT_NUM,
					..Default::default()
				}
				.build();

				collator_sign_candidate(Sr25519Keyring::One, &mut candidate);

				let backed = back_candidate(
					candidate,
					&validators,
					group_validators(GroupIndex::from(1 as u32)).unwrap().as_ref(),
					&keystore,
					&signing_context,
					BackingKind::Threshold,
					core_index_enabled.then_some(CoreIndex(1 as u32)),
				);
				backed_candidates.push(backed.clone());
				if core_index_enabled {
					all_backed_candidates_with_core.push((backed, CoreIndex(1)));
				}
			}

			// Para 2
			{
				let mut candidate = TestCandidateBuilder {
					para_id: ParaId::from(2),
					relay_parent,
					pov_hash: Hash::repeat_byte(3 as u8),
					persisted_validation_data_hash: [42u8; 32].into(),
					hrmp_watermark: RELAY_PARENT_NUM,
					..Default::default()
				}
				.build();

				collator_sign_candidate(Sr25519Keyring::One, &mut candidate);

				let backed = back_candidate(
					candidate,
					&validators,
					group_validators(GroupIndex::from(2 as u32)).unwrap().as_ref(),
					&keystore,
					&signing_context,
					BackingKind::Threshold,
					core_index_enabled.then_some(CoreIndex(2 as u32)),
				);
				backed_candidates.push(backed.clone());
				if core_index_enabled {
					all_backed_candidates_with_core.push((backed, CoreIndex(2)));
				}
			}

			// Para 3
			{
				let mut candidate = TestCandidateBuilder {
					para_id: ParaId::from(3),
					relay_parent,
					pov_hash: Hash::repeat_byte(4 as u8),
					persisted_validation_data_hash: [42u8; 32].into(),
					hrmp_watermark: RELAY_PARENT_NUM,
					..Default::default()
				}
				.build();

				collator_sign_candidate(Sr25519Keyring::One, &mut candidate);

				let backed = back_candidate(
					candidate,
					&validators,
					group_validators(GroupIndex::from(4 as u32)).unwrap().as_ref(),
					&keystore,
					&signing_context,
					BackingKind::Threshold,
					core_index_enabled.then_some(CoreIndex(4 as u32)),
				);
				backed_candidates.push(backed.clone());
				all_backed_candidates_with_core.push((backed, CoreIndex(4)));
			}

			// Para 4
			{
				let mut candidate = TestCandidateBuilder {
					para_id: ParaId::from(4),
					relay_parent,
					pov_hash: Hash::repeat_byte(5 as u8),
					persisted_validation_data_hash: [42u8; 32].into(),
					hrmp_watermark: RELAY_PARENT_NUM,
					..Default::default()
				}
				.build();

				collator_sign_candidate(Sr25519Keyring::One, &mut candidate);

				let backed = back_candidate(
					candidate,
					&validators,
					group_validators(GroupIndex::from(5 as u32)).unwrap().as_ref(),
					&keystore,
					&signing_context,
					BackingKind::Threshold,
					None,
				);
				backed_candidates.push(backed.clone());
				all_backed_candidates_with_core.push((backed, CoreIndex(5)));

				let mut candidate = TestCandidateBuilder {
					para_id: ParaId::from(4),
					relay_parent,
					pov_hash: Hash::repeat_byte(6 as u8),
					persisted_validation_data_hash: [42u8; 32].into(),
					hrmp_watermark: RELAY_PARENT_NUM,
					..Default::default()
				}
				.build();

				collator_sign_candidate(Sr25519Keyring::One, &mut candidate);

				let backed = back_candidate(
					candidate,
					&validators,
					group_validators(GroupIndex::from(5 as u32)).unwrap().as_ref(),
					&keystore,
					&signing_context,
					BackingKind::Threshold,
					core_index_enabled.then_some(CoreIndex(5 as u32)),
				);
				backed_candidates.push(backed.clone());
			}

			// No candidate for para 5.

			// State sanity checks
			assert_eq!(
				<scheduler::Pallet<Test>>::scheduled_paras().collect::<Vec<_>>(),
				vec![
					(CoreIndex(0), ParaId::from(1)),
					(CoreIndex(1), ParaId::from(1)),
					(CoreIndex(2), ParaId::from(2)),
					(CoreIndex(3), ParaId::from(2)),
					(CoreIndex(4), ParaId::from(3)),
					(CoreIndex(5), ParaId::from(4)),
					(CoreIndex(6), ParaId::from(5)),
				]
			);
			let mut scheduled: BTreeMap<ParaId, BTreeSet<CoreIndex>> = BTreeMap::new();
			for (core_idx, para_id) in <scheduler::Pallet<Test>>::scheduled_paras() {
				scheduled.entry(para_id).or_default().insert(core_idx);
			}

			assert_eq!(
				shared::Pallet::<Test>::active_validator_indices(),
				vec![
					ValidatorIndex(0),
					ValidatorIndex(1),
					ValidatorIndex(2),
					ValidatorIndex(3),
					ValidatorIndex(4),
					ValidatorIndex(5),
					ValidatorIndex(6),
				]
			);

			TestData {
				backed_candidates,
				scheduled_paras: scheduled,
				all_backed_candidates_with_core,
			}
		}

		#[rstest]
		#[case(false)]
		#[case(true)]
		fn happy_path(#[case] core_index_enabled: bool) {
			new_test_ext(MockGenesisConfig::default()).execute_with(|| {
				let TestData {
					backed_candidates,
					all_backed_candidates_with_core,
					scheduled_paras: scheduled,
				} = get_test_data(core_index_enabled);
=======
			let mut expected_backed_candidates_with_core = BTreeMap::new();
>>>>>>> 8eb1f559

			for candidate in backed_candidates.iter() {
				let para_id = candidate.descriptor().para_id;

<<<<<<< HEAD
				assert_eq!(
					sanitize_backed_candidates::<Test, _>(
						backed_candidates.clone(),
						&<shared::Pallet<Test>>::allowed_relay_parents(),
						has_concluded_invalid,
						scheduled,
						core_index_enabled
					),
					SanitizedBackedCandidates {
						backed_candidates_with_core: all_backed_candidates_with_core,
						votes_from_disabled_were_dropped: false,
						dropped_unscheduled_candidates: false
					}
				);
			});
		}

		#[rstest]
		#[case(false)]
		#[case(true)]
		fn test_with_multiple_cores_per_para(#[case] core_index_enabled: bool) {
			new_test_ext(MockGenesisConfig::default()).execute_with(|| {
				let TestData {
					backed_candidates,
					all_backed_candidates_with_core: expected_all_backed_candidates_with_core,
					scheduled_paras: scheduled,
				} = get_test_data_multiple_cores_per_para(core_index_enabled);

				let has_concluded_invalid =
					|_idx: usize, _backed_candidate: &BackedCandidate| -> bool { false };

				assert_eq!(
					sanitize_backed_candidates::<Test, _>(
						backed_candidates.clone(),
						&<shared::Pallet<Test>>::allowed_relay_parents(),
						has_concluded_invalid,
						scheduled,
						core_index_enabled
					),
					SanitizedBackedCandidates {
						backed_candidates_with_core: expected_all_backed_candidates_with_core,
						votes_from_disabled_were_dropped: false,
						dropped_unscheduled_candidates: true
					}
				);
			});
		}

		// nothing is scheduled, so no paraids match, thus all backed candidates are skipped
		#[rstest]
		#[case(false, false)]
		#[case(true, true)]
		#[case(false, true)]
		#[case(true, false)]
		fn nothing_scheduled(
			#[case] core_index_enabled: bool,
			#[case] multiple_cores_per_para: bool,
		) {
			new_test_ext(MockGenesisConfig::default()).execute_with(|| {
				let TestData { backed_candidates, .. } = if multiple_cores_per_para {
					get_test_data_multiple_cores_per_para(core_index_enabled)
				} else {
					get_test_data(core_index_enabled)
				};
				let scheduled = BTreeMap::new();
				let has_concluded_invalid =
					|_idx: usize, _backed_candidate: &BackedCandidate| -> bool { false };

				let SanitizedBackedCandidates {
					backed_candidates_with_core: sanitized_backed_candidates,
					votes_from_disabled_were_dropped,
					dropped_unscheduled_candidates,
				} = sanitize_backed_candidates::<Test, _>(
					backed_candidates.clone(),
					&<shared::Pallet<Test>>::allowed_relay_parents(),
					has_concluded_invalid,
					scheduled,
					core_index_enabled,
				);

				assert!(sanitized_backed_candidates.is_empty());
				assert!(!votes_from_disabled_were_dropped);
				assert!(dropped_unscheduled_candidates);
			});
		}

		// candidates that have concluded as invalid are filtered out
		#[rstest]
		#[case(false)]
		#[case(true)]
		fn invalid_are_filtered_out(#[case] core_index_enabled: bool) {
			new_test_ext(MockGenesisConfig::default()).execute_with(|| {
				let TestData { backed_candidates, scheduled_paras: scheduled, .. } =
					get_test_data(core_index_enabled);

				// mark every second one as concluded invalid
				let set = {
					let mut set = std::collections::HashSet::new();
=======
				expected_backed_candidates_with_core.entry(para_id).or_insert(vec![]).push((
					candidate.clone(),
					scheduled.get(&para_id).unwrap().first().copied().unwrap(),
				));
			}

			TestData {
				backed_candidates,
				scheduled_paras: scheduled,
				expected_backed_candidates_with_core,
			}
		}

		// Generate test data for the candidates and assert that the environment is set as expected
		// (check the comments for details)
		// Para 1 scheduled on core 0 and core 1. Two candidates are supplied.
		// Para 2 scheduled on cores 2 and 3. One candidate supplied.
		// Para 3 scheduled on core 4. One candidate supplied.
		// Para 4 scheduled on core 5. Two candidates supplied.
		// Para 5 scheduled on core 6. No candidates supplied.
		// Para 6 is not scheduled. One candidate supplied.
		// Para 7 is scheduled on core 7 and 8, but the candidate contains the wrong core index.
		// Para 8 is scheduled on core 9, but the candidate contains the wrong core index.
		fn get_test_data_multiple_cores_per_para(core_index_enabled: bool) -> TestData {
			const RELAY_PARENT_NUM: u32 = 3;

			// Add the relay parent to `shared` pallet. Otherwise some code (e.g. filtering backing
			// votes) won't behave correctly
			shared::Pallet::<Test>::add_allowed_relay_parent(
				default_header().hash(),
				Default::default(),
				RELAY_PARENT_NUM,
				1,
			);

			let header = default_header();
			let relay_parent = header.hash();
			let session_index = SessionIndex::from(0_u32);

			let keystore = LocalKeystore::in_memory();
			let keystore = Arc::new(keystore) as KeystorePtr;
			let signing_context = SigningContext { parent_hash: relay_parent, session_index };

			let validators = vec![
				keyring::Sr25519Keyring::Alice,
				keyring::Sr25519Keyring::Bob,
				keyring::Sr25519Keyring::Charlie,
				keyring::Sr25519Keyring::Dave,
				keyring::Sr25519Keyring::Eve,
				keyring::Sr25519Keyring::Ferdie,
				keyring::Sr25519Keyring::One,
				keyring::Sr25519Keyring::Two,
			];
			for validator in validators.iter() {
				Keystore::sr25519_generate_new(
					&*keystore,
					PARACHAIN_KEY_TYPE_ID,
					Some(&validator.to_seed()),
				)
				.unwrap();
			}

			// Set active validators in `shared` pallet
			let validator_ids =
				validators.iter().map(|v| v.public().into()).collect::<Vec<ValidatorId>>();
			shared::Pallet::<Test>::set_active_validators_ascending(validator_ids);

			// Set the validator groups in `scheduler`
			scheduler::Pallet::<Test>::set_validator_groups(vec![
				vec![ValidatorIndex(0)],
				vec![ValidatorIndex(1)],
				vec![ValidatorIndex(2)],
				vec![ValidatorIndex(3)],
				vec![ValidatorIndex(4)],
				vec![ValidatorIndex(5)],
				vec![ValidatorIndex(6)],
				vec![ValidatorIndex(7)],
			]);

			// Update scheduler's claimqueue with the parachains
			scheduler::Pallet::<Test>::set_claimqueue(BTreeMap::from([
				(
					CoreIndex::from(0),
					VecDeque::from([ParasEntry::new(
						Assignment::Pool { para_id: 1.into(), core_index: CoreIndex(0) },
						RELAY_PARENT_NUM,
					)]),
				),
				(
					CoreIndex::from(1),
					VecDeque::from([ParasEntry::new(
						Assignment::Pool { para_id: 1.into(), core_index: CoreIndex(1) },
						RELAY_PARENT_NUM,
					)]),
				),
				(
					CoreIndex::from(2),
					VecDeque::from([ParasEntry::new(
						Assignment::Pool { para_id: 2.into(), core_index: CoreIndex(2) },
						RELAY_PARENT_NUM,
					)]),
				),
				(
					CoreIndex::from(3),
					VecDeque::from([ParasEntry::new(
						Assignment::Pool { para_id: 2.into(), core_index: CoreIndex(3) },
						RELAY_PARENT_NUM,
					)]),
				),
				(
					CoreIndex::from(4),
					VecDeque::from([ParasEntry::new(
						Assignment::Pool { para_id: 3.into(), core_index: CoreIndex(4) },
						RELAY_PARENT_NUM,
					)]),
				),
				(
					CoreIndex::from(5),
					VecDeque::from([ParasEntry::new(
						Assignment::Pool { para_id: 4.into(), core_index: CoreIndex(5) },
						RELAY_PARENT_NUM,
					)]),
				),
				(
					CoreIndex::from(6),
					VecDeque::from([ParasEntry::new(
						Assignment::Pool { para_id: 5.into(), core_index: CoreIndex(6) },
						RELAY_PARENT_NUM,
					)]),
				),
				(
					CoreIndex::from(7),
					VecDeque::from([ParasEntry::new(
						Assignment::Pool { para_id: 7.into(), core_index: CoreIndex(7) },
						RELAY_PARENT_NUM,
					)]),
				),
				(
					CoreIndex::from(8),
					VecDeque::from([ParasEntry::new(
						Assignment::Pool { para_id: 7.into(), core_index: CoreIndex(8) },
						RELAY_PARENT_NUM,
					)]),
				),
				(
					CoreIndex::from(9),
					VecDeque::from([ParasEntry::new(
						Assignment::Pool { para_id: 8.into(), core_index: CoreIndex(9) },
						RELAY_PARENT_NUM,
					)]),
				),
			]));

			// Set the on-chain included head data and current code hash.
			for id in 1..=8u32 {
				paras::Pallet::<Test>::set_current_head(ParaId::from(id), HeadData(vec![id as u8]));
				paras::Pallet::<Test>::force_set_current_code(
					RuntimeOrigin::root(),
					ParaId::from(id),
					ValidationCode(vec![id as u8]),
				)
				.unwrap();
			}

			// Callback used for backing candidates
			let group_validators = |group_index: GroupIndex| {
				match group_index {
					group_index if group_index == GroupIndex::from(0) => Some(vec![0]),
					group_index if group_index == GroupIndex::from(1) => Some(vec![1]),
					group_index if group_index == GroupIndex::from(2) => Some(vec![2]),
					group_index if group_index == GroupIndex::from(3) => Some(vec![3]),
					group_index if group_index == GroupIndex::from(4) => Some(vec![4]),
					group_index if group_index == GroupIndex::from(5) => Some(vec![5]),
					group_index if group_index == GroupIndex::from(6) => Some(vec![6]),
					group_index if group_index == GroupIndex::from(7) => Some(vec![7]),

					_ => panic!("Group index out of bounds"),
				}
				.map(|m| m.into_iter().map(ValidatorIndex).collect::<Vec<_>>())
			};

			let mut backed_candidates = vec![];
			let mut expected_backed_candidates_with_core = BTreeMap::new();

			// Para 1
			{
				let mut candidate = TestCandidateBuilder {
					para_id: ParaId::from(1),
					relay_parent,
					pov_hash: Hash::repeat_byte(1 as u8),
					persisted_validation_data_hash: make_persisted_validation_data::<Test>(
						ParaId::from(1),
						RELAY_PARENT_NUM,
						Default::default(),
					)
					.unwrap()
					.hash(),
					hrmp_watermark: RELAY_PARENT_NUM,
					head_data: HeadData(vec![1, 1]),
					validation_code: ValidationCode(vec![1]),
					..Default::default()
				}
				.build();

				collator_sign_candidate(Sr25519Keyring::One, &mut candidate);

				let prev_candidate = candidate.clone();
				let backed: BackedCandidate = back_candidate(
					candidate,
					&validators,
					group_validators(GroupIndex::from(0 as u32)).unwrap().as_ref(),
					&keystore,
					&signing_context,
					BackingKind::Threshold,
					core_index_enabled.then_some(CoreIndex(0 as u32)),
				);
				backed_candidates.push(backed.clone());
				if core_index_enabled {
					expected_backed_candidates_with_core
						.entry(ParaId::from(1))
						.or_insert(vec![])
						.push((backed, CoreIndex(0)));
				}

				let mut candidate = TestCandidateBuilder {
					para_id: ParaId::from(1),
					relay_parent,
					pov_hash: Hash::repeat_byte(2 as u8),
					persisted_validation_data_hash: make_persisted_validation_data_with_parent::<
						Test,
					>(
						RELAY_PARENT_NUM,
						Default::default(),
						prev_candidate.commitments.head_data,
					)
					.hash(),
					hrmp_watermark: RELAY_PARENT_NUM,
					validation_code: ValidationCode(vec![1]),
					..Default::default()
				}
				.build();

				collator_sign_candidate(Sr25519Keyring::One, &mut candidate);

				let backed = back_candidate(
					candidate,
					&validators,
					group_validators(GroupIndex::from(1 as u32)).unwrap().as_ref(),
					&keystore,
					&signing_context,
					BackingKind::Threshold,
					core_index_enabled.then_some(CoreIndex(1 as u32)),
				);
				backed_candidates.push(backed.clone());
				if core_index_enabled {
					expected_backed_candidates_with_core
						.entry(ParaId::from(1))
						.or_insert(vec![])
						.push((backed, CoreIndex(1)));
				}
			}

			// Para 2
			{
				let mut candidate = TestCandidateBuilder {
					para_id: ParaId::from(2),
					relay_parent,
					pov_hash: Hash::repeat_byte(3 as u8),
					persisted_validation_data_hash: make_persisted_validation_data::<Test>(
						ParaId::from(2),
						RELAY_PARENT_NUM,
						Default::default(),
					)
					.unwrap()
					.hash(),
					hrmp_watermark: RELAY_PARENT_NUM,
					validation_code: ValidationCode(vec![2]),
					..Default::default()
				}
				.build();

				collator_sign_candidate(Sr25519Keyring::One, &mut candidate);

				let backed = back_candidate(
					candidate,
					&validators,
					group_validators(GroupIndex::from(2 as u32)).unwrap().as_ref(),
					&keystore,
					&signing_context,
					BackingKind::Threshold,
					core_index_enabled.then_some(CoreIndex(2 as u32)),
				);
				backed_candidates.push(backed.clone());
				if core_index_enabled {
					expected_backed_candidates_with_core
						.entry(ParaId::from(2))
						.or_insert(vec![])
						.push((backed, CoreIndex(2)));
				}
			}

			// Para 3
			{
				let mut candidate = TestCandidateBuilder {
					para_id: ParaId::from(3),
					relay_parent,
					pov_hash: Hash::repeat_byte(4 as u8),
					persisted_validation_data_hash: make_persisted_validation_data::<Test>(
						ParaId::from(3),
						RELAY_PARENT_NUM,
						Default::default(),
					)
					.unwrap()
					.hash(),
					hrmp_watermark: RELAY_PARENT_NUM,
					validation_code: ValidationCode(vec![3]),
					..Default::default()
				}
				.build();

				collator_sign_candidate(Sr25519Keyring::One, &mut candidate);

				let backed = back_candidate(
					candidate,
					&validators,
					group_validators(GroupIndex::from(4 as u32)).unwrap().as_ref(),
					&keystore,
					&signing_context,
					BackingKind::Threshold,
					core_index_enabled.then_some(CoreIndex(4 as u32)),
				);
				backed_candidates.push(backed.clone());
				expected_backed_candidates_with_core
					.entry(ParaId::from(3))
					.or_insert(vec![])
					.push((backed, CoreIndex(4)));
			}

			// Para 4
			{
				let mut candidate = TestCandidateBuilder {
					para_id: ParaId::from(4),
					relay_parent,
					pov_hash: Hash::repeat_byte(5 as u8),
					persisted_validation_data_hash: make_persisted_validation_data::<Test>(
						ParaId::from(4),
						RELAY_PARENT_NUM,
						Default::default(),
					)
					.unwrap()
					.hash(),
					hrmp_watermark: RELAY_PARENT_NUM,
					validation_code: ValidationCode(vec![4]),
					..Default::default()
				}
				.build();

				collator_sign_candidate(Sr25519Keyring::One, &mut candidate);

				let prev_candidate = candidate.clone();
				let backed = back_candidate(
					candidate,
					&validators,
					group_validators(GroupIndex::from(5 as u32)).unwrap().as_ref(),
					&keystore,
					&signing_context,
					BackingKind::Threshold,
					core_index_enabled.then_some(CoreIndex(5 as u32)),
				);
				backed_candidates.push(backed.clone());
				expected_backed_candidates_with_core
					.entry(ParaId::from(4))
					.or_insert(vec![])
					.push((backed, CoreIndex(5)));

				let mut candidate = TestCandidateBuilder {
					para_id: ParaId::from(4),
					relay_parent,
					pov_hash: Hash::repeat_byte(6 as u8),
					persisted_validation_data_hash: make_persisted_validation_data_with_parent::<
						Test,
					>(
						RELAY_PARENT_NUM,
						Default::default(),
						prev_candidate.commitments.head_data,
					)
					.hash(),
					hrmp_watermark: RELAY_PARENT_NUM,
					validation_code: ValidationCode(vec![4]),
					..Default::default()
				}
				.build();

				collator_sign_candidate(Sr25519Keyring::One, &mut candidate);

				let backed = back_candidate(
					candidate,
					&validators,
					group_validators(GroupIndex::from(5 as u32)).unwrap().as_ref(),
					&keystore,
					&signing_context,
					BackingKind::Threshold,
					core_index_enabled.then_some(CoreIndex(5 as u32)),
				);
				backed_candidates.push(backed.clone());
			}

			// No candidate for para 5.

			// Para 6.
			{
				let mut candidate = TestCandidateBuilder {
					para_id: ParaId::from(6),
					relay_parent,
					pov_hash: Hash::repeat_byte(3 as u8),
					persisted_validation_data_hash: make_persisted_validation_data::<Test>(
						ParaId::from(6),
						RELAY_PARENT_NUM,
						Default::default(),
					)
					.unwrap()
					.hash(),
					hrmp_watermark: RELAY_PARENT_NUM,
					validation_code: ValidationCode(vec![6]),
					..Default::default()
				}
				.build();

				collator_sign_candidate(Sr25519Keyring::One, &mut candidate);

				let backed = back_candidate(
					candidate,
					&validators,
					group_validators(GroupIndex::from(6 as u32)).unwrap().as_ref(),
					&keystore,
					&signing_context,
					BackingKind::Threshold,
					core_index_enabled.then_some(CoreIndex(6 as u32)),
				);
				backed_candidates.push(backed.clone());
			}

			// Para 7.
			{
				let mut candidate = TestCandidateBuilder {
					para_id: ParaId::from(7),
					relay_parent,
					pov_hash: Hash::repeat_byte(3 as u8),
					persisted_validation_data_hash: make_persisted_validation_data::<Test>(
						ParaId::from(7),
						RELAY_PARENT_NUM,
						Default::default(),
					)
					.unwrap()
					.hash(),
					hrmp_watermark: RELAY_PARENT_NUM,
					validation_code: ValidationCode(vec![7]),
					..Default::default()
				}
				.build();

				collator_sign_candidate(Sr25519Keyring::One, &mut candidate);

				let backed = back_candidate(
					candidate,
					&validators,
					group_validators(GroupIndex::from(6 as u32)).unwrap().as_ref(),
					&keystore,
					&signing_context,
					BackingKind::Threshold,
					core_index_enabled.then_some(CoreIndex(6 as u32)),
				);
				backed_candidates.push(backed.clone());
			}

			// Para 8.
			{
				let mut candidate = TestCandidateBuilder {
					para_id: ParaId::from(8),
					relay_parent,
					pov_hash: Hash::repeat_byte(3 as u8),
					persisted_validation_data_hash: make_persisted_validation_data::<Test>(
						ParaId::from(8),
						RELAY_PARENT_NUM,
						Default::default(),
					)
					.unwrap()
					.hash(),
					hrmp_watermark: RELAY_PARENT_NUM,
					validation_code: ValidationCode(vec![8]),
					..Default::default()
				}
				.build();

				collator_sign_candidate(Sr25519Keyring::One, &mut candidate);

				let backed = back_candidate(
					candidate,
					&validators,
					group_validators(GroupIndex::from(6 as u32)).unwrap().as_ref(),
					&keystore,
					&signing_context,
					BackingKind::Threshold,
					core_index_enabled.then_some(CoreIndex(7 as u32)),
				);
				backed_candidates.push(backed.clone());
				if !core_index_enabled {
					expected_backed_candidates_with_core
						.entry(ParaId::from(8))
						.or_insert(vec![])
						.push((backed, CoreIndex(9)));
				}
			}

			// State sanity checks
			assert_eq!(
				<scheduler::Pallet<Test>>::scheduled_paras().collect::<Vec<_>>(),
				vec![
					(CoreIndex(0), ParaId::from(1)),
					(CoreIndex(1), ParaId::from(1)),
					(CoreIndex(2), ParaId::from(2)),
					(CoreIndex(3), ParaId::from(2)),
					(CoreIndex(4), ParaId::from(3)),
					(CoreIndex(5), ParaId::from(4)),
					(CoreIndex(6), ParaId::from(5)),
					(CoreIndex(7), ParaId::from(7)),
					(CoreIndex(8), ParaId::from(7)),
					(CoreIndex(9), ParaId::from(8)),
				]
			);
			let mut scheduled: BTreeMap<ParaId, BTreeSet<CoreIndex>> = BTreeMap::new();
			for (core_idx, para_id) in <scheduler::Pallet<Test>>::scheduled_paras() {
				scheduled.entry(para_id).or_default().insert(core_idx);
			}

			assert_eq!(
				shared::Pallet::<Test>::active_validator_indices(),
				vec![
					ValidatorIndex(0),
					ValidatorIndex(1),
					ValidatorIndex(2),
					ValidatorIndex(3),
					ValidatorIndex(4),
					ValidatorIndex(5),
					ValidatorIndex(6),
					ValidatorIndex(7),
				]
			);

			TestData {
				backed_candidates,
				scheduled_paras: scheduled,
				expected_backed_candidates_with_core,
			}
		}

		// Para 1 scheduled on core 0 and core 1. Two candidates are supplied. They form a chain but
		// in the wrong order.
		// Para 2 scheduled on core 2, core 3 and core 4. Three candidates are supplied. The second
		// one is not part of the chain.
		// Para 3 scheduled on core 5 and 6. Two candidates are supplied and they all form a chain.
		// Para 4 scheduled on core 7 and 8. Duplicated candidates.
		fn get_test_data_for_order_checks(core_index_enabled: bool) -> TestData {
			const RELAY_PARENT_NUM: u32 = 3;

			// Add the relay parent to `shared` pallet. Otherwise some code (e.g. filtering backing
			// votes) won't behave correctly
			shared::Pallet::<Test>::add_allowed_relay_parent(
				default_header().hash(),
				Default::default(),
				RELAY_PARENT_NUM,
				1,
			);

			let header = default_header();
			let relay_parent = header.hash();
			let session_index = SessionIndex::from(0_u32);

			let keystore = LocalKeystore::in_memory();
			let keystore = Arc::new(keystore) as KeystorePtr;
			let signing_context = SigningContext { parent_hash: relay_parent, session_index };

			let validators = vec![
				keyring::Sr25519Keyring::Alice,
				keyring::Sr25519Keyring::Bob,
				keyring::Sr25519Keyring::Charlie,
				keyring::Sr25519Keyring::Dave,
				keyring::Sr25519Keyring::Eve,
				keyring::Sr25519Keyring::Ferdie,
				keyring::Sr25519Keyring::One,
				keyring::Sr25519Keyring::Two,
				keyring::Sr25519Keyring::AliceStash,
			];
			for validator in validators.iter() {
				Keystore::sr25519_generate_new(
					&*keystore,
					PARACHAIN_KEY_TYPE_ID,
					Some(&validator.to_seed()),
				)
				.unwrap();
			}

			// Set active validators in `shared` pallet
			let validator_ids =
				validators.iter().map(|v| v.public().into()).collect::<Vec<ValidatorId>>();
			shared::Pallet::<Test>::set_active_validators_ascending(validator_ids);

			// Set the validator groups in `scheduler`
			scheduler::Pallet::<Test>::set_validator_groups(vec![
				vec![ValidatorIndex(0)],
				vec![ValidatorIndex(1)],
				vec![ValidatorIndex(2)],
				vec![ValidatorIndex(3)],
				vec![ValidatorIndex(4)],
				vec![ValidatorIndex(5)],
				vec![ValidatorIndex(6)],
				vec![ValidatorIndex(7)],
				vec![ValidatorIndex(8)],
			]);

			// Update scheduler's claimqueue with the parachains
			scheduler::Pallet::<Test>::set_claimqueue(BTreeMap::from([
				(
					CoreIndex::from(0),
					VecDeque::from([ParasEntry::new(
						Assignment::Pool { para_id: 1.into(), core_index: CoreIndex(0) },
						RELAY_PARENT_NUM,
					)]),
				),
				(
					CoreIndex::from(1),
					VecDeque::from([ParasEntry::new(
						Assignment::Pool { para_id: 1.into(), core_index: CoreIndex(1) },
						RELAY_PARENT_NUM,
					)]),
				),
				(
					CoreIndex::from(2),
					VecDeque::from([ParasEntry::new(
						Assignment::Pool { para_id: 2.into(), core_index: CoreIndex(2) },
						RELAY_PARENT_NUM,
					)]),
				),
				(
					CoreIndex::from(3),
					VecDeque::from([ParasEntry::new(
						Assignment::Pool { para_id: 2.into(), core_index: CoreIndex(3) },
						RELAY_PARENT_NUM,
					)]),
				),
				(
					CoreIndex::from(4),
					VecDeque::from([ParasEntry::new(
						Assignment::Pool { para_id: 2.into(), core_index: CoreIndex(4) },
						RELAY_PARENT_NUM,
					)]),
				),
				(
					CoreIndex::from(5),
					VecDeque::from([ParasEntry::new(
						Assignment::Pool { para_id: 3.into(), core_index: CoreIndex(5) },
						RELAY_PARENT_NUM,
					)]),
				),
				(
					CoreIndex::from(6),
					VecDeque::from([ParasEntry::new(
						Assignment::Pool { para_id: 3.into(), core_index: CoreIndex(6) },
						RELAY_PARENT_NUM,
					)]),
				),
				(
					CoreIndex::from(7),
					VecDeque::from([ParasEntry::new(
						Assignment::Pool { para_id: 4.into(), core_index: CoreIndex(7) },
						RELAY_PARENT_NUM,
					)]),
				),
				(
					CoreIndex::from(8),
					VecDeque::from([ParasEntry::new(
						Assignment::Pool { para_id: 4.into(), core_index: CoreIndex(8) },
						RELAY_PARENT_NUM,
					)]),
				),
			]));

			// Set the on-chain included head data and current code hash.
			for id in 1..=4u32 {
				paras::Pallet::<Test>::set_current_head(ParaId::from(id), HeadData(vec![id as u8]));
				paras::Pallet::<Test>::force_set_current_code(
					RuntimeOrigin::root(),
					ParaId::from(id),
					ValidationCode(vec![id as u8]),
				)
				.unwrap();
			}

			// Callback used for backing candidates
			let group_validators = |group_index: GroupIndex| {
				match group_index {
					group_index if group_index == GroupIndex::from(0) => Some(vec![0]),
					group_index if group_index == GroupIndex::from(1) => Some(vec![1]),
					group_index if group_index == GroupIndex::from(2) => Some(vec![2]),
					group_index if group_index == GroupIndex::from(3) => Some(vec![3]),
					group_index if group_index == GroupIndex::from(4) => Some(vec![4]),
					group_index if group_index == GroupIndex::from(5) => Some(vec![5]),
					group_index if group_index == GroupIndex::from(6) => Some(vec![6]),
					group_index if group_index == GroupIndex::from(7) => Some(vec![7]),
					group_index if group_index == GroupIndex::from(8) => Some(vec![8]),

					_ => panic!("Group index out of bounds"),
				}
				.map(|m| m.into_iter().map(ValidatorIndex).collect::<Vec<_>>())
			};

			let mut backed_candidates = vec![];
			let mut expected_backed_candidates_with_core = BTreeMap::new();

			// Para 1
			{
				let mut candidate = TestCandidateBuilder {
					para_id: ParaId::from(1),
					relay_parent,
					pov_hash: Hash::repeat_byte(1 as u8),
					persisted_validation_data_hash: make_persisted_validation_data::<Test>(
						ParaId::from(1),
						RELAY_PARENT_NUM,
						Default::default(),
					)
					.unwrap()
					.hash(),
					head_data: HeadData(vec![1, 1]),
					hrmp_watermark: RELAY_PARENT_NUM,
					validation_code: ValidationCode(vec![1]),
					..Default::default()
				}
				.build();

				collator_sign_candidate(Sr25519Keyring::One, &mut candidate);

				let prev_candidate = candidate.clone();
				let prev_backed: BackedCandidate = back_candidate(
					candidate,
					&validators,
					group_validators(GroupIndex::from(0 as u32)).unwrap().as_ref(),
					&keystore,
					&signing_context,
					BackingKind::Threshold,
					core_index_enabled.then_some(CoreIndex(0 as u32)),
				);

				let mut candidate = TestCandidateBuilder {
					para_id: ParaId::from(1),
					relay_parent,
					pov_hash: Hash::repeat_byte(2 as u8),
					persisted_validation_data_hash: make_persisted_validation_data_with_parent::<
						Test,
					>(
						RELAY_PARENT_NUM,
						Default::default(),
						prev_candidate.commitments.head_data,
					)
					.hash(),
					hrmp_watermark: RELAY_PARENT_NUM,
					validation_code: ValidationCode(vec![1]),
					..Default::default()
				}
				.build();

				collator_sign_candidate(Sr25519Keyring::One, &mut candidate);

				let backed = back_candidate(
					candidate,
					&validators,
					group_validators(GroupIndex::from(1 as u32)).unwrap().as_ref(),
					&keystore,
					&signing_context,
					BackingKind::Threshold,
					core_index_enabled.then_some(CoreIndex(1 as u32)),
				);
				backed_candidates.push(backed.clone());
				backed_candidates.push(prev_backed.clone());
			}

			// Para 2.
			{
				let mut candidate_1 = TestCandidateBuilder {
					para_id: ParaId::from(2),
					relay_parent,
					pov_hash: Hash::repeat_byte(3 as u8),
					persisted_validation_data_hash: make_persisted_validation_data::<Test>(
						ParaId::from(2),
						RELAY_PARENT_NUM,
						Default::default(),
					)
					.unwrap()
					.hash(),
					head_data: HeadData(vec![2, 2]),
					hrmp_watermark: RELAY_PARENT_NUM,
					validation_code: ValidationCode(vec![2]),
					..Default::default()
				}
				.build();

				collator_sign_candidate(Sr25519Keyring::One, &mut candidate_1);

				let backed_1: BackedCandidate = back_candidate(
					candidate_1,
					&validators,
					group_validators(GroupIndex::from(2 as u32)).unwrap().as_ref(),
					&keystore,
					&signing_context,
					BackingKind::Threshold,
					core_index_enabled.then_some(CoreIndex(2 as u32)),
				);

				backed_candidates.push(backed_1.clone());
				if core_index_enabled {
					expected_backed_candidates_with_core
						.entry(ParaId::from(2))
						.or_insert(vec![])
						.push((backed_1, CoreIndex(2)));
				}

				let mut candidate_2 = TestCandidateBuilder {
					para_id: ParaId::from(2),
					relay_parent,
					pov_hash: Hash::repeat_byte(4 as u8),
					persisted_validation_data_hash: make_persisted_validation_data::<Test>(
						ParaId::from(2),
						RELAY_PARENT_NUM,
						Default::default(),
					)
					.unwrap()
					.hash(),
					hrmp_watermark: RELAY_PARENT_NUM,
					validation_code: ValidationCode(vec![2]),
					head_data: HeadData(vec![3, 3]),
					..Default::default()
				}
				.build();

				collator_sign_candidate(Sr25519Keyring::One, &mut candidate_2);

				let backed_2 = back_candidate(
					candidate_2.clone(),
					&validators,
					group_validators(GroupIndex::from(3 as u32)).unwrap().as_ref(),
					&keystore,
					&signing_context,
					BackingKind::Threshold,
					core_index_enabled.then_some(CoreIndex(3 as u32)),
				);
				backed_candidates.push(backed_2.clone());

				let mut candidate_3 = TestCandidateBuilder {
					para_id: ParaId::from(2),
					relay_parent,
					pov_hash: Hash::repeat_byte(5 as u8),
					persisted_validation_data_hash: make_persisted_validation_data_with_parent::<
						Test,
					>(
						RELAY_PARENT_NUM,
						Default::default(),
						candidate_2.commitments.head_data,
					)
					.hash(),
					hrmp_watermark: RELAY_PARENT_NUM,
					validation_code: ValidationCode(vec![2]),
					..Default::default()
				}
				.build();

				collator_sign_candidate(Sr25519Keyring::One, &mut candidate_3);

				let backed_3 = back_candidate(
					candidate_3,
					&validators,
					group_validators(GroupIndex::from(4 as u32)).unwrap().as_ref(),
					&keystore,
					&signing_context,
					BackingKind::Threshold,
					core_index_enabled.then_some(CoreIndex(4 as u32)),
				);
				backed_candidates.push(backed_3.clone());
			}

			// Para 3
			{
				let mut candidate = TestCandidateBuilder {
					para_id: ParaId::from(3),
					relay_parent,
					pov_hash: Hash::repeat_byte(6 as u8),
					persisted_validation_data_hash: make_persisted_validation_data::<Test>(
						ParaId::from(3),
						RELAY_PARENT_NUM,
						Default::default(),
					)
					.unwrap()
					.hash(),
					head_data: HeadData(vec![3, 3]),
					hrmp_watermark: RELAY_PARENT_NUM,
					validation_code: ValidationCode(vec![3]),
					..Default::default()
				}
				.build();

				collator_sign_candidate(Sr25519Keyring::One, &mut candidate);

				let prev_candidate = candidate.clone();
				let backed: BackedCandidate = back_candidate(
					candidate,
					&validators,
					group_validators(GroupIndex::from(5 as u32)).unwrap().as_ref(),
					&keystore,
					&signing_context,
					BackingKind::Threshold,
					core_index_enabled.then_some(CoreIndex(5 as u32)),
				);
				backed_candidates.push(backed.clone());
				if core_index_enabled {
					expected_backed_candidates_with_core
						.entry(ParaId::from(3))
						.or_insert(vec![])
						.push((backed, CoreIndex(5)));
				}

				let mut candidate = TestCandidateBuilder {
					para_id: ParaId::from(3),
					relay_parent,
					pov_hash: Hash::repeat_byte(6 as u8),
					persisted_validation_data_hash: make_persisted_validation_data_with_parent::<
						Test,
					>(
						RELAY_PARENT_NUM,
						Default::default(),
						prev_candidate.commitments.head_data,
					)
					.hash(),
					hrmp_watermark: RELAY_PARENT_NUM,
					validation_code: ValidationCode(vec![3]),
					..Default::default()
				}
				.build();

				collator_sign_candidate(Sr25519Keyring::One, &mut candidate);

				let backed = back_candidate(
					candidate,
					&validators,
					group_validators(GroupIndex::from(6 as u32)).unwrap().as_ref(),
					&keystore,
					&signing_context,
					BackingKind::Threshold,
					core_index_enabled.then_some(CoreIndex(6 as u32)),
				);
				backed_candidates.push(backed.clone());
				if core_index_enabled {
					expected_backed_candidates_with_core
						.entry(ParaId::from(3))
						.or_insert(vec![])
						.push((backed, CoreIndex(6)));
				}
			}

			// Para 4
			{
				let mut candidate = TestCandidateBuilder {
					para_id: ParaId::from(4),
					relay_parent,
					pov_hash: Hash::repeat_byte(8 as u8),
					persisted_validation_data_hash: make_persisted_validation_data::<Test>(
						ParaId::from(4),
						RELAY_PARENT_NUM,
						Default::default(),
					)
					.unwrap()
					.hash(),
					head_data: HeadData(vec![4]),
					hrmp_watermark: RELAY_PARENT_NUM,
					validation_code: ValidationCode(vec![4]),
					..Default::default()
				}
				.build();

				collator_sign_candidate(Sr25519Keyring::One, &mut candidate);

				let backed: BackedCandidate = back_candidate(
					candidate.clone(),
					&validators,
					group_validators(GroupIndex::from(7 as u32)).unwrap().as_ref(),
					&keystore,
					&signing_context,
					BackingKind::Threshold,
					core_index_enabled.then_some(CoreIndex(7 as u32)),
				);
				backed_candidates.push(backed.clone());
				if core_index_enabled {
					expected_backed_candidates_with_core
						.entry(ParaId::from(4))
						.or_insert(vec![])
						.push((backed, CoreIndex(7)));
				}

				let backed: BackedCandidate = back_candidate(
					candidate,
					&validators,
					group_validators(GroupIndex::from(7 as u32)).unwrap().as_ref(),
					&keystore,
					&signing_context,
					BackingKind::Threshold,
					core_index_enabled.then_some(CoreIndex(8 as u32)),
				);
				backed_candidates.push(backed.clone());
			}

			// State sanity checks
			assert_eq!(
				<scheduler::Pallet<Test>>::scheduled_paras().collect::<Vec<_>>(),
				vec![
					(CoreIndex(0), ParaId::from(1)),
					(CoreIndex(1), ParaId::from(1)),
					(CoreIndex(2), ParaId::from(2)),
					(CoreIndex(3), ParaId::from(2)),
					(CoreIndex(4), ParaId::from(2)),
					(CoreIndex(5), ParaId::from(3)),
					(CoreIndex(6), ParaId::from(3)),
					(CoreIndex(7), ParaId::from(4)),
					(CoreIndex(8), ParaId::from(4)),
				]
			);
			let mut scheduled: BTreeMap<ParaId, BTreeSet<CoreIndex>> = BTreeMap::new();
			for (core_idx, para_id) in <scheduler::Pallet<Test>>::scheduled_paras() {
				scheduled.entry(para_id).or_default().insert(core_idx);
			}

			assert_eq!(
				shared::Pallet::<Test>::active_validator_indices(),
				vec![
					ValidatorIndex(0),
					ValidatorIndex(1),
					ValidatorIndex(2),
					ValidatorIndex(3),
					ValidatorIndex(4),
					ValidatorIndex(5),
					ValidatorIndex(6),
					ValidatorIndex(7),
					ValidatorIndex(8),
				]
			);

			TestData {
				backed_candidates,
				scheduled_paras: scheduled,
				expected_backed_candidates_with_core,
			}
		}

		#[rstest]
		#[case(false)]
		#[case(true)]
		fn happy_path_one_core_per_para(#[case] core_index_enabled: bool) {
			new_test_ext(default_config()).execute_with(|| {
				let TestData {
					backed_candidates,
					expected_backed_candidates_with_core,
					scheduled_paras: scheduled,
				} = get_test_data_one_core_per_para(core_index_enabled);

				assert_eq!(
					sanitize_backed_candidates::<Test>(
						backed_candidates.clone(),
						&<shared::Pallet<Test>>::allowed_relay_parents(),
						BTreeSet::new(),
						scheduled,
						core_index_enabled
					),
					expected_backed_candidates_with_core,
				);
			});
		}

		#[rstest]
		#[case(false)]
		#[case(true)]
		fn test_with_multiple_cores_per_para(#[case] core_index_enabled: bool) {
			new_test_ext(default_config()).execute_with(|| {
				let TestData {
					backed_candidates,
					expected_backed_candidates_with_core,
					scheduled_paras: scheduled,
				} = get_test_data_multiple_cores_per_para(core_index_enabled);

				assert_eq!(
					sanitize_backed_candidates::<Test>(
						backed_candidates.clone(),
						&<shared::Pallet<Test>>::allowed_relay_parents(),
						BTreeSet::new(),
						scheduled,
						core_index_enabled
					),
					expected_backed_candidates_with_core,
				);
			});
		}

		#[rstest]
		#[case(false)]
		#[case(true)]
		fn test_candidate_ordering(#[case] core_index_enabled: bool) {
			new_test_ext(default_config()).execute_with(|| {
				let TestData {
					backed_candidates,
					scheduled_paras: scheduled,
					expected_backed_candidates_with_core,
				} = get_test_data_for_order_checks(core_index_enabled);

				assert_eq!(
					sanitize_backed_candidates::<Test>(
						backed_candidates.clone(),
						&<shared::Pallet<Test>>::allowed_relay_parents(),
						BTreeSet::new(),
						scheduled,
						core_index_enabled,
					),
					expected_backed_candidates_with_core
				);
			});
		}

		// nothing is scheduled, so no paraids match, thus all backed candidates are skipped
		#[rstest]
		#[case(false, false)]
		#[case(true, true)]
		#[case(false, true)]
		#[case(true, false)]
		fn nothing_scheduled(
			#[case] core_index_enabled: bool,
			#[case] multiple_cores_per_para: bool,
		) {
			new_test_ext(default_config()).execute_with(|| {
				let TestData { backed_candidates, .. } = if multiple_cores_per_para {
					get_test_data_multiple_cores_per_para(core_index_enabled)
				} else {
					get_test_data_one_core_per_para(core_index_enabled)
				};
				let scheduled = BTreeMap::new();

				let sanitized_backed_candidates = sanitize_backed_candidates::<Test>(
					backed_candidates.clone(),
					&<shared::Pallet<Test>>::allowed_relay_parents(),
					BTreeSet::new(),
					scheduled,
					core_index_enabled,
				);

				assert!(sanitized_backed_candidates.is_empty());
			});
		}

		// candidates that have concluded as invalid are filtered out
		#[rstest]
		#[case(false)]
		#[case(true)]
		fn concluded_invalid_are_filtered_out_single_core_per_para(
			#[case] core_index_enabled: bool,
		) {
			new_test_ext(default_config()).execute_with(|| {
				let TestData { backed_candidates, scheduled_paras: scheduled, .. } =
					get_test_data_one_core_per_para(core_index_enabled);

				// mark every second one as concluded invalid
				let set = {
					let mut set = std::collections::BTreeSet::new();
>>>>>>> 8eb1f559
					for (idx, backed_candidate) in backed_candidates.iter().enumerate() {
						if idx & 0x01 == 0 {
							set.insert(backed_candidate.hash());
						}
					}
					set
				};
<<<<<<< HEAD
				let has_concluded_invalid =
					|_idx: usize, candidate: &BackedCandidate| set.contains(&candidate.hash());
				let SanitizedBackedCandidates {
					backed_candidates_with_core: sanitized_backed_candidates,
					votes_from_disabled_were_dropped,
					dropped_unscheduled_candidates,
				} = sanitize_backed_candidates::<Test, _>(
					backed_candidates.clone(),
					&<shared::Pallet<Test>>::allowed_relay_parents(),
					has_concluded_invalid,
=======
				let sanitized_backed_candidates: BTreeMap<
					ParaId,
					Vec<(BackedCandidate<_>, CoreIndex)>,
				> = sanitize_backed_candidates::<Test>(
					backed_candidates.clone(),
					&<shared::Pallet<Test>>::allowed_relay_parents(),
					set,
>>>>>>> 8eb1f559
					scheduled,
					core_index_enabled,
				);

				assert_eq!(sanitized_backed_candidates.len(), backed_candidates.len() / 2);
<<<<<<< HEAD
				assert!(!votes_from_disabled_were_dropped);
				assert!(!dropped_unscheduled_candidates);
			});
		}

=======
			});
		}

		// candidates that have concluded as invalid are filtered out, as well as their descendants.
		#[test]
		fn concluded_invalid_are_filtered_out_multiple_cores_per_para() {
			// Mark the first candidate of paraid 1 as invalid. Its descendant should also
			// be dropped. Also mark the candidate of paraid 3 as invalid.
			new_test_ext(default_config()).execute_with(|| {
				let TestData {
					backed_candidates,
					scheduled_paras: scheduled,
					mut expected_backed_candidates_with_core,
					..
				} = get_test_data_multiple_cores_per_para(true);

				let mut invalid_set = std::collections::BTreeSet::new();

				for (idx, backed_candidate) in backed_candidates.iter().enumerate() {
					if backed_candidate.descriptor().para_id == ParaId::from(1) && idx == 0 {
						invalid_set.insert(backed_candidate.hash());
					} else if backed_candidate.descriptor().para_id == ParaId::from(3) {
						invalid_set.insert(backed_candidate.hash());
					}
				}
				let sanitized_backed_candidates: BTreeMap<
					ParaId,
					Vec<(BackedCandidate<_>, CoreIndex)>,
				> = sanitize_backed_candidates::<Test>(
					backed_candidates.clone(),
					&<shared::Pallet<Test>>::allowed_relay_parents(),
					invalid_set,
					scheduled,
					true,
				);

				// We'll be left with candidates from paraid 2 and 4.

				expected_backed_candidates_with_core.remove(&ParaId::from(1)).unwrap();
				expected_backed_candidates_with_core.remove(&ParaId::from(3)).unwrap();

				assert_eq!(sanitized_backed_candidates, sanitized_backed_candidates);
			});

			// Mark the second candidate of paraid 1 as invalid. Its predecessor should be left
			// in place.
			new_test_ext(default_config()).execute_with(|| {
				let TestData {
					backed_candidates,
					scheduled_paras: scheduled,
					mut expected_backed_candidates_with_core,
					..
				} = get_test_data_multiple_cores_per_para(true);

				let mut invalid_set = std::collections::BTreeSet::new();

				for (idx, backed_candidate) in backed_candidates.iter().enumerate() {
					if backed_candidate.descriptor().para_id == ParaId::from(1) && idx == 1 {
						invalid_set.insert(backed_candidate.hash());
					}
				}
				let sanitized_backed_candidates: BTreeMap<
					ParaId,
					Vec<(BackedCandidate<_>, CoreIndex)>,
				> = sanitize_backed_candidates::<Test>(
					backed_candidates.clone(),
					&<shared::Pallet<Test>>::allowed_relay_parents(),
					invalid_set,
					scheduled,
					true,
				);

				// Only the second candidate of paraid 1 should be removed.
				expected_backed_candidates_with_core
					.get_mut(&ParaId::from(1))
					.unwrap()
					.remove(1);

				// We'll be left with candidates from paraid 1, 2, 3 and 4.
				assert_eq!(sanitized_backed_candidates, expected_backed_candidates_with_core);
			});
		}

>>>>>>> 8eb1f559
		#[rstest]
		#[case(false)]
		#[case(true)]
		fn disabled_non_signing_validator_doesnt_get_filtered(#[case] core_index_enabled: bool) {
<<<<<<< HEAD
			new_test_ext(MockGenesisConfig::default()).execute_with(|| {
				let TestData { mut all_backed_candidates_with_core, .. } =
					get_test_data(core_index_enabled);
=======
			new_test_ext(default_config()).execute_with(|| {
				let TestData { mut expected_backed_candidates_with_core, .. } =
					get_test_data_one_core_per_para(core_index_enabled);
>>>>>>> 8eb1f559

				// Disable Eve
				set_disabled_validators(vec![4]);

<<<<<<< HEAD
				let before = all_backed_candidates_with_core.clone();

				// Eve is disabled but no backing statement is signed by it so nothing should be
				// filtered
				assert!(!filter_backed_statements_from_disabled_validators::<Test>(
					&mut all_backed_candidates_with_core,
					&<shared::Pallet<Test>>::allowed_relay_parents(),
					core_index_enabled
				));
				assert_eq!(all_backed_candidates_with_core, before);
			});
		}
=======
				let before = expected_backed_candidates_with_core.clone();

				// Eve is disabled but no backing statement is signed by it so nothing should be
				// filtered
				filter_backed_statements_from_disabled_validators::<Test>(
					&mut expected_backed_candidates_with_core,
					&<shared::Pallet<Test>>::allowed_relay_parents(),
					core_index_enabled,
				);
				assert_eq!(expected_backed_candidates_with_core, before);
			});
		}

>>>>>>> 8eb1f559
		#[rstest]
		#[case(false)]
		#[case(true)]
		fn drop_statements_from_disabled_without_dropping_candidate(
			#[case] core_index_enabled: bool,
		) {
<<<<<<< HEAD
			new_test_ext(MockGenesisConfig::default()).execute_with(|| {
				let TestData { mut all_backed_candidates_with_core, .. } =
					get_test_data(core_index_enabled);
=======
			new_test_ext(default_config()).execute_with(|| {
				let TestData { mut expected_backed_candidates_with_core, .. } =
					get_test_data_one_core_per_para(core_index_enabled);
>>>>>>> 8eb1f559

				// Disable Alice
				set_disabled_validators(vec![0]);

				// Update `minimum_backing_votes` in HostConfig. We want `minimum_backing_votes` set
				// to one so that the candidate will have enough backing votes even after dropping
				// Alice's one.
				let mut hc = configuration::Pallet::<Test>::config();
				hc.minimum_backing_votes = 1;
				configuration::Pallet::<Test>::force_set_active_config(hc);

				// Verify the initial state is as expected
				assert_eq!(
<<<<<<< HEAD
					all_backed_candidates_with_core.get(0).unwrap().0.validity_votes().len(),
					2
				);
				let (validator_indices, maybe_core_index) = all_backed_candidates_with_core
					.get(0)
=======
					expected_backed_candidates_with_core
						.get(&ParaId::from(1))
						.unwrap()
						.iter()
						.next()
						.unwrap()
						.0
						.validity_votes()
						.len(),
					2
				);
				let (validator_indices, maybe_core_index) = expected_backed_candidates_with_core
					.get(&ParaId::from(1))
					.unwrap()
					.iter()
					.next()
>>>>>>> 8eb1f559
					.unwrap()
					.0
					.validator_indices_and_core_index(core_index_enabled);
				if core_index_enabled {
					assert!(maybe_core_index.is_some());
				} else {
					assert!(maybe_core_index.is_none());
				}
<<<<<<< HEAD

				assert_eq!(validator_indices.get(0).unwrap(), true);
				assert_eq!(validator_indices.get(1).unwrap(), true);
				let untouched = all_backed_candidates_with_core.get(1).unwrap().0.clone();

				assert!(filter_backed_statements_from_disabled_validators::<Test>(
					&mut all_backed_candidates_with_core,
					&<shared::Pallet<Test>>::allowed_relay_parents(),
					core_index_enabled
				));
=======

				assert_eq!(validator_indices.get(0).unwrap(), true);
				assert_eq!(validator_indices.get(1).unwrap(), true);
				let untouched = expected_backed_candidates_with_core
					.get(&ParaId::from(2))
					.unwrap()
					.iter()
					.next()
					.unwrap()
					.0
					.clone();

				let before = expected_backed_candidates_with_core.clone();
				filter_backed_statements_from_disabled_validators::<Test>(
					&mut expected_backed_candidates_with_core,
					&<shared::Pallet<Test>>::allowed_relay_parents(),
					core_index_enabled,
				);
				assert_eq!(before.len(), expected_backed_candidates_with_core.len());

				let (validator_indices, maybe_core_index) = expected_backed_candidates_with_core
					.get(&ParaId::from(1))
					.unwrap()
					.iter()
					.next()
					.unwrap()
					.0
					.validator_indices_and_core_index(core_index_enabled);
				if core_index_enabled {
					assert!(maybe_core_index.is_some());
				} else {
					assert!(maybe_core_index.is_none());
				}
>>>>>>> 8eb1f559

				let (validator_indices, maybe_core_index) = all_backed_candidates_with_core
					.get(0)
					.unwrap()
					.0
					.validator_indices_and_core_index(core_index_enabled);
				if core_index_enabled {
					assert!(maybe_core_index.is_some());
				} else {
					assert!(maybe_core_index.is_none());
				}

				// there should still be two backed candidates
<<<<<<< HEAD
				assert_eq!(all_backed_candidates_with_core.len(), 2);
				// but the first one should have only one validity vote
				assert_eq!(
					all_backed_candidates_with_core.get(0).unwrap().0.validity_votes().len(),
					1
				);
				// Validator 0 vote should be dropped, validator 1 - retained
				assert_eq!(validator_indices.get(0).unwrap(), false);
				assert_eq!(validator_indices.get(1).unwrap(), true);
				// the second candidate shouldn't be modified
				assert_eq!(all_backed_candidates_with_core.get(1).unwrap().0, untouched);
=======
				assert_eq!(expected_backed_candidates_with_core.len(), 2);
				// but the first one should have only one validity vote
				assert_eq!(
					expected_backed_candidates_with_core
						.get(&ParaId::from(1))
						.unwrap()
						.iter()
						.next()
						.unwrap()
						.0
						.validity_votes()
						.len(),
					1
				);
				// Validator 0 vote should be dropped, validator 1 - retained
				assert_eq!(validator_indices.get(0).unwrap(), false);
				assert_eq!(validator_indices.get(1).unwrap(), true);
				// the second candidate shouldn't be modified
				assert_eq!(
					expected_backed_candidates_with_core
						.get(&ParaId::from(2))
						.unwrap()
						.iter()
						.next()
						.unwrap()
						.0,
					untouched
				);
>>>>>>> 8eb1f559
			});
		}

		#[rstest]
		#[case(false)]
		#[case(true)]
<<<<<<< HEAD
		fn drop_candidate_if_all_statements_are_from_disabled(#[case] core_index_enabled: bool) {
			new_test_ext(MockGenesisConfig::default()).execute_with(|| {
				let TestData { mut all_backed_candidates_with_core, .. } =
					get_test_data(core_index_enabled);
=======
		fn drop_candidate_if_all_statements_are_from_disabled_single_core_per_para(
			#[case] core_index_enabled: bool,
		) {
			new_test_ext(default_config()).execute_with(|| {
				let TestData { mut expected_backed_candidates_with_core, .. } =
					get_test_data_one_core_per_para(core_index_enabled);
>>>>>>> 8eb1f559

				// Disable Alice and Bob
				set_disabled_validators(vec![0, 1]);

				// Verify the initial state is as expected
				assert_eq!(
<<<<<<< HEAD
					all_backed_candidates_with_core.get(0).unwrap().0.validity_votes().len(),
					2
				);
				let untouched = all_backed_candidates_with_core.get(1).unwrap().0.clone();

				assert!(filter_backed_statements_from_disabled_validators::<Test>(
					&mut all_backed_candidates_with_core,
					&<shared::Pallet<Test>>::allowed_relay_parents(),
					core_index_enabled
				));

				assert_eq!(all_backed_candidates_with_core.len(), 1);
				assert_eq!(all_backed_candidates_with_core.get(0).unwrap().0, untouched);
=======
					expected_backed_candidates_with_core
						.get(&ParaId::from(1))
						.unwrap()
						.iter()
						.next()
						.unwrap()
						.0
						.validity_votes()
						.len(),
					2
				);
				let untouched = expected_backed_candidates_with_core
					.get(&ParaId::from(2))
					.unwrap()
					.iter()
					.next()
					.unwrap()
					.0
					.clone();

				filter_backed_statements_from_disabled_validators::<Test>(
					&mut expected_backed_candidates_with_core,
					&<shared::Pallet<Test>>::allowed_relay_parents(),
					core_index_enabled,
				);

				assert_eq!(expected_backed_candidates_with_core.len(), 1);
				assert_eq!(
					expected_backed_candidates_with_core
						.get(&ParaId::from(2))
						.unwrap()
						.iter()
						.next()
						.unwrap()
						.0,
					untouched
				);
				assert_eq!(expected_backed_candidates_with_core.get(&ParaId::from(1)), None);
			});
		}

		#[test]
		fn drop_candidate_if_all_statements_are_from_disabled_multiple_cores_per_para() {
			// Disable Bob, only the second candidate of paraid 1 should be removed.
			new_test_ext(default_config()).execute_with(|| {
				let TestData { mut expected_backed_candidates_with_core, .. } =
					get_test_data_multiple_cores_per_para(true);

				set_disabled_validators(vec![1]);

				let mut untouched = expected_backed_candidates_with_core.clone();

				filter_backed_statements_from_disabled_validators::<Test>(
					&mut expected_backed_candidates_with_core,
					&<shared::Pallet<Test>>::allowed_relay_parents(),
					true,
				);

				untouched.get_mut(&ParaId::from(1)).unwrap().remove(1);

				assert_eq!(expected_backed_candidates_with_core, untouched);
>>>>>>> 8eb1f559
			});

			// Disable Alice or disable both Alice and Bob, all candidates of paraid 1 should be
			// removed.
			for disabled in [vec![0], vec![0, 1]] {
				new_test_ext(default_config()).execute_with(|| {
					let TestData { mut expected_backed_candidates_with_core, .. } =
						get_test_data_multiple_cores_per_para(true);

					set_disabled_validators(disabled);

					let mut untouched = expected_backed_candidates_with_core.clone();

					filter_backed_statements_from_disabled_validators::<Test>(
						&mut expected_backed_candidates_with_core,
						&<shared::Pallet<Test>>::allowed_relay_parents(),
						true,
					);

					untouched.remove(&ParaId::from(1)).unwrap();

					assert_eq!(expected_backed_candidates_with_core, untouched);
				});
			}
		}
	}
}<|MERGE_RESOLUTION|>--- conflicted
+++ resolved
@@ -46,20 +46,12 @@
 	use super::{inclusion::tests::TestCandidateBuilder, *};
 	use crate::{
 		builder::{Bench, BenchBuilder},
-<<<<<<< HEAD
-		mock::{mock_assigner, new_test_ext, BlockLength, BlockWeights, MockGenesisConfig, Test},
-		scheduler::{
-			common::{Assignment, AssignmentProvider, AssignmentProviderConfig},
-			ParasEntry,
-		},
-=======
 		mock::{mock_assigner, new_test_ext, BlockLength, BlockWeights, RuntimeOrigin, Test},
 		scheduler::{
 			common::{Assignment, AssignmentProvider},
 			ParasEntry,
 		},
 		session_info,
->>>>>>> 8eb1f559
 	};
 	use assert_matches::assert_matches;
 	use core::panic;
@@ -1067,13 +1059,8 @@
 			let cores = (0..used_cores)
 				.into_iter()
 				.map(|i| {
-<<<<<<< HEAD
-					let AssignmentProviderConfig { ttl, .. } =
-						scheduler::Pallet::<Test>::assignment_provider_config(CoreIndex(i));
-=======
 					let SchedulerParams { ttl, .. } =
 						<configuration::Pallet<Test>>::config().scheduler_params;
->>>>>>> 8eb1f559
 					// Load an assignment into provider so that one is present to pop
 					let assignment =
 						<Test as scheduler::Config>::AssignmentProvider::get_mock_assignment(
@@ -1762,22 +1749,14 @@
 		// Backed candidates and scheduled parachains used for `sanitize_backed_candidates` testing
 		struct TestData {
 			backed_candidates: Vec<BackedCandidate>,
-<<<<<<< HEAD
-			all_backed_candidates_with_core: Vec<(BackedCandidate, CoreIndex)>,
-=======
 			expected_backed_candidates_with_core:
 				BTreeMap<ParaId, Vec<(BackedCandidate, CoreIndex)>>,
->>>>>>> 8eb1f559
 			scheduled_paras: BTreeMap<primitives::Id, BTreeSet<CoreIndex>>,
 		}
 
 		// Generate test data for the candidates and assert that the environment is set as expected
 		// (check the comments for details)
-<<<<<<< HEAD
-		fn get_test_data(core_index_enabled: bool) -> TestData {
-=======
 		fn get_test_data_one_core_per_para(core_index_enabled: bool) -> TestData {
->>>>>>> 8eb1f559
 			const RELAY_PARENT_NUM: u32 = 3;
 
 			// Add the relay parent to `shared` pallet. Otherwise some code (e.g. filtering backing
@@ -1934,481 +1913,11 @@
 				]
 			);
 
-<<<<<<< HEAD
-			let all_backed_candidates_with_core = backed_candidates
-				.iter()
-				.map(|candidate| {
-					// Only one entry for this test data.
-					(
-						candidate.clone(),
-						scheduled
-							.get(&candidate.descriptor().para_id)
-							.unwrap()
-							.first()
-							.copied()
-							.unwrap(),
-					)
-				})
-				.collect();
-
-			TestData {
-				backed_candidates,
-				scheduled_paras: scheduled,
-				all_backed_candidates_with_core,
-			}
-		}
-
-		// Generate test data for the candidates and assert that the evnironment is set as expected
-		// (check the comments for details)
-		// Para 1 scheduled on core 0 and core 1. Two candidates are supplied.
-		// Para 2 scheduled on cores 2 and 3. One candidate supplied.
-		// Para 3 scheduled on core 4. One candidate supplied.
-		// Para 4 scheduled on core 5. Two candidates supplied.
-		// Para 5 scheduled on core 6. No candidates supplied.
-		fn get_test_data_multiple_cores_per_para(core_index_enabled: bool) -> TestData {
-			const RELAY_PARENT_NUM: u32 = 3;
-
-			// Add the relay parent to `shared` pallet. Otherwise some code (e.g. filtering backing
-			// votes) won't behave correctly
-			shared::Pallet::<Test>::add_allowed_relay_parent(
-				default_header().hash(),
-				Default::default(),
-				RELAY_PARENT_NUM,
-				1,
-			);
-
-			let header = default_header();
-			let relay_parent = header.hash();
-			let session_index = SessionIndex::from(0_u32);
-
-			let keystore = LocalKeystore::in_memory();
-			let keystore = Arc::new(keystore) as KeystorePtr;
-			let signing_context = SigningContext { parent_hash: relay_parent, session_index };
-
-			let validators = vec![
-				keyring::Sr25519Keyring::Alice,
-				keyring::Sr25519Keyring::Bob,
-				keyring::Sr25519Keyring::Charlie,
-				keyring::Sr25519Keyring::Dave,
-				keyring::Sr25519Keyring::Eve,
-				keyring::Sr25519Keyring::Ferdie,
-				keyring::Sr25519Keyring::One,
-			];
-			for validator in validators.iter() {
-				Keystore::sr25519_generate_new(
-					&*keystore,
-					PARACHAIN_KEY_TYPE_ID,
-					Some(&validator.to_seed()),
-				)
-				.unwrap();
-			}
-
-			// Set active validators in `shared` pallet
-			let validator_ids =
-				validators.iter().map(|v| v.public().into()).collect::<Vec<ValidatorId>>();
-			shared::Pallet::<Test>::set_active_validators_ascending(validator_ids);
-
-			// Set the validator groups in `scheduler`
-			scheduler::Pallet::<Test>::set_validator_groups(vec![
-				vec![ValidatorIndex(0)],
-				vec![ValidatorIndex(1)],
-				vec![ValidatorIndex(2)],
-				vec![ValidatorIndex(3)],
-				vec![ValidatorIndex(4)],
-				vec![ValidatorIndex(5)],
-				vec![ValidatorIndex(6)],
-			]);
-
-			// Update scheduler's claimqueue with the parachains
-			scheduler::Pallet::<Test>::set_claimqueue(BTreeMap::from([
-				(
-					CoreIndex::from(0),
-					VecDeque::from([ParasEntry::new(
-						Assignment::Pool { para_id: 1.into(), core_index: CoreIndex(0) },
-						RELAY_PARENT_NUM,
-					)]),
-				),
-				(
-					CoreIndex::from(1),
-					VecDeque::from([ParasEntry::new(
-						Assignment::Pool { para_id: 1.into(), core_index: CoreIndex(1) },
-						RELAY_PARENT_NUM,
-					)]),
-				),
-				(
-					CoreIndex::from(2),
-					VecDeque::from([ParasEntry::new(
-						Assignment::Pool { para_id: 2.into(), core_index: CoreIndex(2) },
-						RELAY_PARENT_NUM,
-					)]),
-				),
-				(
-					CoreIndex::from(3),
-					VecDeque::from([ParasEntry::new(
-						Assignment::Pool { para_id: 2.into(), core_index: CoreIndex(3) },
-						RELAY_PARENT_NUM,
-					)]),
-				),
-				(
-					CoreIndex::from(4),
-					VecDeque::from([ParasEntry::new(
-						Assignment::Pool { para_id: 3.into(), core_index: CoreIndex(4) },
-						RELAY_PARENT_NUM,
-					)]),
-				),
-				(
-					CoreIndex::from(5),
-					VecDeque::from([ParasEntry::new(
-						Assignment::Pool { para_id: 4.into(), core_index: CoreIndex(5) },
-						RELAY_PARENT_NUM,
-					)]),
-				),
-				(
-					CoreIndex::from(6),
-					VecDeque::from([ParasEntry::new(
-						Assignment::Pool { para_id: 5.into(), core_index: CoreIndex(6) },
-						RELAY_PARENT_NUM,
-					)]),
-				),
-			]));
-
-			// Callback used for backing candidates
-			let group_validators = |group_index: GroupIndex| {
-				match group_index {
-					group_index if group_index == GroupIndex::from(0) => Some(vec![0]),
-					group_index if group_index == GroupIndex::from(1) => Some(vec![1]),
-					group_index if group_index == GroupIndex::from(2) => Some(vec![2]),
-					group_index if group_index == GroupIndex::from(3) => Some(vec![3]),
-					group_index if group_index == GroupIndex::from(4) => Some(vec![4]),
-					group_index if group_index == GroupIndex::from(5) => Some(vec![5]),
-					group_index if group_index == GroupIndex::from(6) => Some(vec![6]),
-
-					_ => panic!("Group index out of bounds"),
-				}
-				.map(|m| m.into_iter().map(ValidatorIndex).collect::<Vec<_>>())
-			};
-
-			let mut backed_candidates = vec![];
-			let mut all_backed_candidates_with_core = vec![];
-
-			// Para 1
-			{
-				let mut candidate = TestCandidateBuilder {
-					para_id: ParaId::from(1),
-					relay_parent,
-					pov_hash: Hash::repeat_byte(1 as u8),
-					persisted_validation_data_hash: [42u8; 32].into(),
-					hrmp_watermark: RELAY_PARENT_NUM,
-					..Default::default()
-				}
-				.build();
-
-				collator_sign_candidate(Sr25519Keyring::One, &mut candidate);
-
-				let backed: BackedCandidate = back_candidate(
-					candidate,
-					&validators,
-					group_validators(GroupIndex::from(0 as u32)).unwrap().as_ref(),
-					&keystore,
-					&signing_context,
-					BackingKind::Threshold,
-					core_index_enabled.then_some(CoreIndex(0 as u32)),
-				);
-				backed_candidates.push(backed.clone());
-				if core_index_enabled {
-					all_backed_candidates_with_core.push((backed, CoreIndex(0)));
-				}
-
-				let mut candidate = TestCandidateBuilder {
-					para_id: ParaId::from(1),
-					relay_parent,
-					pov_hash: Hash::repeat_byte(2 as u8),
-					persisted_validation_data_hash: [42u8; 32].into(),
-					hrmp_watermark: RELAY_PARENT_NUM,
-					..Default::default()
-				}
-				.build();
-
-				collator_sign_candidate(Sr25519Keyring::One, &mut candidate);
-
-				let backed = back_candidate(
-					candidate,
-					&validators,
-					group_validators(GroupIndex::from(1 as u32)).unwrap().as_ref(),
-					&keystore,
-					&signing_context,
-					BackingKind::Threshold,
-					core_index_enabled.then_some(CoreIndex(1 as u32)),
-				);
-				backed_candidates.push(backed.clone());
-				if core_index_enabled {
-					all_backed_candidates_with_core.push((backed, CoreIndex(1)));
-				}
-			}
-
-			// Para 2
-			{
-				let mut candidate = TestCandidateBuilder {
-					para_id: ParaId::from(2),
-					relay_parent,
-					pov_hash: Hash::repeat_byte(3 as u8),
-					persisted_validation_data_hash: [42u8; 32].into(),
-					hrmp_watermark: RELAY_PARENT_NUM,
-					..Default::default()
-				}
-				.build();
-
-				collator_sign_candidate(Sr25519Keyring::One, &mut candidate);
-
-				let backed = back_candidate(
-					candidate,
-					&validators,
-					group_validators(GroupIndex::from(2 as u32)).unwrap().as_ref(),
-					&keystore,
-					&signing_context,
-					BackingKind::Threshold,
-					core_index_enabled.then_some(CoreIndex(2 as u32)),
-				);
-				backed_candidates.push(backed.clone());
-				if core_index_enabled {
-					all_backed_candidates_with_core.push((backed, CoreIndex(2)));
-				}
-			}
-
-			// Para 3
-			{
-				let mut candidate = TestCandidateBuilder {
-					para_id: ParaId::from(3),
-					relay_parent,
-					pov_hash: Hash::repeat_byte(4 as u8),
-					persisted_validation_data_hash: [42u8; 32].into(),
-					hrmp_watermark: RELAY_PARENT_NUM,
-					..Default::default()
-				}
-				.build();
-
-				collator_sign_candidate(Sr25519Keyring::One, &mut candidate);
-
-				let backed = back_candidate(
-					candidate,
-					&validators,
-					group_validators(GroupIndex::from(4 as u32)).unwrap().as_ref(),
-					&keystore,
-					&signing_context,
-					BackingKind::Threshold,
-					core_index_enabled.then_some(CoreIndex(4 as u32)),
-				);
-				backed_candidates.push(backed.clone());
-				all_backed_candidates_with_core.push((backed, CoreIndex(4)));
-			}
-
-			// Para 4
-			{
-				let mut candidate = TestCandidateBuilder {
-					para_id: ParaId::from(4),
-					relay_parent,
-					pov_hash: Hash::repeat_byte(5 as u8),
-					persisted_validation_data_hash: [42u8; 32].into(),
-					hrmp_watermark: RELAY_PARENT_NUM,
-					..Default::default()
-				}
-				.build();
-
-				collator_sign_candidate(Sr25519Keyring::One, &mut candidate);
-
-				let backed = back_candidate(
-					candidate,
-					&validators,
-					group_validators(GroupIndex::from(5 as u32)).unwrap().as_ref(),
-					&keystore,
-					&signing_context,
-					BackingKind::Threshold,
-					None,
-				);
-				backed_candidates.push(backed.clone());
-				all_backed_candidates_with_core.push((backed, CoreIndex(5)));
-
-				let mut candidate = TestCandidateBuilder {
-					para_id: ParaId::from(4),
-					relay_parent,
-					pov_hash: Hash::repeat_byte(6 as u8),
-					persisted_validation_data_hash: [42u8; 32].into(),
-					hrmp_watermark: RELAY_PARENT_NUM,
-					..Default::default()
-				}
-				.build();
-
-				collator_sign_candidate(Sr25519Keyring::One, &mut candidate);
-
-				let backed = back_candidate(
-					candidate,
-					&validators,
-					group_validators(GroupIndex::from(5 as u32)).unwrap().as_ref(),
-					&keystore,
-					&signing_context,
-					BackingKind::Threshold,
-					core_index_enabled.then_some(CoreIndex(5 as u32)),
-				);
-				backed_candidates.push(backed.clone());
-			}
-
-			// No candidate for para 5.
-
-			// State sanity checks
-			assert_eq!(
-				<scheduler::Pallet<Test>>::scheduled_paras().collect::<Vec<_>>(),
-				vec![
-					(CoreIndex(0), ParaId::from(1)),
-					(CoreIndex(1), ParaId::from(1)),
-					(CoreIndex(2), ParaId::from(2)),
-					(CoreIndex(3), ParaId::from(2)),
-					(CoreIndex(4), ParaId::from(3)),
-					(CoreIndex(5), ParaId::from(4)),
-					(CoreIndex(6), ParaId::from(5)),
-				]
-			);
-			let mut scheduled: BTreeMap<ParaId, BTreeSet<CoreIndex>> = BTreeMap::new();
-			for (core_idx, para_id) in <scheduler::Pallet<Test>>::scheduled_paras() {
-				scheduled.entry(para_id).or_default().insert(core_idx);
-			}
-
-			assert_eq!(
-				shared::Pallet::<Test>::active_validator_indices(),
-				vec![
-					ValidatorIndex(0),
-					ValidatorIndex(1),
-					ValidatorIndex(2),
-					ValidatorIndex(3),
-					ValidatorIndex(4),
-					ValidatorIndex(5),
-					ValidatorIndex(6),
-				]
-			);
-
-			TestData {
-				backed_candidates,
-				scheduled_paras: scheduled,
-				all_backed_candidates_with_core,
-			}
-		}
-
-		#[rstest]
-		#[case(false)]
-		#[case(true)]
-		fn happy_path(#[case] core_index_enabled: bool) {
-			new_test_ext(MockGenesisConfig::default()).execute_with(|| {
-				let TestData {
-					backed_candidates,
-					all_backed_candidates_with_core,
-					scheduled_paras: scheduled,
-				} = get_test_data(core_index_enabled);
-=======
 			let mut expected_backed_candidates_with_core = BTreeMap::new();
->>>>>>> 8eb1f559
 
 			for candidate in backed_candidates.iter() {
 				let para_id = candidate.descriptor().para_id;
 
-<<<<<<< HEAD
-				assert_eq!(
-					sanitize_backed_candidates::<Test, _>(
-						backed_candidates.clone(),
-						&<shared::Pallet<Test>>::allowed_relay_parents(),
-						has_concluded_invalid,
-						scheduled,
-						core_index_enabled
-					),
-					SanitizedBackedCandidates {
-						backed_candidates_with_core: all_backed_candidates_with_core,
-						votes_from_disabled_were_dropped: false,
-						dropped_unscheduled_candidates: false
-					}
-				);
-			});
-		}
-
-		#[rstest]
-		#[case(false)]
-		#[case(true)]
-		fn test_with_multiple_cores_per_para(#[case] core_index_enabled: bool) {
-			new_test_ext(MockGenesisConfig::default()).execute_with(|| {
-				let TestData {
-					backed_candidates,
-					all_backed_candidates_with_core: expected_all_backed_candidates_with_core,
-					scheduled_paras: scheduled,
-				} = get_test_data_multiple_cores_per_para(core_index_enabled);
-
-				let has_concluded_invalid =
-					|_idx: usize, _backed_candidate: &BackedCandidate| -> bool { false };
-
-				assert_eq!(
-					sanitize_backed_candidates::<Test, _>(
-						backed_candidates.clone(),
-						&<shared::Pallet<Test>>::allowed_relay_parents(),
-						has_concluded_invalid,
-						scheduled,
-						core_index_enabled
-					),
-					SanitizedBackedCandidates {
-						backed_candidates_with_core: expected_all_backed_candidates_with_core,
-						votes_from_disabled_were_dropped: false,
-						dropped_unscheduled_candidates: true
-					}
-				);
-			});
-		}
-
-		// nothing is scheduled, so no paraids match, thus all backed candidates are skipped
-		#[rstest]
-		#[case(false, false)]
-		#[case(true, true)]
-		#[case(false, true)]
-		#[case(true, false)]
-		fn nothing_scheduled(
-			#[case] core_index_enabled: bool,
-			#[case] multiple_cores_per_para: bool,
-		) {
-			new_test_ext(MockGenesisConfig::default()).execute_with(|| {
-				let TestData { backed_candidates, .. } = if multiple_cores_per_para {
-					get_test_data_multiple_cores_per_para(core_index_enabled)
-				} else {
-					get_test_data(core_index_enabled)
-				};
-				let scheduled = BTreeMap::new();
-				let has_concluded_invalid =
-					|_idx: usize, _backed_candidate: &BackedCandidate| -> bool { false };
-
-				let SanitizedBackedCandidates {
-					backed_candidates_with_core: sanitized_backed_candidates,
-					votes_from_disabled_were_dropped,
-					dropped_unscheduled_candidates,
-				} = sanitize_backed_candidates::<Test, _>(
-					backed_candidates.clone(),
-					&<shared::Pallet<Test>>::allowed_relay_parents(),
-					has_concluded_invalid,
-					scheduled,
-					core_index_enabled,
-				);
-
-				assert!(sanitized_backed_candidates.is_empty());
-				assert!(!votes_from_disabled_were_dropped);
-				assert!(dropped_unscheduled_candidates);
-			});
-		}
-
-		// candidates that have concluded as invalid are filtered out
-		#[rstest]
-		#[case(false)]
-		#[case(true)]
-		fn invalid_are_filtered_out(#[case] core_index_enabled: bool) {
-			new_test_ext(MockGenesisConfig::default()).execute_with(|| {
-				let TestData { backed_candidates, scheduled_paras: scheduled, .. } =
-					get_test_data(core_index_enabled);
-
-				// mark every second one as concluded invalid
-				let set = {
-					let mut set = std::collections::HashSet::new();
-=======
 				expected_backed_candidates_with_core.entry(para_id).or_insert(vec![]).push((
 					candidate.clone(),
 					scheduled.get(&para_id).unwrap().first().copied().unwrap(),
@@ -3584,7 +3093,6 @@
 				// mark every second one as concluded invalid
 				let set = {
 					let mut set = std::collections::BTreeSet::new();
->>>>>>> 8eb1f559
 					for (idx, backed_candidate) in backed_candidates.iter().enumerate() {
 						if idx & 0x01 == 0 {
 							set.insert(backed_candidate.hash());
@@ -3592,18 +3100,6 @@
 					}
 					set
 				};
-<<<<<<< HEAD
-				let has_concluded_invalid =
-					|_idx: usize, candidate: &BackedCandidate| set.contains(&candidate.hash());
-				let SanitizedBackedCandidates {
-					backed_candidates_with_core: sanitized_backed_candidates,
-					votes_from_disabled_were_dropped,
-					dropped_unscheduled_candidates,
-				} = sanitize_backed_candidates::<Test, _>(
-					backed_candidates.clone(),
-					&<shared::Pallet<Test>>::allowed_relay_parents(),
-					has_concluded_invalid,
-=======
 				let sanitized_backed_candidates: BTreeMap<
 					ParaId,
 					Vec<(BackedCandidate<_>, CoreIndex)>,
@@ -3611,19 +3107,11 @@
 					backed_candidates.clone(),
 					&<shared::Pallet<Test>>::allowed_relay_parents(),
 					set,
->>>>>>> 8eb1f559
 					scheduled,
 					core_index_enabled,
 				);
 
 				assert_eq!(sanitized_backed_candidates.len(), backed_candidates.len() / 2);
-<<<<<<< HEAD
-				assert!(!votes_from_disabled_were_dropped);
-				assert!(!dropped_unscheduled_candidates);
-			});
-		}
-
-=======
 			});
 		}
 
@@ -3707,38 +3195,17 @@
 			});
 		}
 
->>>>>>> 8eb1f559
 		#[rstest]
 		#[case(false)]
 		#[case(true)]
 		fn disabled_non_signing_validator_doesnt_get_filtered(#[case] core_index_enabled: bool) {
-<<<<<<< HEAD
-			new_test_ext(MockGenesisConfig::default()).execute_with(|| {
-				let TestData { mut all_backed_candidates_with_core, .. } =
-					get_test_data(core_index_enabled);
-=======
 			new_test_ext(default_config()).execute_with(|| {
 				let TestData { mut expected_backed_candidates_with_core, .. } =
 					get_test_data_one_core_per_para(core_index_enabled);
->>>>>>> 8eb1f559
 
 				// Disable Eve
 				set_disabled_validators(vec![4]);
 
-<<<<<<< HEAD
-				let before = all_backed_candidates_with_core.clone();
-
-				// Eve is disabled but no backing statement is signed by it so nothing should be
-				// filtered
-				assert!(!filter_backed_statements_from_disabled_validators::<Test>(
-					&mut all_backed_candidates_with_core,
-					&<shared::Pallet<Test>>::allowed_relay_parents(),
-					core_index_enabled
-				));
-				assert_eq!(all_backed_candidates_with_core, before);
-			});
-		}
-=======
 				let before = expected_backed_candidates_with_core.clone();
 
 				// Eve is disabled but no backing statement is signed by it so nothing should be
@@ -3752,22 +3219,15 @@
 			});
 		}
 
->>>>>>> 8eb1f559
 		#[rstest]
 		#[case(false)]
 		#[case(true)]
 		fn drop_statements_from_disabled_without_dropping_candidate(
 			#[case] core_index_enabled: bool,
 		) {
-<<<<<<< HEAD
-			new_test_ext(MockGenesisConfig::default()).execute_with(|| {
-				let TestData { mut all_backed_candidates_with_core, .. } =
-					get_test_data(core_index_enabled);
-=======
 			new_test_ext(default_config()).execute_with(|| {
 				let TestData { mut expected_backed_candidates_with_core, .. } =
 					get_test_data_one_core_per_para(core_index_enabled);
->>>>>>> 8eb1f559
 
 				// Disable Alice
 				set_disabled_validators(vec![0]);
@@ -3781,13 +3241,6 @@
 
 				// Verify the initial state is as expected
 				assert_eq!(
-<<<<<<< HEAD
-					all_backed_candidates_with_core.get(0).unwrap().0.validity_votes().len(),
-					2
-				);
-				let (validator_indices, maybe_core_index) = all_backed_candidates_with_core
-					.get(0)
-=======
 					expected_backed_candidates_with_core
 						.get(&ParaId::from(1))
 						.unwrap()
@@ -3799,52 +3252,6 @@
 						.len(),
 					2
 				);
-				let (validator_indices, maybe_core_index) = expected_backed_candidates_with_core
-					.get(&ParaId::from(1))
-					.unwrap()
-					.iter()
-					.next()
->>>>>>> 8eb1f559
-					.unwrap()
-					.0
-					.validator_indices_and_core_index(core_index_enabled);
-				if core_index_enabled {
-					assert!(maybe_core_index.is_some());
-				} else {
-					assert!(maybe_core_index.is_none());
-				}
-<<<<<<< HEAD
-
-				assert_eq!(validator_indices.get(0).unwrap(), true);
-				assert_eq!(validator_indices.get(1).unwrap(), true);
-				let untouched = all_backed_candidates_with_core.get(1).unwrap().0.clone();
-
-				assert!(filter_backed_statements_from_disabled_validators::<Test>(
-					&mut all_backed_candidates_with_core,
-					&<shared::Pallet<Test>>::allowed_relay_parents(),
-					core_index_enabled
-				));
-=======
-
-				assert_eq!(validator_indices.get(0).unwrap(), true);
-				assert_eq!(validator_indices.get(1).unwrap(), true);
-				let untouched = expected_backed_candidates_with_core
-					.get(&ParaId::from(2))
-					.unwrap()
-					.iter()
-					.next()
-					.unwrap()
-					.0
-					.clone();
-
-				let before = expected_backed_candidates_with_core.clone();
-				filter_backed_statements_from_disabled_validators::<Test>(
-					&mut expected_backed_candidates_with_core,
-					&<shared::Pallet<Test>>::allowed_relay_parents(),
-					core_index_enabled,
-				);
-				assert_eq!(before.len(), expected_backed_candidates_with_core.len());
-
 				let (validator_indices, maybe_core_index) = expected_backed_candidates_with_core
 					.get(&ParaId::from(1))
 					.unwrap()
@@ -3858,10 +3265,31 @@
 				} else {
 					assert!(maybe_core_index.is_none());
 				}
->>>>>>> 8eb1f559
-
-				let (validator_indices, maybe_core_index) = all_backed_candidates_with_core
-					.get(0)
+
+				assert_eq!(validator_indices.get(0).unwrap(), true);
+				assert_eq!(validator_indices.get(1).unwrap(), true);
+				let untouched = expected_backed_candidates_with_core
+					.get(&ParaId::from(2))
+					.unwrap()
+					.iter()
+					.next()
+					.unwrap()
+					.0
+					.clone();
+
+				let before = expected_backed_candidates_with_core.clone();
+				filter_backed_statements_from_disabled_validators::<Test>(
+					&mut expected_backed_candidates_with_core,
+					&<shared::Pallet<Test>>::allowed_relay_parents(),
+					core_index_enabled,
+				);
+				assert_eq!(before.len(), expected_backed_candidates_with_core.len());
+
+				let (validator_indices, maybe_core_index) = expected_backed_candidates_with_core
+					.get(&ParaId::from(1))
+					.unwrap()
+					.iter()
+					.next()
 					.unwrap()
 					.0
 					.validator_indices_and_core_index(core_index_enabled);
@@ -3872,19 +3300,6 @@
 				}
 
 				// there should still be two backed candidates
-<<<<<<< HEAD
-				assert_eq!(all_backed_candidates_with_core.len(), 2);
-				// but the first one should have only one validity vote
-				assert_eq!(
-					all_backed_candidates_with_core.get(0).unwrap().0.validity_votes().len(),
-					1
-				);
-				// Validator 0 vote should be dropped, validator 1 - retained
-				assert_eq!(validator_indices.get(0).unwrap(), false);
-				assert_eq!(validator_indices.get(1).unwrap(), true);
-				// the second candidate shouldn't be modified
-				assert_eq!(all_backed_candidates_with_core.get(1).unwrap().0, untouched);
-=======
 				assert_eq!(expected_backed_candidates_with_core.len(), 2);
 				// but the first one should have only one validity vote
 				assert_eq!(
@@ -3913,47 +3328,24 @@
 						.0,
 					untouched
 				);
->>>>>>> 8eb1f559
 			});
 		}
 
 		#[rstest]
 		#[case(false)]
 		#[case(true)]
-<<<<<<< HEAD
-		fn drop_candidate_if_all_statements_are_from_disabled(#[case] core_index_enabled: bool) {
-			new_test_ext(MockGenesisConfig::default()).execute_with(|| {
-				let TestData { mut all_backed_candidates_with_core, .. } =
-					get_test_data(core_index_enabled);
-=======
 		fn drop_candidate_if_all_statements_are_from_disabled_single_core_per_para(
 			#[case] core_index_enabled: bool,
 		) {
 			new_test_ext(default_config()).execute_with(|| {
 				let TestData { mut expected_backed_candidates_with_core, .. } =
 					get_test_data_one_core_per_para(core_index_enabled);
->>>>>>> 8eb1f559
 
 				// Disable Alice and Bob
 				set_disabled_validators(vec![0, 1]);
 
 				// Verify the initial state is as expected
 				assert_eq!(
-<<<<<<< HEAD
-					all_backed_candidates_with_core.get(0).unwrap().0.validity_votes().len(),
-					2
-				);
-				let untouched = all_backed_candidates_with_core.get(1).unwrap().0.clone();
-
-				assert!(filter_backed_statements_from_disabled_validators::<Test>(
-					&mut all_backed_candidates_with_core,
-					&<shared::Pallet<Test>>::allowed_relay_parents(),
-					core_index_enabled
-				));
-
-				assert_eq!(all_backed_candidates_with_core.len(), 1);
-				assert_eq!(all_backed_candidates_with_core.get(0).unwrap().0, untouched);
-=======
 					expected_backed_candidates_with_core
 						.get(&ParaId::from(1))
 						.unwrap()
@@ -4015,7 +3407,6 @@
 				untouched.get_mut(&ParaId::from(1)).unwrap().remove(1);
 
 				assert_eq!(expected_backed_candidates_with_core, untouched);
->>>>>>> 8eb1f559
 			});
 
 			// Disable Alice or disable both Alice and Bob, all candidates of paraid 1 should be
