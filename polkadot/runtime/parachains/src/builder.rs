--- conflicted
+++ resolved
@@ -40,14 +40,6 @@
 	traits::{Header as HeaderT, One, TrailingZeroInput, Zero},
 	RuntimeAppPublic,
 };
-<<<<<<< HEAD
-=======
-use sp_std::{
-	collections::{btree_map::BTreeMap, vec_deque::VecDeque},
-	prelude::Vec,
-	vec,
-};
->>>>>>> 02e1a7f4
 
 fn mock_validation_code() -> ValidationCode {
 	ValidationCode(vec![1, 2, 3])
