--- conflicted
+++ resolved
@@ -578,14 +578,6 @@
 						let header = Self::header(self.block_number);
 						let relay_parent = header.hash();
 
-<<<<<<< HEAD
-				BackedCandidate::<T::Hash>::new(
-					candidate,
-					validity_votes,
-					bitvec::bitvec![u8, bitvec::order::Lsb0; 1; group_validators.len()],
-					None,
-				)
-=======
 						// Set the head data so it can be used while validating the signatures on
 						// the candidate receipt.
 						let mut head_data = Self::mock_head_data();
@@ -685,7 +677,6 @@
 						)
 					})
 					.collect::<Vec<_>>()
->>>>>>> 8eb1f559
 			})
 			.collect()
 	}
