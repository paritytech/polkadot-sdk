--- conflicted
+++ resolved
@@ -23,7 +23,7 @@
 };
 #[cfg(not(feature = "std"))]
 use alloc::{vec, vec::Vec};
-use alloc::{collections::{btree_map::BTreeMap, vec_deque::VecDeque}};
+use alloc::{collections::{btree_map::BTreeMap, btree_set::BTreeSet, vec_deque::VecDeque}};
 use bitvec::{order::Lsb0 as BitOrderLsb0, vec::BitVec};
 use frame_support::pallet_prelude::*;
 use frame_system::pallet_prelude::*;
@@ -42,14 +42,6 @@
 	traits::{Header as HeaderT, One, TrailingZeroInput, Zero},
 	RuntimeAppPublic,
 };
-<<<<<<< HEAD
-=======
-use sp_std::{
-	collections::{btree_map::BTreeMap, btree_set::BTreeSet, vec_deque::VecDeque},
-	prelude::Vec,
-	vec,
-};
->>>>>>> 38363769
 
 fn mock_validation_code() -> ValidationCode {
 	ValidationCode(vec![1, 2, 3])
@@ -110,13 +102,9 @@
 	code_upgrade: Option<u32>,
 	/// Specifies whether the claimqueue should be filled.
 	fill_claimqueue: bool,
-<<<<<<< HEAD
-	_phantom: core::marker::PhantomData<T>,
-=======
 	/// Cores which should not be available when being populated with pending candidates.
 	unavailable_cores: Vec<u32>,
-	_phantom: sp_std::marker::PhantomData<T>,
->>>>>>> 38363769
+	_phantom: core::marker::PhantomData<T>,
 }
 
 /// Paras inherent `enter` benchmark scenario.
@@ -145,12 +133,8 @@
 			elastic_paras: Default::default(),
 			code_upgrade: None,
 			fill_claimqueue: true,
-<<<<<<< HEAD
+			unavailable_cores: vec![],
 			_phantom: core::marker::PhantomData::<T>,
-=======
-			unavailable_cores: vec![],
-			_phantom: sp_std::marker::PhantomData::<T>,
->>>>>>> 38363769
 		}
 	}
 
