--- conflicted
+++ resolved
@@ -451,12 +451,7 @@
 		self.validators = Some(validators_shuffled);
 		self.block_number = block_number;
 		self.session = target_session;
-<<<<<<< HEAD
-		assert_eq!(paras::Parachains::<T>::get().len(), total_cores as usize);
-=======
-
-		assert_eq!(paras::Pallet::<T>::parachains().len(), total_cores - extra_cores);
->>>>>>> 0c6c837f
+		assert_eq!(paras::Parachains::<T>::get().len(), total_cores - extra_cores);
 
 		self
 	}
@@ -558,21 +553,6 @@
 						let header = Self::header(self.block_number);
 						let relay_parent = header.hash();
 
-<<<<<<< HEAD
-				// Check if the elastic scaling bit is set, if so we need to supply the core index
-				// in the generated candidate.
-				let core_idx = configuration::ActiveConfig::<T>::get()
-					.node_features
-					.get(FeatureIndex::ElasticScalingMVP as usize)
-					.map(|_the_bit| core_idx);
-
-				BackedCandidate::<T::Hash>::new(
-					candidate,
-					validity_votes,
-					bitvec::bitvec![u8, bitvec::order::Lsb0; 1; group_validators.len()],
-					core_idx,
-				)
-=======
 						// Set the head data so it can be used while validating the signatures on
 						// the candidate receipt.
 						let mut head_data = Self::mock_head_data();
@@ -672,7 +652,6 @@
 						)
 					})
 					.collect::<Vec<_>>()
->>>>>>> 0c6c837f
 			})
 			.collect()
 	}
@@ -818,18 +797,6 @@
 		// `backed_and_concluding_paras` that are pending availability and that there are
 		// `used_cores - backed_and_concluding_paras ` which are about to be disputed.
 		let now = <frame_system::Pallet<T>>::block_number() + One::one();
-<<<<<<< HEAD
-		let cores = (0..used_cores)
-			.into_iter()
-			.map(|i| {
-				let ttl = configuration::ActiveConfig::<T>::get().scheduler_params.ttl;
-				// Load an assignment into provider so that one is present to pop
-				let assignment = <T as scheduler::Config>::AssignmentProvider::get_mock_assignment(
-					CoreIndex(i),
-					ParaId::from(i),
-				);
-				CoreOccupied::Paras(ParasEntry::new(assignment, now + ttl))
-=======
 
 		let mut core_idx = 0u32;
 		let elastic_paras = &builder.elastic_paras;
@@ -850,7 +817,6 @@
 						CoreOccupied::Paras(ParasEntry::new(assignment, now + ttl))
 					})
 					.collect::<Vec<CoreOccupied<_>>>()
->>>>>>> 0c6c837f
 			})
 			.collect::<Vec<CoreOccupied<_>>>();
 
@@ -858,20 +824,6 @@
 
 		core_idx = 0u32;
 		if fill_claimqueue {
-<<<<<<< HEAD
-			// Add items to claim queue as well:
-			let cores = (0..used_cores)
-				.into_iter()
-				.map(|i| {
-					let ttl = configuration::ActiveConfig::<T>::get().scheduler_params.ttl;
-					// Load an assignment into provider so that one is present to pop
-					let assignment =
-						<T as scheduler::Config>::AssignmentProvider::get_mock_assignment(
-							CoreIndex(i),
-							ParaId::from(i),
-						);
-					(CoreIndex(i), [ParasEntry::new(assignment, now + ttl)].into())
-=======
 			let cores = all_cores
 				.keys()
 				.flat_map(|para_id| {
@@ -893,7 +845,6 @@
 							entry
 						})
 						.collect::<Vec<(CoreIndex, VecDeque<ParasEntry<_>>)>>()
->>>>>>> 0c6c837f
 				})
 				.collect::<BTreeMap<CoreIndex, VecDeque<ParasEntry<_>>>>();
 
