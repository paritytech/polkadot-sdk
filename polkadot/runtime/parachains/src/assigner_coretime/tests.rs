--- conflicted
+++ resolved
@@ -75,11 +75,7 @@
 		Scheduler::initializer_initialize(b + 1);
 
 		// Update the spot traffic and revenue on every block.
-<<<<<<< HEAD
 		OnDemand::on_initialize(b + 1);
-=======
-		OnDemandAssigner::on_initialize(b + 1);
->>>>>>> 35fcac75
 
 		// In the real runtime this is expected to be called by the `InclusionInherent` pallet.
 		Scheduler::free_cores_and_fill_claim_queue(BTreeMap::new(), b + 1);
