--- conflicted
+++ resolved
@@ -1232,11 +1232,7 @@
 		assert_eq!(
 			ParaInclusion::process_candidates(
 				&allowed_relay_parents,
-<<<<<<< HEAD
-				vec![],
-=======
 				&BTreeMap::new(),
->>>>>>> 8eb1f559
 				&group_validators,
 				false
 			),
@@ -1314,8 +1310,6 @@
 				&signing_context,
 				BackingKind::Threshold,
 				None,
-<<<<<<< HEAD
-=======
 			);
 
 			// candidates are required to be sorted in dependency order.
@@ -1384,17 +1378,12 @@
 				&signing_context,
 				BackingKind::Threshold,
 				None,
->>>>>>> 8eb1f559
 			);
 
 			assert_noop!(
 				ParaInclusion::process_candidates(
 					&allowed_relay_parents,
-<<<<<<< HEAD
-					vec![(backed_b, chain_b_assignment.1), (backed_a, chain_a_assignment.1)],
-=======
 					&vec![(chain_b, vec![(backed_b_3, CoreIndex(3))])].into_iter().collect(),
->>>>>>> 8eb1f559
 					&group_validators,
 					false
 				),
@@ -1429,13 +1418,9 @@
 			assert_noop!(
 				ParaInclusion::process_candidates(
 					&allowed_relay_parents,
-<<<<<<< HEAD
-					vec![(backed, chain_a_assignment.1)],
-=======
 					&vec![(chain_a_assignment.0, vec![(backed, chain_a_assignment.1)])]
 						.into_iter()
 						.collect(),
->>>>>>> 8eb1f559
 					&group_validators,
 					false
 				),
@@ -1517,16 +1502,12 @@
 			assert_noop!(
 				ParaInclusion::process_candidates(
 					&allowed_relay_parents,
-<<<<<<< HEAD
-					vec![(backed_b, chain_b_assignment.1), (backed_a, chain_a_assignment.1)],
-=======
 					&vec![
 						(chain_b_assignment.0, vec![(backed_b, chain_b_assignment.1)]),
 						(chain_a_assignment.0, vec![(backed_a, chain_a_assignment.1)])
 					]
 					.into_iter()
 					.collect(),
->>>>>>> 8eb1f559
 					&group_validators,
 					false
 				),
@@ -1565,13 +1546,9 @@
 			assert_noop!(
 				ParaInclusion::process_candidates(
 					&allowed_relay_parents,
-<<<<<<< HEAD
-					vec![(backed, thread_a_assignment.1)],
-=======
 					&vec![(thread_a_assignment.0, vec![(backed, thread_a_assignment.1)])]
 						.into_iter()
 						.collect(),
->>>>>>> 8eb1f559
 					&group_validators,
 					false
 				),
@@ -1579,103 +1556,6 @@
 			);
 		}
 
-<<<<<<< HEAD
-		// para occupied - reject.
-		{
-			let mut candidate = TestCandidateBuilder {
-				para_id: chain_a,
-				relay_parent: System::parent_hash(),
-				pov_hash: Hash::repeat_byte(1),
-				persisted_validation_data_hash: make_vdata_hash(chain_a).unwrap(),
-				hrmp_watermark: RELAY_PARENT_NUM,
-				..Default::default()
-			}
-			.build();
-
-			collator_sign_candidate(Sr25519Keyring::One, &mut candidate);
-
-			let backed = back_candidate(
-				candidate,
-				&validators,
-				group_validators(GroupIndex::from(0)).unwrap().as_ref(),
-				&keystore,
-				&signing_context,
-				BackingKind::Threshold,
-				None,
-			);
-
-			let candidate = TestCandidateBuilder::default().build();
-			<PendingAvailability<Test>>::insert(
-				&chain_a,
-				CandidatePendingAvailability {
-					core: CoreIndex::from(0),
-					hash: candidate.hash(),
-					descriptor: candidate.descriptor,
-					availability_votes: default_availability_votes(),
-					relay_parent_number: 3,
-					backed_in_number: 4,
-					backers: default_backing_bitfield(),
-					backing_group: GroupIndex::from(0),
-				},
-			);
-			<PendingAvailabilityCommitments<Test>>::insert(&chain_a, candidate.commitments);
-
-			assert_noop!(
-				ParaInclusion::process_candidates(
-					&allowed_relay_parents,
-					vec![(backed, chain_a_assignment.1)],
-					&group_validators,
-					false
-				),
-				Error::<Test>::CandidateScheduledBeforeParaFree
-			);
-
-			<PendingAvailability<Test>>::remove(&chain_a);
-			<PendingAvailabilityCommitments<Test>>::remove(&chain_a);
-		}
-
-		// messed up commitments storage - do not panic - reject.
-		{
-			let mut candidate = TestCandidateBuilder {
-				para_id: chain_a,
-				relay_parent: System::parent_hash(),
-				pov_hash: Hash::repeat_byte(1),
-				persisted_validation_data_hash: make_vdata_hash(chain_a).unwrap(),
-				hrmp_watermark: RELAY_PARENT_NUM,
-				..Default::default()
-			}
-			.build();
-
-			collator_sign_candidate(Sr25519Keyring::One, &mut candidate);
-
-			// this is not supposed to happen
-			<PendingAvailabilityCommitments<Test>>::insert(&chain_a, candidate.commitments.clone());
-
-			let backed = back_candidate(
-				candidate,
-				&validators,
-				group_validators(GroupIndex::from(0)).unwrap().as_ref(),
-				&keystore,
-				&signing_context,
-				BackingKind::Threshold,
-				None,
-			);
-
-			assert_noop!(
-				ParaInclusion::process_candidates(
-					&allowed_relay_parents,
-					vec![(backed, chain_a_assignment.1)],
-					&group_validators,
-					false
-				),
-				Error::<Test>::CandidateScheduledBeforeParaFree
-			);
-
-			<PendingAvailabilityCommitments<Test>>::remove(&chain_a);
-		}
-
-=======
->>>>>>> 8eb1f559
 		// interfering code upgrade - reject
 		{
 			let mut candidate = TestCandidateBuilder {
@@ -1717,13 +1597,9 @@
 			assert_noop!(
 				ParaInclusion::process_candidates(
 					&allowed_relay_parents,
-<<<<<<< HEAD
-					vec![(backed, chain_a_assignment.1)],
-=======
 					&vec![(chain_a_assignment.0, vec![(backed, chain_a_assignment.1)])]
 						.into_iter()
 						.collect(),
->>>>>>> 8eb1f559
 					&group_validators,
 					false
 				),
@@ -1758,17 +1634,11 @@
 			assert_noop!(
 				ParaInclusion::process_candidates(
 					&allowed_relay_parents,
-<<<<<<< HEAD
-					vec![(backed, chain_a_assignment.1)],
-					&group_validators,
-					false
-=======
 					&vec![(chain_a_assignment.0, vec![(backed, chain_a_assignment.1)])]
 						.into_iter()
 						.collect(),
 					&group_validators,
 					false,
->>>>>>> 8eb1f559
 				),
 				Error::<Test>::ValidationDataHashMismatch
 			);
@@ -1802,13 +1672,9 @@
 			assert_noop!(
 				ParaInclusion::process_candidates(
 					&allowed_relay_parents,
-<<<<<<< HEAD
-					vec![(backed, chain_a_assignment.1)],
-=======
 					&vec![(chain_a_assignment.0, vec![(backed, chain_a_assignment.1)])]
 						.into_iter()
 						.collect(),
->>>>>>> 8eb1f559
 					&group_validators,
 					false
 				),
@@ -1844,13 +1710,9 @@
 			assert_noop!(
 				ParaInclusion::process_candidates(
 					&allowed_relay_parents,
-<<<<<<< HEAD
-					vec![(backed, chain_a_assignment.1)],
-=======
 					&vec![(chain_a_assignment.0, vec![(backed, chain_a_assignment.1)])]
 						.into_iter()
 						.collect(),
->>>>>>> 8eb1f559
 					&group_validators,
 					false
 				),
@@ -1989,12 +1851,6 @@
 		);
 
 		let backed_candidates = vec![
-<<<<<<< HEAD
-			(backed_a.clone(), chain_a_assignment.1),
-			(backed_b.clone(), chain_b_assignment.1),
-			(backed_c, thread_a_assignment.1),
-		];
-=======
 			(chain_a_assignment.0, vec![(backed_a, chain_a_assignment.1)]),
 			(chain_b_assignment.0, vec![(backed_b, chain_b_assignment.1)]),
 			(thread_a_assignment.0, vec![(backed_c, thread_a_assignment.1)]),
@@ -2002,19 +1858,14 @@
 		.into_iter()
 		.collect::<BTreeMap<_, _>>();
 
->>>>>>> 8eb1f559
 		let get_backing_group_idx = {
 			// the order defines the group implicitly for this test case
 			let backed_candidates_with_groups = backed_candidates
 				.values()
 				.enumerate()
-<<<<<<< HEAD
-				.map(|(idx, (backed_candidate, _))| (backed_candidate.hash(), GroupIndex(idx as _)))
-=======
 				.map(|(idx, backed_candidates)| {
 					(backed_candidates.iter().next().unwrap().0.hash(), GroupIndex(idx as _))
 				})
->>>>>>> 8eb1f559
 				.collect::<Vec<_>>();
 
 			move |candidate_hash_x: CandidateHash| -> Option<GroupIndex> {
@@ -2033,11 +1884,7 @@
 			candidate_receipt_with_backing_validator_indices,
 		} = ParaInclusion::process_candidates(
 			&allowed_relay_parents,
-<<<<<<< HEAD
-			backed_candidates.clone(),
-=======
 			&backed_candidates,
->>>>>>> 8eb1f559
 			&group_validators,
 			false,
 		)
@@ -2058,12 +1905,8 @@
 				CandidateHash,
 				(CandidateReceipt, Vec<(ValidatorIndex, ValidityAttestation)>),
 			>::new();
-<<<<<<< HEAD
-			backed_candidates.into_iter().for_each(|(backed_candidate, _)| {
-=======
 			backed_candidates.values().for_each(|backed_candidates| {
 				let backed_candidate = backed_candidates.iter().next().unwrap().0.clone();
->>>>>>> 8eb1f559
 				let candidate_receipt_with_backers = intermediate
 					.entry(backed_candidate.hash())
 					.or_insert_with(|| (backed_candidate.receipt(), Vec::new()));
@@ -2460,257 +2303,6 @@
 }
 
 #[test]
-fn backing_works_with_elastic_scaling_mvp() {
-	let chain_a = ParaId::from(1_u32);
-	let chain_b = ParaId::from(2_u32);
-	let thread_a = ParaId::from(3_u32);
-
-	// The block number of the relay-parent for testing.
-	const RELAY_PARENT_NUM: BlockNumber = 4;
-
-	let paras = vec![
-		(chain_a, ParaKind::Parachain),
-		(chain_b, ParaKind::Parachain),
-		(thread_a, ParaKind::Parathread),
-	];
-	let validators = vec![
-		Sr25519Keyring::Alice,
-		Sr25519Keyring::Bob,
-		Sr25519Keyring::Charlie,
-		Sr25519Keyring::Dave,
-		Sr25519Keyring::Ferdie,
-	];
-	let keystore: KeystorePtr = Arc::new(LocalKeystore::in_memory());
-	for validator in validators.iter() {
-		Keystore::sr25519_generate_new(
-			&*keystore,
-			PARACHAIN_KEY_TYPE_ID,
-			Some(&validator.to_seed()),
-		)
-		.unwrap();
-	}
-	let validator_public = validator_pubkeys(&validators);
-
-	new_test_ext(genesis_config(paras)).execute_with(|| {
-		shared::Pallet::<Test>::set_active_validators_ascending(validator_public.clone());
-		shared::Pallet::<Test>::set_session_index(5);
-
-		run_to_block(5, |_| None);
-
-		let signing_context =
-			SigningContext { parent_hash: System::parent_hash(), session_index: 5 };
-
-		let group_validators = |group_index: GroupIndex| {
-			match group_index {
-				group_index if group_index == GroupIndex::from(0) => Some(vec![0, 1]),
-				group_index if group_index == GroupIndex::from(1) => Some(vec![2, 3]),
-				group_index if group_index == GroupIndex::from(2) => Some(vec![4]),
-				_ => panic!("Group index out of bounds for 2 parachains and 1 parathread core"),
-			}
-			.map(|vs| vs.into_iter().map(ValidatorIndex).collect::<Vec<_>>())
-		};
-
-		// When processing candidates, we compute the group index from scheduler.
-		let validator_groups = vec![
-			vec![ValidatorIndex(0), ValidatorIndex(1)],
-			vec![ValidatorIndex(2), ValidatorIndex(3)],
-			vec![ValidatorIndex(4)],
-		];
-		Scheduler::set_validator_groups(validator_groups);
-
-		let allowed_relay_parents = default_allowed_relay_parent_tracker();
-
-		let mut candidate_a = TestCandidateBuilder {
-			para_id: chain_a,
-			relay_parent: System::parent_hash(),
-			pov_hash: Hash::repeat_byte(1),
-			persisted_validation_data_hash: make_vdata_hash(chain_a).unwrap(),
-			hrmp_watermark: RELAY_PARENT_NUM,
-			..Default::default()
-		}
-		.build();
-		collator_sign_candidate(Sr25519Keyring::One, &mut candidate_a);
-
-		let mut candidate_b_1 = TestCandidateBuilder {
-			para_id: chain_b,
-			relay_parent: System::parent_hash(),
-			pov_hash: Hash::repeat_byte(2),
-			persisted_validation_data_hash: make_vdata_hash(chain_b).unwrap(),
-			hrmp_watermark: RELAY_PARENT_NUM,
-			..Default::default()
-		}
-		.build();
-		collator_sign_candidate(Sr25519Keyring::One, &mut candidate_b_1);
-
-		let mut candidate_b_2 = TestCandidateBuilder {
-			para_id: chain_b,
-			relay_parent: System::parent_hash(),
-			pov_hash: Hash::repeat_byte(3),
-			persisted_validation_data_hash: make_vdata_hash(chain_b).unwrap(),
-			hrmp_watermark: RELAY_PARENT_NUM,
-			..Default::default()
-		}
-		.build();
-		collator_sign_candidate(Sr25519Keyring::One, &mut candidate_b_2);
-
-		let backed_a = back_candidate(
-			candidate_a.clone(),
-			&validators,
-			group_validators(GroupIndex::from(0)).unwrap().as_ref(),
-			&keystore,
-			&signing_context,
-			BackingKind::Threshold,
-			None,
-		);
-
-		let backed_b_1 = back_candidate(
-			candidate_b_1.clone(),
-			&validators,
-			group_validators(GroupIndex::from(1)).unwrap().as_ref(),
-			&keystore,
-			&signing_context,
-			BackingKind::Threshold,
-			Some(CoreIndex(1)),
-		);
-
-		let backed_b_2 = back_candidate(
-			candidate_b_2.clone(),
-			&validators,
-			group_validators(GroupIndex::from(2)).unwrap().as_ref(),
-			&keystore,
-			&signing_context,
-			BackingKind::Threshold,
-			Some(CoreIndex(2)),
-		);
-
-		let backed_candidates = vec![
-			(backed_a.clone(), CoreIndex(0)),
-			(backed_b_1.clone(), CoreIndex(1)),
-			(backed_b_2.clone(), CoreIndex(2)),
-		];
-		let get_backing_group_idx = {
-			// the order defines the group implicitly for this test case
-			let backed_candidates_with_groups = backed_candidates
-				.iter()
-				.enumerate()
-				.map(|(idx, (backed_candidate, _))| (backed_candidate.hash(), GroupIndex(idx as _)))
-				.collect::<Vec<_>>();
-
-			move |candidate_hash_x: CandidateHash| -> Option<GroupIndex> {
-				backed_candidates_with_groups.iter().find_map(|(candidate_hash, grp)| {
-					if *candidate_hash == candidate_hash_x {
-						Some(*grp)
-					} else {
-						None
-					}
-				})
-			}
-		};
-
-		let ProcessedCandidates {
-			core_indices: occupied_cores,
-			candidate_receipt_with_backing_validator_indices,
-		} = ParaInclusion::process_candidates(
-			&allowed_relay_parents,
-			backed_candidates.clone(),
-			&group_validators,
-			true,
-		)
-		.expect("candidates scheduled, in order, and backed");
-
-		// Both b candidates will be backed. However, only one will be recorded on-chain and proceed
-		// with being made available.
-		assert_eq!(
-			occupied_cores,
-			vec![
-				(CoreIndex::from(0), chain_a),
-				(CoreIndex::from(1), chain_b),
-				(CoreIndex::from(2), chain_b),
-			]
-		);
-
-		// Transform the votes into the setup we expect
-		let mut expected = std::collections::HashMap::<
-			CandidateHash,
-			(CandidateReceipt, Vec<(ValidatorIndex, ValidityAttestation)>),
-		>::new();
-		backed_candidates.into_iter().for_each(|(backed_candidate, _)| {
-			let candidate_receipt_with_backers = expected
-				.entry(backed_candidate.hash())
-				.or_insert_with(|| (backed_candidate.receipt(), Vec::new()));
-			let (validator_indices, _maybe_core_index) =
-				backed_candidate.validator_indices_and_core_index(true);
-			assert_eq!(backed_candidate.validity_votes().len(), validator_indices.count_ones());
-			candidate_receipt_with_backers.1.extend(
-				validator_indices
-					.iter()
-					.enumerate()
-					.filter(|(_, signed)| **signed)
-					.zip(backed_candidate.validity_votes().iter().cloned())
-					.filter_map(|((validator_index_within_group, _), attestation)| {
-						let grp_idx = get_backing_group_idx(backed_candidate.hash()).unwrap();
-						group_validators(grp_idx).map(|validator_indices| {
-							(validator_indices[validator_index_within_group], attestation)
-						})
-					}),
-			);
-		});
-
-		assert_eq!(
-			expected,
-			candidate_receipt_with_backing_validator_indices
-				.into_iter()
-				.map(|c| (c.0.hash(), c))
-				.collect()
-		);
-
-		let backers = {
-			let num_backers = effective_minimum_backing_votes(
-				group_validators(GroupIndex(0)).unwrap().len(),
-				configuration::Pallet::<Test>::config().minimum_backing_votes,
-			);
-			backing_bitfield(&(0..num_backers).collect::<Vec<_>>())
-		};
-		assert_eq!(
-			<PendingAvailability<Test>>::get(&chain_a),
-			Some(CandidatePendingAvailability {
-				core: CoreIndex::from(0),
-				hash: candidate_a.hash(),
-				descriptor: candidate_a.descriptor,
-				availability_votes: default_availability_votes(),
-				relay_parent_number: System::block_number() - 1,
-				backed_in_number: System::block_number(),
-				backers,
-				backing_group: GroupIndex::from(0),
-			})
-		);
-		assert_eq!(
-			<PendingAvailabilityCommitments<Test>>::get(&chain_a),
-			Some(candidate_a.commitments),
-		);
-
-		// Only one candidate for b will be recorded on chain.
-		assert_eq!(
-			<PendingAvailability<Test>>::get(&chain_b),
-			Some(CandidatePendingAvailability {
-				core: CoreIndex::from(2),
-				hash: candidate_b_2.hash(),
-				descriptor: candidate_b_2.descriptor,
-				availability_votes: default_availability_votes(),
-				relay_parent_number: System::block_number() - 1,
-				backed_in_number: System::block_number(),
-				backers: backing_bitfield(&[4]),
-				backing_group: GroupIndex::from(2),
-			})
-		);
-		assert_eq!(
-			<PendingAvailabilityCommitments<Test>>::get(&chain_b),
-			Some(candidate_b_2.commitments),
-		);
-	});
-}
-
-#[test]
 fn can_include_candidate_with_ok_code_upgrade() {
 	let chain_a = ParaId::from(1_u32);
 
@@ -2790,15 +2382,10 @@
 		let ProcessedCandidates { core_indices: occupied_cores, .. } =
 			ParaInclusion::process_candidates(
 				&allowed_relay_parents,
-<<<<<<< HEAD
-				vec![(backed_a, chain_a_assignment.1)],
-				&group_validators,
-=======
 				&vec![(chain_a_assignment.0, vec![(backed_a, chain_a_assignment.1)])]
 					.into_iter()
 					.collect::<BTreeMap<_, _>>(),
 				group_validators,
->>>>>>> 8eb1f559
 				false,
 			)
 			.expect("candidates scheduled, in order, and backed");
@@ -3009,16 +2596,6 @@
 		);
 
 		let backed_candidates = vec![
-<<<<<<< HEAD
-			(backed_a, chain_a_assignment.1),
-			(backed_b, chain_b_assignment.1),
-			(backed_c, thread_a_assignment.1),
-		];
-
-		ParaInclusion::process_candidates(
-			&allowed_relay_parents,
-			backed_candidates.clone(),
-=======
 			(chain_a_assignment.0, vec![(backed_a, chain_a_assignment.1)]),
 			(chain_b_assignment.0, vec![(backed_b, chain_b_assignment.1)]),
 			(thread_a_assignment.0, vec![(backed_c, thread_a_assignment.1)]),
@@ -3029,7 +2606,6 @@
 		ParaInclusion::process_candidates(
 			&allowed_relay_parents,
 			&backed_candidates,
->>>>>>> 8eb1f559
 			&group_validators,
 			false,
 		)
@@ -3233,13 +2809,9 @@
 		let ProcessedCandidates { core_indices: occupied_cores, .. } =
 			ParaInclusion::process_candidates(
 				&allowed_relay_parents,
-<<<<<<< HEAD
-				vec![(backed_a, chain_a_assignment.1)],
-=======
 				&vec![(chain_a_assignment.0, vec![(backed_a, chain_a_assignment.1)])]
 					.into_iter()
 					.collect::<BTreeMap<_, _>>(),
->>>>>>> 8eb1f559
 				&group_validators,
 				false,
 			)
