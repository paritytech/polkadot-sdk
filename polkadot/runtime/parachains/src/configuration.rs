--- conflicted
+++ resolved
@@ -242,15 +242,7 @@
 			code_retention_period: Default::default(),
 			max_code_size: MAX_CODE_SIZE,
 			max_pov_size: Default::default(),
-<<<<<<< HEAD
 			max_head_data_size: 1 << 20,
-			coretime_cores: Default::default(),
-			on_demand_retries: Default::default(),
-			scheduling_lookahead: 1,
-			max_validators_per_core: Default::default(),
-=======
-			max_head_data_size: Default::default(),
->>>>>>> a71f018c
 			max_validators: None,
 			dispute_period: 6,
 			dispute_post_conclusion_acceptance_period: 100.into(),
