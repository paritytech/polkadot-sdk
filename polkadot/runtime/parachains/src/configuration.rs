--- conflicted
+++ resolved
@@ -29,10 +29,7 @@
 	vstaging::{ApprovalVotingParams, NodeFeatures},
 	AsyncBackingParams, Balance, ExecutorParamError, ExecutorParams, SessionIndex,
 	LEGACY_MIN_BACKING_VOTES, MAX_CODE_SIZE, MAX_HEAD_DATA_SIZE, MAX_POV_SIZE,
-<<<<<<< HEAD
 	ON_DEMAND_DEFAULT_QUEUE_MAX_SIZE, ON_DEMAND_MAX_QUEUE_MAX_SIZE,
-=======
->>>>>>> c16fcc47
 };
 use sp_runtime::{traits::Zero, Perbill};
 use sp_std::prelude::*;
@@ -314,13 +311,10 @@
 	ZeroMinimumBackingVotes,
 	/// `executor_params` are inconsistent.
 	InconsistentExecutorParams { inner: ExecutorParamError },
-<<<<<<< HEAD
+	/// TTL should be bigger than lookahead
+	LookaheadExceedsTTL,
 	/// Passed in queue size for on-demand was too large.
 	OnDemandQueueSizeTooLarge,
-=======
-	/// TTL should be bigger than lookahead
-	LookaheadExceedsTTL,
->>>>>>> c16fcc47
 }
 
 impl<BlockNumber> HostConfiguration<BlockNumber>
@@ -410,13 +404,12 @@
 			return Err(InconsistentExecutorParams { inner })
 		}
 
-<<<<<<< HEAD
-		if self.on_demand_queue_max_size > ON_DEMAND_MAX_QUEUE_MAX_SIZE {
-			return Err(OnDemandQueueSizeTooLarge)
-=======
 		if self.scheduler_params.ttl < self.scheduler_params.lookahead.into() {
 			return Err(LookaheadExceedsTTL)
->>>>>>> c16fcc47
+		}
+
+		if self.scheduler_params.on_demand_queue_max_size > ON_DEMAND_MAX_QUEUE_MAX_SIZE {
+			return Err(OnDemandQueueSizeTooLarge)
 		}
 
 		Ok(())
@@ -1147,6 +1140,7 @@
 				config.scheduler_params.on_demand_queue_max_size = new;
 			})
 		}
+
 		/// Set the on demand (parathreads) fee variability.
 		#[pallet::call_index(50)]
 		#[pallet::weight((
