--- conflicted
+++ resolved
@@ -73,12 +73,7 @@
 		let order = EnqueuedOrder::new(para_id);
 
 		for _ in 0..s {
-<<<<<<< HEAD
-			Pallet::<T>::add_on_demand_order(order.clone(), QueuePushDirection::Back)
-				.unwrap();
-=======
 			Pallet::<T>::add_on_demand_order(order.clone(), QueuePushDirection::Back).unwrap();
->>>>>>> 8c1b9a50
 		}
 
 		#[extrinsic_call]
@@ -95,12 +90,7 @@
 		let order = EnqueuedOrder::new(para_id);
 
 		for _ in 0..s {
-<<<<<<< HEAD
-			Pallet::<T>::add_on_demand_order(order.clone(), QueuePushDirection::Back)
-				.unwrap();
-=======
 			Pallet::<T>::add_on_demand_order(order.clone(), QueuePushDirection::Back).unwrap();
->>>>>>> 8c1b9a50
 		}
 
 		#[extrinsic_call]
