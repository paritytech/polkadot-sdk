--- conflicted
+++ resolved
@@ -165,13 +165,8 @@
 	}
 
 	/// Migration to V1
-<<<<<<< HEAD
 	pub struct UncheckedMigrateToV1<T>(core::marker::PhantomData<T>);
-	impl<T: Config> OnRuntimeUpgrade for UncheckedMigrateToV1<T> {
-=======
-	pub struct UncheckedMigrateToV1<T>(sp_std::marker::PhantomData<T>);
 	impl<T: Config> UncheckedOnRuntimeUpgrade for UncheckedMigrateToV1<T> {
->>>>>>> 38363769
 		fn on_runtime_upgrade() -> Weight {
 			let mut weight: Weight = Weight::zero();
 
