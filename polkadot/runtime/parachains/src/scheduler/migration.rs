// Copyright (C) Parity Technologies (UK) Ltd.
// This file is part of Polkadot.

// Polkadot is free software: you can redistribute it and/or modify
// it under the terms of the GNU General Public License as published by
// the Free Software Foundation, either version 3 of the License, or
// (at your option) any later version.

// Polkadot is distributed in the hope that it will be useful,
// but WITHOUT ANY WARRANTY; without even the implied warranty of
// MERCHANTABILITY or FITNESS FOR A PARTICULAR PURPOSE.  See the
// GNU General Public License for more details.

// You should have received a copy of the GNU General Public License
// along with Polkadot.  If not, see <http://www.gnu.org/licenses/>.

//! A module that is responsible for migration of storage.

use super::*;
use crate::on_demand;
use frame_support::{
	migrations::VersionedMigration, pallet_prelude::ValueQuery, storage_alias,
	traits::UncheckedOnRuntimeUpgrade, weights::Weight,
};

<<<<<<< HEAD
// Import V4 types - these will be used directly for decoding V3 storage since they're
// binary-compatible
use super::assigner_coretime::{CoreDescriptor, Schedule};
=======
/// Old/legacy assignment representation (v0).
///
/// `Assignment` used to be a concrete type with the same layout V0Assignment, identical on all
/// assignment providers. This can be removed once storage has been migrated.
#[derive(Encode, Decode, Debug, TypeInfo, PartialEq, Clone)]
struct V0Assignment {
	pub para_id: ParaId,
}
>>>>>>> db7d6d13

/// V3 storage format - types and storage items before migration to V4.
pub(super) mod v3 {
	use super::*;
	use frame_support::pallet_prelude::{OptionQuery, Twox256};

	/// Assignment type used in V2 and V3 storage (before migration to V4).
	#[derive(Encode, Decode, TypeInfo, RuntimeDebug, Clone, PartialEq)]
	pub(crate) enum Assignment {
		/// A pool assignment (on-demand).
		Pool { para_id: ParaId, core_index: CoreIndex },
		/// A bulk assignment (from broker chain).
		Bulk(ParaId),
	}

	impl Assignment {
		pub fn para_id(&self) -> ParaId {
			match self {
				Self::Pool { para_id, .. } => *para_id,
				Self::Bulk(para_id) => *para_id,
			}
		}
	}

	#[storage_alias]
	pub(crate) type ClaimQueue<T: Config> =
		StorageValue<Pallet<T>, BTreeMap<CoreIndex, VecDeque<Assignment>>, ValueQuery>;

	/// Storage alias for the old CoreSchedules storage in the AssignerCoretime pallet.
	///
	/// NOTE: The pallet name must match the name used in the runtime's `construct_runtime!` macro.
	/// In production runtimes (Polkadot/Kusama), this is named "CoretimeAssignmentProvider".
	///
	/// We can decode directly into V4 types (Schedule, PartsOf57600, etc.) because they're
	/// binary-compatible with the V3 types - field visibility doesn't affect encoding.
	#[storage_alias]
	pub(crate) type CoreSchedules<T: Config> = StorageMap<
		CoretimeAssignmentProvider,
		Twox256,
		(BlockNumberFor<T>, CoreIndex),
		Schedule<BlockNumberFor<T>>,
		OptionQuery,
	>;

	/// Storage alias for the old CoreDescriptors storage in the AssignerCoretime pallet.
	///
	/// NOTE: The pallet name must match the name used in the runtime's `construct_runtime!` macro.
	/// In production runtimes (Polkadot/Kusama), this is named "CoretimeAssignmentProvider".
	#[storage_alias]
<<<<<<< HEAD
	pub(crate) type CoreDescriptors<T: Config> = StorageMap<
		CoretimeAssignmentProvider,
		Twox256,
		CoreIndex,
		CoreDescriptor<BlockNumberFor<T>>,
		ValueQuery,
	>;
=======
	pub(super) type ParathreadClaimIndex<T: Config> = StorageValue<Pallet<T>, (), ValueQuery>;

	/// The assignment type.
	#[derive(Clone, Encode, Decode, TypeInfo, Debug)]
	#[cfg_attr(feature = "std", derive(PartialEq))]
	pub enum AssignmentKind {
		/// A parachain.
		Parachain,
		/// A parathread.
		Parathread(CollatorId, u32),
	}

	/// How a free core is scheduled to be assigned.
	#[derive(Clone, Encode, Decode, TypeInfo, Debug)]
	#[cfg_attr(feature = "std", derive(PartialEq))]
	pub struct CoreAssignment {
		/// The core that is assigned.
		pub core: CoreIndex,
		/// The unique ID of the para that is assigned to the core.
		pub para_id: ParaId,
		/// The kind of the assignment.
		pub kind: AssignmentKind,
		/// The index of the validator group assigned to the core.
		pub group_idx: GroupIndex,
	}
>>>>>>> db7d6d13
}

/// Migration for consolidating coretime assignment scheduling into the Scheduler pallet.
///
/// V4 completes the transition to the new coretime scheduling model by moving all coretime-related
/// storage from the deprecated top-level AssignerCoretime pallet into the Scheduler pallet.
///
/// Major changes in V4:
/// - **Removes ClaimQueue storage**: The scheduler no longer maintains a claim queue. Assignment
///   scheduling is now handled entirely through CoreSchedules managed by the assigner_coretime
///   submodule.
/// - **Migrates CoreSchedules**: Moves schedule assignments from the deprecated AssignerCoretime
///   pallet to Scheduler pallet storage, following linked-list structure via `next_schedule`
///   pointers.
/// - **Migrates CoreDescriptors**: Moves core metadata (queue descriptors and current work state)
///   from the deprecated pallet to Scheduler pallet storage.
/// - **Upgrades storage hasher**: Changes from Twox256 (non-reversible) to Twox64Concat
///   (reversible) for CoreSchedules, enabling efficient iteration and queries.
/// - **Preserves on-demand orders**: Any Pool assignments remaining in ClaimQueue are migrated to
///   the on-demand pallet queue to ensure no orders are lost.
/// - **Drops bulk assignments**: Bulk assignments (from broker chain) in ClaimQueue are
///   intentionally dropped as they will be rescheduled from CoreSchedules in the new model.
///
/// After this migration, the deprecated AssignerCoretime pallet becomes an empty stub that can be
/// removed once all networks have upgraded.
pub struct UncheckedMigrateToV4<T>(core::marker::PhantomData<T>);

#[cfg(any(feature = "try-runtime", test))]
impl<T: Config> UncheckedMigrateToV4<T> {
	pub fn pre_upgrade() -> Result<Vec<u8>, sp_runtime::DispatchError> {
		// Count schedules and descriptors by enumerating cores
		let num_cores = configuration::ActiveConfig::<T>::get().scheduler_params.num_cores;
		let mut schedule_count = 0u32;
		let mut descriptor_count = 0u32;

		for core_idx in 0..num_cores {
			let core_index = CoreIndex(core_idx);
			let descriptor = v3::CoreDescriptors::<T>::get(core_index);

			if descriptor.queue().is_some() || descriptor.current_work().is_some() {
				descriptor_count += 1;

				// Count schedules by following the queue and validate linked list integrity
				if let Some(queue) = descriptor.queue() {
					let mut current_block = Some(queue.first);
					while let Some(block_number) = current_block {
						let key = (block_number, core_index);
						if let Some(schedule) = v3::CoreSchedules::<T>::get(key) {
							schedule_count += 1;
							current_block = schedule.next_schedule();
						} else {
							// Linked list is broken - log warning and stop traversing this chain
							// The data was already lost before migration, failing here won't help
							log::warn!(
								target: super::LOG_TARGET,
								"Broken linked list detected for core {:?} at block {:?}",
								core_index,
								block_number
							);
							break;
						}
					}
				}
			}
		}

		let claim_queue = v3::ClaimQueue::<T>::get();
		let mut total_assignments = 0u32;
		let mut pool_assignments = 0u32;

		for (_core_idx, assignments) in claim_queue.iter() {
			for assignment in assignments {
				total_assignments = total_assignments.saturating_add(1);
				if matches!(assignment, v3::Assignment::Pool { .. }) {
					pool_assignments = pool_assignments.saturating_add(1);
				}
			}
		}

<<<<<<< HEAD
		log::info!(
			target: super::LOG_TARGET,
			"Before migration v4: {} CoreSchedules, {} CoreDescriptors, {} ClaimQueue assignments ({} pool, {} bulk)",
			schedule_count,
			descriptor_count,
			total_assignments,
			pool_assignments,
			total_assignments.saturating_sub(pool_assignments)
		);

		// Sanity check: On production networks, we expect to find data to migrate
		// If we find nothing, the storage alias pallet name is likely wrong
		if descriptor_count == 0 && schedule_count == 0 {
			log::error!(
				target: super::LOG_TARGET,
				"Migration found no data to migrate! This likely means the storage alias pallet name \
				(CoretimeAssignmentProvider) doesn't match the actual pallet name in construct_runtime. \
				Check the runtime's construct_runtime macro for the correct pallet name."
			);
			return Err("No data found to migrate - wrong pallet name in storage alias?".into());
		}

		Ok((schedule_count, descriptor_count, total_assignments, pool_assignments).encode())
=======
	#[storage_alias]
	pub(super) type AvailabilityCores<T: Config> =
		StorageValue<Pallet<T>, Vec<CoreOccupied<BlockNumberFor<T>>>, ValueQuery>;

	#[derive(Encode, Decode, TypeInfo, Debug, PartialEq)]
	pub(super) enum CoreOccupied<N> {
		/// No candidate is waiting availability on this core right now (the core is not occupied).
		Free,
		/// A para is currently waiting for availability/inclusion on this core.
		Paras(ParasEntry<N>),
	}

	#[derive(Encode, Decode, TypeInfo, Debug, PartialEq)]
	pub(super) struct ParasEntry<N> {
		/// The underlying `Assignment`
		pub(super) assignment: V0Assignment,
		/// The number of times the entry has timed out in availability already.
		pub(super) availability_timeouts: u32,
		/// The block height until this entry needs to be backed.
		///
		/// If missed the entry will be removed from the claim queue without ever having occupied
		/// the core.
		pub(super) ttl: N,
>>>>>>> db7d6d13
	}

	pub fn post_upgrade(state: Vec<u8>) -> Result<(), sp_runtime::DispatchError> {
		log::info!(target: super::LOG_TARGET, "Running post_upgrade() for v4");

		let (
			expected_schedule_count,
			expected_descriptor_count,
			total_assignments,
			expected_pool_assignments,
		): (u32, u32, u32, u32) =
			Decode::decode(&mut &state[..]).map_err(|_| "Failed to decode pre_upgrade state")?;

		// Verify old storage is cleaned up
		ensure!(!v3::ClaimQueue::<T>::exists(), "ClaimQueue storage should have been removed");

		// Check old CoreSchedules and CoreDescriptors are empty by enumerating cores
		let num_cores = configuration::ActiveConfig::<T>::get().scheduler_params.num_cores;
		for core_idx in 0..num_cores {
			let core_index = CoreIndex(core_idx);

			// Check descriptor is default/empty
			let old_descriptor = v3::CoreDescriptors::<T>::get(core_index);
			ensure!(
				old_descriptor.queue().is_none() && old_descriptor.current_work().is_none(),
				"Old CoreDescriptors should be empty"
			);

			// Check no schedules remain (by checking a few potential block numbers)
			// We can't fully verify without iterating all possible block numbers,
			// but checking the descriptor is empty should be sufficient
		}

		// Verify new storage (Twox64Concat allows iteration)
		let new_schedule_count = super::CoreSchedules::<T>::iter().count() as u32;
		ensure!(
			new_schedule_count == expected_schedule_count,
			"CoreSchedules count mismatch after migration"
		);

		let new_descriptor_count = super::CoreDescriptors::<T>::get().len() as u32;
		ensure!(
			new_descriptor_count == expected_descriptor_count,
			"CoreDescriptors count mismatch after migration"
		);

		log::info!(
			target: super::LOG_TARGET,
			"Successfully migrated v4: {} CoreSchedules, {} CoreDescriptors from AssignerCoretime to Scheduler; {} ClaimQueue assignments ({} pool pushed to on-demand)",
			new_schedule_count,
			new_descriptor_count,
			total_assignments,
			expected_pool_assignments
		);

		Ok(())
	}
}

impl<T: Config> UncheckedOnRuntimeUpgrade for UncheckedMigrateToV4<T> {
	fn on_runtime_upgrade() -> Weight {
		let mut weight: Weight = Weight::zero();

		// Get the actual number of cores from configuration
		let num_cores = configuration::ActiveConfig::<T>::get().scheduler_params.num_cores;
		weight.saturating_accrue(T::DbWeight::get().reads(1));

		// Step 1 & 2: Migrate CoreDescriptors and CoreSchedules together by enumerating cores
		let mut schedule_count = 0u64;
		let mut descriptor_count = 0u64;
		let mut new_descriptors: BTreeMap<CoreIndex, CoreDescriptor<BlockNumberFor<T>>> =
			BTreeMap::new();

		for core_idx in 0..num_cores {
			let core_index = CoreIndex(core_idx);

			// Take the descriptor for this core (read and remove in one operation)
			let old_descriptor = v3::CoreDescriptors::<T>::take(core_index);
			weight.saturating_accrue(T::DbWeight::get().reads_writes(1, 1));

			// Check if this core has a non-default descriptor
			if old_descriptor.queue().is_none() && old_descriptor.current_work().is_none() {
				continue; // Skip empty/default descriptors
			}

			descriptor_count += 1;

			// Migrate schedules for this core by following the queue linked list
			if let Some(queue) = old_descriptor.queue() {
				let mut current_block = Some(queue.first);

				while let Some(block_number) = current_block {
					let key = (block_number, core_index);

					if let Some(schedule) = v3::CoreSchedules::<T>::take(key) {
						schedule_count += 1;
						weight.saturating_accrue(T::DbWeight::get().reads_writes(1, 1));

						// Save next_schedule before moving schedule
						let next = schedule.next_schedule();

						// Insert into new storage with new hasher (Twox64Concat)
						super::CoreSchedules::<T>::insert(key, schedule);
						weight.saturating_accrue(T::DbWeight::get().writes(1));

						// Move to next schedule in queue
						current_block = next;
					} else {
						// Queue is broken or reached the end

						log::error!(
							target: super::LOG_TARGET,
							"Next queue entry was missing - this is unexpected, (core, block): {:?}",
							key,
						);
						break;
					}
				}
			}

			// Descriptor can be used as-is since types are binary-compatible
			new_descriptors.insert(core_index, old_descriptor);
		}

		// Write all descriptors at once
		super::CoreDescriptors::<T>::put(new_descriptors);
		weight.saturating_accrue(T::DbWeight::get().writes(1));

		// Clear all old v3 storage completely to handle any orphaned entries
		// (e.g., from previous higher num_cores or broken linked lists)
		let _ = v3::CoreDescriptors::<T>::clear(u32::MAX, None);
		let _ = v3::CoreSchedules::<T>::clear(u32::MAX, None);
		weight.saturating_accrue(T::DbWeight::get().writes(2));

		// Step 3: Migrate ClaimQueue - preserve pool assignments
		let old_claim_queue = v3::ClaimQueue::<T>::take();
		weight.saturating_accrue(T::DbWeight::get().reads_writes(1, 1));

		let mut total_assignments = 0u32;
		let mut migrated_pool_assignments = 0u32;

		// Extract and preserve only Pool (on-demand) assignments.
		// Bulk assignments will be repopulated from the broker chain via CoreSchedules.
		for (_core_idx, assignments) in old_claim_queue.iter() {
			for assignment in assignments {
				total_assignments = total_assignments.saturating_add(1);
				if let v3::Assignment::Pool { para_id, .. } = assignment {
					// Push the on-demand order back to the on-demand pallet.
					// This ensures user-paid orders are not lost.
					on_demand::Pallet::<T>::push_back_order(*para_id);
					migrated_pool_assignments = migrated_pool_assignments.saturating_add(1);
				}
				// Bulk assignments are intentionally dropped - this is
				// technically not fully correct, but will not matter in
				// practice as virtually nobody is sharing cores right now
				// and even if so, this lack in preciseness would hardly be
				// noticable.
			}
		}

		// Account for writes to on-demand storage for pool assignments
		weight.saturating_accrue(T::DbWeight::get().writes(migrated_pool_assignments as u64));

		log::info!(
			target: super::LOG_TARGET,
			"Migrated para scheduler storage to v4: {} CoreSchedules, {} CoreDescriptors migrated from AssignerCoretime to Scheduler; removed ClaimQueue ({} total assignments, {} pool assignments migrated to on-demand)",
			schedule_count,
			descriptor_count,
			total_assignments,
			migrated_pool_assignments
		);

		weight
	}

	#[cfg(feature = "try-runtime")]
	fn pre_upgrade() -> Result<Vec<u8>, sp_runtime::DispatchError> {
		Self::pre_upgrade()
	}

	#[cfg(feature = "try-runtime")]
	fn post_upgrade(state: Vec<u8>) -> Result<(), sp_runtime::DispatchError> {
		Self::post_upgrade(state)
	}
}

/// Migrate `V3` to `V4` of the storage format.
pub type MigrateV3ToV4<T> = VersionedMigration<
	3,
	4,
	UncheckedMigrateToV4<T>,
	Pallet<T>,
	<T as frame_system::Config>::DbWeight,
>;

#[cfg(test)]
mod v4_tests {
	use super::*;
	use crate::{
		configuration,
		mock::{new_test_ext, MockGenesisConfig, System, Test},
		on_demand, scheduler,
	};
	use alloc::collections::BTreeMap;
	use frame_support::traits::StorageVersion;
	use pallet_broker::CoreAssignment as BrokerCoreAssignment;
	use polkadot_primitives::{CoreIndex, Id as ParaId};

<<<<<<< HEAD
	use super::assigner_coretime::{
		AssignmentState, CoreDescriptor, PartsOf57600, QueueDescriptor, Schedule, WorkState,
	};

	#[test]
	fn basic_migration_works() {
		new_test_ext(MockGenesisConfig::default()).execute_with(|| {
			// Setup configuration with 1 core
			configuration::ActiveConfig::<Test>::mutate(|c| {
				c.scheduler_params.num_cores = 1;
			});

			// Setup: Create old storage
			let core = CoreIndex(0);
			let block_number = 10u32;
			let para_id = ParaId::from(1000);

			// Create old schedule
			let old_schedule = Schedule::new(
				vec![(
					BrokerCoreAssignment::Task(para_id.into()),
					PartsOf57600::new_saturating(28800),
				)],
				Some(100u32),
				None,
			);
=======
	#[derive(Encode, Decode, TypeInfo, Debug, PartialEq)]
	pub(crate) enum CoreOccupied<N> {
		Free,
		Paras(ParasEntry<N>),
	}

	#[derive(Encode, Decode, TypeInfo, Debug, PartialEq)]
	pub(crate) struct ParasEntry<N> {
		pub assignment: Assignment,
		pub availability_timeouts: u32,
		pub ttl: N,
	}
>>>>>>> db7d6d13

			// Create old descriptor with queue pointing to this schedule
			let old_descriptor = CoreDescriptor::new(
				Some(QueueDescriptor { first: block_number, last: block_number }),
				None,
			);

			// Write to old storage using storage aliases
			v3::CoreSchedules::<Test>::insert((block_number, core), old_schedule);
			v3::CoreDescriptors::<Test>::insert(core, old_descriptor);

			// Set storage version to 3
			StorageVersion::new(3).put::<super::Pallet<Test>>();

			// Run migration with pre and post upgrade checks
			let state =
				UncheckedMigrateToV4::<Test>::pre_upgrade().expect("pre_upgrade should succeed");
			let _weight = UncheckedMigrateToV4::<Test>::on_runtime_upgrade();
			UncheckedMigrateToV4::<Test>::post_upgrade(state).expect("post_upgrade should succeed");

			// Verify new storage
			let new_schedule = super::CoreSchedules::<Test>::get((block_number, core))
				.expect("Schedule should be migrated");
			assert_eq!(new_schedule.assignments().len(), 1);
			assert_eq!(new_schedule.end_hint(), Some(100u32));
			assert_eq!(new_schedule.next_schedule(), None);

			let new_descriptors = super::CoreDescriptors::<Test>::get();
			let new_descriptor = new_descriptors.get(&core).expect("Descriptor should be migrated");
			assert!(new_descriptor.queue().is_some());
			assert!(new_descriptor.current_work().is_none());

			// Verify old storage is cleared
			assert!(
				v3::CoreSchedules::<Test>::get((block_number, core)).is_none(),
				"Old CoreSchedules should be cleared"
			);

			// Verify old CoreDescriptor is cleared (should be default/empty after migration)
			let old_descriptor = v3::CoreDescriptors::<Test>::get(core);
			assert!(
				old_descriptor.queue().is_none() && old_descriptor.current_work().is_none(),
				"Old CoreDescriptor should be cleared after migration"
			);
		});
	}

	#[test]
	fn multi_core_migration_works() {
		new_test_ext(MockGenesisConfig::default()).execute_with(|| {
			// Setup configuration with 3 cores
			configuration::ActiveConfig::<Test>::mutate(|c| {
				c.scheduler_params.num_cores = 3;
			});

			let block_number = 10u32;

			// Setup three cores with different configurations
			for core_idx in 0..3 {
				let core = CoreIndex(core_idx);
				let para_id = ParaId::from(1000 + core_idx);

				let old_schedule = Schedule::new(
					vec![(
						BrokerCoreAssignment::Task(para_id.into()),
						PartsOf57600::new_saturating(57600),
					)],
					None,
					None,
				);

				let old_descriptor = CoreDescriptor::new(
					Some(QueueDescriptor { first: block_number, last: block_number }),
					None,
				);

				v3::CoreSchedules::<Test>::insert((block_number, core), old_schedule);
				v3::CoreDescriptors::<Test>::insert(core, old_descriptor);
			}

			StorageVersion::new(3).put::<super::Pallet<Test>>();

			// Run migration with pre and post upgrade checks
			let state =
				UncheckedMigrateToV4::<Test>::pre_upgrade().expect("pre_upgrade should succeed");
			UncheckedMigrateToV4::<Test>::on_runtime_upgrade();
			UncheckedMigrateToV4::<Test>::post_upgrade(state).expect("post_upgrade should succeed");

			// Verify all cores migrated
			let new_descriptors = super::CoreDescriptors::<Test>::get();
			assert_eq!(new_descriptors.len(), 3);

			for core_idx in 0..3 {
				let core = CoreIndex(core_idx);
				assert!(new_descriptors.contains_key(&core));
				assert!(super::CoreSchedules::<Test>::get((block_number, core)).is_some());
			}
		});
	}

	#[test]
	fn linked_list_migration_works() {
		new_test_ext(MockGenesisConfig::default()).execute_with(|| {
			// Setup configuration with 1 core
			configuration::ActiveConfig::<Test>::mutate(|c| {
				c.scheduler_params.num_cores = 1;
			});

			let core = CoreIndex(0);
			let para_id = ParaId::from(1000);

			// Create a linked list: block 10 -> 20 -> 30
			let schedule_30 = Schedule::new(
				vec![(
					BrokerCoreAssignment::Task(para_id.into()),
					PartsOf57600::new_saturating(57600),
				)],
				None,
				None,
			);

			let schedule_20 = Schedule::new(
				vec![(
					BrokerCoreAssignment::Task(para_id.into()),
					PartsOf57600::new_saturating(57600),
				)],
				None,
				Some(30u32),
			);

			let schedule_10 = Schedule::new(
				vec![(
					BrokerCoreAssignment::Task(para_id.into()),
					PartsOf57600::new_saturating(57600),
				)],
				None,
				Some(20u32),
			);

			// Write schedules
			v3::CoreSchedules::<Test>::insert((10u32, core), schedule_10);
			v3::CoreSchedules::<Test>::insert((20u32, core), schedule_20);
			v3::CoreSchedules::<Test>::insert((30u32, core), schedule_30);

			// Descriptor points to first schedule
			let old_descriptor =
				CoreDescriptor::new(Some(QueueDescriptor { first: 10u32, last: 30u32 }), None);

			v3::CoreDescriptors::<Test>::insert(core, old_descriptor);

			StorageVersion::new(3).put::<super::Pallet<Test>>();

			// Run migration with pre and post upgrade checks
			let state =
				UncheckedMigrateToV4::<Test>::pre_upgrade().expect("pre_upgrade should succeed");
			UncheckedMigrateToV4::<Test>::on_runtime_upgrade();
			UncheckedMigrateToV4::<Test>::post_upgrade(state).expect("post_upgrade should succeed");

			// Verify all three schedules migrated
			assert!(super::CoreSchedules::<Test>::get((10u32, core)).is_some());
			assert!(super::CoreSchedules::<Test>::get((20u32, core)).is_some());
			assert!(super::CoreSchedules::<Test>::get((30u32, core)).is_some());

			// Verify next_schedule links preserved
			let new_10 = super::CoreSchedules::<Test>::get((10u32, core)).unwrap();
			assert_eq!(new_10.next_schedule(), Some(20u32));

			let new_20 = super::CoreSchedules::<Test>::get((20u32, core)).unwrap();
			assert_eq!(new_20.next_schedule(), Some(30u32));

			let new_30 = super::CoreSchedules::<Test>::get((30u32, core)).unwrap();
			assert_eq!(new_30.next_schedule(), None);
		});
	}

	#[test]
	fn claim_queue_pool_assignments_preserved() {
		new_test_ext(MockGenesisConfig::default()).execute_with(|| {
			// Setup configuration with 1 core
			configuration::ActiveConfig::<Test>::mutate(|c| {
				c.scheduler_params.num_cores = 1;
			});

			let core = CoreIndex(0);
			let pool_para_1 = ParaId::from(1000);
			let pool_para_2 = ParaId::from(1001);
			let bulk_para = ParaId::from(2000);
			let block_number = 10u32;

			// Create a minimal CoreDescriptor and Schedule to pass sanity check
			// (production networks will have these)
			let descriptor = CoreDescriptor::new(
				Some(QueueDescriptor { first: block_number, last: block_number }),
				None,
			);
			v3::CoreDescriptors::<Test>::insert(core, descriptor);

			let schedule = Schedule::new(
				vec![(
					BrokerCoreAssignment::Task(pool_para_1.into()),
					PartsOf57600::new_saturating(57600),
				)],
				None,
				None,
			);
			v3::CoreSchedules::<Test>::insert((block_number, core), schedule);

			// Create ClaimQueue with mixed assignments
			let mut claim_queue = BTreeMap::new();
			let mut assignments = VecDeque::new();
			assignments.push_back(v3::Assignment::Pool { para_id: pool_para_1, core_index: core });
			assignments.push_back(v3::Assignment::Bulk(bulk_para));
			assignments.push_back(v3::Assignment::Pool { para_id: pool_para_2, core_index: core });
			claim_queue.insert(core, assignments);

			v3::ClaimQueue::<Test>::put(claim_queue);

			StorageVersion::new(3).put::<super::Pallet<Test>>();

			// Verify claim_queue() returns the old ClaimQueue before migration
			let claim_queue_before = super::Pallet::<Test>::claim_queue();
			assert_eq!(claim_queue_before.len(), 1, "Should have 1 core in claim queue");
			let core_queue = claim_queue_before.get(&core).expect("Core should be in claim queue");
			assert_eq!(core_queue.len(), 3, "Core should have 3 assignments");
			assert_eq!(core_queue[0], pool_para_1);
			assert_eq!(core_queue[1], bulk_para);
			assert_eq!(core_queue[2], pool_para_2);

			// Run migration with pre and post upgrade checks
			let state =
				UncheckedMigrateToV4::<Test>::pre_upgrade().expect("pre_upgrade should succeed");
			UncheckedMigrateToV4::<Test>::on_runtime_upgrade();
			UncheckedMigrateToV4::<Test>::post_upgrade(state).expect("post_upgrade should succeed");

			// Verify ClaimQueue is removed
			assert!(!v3::ClaimQueue::<Test>::exists());

			// Verify pool assignments went to on-demand
			// The migration calls `on_demand::Pallet::<T>::push_back_order` for each pool
			// assignment, which adds them to the on-demand queue. We verify by popping
			// assignments. Orders are ready 2 blocks after being placed (asynchronous backing).
			let mut on_demand_queue = on_demand::Pallet::<Test>::peek_order_queue();
			let now = System::block_number().saturating_add(2); // Advance 2 blocks for async backing
			let popped: Vec<ParaId> =
				on_demand_queue.pop_assignment_for_cores::<Test>(now, 2).collect();

			assert_eq!(popped.len(), 2, "Should have 2 pool assignments in on-demand queue");
			assert!(popped.contains(&pool_para_1), "pool_para_1 should be in queue");
			assert!(popped.contains(&pool_para_2), "pool_para_2 should be in queue");
		});
	}

	#[test]
	fn claim_queue_bulk_assignments_dropped() {
		new_test_ext(MockGenesisConfig::default()).execute_with(|| {
			// Setup configuration with 1 core
			configuration::ActiveConfig::<Test>::mutate(|c| {
				c.scheduler_params.num_cores = 1;
			});

			let core = CoreIndex(0);
			let block_number = System::block_number().saturating_plus_one();

			// Create CoreSchedule with different bulk assignments (these should win)
			let descriptor_para_1 = ParaId::from(3000);
			let descriptor_para_2 = ParaId::from(3001);

			let descriptor_schedule = Schedule::new(
				vec![
					(
						BrokerCoreAssignment::Task(descriptor_para_1.into()),
						PartsOf57600::new_saturating(28800),
					),
					(
						BrokerCoreAssignment::Task(descriptor_para_2.into()),
						PartsOf57600::new_saturating(28800),
					),
				],
				None,
				None,
			);

			let descriptor = CoreDescriptor::new(
				Some(QueueDescriptor { first: block_number, last: block_number }),
				None,
			);

			v3::CoreSchedules::<Test>::insert((block_number, core), descriptor_schedule);
			v3::CoreDescriptors::<Test>::insert(core, descriptor);

			// Create ClaimQueue with different bulk assignments (these should be dropped)
			let claimqueue_para_1 = ParaId::from(2000);
			let claimqueue_para_2 = ParaId::from(2001);

			let mut claim_queue = BTreeMap::new();
			let mut assignments = VecDeque::new();
			assignments.push_back(v3::Assignment::Bulk(claimqueue_para_1));
			assignments.push_back(v3::Assignment::Bulk(claimqueue_para_2));
			claim_queue.insert(core, assignments);

			v3::ClaimQueue::<Test>::put(claim_queue);

			StorageVersion::new(3).put::<super::Pallet<Test>>();

			// Run migration with pre and post upgrade checks
			let state =
				UncheckedMigrateToV4::<Test>::pre_upgrade().expect("pre_upgrade should succeed");
			UncheckedMigrateToV4::<Test>::on_runtime_upgrade();
			UncheckedMigrateToV4::<Test>::post_upgrade(state).expect("post_upgrade should succeed");

			// Verify ClaimQueue is removed
			assert!(!v3::ClaimQueue::<Test>::exists());

			// Peek at the next block to see what will be scheduled
			// Should see assignments from descriptor (3000, 3001), NOT from ClaimQueue (2000, 2001)
			let peeked = scheduler::assigner_coretime::peek_next_block::<Test>(10);

			let core_assignments = peeked.get(&core).expect("Core should have assignments");
			let para_ids: Vec<ParaId> = core_assignments.iter().copied().collect();

			// Verify we see descriptor paras, not claimqueue paras
			assert!(para_ids.contains(&descriptor_para_1), "Should contain para from descriptor");
			assert!(para_ids.contains(&descriptor_para_2), "Should contain para from descriptor");
			assert!(
				!para_ids.contains(&claimqueue_para_1),
				"Should NOT contain para from old ClaimQueue"
			);
			assert!(
				!para_ids.contains(&claimqueue_para_2),
				"Should NOT contain para from old ClaimQueue"
			);
		});
	}

	#[test]
	fn empty_storage_migration_works() {
		new_test_ext(MockGenesisConfig::default()).execute_with(|| {
			// No old storage created
			StorageVersion::new(3).put::<super::Pallet<Test>>();

			// pre_upgrade should fail if no data is found (sanity check for wrong pallet name)
			assert!(UncheckedMigrateToV4::<Test>::pre_upgrade().is_err());

			// But on_runtime_upgrade should still work (idempotent, safe to run)
			let _weight = UncheckedMigrateToV4::<Test>::on_runtime_upgrade();

			// Verify new storage is empty
			let new_descriptors = super::CoreDescriptors::<Test>::get();
			assert!(new_descriptors.is_empty());

			// Manually construct the expected state: (schedule_count, descriptor_count,
			// total_assignments, pool_assignments)
			let state = (0u32, 0u32, 0u32, 0u32).encode();
			UncheckedMigrateToV4::<Test>::post_upgrade(state)
				.expect("post_upgrade should succeed with empty state");
		});
	}

	#[test]
	fn parts_of_57600_conversion_works() {
		new_test_ext(MockGenesisConfig::default()).execute_with(|| {
			// Setup configuration with 1 core
			configuration::ActiveConfig::<Test>::mutate(|c| {
				c.scheduler_params.num_cores = 1;
			});

			let core = CoreIndex(0);
			let block_number = 10u32;
			let para_id = ParaId::from(1000);

			// Create schedule with various PartsOf57600 values
			let old_schedule = Schedule::new(
				vec![
					(
						BrokerCoreAssignment::Task(para_id.into()),
						PartsOf57600::new_saturating(14400), // 1/4
					),
					(
						BrokerCoreAssignment::Task(ParaId::from(1001).into()),
						PartsOf57600::new_saturating(28800), // 1/2
					),
					(
						BrokerCoreAssignment::Task(ParaId::from(1002).into()),
						PartsOf57600::new_saturating(14400), // 1/4
					),
				],
				None,
				None,
			);

			let old_descriptor = CoreDescriptor::new(
				Some(QueueDescriptor { first: block_number, last: block_number }),
				None,
			);

			v3::CoreSchedules::<Test>::insert((block_number, core), old_schedule);
			v3::CoreDescriptors::<Test>::insert(core, old_descriptor);

			StorageVersion::new(3).put::<super::Pallet<Test>>();

			// Run migration with pre and post upgrade checks
			let state =
				UncheckedMigrateToV4::<Test>::pre_upgrade().expect("pre_upgrade should succeed");
			UncheckedMigrateToV4::<Test>::on_runtime_upgrade();
			UncheckedMigrateToV4::<Test>::post_upgrade(state).expect("post_upgrade should succeed");

			// Verify assignments and their parts converted correctly
			let new_schedule = super::CoreSchedules::<Test>::get((block_number, core))
				.expect("Schedule should be migrated");
			assert_eq!(new_schedule.assignments().len(), 3);

			// Check sum of parts equals full allocation (14400 + 28800 + 14400 = 57600)
			let sum: u16 = new_schedule.assignments().iter().map(|(_, parts)| parts.value()).sum();
			assert_eq!(sum, 57600, "Sum of parts should equal full allocation");
		});
	}

	#[test]
	fn current_work_state_migrated() {
		new_test_ext(MockGenesisConfig::default()).execute_with(|| {
			// Setup configuration with 1 core
			configuration::ActiveConfig::<Test>::mutate(|c| {
				c.scheduler_params.num_cores = 1;
			});

			let core = CoreIndex(0);
			let para_id = ParaId::from(1000);

			// Create descriptor with current_work
			let old_descriptor = CoreDescriptor::new(
				None,
				Some(WorkState {
					assignments: vec![(
						BrokerCoreAssignment::Task(para_id.into()),
						AssignmentState {
							ratio: PartsOf57600::new_saturating(57600),
							remaining: PartsOf57600::new_saturating(28800),
						},
					)],
					end_hint: Some(100u32),
					pos: 0,
					step: PartsOf57600::new_saturating(1),
				}),
			);

			v3::CoreDescriptors::<Test>::insert(core, old_descriptor);

			StorageVersion::new(3).put::<super::Pallet<Test>>();

			// Run migration with pre and post upgrade checks
			let state =
				UncheckedMigrateToV4::<Test>::pre_upgrade().expect("pre_upgrade should succeed");
			UncheckedMigrateToV4::<Test>::on_runtime_upgrade();
			UncheckedMigrateToV4::<Test>::post_upgrade(state).expect("post_upgrade should succeed");

			// Verify current_work migrated
			let new_descriptors = super::CoreDescriptors::<Test>::get();
			let new_descriptor = new_descriptors.get(&core).expect("Descriptor should exist");
			assert!(new_descriptor.current_work().is_some());

			let work = new_descriptor.current_work().unwrap();
			assert_eq!(work.assignments.len(), 1);

			// Verify the assignment details match what we set up
			let (assignment, state) = &work.assignments[0];
			match assignment {
				BrokerCoreAssignment::Task(task_id) => {
					assert_eq!(ParaId::from(*task_id), para_id, "ParaId should match");
				},
				_ => panic!("Expected Task assignment"),
			}

			// Verify assignment state values
			assert_eq!(state.ratio.value(), 57600, "Ratio should be full allocation");
			assert_eq!(state.remaining.value(), 28800, "Remaining should be half");

			// Verify work state metadata
			assert_eq!(work.end_hint, Some(100u32));
			assert_eq!(work.pos, 0);
			assert_eq!(work.step.value(), 1, "Step should be 1");
		});
	}
}<|MERGE_RESOLUTION|>--- conflicted
+++ resolved
@@ -23,20 +23,9 @@
 	traits::UncheckedOnRuntimeUpgrade, weights::Weight,
 };
 
-<<<<<<< HEAD
 // Import V4 types - these will be used directly for decoding V3 storage since they're
 // binary-compatible
-use super::assigner_coretime::{CoreDescriptor, Schedule};
-=======
-/// Old/legacy assignment representation (v0).
-///
-/// `Assignment` used to be a concrete type with the same layout V0Assignment, identical on all
-/// assignment providers. This can be removed once storage has been migrated.
-#[derive(Encode, Decode, Debug, TypeInfo, PartialEq, Clone)]
-struct V0Assignment {
-	pub para_id: ParaId,
-}
->>>>>>> db7d6d13
+use super::assigner_cortime::{CoreDescriptor, Schedule};
 
 /// V3 storage format - types and storage items before migration to V4.
 pub(super) mod v3 {
@@ -86,7 +75,6 @@
 	/// NOTE: The pallet name must match the name used in the runtime's `construct_runtime!` macro.
 	/// In production runtimes (Polkadot/Kusama), this is named "CoretimeAssignmentProvider".
 	#[storage_alias]
-<<<<<<< HEAD
 	pub(crate) type CoreDescriptors<T: Config> = StorageMap<
 		CoretimeAssignmentProvider,
 		Twox256,
@@ -94,33 +82,6 @@
 		CoreDescriptor<BlockNumberFor<T>>,
 		ValueQuery,
 	>;
-=======
-	pub(super) type ParathreadClaimIndex<T: Config> = StorageValue<Pallet<T>, (), ValueQuery>;
-
-	/// The assignment type.
-	#[derive(Clone, Encode, Decode, TypeInfo, Debug)]
-	#[cfg_attr(feature = "std", derive(PartialEq))]
-	pub enum AssignmentKind {
-		/// A parachain.
-		Parachain,
-		/// A parathread.
-		Parathread(CollatorId, u32),
-	}
-
-	/// How a free core is scheduled to be assigned.
-	#[derive(Clone, Encode, Decode, TypeInfo, Debug)]
-	#[cfg_attr(feature = "std", derive(PartialEq))]
-	pub struct CoreAssignment {
-		/// The core that is assigned.
-		pub core: CoreIndex,
-		/// The unique ID of the para that is assigned to the core.
-		pub para_id: ParaId,
-		/// The kind of the assignment.
-		pub kind: AssignmentKind,
-		/// The index of the validator group assigned to the core.
-		pub group_idx: GroupIndex,
-	}
->>>>>>> db7d6d13
 }
 
 /// Migration for consolidating coretime assignment scheduling into the Scheduler pallet.
@@ -200,7 +161,6 @@
 			}
 		}
 
-<<<<<<< HEAD
 		log::info!(
 			target: super::LOG_TARGET,
 			"Before migration v4: {} CoreSchedules, {} CoreDescriptors, {} ClaimQueue assignments ({} pool, {} bulk)",
@@ -224,31 +184,6 @@
 		}
 
 		Ok((schedule_count, descriptor_count, total_assignments, pool_assignments).encode())
-=======
-	#[storage_alias]
-	pub(super) type AvailabilityCores<T: Config> =
-		StorageValue<Pallet<T>, Vec<CoreOccupied<BlockNumberFor<T>>>, ValueQuery>;
-
-	#[derive(Encode, Decode, TypeInfo, Debug, PartialEq)]
-	pub(super) enum CoreOccupied<N> {
-		/// No candidate is waiting availability on this core right now (the core is not occupied).
-		Free,
-		/// A para is currently waiting for availability/inclusion on this core.
-		Paras(ParasEntry<N>),
-	}
-
-	#[derive(Encode, Decode, TypeInfo, Debug, PartialEq)]
-	pub(super) struct ParasEntry<N> {
-		/// The underlying `Assignment`
-		pub(super) assignment: V0Assignment,
-		/// The number of times the entry has timed out in availability already.
-		pub(super) availability_timeouts: u32,
-		/// The block height until this entry needs to be backed.
-		///
-		/// If missed the entry will be removed from the claim queue without ever having occupied
-		/// the core.
-		pub(super) ttl: N,
->>>>>>> db7d6d13
 	}
 
 	pub fn post_upgrade(state: Vec<u8>) -> Result<(), sp_runtime::DispatchError> {
@@ -457,7 +392,6 @@
 	use pallet_broker::CoreAssignment as BrokerCoreAssignment;
 	use polkadot_primitives::{CoreIndex, Id as ParaId};
 
-<<<<<<< HEAD
 	use super::assigner_coretime::{
 		AssignmentState, CoreDescriptor, PartsOf57600, QueueDescriptor, Schedule, WorkState,
 	};
@@ -484,20 +418,6 @@
 				Some(100u32),
 				None,
 			);
-=======
-	#[derive(Encode, Decode, TypeInfo, Debug, PartialEq)]
-	pub(crate) enum CoreOccupied<N> {
-		Free,
-		Paras(ParasEntry<N>),
-	}
-
-	#[derive(Encode, Decode, TypeInfo, Debug, PartialEq)]
-	pub(crate) struct ParasEntry<N> {
-		pub assignment: Assignment,
-		pub availability_timeouts: u32,
-		pub ttl: N,
-	}
->>>>>>> db7d6d13
 
 			// Create old descriptor with queue pointing to this schedule
 			let old_descriptor = CoreDescriptor::new(
