--- conflicted
+++ resolved
@@ -239,16 +239,11 @@
 		run_to_block(2, |_| None);
 
 		{
-<<<<<<< HEAD
-			assert_eq!(Scheduler::claim_queue_len(), 5);
-			let mut claim_queue = Scheduler::claim_queue();
-=======
 			on_demand::Pallet::<Test>::push_back_order(para_a);
 			on_demand::Pallet::<Test>::push_back_order(para_c);
 			on_demand::Pallet::<Test>::push_back_order(para_b);
 
 			let mut claim_queue = scheduler::Pallet::<Test>::claim_queue();
->>>>>>> 961c60c0
 
 			// Because the claim queue used to be empty, the first assignment is doubled for every
 			// core so that the first para gets a fair shot at backing something.
@@ -301,11 +296,7 @@
 		run_to_block(3, |_| None);
 
 		{
-<<<<<<< HEAD
 			let mut claim_queue = Scheduler::claim_queue();
-=======
-			let mut claim_queue = scheduler::Pallet::<Test>::claim_queue();
->>>>>>> 961c60c0
 
 			assert_eq!(
 				claim_queue.remove(&CoreIndex(0)).unwrap(),
@@ -548,13 +539,8 @@
 		run_to_block(2, |_| None);
 
 		{
-<<<<<<< HEAD
-			let mut claim_queue = Scheduler::claim_queue();
-=======
 			on_demand::Pallet::<Test>::push_back_order(para_a);
 			on_demand::Pallet::<Test>::push_back_order(para_b);
-			let mut claim_queue = scheduler::Pallet::<Test>::claim_queue();
->>>>>>> 961c60c0
 			assert_eq!(Scheduler::claim_queue_len(), 4);
 
 			assert_eq!(
@@ -598,11 +584,7 @@
 		});
 
 		{
-<<<<<<< HEAD
 			let mut claim_queue = Scheduler::claim_queue();
-=======
-			let mut claim_queue = scheduler::Pallet::<Test>::claim_queue();
->>>>>>> 961c60c0
 			assert_eq!(Scheduler::claim_queue_len(), 3);
 
 			assert_eq!(
@@ -675,11 +657,7 @@
 			_ => None,
 		});
 
-<<<<<<< HEAD
 		let mut claim_queue = Scheduler::claim_queue();
-=======
-		let mut claim_queue = scheduler::Pallet::<Test>::claim_queue();
->>>>>>> 961c60c0
 		assert_eq!(Scheduler::claim_queue_len(), 1);
 
 		// There's only one assignment for B because run_to_block also calls advance_claim_queue at
@@ -757,11 +735,7 @@
 		run_to_block(2, |_| None);
 
 		{
-<<<<<<< HEAD
 			let mut claim_queue = Scheduler::claim_queue();
-=======
-			let mut claim_queue = scheduler::Pallet::<Test>::claim_queue();
->>>>>>> 961c60c0
 			assert_eq!(Scheduler::claim_queue_len(), 4);
 
 			assert_eq!(
@@ -797,11 +771,7 @@
 		});
 
 		{
-<<<<<<< HEAD
 			let mut claim_queue = Scheduler::claim_queue();
-=======
-			let mut claim_queue = scheduler::Pallet::<Test>::claim_queue();
->>>>>>> 961c60c0
 			assert_eq!(Scheduler::claim_queue_len(), 6);
 
 			assert_eq!(
