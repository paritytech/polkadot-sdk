--- conflicted
+++ resolved
@@ -47,16 +47,11 @@
    this case.
 3. **Artifact missing:** The prepared artifact might have been deleted due to
    operator error or some bug in the system.
-<<<<<<< HEAD
-4. **Panic:** The worker thread panicked for some indeterminate reason, which
-   may or may not be independent of the candidate or PVF.
-=======
-3. **Job errors:** For example, the worker thread panicked for some
+4. **Job errors:** For example, the worker thread panicked for some
    indeterminate reason, which may or may not be independent of the candidate or
    PVF.
-4. **Internal errors:** See "Internal Errors" section. In this case, after the
+5. **Internal errors:** See "Internal Errors" section. In this case, after the
    retry we abstain from voting.
->>>>>>> b5858936
 
 ### Preparation timeouts
 
