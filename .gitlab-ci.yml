--- conflicted
+++ resolved
@@ -290,53 +290,6 @@
   needs:
     - job: test-linux-stable-int
 
-<<<<<<< HEAD
-cancel-pipeline-cargo-clippy:
-  extends: .cancel-pipeline-template
-  needs:
-    - job: cargo-clippy
-=======
-cancel-pipeline-cargo-check-each-crate-1:
-  extends: .cancel-pipeline-template
-  needs:
-    - job: "cargo-check-each-crate 1/6"
-
-cancel-pipeline-cargo-check-each-crate-2:
-  extends: .cancel-pipeline-template
-  needs:
-    - job: "cargo-check-each-crate 2/6"
-
-cancel-pipeline-cargo-check-each-crate-3:
-  extends: .cancel-pipeline-template
-  needs:
-    - job: "cargo-check-each-crate 3/6"
-
-cancel-pipeline-cargo-check-each-crate-4:
-  extends: .cancel-pipeline-template
-  needs:
-    - job: "cargo-check-each-crate 4/6"
-
-cancel-pipeline-cargo-check-each-crate-5:
-  extends: .cancel-pipeline-template
-  needs:
-    - job: "cargo-check-each-crate 5/6"
-
-cancel-pipeline-cargo-check-each-crate-6:
-  extends: .cancel-pipeline-template
-  needs:
-    - job: "cargo-check-each-crate 6/6"
-
-cancel-pipeline-cargo-check-each-crate-macos:
-  extends: .cancel-pipeline-template
-  needs:
-    - job: cargo-check-each-crate-macos
-
-cancel-pipeline-check-tracing:
-  extends: .cancel-pipeline-template
-  needs:
-    - job: check-tracing
->>>>>>> 9374643b
-
 cancel-pipeline-build-linux-stable:
   extends: .cancel-pipeline-template
   needs:
@@ -352,34 +305,6 @@
   needs:
     - job: build-linux-substrate
 
-<<<<<<< HEAD
-cancel-pipeline-quick-benchmarks:
-  extends: .cancel-pipeline-template
-  needs:
-    - job: quick-benchmarks
-
-cancel-pipeline-check-try-runtime:
-  extends: .cancel-pipeline-template
-  needs:
-    - job: check-try-runtime
-
-=======
-cancel-pipeline-test-node-metrics:
-  extends: .cancel-pipeline-template
-  needs:
-    - job: test-node-metrics
-
-cancel-pipeline-test-frame-ui:
-  extends: .cancel-pipeline-template
-  needs:
-    - job: test-frame-ui
-
-cancel-pipeline-test-frame-examples-compile-to-wasm:
-  extends: .cancel-pipeline-template
-  needs:
-    - job: test-frame-examples-compile-to-wasm
->>>>>>> 9374643b
-
 cancel-pipeline-build-short-benchmark:
   extends: .cancel-pipeline-template
   needs:
