# polkadot-sdk | CI definitions (via GitLab CI)
#
# FYI: Pipelines can be triggered manually through the web UI (if you have enough permissions)
#
# Currently, entire CI instructions are split into different subfiles. Each CI stage has a corresponding
# file which can be found here: .gitlab/pipeline/<stage_name>.yml

stages:
  - check
  - test
  - build
  - publish
  - short-benchmarks
  - zombienet
  - deploy
  - notify

workflow:
  rules:
    - if: $CI_COMMIT_TAG
    - if: $CI_COMMIT_BRANCH

variables:
  CI_IMAGE: europe-docker.pkg.dev/parity-build/ci-images/ci-unified:bullseye-1.75.0-2024-01-22-v20240408
  # BUILDAH_IMAGE is defined in group variables
  BUILDAH_COMMAND: "buildah --storage-driver overlay2"
  RELENG_SCRIPTS_BRANCH: "master"
  RUSTY_CACHIER_SINGLE_BRANCH: master
  RUSTY_CACHIER_DONT_OPERATE_ON_MAIN_BRANCH: "true"
  RUSTY_CACHIER_COMPRESSION_METHOD: zstd
  NEXTEST_FAILURE_OUTPUT: immediate-final
  NEXTEST_SUCCESS_OUTPUT: final
  DOCKER_IMAGES_VERSION: "${CI_COMMIT_REF_NAME}-${CI_COMMIT_SHORT_SHA}"

default:
  retry:
    max: 2
    when:
      - runner_system_failure
      - unknown_failure
      - api_failure
  cache: {}
  interruptible: true

.collect-artifacts:
  artifacts:
    name: "${CI_JOB_NAME}_${CI_COMMIT_REF_NAME}"
    when: on_success
    expire_in: 1 days
    paths:
      - artifacts/

.collect-artifacts-short:
  artifacts:
    name: "${CI_JOB_NAME}_${CI_COMMIT_REF_NAME}"
    when: on_failure
    expire_in: 3 hours
    paths:
      - artifacts/

.prepare-env:
  before_script:
    # $WASM_BUILD_WORKSPACE_HINT enables wasm-builder to find the Cargo.lock from within generated
    # packages
    - export WASM_BUILD_WORKSPACE_HINT="$PWD"
    # ensure that RUSTFLAGS are set correctly
    - echo $RUSTFLAGS

.common-before-script:
  before_script:
    - !reference [.job-switcher, before_script]
    - !reference [.pipeline-stopper-vars, script]

.job-switcher:
  before_script:
    - if echo "$CI_DISABLED_JOBS" | grep -xF "$CI_JOB_NAME"; then echo "The job has been cancelled in CI settings"; exit 0; fi

.kubernetes-env:
  image: "${CI_IMAGE}"
  before_script:
    - !reference [.common-before-script, before_script]
    - !reference [.prepare-env, before_script]
  tags:
    - kubernetes-parity-build

.rust-info-script:
  script:
    - rustup show
    - cargo --version
    - rustup +nightly show
    - cargo +nightly --version

# collecting vars for pipeline stopper
# they will be used if the job fails
.pipeline-stopper-vars:
  script:
    - echo "Collecting env variables for the cancel-pipeline job"
    - echo "FAILED_JOB_URL=${CI_JOB_URL}" > pipeline-stopper.env
    - echo "FAILED_JOB_NAME=${CI_JOB_NAME}" >> pipeline-stopper.env
    - echo "PR_NUM=${CI_COMMIT_REF_NAME}" >> pipeline-stopper.env

.pipeline-stopper-artifacts:
  artifacts:
    reports:
      dotenv: pipeline-stopper.env

.docker-env:
  image: "${CI_IMAGE}"
  variables:
    FL_FORKLIFT_VERSION: !reference [.forklift, variables, FL_FORKLIFT_VERSION]
  before_script:
    - !reference [.common-before-script, before_script]
    - !reference [.prepare-env, before_script]
    - !reference [.rust-info-script, script]
    - !reference [.forklift-cache, before_script]
  tags:
    - linux-docker

#
.forklift-cache:
  before_script:
    - mkdir ~/.forklift
    - cp $FL_FORKLIFT_CONFIG ~/.forklift/config.toml
    - >
      if [ "$FORKLIFT_BYPASS" != "true" ]; then
<<<<<<< HEAD
      echo "FORKLIFT_BYPASS not set, creating alias cargo='forklift cargo'"; 
      alias cargo="forklift cargo";
    #

=======
        echo "FORKLIFT_BYPASS not set"; 
        if command -v forklift >/dev/null 2>&1; then
          echo "forklift already exists"; 
          forklift version
        else
          echo "forklift does not exist, downloading";
          curl --header "PRIVATE-TOKEN: $FL_CI_GROUP_TOKEN" -o forklift  -L "${CI_API_V4_URL}/projects/676/packages/generic/forklift/${FL_FORKLIFT_VERSION}/forklift_${FL_FORKLIFT_VERSION}_linux_amd64"; 
          chmod +x forklift;
          export PATH=$PATH:$(pwd);
          echo ${FL_FORKLIFT_VERSION};
        fi
        echo "Creating alias cargo='forklift cargo'"; 
        shopt -s expand_aliases;
        alias cargo="forklift cargo";
      fi
    #
>>>>>>> df818d29

.common-refs:
  rules:
    - if: $CI_PIPELINE_SOURCE == "web"
    - if: $CI_PIPELINE_SOURCE == "schedule"
    - if: $CI_COMMIT_REF_NAME == "master"
    - if: $CI_COMMIT_REF_NAME =~ /^[0-9]+$/ # PRs
    - if: $CI_COMMIT_REF_NAME =~ /^gh-readonly-queue.*$/ # merge queues
    - if: $CI_COMMIT_REF_NAME =~ /^v[0-9]+\.[0-9]+.*$/ # i.e. v1.0, v2.1rc1

.test-pr-refs:
  rules:
    - if: $CI_COMMIT_REF_NAME =~ /^[0-9]+$/ # PRs
    - if: $CI_COMMIT_REF_NAME =~ /^gh-readonly-queue.*$/ # merge queues

.publish-gh-pages-refs:
  rules:
    - if: $CI_PIPELINE_SOURCE == "pipeline"
      when: never
    - if: $CI_PIPELINE_SOURCE == "web" && $CI_COMMIT_REF_NAME == "master"
    - if: $CI_COMMIT_REF_NAME == "master"

# handle the specific case where benches could store incorrect bench data because of the downstream staging runs
# exclude cargo-check-benches from such runs
.test-refs-check-benches:
  rules:
    - if: $CI_COMMIT_REF_NAME == "master" && $CI_PIPELINE_SOURCE == "pipeline"  && $CI_IMAGE =~ /staging$/
      when: never
    - if: $CI_PIPELINE_SOURCE == "web"
    - if: $CI_PIPELINE_SOURCE == "schedule"
    - if: $CI_COMMIT_REF_NAME == "master"
    - if: $CI_COMMIT_REF_NAME =~ /^[0-9]+$/ # PRs
    - if: $CI_COMMIT_REF_NAME =~ /^gh-readonly-queue.*$/ # merge queues
    - if: $CI_COMMIT_REF_NAME =~ /^v[0-9]+\.[0-9]+.*$/ # i.e. v1.0, v2.1rc1

.test-refs-no-trigger:
  rules:
    - if: $CI_PIPELINE_SOURCE == "pipeline"
      when: never
    - if: $CI_PIPELINE_SOURCE == "web"
    - if: $CI_PIPELINE_SOURCE == "schedule"
    - if: $CI_COMMIT_REF_NAME == "master"
    - if: $CI_COMMIT_REF_NAME =~ /^[0-9]+$/ # PRs
    - if: $CI_COMMIT_REF_NAME =~ /^gh-readonly-queue.*$/ # merge queues
    - if: $CI_COMMIT_REF_NAME =~ /^v[0-9]+\.[0-9]+.*$/ # i.e. v1.0, v2.1rc1
    - if: $CI_COMMIT_REF_NAME =~ /^ci-release-.*$/

.test-refs-no-trigger-prs-only:
  rules:
    - if: $CI_PIPELINE_SOURCE == "pipeline"
      when: never
    - if: $CI_PIPELINE_SOURCE == "web"
    - if: $CI_PIPELINE_SOURCE == "schedule"
    - if: $CI_COMMIT_REF_NAME =~ /^[0-9]+$/ # PRs
    - if: $CI_COMMIT_REF_NAME =~ /^gh-readonly-queue.*$/ # merge queues

.publish-refs:
  rules:
    - if: $CI_PIPELINE_SOURCE == "pipeline"
      when: never
    - if: $CI_PIPELINE_SOURCE == "web"
    - if: $CI_PIPELINE_SOURCE == "schedule"
    - if: $CI_COMMIT_REF_NAME == "master"
    - if: $CI_COMMIT_REF_NAME =~ /^v[0-9]+\.[0-9]+.*$/ # i.e. v1.0, v2.1rc1

.build-refs:
  # publish-refs + PRs
  rules:
    - if: $CI_PIPELINE_SOURCE == "pipeline"
      when: never
    - if: $CI_PIPELINE_SOURCE == "web"
    - if: $CI_PIPELINE_SOURCE == "schedule"
    - if: $CI_COMMIT_REF_NAME == "master"
    - if: $CI_COMMIT_REF_NAME =~ /^v[0-9]+\.[0-9]+.*$/ # i.e. v1.0, v2.1rc1
    - if: $CI_COMMIT_REF_NAME =~ /^[0-9]+$/ # PRs
    - if: $CI_COMMIT_REF_NAME =~ /^gh-readonly-queue.*$/ # merge queues

include:
  # check jobs
  - .gitlab/pipeline/check.yml
  # test jobs
  - .gitlab/pipeline/test.yml
  # build jobs
  - .gitlab/pipeline/build.yml
  # ci image
  - project: parity/infrastructure/ci_cd/shared
    ref: main
    file: /common/ci-unified.yml
  - project: parity/infrastructure/ci_cd/shared
    ref: main
    file: /common/forklift.yml
# This job cancels the whole pipeline if any of provided jobs fail.
# In a DAG, every jobs chain is executed independently of others. The `fail_fast` principle suggests
# to fail the pipeline as soon as possible to shorten the feedback loop.
.cancel-pipeline-template:
  stage: .post
  rules:
    - if: $CI_COMMIT_REF_NAME =~ /^[0-9]+$/ # PRs
      when: on_failure
  variables:
    PROJECT_ID: "${CI_PROJECT_ID}"
    PROJECT_NAME: "${CI_PROJECT_NAME}"
    PIPELINE_ID: "${CI_PIPELINE_ID}"
    FAILED_JOB_URL: "${FAILED_JOB_URL}"
    FAILED_JOB_NAME: "${FAILED_JOB_NAME}"
    PR_NUM: "${PR_NUM}"
  trigger:
    project: "parity/infrastructure/ci_cd/pipeline-stopper"

remove-cancel-pipeline-message:
  stage: .post
  rules:
    - if: $CI_COMMIT_REF_NAME =~ /^[0-9]+$/ # PRs
  variables:
    PROJECT_ID: "${CI_PROJECT_ID}"
    PROJECT_NAME: "${CI_PROJECT_NAME}"
    PIPELINE_ID: "${CI_PIPELINE_ID}"
    FAILED_JOB_URL: "https://gitlab.com"
    FAILED_JOB_NAME: "nope"
    PR_NUM: "${CI_COMMIT_REF_NAME}"
  trigger:
    project: "parity/infrastructure/ci_cd/pipeline-stopper"
# need to copy jobs this way because otherwise gitlab will wait
# for all 3 jobs to finish instead of cancelling if one fails
cancel-pipeline-test-linux-stable1:
  extends: .cancel-pipeline-template
  needs:
    - job: "test-linux-stable 1/3"

cancel-pipeline-test-linux-stable2:
  extends: .cancel-pipeline-template
  needs:
    - job: "test-linux-stable 2/3"

cancel-pipeline-test-linux-stable3:
  extends: .cancel-pipeline-template
  needs:
    - job: "test-linux-stable 3/3"

cancel-pipeline-cargo-check-benches1:
  extends: .cancel-pipeline-template
  needs:
    - job: "cargo-check-benches 1/2"

cancel-pipeline-cargo-check-benches2:
  extends: .cancel-pipeline-template
  needs:
    - job: "cargo-check-benches 2/2"

cancel-pipeline-test-linux-stable-int:
  extends: .cancel-pipeline-template
  needs:
    - job: test-linux-stable-int

cancel-pipeline-cargo-check-each-crate-1:
  extends: .cancel-pipeline-template
  needs:
    - job: "cargo-check-each-crate 1/6"

cancel-pipeline-cargo-check-each-crate-2:
  extends: .cancel-pipeline-template
  needs:
    - job: "cargo-check-each-crate 2/6"

cancel-pipeline-cargo-check-each-crate-3:
  extends: .cancel-pipeline-template
  needs:
    - job: "cargo-check-each-crate 3/6"

cancel-pipeline-cargo-check-each-crate-4:
  extends: .cancel-pipeline-template
  needs:
    - job: "cargo-check-each-crate 4/6"

cancel-pipeline-cargo-check-each-crate-5:
  extends: .cancel-pipeline-template
  needs:
    - job: "cargo-check-each-crate 5/6"

cancel-pipeline-cargo-check-each-crate-6:
  extends: .cancel-pipeline-template
  needs:
    - job: "cargo-check-each-crate 6/6"

cancel-pipeline-cargo-check-each-crate-macos:
  extends: .cancel-pipeline-template
  needs:
    - job: cargo-check-each-crate-macos

cancel-pipeline-check-tracing:
  extends: .cancel-pipeline-template
  needs:
    - job: check-tracing

cancel-pipeline-cargo-clippy:
  extends: .cancel-pipeline-template
  needs:
    - job: cargo-clippy

cancel-pipeline-build-linux-stable:
  extends: .cancel-pipeline-template
  needs:
    - job: build-linux-stable

cancel-pipeline-build-linux-stable-cumulus:
  extends: .cancel-pipeline-template
  needs:
    - job: build-linux-stable-cumulus

cancel-pipeline-build-linux-substrate:
  extends: .cancel-pipeline-template
  needs:
    - job: build-linux-substrate

cancel-pipeline-test-node-metrics:
  extends: .cancel-pipeline-template
  needs:
    - job: test-node-metrics

cancel-pipeline-test-frame-ui:
  extends: .cancel-pipeline-template
  needs:
    - job: test-frame-ui

cancel-pipeline-quick-benchmarks:
  extends: .cancel-pipeline-template
  needs:
    - job: quick-benchmarks

cancel-pipeline-check-try-runtime:
  extends: .cancel-pipeline-template
  needs:
    - job: check-try-runtime

cancel-pipeline-test-frame-examples-compile-to-wasm:
  extends: .cancel-pipeline-template
  needs:
    - job: test-frame-examples-compile-to-wasm

cancel-pipeline-build-short-benchmark:
  extends: .cancel-pipeline-template
  needs:
    - job: build-short-benchmark

cancel-pipeline-check-runtime-migration-rococo:
  extends: .cancel-pipeline-template
  needs:
    - job: check-runtime-migration-rococo

cancel-pipeline-check-runtime-migration-westend:
  extends: .cancel-pipeline-template
  needs:
    - job: check-runtime-migration-westend<|MERGE_RESOLUTION|>--- conflicted
+++ resolved
@@ -119,33 +119,19 @@
 #
 .forklift-cache:
   before_script:
+    - 'curl --header "PRIVATE-TOKEN: $FL_CI_GROUP_TOKEN" -o forklift  -L "${CI_API_V4_URL}/projects/676/packages/generic/forklift/${FL_FORKLIFT_VERSION}/forklift_${FL_FORKLIFT_VERSION}_linux_amd64"'
+    - chmod +x forklift
     - mkdir ~/.forklift
     - cp $FL_FORKLIFT_CONFIG ~/.forklift/config.toml
+    - shopt -s expand_aliases
+    - export PATH=$PATH:$(pwd)
     - >
       if [ "$FORKLIFT_BYPASS" != "true" ]; then
-<<<<<<< HEAD
-      echo "FORKLIFT_BYPASS not set, creating alias cargo='forklift cargo'"; 
-      alias cargo="forklift cargo";
-    #
-
-=======
-        echo "FORKLIFT_BYPASS not set"; 
-        if command -v forklift >/dev/null 2>&1; then
-          echo "forklift already exists"; 
-          forklift version
-        else
-          echo "forklift does not exist, downloading";
-          curl --header "PRIVATE-TOKEN: $FL_CI_GROUP_TOKEN" -o forklift  -L "${CI_API_V4_URL}/projects/676/packages/generic/forklift/${FL_FORKLIFT_VERSION}/forklift_${FL_FORKLIFT_VERSION}_linux_amd64"; 
-          chmod +x forklift;
-          export PATH=$PATH:$(pwd);
-          echo ${FL_FORKLIFT_VERSION};
-        fi
-        echo "Creating alias cargo='forklift cargo'"; 
-        shopt -s expand_aliases;
+        echo "FORKLIFT_BYPASS not set, creating alias cargo='forklift cargo'"; 
         alias cargo="forklift cargo";
       fi
+    - echo "FL_FORKLIFT_VERSION ${FL_FORKLIFT_VERSION}"
     #
->>>>>>> df818d29
 
 .common-refs:
   rules:
