name: "Zombienet-sdk test"
description: "Runs zombienet-sdk tests with archived artifacts"
inputs:
  build-id:
    description: ""
    required: true
  ref-slug:
    description: "Ref slug (e.g branch-name-short)"
    required: true
  test-filter:
    description: "test filter to pass to nextest (e.g: functional::spam_statement_distribution_requests::spam_statement_distribution_requests_test)"
    required: true
  job-name:
    description: "Job name to use for artifact uploading"
    required: true
  prefix:
    description: "Archive prefix for tests files (e.g polkadot, cumulus or substrate)"
    required: true
  gh-token:
    description: "GITHUB_TOKEN to use for downloading artifacts"
    required: true



runs:
  using: "composite"
  steps:
    - name: common_vars
      shell: bash
      env:
        TEST_FILTER: ${{ inputs.test-filter }}
        PREFIX: ${{ inputs.prefix }}
      run: |
        echo "::group::Test Configuration (SDK)"
        echo "Environment Variables:"
        echo "  ZOMBIENET_INTEGRATION_TEST_IMAGE: $ZOMBIENET_INTEGRATION_TEST_IMAGE"
        echo "  ZOMBIE_PROVIDER: $ZOMBIE_PROVIDER"
        echo "  POLKADOT_IMAGE: $POLKADOT_IMAGE"
        echo "  CUMULUS_IMAGE: $CUMULUS_IMAGE"
        echo "  COL_IMAGE: $COL_IMAGE"
        echo "  MALUS_IMAGE: $MALUS_IMAGE"
        echo ""
        echo "Test Parameters:"
        echo "  Test Filter: $TEST_FILTER"
        echo "  Prefix: $PREFIX"
        echo "  Job Name: ${{ inputs.job-name }}"
        echo ""
        # Show flaky tests information if any are disabled
        if [[ -f .github/zombienet-flaky-tests ]]; then
          FLAKY_COUNT=$(grep -v '^#' .github/zombienet-flaky-tests | grep -v '^$' | wc -l | tr -d ' ')
          if [[ $FLAKY_COUNT -gt 0 ]]; then
            echo "⚠️ Flaky/Disabled Tests: $FLAKY_COUNT test(s) currently disabled"
            echo "📄 See: https://github.com/paritytech/polkadot-sdk/blob/${{ github.sha }}/.github/zombienet-flaky-tests"
            echo "📖 Docs: https://github.com/paritytech/polkadot-sdk/blob/${{ github.sha }}/.github/ZOMBIENET_FLAKY_TESTS.md"
          fi
        fi
        echo "::endgroup::"

    - name: Download binaries for zombienet native tests
      if: env.ZOMBIE_PROVIDER == 'native'
      uses: ./.github/actions/download-binaries-for-zombienet-tests
      with:
        gh-token: ${{ inputs.gh-token }}
        ref-slug: ${{ inputs.ref-slug }}
        build-id: ${{ inputs.build-id }}
        destination-path: ./bin

    - uses: ./.github/actions/download-artifact-extract
      with:
        artifact-name: prepare-${{ inputs.prefix }}-zombienet-artifacts-${{ inputs.ref-slug }}
        gh-token: ${{ inputs.gh-token }}
        run-id: ${{ inputs.build-id }}

    - name: k8s_auth
      if: env.ZOMBIE_PROVIDER == 'k8s'
      shell: bash
      run: |
        . /home/nonroot/zombie-net/scripts/ci/run-test-local-env-manager.sh
        k8s_auth

    - name: zombie_test
      shell: bash
      env:
        # don't retry sdk tests
        NEXTEST_RETRIES: 0
        TEST_FILTER: ${{ inputs.test-filter }}
        PREFIX: ${{ inputs.prefix }}
      run: |
        # RUN_IN_CI=1 shall be set only for k8s provider
        if [[ "$ZOMBIE_PROVIDER" == "native" ]]; then
          export RUN_IN_CI=0
          # set path to downloaded binaries
          export PATH=$(pwd)/bin:$PATH
          chmod +x $(pwd)/bin/*
        else
          export RUN_IN_CI=1
          # no need to check other runner variables. for k8s they shall store the same value
          if [[ $ZOMBIENET_SDK_DEFAULT_RUNNER == "parity-zombienet" ]]; then
            export ZOMBIE_K8S_CI_NAMESPACE=$(cat /data/namespace)
          fi
        fi

        ls -ltr ./artifacts
        # We want to run tests sequentially, '--no-capture' ensures that.
        # If we want to get rid of '--no-capture' some day, please use '--test-threads 1' or NEXTEST_TEST_THREADS=1
        # Both options cannot coexist for cargo-nextest below v0.9.94
<<<<<<< HEAD
        cargo nextest run --archive-file ./artifacts/${PREFIX}-zombienet-tests.tar.zst --no-capture -- ${TEST_FILTER}

    - name: process_logs
      if: ${{ ! cancelled() }}
      shell: bash
      run: |
        echo "Processing log files"
        echo "::group::Logs"
        # do not fail the whole run if this step fails
        if ! ./.github/scripts/process-logs-zombienet.sh ; then
          echo "::endgroup::"
          echo "::warning ::WARNING: Failed to process logs"
        else
          echo "::endgroup::"
        fi


    - name: upload_logs
      uses: actions/upload-artifact@ea165f8d65b6e75b540449e92b4886f43607fa02 # v4.6.2
      if: ${{ ! cancelled() }}
      with:
        name: zombienet-logs-${{ inputs.job-name }}-${{ github.sha }}
        path: |
          /tmp/zombie*/logs/*
=======
        cargo nextest run --archive-file ./artifacts/${PREFIX}-zombienet-tests.tar.zst --no-capture -- ${TEST_FILTER}
>>>>>>> 1594cbd4
<|MERGE_RESOLUTION|>--- conflicted
+++ resolved
@@ -104,31 +104,4 @@
         # We want to run tests sequentially, '--no-capture' ensures that.
         # If we want to get rid of '--no-capture' some day, please use '--test-threads 1' or NEXTEST_TEST_THREADS=1
         # Both options cannot coexist for cargo-nextest below v0.9.94
-<<<<<<< HEAD
-        cargo nextest run --archive-file ./artifacts/${PREFIX}-zombienet-tests.tar.zst --no-capture -- ${TEST_FILTER}
-
-    - name: process_logs
-      if: ${{ ! cancelled() }}
-      shell: bash
-      run: |
-        echo "Processing log files"
-        echo "::group::Logs"
-        # do not fail the whole run if this step fails
-        if ! ./.github/scripts/process-logs-zombienet.sh ; then
-          echo "::endgroup::"
-          echo "::warning ::WARNING: Failed to process logs"
-        else
-          echo "::endgroup::"
-        fi
-
-
-    - name: upload_logs
-      uses: actions/upload-artifact@ea165f8d65b6e75b540449e92b4886f43607fa02 # v4.6.2
-      if: ${{ ! cancelled() }}
-      with:
-        name: zombienet-logs-${{ inputs.job-name }}-${{ github.sha }}
-        path: |
-          /tmp/zombie*/logs/*
-=======
-        cargo nextest run --archive-file ./artifacts/${PREFIX}-zombienet-tests.tar.zst --no-capture -- ${TEST_FILTER}
->>>>>>> 1594cbd4
+        cargo nextest run --archive-file ./artifacts/${PREFIX}-zombienet-tests.tar.zst --no-capture -- ${TEST_FILTER}