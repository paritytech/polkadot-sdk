--- conflicted
+++ resolved
@@ -263,12 +263,9 @@
           test: "zombie_ci::elastic_scaling::slot_based_authoring::elastic_scaling_slot_based_authoring"
           prefix: "cumulus"
 
-<<<<<<< HEAD
-=======
 
   # Disabled, occasionally fails
   # See https://github.com/paritytech/polkadot-sdk/issues/8986
->>>>>>> 7305f96a
   zombienet-cumulus-0009-elastic_scaling_pov_recovery:
     needs: [preflight]
     if: ${{ (needs.preflight.outputs.changes_substrate || needs.preflight.outputs.changes_cumulus || needs.preflight.outputs.changes_polkadot) && ! contains(needs.preflight.outputs.FLAKY_TESTS, 'zombienet-cumulus-0009-elastic_scaling_pov_recovery') }}
