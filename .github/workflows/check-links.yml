--- conflicted
+++ resolved
@@ -26,11 +26,7 @@
     timeout-minutes: 10
     steps:
       - name: Restore lychee cache
-<<<<<<< HEAD
-        uses: actions/cache@0400d5f644dc74513175e3cd8d07132dd4860809 # v4.2.2 (12. March 2025)
-=======
         uses: actions/cache@0057852bfaa89a56745cba8c7296529d2fc39830 # v4.3.0
->>>>>>> 0040bc9b
         with:
           path: .lycheecache
           key: cache-lychee-${{ github.sha }}
