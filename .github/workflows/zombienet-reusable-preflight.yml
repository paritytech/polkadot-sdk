# Reusable workflow to set various useful variables
# and to perform checks and generate conditions for other workflows.
# Currently it checks if any Rust (build-related) file is changed
# and if the current (caller) workflow file is changed.
# Example:
#
# jobs:
#   preflight:
#     uses: ./.github/workflows/reusable-preflight.yml
#   some-job:
#     needs: changes
#     if: ${{ needs.preflight.outputs.changes_rust }}
#  .......

name: Zombienet Preflight

on:
  workflow_call:
    # Map the workflow outputs to job outputs
    outputs:
      changes_substrate:
        value: ${{ jobs.preflight.outputs.changes_substrate }}
        description: |
          True iff there are changes in substrate directory or the current workflow

      changes_cumulus:
        value: ${{ jobs.preflight.outputs.changes_cumulus }}
        description: |
          True iff there are changes in cumulus directory or the current workflow

      changes_polkadot:
        value: ${{ jobs.preflight.outputs.changes_polkadot }}
        description: |
          True iff there are changes in polkadot directory or the current workflow

      changes_bridges:
        value: ${{ jobs.preflight.outputs.changes_bridges }}
        description: |
          True iff there are changes in bridges directory or the current workflow

      changes_templates:
        value: ${{ jobs.preflight.outputs.changes_templates }}
        description: |
          True iff there are changes in templates directory or the current workflow

      ZOMBIENET_IMAGE:
        value: ${{ jobs.preflight.outputs.ZOMBIENET_IMAGE }}
        description: "ZOMBIENET CI image"

      CI_IMAGE:
        value: ${{ jobs.preflight.outputs.CI_IMAGE }}
        description: "CI image"


      ZOMBIENET_RUNNER:
        value: ${{ jobs.preflight.outputs.ZOMBIENET_RUNNER }}
        description: |
          Main runner for zombienet tests.

      TEMP_IMAGES_BASE:
        value: ${{ jobs.preflight.outputs.TEMP_IMAGES_BASE }}
        description: |
          Base location for 'temp' images used in tests.

      DOCKER_IMAGES_VERSION:
        value: ${{ jobs.preflight.outputs.DOCKER_IMAGES_VERSION }}
        description: |
          Version for temp docker images.

      SOURCE_REF_SLUG:
        value: ${{ jobs.preflight.outputs.SOURCE_REF_SLUG }}

      BUILD_RUN_ID:
        value: ${{ jobs.wait_build_images.outputs.BUILD_RUN_ID }}
        description: |
          Id of the build run, needed to download the artifacts.

      POLKADOT_PR_ARTIFACTS_URL:
        value: ${{ jobs.wait_build_images.outputs.POLKADOT_PR_ARTIFACTS_URL }}
        description: |
          url for download polkadot built artifacts (in zip format).

      FLAKY_TESTS:
        value: ${{ jobs.preflight.outputs.FLAKY_TESTS }}
        description: |
          comma separated list of flaky tests to skip.

      # Zombie vars
      PUSHGATEWAY_URL:
        value: ${{ jobs.preflight.outputs.PUSHGATEWAY_URL }}
        description: "Gateway (url) to push metrics related to test."
      DEBUG:
        value: ${{ jobs.preflight.outputs.DEBUG }}
        description: "Debug value to zombienet v1 tests."
      ZOMBIE_PROVIDER:
        value: ${{ jobs.preflight.outputs.ZOMBIE_PROVIDER }}
        description: "Provider to use in zombienet-sdk tests."
      RUST_LOG:
        value: ${{ jobs.preflight.outputs.RUST_LOG }}
        description: "Log value to use in zombinet-sdk tests."
      RUN_IN_CI:
        value: ${{ jobs.preflight.outputs.RUN_IN_CI }}
        description: "Internal flag to make zombienet aware of the env."

      KUBERNETES_CPU_REQUEST:
        value: ${{ jobs.preflight.outputs.KUBERNETES_CPU_REQUEST }}
        description: "Base cpu (request) for pod runner."

      KUBERNETES_MEMORY_REQUEST:
        value: ${{ jobs.preflight.outputs.KUBERNETES_MEMORY_REQUEST }}
        description: "Base memory (request) for pod runner."

jobs:
  #
  #
  #
  preflight:
    runs-on: ubuntu-latest
    outputs:
      changes_substrate: true
      changes_cumulus: true
      changes_polkadot: true
      changes_bridges: true
      changes_templates: true

      CI_IMAGE: ${{ steps.set_vars.outputs.IMAGE }}

      ZOMBIENET_IMAGE: ${{ steps.set_vars.outputs.ZOMBIENET_IMAGE }}
      ZOMBIENET_RUNNER: ${{ steps.set_vars.outputs.ZOMBIENET_RUNNER }}

      TEMP_IMAGES_BASE: ${{ steps.set_vars.outputs.TEMP_IMAGES_BASE }}

      # images versions
      DOCKER_IMAGES_VERSION: ${{ steps.set_images_version.outputs.DOCKER_IMAGES_VERSION }}

      # common vars
      PUSHGATEWAY_URL: ${{ steps.set_vars.outputs.PUSHGATEWAY_URL }}
      SOURCE_REF_SLUG: ${{ steps.set_vars.outputs.SOURCE_REF_SLUG }}
      DEBUG: ${{ steps.set_vars.outputs.DEBUG }}
      ZOMBIE_PROVIDER: ${{ steps.set_vars.outputs.ZOMBIE_PROVIDER }}
      RUST_LOG: ${{ steps.set_vars.outputs.RUST_LOG }}
      RUN_IN_CI: ${{ steps.set_vars.outputs.RUN_IN_CI }}
      KUBERNETES_CPU_REQUEST: ${{ steps.set_vars.outputs.KUBERNETES_CPU_REQUEST }}
      KUBERNETES_MEMORY_REQUEST: ${{ steps.set_vars.outputs.KUBERNETES_MEMORY_REQUEST }}
      FLAKY_TESTS: ${{ steps.set_vars.outputs.FLAKY_TESTS }}

    steps:
      - uses: actions/checkout@v4

      #
      # Set changes
      #
      - name: Current file
        id: current_file
        shell: bash
        run: |
          echo "currentWorkflowFile=$(echo ${{ github.workflow_ref }} | sed -nE "s/.*(\.github\/workflows\/[a-zA-Z0-9_-]*\.y[a]?ml)@refs.*/\1/p")" >> $GITHUB_OUTPUT
          echo "currentActionDir=$(echo ${{ github.action_path }} | sed -nE "s/.*(\.github\/actions\/[a-zA-Z0-9_-]*)/\1/p")" >> $GITHUB_OUTPUT

      # removed due to https://news.ycombinator.com/item?id=43368870
      #- name: Set changes
      #  id: set_changes
      #  uses: tj-actions/changed-files@v45
      #  with:
      #    files_yaml: |
      #      substrate:
      #        - 'substrate/**/*'
      #      cumulus:
      #        - 'cumulus/**/*'
      #      polkadot:
      #        - 'polkadot/**/*'
      #      bridges:
      #        - 'bridges/**/*'
      #      templates:
      #        - 'templates/**/*'
      #      currentWorkflow:
      #        - '${{ steps.current_file.outputs.currentWorkflowFile }}'
      #        - '.github/workflows/zombienet-reusable-preflight.yml'
      #        - '.github/zombienet-env'

      #
      # Set environment vars (including runner/image)
      #
      - name: Set vars
        id: set_vars
        shell: bash
        run: |
          export SOURCE_REF_NAME=${{ github.head_ref || github.ref_name }}
          echo "SOURCE_REF_SLUG=${SOURCE_REF_NAME//\//_}" >> $GITHUB_OUTPUT
          #
          cat .github/zombienet-env >> $GITHUB_OUTPUT
          cat .github/zombienet-env
          # global imga from ci
          cat .github/env >> $GITHUB_OUTPUT
          cat .github/env

      #
      #
      #
      - name: Set docker images version
        id: set_images_version
        shell: bash
        run: |
          export DOCKER_IMAGES_VERSION=${{ github.event.pull_request.head.sha || github.sha }}
          if [[ ${{ github.event_name }} == "merge_group" ]]; then export DOCKER_IMAGES_VERSION="${GITHUB_SHA::8}"; fi
          echo "DOCKER_IMAGES_VERSION=${DOCKER_IMAGES_VERSION}" >> $GITHUB_OUTPUT

      - name: log
        shell: bash
        run: |
          echo "workflow file: ${{ steps.current_file.outputs.currentWorkflowFile }}"
          echo "ZOMBIENET_IMAGE: ${{ steps.set_vars.outputs.ZOMBIENET_IMAGE }}"
          echo "CI_IMAGE: ${{ steps.set_vars.outputs.IMAGE }}"

  #
  #
  #
  ci-env:
    needs: [preflight]
    runs-on: ubuntu-latest
    steps:
      - name: Info vars
        run: |
          echo "CI_IMAGE: ${{ needs.preflight.outputs.CI_IMAGE }}"
          echo "ZOMBIENET_IMAGE: ${{ needs.preflight.outputs.ZOMBIENET_IMAGE }}"
          echo "CI_IMAGE: ${{ needs.preflight.outputs.CI_IMAGE }}"
          echo "ZOMBIENET_RUNNER: ${{ needs.preflight.outputs.ZOMBIENET_RUNNER }}"
          echo "DOCKER_IMAGES_VERSION: ${{ needs.preflight.outputs.DOCKER_IMAGES_VERSION }}"
          echo "SOURCE_REF_SLUG: ${{ needs.preflight.outputs.SOURCE_REF_SLUG }}"
          echo "PUSHGATEWAY_URL: ${{ needs.preflight.outputs.PUSHGATEWAY_URL }}"
          echo "DEBUG: ${{ needs.preflight.outputs.DEBUG }}"
          echo "ZOMBIE_PROVIDER: ${{ needs.preflight.outputs.ZOMBIE_PROVIDER }}"
          echo "RUST_LOG: ${{ needs.preflight.outputs.RUST_LOG }}"
          echo "RUN_IN_CI: ${{ needs.preflight.outputs.RUN_IN_CI }}"
          echo "KUBERNETES_CPU_REQUEST: ${{ needs.preflight.outputs.KUBERNETES_CPU_REQUEST }}"
          echo "KUBERNETES_MEMORY_REQUEST: ${{ needs.preflight.outputs.KUBERNETES_MEMORY_REQUEST }}"
          echo "FLAKY_TESTS: ${{ needs.preflight.outputs.FLAKY_TESTS }}"
          #
          echo "github.ref: ${{ github.ref }}"
          echo "github.ref_name: ${{ github.ref_name }}"
          echo "github.sha: ${{ github.sha }}"
  #
  #
  # Wait until the 'build and push' image workflow success
  wait_build_images:
    needs: [preflight, ci-env]
    runs-on: ubuntu-latest
<<<<<<< HEAD
    timeout-minutes: 60
=======
    timeout-minutes: 90
>>>>>>> 116472ec
    outputs:
      BUILD_RUN_ID: ${{ steps.wait_build.outputs.BUILD_RUN_ID }}
      POLKADOT_PR_ARTIFACTS_URL: ${{ steps.get_artifacts_url.outputs.POLKADOT_PR_ARTIFACTS_URL }}
    steps:
      - name: Checkout
        uses: actions/checkout@v4
      - name: Wait until "Build and push images" workflow is done
        id: wait_build
        env:
          GH_TOKEN: ${{ secrets.GITHUB_TOKEN }}
        run: |
          gh --version
          export SHA=${{ github.event.pull_request.head.sha || github.sha }}
          if [[ ${{ github.event_name }} == "merge_group" ]]; then export SHA="${GITHUB_SHA::8}"; fi
          DELAYER=10
          while true; do
            STATUS=$(gh run ls -c $SHA -w "Build and push images" --json name,status --jq '.[] | select(.name == "Build and push images") | .status')
            echo "CI workflow status: $STATUS"
            if [[ $STATUS == "completed" ]]; then
              echo "CI workflow is done."
              break
            fi
            if [[ -z "$STATUS" ]]; then
              echo "::warning::No CI workflow runs found for this commit"
              exit 1
            fi
            sleep $((60 * DELAYER))
            DELAYER=1
          done

          #check if the build succeeded
          RUN_INFO=($(gh run ls -c $SHA -w "Build and push images" --json name,conclusion,databaseId --jq '.[] | select(.name == "Build and push images") | .conclusion, .databaseId'))
          CONCLUSION=${RUN_INFO[@]:0:1}
          BUILD_RUN_ID=${RUN_INFO[@]:1:1}
          if [[ $CONCLUSION == "success" ]]; then
            echo "CI workflow succeeded. (build run_id: ${BUILD_RUN_ID})"
            echo "BUILD_RUN_ID=${BUILD_RUN_ID}" >> $GITHUB_OUTPUT
          else
            echo "::warning:: CI workflow ('Build and push images') fails with conclusion: $CONCLUSION"
            exit 1
          fi;

      # - name: Get artifacts url for pr
      #   id: get_artifacts_url
      #   env:
      #     GH_TOKEN: ${{ secrets.GITHUB_TOKEN }}
      #   run: |
      #     gh --version
      #     export SHA=${{ github.event.pull_request.head.sha }}
      #     if [[ ${{ github.event_name }} == "merge_group" ]]; then export SHA="${GITHUB_SHA::8}"; fi
      #     POLKADOT_PR_ARTIFACTS_URL=$(curl "https://api.github.com/repos/paritytech/polkadot-sdk/actions/runs/${{steps.wait_build.outputs.BUILD_RUN_ID}}/artifacts?name=build-linux-stable-${{ needs.preflight.outputs.SOURCE_REF_SLUG }}" | jq -r ".artifacts[0].archive_download_url")
      #     echo "POLKADOT_PR_ARTIFACTS_URL=${POLKADOT_PR_ARTIFACTS_URL}" >> $GITHUB_OUTPUT
<|MERGE_RESOLUTION|>--- conflicted
+++ resolved
@@ -201,7 +201,7 @@
         id: set_images_version
         shell: bash
         run: |
-          export DOCKER_IMAGES_VERSION=${{ github.event.pull_request.head.sha || github.sha }}
+          export DOCKER_IMAGES_VERSION=${{ github.event.pull_request.head.sha }}
           if [[ ${{ github.event_name }} == "merge_group" ]]; then export DOCKER_IMAGES_VERSION="${GITHUB_SHA::8}"; fi
           echo "DOCKER_IMAGES_VERSION=${DOCKER_IMAGES_VERSION}" >> $GITHUB_OUTPUT
 
@@ -245,11 +245,7 @@
   wait_build_images:
     needs: [preflight, ci-env]
     runs-on: ubuntu-latest
-<<<<<<< HEAD
-    timeout-minutes: 60
-=======
     timeout-minutes: 90
->>>>>>> 116472ec
     outputs:
       BUILD_RUN_ID: ${{ steps.wait_build.outputs.BUILD_RUN_ID }}
       POLKADOT_PR_ARTIFACTS_URL: ${{ steps.get_artifacts_url.outputs.POLKADOT_PR_ARTIFACTS_URL }}
@@ -262,7 +258,7 @@
           GH_TOKEN: ${{ secrets.GITHUB_TOKEN }}
         run: |
           gh --version
-          export SHA=${{ github.event.pull_request.head.sha || github.sha }}
+          export SHA=${{ github.event.pull_request.head.sha }}
           if [[ ${{ github.event_name }} == "merge_group" ]]; then export SHA="${GITHUB_SHA::8}"; fi
           DELAYER=10
           while true; do
