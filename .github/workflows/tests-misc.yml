--- conflicted
+++ resolved
@@ -142,29 +142,10 @@
           # confirm checksum
           sha256sum -c checksum.sha256
 
-<<<<<<< HEAD
   cargo-check-benches:
-    needs: [ set-image ]
+    needs: [set-image]
     if: ${{ github.event_name == 'pull_request' || github.event_name == 'merge_group' }}
     timeout-minutes: 60
-=======
-  cargo-check-benches-branches:
-    needs: [set-image]
-    if: ${{ github.event_name == 'pull_request' || github.event_name == 'merge_group' }}
-    timeout-minutes: 60
-    outputs:
-      branch: ${{ steps.branch.outputs.branch }}
-    runs-on: ubuntu-latest
-    steps:
-      - name: Branch
-        id: branch
-        run: |
-          echo "branch=['${{ github.base_ref }}', '${{ github.head_ref }}']" >> $GITHUB_OUTPUT
-
-  cargo-check-benches:
-    needs: [set-image, cargo-check-benches-branches]
-    timeout-minutes: 60
->>>>>>> b2089d88
     strategy:
       matrix:
         branch: [ master, current ]
