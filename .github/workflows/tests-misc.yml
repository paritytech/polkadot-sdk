--- conflicted
+++ resolved
@@ -362,11 +362,7 @@
       - name: Set up Homebrew
         uses: Homebrew/actions/setup-homebrew@1ccc07ccd54b6048295516a3eb89b192c35057dc # master from 12.09.2024
       - name: Install rust ${{ env.RUST_VERSION }}
-<<<<<<< HEAD
-        uses: actions-rust-lang/setup-rust-toolchain@2fcdc490d667999e01ddbbf0f2823181beef6b39 # v1.15.0
-=======
         uses: actions-rust-lang/setup-rust-toolchain@02be93da58aa71fb456aa9c43b301149248829d8 # v1.15.1
->>>>>>> 0040bc9b
         with:
           cache: false
           toolchain: ${{ env.RUST_VERSION }}
@@ -423,4 +419,4 @@
             exit 1
           else
             echo '### Good job! All the required jobs passed 🚀' >> $GITHUB_STEP_SUMMARY
-          fi
+          fi