--- conflicted
+++ resolved
@@ -319,34 +319,9 @@
           cp .forklift/config.toml /github/home/.forklift/config.toml
           PYTHONUNBUFFERED=x .github/scripts/check-each-crate.py ${{ matrix.index }} ${{ strategy.job-total }}
 
-<<<<<<< HEAD
-  # cargo-check-each-crate-macos:
-  #   timeout-minutes: 120
-  #   needs: [ preflighte ]
-  #   runs-on: macOS
-  #   env:
-  #     RUSTFLAGS: "-D warnings"
-  #     CI_JOB_NAME: cargo-check-each-crate
-  #     IMAGE: ${{ needs.preflight.outputs.IMAGE }}
-  #   strategy:
-  #     fail-fast: false
-  #     matrix:
-  #       index: [ 1,2,3,4,5,6,7,8,9,10 ] # 10 parallel jobs
-  #   steps:
-  #     - name: Checkout
-  #       uses: actions/checkout@v4
-
-  #     - name: Install dependencies
-  #       uses: ./.github/actions/set-up-mac
-  #       with:
-  #         IMAGE: ${{ needs.preflight.outputs.IMAGE }}
-
-  #     - name: script
-  #       run: |
-  #         PYTHONUNBUFFERED=x .github/scripts/check-each-crate.py ${{ matrix.index }} ${{ strategy.job-total }} True
-=======
   cargo-check-all-crate-macos:
     timeout-minutes: 30
+    needs: [ preflight ]
     runs-on: parity-macos
     env:
       SKIP_WASM_BUILD: 1
@@ -376,7 +351,6 @@
           cargo --version
       - name: Run cargo check
         run: cargo check --workspace --locked
->>>>>>> 01364633
 
   confirm-required-test-misc-jobs-passed:
     runs-on: ubuntu-latest
