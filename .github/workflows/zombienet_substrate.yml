name: Zombienet Substrate

on:
  workflow_dispatch:
    inputs:
      test_pattern:
        type: string
        description: "Run tests which names match this pattern (also flaky)"
        default: ""
        required: false
  push:
   branches:
     - master
  pull_request:
    types: [opened, synchronize, reopened, ready_for_review, labeled]
  merge_group:
concurrency:
  group: ${{ github.workflow }}-${{ github.event.pull_request.number || github.ref }}
  cancel-in-progress: true

env:
  FF_DISABLE_UMASK_FOR_DOCKER_EXECUTOR: 1
  GHA_CLUSTER_SERVER_ADDR: "https://kubernetes.default:443"
  # use spot by default
  X_INFRA_INSTANCE: "spot"
  # don't retry sdk tests
  NEXTEST_RETRIES: 0
  KUBECONFIG: "/data/config"
  ZOMBIE_CLEANER_DISABLED: 1

  # DB generated from commit: https://github.com/paritytech/polkadot-sdk/commit/868788a5bff3ef94869bd36432726703fe3b4e96
  # TODO: As a workaround for https://github.com/paritytech/polkadot-sdk/issues/2568 the DB was generated in archive mode.
  # After the issue is fixed, we should replace it with a pruned version of the DB.
  DB_SNAPSHOT: "https://storage.googleapis.com/zombienet-db-snaps/substrate/0001-basic-warp-sync/chains-9677807d738b951e9f6c82e5fd15518eb0ae0419.tgz"
  DB_BLOCK_HEIGHT: 56687

jobs:
  isdraft:
    uses: ./.github/workflows/reusable-isdraft.yml
  preflight:
    needs: isdraft
    uses: ./.github/workflows/zombienet-reusable-preflight.yml
    with:
      tests_yaml: .github/workflows/zombienet_substrate_tests.yml
      test_pattern: ${{ inputs.test_pattern }}

  zombienet-substrate-tests:
    name: ${{ matrix.job-name }}
    runs-on: ${{ matrix.runner-type == 'large' && (matrix.use-zombienet-sdk && needs.preflight.outputs.ZOMBIENET_SDK_LARGE_RUNNER || needs.preflight.outputs.ZOMBIENET_LARGE_RUNNER) || (matrix.use-zombienet-sdk && needs.preflight.outputs.ZOMBIENET_SDK_DEFAULT_RUNNER || needs.preflight.outputs.ZOMBIENET_DEFAULT_RUNNER) }}
    timeout-minutes: 60
<<<<<<< HEAD
=======
    container:
      image: ${{ needs.preflight.outputs.ZOMBIENET_IMAGE }}
      options: -v /tmp/zombienet:/tmp/zombienet
    env:
      ZOMBIENET_INTEGRATION_TEST_IMAGE: "${{ needs.preflight.outputs.TEMP_IMAGES_BASE }}/substrate:${{ needs.preflight.outputs.DOCKER_IMAGES_VERSION }}"
      DEBUG: "${{ needs.preflight.outputs.DEBUG }}"
    steps:
      - name: Checkout
        uses: actions/checkout@v4

      #
      - name: zombienet_test
        uses: ./.github/actions/zombienet
        with:
          test: "block-building.zndsl"
          local-dir: "${{ env.LOCAL_DIR }}/0000-block-building"
          concurrency: ${{ env.DEFAULT_CONCURRENCY }}
          gh-token: ${{ secrets.GITHUB_TOKEN }}
          build-id: ${{ needs.preflight.outputs.BUILD_RUN_ID }}
          ref-slug: ${{ needs.preflight.outputs.SOURCE_REF_SLUG }}


  zombienet-substrate-0001-basic-warp-sync:
>>>>>>> 8f4d8007
    needs: [preflight]
    if: |
      (needs.preflight.outputs.changes_substrate || needs.preflight.outputs.changes_polkadot)
    container:
<<<<<<< HEAD
      image: ${{ matrix.use-zombienet-sdk && needs.preflight.outputs.ZOMBIENET_SDK_IMAGE || needs.preflight.outputs.ZOMBIENET_IMAGE }}
=======
      image: ${{ needs.preflight.outputs.ZOMBIENET_IMAGE }}
      options: -v /tmp/zombienet:/tmp/zombienet
>>>>>>> 8f4d8007
    env:
      ZOMBIENET_INTEGRATION_TEST_IMAGE: "${{ needs.preflight.outputs.TEMP_IMAGES_BASE }}/polkadot-debug:${{ needs.preflight.outputs.DOCKER_IMAGES_VERSION }}"
      DEBUG: ${{ needs.preflight.outputs.DEBUG }}
      ZOMBIENET_PROVIDER: ${{ needs.preflight.outputs.ZOMBIENET_PROVIDER }}
      RUST_LOG: ${{ needs.preflight.outputs.RUST_LOG }}
      ZOMBIE_PROVIDER: ${{ needs.preflight.outputs.ZOMBIE_PROVIDER }}

    strategy:
      fail-fast: false
      matrix: ${{ fromJson(needs.preflight.outputs.TEST_MATRIX) }}

<<<<<<< HEAD
=======

  # TODO: Disabled, fails 1 in 50 runs
  zombienet-substrate-0002-validators-warp-sync:
    needs: [preflight]
    # only run if we have changes in ./substrate directory and the build workflow already finish with success status.
    if: ${{ (needs.preflight.outputs.changes_substrate || github.event_name == 'workflow_dispatch') &&  ! contains(needs.preflight.outputs.FLAKY_TESTS, 'zombienet-substrate-0002-validators-warp-sync') }}
    runs-on: ${{ needs.preflight.outputs.ZOMBIENET_LARGE_RUNNER }}
    timeout-minutes: 60
    container:
      image: ${{ needs.preflight.outputs.ZOMBIENET_IMAGE }}
      options: -v /tmp/zombienet:/tmp/zombienet
    env:
      ZOMBIENET_INTEGRATION_TEST_IMAGE: "${{ needs.preflight.outputs.TEMP_IMAGES_BASE }}/substrate:${{ needs.preflight.outputs.DOCKER_IMAGES_VERSION }}"
      DEBUG: "${{ needs.preflight.outputs.DEBUG }}"
    steps:
      - name: Checkout
        uses: actions/checkout@v4

      - name: cp_spec
        shell: bash
        run: |
          cp --remove-destination ${LOCAL_DIR}/0001-basic-warp-sync/chain-spec.json ${LOCAL_DIR}/0002-validators-warp-sync

      - name: zombienet_test
        uses: ./.github/actions/zombienet
        with:
          test: "test-validators-warp-sync.zndsl"
          local-dir: "${{ env.LOCAL_DIR }}/0002-validators-warp-sync"
          concurrency: ${{ env.DEFAULT_CONCURRENCY }}
          gh-token: ${{ secrets.GITHUB_TOKEN }}
          build-id: ${{ needs.preflight.outputs.BUILD_RUN_ID }}
          ref-slug: ${{ needs.preflight.outputs.SOURCE_REF_SLUG }}


  zombienet-substrate-0003-block-building-warp-sync:
    needs: [preflight]
    # only run if we have changes in ./substrate directory and the build workflow already finish with success status.
    if: ${{ (needs.preflight.outputs.changes_substrate || github.event_name == 'workflow_dispatch') &&  ! contains(needs.preflight.outputs.FLAKY_TESTS, 'zombienet-substrate-0003-block-building-warp-sync') }}
    runs-on: ${{ needs.preflight.outputs.ZOMBIENET_DEFAULT_RUNNER }}
    timeout-minutes: 60
    container:
      image: ${{ needs.preflight.outputs.ZOMBIENET_IMAGE }}
      options: -v /tmp/zombienet:/tmp/zombienet
    env:
      ZOMBIENET_INTEGRATION_TEST_IMAGE: "${{ needs.preflight.outputs.TEMP_IMAGES_BASE }}/substrate:${{ needs.preflight.outputs.DOCKER_IMAGES_VERSION }}"
>>>>>>> 8f4d8007
    steps:
      - name: Checkout
        uses: actions/checkout@v4

      - name: Additional setup
        if: ${{ matrix.additional-setup }}
        shell: bash
        run: ${{ matrix.additional-setup }}

      - name: zombienet_test (traditional)
        uses: ./.github/actions/zombienet
        with:
          test-definition: ${{ matrix.test-definition }}
          job-name: ${{ matrix.job-name }}
          local-dir: ${{ matrix.local-dir }}
          concurrency: ${{ matrix.concurrency || 1 }}
          gh-token: ${{ secrets.GITHUB_TOKEN }}
          build-id: ${{ needs.preflight.outputs.BUILD_RUN_ID }}
          ref-slug: ${{ needs.preflight.outputs.SOURCE_REF_SLUG }}<|MERGE_RESOLUTION|>--- conflicted
+++ resolved
@@ -48,42 +48,12 @@
     name: ${{ matrix.job-name }}
     runs-on: ${{ matrix.runner-type == 'large' && (matrix.use-zombienet-sdk && needs.preflight.outputs.ZOMBIENET_SDK_LARGE_RUNNER || needs.preflight.outputs.ZOMBIENET_LARGE_RUNNER) || (matrix.use-zombienet-sdk && needs.preflight.outputs.ZOMBIENET_SDK_DEFAULT_RUNNER || needs.preflight.outputs.ZOMBIENET_DEFAULT_RUNNER) }}
     timeout-minutes: 60
-<<<<<<< HEAD
-=======
-    container:
-      image: ${{ needs.preflight.outputs.ZOMBIENET_IMAGE }}
-      options: -v /tmp/zombienet:/tmp/zombienet
-    env:
-      ZOMBIENET_INTEGRATION_TEST_IMAGE: "${{ needs.preflight.outputs.TEMP_IMAGES_BASE }}/substrate:${{ needs.preflight.outputs.DOCKER_IMAGES_VERSION }}"
-      DEBUG: "${{ needs.preflight.outputs.DEBUG }}"
-    steps:
-      - name: Checkout
-        uses: actions/checkout@v4
-
-      #
-      - name: zombienet_test
-        uses: ./.github/actions/zombienet
-        with:
-          test: "block-building.zndsl"
-          local-dir: "${{ env.LOCAL_DIR }}/0000-block-building"
-          concurrency: ${{ env.DEFAULT_CONCURRENCY }}
-          gh-token: ${{ secrets.GITHUB_TOKEN }}
-          build-id: ${{ needs.preflight.outputs.BUILD_RUN_ID }}
-          ref-slug: ${{ needs.preflight.outputs.SOURCE_REF_SLUG }}
-
-
-  zombienet-substrate-0001-basic-warp-sync:
->>>>>>> 8f4d8007
     needs: [preflight]
     if: |
       (needs.preflight.outputs.changes_substrate || needs.preflight.outputs.changes_polkadot)
     container:
-<<<<<<< HEAD
       image: ${{ matrix.use-zombienet-sdk && needs.preflight.outputs.ZOMBIENET_SDK_IMAGE || needs.preflight.outputs.ZOMBIENET_IMAGE }}
-=======
-      image: ${{ needs.preflight.outputs.ZOMBIENET_IMAGE }}
       options: -v /tmp/zombienet:/tmp/zombienet
->>>>>>> 8f4d8007
     env:
       ZOMBIENET_INTEGRATION_TEST_IMAGE: "${{ needs.preflight.outputs.TEMP_IMAGES_BASE }}/polkadot-debug:${{ needs.preflight.outputs.DOCKER_IMAGES_VERSION }}"
       DEBUG: ${{ needs.preflight.outputs.DEBUG }}
@@ -95,54 +65,6 @@
       fail-fast: false
       matrix: ${{ fromJson(needs.preflight.outputs.TEST_MATRIX) }}
 
-<<<<<<< HEAD
-=======
-
-  # TODO: Disabled, fails 1 in 50 runs
-  zombienet-substrate-0002-validators-warp-sync:
-    needs: [preflight]
-    # only run if we have changes in ./substrate directory and the build workflow already finish with success status.
-    if: ${{ (needs.preflight.outputs.changes_substrate || github.event_name == 'workflow_dispatch') &&  ! contains(needs.preflight.outputs.FLAKY_TESTS, 'zombienet-substrate-0002-validators-warp-sync') }}
-    runs-on: ${{ needs.preflight.outputs.ZOMBIENET_LARGE_RUNNER }}
-    timeout-minutes: 60
-    container:
-      image: ${{ needs.preflight.outputs.ZOMBIENET_IMAGE }}
-      options: -v /tmp/zombienet:/tmp/zombienet
-    env:
-      ZOMBIENET_INTEGRATION_TEST_IMAGE: "${{ needs.preflight.outputs.TEMP_IMAGES_BASE }}/substrate:${{ needs.preflight.outputs.DOCKER_IMAGES_VERSION }}"
-      DEBUG: "${{ needs.preflight.outputs.DEBUG }}"
-    steps:
-      - name: Checkout
-        uses: actions/checkout@v4
-
-      - name: cp_spec
-        shell: bash
-        run: |
-          cp --remove-destination ${LOCAL_DIR}/0001-basic-warp-sync/chain-spec.json ${LOCAL_DIR}/0002-validators-warp-sync
-
-      - name: zombienet_test
-        uses: ./.github/actions/zombienet
-        with:
-          test: "test-validators-warp-sync.zndsl"
-          local-dir: "${{ env.LOCAL_DIR }}/0002-validators-warp-sync"
-          concurrency: ${{ env.DEFAULT_CONCURRENCY }}
-          gh-token: ${{ secrets.GITHUB_TOKEN }}
-          build-id: ${{ needs.preflight.outputs.BUILD_RUN_ID }}
-          ref-slug: ${{ needs.preflight.outputs.SOURCE_REF_SLUG }}
-
-
-  zombienet-substrate-0003-block-building-warp-sync:
-    needs: [preflight]
-    # only run if we have changes in ./substrate directory and the build workflow already finish with success status.
-    if: ${{ (needs.preflight.outputs.changes_substrate || github.event_name == 'workflow_dispatch') &&  ! contains(needs.preflight.outputs.FLAKY_TESTS, 'zombienet-substrate-0003-block-building-warp-sync') }}
-    runs-on: ${{ needs.preflight.outputs.ZOMBIENET_DEFAULT_RUNNER }}
-    timeout-minutes: 60
-    container:
-      image: ${{ needs.preflight.outputs.ZOMBIENET_IMAGE }}
-      options: -v /tmp/zombienet:/tmp/zombienet
-    env:
-      ZOMBIENET_INTEGRATION_TEST_IMAGE: "${{ needs.preflight.outputs.TEMP_IMAGES_BASE }}/substrate:${{ needs.preflight.outputs.DOCKER_IMAGES_VERSION }}"
->>>>>>> 8f4d8007
     steps:
       - name: Checkout
         uses: actions/checkout@v4
