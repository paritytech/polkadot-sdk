name: Subsystem Benchmarks

on:
  push:
    branches:
      - master
  pull_request:
    types: [opened, synchronize, reopened, ready_for_review]
  merge_group:

concurrency:
  group: ${{ github.workflow }}-${{ github.event.pull_request.number || github.ref }}
  cancel-in-progress: true

permissions:
  contents: read

jobs:
  isdraft:
    uses: ./.github/workflows/reusable-isdraft.yml
  preflight:
    needs: isdraft
    uses: ./.github/workflows/reusable-preflight.yml
  build:
    timeout-minutes: 80
    needs: [preflight]
    runs-on: ${{ needs.preflight.outputs.RUNNER }}
    container:
      image: ${{ needs.preflight.outputs.IMAGE }}
    strategy:
      fail-fast: false
      matrix:
        features:
          [
            {
              name: "polkadot-availability-recovery",
              bench: "availability-recovery-regression-bench",
            },
            {
              name: "polkadot-availability-distribution",
              bench: "availability-distribution-regression-bench",
            },
            {
              name: "polkadot-node-core-approval-voting",
              bench: "approval-voting-regression-bench",
            },
            {
              name: "polkadot-statement-distribution",
              bench: "statement-distribution-regression-bench",
            },
            {
              name: "polkadot-node-core-dispute-coordinator",
              bench: "dispute-coordinator-regression-bench",
            },
          ]
    steps:
      - name: Checkout
        uses: actions/checkout@v4

      - name: Check Rust
        run: |
          rustup show
          rustup +nightly show

      - name: Run Benchmarks
        id: run-benchmarks
        run: |
          forklift cargo bench -p ${{ matrix.features.name }} --bench ${{ matrix.features.bench }} --features subsystem-benchmarks
          ls -lsa ./charts

      - name: Upload artifacts
        uses: actions/upload-artifact@v4.3.6
        with:
          name: ${{matrix.features.bench}}
          path: ./charts

  publish-benchmarks:
    timeout-minutes: 60
    needs: [build]
    if: github.ref == 'refs/heads/master'
    environment: subsystem-benchmarks
    runs-on: ubuntu-latest
    steps:
      - name: Checkout
        uses: actions/checkout@v4
        with:
          ref: gh-pages
          fetch-depth: 0

      - run: git checkout master --

      - name: Download artifacts
        uses: actions/download-artifact@v4.1.8
        with:
          path: ./charts

      - name: Setup git
        run: |
          # Fixes "detected dubious ownership" error in the ci
          git config --global --add safe.directory '*'
          ls -lsR ./charts

      - uses: actions/create-github-app-token@v2
        id: app-token
        with:
          app-id: ${{ secrets.POLKADOTSDK_GHPAGES_APP_ID }}
          private-key: ${{ secrets.POLKADOTSDK_GHPAGES_APP_KEY }}

      - name: Generate ${{ env.BENCH }}
        env:
          BENCH: availability-recovery-regression-bench
        uses: benchmark-action/github-action-benchmark@v1
        with:
          tool: "customSmallerIsBetter"
          name: ${{ env.BENCH }}
          output-file-path: ./charts/${{ env.BENCH }}/${{ env.BENCH }}.json
          benchmark-data-dir-path: ./bench/${{ env.BENCH }}
          github-token: ${{ steps.app-token.outputs.token }}
          auto-push: true
          max-items-in-chart: 500

      - name: Generate ${{ env.BENCH }}
        env:
          BENCH: availability-distribution-regression-bench
        uses: benchmark-action/github-action-benchmark@v1
        with:
          tool: "customSmallerIsBetter"
          name: ${{ env.BENCH }}
          output-file-path: ./charts/${{ env.BENCH }}/${{ env.BENCH }}.json
          benchmark-data-dir-path: ./bench/${{ env.BENCH }}
          github-token: ${{ steps.app-token.outputs.token }}
          auto-push: true
          max-items-in-chart: 500

      - name: Generate ${{ env.BENCH }}
        env:
          BENCH: approval-voting-regression-bench
        uses: benchmark-action/github-action-benchmark@v1
        with:
          tool: "customSmallerIsBetter"
          name: ${{ env.BENCH }}
          output-file-path: ./charts/${{ env.BENCH }}/${{ env.BENCH }}.json
          benchmark-data-dir-path: ./bench/${{ env.BENCH }}
          github-token: ${{ steps.app-token.outputs.token }}
          auto-push: true
          max-items-in-chart: 500

      - name: Generate ${{ env.BENCH }}
        env:
          BENCH: statement-distribution-regression-bench
        uses: benchmark-action/github-action-benchmark@v1
        with:
          tool: "customSmallerIsBetter"
          name: ${{ env.BENCH }}
          output-file-path: ./charts/${{ env.BENCH }}/${{ env.BENCH }}.json
          benchmark-data-dir-path: ./bench/${{ env.BENCH }}
          github-token: ${{ steps.app-token.outputs.token }}
          auto-push: true
<<<<<<< HEAD
          max-items-in-chart: 500
=======

      - name: Generate ${{ env.BENCH }}
        env:
          BENCH: dispute-coordinator-regression-bench
        uses: benchmark-action/github-action-benchmark@v1
        with:
          tool: "customSmallerIsBetter"
          name: ${{ env.BENCH }}
          output-file-path: ./charts/${{ env.BENCH }}/${{ env.BENCH }}.json
          benchmark-data-dir-path: ./bench/${{ env.BENCH }}
          github-token: ${{ steps.app-token.outputs.token }}
          auto-push: true
>>>>>>> 1a512570
<|MERGE_RESOLUTION|>--- conflicted
+++ resolved
@@ -156,9 +156,7 @@
           benchmark-data-dir-path: ./bench/${{ env.BENCH }}
           github-token: ${{ steps.app-token.outputs.token }}
           auto-push: true
-<<<<<<< HEAD
           max-items-in-chart: 500
-=======
 
       - name: Generate ${{ env.BENCH }}
         env:
@@ -171,4 +169,4 @@
           benchmark-data-dir-path: ./bench/${{ env.BENCH }}
           github-token: ${{ steps.app-token.outputs.token }}
           auto-push: true
->>>>>>> 1a512570
+          max-items-in-chart: 500