# GHA for test-linux-stable-int, test-linux-stable, test-linux-stable-oldkernel
name: tests linux stable

on:
  push:
    branches:
      - master
  pull_request:
    types: [opened, synchronize, reopened, ready_for_review]
  merge_group:
concurrency:
  group: ${{ github.workflow }}-${{ github.event.pull_request.number || github.ref }}
  cancel-in-progress: true

jobs:
<<<<<<< HEAD
  changes:
    # TODO: remove once migration is complete or this workflow is fully stable
    # if: contains(github.event.label.name, 'GHA-migration')
    permissions:
      pull-requests: read
    uses: ./.github/workflows/reusable-check-changed-files.yml

  set-image:
    # GitHub Actions allows using 'env' in a container context.
    # However, env variables don't work for forks: https://github.com/orgs/community/discussions/44322
    # This workaround sets the container image for each job using 'set-image' job output.
    needs: changes
    if: ${{ needs.changes.outputs.rust }}
    runs-on: ubuntu-latest
    outputs:
      IMAGE: ${{ steps.set_image.outputs.IMAGE }}
    steps:
      - name: Checkout
        uses: actions/checkout@v4
      - id: set_image
        run: cat .github/env >> $GITHUB_OUTPUT
=======
  preflight:
    uses: ./.github/workflows/reusable-preflight.yml
>>>>>>> edf79aa9

  test-linux-stable-int:
    needs: [preflight]
    if: ${{ needs.preflight.outputs.changes_rust }}
    runs-on: ${{ needs.preflight.outputs.RUNNER }}
    timeout-minutes: 60
    container:
      image: ${{ needs.preflight.outputs.IMAGE }}
    env:
      RUSTFLAGS: "-C debug-assertions -D warnings"
      RUST_BACKTRACE: 1
      WASM_BUILD_NO_COLOR: 1
      WASM_BUILD_RUSTFLAGS: "-C debug-assertions -D warnings"
      # Ensure we run the UI tests.
      RUN_UI_TESTS: 1
    steps:
      - name: Checkout
        uses: actions/checkout@v4
      - name: script
        run: WASM_BUILD_NO_COLOR=1 forklift cargo test -p staging-node-cli --release --locked -- --ignored

  # https://github.com/paritytech/ci_cd/issues/864
  test-linux-stable-runtime-benchmarks:
    needs: [preflight]
    if: ${{ needs.preflight.outputs.changes_rust }}
    runs-on: ${{ needs.preflight.outputs.RUNNER }}
    timeout-minutes: 60
    container:
      image: ${{ needs.preflight.outputs.IMAGE }}
    env:
      RUST_TOOLCHAIN: stable
      # Enable debug assertions since we are running optimized builds for testing
      # but still want to have debug assertions.
      RUSTFLAGS: "-Cdebug-assertions=y -Dwarnings"
    steps:
      - name: Checkout
        uses: actions/checkout@v4
      - name: script
        run: forklift cargo nextest run --workspace --features runtime-benchmarks benchmark --locked --cargo-profile testnet --cargo-quiet

  test-linux-stable:
    needs: [preflight]
    if: ${{ needs.preflight.outputs.changes_rust }}
    runs-on: ${{ matrix.runners }}
    timeout-minutes: 60
    strategy:
      fail-fast: false
      matrix:
        partition: [1/3, 2/3, 3/3]
        runners:
          [
            "${{ needs.preflight.outputs.RUNNER }}",
            "${{ needs.preflight.outputs.RUNNER_OLDLINUX }}",
          ]
    container:
      image: ${{ needs.preflight.outputs.IMAGE }}
      # needed for tests that use unshare syscall
      options: --security-opt seccomp=unconfined
    env:
      RUST_TOOLCHAIN: stable
      # Enable debug assertions since we are running optimized builds for testing
      # but still want to have debug assertions.
      RUSTFLAGS: "-Cdebug-assertions=y -Dwarnings"
    steps:
      - name: Checkout
        uses: actions/checkout@v4
      - name: script
        run: |
          # Fixes "detected dubious ownership" error in the ci
          git config --global --add safe.directory '*'
          forklift cargo nextest run \
            --workspace \
            --locked \
            --release \
            --no-fail-fast \
            --cargo-quiet \
            --features try-runtime,experimental,ci-only-tests \
            --partition count:${{ matrix.partition }}
      # run runtime-api tests with `enable-staging-api` feature on the 1st node
      - name: runtime-api tests
        if: ${{ matrix.partition == '1/3' }}
        run: forklift cargo nextest run -p sp-api-test --features enable-staging-api --cargo-quiet

  # some tests do not run with `try-runtime` feature enabled
  # https://github.com/paritytech/polkadot-sdk/pull/4251#discussion_r1624282143
  #
  # all_security_features_work and nonexistent_cache_dir are currently skipped
  # becuase runners don't have the necessary permissions to run them
  test-linux-stable-no-try-runtime:
    needs: [preflight]
    if: ${{ needs.preflight.outputs.changes_rust }}
    runs-on: ${{ needs.preflight.outputs.RUNNER }}
    timeout-minutes: 60
    container:
      image: ${{ needs.preflight.outputs.IMAGE }}
    strategy:
      fail-fast: false
      matrix:
        partition: [1/2, 2/2]
    env:
      RUST_TOOLCHAIN: stable
      # Enable debug assertions since we are running optimized builds for testing
      # but still want to have debug assertions.
      RUSTFLAGS: "-Cdebug-assertions=y -Dwarnings"
    steps:
      - name: Checkout
        uses: actions/checkout@v4
      - name: script
        run: |
          forklift cargo nextest run --workspace \
                   --locked \
                   --release \
                   --no-fail-fast \
                   --cargo-quiet \
                   --features experimental,ci-only-tests \
                   --filter-expr " !test(/all_security_features_work/) - test(/nonexistent_cache_dir/)" \
                   --partition count:${{ matrix.partition }} \

  test-linux-worfklow-stopper:
    runs-on: ubuntu-latest
    timeout-minutes: 30
    # needs: [set-image]
    # container:
    #   image: ${{ needs.set-image.outputs.IMAGE }}
    steps:
      - name: Checkout
        uses: actions/checkout@v4
      - name: script
        id: required
        run: sleep 30; exit 1
      - name: Stop all workflows if failed
        if: ${{ failure() && steps.required.conclusion == 'failure' }}
        uses: ./.github/actions/workflow-stopper

  confirm-required-jobs-passed:
    runs-on: ubuntu-latest
    name: All tests passed
    # If any new job gets added, be sure to add it to this array
    needs:
      [
        test-linux-stable-int,
        test-linux-stable-runtime-benchmarks,
        test-linux-stable,
<<<<<<< HEAD
        test-linux-worfklow-stopper,
=======
        test-linux-stable-no-try-runtime,
>>>>>>> edf79aa9
      ]
    if: always() && !cancelled()
    steps:
      - run: |
          tee resultfile <<< '${{ toJSON(needs) }}'
          FAILURES=$(cat resultfile | grep '"result": "failure"' | wc -l)
          if [ $FAILURES -gt 0 ]; then
            echo "### At least one required job failed ❌" >> $GITHUB_STEP_SUMMARY
            exit 1
          else
            echo '### Good job! All the required jobs passed 🚀' >> $GITHUB_STEP_SUMMARY
          fi<|MERGE_RESOLUTION|>--- conflicted
+++ resolved
@@ -13,32 +13,8 @@
   cancel-in-progress: true
 
 jobs:
-<<<<<<< HEAD
-  changes:
-    # TODO: remove once migration is complete or this workflow is fully stable
-    # if: contains(github.event.label.name, 'GHA-migration')
-    permissions:
-      pull-requests: read
-    uses: ./.github/workflows/reusable-check-changed-files.yml
-
-  set-image:
-    # GitHub Actions allows using 'env' in a container context.
-    # However, env variables don't work for forks: https://github.com/orgs/community/discussions/44322
-    # This workaround sets the container image for each job using 'set-image' job output.
-    needs: changes
-    if: ${{ needs.changes.outputs.rust }}
-    runs-on: ubuntu-latest
-    outputs:
-      IMAGE: ${{ steps.set_image.outputs.IMAGE }}
-    steps:
-      - name: Checkout
-        uses: actions/checkout@v4
-      - id: set_image
-        run: cat .github/env >> $GITHUB_OUTPUT
-=======
   preflight:
     uses: ./.github/workflows/reusable-preflight.yml
->>>>>>> edf79aa9
 
   test-linux-stable-int:
     needs: [preflight]
@@ -182,11 +158,8 @@
         test-linux-stable-int,
         test-linux-stable-runtime-benchmarks,
         test-linux-stable,
-<<<<<<< HEAD
         test-linux-worfklow-stopper,
-=======
         test-linux-stable-no-try-runtime,
->>>>>>> edf79aa9
       ]
     if: always() && !cancelled()
     steps:
