# GHA for test-linux-stable-int, test-linux-stable, test-linux-stable-oldkernel
name: tests linux stable

on:
  push:
    branches:
      - master
  pull_request:
    types: [opened, synchronize, reopened, ready_for_review, labeled]
  merge_group:
concurrency:
  group: ${{ github.workflow }}-${{ github.event.pull_request.number || github.ref }}
  cancel-in-progress: true

jobs:
  changes:
    # TODO: remove once migration is complete or this workflow is fully stable
    if: contains(github.event.label.name, 'GHA-migration')
    permissions:
      pull-requests: read
    uses: ./.github/workflows/reusable-check-changed-files.yml

  set-image:
    # GitHub Actions allows using 'env' in a container context.
    # However, env variables don't work for forks: https://github.com/orgs/community/discussions/44322
    # This workaround sets the container image for each job using 'set-image' job output.
    needs: changes
    if: ${{ needs.changes.outputs.rust }}
    runs-on: ubuntu-latest
    outputs:
      IMAGE: ${{ steps.set_image.outputs.IMAGE }}
    steps:
      - name: Checkout
        uses: actions/checkout@v4
      - id: set_image
        run: cat .github/env >> $GITHUB_OUTPUT

  test-linux-stable-int:
    needs: [set-image, changes]
    if: ${{ needs.changes.outputs.rust }}
    runs-on: arc-runners-polkadot-sdk-beefy
    timeout-minutes: 60
    container:
      image: ${{ needs.set-image.outputs.IMAGE }}
    env:
      RUSTFLAGS: "-C debug-assertions -D warnings"
      RUST_BACKTRACE: 1
      WASM_BUILD_NO_COLOR: 1
      WASM_BUILD_RUSTFLAGS: "-C debug-assertions -D warnings"
      # Ensure we run the UI tests.
      RUN_UI_TESTS: 1
    steps:
      - name: Checkout
        uses: actions/checkout@v4
      - name: script
        run: WASM_BUILD_NO_COLOR=1 forklift cargo test -p staging-node-cli --release --locked -- --ignored

  # https://github.com/paritytech/ci_cd/issues/864
  test-linux-stable-runtime-benchmarks:
    needs: [set-image, changes]
    if: ${{ needs.changes.outputs.rust }}
    runs-on: arc-runners-polkadot-sdk-beefy
    timeout-minutes: 60
    container:
      image: ${{ needs.set-image.outputs.IMAGE }}
    env:
      RUST_TOOLCHAIN: stable
      # Enable debug assertions since we are running optimized builds for testing
      # but still want to have debug assertions.
      RUSTFLAGS: "-Cdebug-assertions=y -Dwarnings"
    steps:
      - name: Checkout
        uses: actions/checkout@v4
      - name: script
<<<<<<< HEAD
        run: forklift cargo nextest run --workspace --features runtime-benchmarks benchmark --locked --cargo-profile testnet
=======
        run: forklift cargo nextest run --workspace --features runtime-benchmarks benchmark --locked --cargo-profile testnet

  test-linux-stable:
    needs: [set-image, changes]
    if: ${{ needs.changes.outputs.rust }}
    runs-on: ${{ matrix.runners }}
    timeout-minutes: 60
    strategy:
      fail-fast: false
      matrix:
        partition: [1/3, 2/3, 3/3]
        runners: [arc-runners-polkadot-sdk-beefy, oldlinux]
    container:
      image: ${{ needs.set-image.outputs.IMAGE }}
      # needed for tests that use unshare syscall
      options: --security-opt seccomp=unconfined
    env:
      RUST_TOOLCHAIN: stable
      # Enable debug assertions since we are running optimized builds for testing
      # but still want to have debug assertions.
      RUSTFLAGS: "-Cdebug-assertions=y -Dwarnings"
    steps:
      - name: Checkout
        uses: actions/checkout@v4
      - name: script
        run: |
          # Fixes "detected dubious ownership" error in the ci
          git config --global --add safe.directory '*'
          forklift cargo nextest run \
            --workspace \
            --locked \
            --release \
            --no-fail-fast \
            --features try-runtime,experimental,riscv,ci-only-tests \
            --partition count:${{ matrix.partition }}
      # run runtime-api tests with `enable-staging-api` feature on the 1st node
      - name: runtime-api tests
        if: ${{ matrix.partition == '1/3' }}
        run: forklift cargo nextest run -p sp-api-test --features enable-staging-api

  confirm-required-jobs-passed:
    runs-on: ubuntu-latest
    name: All tests passed
    # If any new job gets added, be sure to add it to this array
    needs:
      [
        test-linux-stable-int,
        test-linux-stable-runtime-benchmarks,
        test-linux-stable,
      ]
    steps:
      - run: echo '### Good job! All the tests passed 🚀' >> $GITHUB_STEP_SUMMARY
>>>>>>> 4d2f7932
<|MERGE_RESOLUTION|>--- conflicted
+++ resolved
@@ -72,9 +72,6 @@
       - name: Checkout
         uses: actions/checkout@v4
       - name: script
-<<<<<<< HEAD
-        run: forklift cargo nextest run --workspace --features runtime-benchmarks benchmark --locked --cargo-profile testnet
-=======
         run: forklift cargo nextest run --workspace --features runtime-benchmarks benchmark --locked --cargo-profile testnet
 
   test-linux-stable:
@@ -126,5 +123,4 @@
         test-linux-stable,
       ]
     steps:
-      - run: echo '### Good job! All the tests passed 🚀' >> $GITHUB_STEP_SUMMARY
->>>>>>> 4d2f7932
+      - run: echo '### Good job! All the tests passed 🚀' >> $GITHUB_STEP_SUMMARY