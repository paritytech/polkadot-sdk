--- conflicted
+++ resolved
@@ -120,17 +120,10 @@
         uses: actions/checkout@08c6903cd8c0fde910a37f88322edcfb5dd907a8 # v5.0.0
         with:
           repository: paritytech/evm-test-suite
-<<<<<<< HEAD
-          ref: 84e536af80513f87bc16f6c7b7dbf796fe9010ab
-          path: evm-test-suite
-
-      - uses: denoland/setup-deno@v1
-=======
           ref: 4dc2658b3c944d65e4624fad87e7532c9253448e
           path: evm-test-suite
 
       - uses: denoland/setup-deno@v2
->>>>>>> 330af489
         with:
           deno-version: v2.x
 
@@ -151,16 +144,6 @@
 
           echo "== Running evm tests =="
           START_REVIVE_DEV_NODE=true START_ETH_RPC=true deno task test:evm
-<<<<<<< HEAD
-
-      - name: Collect tests results
-        if: always()
-        uses: actions/upload-artifact@ea165f8d65b6e75b540449e92b4886f43607fa02 # v4.6.2
-        with:
-          name: evm-test-suite-${{ github.sha }}
-          path: evm-test-suite/test-logs/matter-labs-tests.log
-=======
->>>>>>> 330af489
 
   confirm-required-test-evm-jobs-passed:
     runs-on: ubuntu-latest
