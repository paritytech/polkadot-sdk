name: EVM test suite

on:
  push:
    branches:
      - master
  pull_request:
    types: [opened, synchronize, reopened, ready_for_review]
  merge_group:
concurrency:
  group: ${{ github.workflow }}-${{ github.event.pull_request.number || github.ref }}
  cancel-in-progress: true

jobs:
  isdraft:
    uses: ./.github/workflows/reusable-isdraft.yml
  preflight:
    needs: isdraft
    uses: ./.github/workflows/reusable-preflight.yml

  evm-test-suite:
    needs: [preflight]
    runs-on: ${{ needs.preflight.outputs.RUNNER }}
    if: ${{ needs.preflight.outputs.changes_rust }}
    timeout-minutes: 60
    container:
      image: ${{ needs.preflight.outputs.IMAGE }}
    env:
      # Enable debug assertions since we are running optimized builds for testing
      # but still want to have debug assertions.
      RUSTFLAGS: "-C debug-assertions"
      RUST_BACKTRACE: 1
    steps:
      - name: Checkout
        uses: actions/checkout@v4

      - name: script
        run: |
          forklift cargo build --locked --profile production -p pallet-revive-eth-rpc --bin eth-rpc
          forklift cargo build -p staging-node-cli --bin substrate-node

      - name: Checkout evm-tests
        uses: actions/checkout@v4
        with:
          repository: paritytech/evm-test-suite
<<<<<<< HEAD
          ref: 72d1dace20c8fea4c2404383cc422299b26f1961
=======
          ref: 737881404f7c5d32e53565ff19e94c21b79d498d
>>>>>>> 220b5aa6
          path: evm-test-suite

      - uses: actions/setup-node@v4
        with:
          node-version: 22

      - name: script
        env:
          # EVM tests don't work with batchSize 300 on self-hosted runners in docker container
          BATCH_SIZE: 100
        run: |
          echo "Change to the evm-test-suite directory"
          cd evm-test-suite
          echo "Download the resolc binary"
          wget -O resolc https://github.com/paritytech/revive/releases/download/v0.3.0/resolc-x86_64-unknown-linux-musl -q
          chmod +x resolc
          mv resolc /usr/local/bin
          resolc --version

          echo "Check that binaries are in place"
          export NODE_BIN_PATH=$(readlink -f ../target/debug/substrate-node)
          export ETH_RPC_PATH=$(readlink -f ../target/production/eth-rpc)
          export RESOLC_PATH=/usr/local/bin/resolc
          echo $NODE_BIN_PATH $ETH_RPC_PATH $RESOLC_PATH

          echo "Install npm dependencies"
          npm install
          # cat matter-labs-tests/hardhat.config.ts | grep batchSize

          echo "Installing solc"
          wget https://github.com/ethereum/solidity/releases/download/v0.8.30/solc-static-linux -q
          chmod +x solc-static-linux
          mv solc-static-linux /usr/local/bin/solc
          echo "Run the tests"
          echo "bash init.sh --kitchensink -- --matter-labs -- $NODE_BIN_PATH $ETH_RPC_PATH $RESOLC_PATH"
          bash init.sh --kitchensink -- --matter-labs -- $NODE_BIN_PATH $ETH_RPC_PATH $RESOLC_PATH
          echo "Run eth-rpc tests"
<<<<<<< HEAD
          bash init.sh --kitchensink http://localhost:9944 --eth-rpc -- $NODE_BIN_PATH $ETH_RPC_PATH $RESOLC_PATH
=======
          bash init.sh --kitchensink http://localhost:9944 --eth-rpc -- $NODE_BIN_PATH $ETH_RPC_PATH $RESOLC_PATH 
>>>>>>> 220b5aa6

      - name: Collect tests results
        if: always()
        uses: actions/upload-artifact@v4
        with:
          name: evm-test-suite-${{ github.sha }}
          path: evm-test-suite/test-logs/matter-labs-tests.log

  confirm-required-test-evm-jobs-passed:
    runs-on: ubuntu-latest
    name: All test misc tests passed
    # If any new job gets added, be sure to add it to this array
    needs:
      - evm-test-suite
    if: always() && !cancelled()
    steps:
      - run: |
          tee resultfile <<< '${{ toJSON(needs) }}'
          FAILURES=$(cat resultfile | grep '"result": "failure"' | wc -l)
          if [ $FAILURES -gt 0 ]; then
            echo "### At least one required job failed ❌" >> $GITHUB_STEP_SUMMARY
            exit 1
          else
            echo '### Good job! All the required jobs passed 🚀' >> $GITHUB_STEP_SUMMARY
          fi<|MERGE_RESOLUTION|>--- conflicted
+++ resolved
@@ -43,11 +43,7 @@
         uses: actions/checkout@v4
         with:
           repository: paritytech/evm-test-suite
-<<<<<<< HEAD
           ref: 72d1dace20c8fea4c2404383cc422299b26f1961
-=======
-          ref: 737881404f7c5d32e53565ff19e94c21b79d498d
->>>>>>> 220b5aa6
           path: evm-test-suite
 
       - uses: actions/setup-node@v4
@@ -85,11 +81,7 @@
           echo "bash init.sh --kitchensink -- --matter-labs -- $NODE_BIN_PATH $ETH_RPC_PATH $RESOLC_PATH"
           bash init.sh --kitchensink -- --matter-labs -- $NODE_BIN_PATH $ETH_RPC_PATH $RESOLC_PATH
           echo "Run eth-rpc tests"
-<<<<<<< HEAD
-          bash init.sh --kitchensink http://localhost:9944 --eth-rpc -- $NODE_BIN_PATH $ETH_RPC_PATH $RESOLC_PATH
-=======
           bash init.sh --kitchensink http://localhost:9944 --eth-rpc -- $NODE_BIN_PATH $ETH_RPC_PATH $RESOLC_PATH 
->>>>>>> 220b5aa6
 
       - name: Collect tests results
         if: always()
