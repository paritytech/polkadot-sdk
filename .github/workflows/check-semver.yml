name: Check semver

on:
  pull_request:
    types: [opened, synchronize, reopened, ready_for_review]
    paths:
      - prdoc/*.prdoc
<<<<<<< HEAD
  workflow_dispatch:

concurrency:
  group: check-semver-${{ github.event.pull_request.number || github.ref }}
  cancel-in-progress: true
=======
env:
  TOOLCHAIN: nightly-2024-03-01
>>>>>>> e44f61af

jobs:
  check-semver:
    runs-on: ubuntu-latest
    container:
      image: docker.io/paritytech/ci-unified:bullseye-1.77.0-2024-04-10-v20240408
    steps:
      - uses: actions/checkout@b4ffde65f46336ab88eb53be808477a3936bae11 # v4.1.1

      - name: Rust Cache
        uses: Swatinem/rust-cache@23bce251a8cd2ffc3c1075eaa2367cf899916d84 # v2.7.3
        with:
          cache-on-failure: true

      - name: install parity-publish
        run: cargo install parity-publish@0.6.0

      - name: Rust compilation prerequisites
        run: |
<<<<<<< HEAD
          rustup default nightly-2024-03-01
          rustup component add rust-src --toolchain nightly-2024-03-01

      - name: install parity-publish
        run: CARGO_TARGET_DIR=./target/ cargo install parity-publish@0.6.0 -q
=======
          rustup default $TOOLCHAIN
          rustup target add wasm32-unknown-unknown --toolchain $TOOLCHAIN
          rustup component add rust-src --toolchain $TOOLCHAIN
>>>>>>> e44f61af

      - name: extra git setup
        run: |
          git config --global --add safe.directory '*'
          git fetch --no-tags --no-recurse-submodules --depth=1 origin master
          git branch old origin/master

      - name: Comment If Backport
        if: github.event.pull_request.base.ref == 'stable'
        env:
          GH_TOKEN: ${{ secrets.GITHUB_TOKEN }}
          PR: ${{ github.event.pull_request.number }}
        run: |
          echo "This is a backport into stable."

          wget -q https://github.com/cli/cli/releases/download/v2.51.0/gh_2.51.0_linux_amd64.tar.gz -O gh.tar.gz && \
          tar -xzf gh.tar.gz && mv gh_2.51.0_linux_amd64/bin/gh /usr/local/bin/gh && rm gh.tar.gz
          chmod +x /usr/local/bin/gh

            cat > msg.txt <<EOF
          This is treated as a backport since it targets the 'stable' branch. Please proceed with caution to not impact teams that rely on the stability of our current release. Some things to consider:
          - Must only declare 'patch' or 'minor' changes in its PrDoc.
          - Should be a legit *fix* for some  bug, not add tons of new features.
          - Must either be audited or trivial.
          EOF
          gh issue comment $PR --edit-last -F msg.txt || gh issue comment $PR -F msg.txt

          echo "PRDOC_EXTRA_ARGS=--max-allowed-bump minor" >> $GITHUB_ENV

      - name: check semver
        run: |
          export CARGO_TARGET_DIR=target
          export RUSTFLAGS='-A warnings -A missing_docs'
          export SKIP_WASM_BUILD=1
<<<<<<< HEAD

          if ! parity-publish --color always prdoc --since old --validate prdoc/pr_$PR.prdoc --toolchain nightly-2024-03-01 $PRDOC_EXTRA_ARGS -v; then
=======
          if ! parity-publish --color always prdoc --since old --validate prdoc/pr_$PR.prdoc -v --toolchain $TOOLCHAIN; then
>>>>>>> e44f61af
            cat <<EOF
          👋 Hello developer! The SemVer information that you declared in the prdoc file did not match what the CI detected.

          Please check the output above and see the following links for more help:
          - https://github.com/paritytech/polkadot-sdk/blob/master/docs/contributor/prdoc.md#record-semver-changes
          - https://forum.polkadot.network/t/psa-polkadot-sdk-to-use-semver

          Otherwise feel free to ask in the Merge Request or in Matrix chat.
          EOF

            exit 1
          fi
        env:
          PR: ${{ github.event.pull_request.number }}
          PRDOC_EXTRA_ARGS: ${{ env.PRDOC_EXTRA_ARGS }}<|MERGE_RESOLUTION|>--- conflicted
+++ resolved
@@ -5,16 +5,15 @@
     types: [opened, synchronize, reopened, ready_for_review]
     paths:
       - prdoc/*.prdoc
-<<<<<<< HEAD
   workflow_dispatch:
 
 concurrency:
   group: check-semver-${{ github.event.pull_request.number || github.ref }}
   cancel-in-progress: true
-=======
+
 env:
   TOOLCHAIN: nightly-2024-03-01
->>>>>>> e44f61af
+
 
 jobs:
   check-semver:
@@ -34,17 +33,11 @@
 
       - name: Rust compilation prerequisites
         run: |
-<<<<<<< HEAD
-          rustup default nightly-2024-03-01
-          rustup component add rust-src --toolchain nightly-2024-03-01
+          rustup default $TOOLCHAIN
+          rustup component add rust-src --toolchain $TOOLCHAIN
 
       - name: install parity-publish
         run: CARGO_TARGET_DIR=./target/ cargo install parity-publish@0.6.0 -q
-=======
-          rustup default $TOOLCHAIN
-          rustup target add wasm32-unknown-unknown --toolchain $TOOLCHAIN
-          rustup component add rust-src --toolchain $TOOLCHAIN
->>>>>>> e44f61af
 
       - name: extra git setup
         run: |
@@ -79,12 +72,9 @@
           export CARGO_TARGET_DIR=target
           export RUSTFLAGS='-A warnings -A missing_docs'
           export SKIP_WASM_BUILD=1
-<<<<<<< HEAD
 
-          if ! parity-publish --color always prdoc --since old --validate prdoc/pr_$PR.prdoc --toolchain nightly-2024-03-01 $PRDOC_EXTRA_ARGS -v; then
-=======
-          if ! parity-publish --color always prdoc --since old --validate prdoc/pr_$PR.prdoc -v --toolchain $TOOLCHAIN; then
->>>>>>> e44f61af
+          if ! parity-publish --color always prdoc --since old --validate prdoc/pr_$PR.prdoc $PRDOC_EXTRA_ARGS -v --toolchain $TOOLCHAIN; then
+
             cat <<EOF
           👋 Hello developer! The SemVer information that you declared in the prdoc file did not match what the CI detected.
 
