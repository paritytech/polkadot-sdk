name: RC Build

on:
  workflow_call:
    inputs:
      binary:
        description: Binary to be build for the release
        required: true
        default: polkadot
        type: string

      package:
        description: Package to be built, for now can be polkadot, polkadot-parachain-bin, or polkadot-omni-node
        required: true
        type: string

      release_tag:
        description: Tag matching the actual release candidate with the format polkadot-stableYYMM(-rcX) or polkadot-stableYYMM-X(-rcX)
        required: true
        type: string

      target:
        description: Target triple for which the artifacts are being built (e.g. x86_64-unknown-linux-gnu)
        required: true
        type: string

      features:
        description: Features to be enabled when building the binary (must be a list of comma-separated features)
        required: false
        type: string


permissions:
  id-token: write
  contents: read
  attestations: write

jobs:

  set-image:
    # GitHub Actions allows using 'env' in a container context.
    # However, env variables don't work for forks: https://github.com/orgs/community/discussions/44322
    # This workaround sets the container image for each job using 'set-image' job output.
    runs-on: ubuntu-latest
    outputs:
      IMAGE: ${{ steps.set_image.outputs.IMAGE }}
    steps:
      - name: Checkout
        uses: actions/checkout@08c6903cd8c0fde910a37f88322edcfb5dd907a8 # v5.0.0

      - id: set_image
        run: cat .github/env >> $GITHUB_OUTPUT

  build-rc:
    if: ${{ inputs.target == 'x86_64-unknown-linux-gnu' }}
    needs: [set-image]
    runs-on: ubuntu-latest
    environment: release
    container:
      image: ${{ needs.set-image.outputs.IMAGE }}
    strategy:
      matrix:
        binaries: ${{ fromJSON(inputs.binary) }}
    env:
      PGP_KMS_KEY: ${{ secrets.PGP_KMS_KEY }}
      PGP_KMS_HASH: ${{ secrets.PGP_KMS_HASH }}
      AWS_ACCESS_KEY_ID: ${{ secrets.AWS_ACCESS_KEY_ID }}
      AWS_SECRET_ACCESS_KEY: ${{ secrets.AWS_SECRET_ACCESS_KEY }}
      AWS_DEFAULT_REGION: ${{ secrets.AWS_DEFAULT_REGION }}

    steps:
      - name: Install pgpkkms
        run: |
          # Install pgpkms that is used to sign built artifacts
          python3 -m pip install "pgpkms @ git+https://github.com/paritytech-release/pgpkms.git@e7f806f99e9be5c52f0b4a536b7d4ef9c3e695ed"
          which pgpkms

      - name: Checkout sources
        uses: actions/checkout@08c6903cd8c0fde910a37f88322edcfb5dd907a8 # v5.0.0
        with:
          ref: ${{ inputs.release_tag }}
          fetch-depth: 0

      - name: Import gpg keys
        shell: bash
        run: |
          . ./.github/scripts/common/lib.sh

          import_gpg_keys

      - name: Build binary
        run: |
          git config --global --add safe.directory "${GITHUB_WORKSPACE}" #avoid "detected dubious ownership" error
          ./.github/scripts/release/build-linux-release.sh ${{ matrix.binaries }} ${{ inputs.package }} ${{ inputs.features }}

      - name: Generate artifact attestation
        uses: actions/attest-build-provenance@977bb373ede98d70efdf65b84cb5f73e068dcc2a # v3.0.0
        with:
          subject-path: /artifacts/${{ matrix.binaries }}/${{ matrix.binaries }}

      - name: Sign artifacts
        working-directory: /artifacts/${{ matrix.binaries }}
        run: |
          python3 -m pgpkms sign --input ${{matrix.binaries }} -o ${{ matrix.binaries }}.asc

      - name: Check sha256 ${{ matrix.binaries }}
        working-directory: /artifacts/${{ matrix.binaries }}
        shell: bash
        run: |
          .  "${GITHUB_WORKSPACE}"/.github/scripts/common/lib.sh

          echo "Checking binary  ${{ matrix.binaries }}"
          check_sha256  ${{ matrix.binaries }}

      - name: Check GPG ${{ matrix.binaries }}
        working-directory: /artifacts/${{ matrix.binaries }}
        shell: bash
        run: |
          . "${GITHUB_WORKSPACE}"/.github/scripts/common/lib.sh

          check_gpg  ${{ matrix.binaries }}

      - name: Upload ${{ matrix.binaries }} artifacts
        uses: actions/upload-artifact@ea165f8d65b6e75b540449e92b4886f43607fa02 # v4.6.2
        with:
          name: ${{ matrix.binaries }}_${{ inputs.target }}
          path: /artifacts/${{ matrix.binaries }}

<<<<<<< HEAD
  # build-macos-rc:
  #   if: ${{ inputs.target == 'aarch64-apple-darwin' }}
  #   runs-on: parity-macos
  #   environment: release
  #   strategy:
  #     matrix:
  #       binaries: ${{ fromJSON(inputs.binary) }}
  #   env:
  #     PGP_KMS_KEY: ${{ secrets.PGP_KMS_KEY }}
  #     PGP_KMS_HASH: ${{ secrets.PGP_KMS_HASH }}
  #     AWS_ACCESS_KEY_ID: ${{ secrets.AWS_ACCESS_KEY_ID }}
  #     AWS_SECRET_ACCESS_KEY: ${{ secrets.AWS_SECRET_ACCESS_KEY }}
  #     AWS_DEFAULT_REGION: ${{ secrets.AWS_DEFAULT_REGION }}
  #   steps:
  #     - name: Checkout sources
  #       uses: actions/checkout@d632683dd7b4114ad314bca15554477dd762a938 # v4.2.0
  #       with:
  #         ref: ${{ inputs.release_tag }}
  #         fetch-depth: 0

  #     - name: Set rust version from env file
  #       run: |
  #         RUST_VERSION=$(cat .github/env | sed -E 's/.*ci-unified:([^-]+)-([^-]+).*/\2/')
  #         echo $RUST_VERSION
  #         echo "RUST_VERSION=${RUST_VERSION}" >> $GITHUB_ENV
  #     - name: Set workspace environment variable
  #       # relevant for artifacts upload, which can not interpolate Github Action variable syntax when
  #       # used within valid paths. We can not use root-based paths either, since it is set as read-only
  #       # on the `parity-macos` runner.
  #       run: echo "ARTIFACTS_PATH=${GITHUB_WORKSPACE}/artifacts/${{ matrix.binaries }}" >> $GITHUB_ENV

  #     - name: Set up Homebrew
  #       uses: Homebrew/actions/setup-homebrew@1ccc07ccd54b6048295516a3eb89b192c35057dc # master from 12.09.2024
  #     - name: Set homebrew binaries location on path
  #       run: echo "/opt/homebrew/bin" >>  $GITHUB_PATH

  #     - name: Install rust ${{ env.RUST_VERSION }}
  #       uses: actions-rust-lang/setup-rust-toolchain@fb51252c7ba57d633bc668f941da052e410add48 # v1.13.0
  #       with:
  #         cache: false
  #         toolchain: ${{ env.RUST_VERSION }}
  #         target: wasm32-unknown-unknown
  #         components: cargo, clippy, rust-docs, rust-src, rustfmt, rustc, rust-std

  #     - name: cargo info
  #       run: |
  #         echo "######## rustup show ########"
  #         rustup show
  #         echo "######## cargo --version ########"
  #         cargo --version

  #     - name: Install protobuf
  #       run: brew install protobuf
  #     - name: Install gpg
  #       run: |
  #         brew install gnupg
  #         # Setup for being able to resolve: keyserver.ubuntu.com.
  #         # See: https://github.com/actions/runner-images/issues/9777
  #         mkdir -p ~/.gnupg/
  #         touch ~/.gnupg/dirmngr.conf
  #         echo "standard-resolver" >  ~/.gnupg/dirmngr.conf

  #     - name: Install llvm
  #       run: |
  #         brew install llvm@21

  #     - name: Set dynamic library path
  #       run: |
  #         LLVM_PATH=$(brew --prefix llvm)
  #         export LIBCLANG_PATH="$LLVM_PATH/lib"
  #         export LDFLAGS="-L$LLVM_PATH/lib"
  #         export CPPFLAGS="-I$LLVM_PATH/include"
  #         echo "DYLD_LIBRARY_PATH=$LLVM_PATH/lib" >> $GITHUB_ENV

  #     - name: Install sha256sum
  #       run: |
  #         brew install coreutils

  #     - name: Install pgpkkms
  #       run: |
  #         # Install pgpkms that is used to sign built artifacts
  #         python3 -m pip  install "pgpkms @ git+https://github.com/paritytech-release/pgpkms.git@e7f806f99e9be5c52f0b4a536b7d4ef9c3e695ed" --break-system-packages

  #     - name: Import gpg keys
  #       shell: bash
  #       run: |
  #         . ./.github/scripts/common/lib.sh

  #         import_gpg_keys

  #     - name: Build binary
  #       run: |
  #         git config --global --add safe.directory "${GITHUB_WORKSPACE}" #avoid "detected dubious ownership" error
  #         ./.github/scripts/release/build-macos-release.sh ${{ matrix.binaries }} ${{ inputs.package }} ${{ inputs.features }}

  #     - name: Generate artifact attestation
  #       uses: actions/attest-build-provenance@e8998f949152b193b063cb0ec769d69d929409be # v2.4.0
  #       with:
  #         subject-path: ${{ env.ARTIFACTS_PATH }}/${{ matrix.binaries }}

  #     - name: Sign artifacts
  #       working-directory: ${{ env.ARTIFACTS_PATH }}
  #       run: |
  #         python3 -m pgpkms sign --input ${{matrix.binaries }} -o ${{ matrix.binaries }}.asc

  #     - name: Check sha256 ${{ matrix.binaries }}
  #       working-directory: ${{ env.ARTIFACTS_PATH }}
  #       shell: bash
  #       run: |
  #         .  "${GITHUB_WORKSPACE}"/.github/scripts/common/lib.sh

  #         echo "Checking binary  ${{ matrix.binaries }}"
  #         check_sha256  ${{ matrix.binaries }}

  #     - name: Check GPG ${{ matrix.binaries }}
  #       working-directory: ${{ env.ARTIFACTS_PATH }}
  #       shell: bash
  #       run: |
  #         . "${GITHUB_WORKSPACE}"/.github/scripts/common/lib.sh

  #         check_gpg  ${{ matrix.binaries }}

  #     - name: Upload ${{ matrix.binaries }} artifacts
  #       uses: actions/upload-artifact@5d5d22a31266ced268874388b861e4b58bb5c2f3 # v4.3.1
  #       with:
  #         name: ${{ matrix.binaries }}_${{ inputs.target }}
  #         path: ${{ env.ARTIFACTS_PATH }}

  build-polkadot-deb-and-rpm-package:
=======
  build-macos-rc:
    if: ${{ inputs.target == 'aarch64-apple-darwin' }}
    runs-on: parity-macos
    environment: release
    strategy:
      matrix:
        binaries: ${{ fromJSON(inputs.binary) }}
    env:
      PGP_KMS_KEY: ${{ secrets.PGP_KMS_KEY }}
      PGP_KMS_HASH: ${{ secrets.PGP_KMS_HASH }}
      AWS_ACCESS_KEY_ID: ${{ secrets.AWS_ACCESS_KEY_ID }}
      AWS_SECRET_ACCESS_KEY: ${{ secrets.AWS_SECRET_ACCESS_KEY }}
      AWS_DEFAULT_REGION: ${{ secrets.AWS_DEFAULT_REGION }}
    steps:
      - name: Checkout sources
        uses: actions/checkout@08c6903cd8c0fde910a37f88322edcfb5dd907a8 # v5.0.0
        with:
          ref: ${{ inputs.release_tag }}
          fetch-depth: 0

      - name: Set rust version from env file
        run: |
          RUST_VERSION=$(cat .github/env | sed -E 's/.*ci-unified:([^-]+)-([^-]+).*/\2/')
          echo $RUST_VERSION
          echo "RUST_VERSION=${RUST_VERSION}" >> $GITHUB_ENV
      - name: Set workspace environment variable
        # relevant for artifacts upload, which can not interpolate Github Action variable syntax when
        # used within valid paths. We can not use root-based paths either, since it is set as read-only
        # on the `parity-macos` runner.
        run: echo "ARTIFACTS_PATH=${GITHUB_WORKSPACE}/artifacts/${{ matrix.binaries }}" >> $GITHUB_ENV

      - name: Set up Homebrew
        uses: Homebrew/actions/setup-homebrew@1ccc07ccd54b6048295516a3eb89b192c35057dc # master from 12.09.2024
      - name: Set homebrew binaries location on path
        run: echo "/opt/homebrew/bin" >>  $GITHUB_PATH

      - name: Install rust ${{ env.RUST_VERSION }}
        uses: actions-rust-lang/setup-rust-toolchain@1780873c7b576612439a134613cc4cc74ce5538c # v1.15.2
        with:
          cache: false
          toolchain: ${{ env.RUST_VERSION }}
          target: wasm32-unknown-unknown
          components: cargo, clippy, rust-docs, rust-src, rustfmt, rustc, rust-std

      - name: cargo info
        run: |
          echo "######## rustup show ########"
          rustup show
          echo "######## cargo --version ########"
          cargo --version

      - name: Install protobuf
        run: brew install protobuf

      - name: Install solc
        run: brew install solidity

      - name: Install resolc
        run: |
          VERSION="0.3.0"
          ASSET_URL="https://github.com/paritytech/revive/releases/download/v$VERSION/resolc-universal-apple-darwin"
          echo "Downloading resolc v$VERSION from $ASSET_URL"
          curl -Lsf --show-error -o $HOME/.cargo/bin/resolc "$ASSET_URL"
          chmod +x $HOME/.cargo/bin/resolc
          xattr -c $HOME/.cargo/bin/resolc
          resolc --version

      - name: Install llvm
        run: |
          brew install llvm@21

      - name: Set dynamic library path
        run: |
          LLVM_PATH=$(brew --prefix llvm)
          export LIBCLANG_PATH="$LLVM_PATH/lib"
          export LDFLAGS="-L$LLVM_PATH/lib"
          export CPPFLAGS="-I$LLVM_PATH/include"
          echo "DYLD_LIBRARY_PATH=$LLVM_PATH/lib" >> $GITHUB_ENV

      - name: Install gpg
        run: |
          brew install gnupg
          # Setup for being able to resolve: keyserver.ubuntu.com.
          # See: https://github.com/actions/runner-images/issues/9777
          mkdir -p ~/.gnupg/
          touch ~/.gnupg/dirmngr.conf
          echo "standard-resolver" >  ~/.gnupg/dirmngr.conf
      - name: Install sha256sum
        run: |
          brew install coreutils

      - name: Install pgpkkms
        run: |
          # Install pgpkms that is used to sign built artifacts
          python3 -m pip  install "pgpkms @ git+https://github.com/paritytech-release/pgpkms.git@e7f806f99e9be5c52f0b4a536b7d4ef9c3e695ed" --break-system-packages

      - name: Import gpg keys
        shell: bash
        run: |
          . ./.github/scripts/common/lib.sh

          import_gpg_keys

      - name: Build binary
        run: |
          git config --global --add safe.directory "${GITHUB_WORKSPACE}" #avoid "detected dubious ownership" error
          ./.github/scripts/release/build-macos-release.sh ${{ matrix.binaries }} ${{ inputs.package }} ${{ inputs.features }}

      - name: Generate artifact attestation
        uses: actions/attest-build-provenance@977bb373ede98d70efdf65b84cb5f73e068dcc2a # v3.0.0
        with:
          subject-path: ${{ env.ARTIFACTS_PATH }}/${{ matrix.binaries }}

      - name: Sign artifacts
        working-directory: ${{ env.ARTIFACTS_PATH }}
        run: |
          python3 -m pgpkms sign --input ${{matrix.binaries }} -o ${{ matrix.binaries }}.asc

      - name: Check sha256 ${{ matrix.binaries }}
        working-directory: ${{ env.ARTIFACTS_PATH }}
        shell: bash
        run: |
          .  "${GITHUB_WORKSPACE}"/.github/scripts/common/lib.sh

          echo "Checking binary  ${{ matrix.binaries }}"
          check_sha256  ${{ matrix.binaries }}

      - name: Check GPG ${{ matrix.binaries }}
        working-directory: ${{ env.ARTIFACTS_PATH }}
        shell: bash
        run: |
          . "${GITHUB_WORKSPACE}"/.github/scripts/common/lib.sh

          check_gpg  ${{ matrix.binaries }}

      - name: Upload ${{ matrix.binaries }} artifacts
        uses: actions/upload-artifact@ea165f8d65b6e75b540449e92b4886f43607fa02 # v4.6.2
        with:
          name: ${{ matrix.binaries }}_${{ inputs.target }}
          path: ${{ env.ARTIFACTS_PATH }}

  build-polkadot-deb-package:
>>>>>>> 52bdb96d
    if: ${{ inputs.package == 'polkadot' && inputs.target == 'x86_64-unknown-linux-gnu' }}
    needs: [build-rc]
    runs-on: ubuntu-latest

    steps:
    - name: Checkout sources
      uses: actions/checkout@08c6903cd8c0fde910a37f88322edcfb5dd907a8 # v5.0.0
      with:
        ref: ${{ inputs.release_tag }}
        fetch-depth: 0


    - name: Download polkadot_x86_64-unknown-linux-gnu artifacts
      uses: actions/download-artifact@634f93cb2916e3fdff6788551b99b062d0335ce0 # v5.0.0
      with:
        name: polkadot_x86_64-unknown-linux-gnu
        path: target/production
        merge-multiple: true

    - name: Download polkadot-execute-worker_x86_64-unknown-linux-gnu artifacts
      uses: actions/download-artifact@634f93cb2916e3fdff6788551b99b062d0335ce0 # v5.0.0
      with:
        name: polkadot-execute-worker_x86_64-unknown-linux-gnu
        path: target/production
        merge-multiple: true

    - name: Download polkadot-prepare-worker_x86_64-unknown-linux-gnu artifacts
      uses: actions/download-artifact@634f93cb2916e3fdff6788551b99b062d0335ce0 # v5.0.0
      with:
        name: polkadot-prepare-worker_x86_64-unknown-linux-gnu
        path: target/production
        merge-multiple: true

    - name: Install rpmbuild
      run: sudo apt-get update && sudo apt-get install -y rpm

    - name: Set up Ruby
      uses: actions/setup-ruby@v1
      with:
        ruby-version: '3.2'

    - name: Install fpm
      run: gem install fpm

    - name: Build polkadot deb package
      shell: bash
      run: |
        . "${GITHUB_WORKSPACE}"/.github/scripts/common/lib.sh
        VERSION=$(get_polkadot_node_version_from_code)
        . "${GITHUB_WORKSPACE}"/.github/scripts/release/build-deb.sh ${{ inputs.package }} ${VERSION}

    #- name: Prepare binary for RPM build
    #  run: |
    #    mkdir -p target/release
    #    cp target/production/polkadot target/release/polkadot

    - name: Build polkadot rpm package
      shell: bash
      run: |
        . "${GITHUB_WORKSPACE}"/.github/scripts/common/lib.sh
        VERSION=$(get_polkadot_node_version_from_code)
        . "${GITHUB_WORKSPACE}"/.github/scripts/release/build-rpm.sh ${{ inputs.package }} ${VERSION}

    - name: Generate artifact attestation
      uses: actions/attest-build-provenance@977bb373ede98d70efdf65b84cb5f73e068dcc2a # v3.0.0
      with:
        subject-path: |
          target/production/*.deb
          target/production/*.rpm

    - name: Upload ${{inputs.package }} artifacts
      uses: actions/upload-artifact@ea165f8d65b6e75b540449e92b4886f43607fa02 # v4.6.2
      with:
        name: ${{ inputs.package }}_${{ inputs.target }}
        path: target/production
        overwrite: true

  upload-polkadot-artifacts-to-s3:
    if: ${{ inputs.package == 'polkadot' && inputs.target == 'x86_64-unknown-linux-gnu' }}
    needs: [build-polkadot-deb-and-rpm-package]
    uses: ./.github/workflows/release-reusable-s3-upload.yml
    with:
      package: ${{ inputs.package }}
      release_tag: ${{ inputs.release_tag }}
      target: ${{ inputs.target }}
    secrets: inherit

  upload-polkadot-parachain-artifacts-to-s3:
    if: ${{ inputs.package == 'polkadot-parachain-bin' && inputs.target == 'x86_64-unknown-linux-gnu' }}
    needs: [build-rc]
    uses: ./.github/workflows/release-reusable-s3-upload.yml
    with:
      package: polkadot-parachain
      release_tag: ${{ inputs.release_tag }}
      target: ${{ inputs.target }}
    secrets: inherit

  upload-polkadot-omni-node-artifacts-to-s3:
    if: ${{ inputs.package == 'polkadot-omni-node' && inputs.target == 'x86_64-unknown-linux-gnu' }}
    needs: [build-rc]
    uses: ./.github/workflows/release-reusable-s3-upload.yml
    with:
      package: ${{ inputs.package }}
      release_tag: ${{ inputs.release_tag }}
      target: ${{ inputs.target }}
    secrets: inherit

  upload-frame-omni-bencher-artifacts-to-s3:
    if: ${{ inputs.package == 'frame-omni-bencher' && inputs.target == 'x86_64-unknown-linux-gnu' }}
    needs: [build-rc]
    uses: ./.github/workflows/release-reusable-s3-upload.yml
    with:
      package: ${{ inputs.package }}
      release_tag: ${{ inputs.release_tag }}
      target: ${{ inputs.target }}
    secrets: inherit

  upload-chain-spec-builder-artifacts-to-s3:
    if: ${{ inputs.package == 'staging-chain-spec-builder' && inputs.target == 'x86_64-unknown-linux-gnu' }}
    needs: [build-rc]
    uses: ./.github/workflows/release-reusable-s3-upload.yml
    with:
      package: chain-spec-builder
      release_tag: ${{ inputs.release_tag }}
      target: ${{ inputs.target }}
    secrets: inherit

  upload-substrate-node-artifacts-to-s3:
    if: ${{ inputs.package == 'staging-node-cli' && inputs.target == 'x86_64-unknown-linux-gnu' }}
    needs: [build-rc]
    uses: ./.github/workflows/release-reusable-s3-upload.yml
    with:
      package: substrate-node
      release_tag: ${{ inputs.release_tag }}
      target: ${{ inputs.target }}
    secrets: inherit

  upload-eth-rpc-artifacts-to-s3:
    if: ${{ inputs.package == 'pallet-revive-eth-rpc' && inputs.target == 'x86_64-unknown-linux-gnu' }}
    needs: [build-rc]
    uses: ./.github/workflows/release-reusable-s3-upload.yml
    with:
      package: eth-rpc
      release_tag: ${{ inputs.release_tag }}
      target: ${{ inputs.target }}
    secrets: inherit

  upload-subkey-artifacts-to-s3:
    if: ${{ inputs.package == 'subkey' && inputs.target == 'x86_64-unknown-linux-gnu' }}
    needs: [build-rc]
    uses: ./.github/workflows/release-reusable-s3-upload.yml
    with:
      package: subkey
      release_tag: ${{ inputs.release_tag }}
      target: ${{ inputs.target }}
    secrets: inherit

  # upload-polkadot-macos-artifacts-to-s3:
  #   if: ${{ inputs.package == 'polkadot' && inputs.target == 'aarch64-apple-darwin' }}
  #   # TODO: add and use a `build-polkadot-homebrew-package` which packs all `polkadot` binaries:
  #   # `polkadot`, `polkadot-prepare-worker` and `polkadot-execute-worker`.
  #   needs: [build-macos-rc]
  #   uses: ./.github/workflows/release-reusable-s3-upload.yml
  #   with:
  #     package: ${{ inputs.package }}
  #     release_tag: ${{ inputs.release_tag }}
  #     target: ${{ inputs.target }}
  #   secrets: inherit

  # upload-polkadot-prepare-worker-macos-artifacts-to-s3:
  #   if: ${{ inputs.package == 'polkadot' && inputs.target == 'aarch64-apple-darwin' }}
  #   needs: [build-macos-rc]
  #   uses: ./.github/workflows/release-reusable-s3-upload.yml
  #   with:
  #     package: polkadot-prepare-worker
  #     release_tag: ${{ inputs.release_tag }}
  #     target: ${{ inputs.target }}
  #   secrets: inherit

  # upload-polkadot-execute-worker-macos-artifacts-to-s3:
  #   if: ${{ inputs.package == 'polkadot' && inputs.target == 'aarch64-apple-darwin' }}
  #   needs: [build-macos-rc]
  #   uses: ./.github/workflows/release-reusable-s3-upload.yml
  #   with:
  #     package: polkadot-execute-worker
  #     release_tag: ${{ inputs.release_tag }}
  #     target: ${{ inputs.target }}
  #   secrets: inherit
  #     # AWS_DEFAULT_REGION: ${{ secrets.AWS_DEFAULT_REGION }}
  #     # AWS_RELEASE_ACCESS_KEY_ID: ${{ secrets.AWS_RELEASE_ACCESS_KEY_ID }}
  #     # AWS_RELEASE_SECRET_ACCESS_KEY: ${{ secrets.AWS_RELEASE_SECRET_ACCESS_KEY }}

  # upload-polkadot-omni-node-macos-artifacts-to-s3:
  #   if: ${{ inputs.package == 'polkadot-omni-node' && inputs.target == 'aarch64-apple-darwin' }}
  #   needs: [build-macos-rc]
  #   uses: ./.github/workflows/release-reusable-s3-upload.yml
  #   with:
  #     package: ${{ inputs.package }}
  #     release_tag: ${{ inputs.release_tag }}
  #     target: ${{ inputs.target }}
  #   secrets: inherit

  # upload-polkadot-parachain-macos-artifacts-to-s3:
  #   if: ${{ inputs.package == 'polkadot-parachain-bin' && inputs.target == 'aarch64-apple-darwin' }}
  #   needs: [build-macos-rc]
  #   uses: ./.github/workflows/release-reusable-s3-upload.yml
  #   with:
  #     package: polkadot-parachain
  #     release_tag: ${{ inputs.release_tag }}
  #     target: ${{ inputs.target }}
  #   secrets: inherit

  # upload-frame-omni-bencher-macos-artifacts-to-s3:
  #   if: ${{ inputs.package == 'frame-omni-bencher' && inputs.target == 'aarch64-apple-darwin' }}
  #   needs: [build-macos-rc]
  #   uses: ./.github/workflows/release-reusable-s3-upload.yml
  #   with:
  #     package: ${{ inputs.package }}
  #     release_tag: ${{ inputs.release_tag }}
  #     target: ${{ inputs.target }}
  #   secrets: inherit
  #     # AWS_DEFAULT_REGION: ${{ secrets.AWS_DEFAULT_REGION }}
  #     # AWS_RELEASE_ACCESS_KEY_ID: ${{ secrets.AWS_RELEASE_ACCESS_KEY_ID }}
  #     # AWS_RELEASE_SECRET_ACCESS_KEY: ${{ secrets.AWS_RELEASE_SECRET_ACCESS_KEY }}

  # upload-chain-spec-builder-macos-artifacts-to-s3:
  #   if: ${{ inputs.package == 'staging-chain-spec-builder' && inputs.target == 'aarch64-apple-darwin' }}
  #   needs: [build-macos-rc]
  #   uses: ./.github/workflows/release-reusable-s3-upload.yml
  #   with:
  #     package: chain-spec-builder
  #     release_tag: ${{ inputs.release_tag }}
  #     target: ${{ inputs.target }}
  #   secrets: inherit

  # upload-substrate-node-macos-artifacts-to-s3:
  #   if: ${{ inputs.package == 'staging-node-cli' && inputs.target == 'aarch64-apple-darwin' }}
  #   needs: [build-macos-rc]
  #   uses: ./.github/workflows/release-reusable-s3-upload.yml
  #   with:
  #     package: substrate-node
  #     release_tag: ${{ inputs.release_tag }}
  #     target: ${{ inputs.target }}
  #   secrets: inherit
  #     # AWS_DEFAULT_REGION: ${{ secrets.AWS_DEFAULT_REGION }}
  #     # AWS_RELEASE_ACCESS_KEY_ID: ${{ secrets.AWS_RELEASE_ACCESS_KEY_ID }}
  #     # AWS_RELEASE_SECRET_ACCESS_KEY: ${{ secrets.AWS_RELEASE_SECRET_ACCESS_KEY }}

  # upload-eth-rpc-macos-artifacts-to-s3:
  #   if: ${{ inputs.package == 'pallet-revive-eth-rpc' && inputs.target == 'aarch64-apple-darwin' }}
  #   needs: [build-macos-rc]
  #   uses: ./.github/workflows/release-reusable-s3-upload.yml
  #   with:
  #     package: eth-rpc
  #     release_tag: ${{ inputs.release_tag }}
  #     target: ${{ inputs.target }}
  #   secrets: inherit

  # upload-subkey-macos-artifacts-to-s3:
  #   if: ${{ inputs.package == 'subkey' && inputs.target == 'aarch64-apple-darwin' }}
  #   needs: [build-macos-rc]
  #   uses: ./.github/workflows/release-reusable-s3-upload.yml
  #   with:
  #     package: subkey
  #     release_tag: ${{ inputs.release_tag }}
  #     target: ${{ inputs.target }}
  #   secrets: inherit<|MERGE_RESOLUTION|>--- conflicted
+++ resolved
@@ -54,7 +54,7 @@
   build-rc:
     if: ${{ inputs.target == 'x86_64-unknown-linux-gnu' }}
     needs: [set-image]
-    runs-on: ubuntu-latest
+    runs-on: ubuntu-latest-m
     environment: release
     container:
       image: ${{ needs.set-image.outputs.IMAGE }}
@@ -126,7 +126,6 @@
           name: ${{ matrix.binaries }}_${{ inputs.target }}
           path: /artifacts/${{ matrix.binaries }}
 
-<<<<<<< HEAD
   # build-macos-rc:
   #   if: ${{ inputs.target == 'aarch64-apple-darwin' }}
   #   runs-on: parity-macos
@@ -142,7 +141,7 @@
   #     AWS_DEFAULT_REGION: ${{ secrets.AWS_DEFAULT_REGION }}
   #   steps:
   #     - name: Checkout sources
-  #       uses: actions/checkout@d632683dd7b4114ad314bca15554477dd762a938 # v4.2.0
+  #       uses: actions/checkout@08c6903cd8c0fde910a37f88322edcfb5dd907a8 # v5.0.0
   #       with:
   #         ref: ${{ inputs.release_tag }}
   #         fetch-depth: 0
@@ -256,150 +255,6 @@
   #         path: ${{ env.ARTIFACTS_PATH }}
 
   build-polkadot-deb-and-rpm-package:
-=======
-  build-macos-rc:
-    if: ${{ inputs.target == 'aarch64-apple-darwin' }}
-    runs-on: parity-macos
-    environment: release
-    strategy:
-      matrix:
-        binaries: ${{ fromJSON(inputs.binary) }}
-    env:
-      PGP_KMS_KEY: ${{ secrets.PGP_KMS_KEY }}
-      PGP_KMS_HASH: ${{ secrets.PGP_KMS_HASH }}
-      AWS_ACCESS_KEY_ID: ${{ secrets.AWS_ACCESS_KEY_ID }}
-      AWS_SECRET_ACCESS_KEY: ${{ secrets.AWS_SECRET_ACCESS_KEY }}
-      AWS_DEFAULT_REGION: ${{ secrets.AWS_DEFAULT_REGION }}
-    steps:
-      - name: Checkout sources
-        uses: actions/checkout@08c6903cd8c0fde910a37f88322edcfb5dd907a8 # v5.0.0
-        with:
-          ref: ${{ inputs.release_tag }}
-          fetch-depth: 0
-
-      - name: Set rust version from env file
-        run: |
-          RUST_VERSION=$(cat .github/env | sed -E 's/.*ci-unified:([^-]+)-([^-]+).*/\2/')
-          echo $RUST_VERSION
-          echo "RUST_VERSION=${RUST_VERSION}" >> $GITHUB_ENV
-      - name: Set workspace environment variable
-        # relevant for artifacts upload, which can not interpolate Github Action variable syntax when
-        # used within valid paths. We can not use root-based paths either, since it is set as read-only
-        # on the `parity-macos` runner.
-        run: echo "ARTIFACTS_PATH=${GITHUB_WORKSPACE}/artifacts/${{ matrix.binaries }}" >> $GITHUB_ENV
-
-      - name: Set up Homebrew
-        uses: Homebrew/actions/setup-homebrew@1ccc07ccd54b6048295516a3eb89b192c35057dc # master from 12.09.2024
-      - name: Set homebrew binaries location on path
-        run: echo "/opt/homebrew/bin" >>  $GITHUB_PATH
-
-      - name: Install rust ${{ env.RUST_VERSION }}
-        uses: actions-rust-lang/setup-rust-toolchain@1780873c7b576612439a134613cc4cc74ce5538c # v1.15.2
-        with:
-          cache: false
-          toolchain: ${{ env.RUST_VERSION }}
-          target: wasm32-unknown-unknown
-          components: cargo, clippy, rust-docs, rust-src, rustfmt, rustc, rust-std
-
-      - name: cargo info
-        run: |
-          echo "######## rustup show ########"
-          rustup show
-          echo "######## cargo --version ########"
-          cargo --version
-
-      - name: Install protobuf
-        run: brew install protobuf
-
-      - name: Install solc
-        run: brew install solidity
-
-      - name: Install resolc
-        run: |
-          VERSION="0.3.0"
-          ASSET_URL="https://github.com/paritytech/revive/releases/download/v$VERSION/resolc-universal-apple-darwin"
-          echo "Downloading resolc v$VERSION from $ASSET_URL"
-          curl -Lsf --show-error -o $HOME/.cargo/bin/resolc "$ASSET_URL"
-          chmod +x $HOME/.cargo/bin/resolc
-          xattr -c $HOME/.cargo/bin/resolc
-          resolc --version
-
-      - name: Install llvm
-        run: |
-          brew install llvm@21
-
-      - name: Set dynamic library path
-        run: |
-          LLVM_PATH=$(brew --prefix llvm)
-          export LIBCLANG_PATH="$LLVM_PATH/lib"
-          export LDFLAGS="-L$LLVM_PATH/lib"
-          export CPPFLAGS="-I$LLVM_PATH/include"
-          echo "DYLD_LIBRARY_PATH=$LLVM_PATH/lib" >> $GITHUB_ENV
-
-      - name: Install gpg
-        run: |
-          brew install gnupg
-          # Setup for being able to resolve: keyserver.ubuntu.com.
-          # See: https://github.com/actions/runner-images/issues/9777
-          mkdir -p ~/.gnupg/
-          touch ~/.gnupg/dirmngr.conf
-          echo "standard-resolver" >  ~/.gnupg/dirmngr.conf
-      - name: Install sha256sum
-        run: |
-          brew install coreutils
-
-      - name: Install pgpkkms
-        run: |
-          # Install pgpkms that is used to sign built artifacts
-          python3 -m pip  install "pgpkms @ git+https://github.com/paritytech-release/pgpkms.git@e7f806f99e9be5c52f0b4a536b7d4ef9c3e695ed" --break-system-packages
-
-      - name: Import gpg keys
-        shell: bash
-        run: |
-          . ./.github/scripts/common/lib.sh
-
-          import_gpg_keys
-
-      - name: Build binary
-        run: |
-          git config --global --add safe.directory "${GITHUB_WORKSPACE}" #avoid "detected dubious ownership" error
-          ./.github/scripts/release/build-macos-release.sh ${{ matrix.binaries }} ${{ inputs.package }} ${{ inputs.features }}
-
-      - name: Generate artifact attestation
-        uses: actions/attest-build-provenance@977bb373ede98d70efdf65b84cb5f73e068dcc2a # v3.0.0
-        with:
-          subject-path: ${{ env.ARTIFACTS_PATH }}/${{ matrix.binaries }}
-
-      - name: Sign artifacts
-        working-directory: ${{ env.ARTIFACTS_PATH }}
-        run: |
-          python3 -m pgpkms sign --input ${{matrix.binaries }} -o ${{ matrix.binaries }}.asc
-
-      - name: Check sha256 ${{ matrix.binaries }}
-        working-directory: ${{ env.ARTIFACTS_PATH }}
-        shell: bash
-        run: |
-          .  "${GITHUB_WORKSPACE}"/.github/scripts/common/lib.sh
-
-          echo "Checking binary  ${{ matrix.binaries }}"
-          check_sha256  ${{ matrix.binaries }}
-
-      - name: Check GPG ${{ matrix.binaries }}
-        working-directory: ${{ env.ARTIFACTS_PATH }}
-        shell: bash
-        run: |
-          . "${GITHUB_WORKSPACE}"/.github/scripts/common/lib.sh
-
-          check_gpg  ${{ matrix.binaries }}
-
-      - name: Upload ${{ matrix.binaries }} artifacts
-        uses: actions/upload-artifact@ea165f8d65b6e75b540449e92b4886f43607fa02 # v4.6.2
-        with:
-          name: ${{ matrix.binaries }}_${{ inputs.target }}
-          path: ${{ env.ARTIFACTS_PATH }}
-
-  build-polkadot-deb-package:
->>>>>>> 52bdb96d
     if: ${{ inputs.package == 'polkadot' && inputs.target == 'x86_64-unknown-linux-gnu' }}
     needs: [build-rc]
     runs-on: ubuntu-latest
@@ -410,7 +265,6 @@
       with:
         ref: ${{ inputs.release_tag }}
         fetch-depth: 0
-
 
     - name: Download polkadot_x86_64-unknown-linux-gnu artifacts
       uses: actions/download-artifact@634f93cb2916e3fdff6788551b99b062d0335ce0 # v5.0.0
