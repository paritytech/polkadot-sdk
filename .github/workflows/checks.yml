name: Checks

on:
  push:
    branches:
      - master
  pull_request:
<<<<<<< HEAD
    types: [ opened, synchronize, reopened, ready_for_review, labeled ]
=======
    types: [opened, synchronize, reopened, ready_for_review]
>>>>>>> ba48e4b8
  merge_group:

concurrency:
  group: ${{ github.workflow }}-${{ github.event.pull_request.number || github.ref }}
  cancel-in-progress: true

permissions: { }

jobs:
  # temporary disabled because currently doesn't work in merge queue
  # changes:
  #   permissions:
  #     pull-requests: read
  #   uses: ./.github/workflows/reusable-check-changed-files.yml
  set-image:
    # GitHub Actions allows using 'env' in a container context.
    # However, env variables don't work for forks: https://github.com/orgs/community/discussions/44322
    # This workaround sets the container image for each job using 'set-image' job output.
    runs-on: ubuntu-latest
    outputs:
      IMAGE: ${{ steps.set_image.outputs.IMAGE }}
      RUNNER: ${{ steps.set_runner.outputs.RUNNER }}
    steps:
      - name: Checkout
        uses: actions/checkout@v4
      - id: set_image
        run: cat .github/env >> $GITHUB_OUTPUT
      # By default we use spot machines that can be terminated at any time.
      # Merge queues use persistent runners to avoid kicking off from queue when the runner is terminated.
      - id: set_runner
        run: |
          # Run merge queues on persistent runners
          if [[ $GITHUB_REF_NAME == *"gh-readonly-queue"* ]]; then
            echo "RUNNER=arc-runners-polkadot-sdk-beefy-persistent" >> $GITHUB_OUTPUT
          else
            echo "RUNNER=arc-runners-polkadot-sdk-beefy" >> $GITHUB_OUTPUT
          fi
  cargo-clippy:
<<<<<<< HEAD
    runs-on: arc-runners-polkadot-sdk-beefy
    needs: [ set-image, changes ]
    if: ${{ needs.changes.outputs.rust }}
=======
    runs-on: ${{ needs.set-image.outputs.RUNNER }}
    needs: [set-image]
    # if: ${{ needs.changes.outputs.rust }}
>>>>>>> ba48e4b8
    timeout-minutes: 40
    container:
      image: ${{ needs.set-image.outputs.IMAGE }}
    env:
      RUSTFLAGS: "-D warnings"
      SKIP_WASM_BUILD: 1
    steps:
      - uses: actions/checkout@692973e3d937129bcbf40652eb9f2f61becf3332 # v4.1.7
      - name: script
        run: |
          forklift cargo clippy --all-targets --locked --workspace
          forklift cargo clippy --all-targets --all-features --locked --workspace
  check-try-runtime:
<<<<<<< HEAD
    runs-on: arc-runners-polkadot-sdk-beefy
    needs: [ set-image, changes ] # , build-frame-omni-bencher ]
    if: ${{ needs.changes.outputs.rust }}
=======
    runs-on: ${{ needs.set-image.outputs.RUNNER }}
    needs: [set-image]
    # if: ${{ needs.changes.outputs.rust }}
>>>>>>> ba48e4b8
    timeout-minutes: 40
    container:
      image: ${{ needs.set-image.outputs.IMAGE }}
    steps:
      - uses: actions/checkout@692973e3d937129bcbf40652eb9f2f61becf3332 # v4.1.7
      - name: script
        run: |
          forklift cargo check --locked --all --features try-runtime
          # this is taken from cumulus
          # Check that parachain-template will compile with `try-runtime` feature flag.
          forklift cargo check --locked -p parachain-template-node --features try-runtime
          # add after https://github.com/paritytech/substrate/pull/14502 is merged
          # experimental code may rely on try-runtime and vice-versa
          forklift cargo check --locked --all --features try-runtime,experimental
  # check-core-crypto-features works fast without forklift
  check-core-crypto-features:
<<<<<<< HEAD
    runs-on: arc-runners-polkadot-sdk-beefy
    needs: [ set-image, changes ]
    if: ${{ needs.changes.outputs.rust }}
=======
    runs-on: ${{ needs.set-image.outputs.RUNNER }}
    needs: [set-image]
    # if: ${{ needs.changes.outputs.rust }}
>>>>>>> ba48e4b8
    timeout-minutes: 30
    container:
      image: ${{ needs.set-image.outputs.IMAGE }}
    steps:
      - uses: actions/checkout@692973e3d937129bcbf40652eb9f2f61becf3332 # v4.1.7
      - name: script
        run: |
          cd substrate/primitives/core
          ./check-features-variants.sh
          cd -
          cd substrate/primitives/application-crypto
          ./check-features-variants.sh
          cd -
          cd substrate/primitives/keyring
          ./check-features-variants.sh
          cd -
  # name of this job must be unique across all workflows
  # otherwise GitHub will mark all these jobs as required
  confirm-required-checks-passed:
    runs-on: ubuntu-latest
    name: All checks passed
    # If any new job gets added, be sure to add it to this array
    needs: [cargo-clippy, check-try-runtime, check-core-crypto-features]
    steps:
      - run: echo '### Good job! All the checks passed 🚀' >> $GITHUB_STEP_SUMMARY<|MERGE_RESOLUTION|>--- conflicted
+++ resolved
@@ -5,11 +5,7 @@
     branches:
       - master
   pull_request:
-<<<<<<< HEAD
-    types: [ opened, synchronize, reopened, ready_for_review, labeled ]
-=======
     types: [opened, synchronize, reopened, ready_for_review]
->>>>>>> ba48e4b8
   merge_group:
 
 concurrency:
@@ -48,15 +44,9 @@
             echo "RUNNER=arc-runners-polkadot-sdk-beefy" >> $GITHUB_OUTPUT
           fi
   cargo-clippy:
-<<<<<<< HEAD
-    runs-on: arc-runners-polkadot-sdk-beefy
-    needs: [ set-image, changes ]
-    if: ${{ needs.changes.outputs.rust }}
-=======
     runs-on: ${{ needs.set-image.outputs.RUNNER }}
     needs: [set-image]
     # if: ${{ needs.changes.outputs.rust }}
->>>>>>> ba48e4b8
     timeout-minutes: 40
     container:
       image: ${{ needs.set-image.outputs.IMAGE }}
@@ -70,15 +60,9 @@
           forklift cargo clippy --all-targets --locked --workspace
           forklift cargo clippy --all-targets --all-features --locked --workspace
   check-try-runtime:
-<<<<<<< HEAD
-    runs-on: arc-runners-polkadot-sdk-beefy
-    needs: [ set-image, changes ] # , build-frame-omni-bencher ]
-    if: ${{ needs.changes.outputs.rust }}
-=======
     runs-on: ${{ needs.set-image.outputs.RUNNER }}
     needs: [set-image]
     # if: ${{ needs.changes.outputs.rust }}
->>>>>>> ba48e4b8
     timeout-minutes: 40
     container:
       image: ${{ needs.set-image.outputs.IMAGE }}
@@ -95,15 +79,9 @@
           forklift cargo check --locked --all --features try-runtime,experimental
   # check-core-crypto-features works fast without forklift
   check-core-crypto-features:
-<<<<<<< HEAD
-    runs-on: arc-runners-polkadot-sdk-beefy
-    needs: [ set-image, changes ]
-    if: ${{ needs.changes.outputs.rust }}
-=======
     runs-on: ${{ needs.set-image.outputs.RUNNER }}
     needs: [set-image]
     # if: ${{ needs.changes.outputs.rust }}
->>>>>>> ba48e4b8
     timeout-minutes: 30
     container:
       image: ${{ needs.set-image.outputs.IMAGE }}
