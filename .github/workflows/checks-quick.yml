--- conflicted
+++ resolved
@@ -142,7 +142,6 @@
         run: |
           # Fixes "detected dubious ownership" error in the ci
           git config --global --add safe.directory '*'
-<<<<<<< HEAD
 
           # Ensure jq is installed
           if ! command -v jq &> /dev/null; then
@@ -166,11 +165,7 @@
 
           python3 scripts/generate-umbrella.py --sdk . --version "$UMBRELLA_VERSION"
 
-          cargo +nightly fmt --all
-=======
-          python3 scripts/generate-umbrella.py --sdk . --version 0.1.0
           cargo +nightly fmt -p polkadot-sdk
->>>>>>> 79b2faa6
 
           if [ -n "$(git status --porcelain)" ]; then
             cat <<EOF
