# Checks that doesn't require heavy lifting, like formatting, linting, etc.
name: quick-checks

on:
  push:
    branches:
      - master
  pull_request:
    types: [opened, synchronize, reopened, ready_for_review]
  merge_group:
concurrency:
  group: ${{ github.workflow }}-${{ github.event.pull_request.number || github.ref }}
  cancel-in-progress: true

permissions: {}

jobs:
  isdraft:
    uses: ./.github/workflows/reusable-isdraft.yml
  preflight:
    needs: isdraft
    uses: ./.github/workflows/reusable-preflight.yml

  fmt:
    runs-on: ubuntu-latest
    timeout-minutes: 20
    needs: [preflight]
    container:
      image: ${{ needs.preflight.outputs.IMAGE }}
    steps:
      - uses: actions/checkout@08c6903cd8c0fde910a37f88322edcfb5dd907a8 # v4.1.7
      - name: Cargo fmt
        id: required
        run: cargo +nightly fmt --all -- --check
      - name: Stop all workflows if failed
        if: ${{ failure() && steps.required.conclusion == 'failure' && !github.event.pull_request.head.repo.fork }}
        uses: ./.github/actions/workflow-stopper
        with:
          app-id: ${{ secrets.WORKFLOW_STOPPER_RUNNER_APP_ID }}
          app-key: ${{ secrets.WORKFLOW_STOPPER_RUNNER_APP_KEY }}
  check-dependency-rules:
    runs-on: ubuntu-latest
    needs: isdraft
    timeout-minutes: 20
    steps:
      - uses: actions/checkout@08c6903cd8c0fde910a37f88322edcfb5dd907a8 # v4.1.7
      - name: check dependency rules
        run: |
          cd substrate/
          ../.gitlab/ensure-deps.sh
  check-zepter:
    runs-on: ubuntu-latest
    timeout-minutes: 20
    needs: [preflight]
    container:
      image: ${{ needs.preflight.outputs.IMAGE }}
    steps:
      - uses: actions/checkout@08c6903cd8c0fde910a37f88322edcfb5dd907a8 # v4.1.7
      - name: fetch deps
        run: |
          # Pull all dependencies eagerly:
          time cargo metadata --format-version=1 --locked > /dev/null
      - name: Install newer Zepter
        run: |
          cargo install zepter@1.82.1 --locked -q
      - name: run zepter
        run: |
          zepter --version
          time zepter run check
  test-rust-features:
    runs-on: ubuntu-latest
    timeout-minutes: 20
    needs: [preflight]
    container:
      image: ${{ needs.preflight.outputs.IMAGE }}
    steps:
      - uses: actions/checkout@08c6903cd8c0fde910a37f88322edcfb5dd907a8 # v4.1.7
      - name: run rust features
        run: bash .gitlab/rust-features.sh .
  check-toml-format:
    runs-on: ubuntu-latest
    timeout-minutes: 20
    needs: [preflight]
    container:
      image: ${{ needs.preflight.outputs.IMAGE }}
    steps:
      - uses: actions/checkout@08c6903cd8c0fde910a37f88322edcfb5dd907a8 # v4.1.7
      - name: check toml format
        run: |
          taplo format --check --config .config/taplo.toml
          echo "Please run `taplo format --config .config/taplo.toml` to fix any toml formatting issues"
  check-workspace:
    runs-on: ubuntu-latest
    needs: isdraft
    timeout-minutes: 20
    steps:
      - uses: actions/checkout@08c6903cd8c0fde910a37f88322edcfb5dd907a8 # v4.1.0 (22. Sep 2023)
      - name: install python deps
        run: |
          sudo apt-get update && sudo apt-get install -y python3-pip python3
          pip3 install toml "cargo-workspace>=1.2.6"
      - name: check integrity
        run: >
          python3 .github/scripts/check-workspace.py .
          --exclude
          "substrate/frame/contracts/fixtures/build"
          "substrate/frame/contracts/fixtures/contracts/common"
      - name: deny git deps
        run: python3 .github/scripts/deny-git-deps.py .
  check-markdown:
    runs-on: ubuntu-latest
    needs: isdraft
    timeout-minutes: 20
    steps:
      - name: Checkout sources
        uses: actions/checkout@08c6903cd8c0fde910a37f88322edcfb5dd907a8 # v4.1.7
      - name: Setup Node.js
        uses: actions/setup-node@a0853c24544627f65ddf259abe73b1d18a591444 # v5.0.0
        with:
          node-version: "18.x"
          registry-url: "https://npm.pkg.github.com"
          scope: "@paritytech"
      - name: Install tooling
        run: |
          npm install -g markdownlint-cli
          markdownlint --version
      - name: Check Markdown
        env:
          CONFIG: .github/.markdownlint.yaml
        run: |
          echo "Checking markdown formatting. More info: docs/contributor/markdown_linting.md"
          echo "To fix potential erros, you can run 'markdownlint --config .github/.markdownlint.yaml -f --ignore target .' locally."
          markdownlint --config "$CONFIG" --ignore target .
  check-umbrella:
    runs-on: ubuntu-latest
    timeout-minutes: 20
    needs: [preflight]
    container:
      image: ${{ needs.preflight.outputs.IMAGE }}
    steps:
      - uses: actions/checkout@08c6903cd8c0fde910a37f88322edcfb5dd907a8 # v4.1.0 (22. Sep 2023)
      - name: install python deps
        run: pip3 install "cargo-workspace>=1.2.4" toml
      - name: Install newer Zepter
        run: |
          cargo install zepter@1.82.1 --locked -q && zepter --version
      - name: check umbrella correctness
        run: |
          # Fixes "detected dubious ownership" error in the ci
          git config --global --add safe.directory '*'

          # Ensure jq is installed
          if ! command -v jq &> /dev/null; then
            echo "Installing jq..."
            apt-get update && apt-get install -y jq
          fi

          # Extract the umbrella crate version dynamically from cargo metadata
          UMBRELLA_VERSION=$(cargo metadata --format-version=1 | jq -r '.packages[] | select(.manifest_path | endswith("umbrella/Cargo.toml")) | .version')
          
          if [ -z "$UMBRELLA_VERSION" ]; then
            echo "Warning: Could not determine umbrella version from cargo metadata, using fallback version 0.1.0"
            UMBRELLA_VERSION="0.1.0"
          fi

          echo "Using umbrella crate version: $UMBRELLA_VERSION"

          python3 scripts/generate-umbrella.py --sdk . --version "$UMBRELLA_VERSION"

          cargo +nightly fmt -p polkadot-sdk

          if [ -n "$(git status --porcelain)" ]; then
            cat <<EOF
          👋 Hello developer! Apparently you added a new crate that is not part of the umbrella crate?

          You can just apply the patch (git apply PATCH_NAME) that was printed to make this CI check succeed.

          Otherwise feel free to ask in the Merge Request or in Matrix chat.
          EOF

            git diff
            exit 1
          fi
  check-fail-ci:
    runs-on: ubuntu-latest
    needs: isdraft
    container:
      # there's no "rg" in ci-unified, and tools is a smaller image anyway
      image: "paritytech/tools:latest"
      # paritytech/tools uses "nonroot" user by default, which doesn't have enough
      # permissions to create GHA context
      options: --user root
    steps:
      - name: Fetch latest code
        uses: actions/checkout@08c6903cd8c0fde910a37f88322edcfb5dd907a8 # v5.0.0
      - name: Check
        run: |
          set +e
          rg --line-number --hidden --type rust --glob '!{.git,target}' "$ASSERT_REGEX" .; exit_status=$?
          if [ $exit_status -eq 0 ]; then
            echo "$ASSERT_REGEX was found, exiting with 1";
            exit 1;
            else
            echo "No $ASSERT_REGEX was found, exiting with 0";
            exit 0;
          fi
        env:
          ASSERT_REGEX: "FAIL-CI"
          GIT_DEPTH: 1
  check-readme:
    runs-on: ubuntu-latest
    needs: isdraft
    timeout-minutes: 10
    steps:
      - uses: actions/checkout@08c6903cd8c0fde910a37f88322edcfb5dd907a8 # v5.0.0

      - name: Install prerequisites
        run: |
          sudo apt-get update
          sudo apt-get install -y protobuf-compiler

      - name: Set rust version from env file
        run: |
          RUST_VERSION=$(cat .github/env | sed -E 's/.*ci-unified:([^-]+)-([^-]+).*/\2/')
          echo $RUST_VERSION
          echo "RUST_VERSION=${RUST_VERSION}" >> $GITHUB_ENV

      - name: Install Rust
<<<<<<< HEAD
        uses: actions-rust-lang/setup-rust-toolchain@2fcdc490d667999e01ddbbf0f2823181beef6b39 # v1.15.0
=======
        uses: actions-rust-lang/setup-rust-toolchain@02be93da58aa71fb456aa9c43b301149248829d8 # v1.15.1
>>>>>>> 0040bc9b
        with:
          cache: false
          toolchain: ${{ env.RUST_VERSION }}
          components: cargo, clippy, rust-docs, rust-src, rustfmt, rustc, rust-std

      - name: Find README.docify.md files and check generated READMEs
        run: .github/scripts/check-missing-readme-generation.sh

  confirm-required-checks-quick-jobs-passed:
    runs-on: ubuntu-latest
    name: All quick checks passed
    # If any new job gets added, be sure to add it to this array
    needs:
      - fmt
      - check-dependency-rules
      - check-zepter
      - test-rust-features
      - check-toml-format
      - check-workspace
      - check-markdown
      - check-umbrella
      - check-fail-ci
      - check-readme
    if: always() && !cancelled()
    steps:
      - run: |
          tee resultfile <<< '${{ toJSON(needs) }}'
          FAILURES=$(cat resultfile | grep '"result": "failure"' | wc -l)
          if [ $FAILURES -gt 0 ]; then
            echo "### At least one required job failed ❌" >> $GITHUB_STEP_SUMMARY
            exit 1
          else
            echo '### Good job! All the required jobs passed 🚀' >> $GITHUB_STEP_SUMMARY
          fi<|MERGE_RESOLUTION|>--- conflicted
+++ resolved
@@ -157,7 +157,7 @@
 
           # Extract the umbrella crate version dynamically from cargo metadata
           UMBRELLA_VERSION=$(cargo metadata --format-version=1 | jq -r '.packages[] | select(.manifest_path | endswith("umbrella/Cargo.toml")) | .version')
-          
+
           if [ -z "$UMBRELLA_VERSION" ]; then
             echo "Warning: Could not determine umbrella version from cargo metadata, using fallback version 0.1.0"
             UMBRELLA_VERSION="0.1.0"
@@ -226,11 +226,7 @@
           echo "RUST_VERSION=${RUST_VERSION}" >> $GITHUB_ENV
 
       - name: Install Rust
-<<<<<<< HEAD
-        uses: actions-rust-lang/setup-rust-toolchain@2fcdc490d667999e01ddbbf0f2823181beef6b39 # v1.15.0
-=======
         uses: actions-rust-lang/setup-rust-toolchain@02be93da58aa71fb456aa9c43b301149248829d8 # v1.15.1
->>>>>>> 0040bc9b
         with:
           cache: false
           toolchain: ${{ env.RUST_VERSION }}
