--- conflicted
+++ resolved
@@ -55,13 +55,8 @@
     runs-on: ${{ matrix.test.runner-type == 'large' && needs.preflight.outputs.ZOMBIENET_SDK_LARGE_RUNNER || needs.preflight.outputs.ZOMBIENET_SDK_DEFAULT_RUNNER }}
     timeout-minutes: 40 # 30 for test + 10 for send logs
     needs: [preflight]
-<<<<<<< HEAD
-    # Run if: called from build workflow OR (manual trigger AND relevant changes detected)
-    if: ${{ github.event_name == 'workflow_call' || (needs.preflight.outputs.changes_substrate || needs.preflight.outputs.changes_cumulus || needs.preflight.outputs.changes_polkadot) }}
-=======
     # Run if: called from build workflow OR merge_group OR (changes detected)
     if: ${{ github.event_name == 'workflow_call' || github.event_name == 'merge_group' || (needs.preflight.outputs.changes_substrate || needs.preflight.outputs.changes_cumulus || needs.preflight.outputs.changes_polkadot) }}
->>>>>>> d471d335
     container:
       image: ${{ needs.preflight.outputs.ZOMBIENET_SDK_IMAGE }}
       options: -v /tmp/zombienet:/tmp/zombienet
