--- conflicted
+++ resolved
@@ -14,14 +14,8 @@
       NODE_AUTH_TOKEN: ${{ secrets.GITHUB_TOKEN }}
     steps:
       - name: Checkout sources
-<<<<<<< HEAD
-        uses: actions/checkout@3df4ab11eba7bda6032a0b82a6bb43b11571feac # v4.0.0
-
-      - uses: actions/setup-node@5e21ff4d9bc1a8cf6de233a3057d20ec6b3fb69d #v3.8.1
-=======
         uses: actions/checkout@b4ffde65f46336ab88eb53be808477a3936bae11 # v4.1.1
       - uses: actions/setup-node@v4.0.0
->>>>>>> fe9435db
         with:
           node-version: "18.x"
           registry-url: "https://npm.pkg.github.com"
