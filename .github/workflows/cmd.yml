--- conflicted
+++ resolved
@@ -418,11 +418,7 @@
             # Push the results to the target branch
             git remote add \
               github \
-<<<<<<< HEAD
-              "https://token:${{ steps.generate_token.outputs.token }}@github.com/${{ github.event.repository.owner.login }}/${{ github.event.repository.name }}.git" || :
-=======
               "https://x-access-token:${{ steps.generate_token_commit.outputs.token }}@github.com/${{ needs.get-pr-branch.outputs.repo }}.git" || :
->>>>>>> 7d8e3a43
 
             push_changes() {
               git push github "HEAD:${{ needs.get-pr-branch.outputs.pr-branch }}"
