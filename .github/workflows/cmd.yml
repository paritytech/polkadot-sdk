--- conflicted
+++ resolved
@@ -348,12 +348,7 @@
       - name: Install dependencies for bench
         if: startsWith(needs.get-pr-info.outputs.CMD, 'bench')
         run: |
-<<<<<<< HEAD
-          cargo install subweight --locked
           cargo install --path substrate/utils/frame/omni-bencher --locked --profile production
-=======
-          cargo install --path substrate/utils/frame/omni-bencher --locked
->>>>>>> e9393a9a
 
       - name: Run cmd
         id: cmd
