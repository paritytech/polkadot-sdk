--- conflicted
+++ resolved
@@ -18,14 +18,11 @@
   check-prdoc:
     runs-on: ubuntu-latest
     steps:
-<<<<<<< HEAD
       # we cannot show the version in this step (ie before checking out the repo)
       # due to https://github.com/paritytech/prdoc/issues/15
-=======
       - name: Skip merge queue
         if: ${{ contains(github.ref, 'gh-readonly-queue') }}
         run: exit 0
->>>>>>> b35300c3
       - name: Pull image
         run: |
           echo "Pulling $IMAGE"
