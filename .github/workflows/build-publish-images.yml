--- conflicted
+++ resolved
@@ -153,13 +153,6 @@
           mkdir -p ./artifacts
           mv ./target/release/test-parachain ./artifacts/.
           mkdir -p ./artifacts/zombienet
-<<<<<<< HEAD
-          mv ./target/release/wbuild/cumulus-test-runtime/wasm_binary_spec_version_incremented.rs.compact.compressed.wasm ./artifacts/zombienet/.
-          mv ./target/release/wbuild/cumulus-test-runtime/wasm_binary_elastic_scaling.rs.compact.compressed.wasm ./artifacts/zombienet/.
-          mv ./target/release/wbuild/cumulus-test-runtime/wasm_binary_elastic_scaling_12s_slot.rs.compact.compressed.wasm ./artifacts/zombienet/.
-          mv ./target/release/wbuild/cumulus-test-runtime/wasm_binary_slot_duration_18s.rs.compact.compressed.wasm ./artifacts/zombienet/.
-=======
->>>>>>> 613e00ed
 
       - name: tar
         run: tar -cvf artifacts.tar artifacts
