# GHA for build-*
name: Build and push images

on:
  push:
    branches:
      - master
  pull_request:
    types: [opened, synchronize, reopened, ready_for_review]
  merge_group:
concurrency:
  group: ${{ github.workflow }}-${{ github.event.pull_request.number || github.ref }}
  cancel-in-progress: true
env:
  COMMIT_SHA: ${{ github.event.pull_request.head.sha || github.sha }}

jobs:
  #
  #
  #
  isdraft:
    uses: ./.github/workflows/reusable-isdraft.yml
  preflight:
    needs: isdraft
    uses: ./.github/workflows/reusable-preflight.yml

  ### Build ########################

  #
  #
  #
  build-linux-stable:
    needs: [preflight]
    runs-on: ${{ needs.preflight.outputs.RUNNER }}
    timeout-minutes: 60
    container:
      image: ${{ needs.preflight.outputs.IMAGE }}
    env:
      RUST_TOOLCHAIN: stable
      # Enable debug assertions since we are running optimized builds for testing
      # but still want to have debug assertions.
      RUSTFLAGS: "-Cdebug-assertions=y -Dwarnings"
    steps:
      - name: Checkout
        uses: actions/checkout@v4
      - name: build
        id: required
        run: |
          forklift cargo build --locked --profile testnet --features pyroscope,fast-runtime --bin polkadot --bin polkadot-prepare-worker --bin polkadot-execute-worker
          ROCOCO_EPOCH_DURATION=10 ./polkadot/scripts/build-only-wasm.sh rococo-runtime $(pwd)/runtimes/rococo-runtime-10/
          ROCOCO_EPOCH_DURATION=100 ./polkadot/scripts/build-only-wasm.sh rococo-runtime $(pwd)/runtimes/rococo-runtime-100/
          ROCOCO_EPOCH_DURATION=600 ./polkadot/scripts/build-only-wasm.sh rococo-runtime $(pwd)/runtimes/rococo-runtime-600/
          pwd
          ls -alR runtimes
      - name: pack artifacts
        run: |
          mkdir -p ./artifacts
          VERSION="${{ needs.preflight.outputs.SOURCE_REF_SLUG }}" # will be tag or branch name
          mv ./target/testnet/polkadot ./artifacts/.
          mv ./target/testnet/polkadot-prepare-worker ./artifacts/.
          mv ./target/testnet/polkadot-execute-worker ./artifacts/.
          mv ./runtimes/ ./artifacts/.
          cd artifacts/
          sha256sum polkadot | tee polkadot.sha256
          shasum -c polkadot.sha256
          cd ../
          EXTRATAG="${{ needs.preflight.outputs.SOURCE_REF_SLUG }}-${COMMIT_SHA}"
          echo "Polkadot version = ${VERSION} (EXTRATAG = ${EXTRATAG})"
          echo -n ${VERSION} > ./artifacts/VERSION
          echo -n ${EXTRATAG} > ./artifacts/EXTRATAG
          echo -n ${GITHUB_RUN_ID} > ./artifacts/BUILD_LINUX_JOB_ID
          RELEASE_VERSION=$(./artifacts/polkadot -V | awk '{print $2}'| awk -F "-" '{print $1}')
          echo -n "v${RELEASE_VERSION}" > ./artifacts/BUILD_RELEASE_VERSION
          cp -r docker/* ./artifacts

      - name: tar
        run: tar -cvf artifacts.tar artifacts

      - name: upload artifacts
        uses: actions/upload-artifact@v4
        with:
          name: ${{ github.job }}-${{ needs.preflight.outputs.SOURCE_REF_SLUG }}
          path: artifacts.tar
          retention-days: 1
      - name: Stop all workflows if failed
        if: ${{ failure() && steps.required.conclusion == 'failure' && !github.event.pull_request.head.repo.fork }}
        uses: ./.github/actions/workflow-stopper
        with:
          app-id: ${{ secrets.WORKFLOW_STOPPER_RUNNER_APP_ID }}
          app-key: ${{ secrets.WORKFLOW_STOPPER_RUNNER_APP_KEY }}
  #
  #
  #
  build-linux-stable-cumulus:
    needs: [preflight]
    runs-on: ${{ needs.preflight.outputs.RUNNER }}
    timeout-minutes: 60
    container:
      image: ${{ needs.preflight.outputs.IMAGE }}
    env:
      RUSTFLAGS: "-Cdebug-assertions=y -Dwarnings"
    steps:
      - name: Checkout
        uses: actions/checkout@v4
      - name: build
        id: required
        run: |
          echo "___Building a binary, please refrain from using it in production since it goes with the debug assertions.___"
          forklift cargo build --release --locked -p polkadot-parachain-bin --bin polkadot-parachain
          echo "___Packing the artifacts___"
          mkdir -p ./artifacts
          mv ./target/release/polkadot-parachain ./artifacts/.
          echo "___The VERSION is either a tag name or the curent branch if triggered not by a tag___"
          echo ${{ needs.preflight.outputs.SOURCE_REF_SLUG }} | tee ./artifacts/VERSION

      - name: tar
        run: tar -cvf artifacts.tar artifacts

      - name: upload artifacts
        uses: actions/upload-artifact@v4
        with:
          name: ${{ github.job }}-${{ needs.preflight.outputs.SOURCE_REF_SLUG }}
          path: artifacts.tar
          retention-days: 1
      - name: Stop all workflows if failed
        if: ${{ failure() && steps.required.conclusion == 'failure' && !github.event.pull_request.head.repo.fork }}
        uses: ./.github/actions/workflow-stopper
        with:
          app-id: ${{ secrets.WORKFLOW_STOPPER_RUNNER_APP_ID }}
          app-key: ${{ secrets.WORKFLOW_STOPPER_RUNNER_APP_KEY }}
  #
  #
  #
  build-test-parachain:
    needs: [preflight]
    runs-on: ${{ needs.preflight.outputs.RUNNER }}
    timeout-minutes: 60
    container:
      image: ${{ needs.preflight.outputs.IMAGE }}
    env:
      RUSTFLAGS: "-Cdebug-assertions=y -Dwarnings"
    steps:
      - name: Checkout
        uses: actions/checkout@v4
      - name: build
        id: required
        run: |
          echo "___Building a binary, please refrain from using it in production since it goes with the debug assertions.___"
          forklift cargo build --release --locked -p cumulus-test-service --bin test-parachain
      - name: pack artifacts
        run: |
          echo "___Packing the artifacts___"
          mkdir -p ./artifacts
          mv ./target/release/test-parachain ./artifacts/.
          mkdir -p ./artifacts/zombienet
          mv ./target/release/wbuild/cumulus-test-runtime/wasm_binary_spec_version_incremented.rs.compact.compressed.wasm ./artifacts/zombienet/.

      - name: tar
        run: tar -cvf artifacts.tar artifacts

      - name: upload artifacts
        uses: actions/upload-artifact@v4
        with:
          name: ${{ github.job }}-${{ needs.preflight.outputs.SOURCE_REF_SLUG }}
          path: artifacts.tar
          retention-days: 1
      - name: Stop all workflows if failed
        if: ${{ failure() && steps.required.conclusion == 'failure' && !github.event.pull_request.head.repo.fork }}
        uses: ./.github/actions/workflow-stopper
        with:
          app-id: ${{ secrets.WORKFLOW_STOPPER_RUNNER_APP_ID }}
          app-key: ${{ secrets.WORKFLOW_STOPPER_RUNNER_APP_KEY }}
  #
  #
  #
  build-test-collators:
    needs: [preflight]
    runs-on: ${{ needs.preflight.outputs.RUNNER }}
    timeout-minutes: 60
    container:
      image: ${{ needs.preflight.outputs.IMAGE }}
    steps:
      - name: Checkout
        uses: actions/checkout@v4
      - name: build
        id: required
        run: |
          forklift cargo build --locked --profile testnet -p test-parachain-adder-collator
          forklift cargo build --locked --profile testnet -p test-parachain-undying-collator
      - name: pack artifacts
        run: |
          mkdir -p ./artifacts
          mv ./target/testnet/adder-collator ./artifacts/.
          mv ./target/testnet/undying-collator ./artifacts/.
          echo -n "${{ needs.preflight.outputs.SOURCE_REF_SLUG }}" > ./artifacts/VERSION
          echo -n "${{ needs.preflight.outputs.SOURCE_REF_SLUG }}-${COMMIT_SHA}" > ./artifacts/EXTRATAG
          echo "adder-collator version = $(cat ./artifacts/VERSION) (EXTRATAG = $(cat ./artifacts/EXTRATAG))"
          echo "undying-collator version = $(cat ./artifacts/VERSION) (EXTRATAG = $(cat ./artifacts/EXTRATAG))"
          cp -r ./docker/* ./artifacts

      - name: tar
        run: tar -cvf artifacts.tar artifacts

      - name: upload artifacts
        uses: actions/upload-artifact@v4
        with:
          name: ${{ github.job }}-${{ needs.preflight.outputs.SOURCE_REF_SLUG }}
          path: artifacts.tar
          retention-days: 1
      - name: Stop all workflows if failed
        if: ${{ failure() && steps.required.conclusion == 'failure' && !github.event.pull_request.head.repo.fork }}
        uses: ./.github/actions/workflow-stopper
        with:
          app-id: ${{ secrets.WORKFLOW_STOPPER_RUNNER_APP_ID }}
          app-key: ${{ secrets.WORKFLOW_STOPPER_RUNNER_APP_KEY }}
  #
  #
  #
  build-malus:
    needs: [preflight]
    runs-on: ${{ needs.preflight.outputs.RUNNER }}
    timeout-minutes: 60
    container:
      image: ${{ needs.preflight.outputs.IMAGE }}
    steps:
      - name: Checkout
        uses: actions/checkout@v4
      - name: build
        id: required
        run: |
          forklift cargo build --locked --profile testnet -p polkadot-test-malus --bin malus --bin polkadot-prepare-worker --bin polkadot-execute-worker
      - name: pack artifacts
        run: |
          mkdir -p ./artifacts
          mv ./target/testnet/malus ./artifacts/.
          mv ./target/testnet/polkadot-execute-worker ./artifacts/.
          mv ./target/testnet/polkadot-prepare-worker ./artifacts/.
          echo -n "${{ needs.preflight.outputs.SOURCE_REF_SLUG }}" > ./artifacts/VERSION
          echo -n "${{ needs.preflight.outputs.SOURCE_REF_SLUG }}-${COMMIT_SHA}" > ./artifacts/EXTRATAG
          echo "polkadot-test-malus = $(cat ./artifacts/VERSION) (EXTRATAG = $(cat ./artifacts/EXTRATAG))"
          cp -r ./docker/* ./artifacts

      - name: tar
        run: tar -cvf artifacts.tar artifacts

      - name: upload artifacts
        uses: actions/upload-artifact@v4
        with:
          name: ${{ github.job }}-${{ needs.preflight.outputs.SOURCE_REF_SLUG }}
          path: artifacts.tar
          retention-days: 1
      - name: Stop all workflows if failed
        if: ${{ failure() && steps.required.conclusion == 'failure' && !github.event.pull_request.head.repo.fork }}
        uses: ./.github/actions/workflow-stopper
        with:
          app-id: ${{ secrets.WORKFLOW_STOPPER_RUNNER_APP_ID }}
          app-key: ${{ secrets.WORKFLOW_STOPPER_RUNNER_APP_KEY }}
  #
  #
  #
  build-linux-substrate:
    needs: [preflight]
    runs-on: ${{ needs.preflight.outputs.RUNNER }}
    timeout-minutes: 60
    container:
      image: ${{ needs.preflight.outputs.IMAGE }}
    steps:
      - name: Checkout
        uses: actions/checkout@v4
      - name: build
        id: required
        run: |
          mkdir -p ./artifacts/substrate/
          WASM_BUILD_NO_COLOR=1 forklift cargo build --locked --release -p staging-node-cli
          ls -la target/release/
      - name: pack artifacts
        shell: bash
        run: |
          mv target/release/substrate-node ./artifacts/substrate/substrate
          echo -n "Substrate version = "
          if [[ "${{ github.ref }}" == "refs/tags/"* ]]; then
          echo "${{ github.ref_name }}" | tee ./artifacts/substrate/VERSION;
          else
          ./artifacts/substrate/substrate --version |
          cut -d ' ' -f 2 | tee ./artifacts/substrate/VERSION;
          fi
          sha256sum ./artifacts/substrate/substrate | tee ./artifacts/substrate/substrate.sha256
          cp -r ./docker/dockerfiles/substrate_injected.Dockerfile ./artifacts/substrate/

      - name: tar
        run: tar -cvf artifacts.tar artifacts

      - name: upload artifacts
        uses: actions/upload-artifact@v4
        with:
          name: ${{ github.job }}-${{ needs.preflight.outputs.SOURCE_REF_SLUG }}
          path: artifacts.tar
          retention-days: 1
      - name: Stop all workflows if failed
        if: ${{ failure() && steps.required.conclusion == 'failure' && !github.event.pull_request.head.repo.fork }}
        uses: ./.github/actions/workflow-stopper
        with:
          app-id: ${{ secrets.WORKFLOW_STOPPER_RUNNER_APP_ID }}
          app-key: ${{ secrets.WORKFLOW_STOPPER_RUNNER_APP_KEY }}
  #
  #
  #
  build-templates-node:
    needs: [preflight]
    runs-on: ${{ needs.preflight.outputs.RUNNER }}
    timeout-minutes: 60
    container:
      image: ${{ needs.preflight.outputs.IMAGE }}
    steps:
      - name: Checkout
        uses: actions/checkout@v4
      - name: build
        id: required
        run: |
          forklift cargo build --locked --package parachain-template-node --release
          forklift cargo build --locked --package minimal-template-node --release
          forklift cargo build --locked --package solochain-template-node --release
      - name: pack artifacts
        run: |
          mkdir -p ./artifacts
          mv ./target/release/parachain-template-node ./artifacts/.
          mv ./target/release/minimal-template-node ./artifacts/.
          mv ./target/release/solochain-template-node ./artifacts/.
          echo -n "${{ needs.preflight.outputs.SOURCE_REF_SLUG }}" > ./artifacts/VERSION
          echo -n "${{ needs.preflight.outputs.SOURCE_REF_SLUG }}-${COMMIT_SHA}" > ./artifacts/EXTRATAG
          echo "polkadot-test-malus = $(cat ./artifacts/VERSION) (EXTRATAG = $(cat ./artifacts/EXTRATAG))"

      - name: tar
        run: tar -cvf artifacts.tar artifacts

      - name: upload artifacts
        uses: actions/upload-artifact@v4
        with:
          name: ${{ github.job }}-${{ needs.preflight.outputs.SOURCE_REF_SLUG }}
          path: artifacts.tar
          retention-days: 1
      - name: Stop all workflows if failed
        if: ${{ failure() && steps.required.conclusion == 'failure' && !github.event.pull_request.head.repo.fork }}
        uses: ./.github/actions/workflow-stopper
        with:
          app-id: ${{ secrets.WORKFLOW_STOPPER_RUNNER_APP_ID }}
          app-key: ${{ secrets.WORKFLOW_STOPPER_RUNNER_APP_KEY }}


  ### Build zombienet test artifacts ########################

  ### Build zombienet test artifacts ########################

  #
  #
  #
  prepare-bridges-zombienet-artifacts:
    needs: [preflight]
    runs-on: ${{ needs.preflight.outputs.RUNNER }}
    timeout-minutes: 60
    container:
      image: ${{ needs.preflight.outputs.IMAGE }}
    steps:
      - name: Checkout
        uses: actions/checkout@v4
      - name: build
        run: |
          forklift cargo build --locked --profile testnet -p polkadot-test-malus --bin malus --bin polkadot-prepare-worker --bin polkadot-execute-worker
      - name: pack artifacts
        run: |
          mkdir -p ./artifacts/bridges-polkadot-sdk/bridges
          cp -r bridges/testing ./artifacts/bridges-polkadot-sdk/bridges/testing

      - name: tar
        run: tar -cvf artifacts.tar artifacts

      - name: upload artifacts
        uses: actions/upload-artifact@v4
        with:
          name: ${{ github.job }}-${{ needs.preflight.outputs.SOURCE_REF_SLUG }}
          path: artifacts.tar
          retention-days: 1

  #
  #
  #
  prepare-polkadot-zombienet-artifacts:
    needs: [preflight]
    runs-on: ${{ needs.preflight.outputs.RUNNER }}
    timeout-minutes: 60
    container:
      image: ${{ needs.preflight.outputs.IMAGE }}
    steps:
      - name: Checkout
        uses: actions/checkout@v4
      - name: build
        run: |
<<<<<<< HEAD
          forklift cargo nextest --manifest-path polkadot/zombienet-sdk-tests/Cargo.toml archive --locked --features zombie-metadata --archive-file polkadot-zombienet-tests.tar.zst
=======
          forklift cargo nextest --manifest-path polkadot/zombienet-sdk-tests/Cargo.toml archive --locked --features zombie-metadata,zombie-ci --archive-file polkadot-zombienet-tests.tar.zst
>>>>>>> 116472ec
      - name: pack artifacts
        run: |
          mkdir -p artifacts
          cp polkadot-zombienet-tests.tar.zst ./artifacts
<<<<<<< HEAD
=======

      - name: tar
        run: tar -cvf artifacts.tar artifacts

      - name: upload artifacts
        uses: actions/upload-artifact@v4
        with:
          name: ${{ github.job }}-${{ needs.preflight.outputs.SOURCE_REF_SLUG }}
          path: artifacts.tar
          retention-days: 1

  #
  #
  #
  prepare-cumulus-zombienet-artifacts:
    needs: [preflight]
    runs-on: ${{ needs.preflight.outputs.RUNNER }}
    timeout-minutes: 60
    container:
      image: ${{ needs.preflight.outputs.IMAGE }}
    steps:
      - name: Checkout
        uses: actions/checkout@v4
      - name: build
        run: |
          forklift cargo nextest --manifest-path cumulus/zombienet/zombienet-sdk/Cargo.toml archive --locked --features zombie-ci --archive-file cumulus-zombienet-tests.tar.zst
      - name: pack artifacts
        run: |
          mkdir -p artifacts
          cp cumulus-zombienet-tests.tar.zst ./artifacts

>>>>>>> 116472ec
      - name: tar
        run: tar -cvf artifacts.tar artifacts

      - name: upload artifacts
        uses: actions/upload-artifact@v4
        with:
          name: ${{ github.job }}-${{ needs.preflight.outputs.SOURCE_REF_SLUG }}
          path: artifacts.tar
          retention-days: 1

  ### Publish ########################

  #
  #
  #
  build-push-image-test-parachain:
    needs: [preflight, build-test-parachain]
    runs-on: ${{ needs.preflight.outputs.RUNNER_DEFAULT }}
    timeout-minutes: 60
    steps:
      - name: Checkout
        uses: actions/checkout@v4

      - uses: actions/download-artifact@v4.1.8
        with:
          name: build-test-parachain-${{ needs.preflight.outputs.SOURCE_REF_SLUG }}

      - name: tar
        run: tar -xvf artifacts.tar

      - name: build and push image
        uses: ./.github/actions/build-push-image
        with:
          image-name: "europe-docker.pkg.dev/parity-ci-2024/temp-images/test-parachain"
          dockerfile: "docker/dockerfiles/test-parachain_injected.Dockerfile"

  #
  #
  #
  build-push-image-polkadot-debug:
    needs: [preflight, build-linux-stable]
    runs-on: ${{ needs.preflight.outputs.RUNNER_DEFAULT }}
    timeout-minutes: 60
    steps:
      - name: Checkout
        uses: actions/checkout@v4

      - uses: actions/download-artifact@v4.1.8
        with:
          name: build-linux-stable-${{ needs.preflight.outputs.SOURCE_REF_SLUG }}

      - name: tar
        run: tar -xvf artifacts.tar

      - name: build and push image
        uses: ./.github/actions/build-push-image
        with:
          image-name: "europe-docker.pkg.dev/parity-ci-2024/temp-images/polkadot-debug"
          dockerfile: "docker/dockerfiles/polkadot/polkadot_injected_debug.Dockerfile"

  #
  #
  #
  build-push-image-colander:
    needs: [preflight, build-test-collators]
    runs-on: ${{ needs.preflight.outputs.RUNNER_DEFAULT }}
    timeout-minutes: 60
    steps:
      - name: Checkout
        uses: actions/checkout@v4

      - uses: actions/download-artifact@v4.1.8
        with:
          name: build-test-collators-${{ needs.preflight.outputs.SOURCE_REF_SLUG }}

      - name: tar
        run: tar -xvf artifacts.tar

      - name: build and push image
        uses: ./.github/actions/build-push-image
        with:
          image-name: "europe-docker.pkg.dev/parity-ci-2024/temp-images/colander"
          dockerfile: "docker/dockerfiles/collator_injected.Dockerfile"

  #
  #
  #
  build-push-image-malus:
    needs: [preflight, build-malus]
    runs-on: ${{ needs.preflight.outputs.RUNNER_DEFAULT }}
    timeout-minutes: 60
    steps:
      - name: Checkout
        uses: actions/checkout@v4

      - uses: actions/download-artifact@v4.1.8
        with:
          name: build-malus-${{ needs.preflight.outputs.SOURCE_REF_SLUG }}

      - name: tar
        run: tar -xvf artifacts.tar

      - name: build and push image
        uses: ./.github/actions/build-push-image
        with:
          image-name: "europe-docker.pkg.dev/parity-ci-2024/temp-images/malus"
          dockerfile: "docker/dockerfiles/malus_injected.Dockerfile"

  #
  #
  #
  build-push-image-substrate-pr:
    needs: [preflight, build-linux-substrate]
    runs-on: ${{ needs.preflight.outputs.RUNNER_DEFAULT }}
    timeout-minutes: 60
    steps:
      - name: Checkout
        uses: actions/checkout@v4

      - uses: actions/download-artifact@v4.1.8
        with:
          name: build-linux-substrate-${{ needs.preflight.outputs.SOURCE_REF_SLUG }}

      - name: tar
        run: tar -xvf artifacts.tar

      - name: build and push image
        uses: ./.github/actions/build-push-image
        with:
          image-name: "europe-docker.pkg.dev/parity-ci-2024/temp-images/substrate"
          dockerfile: "docker/dockerfiles/substrate_injected.Dockerfile"

  #
  #
  #
  # unlike other images, bridges+zombienet image is based on Zombienet image that pulls required binaries
  # from other fresh images (polkadot and cumulus)
  build-push-image-bridges-zombienet-tests:
    needs:
      [
        preflight,
        build-linux-stable,
        build-linux-stable-cumulus,
        prepare-bridges-zombienet-artifacts,
      ]
    runs-on: ${{ needs.preflight.outputs.RUNNER_DEFAULT }}
    timeout-minutes: 60
    steps:
      - name: Checkout
        uses: actions/checkout@v4

      - uses: actions/download-artifact@v4.1.8
        with:
          name: build-linux-stable-${{ needs.preflight.outputs.SOURCE_REF_SLUG }}
      - name: tar
        run: |
          tar -xvf artifacts.tar
          rm artifacts.tar

      - uses: actions/download-artifact@v4.1.8
        with:
          name: build-linux-stable-cumulus-${{ needs.preflight.outputs.SOURCE_REF_SLUG }}
      - name: tar
        run: |
          tar -xvf artifacts.tar
          rm artifacts.tar

      - uses: actions/download-artifact@v4.1.8
        with:
          name: prepare-bridges-zombienet-artifacts-${{ needs.preflight.outputs.SOURCE_REF_SLUG }}
      - name: tar
        run: |
          tar -xvf artifacts.tar
          rm artifacts.tar

      - name: build and push image
        uses: ./.github/actions/build-push-image
        with:
          image-name: "europe-docker.pkg.dev/parity-ci-2024/temp-images/bridges-zombienet-tests"
          dockerfile: "docker/dockerfiles/bridges_zombienet_tests_injected.Dockerfile"

  #
  #
  #
  build-push-image-polkadot-parachain-debug:
    needs: [preflight, build-linux-stable-cumulus]
    runs-on: ${{ needs.preflight.outputs.RUNNER_DEFAULT }}
    timeout-minutes: 60
    steps:
      - name: Checkout
        uses: actions/checkout@v4

      - uses: actions/download-artifact@v4.1.8
        with:
          name: build-linux-stable-cumulus-${{ needs.preflight.outputs.SOURCE_REF_SLUG }}

      - name: tar
        run: tar -xvf artifacts.tar

      - name: build and push image
        uses: ./.github/actions/build-push-image
        with:
          image-name: "europe-docker.pkg.dev/parity-ci-2024/temp-images/polkadot-parachain-debug"
          dockerfile: "docker/dockerfiles/polkadot-parachain/polkadot-parachain-debug_unsigned_injected.Dockerfile"

  confirm-required-build-jobs-passed:
    runs-on: ubuntu-latest
    name: All builds passed
    # If any new job gets added, be sure to add it to this array
    needs:
      - build-linux-stable
      - build-linux-stable-cumulus
      - build-test-parachain
      - build-test-collators
      - build-malus
      - build-linux-substrate
      - build-templates-node
    if: always() && !cancelled()
    steps:
      - run: |
          tee resultfile <<< '${{ toJSON(needs) }}'
          FAILURES=$(cat resultfile | grep '"result": "failure"' | wc -l)
          if [ $FAILURES -gt 0 ]; then
            echo "### At least one required job failed ❌" >> $GITHUB_STEP_SUMMARY
            exit 1
          else
            echo '### Good job! All the required jobs passed 🚀' >> $GITHUB_STEP_SUMMARY
          fi<|MERGE_RESOLUTION|>--- conflicted
+++ resolved
@@ -395,17 +395,11 @@
         uses: actions/checkout@v4
       - name: build
         run: |
-<<<<<<< HEAD
-          forklift cargo nextest --manifest-path polkadot/zombienet-sdk-tests/Cargo.toml archive --locked --features zombie-metadata --archive-file polkadot-zombienet-tests.tar.zst
-=======
           forklift cargo nextest --manifest-path polkadot/zombienet-sdk-tests/Cargo.toml archive --locked --features zombie-metadata,zombie-ci --archive-file polkadot-zombienet-tests.tar.zst
->>>>>>> 116472ec
       - name: pack artifacts
         run: |
           mkdir -p artifacts
           cp polkadot-zombienet-tests.tar.zst ./artifacts
-<<<<<<< HEAD
-=======
 
       - name: tar
         run: tar -cvf artifacts.tar artifacts
@@ -437,7 +431,6 @@
           mkdir -p artifacts
           cp cumulus-zombienet-tests.tar.zst ./artifacts
 
->>>>>>> 116472ec
       - name: tar
         run: tar -cvf artifacts.tar artifacts
 
