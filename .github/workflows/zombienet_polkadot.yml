name: Zombienet Polkadot

on:
  workflow_dispatch:
  push:
   branches:
     - master
  pull_request:
    types: [opened, synchronize, reopened, ready_for_review, labeled]
  merge_group:
concurrency:
  group: ${{ github.workflow }}-${{ github.event.pull_request.number || github.ref }}
  cancel-in-progress: true

env:
  FF_DISABLE_UMASK_FOR_DOCKER_EXECUTOR: 1
  LOCAL_DIR: "./polkadot/zombienet_tests"
  GHA_CLUSTER_SERVER_ADDR: "https://kubernetes.default:443"
  # use spot by default
  X_INFRA_INSTANCE: "spot"
  # don't retry sdk tests
  NEXTEST_RETRIES: 0
  KUBECONFIG: "/data/config"
  ZOMBIE_CLEANER_DISABLED: 1

# only run if we have changes in [subtrate, polkadot] directories or this workflow.
jobs:
  isdraft:
    uses: ./.github/workflows/reusable-isdraft.yml
  preflight:
    needs: isdraft
    uses: ./.github/workflows/zombienet-reusable-preflight.yml


  #
  # functional
  #
  zombienet-polkadot-functional-0001-parachains-pvf:
    needs: [preflight]
    if: ${{ (needs.preflight.outputs.changes_substrate || needs.preflight.outputs.changes_polkadot) &&  ! contains(needs.preflight.outputs.FLAKY_TESTS, 'zombienet-polkadot-functional-0001-parachains-pvf') }}
    runs-on: ${{ needs.preflight.outputs.ZOMBIENET_LARGE_RUNNER }}
    timeout-minutes: 60
    container:
      image: ${{ needs.preflight.outputs.ZOMBIENET_IMAGE }}
      options: -v /tmp/zombienet:/tmp/zombienet
    env:
      ZOMBIENET_INTEGRATION_TEST_IMAGE: "${{ needs.preflight.outputs.TEMP_IMAGES_BASE }}/polkadot-debug:${{ needs.preflight.outputs.DOCKER_IMAGES_VERSION }}"
      COL_IMAGE: "${{ needs.preflight.outputs.TEMP_IMAGES_BASE }}/colander:${{ needs.preflight.outputs.DOCKER_IMAGES_VERSION }}"
      DEBUG: ${{ needs.preflight.outputs.DEBUG }}
      ZOMBIENET_PROVIDER: ${{ needs.preflight.outputs.ZOMBIENET_PROVIDER }}
    steps:
      - name: Checkout
        uses: actions/checkout@v4

      - name: zombienet_test
        uses: ./.github/actions/zombienet
        with:
          test: "0001-parachains-pvf.zndsl"
          local-dir: "${{ env.LOCAL_DIR }}/functional"
          concurrency: 1
          gh-token: ${{ secrets.GITHUB_TOKEN }}
          build-id: ${{ needs.preflight.outputs.BUILD_RUN_ID }}
          ref-slug: ${{ needs.preflight.outputs.SOURCE_REF_SLUG }}

  zombienet-polkadot-functional-0002-parachains-disputes:
    needs: [preflight]
    if: ${{ (needs.preflight.outputs.changes_substrate || needs.preflight.outputs.changes_polkadot) &&  ! contains(needs.preflight.outputs.FLAKY_TESTS, 'zombienet-polkadot-functional-0002-parachains-disputes') }}
    runs-on: ${{ needs.preflight.outputs.ZOMBIENET_LARGE_RUNNER }}
    timeout-minutes: 60
    container:
      image: ${{ needs.preflight.outputs.ZOMBIENET_IMAGE }}
      options: -v /tmp/zombienet:/tmp/zombienet
    env:
      ZOMBIENET_INTEGRATION_TEST_IMAGE: "${{ needs.preflight.outputs.TEMP_IMAGES_BASE }}/polkadot-debug:${{ needs.preflight.outputs.DOCKER_IMAGES_VERSION }}"
      COL_IMAGE: "${{ needs.preflight.outputs.TEMP_IMAGES_BASE }}/colander:${{ needs.preflight.outputs.DOCKER_IMAGES_VERSION }}"
      MALUS_IMAGE: "${{ needs.preflight.outputs.TEMP_IMAGES_BASE }}/malus:${{ needs.preflight.outputs.DOCKER_IMAGES_VERSION }}"
      DEBUG: ${{ needs.preflight.outputs.DEBUG }}
      ZOMBIENET_PROVIDER: ${{ needs.preflight.outputs.ZOMBIENET_PROVIDER }}
    steps:
      - name: Checkout
        uses: actions/checkout@v4

      - name: zombienet_test
        uses: ./.github/actions/zombienet
        with:
          test: "0002-parachains-disputes.zndsl"
          local-dir: "${{ env.LOCAL_DIR }}/functional"
          concurrency: 1
          gh-token: ${{ secrets.GITHUB_TOKEN }}
          build-id: ${{ needs.preflight.outputs.BUILD_RUN_ID }}
          ref-slug: ${{ needs.preflight.outputs.SOURCE_REF_SLUG }}

  #
  zombienet-polkadot-functional-0003-beefy-and-mmr:
    needs: [preflight]
    if: ${{ (needs.preflight.outputs.changes_substrate || needs.preflight.outputs.changes_polkadot) &&  ! contains(needs.preflight.outputs.FLAKY_TESTS, 'zombienet-polkadot-functional-0003-beefy-and-mmr') }}
    runs-on: ${{ needs.preflight.outputs.ZOMBIENET_DEFAULT_RUNNER }}
    timeout-minutes: 60
    container:
      image: ${{ needs.preflight.outputs.ZOMBIENET_IMAGE }}
      options: -v /tmp/zombienet:/tmp/zombienet
    env:
      ZOMBIENET_INTEGRATION_TEST_IMAGE: "${{ needs.preflight.outputs.TEMP_IMAGES_BASE }}/polkadot-debug:${{ needs.preflight.outputs.DOCKER_IMAGES_VERSION }}"
      COL_IMAGE: "${{ needs.preflight.outputs.TEMP_IMAGES_BASE }}/colander:${{ needs.preflight.outputs.DOCKER_IMAGES_VERSION }}"
      DEBUG: ${{ needs.preflight.outputs.DEBUG }}
      ZOMBIENET_PROVIDER: ${{ needs.preflight.outputs.ZOMBIENET_PROVIDER }}
    steps:
      - name: Checkout
        uses: actions/checkout@v4

      - name: zombienet_test
        uses: ./.github/actions/zombienet
        with:
          test: "0003-beefy-and-mmr.zndsl"
          local-dir: "${{ env.LOCAL_DIR }}/functional"
          gh-token: ${{ secrets.GITHUB_TOKEN }}
          build-id: ${{ needs.preflight.outputs.BUILD_RUN_ID }}
          ref-slug: ${{ needs.preflight.outputs.SOURCE_REF_SLUG }}

  #
  # TODO: Disabled, occasionally (2 on ~50-70 runs) fails
  zombienet-polkadot-functional-0004-parachains-disputes-garbage-candidate:
    needs: [preflight]
    if: ${{ (needs.preflight.outputs.changes_substrate || needs.preflight.outputs.changes_polkadot) &&  ! contains(needs.preflight.outputs.FLAKY_TESTS, 'zombienet-polkadot-functional-0004-parachains-disputes-garbage-candidate') }}
    runs-on: ${{ needs.preflight.outputs.ZOMBIENET_LARGE_RUNNER }}
    timeout-minutes: 60
    container:
      image: ${{ needs.preflight.outputs.ZOMBIENET_IMAGE }}
      options: -v /tmp/zombienet:/tmp/zombienet
    env:
      ZOMBIENET_INTEGRATION_TEST_IMAGE: "${{ needs.preflight.outputs.TEMP_IMAGES_BASE }}/polkadot-debug:${{ needs.preflight.outputs.DOCKER_IMAGES_VERSION }}"
      COL_IMAGE: "${{ needs.preflight.outputs.TEMP_IMAGES_BASE }}/colander:${{ needs.preflight.outputs.DOCKER_IMAGES_VERSION }}"
      MALUS_IMAGE: "${{ needs.preflight.outputs.TEMP_IMAGES_BASE }}/malus:${{ needs.preflight.outputs.DOCKER_IMAGES_VERSION }}"
      DEBUG: ${{ needs.preflight.outputs.DEBUG }}
      ZOMBIENET_PROVIDER: ${{ needs.preflight.outputs.ZOMBIENET_PROVIDER }}
    steps:
      - name: Checkout
        uses: actions/checkout@v4

      - name: zombienet_test
        uses: ./.github/actions/zombienet
        with:
          test: "0004-parachains-garbage-candidate.zndsl"
          local-dir: "${{ env.LOCAL_DIR }}/functional"
          gh-token: ${{ secrets.GITHUB_TOKEN }}
          build-id: ${{ needs.preflight.outputs.BUILD_RUN_ID }}
          ref-slug: ${{ needs.preflight.outputs.SOURCE_REF_SLUG }}

  #
  zombienet-polkadot-functional-0006-parachains-max-tranche0:
    needs: [preflight]
    if: ${{ (needs.preflight.outputs.changes_substrate || needs.preflight.outputs.changes_polkadot) &&  ! contains(needs.preflight.outputs.FLAKY_TESTS, 'zombienet-polkadot-functional-0006-parachains-max-tranche0') }}
    runs-on: ${{ needs.preflight.outputs.ZOMBIENET_LARGE_RUNNER }}
    timeout-minutes: 60
    container:
      image: ${{ needs.preflight.outputs.ZOMBIENET_IMAGE }}
      options: -v /tmp/zombienet:/tmp/zombienet
    env:
      ZOMBIENET_INTEGRATION_TEST_IMAGE: "${{ needs.preflight.outputs.TEMP_IMAGES_BASE }}/polkadot-debug:${{ needs.preflight.outputs.DOCKER_IMAGES_VERSION }}"
      COL_IMAGE: "${{ needs.preflight.outputs.TEMP_IMAGES_BASE }}/colander:${{ needs.preflight.outputs.DOCKER_IMAGES_VERSION }}"
      DEBUG: ${{ needs.preflight.outputs.DEBUG }}
      ZOMBIENET_PROVIDER: ${{ needs.preflight.outputs.ZOMBIENET_PROVIDER }}
    steps:
      - name: Checkout
        uses: actions/checkout@v4

      - name: zombienet_test
        uses: ./.github/actions/zombienet
        with:
          test: "0006-parachains-max-tranche0.zndsl"
          local-dir: "${{ env.LOCAL_DIR }}/functional"
          gh-token: ${{ secrets.GITHUB_TOKEN }}
          build-id: ${{ needs.preflight.outputs.BUILD_RUN_ID }}
          ref-slug: ${{ needs.preflight.outputs.SOURCE_REF_SLUG }}

  #
  zombienet-polkadot-functional-0007-dispute-freshly-finalized:
    needs: [preflight]
    if: ${{ (needs.preflight.outputs.changes_substrate || needs.preflight.outputs.changes_polkadot) &&  ! contains(needs.preflight.outputs.FLAKY_TESTS, 'zombienet-polkadot-functional-0007-dispute-freshly-finalized') }}
    runs-on: ${{ needs.preflight.outputs.ZOMBIENET_LARGE_RUNNER }}
    timeout-minutes: 60
    container:
      image: ${{ needs.preflight.outputs.ZOMBIENET_IMAGE }}
      options: -v /tmp/zombienet:/tmp/zombienet
    env:
      ZOMBIENET_INTEGRATION_TEST_IMAGE: "${{ needs.preflight.outputs.TEMP_IMAGES_BASE }}/polkadot-debug:${{ needs.preflight.outputs.DOCKER_IMAGES_VERSION }}"
      COL_IMAGE: "${{ needs.preflight.outputs.TEMP_IMAGES_BASE }}/colander:${{ needs.preflight.outputs.DOCKER_IMAGES_VERSION }}"
      MALUS_IMAGE: "${{ needs.preflight.outputs.TEMP_IMAGES_BASE }}/malus:${{ needs.preflight.outputs.DOCKER_IMAGES_VERSION }}"
      DEBUG: ${{ needs.preflight.outputs.DEBUG }}
      ZOMBIENET_PROVIDER: ${{ needs.preflight.outputs.ZOMBIENET_PROVIDER }}
    steps:
      - name: Checkout
        uses: actions/checkout@v4

      - name: zombienet_test
        uses: ./.github/actions/zombienet
        with:
          test: "0007-dispute-freshly-finalized.zndsl"
          local-dir: "${{ env.LOCAL_DIR }}/functional"
          gh-token: ${{ secrets.GITHUB_TOKEN }}
          build-id: ${{ needs.preflight.outputs.BUILD_RUN_ID }}
          ref-slug: ${{ needs.preflight.outputs.SOURCE_REF_SLUG }}

  #
  zombienet-polkadot-functional-0008-dispute-old-finalized:
    needs: [preflight]
    if: ${{ (needs.preflight.outputs.changes_substrate || needs.preflight.outputs.changes_polkadot) &&  ! contains(needs.preflight.outputs.FLAKY_TESTS, 'zombienet-polkadot-functional-0008-dispute-old-finalized') }}
    runs-on: ${{ needs.preflight.outputs.ZOMBIENET_LARGE_RUNNER }}
    timeout-minutes: 60
    container:
      image: ${{ needs.preflight.outputs.ZOMBIENET_IMAGE }}
      options: -v /tmp/zombienet:/tmp/zombienet
    env:
      ZOMBIENET_INTEGRATION_TEST_IMAGE: "${{ needs.preflight.outputs.TEMP_IMAGES_BASE }}/polkadot-debug:${{ needs.preflight.outputs.DOCKER_IMAGES_VERSION }}"
      COL_IMAGE: "${{ needs.preflight.outputs.TEMP_IMAGES_BASE }}/colander:${{ needs.preflight.outputs.DOCKER_IMAGES_VERSION }}"
      MALUS_IMAGE: "${{ needs.preflight.outputs.TEMP_IMAGES_BASE }}/malus:${{ needs.preflight.outputs.DOCKER_IMAGES_VERSION }}"
      DEBUG: ${{ needs.preflight.outputs.DEBUG }}
      ZOMBIENET_PROVIDER: ${{ needs.preflight.outputs.ZOMBIENET_PROVIDER }}
    steps:
      - name: Checkout
        uses: actions/checkout@v4

      - name: zombienet_test
        uses: ./.github/actions/zombienet
        with:
          test: "0008-dispute-old-finalized.zndsl"
          local-dir: "${{ env.LOCAL_DIR }}/functional"
          gh-token: ${{ secrets.GITHUB_TOKEN }}
          build-id: ${{ needs.preflight.outputs.BUILD_RUN_ID }}
          ref-slug: ${{ needs.preflight.outputs.SOURCE_REF_SLUG }}
<<<<<<< HEAD
=======


  #
  zombienet-polkadot-functional-0010-validator-disabling:
    needs: [preflight]
    if: ${{ (needs.preflight.outputs.changes_substrate || needs.preflight.outputs.changes_polkadot) &&  ! contains(needs.preflight.outputs.FLAKY_TESTS, 'zombienet-polkadot-functional-0010-validator-disabling') }}
    runs-on: ${{ needs.preflight.outputs.ZOMBIENET_LARGE_RUNNER }}
    timeout-minutes: 60
    container:
      image: ${{ needs.preflight.outputs.ZOMBIENET_IMAGE }}
      options: -v /tmp/zombienet:/tmp/zombienet
    env:
      ZOMBIENET_INTEGRATION_TEST_IMAGE: "${{ needs.preflight.outputs.TEMP_IMAGES_BASE }}/polkadot-debug:${{ needs.preflight.outputs.DOCKER_IMAGES_VERSION }}"
      COL_IMAGE: "${{ needs.preflight.outputs.TEMP_IMAGES_BASE }}/colander:${{ needs.preflight.outputs.DOCKER_IMAGES_VERSION }}"
      MALUS_IMAGE: "${{ needs.preflight.outputs.TEMP_IMAGES_BASE }}/malus:${{ needs.preflight.outputs.DOCKER_IMAGES_VERSION }}"
      DEBUG: ${{ needs.preflight.outputs.DEBUG }}
      ZOMBIENET_PROVIDER: ${{ needs.preflight.outputs.ZOMBIENET_PROVIDER }}
    steps:
      - name: Checkout
        uses: actions/checkout@v4

      - name: zombienet_test
        uses: ./.github/actions/zombienet
        with:
          test: "0010-validator-disabling.zndsl"
          local-dir: "${{ env.LOCAL_DIR }}/functional"
          gh-token: ${{ secrets.GITHUB_TOKEN }}
          build-id: ${{ needs.preflight.outputs.BUILD_RUN_ID }}
          ref-slug: ${{ needs.preflight.outputs.SOURCE_REF_SLUG }}
>>>>>>> 40e1a2a7
  #
  #
  zombienet-polkadot-functional-0013-systematic-chunk-recovery:
    needs: [preflight]
    if: ${{ (needs.preflight.outputs.changes_substrate || needs.preflight.outputs.changes_polkadot) &&  ! contains(needs.preflight.outputs.FLAKY_TESTS, 'zombienet-polkadot-functional-0013-systematic-chunk-recovery') }}
    runs-on: ${{ needs.preflight.outputs.ZOMBIENET_LARGE_RUNNER }}
    timeout-minutes: 60
    container:
      image: ${{ needs.preflight.outputs.ZOMBIENET_IMAGE }}
      options: -v /tmp/zombienet:/tmp/zombienet
    env:
      ZOMBIENET_INTEGRATION_TEST_IMAGE: "${{ needs.preflight.outputs.TEMP_IMAGES_BASE }}/polkadot-debug:${{ needs.preflight.outputs.DOCKER_IMAGES_VERSION }}"
      COL_IMAGE: "${{ needs.preflight.outputs.TEMP_IMAGES_BASE }}/colander:${{ needs.preflight.outputs.DOCKER_IMAGES_VERSION }}"
      DEBUG: ${{ needs.preflight.outputs.DEBUG }}
      ZOMBIENET_PROVIDER: ${{ needs.preflight.outputs.ZOMBIENET_PROVIDER }}
    steps:
      - name: Checkout
        uses: actions/checkout@v4

      - name: zombienet_test
        uses: ./.github/actions/zombienet
        with:
          test: "0013-systematic-chunk-recovery.zndsl"
          local-dir: "${{ env.LOCAL_DIR }}/functional"
          gh-token: ${{ secrets.GITHUB_TOKEN }}
          build-id: ${{ needs.preflight.outputs.BUILD_RUN_ID }}
          ref-slug: ${{ needs.preflight.outputs.SOURCE_REF_SLUG }}

  #
  #
  zombienet-polkadot-functional-0014-chunk-fetching-network-compatibility:
    needs: [preflight]
    if: ${{ (needs.preflight.outputs.changes_substrate || needs.preflight.outputs.changes_polkadot) &&  ! contains(needs.preflight.outputs.FLAKY_TESTS, 'zombienet-polkadot-functional-0014-chunk-fetching-network-compatibility') }}
    runs-on: ${{ needs.preflight.outputs.ZOMBIENET_LARGE_RUNNER }}
    timeout-minutes: 60
    container:
      image: ${{ needs.preflight.outputs.ZOMBIENET_IMAGE }}
      options: -v /tmp/zombienet:/tmp/zombienet
    env:
      ZOMBIENET_INTEGRATION_TEST_IMAGE: "${{ needs.preflight.outputs.TEMP_IMAGES_BASE }}/polkadot-debug:${{ needs.preflight.outputs.DOCKER_IMAGES_VERSION }}"
      # this test require an old version of polkadot
      POLKADOT_IMAGE: "docker.io/paritypr/polkadot-debug"
      COL_IMAGE: "${{ needs.preflight.outputs.TEMP_IMAGES_BASE }}/colander:${{ needs.preflight.outputs.DOCKER_IMAGES_VERSION }}"
      DEBUG: ${{ needs.preflight.outputs.DEBUG }}
      ZOMBIENET_PROVIDER: ${{ needs.preflight.outputs.ZOMBIENET_PROVIDER }}
    steps:
      - name: Checkout
        uses: actions/checkout@v4

      # We need to use an older version of polkadot/polkadot-parachain, particulary a version that doesn't includes
      # https://github.com/paritytech/polkadot-sdk/pull/1644, and since this change is also used by the collators we need to
      # keep this test to ensure that works with older versions.
      - name: download_old_release_bins
        shell: bash
        run: |
          BIN_DIR="$(pwd)/bin_old"
          mkdir -p $BIN_DIR
          for bin in polkadot polkadot-parachain; do
            OLD_NAME="$bin-old"
            echo "downloading $bin as $OLD_NAME in $BIN_DIR";
            curl -L -o $BIN_DIR/$OLD_NAME https://github.com/paritytech/polkadot-sdk/releases/download/polkadot-v1.7.0/$bin
            chmod 755 $BIN_DIR/$OLD_NAME;
          done
          for bin in polkadot-execute-worker polkadot-prepare-worker; do
            OLD_NAME="$bin"
            echo "downloading $bin as $OLD_NAME in $BIN_DIR";
            curl -L -o $BIN_DIR/$OLD_NAME https://github.com/paritytech/polkadot-sdk/releases/download/polkadot-v1.7.0/$bin
            chmod 755 $BIN_DIR/$OLD_NAME;
          done

          ls -ltr $BIN_DIR
          export PATH=$BIN_DIR:$PATH
          echo "PATH=$PATH" >> $GITHUB_ENV
          echo $PATH

      - name: zombienet_test
        uses: ./.github/actions/zombienet
        env:
          OLD_SUFFIX: "-old"
        with:
          test: "0014-chunk-fetching-network-compatibility.zndsl"
          local-dir: "${{ env.LOCAL_DIR }}/functional"
          gh-token: ${{ secrets.GITHUB_TOKEN }}
          build-id: ${{ needs.preflight.outputs.BUILD_RUN_ID }}
          ref-slug: ${{ needs.preflight.outputs.SOURCE_REF_SLUG }}
  #
  #
  zombienet-polkadot-functional-0015-coretime-shared-core:
    needs: [preflight]
    if: ${{ (needs.preflight.outputs.changes_substrate || needs.preflight.outputs.changes_polkadot) &&  ! contains(needs.preflight.outputs.FLAKY_TESTS, 'zombienet-polkadot-functional-0015-coretime-shared-core') }}
    runs-on: ${{ needs.preflight.outputs.ZOMBIENET_LARGE_RUNNER }}
    timeout-minutes: 60
    container:
      image: ${{ needs.preflight.outputs.ZOMBIENET_IMAGE }}
      options: -v /tmp/zombienet:/tmp/zombienet
    env:
      ZOMBIENET_INTEGRATION_TEST_IMAGE: "${{ needs.preflight.outputs.TEMP_IMAGES_BASE }}/polkadot-debug:${{ needs.preflight.outputs.DOCKER_IMAGES_VERSION }}"
      CUMULUS_IMAGE: "${{ needs.preflight.outputs.TEMP_IMAGES_BASE }}/polkadot-parachain-debug:${{ needs.preflight.outputs.DOCKER_IMAGES_VERSION }}"
      DEBUG: ${{ needs.preflight.outputs.DEBUG }}
      ZOMBIENET_PROVIDER: ${{ needs.preflight.outputs.ZOMBIENET_PROVIDER }}
    steps:
      - name: Checkout
        uses: actions/checkout@v4

      - name: cp_script
        run: |
          cp --remove-destination ${LOCAL_DIR}/assign-core.js ${LOCAL_DIR}/functional

      - name: zombienet_test
        uses: ./.github/actions/zombienet
        with:
          test: "0015-coretime-shared-core.zndsl"
          local-dir: "${{ env.LOCAL_DIR }}/functional"
          gh-token: ${{ secrets.GITHUB_TOKEN }}
          build-id: ${{ needs.preflight.outputs.BUILD_RUN_ID }}
          ref-slug: ${{ needs.preflight.outputs.SOURCE_REF_SLUG }}
  #
  #
  zombienet-polkadot-functional-0019-coretime-collation-fetching-fairness:
    needs: [preflight]
    if: ${{ (needs.preflight.outputs.changes_substrate || needs.preflight.outputs.changes_polkadot) &&  ! contains(needs.preflight.outputs.FLAKY_TESTS, 'zombienet-polkadot-functional-0019-coretime-collation-fetching-fairness') }}
    runs-on: ${{ needs.preflight.outputs.ZOMBIENET_LARGE_RUNNER }}
    timeout-minutes: 60
    container:
      image: ${{ needs.preflight.outputs.ZOMBIENET_IMAGE }}
      options: -v /tmp/zombienet:/tmp/zombienet
    env:
      ZOMBIENET_INTEGRATION_TEST_IMAGE: "${{ needs.preflight.outputs.TEMP_IMAGES_BASE }}/polkadot-debug:${{ needs.preflight.outputs.DOCKER_IMAGES_VERSION }}"
      CUMULUS_IMAGE: "${{ needs.preflight.outputs.TEMP_IMAGES_BASE }}/polkadot-parachain-debug:${{ needs.preflight.outputs.DOCKER_IMAGES_VERSION }}"
      DEBUG: ${{ needs.preflight.outputs.DEBUG }}
      ZOMBIENET_PROVIDER: ${{ needs.preflight.outputs.ZOMBIENET_PROVIDER }}
    steps:
      - name: Checkout
        uses: actions/checkout@v4

      - name: cp_script
        run: |
          cp --remove-destination ${LOCAL_DIR}/assign-core.js ${LOCAL_DIR}/functional

      - name: zombienet_test
        uses: ./.github/actions/zombienet
        with:
          test: "0019-coretime-collation-fetching-fairness.zndsl"
          local-dir: "${{ env.LOCAL_DIR }}/functional"
          gh-token: ${{ secrets.GITHUB_TOKEN }}
          build-id: ${{ needs.preflight.outputs.BUILD_RUN_ID }}
          ref-slug: ${{ needs.preflight.outputs.SOURCE_REF_SLUG }}

  #
  # smoke
  #
  zombienet-polkadot-smoke-0001-parachains-smoke-test:
    needs: [preflight]
    if: ${{ (needs.preflight.outputs.changes_substrate || needs.preflight.outputs.changes_polkadot) &&  ! contains(needs.preflight.outputs.FLAKY_TESTS, 'zombienet-polkadot-smoke-0001-parachains-smoke-test') }}
    runs-on: ${{ needs.preflight.outputs.ZOMBIENET_DEFAULT_RUNNER }}
    timeout-minutes: 60
    container:
      image: ${{ needs.preflight.outputs.ZOMBIENET_IMAGE }}
      options: -v /tmp/zombienet:/tmp/zombienet
    env:
      ZOMBIENET_INTEGRATION_TEST_IMAGE: "${{ needs.preflight.outputs.TEMP_IMAGES_BASE }}/polkadot-debug:${{ needs.preflight.outputs.DOCKER_IMAGES_VERSION }}"
      COL_IMAGE: "${{ needs.preflight.outputs.TEMP_IMAGES_BASE }}/colander:${{ needs.preflight.outputs.DOCKER_IMAGES_VERSION }}"
      DEBUG: ${{ needs.preflight.outputs.DEBUG }}
      ZOMBIENET_PROVIDER: ${{ needs.preflight.outputs.ZOMBIENET_PROVIDER }}
    steps:
      - name: Checkout
        uses: actions/checkout@v4

      - name: zombienet_test
        uses: ./.github/actions/zombienet
        with:
          test: "0001-parachains-smoke-test.zndsl"
          local-dir: "${{ env.LOCAL_DIR }}/smoke"
          gh-token: ${{ secrets.GITHUB_TOKEN }}
          build-id: ${{ needs.preflight.outputs.BUILD_RUN_ID }}
          ref-slug: ${{ needs.preflight.outputs.SOURCE_REF_SLUG }}
  #
  #
  zombienet-polkadot-smoke-0002-parachains-parachains-upgrade-smoke:
    needs: [preflight]
    if: ${{ (needs.preflight.outputs.changes_substrate || needs.preflight.outputs.changes_polkadot) &&  ! contains(needs.preflight.outputs.FLAKY_TESTS, 'zombienet-polkadot-smoke-0002-parachains-parachains-upgrade-smoke') }}
    runs-on: ${{ needs.preflight.outputs.ZOMBIENET_DEFAULT_RUNNER }}
    timeout-minutes: 60
    container:
      image: ${{ needs.preflight.outputs.ZOMBIENET_IMAGE }}
      options: -v /tmp/zombienet:/tmp/zombienet
    env:
      ZOMBIENET_INTEGRATION_TEST_IMAGE: "${{ needs.preflight.outputs.TEMP_IMAGES_BASE }}/polkadot-debug:${{ needs.preflight.outputs.DOCKER_IMAGES_VERSION }}"
      CUMULUS_IMAGE: "${{ needs.preflight.outputs.TEMP_IMAGES_BASE }}/polkadot-parachain-debug:${{ needs.preflight.outputs.DOCKER_IMAGES_VERSION }}"
      DEBUG: ${{ needs.preflight.outputs.DEBUG }}
      ZOMBIENET_PROVIDER: ${{ needs.preflight.outputs.ZOMBIENET_PROVIDER }}
    steps:
      - name: Checkout
        uses: actions/checkout@v4

      - name: zombienet_test
        uses: ./.github/actions/zombienet
        with:
          test: "0002-parachains-upgrade-smoke-test.zndsl"
          local-dir: "${{ env.LOCAL_DIR }}/smoke"
          gh-token: ${{ secrets.GITHUB_TOKEN }}
          build-id: ${{ needs.preflight.outputs.BUILD_RUN_ID }}
          ref-slug: ${{ needs.preflight.outputs.SOURCE_REF_SLUG }}
  #
  # TODO: Disabled
  zombienet-polkadot-smoke-0003-deregister-register-validator:
    needs: [preflight]
    if: ${{ (needs.preflight.outputs.changes_substrate || needs.preflight.outputs.changes_polkadot) &&  ! contains(needs.preflight.outputs.FLAKY_TESTS, 'zombienet-polkadot-smoke-0003-deregister-register-validator') }}
    runs-on: ${{ needs.preflight.outputs.ZOMBIENET_DEFAULT_RUNNER }}
    timeout-minutes: 60
    container:
      image: ${{ needs.preflight.outputs.ZOMBIENET_IMAGE }}
      options: -v /tmp/zombienet:/tmp/zombienet
    env:
      ZOMBIENET_INTEGRATION_TEST_IMAGE: "${{ needs.preflight.outputs.TEMP_IMAGES_BASE }}/polkadot-debug:${{ needs.preflight.outputs.DOCKER_IMAGES_VERSION }}"
      DEBUG: ${{ needs.preflight.outputs.DEBUG }}
      ZOMBIENET_PROVIDER: ${{ needs.preflight.outputs.ZOMBIENET_PROVIDER }}
    steps:
      - name: Checkout
        uses: actions/checkout@v4

      - name: zombienet_test
        uses: ./.github/actions/zombienet
        with:
          test: "0003-deregister-register-validator-smoke.zndsl"
          local-dir: "${{ env.LOCAL_DIR }}/smoke"
          gh-token: ${{ secrets.GITHUB_TOKEN }}
          build-id: ${{ needs.preflight.outputs.BUILD_RUN_ID }}
          ref-slug: ${{ needs.preflight.outputs.SOURCE_REF_SLUG }}
  #
  #
  zombienet-polkadot-smoke-0004-coretime-smoke-test:
    needs: [preflight]
    if: ${{ (needs.preflight.outputs.changes_substrate || needs.preflight.outputs.changes_polkadot) &&  ! contains(needs.preflight.outputs.FLAKY_TESTS, 'zombienet-polkadot-smoke-0004-coretime-smoke-test') }}
    runs-on: ${{ needs.preflight.outputs.ZOMBIENET_LARGE_RUNNER }}
    timeout-minutes: 60
    container:
      image: ${{ needs.preflight.outputs.ZOMBIENET_IMAGE }}
      options: -v /tmp/zombienet:/tmp/zombienet
    env:
      ZOMBIENET_INTEGRATION_TEST_IMAGE: "${{ needs.preflight.outputs.TEMP_IMAGES_BASE }}/polkadot-debug:${{ needs.preflight.outputs.DOCKER_IMAGES_VERSION }}"
      CUMULUS_IMAGE: "${{ needs.preflight.outputs.TEMP_IMAGES_BASE }}/polkadot-parachain-debug:${{ needs.preflight.outputs.DOCKER_IMAGES_VERSION }}"
      DEBUG: ${{ needs.preflight.outputs.DEBUG }}
      ZOMBIENET_PROVIDER: ${{ needs.preflight.outputs.ZOMBIENET_PROVIDER }}
    steps:
      - name: Checkout
        uses: actions/checkout@v4

      - name: zombienet_test
        uses: ./.github/actions/zombienet
        with:
          test: "0004-coretime-smoke-test.zndsl"
          local-dir: "${{ env.LOCAL_DIR }}/smoke"
          gh-token: ${{ secrets.GITHUB_TOKEN }}
          build-id: ${{ needs.preflight.outputs.BUILD_RUN_ID }}
          ref-slug: ${{ needs.preflight.outputs.SOURCE_REF_SLUG }}
  #
  #
  zombienet-polkadot-smoke-0005-precompile-pvf-smoke:
    needs: [preflight]
    if: ${{ (needs.preflight.outputs.changes_substrate || needs.preflight.outputs.changes_polkadot) &&  ! contains(needs.preflight.outputs.FLAKY_TESTS, 'zombienet-polkadot-smoke-0005-precompile-pvf-smoke') }}
    runs-on: ${{ needs.preflight.outputs.ZOMBIENET_LARGE_RUNNER }}
    timeout-minutes: 60
    container:
      image: ${{ needs.preflight.outputs.ZOMBIENET_IMAGE }}
      options: -v /tmp/zombienet:/tmp/zombienet
    env:
      ZOMBIENET_INTEGRATION_TEST_IMAGE: "${{ needs.preflight.outputs.TEMP_IMAGES_BASE }}/polkadot-debug:${{ needs.preflight.outputs.DOCKER_IMAGES_VERSION }}"
      CUMULUS_IMAGE: "${{ needs.preflight.outputs.TEMP_IMAGES_BASE }}/polkadot-parachain-debug:${{ needs.preflight.outputs.DOCKER_IMAGES_VERSION }}"
      DEBUG: ${{ needs.preflight.outputs.DEBUG }}
      ZOMBIENET_PROVIDER: ${{ needs.preflight.outputs.ZOMBIENET_PROVIDER }}
    steps:
      - name: Checkout
        uses: actions/checkout@v4

      - name: zombienet_test
        uses: ./.github/actions/zombienet
        with:
          test: "0005-precompile-pvf-smoke.zndsl"
          local-dir: "${{ env.LOCAL_DIR }}/smoke"
          gh-token: ${{ secrets.GITHUB_TOKEN }}
          build-id: ${{ needs.preflight.outputs.BUILD_RUN_ID }}
          ref-slug: ${{ needs.preflight.outputs.SOURCE_REF_SLUG }}

  #
  # misc
  # TODO: Disabled, occasionally (1 on ~50-70 runs) fails
  zombienet-polkadot-misc-0001-parachains-paritydb:
    needs: [preflight]
    if: ${{ (needs.preflight.outputs.changes_substrate || needs.preflight.outputs.changes_polkadot) &&  ! contains(needs.preflight.outputs.FLAKY_TESTS, 'zombienet-polkadot-misc-0001-parachains-paritydb') }}
    runs-on: ${{ needs.preflight.outputs.ZOMBIENET_LARGE_RUNNER }}
    timeout-minutes: 60
    container:
      image: ${{ needs.preflight.outputs.ZOMBIENET_IMAGE }}
      options: -v /tmp/zombienet:/tmp/zombienet
    env:
      ZOMBIENET_INTEGRATION_TEST_IMAGE: "${{ needs.preflight.outputs.TEMP_IMAGES_BASE }}/polkadot-debug:${{ needs.preflight.outputs.DOCKER_IMAGES_VERSION }}"
      COL_IMAGE: "${{ needs.preflight.outputs.TEMP_IMAGES_BASE }}/colander:${{ needs.preflight.outputs.DOCKER_IMAGES_VERSION }}"
      DEBUG: ${{ needs.preflight.outputs.DEBUG }}
      ZOMBIENET_PROVIDER: ${{ needs.preflight.outputs.ZOMBIENET_PROVIDER }}
    steps:
      - name: Checkout
        uses: actions/checkout@v4

      - name: zombienet_test
        uses: ./.github/actions/zombienet
        with:
          test: "0001-paritydb.zndsl"
          local-dir: "${{ env.LOCAL_DIR }}/misc"
          gh-token: ${{ secrets.GITHUB_TOKEN }}
          build-id: ${{ needs.preflight.outputs.BUILD_RUN_ID }}
          ref-slug: ${{ needs.preflight.outputs.SOURCE_REF_SLUG }}

  # TODO: needs to resolve how to pass the GH_TOKEN to pods
  #
  # zombienet-polkadot-misc-0002-upgrade-node:
  #   needs: [preflight]
  #   if: ${{ (needs.preflight.outputs.changes_substrate || needs.preflight.outputs.changes_polkadot) &&  ! contains(needs.preflight.outputs.FLAKY_TESTS, 'zombienet-polkadot-misc-0002-upgrade-node') }}
  #   runs-on: ${{ needs.preflight.outputs.ZOMBIENET_LARGE_RUNNER }}
  #   timeout-minutes: 60
  #   container:
  #     image: ${{ needs.preflight.outputs.ZOMBIENET_IMAGE }}
  #   env:
  #     ZOMBIENET_INTEGRATION_TEST_IMAGE: "${{ needs.preflight.outputs.TEMP_IMAGES_BASE }}/polkadot-debug:${{ needs.preflight.outputs.DOCKER_IMAGES_VERSION }}"
  #     COL_IMAGE: "${{ needs.preflight.outputs.TEMP_IMAGES_BASE }}/colander:${{ needs.preflight.outputs.DOCKER_IMAGES_VERSION }}"
  #     DEBUG: ${{ needs.preflight.outputs.DEBUG }}
  #     ZOMBIENET_PROVIDER: ${{ needs.preflight.outputs.ZOMBIENET_PROVIDER }}
  #   steps:
  #     - name: Checkout
  #       uses: actions/checkout@v4

  #     - name: custom_setup
  #       run: |
  #         export ZOMBIENET_INTEGRATION_TEST_IMAGE="docker.io/parity/polkadot:latest"
  #         echo "Overrided polkadot image ${ZOMBIENET_INTEGRATION_TEST_IMAGE}"
  #         export POLKADOT_PR_ARTIFACTS_URL=${{ needs.preflight.outputs.POLKADOT_PR_ARTIFACTS_URL }}
  #         echo "POLKADOT_PR_ARTIFACTS_URL: ${POLKADOT_PR_ARTIFACTS_URL}"

  #     - name: zombienet_test
  #       uses: ./.github/actions/zombienet
  #       with:
  #         test: "0002-upgrade-node.zndsl"
  #         local-dir: "${{ env.LOCAL_DIR }}/misc"
  #         gh-token: ${{ secrets.GITHUB_TOKEN }}
  #         build-id: ${{ needs.preflight.outputs.BUILD_RUN_ID }}
  #         ref-slug: ${{ needs.preflight.outputs.SOURCE_REF_SLUG }}


  #
  # Malus
  #
  zombienet-polkadot-malus-0001-dispute-valid:
    needs: [preflight]
    if: ${{ (needs.preflight.outputs.changes_substrate || needs.preflight.outputs.changes_polkadot) &&  ! contains(needs.preflight.outputs.FLAKY_TESTS, 'zombienet-polkadot-malus-0001-dispute-valid') }}
    runs-on: ${{ needs.preflight.outputs.ZOMBIENET_LARGE_RUNNER }}
    timeout-minutes: 60
    container:
      image: ${{ needs.preflight.outputs.ZOMBIENET_IMAGE }}
      options: -v /tmp/zombienet:/tmp/zombienet
    env:
      ZOMBIENET_INTEGRATION_TEST_IMAGE: "${{ needs.preflight.outputs.TEMP_IMAGES_BASE }}/polkadot-debug:${{ needs.preflight.outputs.DOCKER_IMAGES_VERSION }}"
      COL_IMAGE: "${{ needs.preflight.outputs.TEMP_IMAGES_BASE }}/colander:${{ needs.preflight.outputs.DOCKER_IMAGES_VERSION }}"
      MALUS_IMAGE: "${{ needs.preflight.outputs.TEMP_IMAGES_BASE }}/malus:${{ needs.preflight.outputs.DOCKER_IMAGES_VERSION }}"
      DEBUG: ${{ needs.preflight.outputs.DEBUG }}
      LOCAL_DIR: "./polkadot/node/malus"
      ZOMBIENET_PROVIDER: ${{ needs.preflight.outputs.ZOMBIENET_PROVIDER }}
    steps:
      - name: Checkout
        uses: actions/checkout@v4

      - name: zombienet_test
        uses: ./.github/actions/zombienet
        with:
          test: "0001-dispute-valid-block.zndsl"
          local-dir: "${{ env.LOCAL_DIR }}/integrationtests"
          gh-token: ${{ secrets.GITHUB_TOKEN }}
          build-id: ${{ needs.preflight.outputs.BUILD_RUN_ID }}
          ref-slug: ${{ needs.preflight.outputs.SOURCE_REF_SLUG }}

  #
  # sdk tests
  #

  # TODO: Disabled
  zombienet-polkadot-coretime-revenue:
    needs: [preflight]
    if: ${{ (needs.preflight.outputs.changes_substrate || needs.preflight.outputs.changes_polkadot) &&  ! contains(needs.preflight.outputs.FLAKY_TESTS, 'zombienet-polkadot-coretime-revenue') }}
    runs-on: ${{ needs.preflight.outputs.ZOMBIENET_SDK_DEFAULT_RUNNER }}
    timeout-minutes: 60
    container:
      image: ${{ needs.preflight.outputs.ZOMBIENET_SDK_IMAGE }}
      options: -v /tmp/zombienet:/tmp/zombienet
    env:
      # sdk tests are looking for POLKADOT_IMAGE
      POLKADOT_IMAGE: "${{ needs.preflight.outputs.TEMP_IMAGES_BASE }}/polkadot-debug:${{ needs.preflight.outputs.DOCKER_IMAGES_VERSION }}"
      COL_IMAGE: "${{ needs.preflight.outputs.TEMP_IMAGES_BASE }}/colander:${{ needs.preflight.outputs.DOCKER_IMAGES_VERSION }}"
      MALUS_IMAGE: "${{ needs.preflight.outputs.TEMP_IMAGES_BASE }}/malus:${{ needs.preflight.outputs.DOCKER_IMAGES_VERSION }}"
      RUST_LOG: ${{ needs.preflight.outputs.RUST_LOG }}
      ZOMBIE_PROVIDER: ${{ needs.preflight.outputs.ZOMBIE_PROVIDER }}

    steps:
      - name: Checkout
        uses: actions/checkout@v4

      - name: zombienet_test
        uses: ./.github/actions/zombienet-sdk
        with:
          gh-token: ${{ secrets.GITHUB_TOKEN }}
          build-id: ${{ needs.preflight.outputs.BUILD_RUN_ID }}
          ref-slug: ${{ needs.preflight.outputs.SOURCE_REF_SLUG }}
          test: "smoke::coretime_revenue::coretime_revenue_test"
          prefix: "polkadot"
  #
  #
  zombienet-polkadot-elastic-scaling-slot-based-3cores:
    needs: [preflight]
    if: ${{ (needs.preflight.outputs.changes_substrate || needs.preflight.outputs.changes_polkadot) &&  ! contains(needs.preflight.outputs.FLAKY_TESTS, 'zombienet-polkadot-elastic-scaling-slot-based-3cores') }}
    runs-on: ${{ needs.preflight.outputs.ZOMBIENET_SDK_LARGE_RUNNER }}
    timeout-minutes: 60
    container:
      image: ${{ needs.preflight.outputs.ZOMBIENET_SDK_IMAGE }}
      options: -v /tmp/zombienet:/tmp/zombienet
    env:
      # sdk tests are looking for POLKADOT_IMAGE
      POLKADOT_IMAGE: "${{ needs.preflight.outputs.TEMP_IMAGES_BASE }}/polkadot-debug:${{ needs.preflight.outputs.DOCKER_IMAGES_VERSION }}"
      CUMULUS_IMAGE: "${{ needs.preflight.outputs.TEMP_IMAGES_BASE }}/test-parachain:${{ needs.preflight.outputs.DOCKER_IMAGES_VERSION }}"
      RUST_LOG: ${{ needs.preflight.outputs.RUST_LOG }}
      ZOMBIE_PROVIDER: ${{ needs.preflight.outputs.ZOMBIE_PROVIDER }}

    steps:
      - name: Checkout
        uses: actions/checkout@v4

      - name: zombienet_test
        uses: ./.github/actions/zombienet-sdk
        with:
          gh-token: ${{ secrets.GITHUB_TOKEN }}
          build-id: ${{ needs.preflight.outputs.BUILD_RUN_ID }}
          ref-slug: ${{ needs.preflight.outputs.SOURCE_REF_SLUG }}
          test: "elastic_scaling::slot_based_3cores::slot_based_3cores_test"
          prefix: "polkadot"
  #
  # TODO: Disabled, fails very often with zombienet native provider
  zombienet-polkadot-elastic-scaling-slot-based-12cores:
    needs: [preflight]
    if: ${{ (needs.preflight.outputs.changes_substrate || needs.preflight.outputs.changes_polkadot) &&  ! contains(needs.preflight.outputs.FLAKY_TESTS, 'zombienet-polkadot-elastic-scaling-slot-based-12cores') }}
    runs-on: ${{ needs.preflight.outputs.ZOMBIENET_SDK_LARGE_RUNNER }}
    timeout-minutes: 60
    container:
      image: ${{ needs.preflight.outputs.ZOMBIENET_SDK_IMAGE }}
      options: -v /tmp/zombienet:/tmp/zombienet
    env:
      # sdk tests are looking for POLKADOT_IMAGE
      POLKADOT_IMAGE: "${{ needs.preflight.outputs.TEMP_IMAGES_BASE }}/polkadot-debug:${{ needs.preflight.outputs.DOCKER_IMAGES_VERSION }}"
      CUMULUS_IMAGE: "${{ needs.preflight.outputs.TEMP_IMAGES_BASE }}/test-parachain:${{ needs.preflight.outputs.DOCKER_IMAGES_VERSION }}"
      RUST_LOG: ${{ needs.preflight.outputs.RUST_LOG }}
      ZOMBIE_PROVIDER: ${{ needs.preflight.outputs.ZOMBIE_PROVIDER }}

    steps:
      - name: Checkout
        uses: actions/checkout@v4

      - name: zombienet_test
        uses: ./.github/actions/zombienet-sdk
        with:
          gh-token: ${{ secrets.GITHUB_TOKEN }}
          build-id: ${{ needs.preflight.outputs.BUILD_RUN_ID }}
          ref-slug: ${{ needs.preflight.outputs.SOURCE_REF_SLUG }}
          test: "elastic_scaling::slot_based_12cores::slot_based_12cores_test"
          prefix: "polkadot"
  #
  #
  zombienet-polkadot-elastic-scaling-doesnt-break-parachains:
    needs: [preflight]
    if: ${{ (needs.preflight.outputs.changes_substrate || needs.preflight.outputs.changes_polkadot) &&  ! contains(needs.preflight.outputs.FLAKY_TESTS, 'zombienet-polkadot-elastic-scaling-doesnt-break-parachains') }}
    runs-on: ${{ needs.preflight.outputs.ZOMBIENET_SDK_LARGE_RUNNER }}
    timeout-minutes: 60
    container:
      image: ${{ needs.preflight.outputs.ZOMBIENET_SDK_IMAGE }}
      options: -v /tmp/zombienet:/tmp/zombienet
    env:
      # sdk tests are looking for POLKADOT_IMAGE
      POLKADOT_IMAGE: "${{ needs.preflight.outputs.TEMP_IMAGES_BASE }}/polkadot-debug:${{ needs.preflight.outputs.DOCKER_IMAGES_VERSION }}"
      CUMULUS_IMAGE: "${{ needs.preflight.outputs.TEMP_IMAGES_BASE }}/polkadot-parachain-debug:${{ needs.preflight.outputs.DOCKER_IMAGES_VERSION }}"
      RUST_LOG: ${{ needs.preflight.outputs.RUST_LOG }}
      ZOMBIE_PROVIDER: ${{ needs.preflight.outputs.ZOMBIE_PROVIDER }}

    steps:
      - name: Checkout
        uses: actions/checkout@v4

      - name: zombienet_test
        uses: ./.github/actions/zombienet-sdk
        with:
          gh-token: ${{ secrets.GITHUB_TOKEN }}
          build-id: ${{ needs.preflight.outputs.BUILD_RUN_ID }}
          ref-slug: ${{ needs.preflight.outputs.SOURCE_REF_SLUG }}
          test: "elastic_scaling::doesnt_break_parachains::doesnt_break_parachains_test"
          prefix: "polkadot"
  #
  #
  zombienet-polkadot-elastic-scaling-basic-3cores:
    needs: [preflight]
    if: ${{ (needs.preflight.outputs.changes_substrate || needs.preflight.outputs.changes_polkadot) &&  ! contains(needs.preflight.outputs.FLAKY_TESTS, 'zombienet-polkadot-elastic-scaling-basic-3cores') }}
    runs-on: ${{ needs.preflight.outputs.ZOMBIENET_SDK_LARGE_RUNNER }}
    timeout-minutes: 60
    container:
      image: ${{ needs.preflight.outputs.ZOMBIENET_SDK_IMAGE }}
      options: -v /tmp/zombienet:/tmp/zombienet
    env:
      # sdk tests are looking for POLKADOT_IMAGE
      POLKADOT_IMAGE: "${{ needs.preflight.outputs.TEMP_IMAGES_BASE }}/polkadot-debug:${{ needs.preflight.outputs.DOCKER_IMAGES_VERSION }}"
      CUMULUS_IMAGE: "${{ needs.preflight.outputs.TEMP_IMAGES_BASE }}/colander:${{ needs.preflight.outputs.DOCKER_IMAGES_VERSION }}"
      RUST_LOG: ${{ needs.preflight.outputs.RUST_LOG }}
      ZOMBIE_PROVIDER: ${{ needs.preflight.outputs.ZOMBIE_PROVIDER }}

    steps:
      - name: Checkout
        uses: actions/checkout@v4

      - name: zombienet_test
        uses: ./.github/actions/zombienet-sdk
        with:
          gh-token: ${{ secrets.GITHUB_TOKEN }}
          build-id: ${{ needs.preflight.outputs.BUILD_RUN_ID }}
          ref-slug: ${{ needs.preflight.outputs.SOURCE_REF_SLUG }}
          test: "elastic_scaling::basic_3cores::basic_3cores_test"
          prefix: "polkadot"
  #
  #
  zombienet-polkadot-functional-sync-backing:
    needs: [preflight]
    if: ${{ (needs.preflight.outputs.changes_substrate || needs.preflight.outputs.changes_polkadot) &&  ! contains(needs.preflight.outputs.FLAKY_TESTS, 'zombienet-polkadot-functional-sync-backing') }}
    runs-on: ${{ needs.preflight.outputs.ZOMBIENET_SDK_LARGE_RUNNER }}
    timeout-minutes: 60
    container:
      image: ${{ needs.preflight.outputs.ZOMBIENET_SDK_IMAGE }}
      options: -v /tmp/zombienet:/tmp/zombienet
    env:
      # sdk tests are looking for POLKADOT_IMAGE
      POLKADOT_IMAGE: "${{ needs.preflight.outputs.TEMP_IMAGES_BASE }}/polkadot-debug:${{ needs.preflight.outputs.DOCKER_IMAGES_VERSION }}"
      CUMULUS_IMAGE: "${{ needs.preflight.outputs.TEMP_IMAGES_BASE }}/test-parachain:${{ needs.preflight.outputs.DOCKER_IMAGES_VERSION }}"
      RUST_LOG: ${{ needs.preflight.outputs.RUST_LOG }}
      ZOMBIE_PROVIDER: ${{ needs.preflight.outputs.ZOMBIE_PROVIDER }}

    steps:
      - name: Checkout
        uses: actions/checkout@v4

      - name: zombienet_test
        uses: ./.github/actions/zombienet-sdk
        with:
          gh-token: ${{ secrets.GITHUB_TOKEN }}
          build-id: ${{ needs.preflight.outputs.BUILD_RUN_ID }}
          ref-slug: ${{ needs.preflight.outputs.SOURCE_REF_SLUG }}
          test: "functional::sync_backing::sync_backing_test"
          prefix: "polkadot"
  #
  #
  zombienet-polkadot-functional-async-backing-6-seconds-rate:
    needs: [preflight]
    if: ${{ (needs.preflight.outputs.changes_substrate || needs.preflight.outputs.changes_polkadot) &&  ! contains(needs.preflight.outputs.FLAKY_TESTS, 'zombienet-polkadot-functional-async-backing-6-seconds-rate') }}
    runs-on: ${{ needs.preflight.outputs.ZOMBIENET_SDK_LARGE_RUNNER }}
    timeout-minutes: 60
    container:
      image: ${{ needs.preflight.outputs.ZOMBIENET_SDK_IMAGE }}
      options: -v /tmp/zombienet:/tmp/zombienet
    env:
      # sdk tests are looking for POLKADOT_IMAGE
      POLKADOT_IMAGE: "${{ needs.preflight.outputs.TEMP_IMAGES_BASE }}/polkadot-debug:${{ needs.preflight.outputs.DOCKER_IMAGES_VERSION }}"
      COL_IMAGE: "${{ needs.preflight.outputs.TEMP_IMAGES_BASE }}/colander:${{ needs.preflight.outputs.DOCKER_IMAGES_VERSION }}"
      CUMULUS_IMAGE: "${{ needs.preflight.outputs.TEMP_IMAGES_BASE }}/polkadot-parachain-debug:${{ needs.preflight.outputs.DOCKER_IMAGES_VERSION }}"
      RUST_LOG: ${{ needs.preflight.outputs.RUST_LOG }}
      ZOMBIE_PROVIDER: ${{ needs.preflight.outputs.ZOMBIE_PROVIDER }}

    steps:
      - name: Checkout
        uses: actions/checkout@v4

      - name: zombienet_test
        uses: ./.github/actions/zombienet-sdk
        with:
          gh-token: ${{ secrets.GITHUB_TOKEN }}
          build-id: ${{ needs.preflight.outputs.BUILD_RUN_ID }}
          ref-slug: ${{ needs.preflight.outputs.SOURCE_REF_SLUG }}
          test: "functional::async_backing_6_seconds_rate::async_backing_6_seconds_rate_test"
          prefix: "polkadot"
  #
  #
  # TODO: Disabled, occasionally (1 on ~50-100 runs) fails
  zombienet-polkadot-functional-duplicate-collations:
    needs: [preflight]
    if: ${{ (needs.preflight.outputs.changes_substrate || needs.preflight.outputs.changes_polkadot) &&  ! contains(needs.preflight.outputs.FLAKY_TESTS, 'zombienet-polkadot-functional-duplicate-collations') }}
    runs-on: ${{ needs.preflight.outputs.ZOMBIENET_SDK_LARGE_RUNNER }}
    timeout-minutes: 60
    container:
      image: ${{ needs.preflight.outputs.ZOMBIENET_SDK_IMAGE }}
      options: -v /tmp/zombienet:/tmp/zombienet
    env:
      # sdk tests are looking for POLKADOT_IMAGE
      POLKADOT_IMAGE: "${{ needs.preflight.outputs.TEMP_IMAGES_BASE }}/polkadot-debug:${{ needs.preflight.outputs.DOCKER_IMAGES_VERSION }}"
      COL_IMAGE: "${{ needs.preflight.outputs.TEMP_IMAGES_BASE }}/colander:${{ needs.preflight.outputs.DOCKER_IMAGES_VERSION }}"
      CUMULUS_IMAGE: "${{ needs.preflight.outputs.TEMP_IMAGES_BASE }}/polkadot-parachain-debug:${{ needs.preflight.outputs.DOCKER_IMAGES_VERSION }}"
      RUST_LOG: ${{ needs.preflight.outputs.RUST_LOG }}
      ZOMBIE_PROVIDER: ${{ needs.preflight.outputs.ZOMBIE_PROVIDER }}

    steps:
      - name: Checkout
        uses: actions/checkout@v4

      - name: zombienet_test
        uses: ./.github/actions/zombienet-sdk
        with:
          gh-token: ${{ secrets.GITHUB_TOKEN }}
          build-id: ${{ needs.preflight.outputs.BUILD_RUN_ID }}
          ref-slug: ${{ needs.preflight.outputs.SOURCE_REF_SLUG }}
          test: "functional::duplicate_collations::duplicate_collations_test"
          prefix: "polkadot"
  #
  # TODO: Disabled, occasionally (2 on ~50-70 runs) fails
  zombienet-polkadot-disputes-slashing:
    needs: [preflight]
    if: ${{ (needs.preflight.outputs.changes_substrate || needs.preflight.outputs.changes_polkadot) &&  ! contains(needs.preflight.outputs.FLAKY_TESTS, 'zombienet-polkadot-disputes-slashing') }}
    runs-on: ${{ needs.preflight.outputs.ZOMBIENET_SDK_DEFAULT_RUNNER }}
    timeout-minutes: 60
    container:
      image: ${{ needs.preflight.outputs.ZOMBIENET_SDK_IMAGE }}
      options: -v /tmp/zombienet:/tmp/zombienet
    env:
      # sdk tests are looking for POLKADOT_IMAGE
      POLKADOT_IMAGE: "${{ needs.preflight.outputs.TEMP_IMAGES_BASE }}/polkadot-debug:${{ needs.preflight.outputs.DOCKER_IMAGES_VERSION }}"
      COL_IMAGE: "${{ needs.preflight.outputs.TEMP_IMAGES_BASE }}/colander:${{ needs.preflight.outputs.DOCKER_IMAGES_VERSION }}"
      CUMULUS_IMAGE: "${{ needs.preflight.outputs.TEMP_IMAGES_BASE }}/polkadot-parachain-debug:${{ needs.preflight.outputs.DOCKER_IMAGES_VERSION }}"
      MALUS_IMAGE: "${{ needs.preflight.outputs.TEMP_IMAGES_BASE }}/malus:${{ needs.preflight.outputs.DOCKER_IMAGES_VERSION }}"
      RUST_LOG: ${{ needs.preflight.outputs.RUST_LOG }}
      ZOMBIE_PROVIDER: ${{ needs.preflight.outputs.ZOMBIE_PROVIDER }}

    steps:
      - name: Checkout
        uses: actions/checkout@v4

      - name: zombienet_test
        uses: ./.github/actions/zombienet-sdk
        with:
          gh-token: ${{ secrets.GITHUB_TOKEN }}
          build-id: ${{ needs.preflight.outputs.BUILD_RUN_ID }}
          ref-slug: ${{ needs.preflight.outputs.SOURCE_REF_SLUG }}
          test: "disabling::slashing"
          prefix: "polkadot"

  #
  #
  # TODO: Disabled, occasionally (1 on ~50-100 runs) fails
  zombienet-polkadot-functional-spam-statement-distribution-requests:
    needs: [preflight]
    if: ${{ (needs.preflight.outputs.changes_substrate || needs.preflight.outputs.changes_polkadot) &&  ! contains(needs.preflight.outputs.FLAKY_TESTS, 'zombienet-polkadot-functional-spam-statement-distribution-requests') }}
    runs-on: ${{ needs.preflight.outputs.ZOMBIENET_SDK_LARGE_RUNNER }}
    timeout-minutes: 60
    container:
      image: ${{ needs.preflight.outputs.ZOMBIENET_SDK_IMAGE }}
      options: -v /tmp/zombienet:/tmp/zombienet
    env:
      # sdk tests are looking for POLKADOT_IMAGE
      POLKADOT_IMAGE: "${{ needs.preflight.outputs.TEMP_IMAGES_BASE }}/polkadot-debug:${{ needs.preflight.outputs.DOCKER_IMAGES_VERSION }}"
      COL_IMAGE: "${{ needs.preflight.outputs.TEMP_IMAGES_BASE }}/colander:${{ needs.preflight.outputs.DOCKER_IMAGES_VERSION }}"
      MALUS_IMAGE: "${{ needs.preflight.outputs.TEMP_IMAGES_BASE }}/malus:${{ needs.preflight.outputs.DOCKER_IMAGES_VERSION }}"
      RUST_LOG: ${{ needs.preflight.outputs.RUST_LOG }}
      ZOMBIE_PROVIDER: ${{ needs.preflight.outputs.ZOMBIE_PROVIDER }}

    steps:
      - name: Checkout
        uses: actions/checkout@v4

      - name: zombienet_test
        uses: ./.github/actions/zombienet-sdk
        with:
          gh-token: ${{ secrets.GITHUB_TOKEN }}
          build-id: ${{ needs.preflight.outputs.BUILD_RUN_ID }}
          ref-slug: ${{ needs.preflight.outputs.SOURCE_REF_SLUG }}
          test: "functional::spam_statement_distribution_requests::spam_statement_distribution_requests_test"
          prefix: "polkadot"

  zombienet-polkadot-approval-voting-coalescing:
    needs: [preflight]
    if: ${{ (needs.preflight.outputs.changes_substrate || needs.preflight.outputs.changes_polkadot) &&  ! contains(needs.preflight.outputs.FLAKY_TESTS, 'zombienet-polkadot-approval-voting-coalescing') }}
    runs-on: ${{ needs.preflight.outputs.ZOMBIENET_SDK_LARGE_RUNNER }}
    timeout-minutes: 60
    container:
      image: ${{ needs.preflight.outputs.ZOMBIENET_SDK_IMAGE }}
      options: -v /tmp/zombienet:/tmp/zombienet
    env:
      # sdk tests are looking for POLKADOT_IMAGE
      POLKADOT_IMAGE: "${{ needs.preflight.outputs.TEMP_IMAGES_BASE }}/polkadot-debug:${{ needs.preflight.outputs.DOCKER_IMAGES_VERSION }}"
      COL_IMAGE: "${{ needs.preflight.outputs.TEMP_IMAGES_BASE }}/colander:${{ needs.preflight.outputs.DOCKER_IMAGES_VERSION }}"
      MALUS_IMAGE: "${{ needs.preflight.outputs.TEMP_IMAGES_BASE }}/malus:${{ needs.preflight.outputs.DOCKER_IMAGES_VERSION }}"
      RUST_LOG: ${{ needs.preflight.outputs.RUST_LOG }}
      ZOMBIE_PROVIDER: ${{ needs.preflight.outputs.ZOMBIE_PROVIDER }}

    steps:
      - name: Checkout
        uses: actions/checkout@v4

      - name: zombienet_test
        uses: ./.github/actions/zombienet-sdk
        with:
          gh-token: ${{ secrets.GITHUB_TOKEN }}
          build-id: ${{ needs.preflight.outputs.BUILD_RUN_ID }}
          ref-slug: ${{ needs.preflight.outputs.SOURCE_REF_SLUG }}
          test: "functional::approval_voting_coalescing::approval_voting_coalescing_test"
          prefix: "polkadot"

  #
  #
  zombienet-polkadot-approved-peer-mixed-validators:
    needs: [preflight]
    if: ${{ (needs.preflight.outputs.changes_substrate || needs.preflight.outputs.changes_polkadot) &&  ! contains(needs.preflight.outputs.FLAKY_TESTS, 'zombienet-polkadot-approved-peer-mixed-validators') }}
    runs-on: ${{ needs.preflight.outputs.ZOMBIENET_SDK_LARGE_RUNNER }}
    timeout-minutes: 60
    container:
      image: ${{ needs.preflight.outputs.ZOMBIENET_SDK_IMAGE }}
      options: -v /tmp/zombienet:/tmp/zombienet
    env:
      # sdk tests are looking for POLKADOT_IMAGE
      POLKADOT_IMAGE: "${{ needs.preflight.outputs.TEMP_IMAGES_BASE }}/polkadot-debug:${{ needs.preflight.outputs.DOCKER_IMAGES_VERSION }}"
      OLD_POLKADOT_IMAGE: "docker.io/paritypr/polkadot-debug:master-187cddde"
      OLD_POLKADOT_COMMAND: "polkadot-old"
      COL_IMAGE: "${{ needs.preflight.outputs.TEMP_IMAGES_BASE }}/colander:${{ needs.preflight.outputs.DOCKER_IMAGES_VERSION }}"
      RUST_LOG: ${{ needs.preflight.outputs.RUST_LOG }}
      ZOMBIE_PROVIDER: ${{ needs.preflight.outputs.ZOMBIE_PROVIDER }}

    steps:
      - name: Checkout
        uses: actions/checkout@v4

      # We need to use an older version of polkadot
      - name: download_old_release_bins
        shell: bash
        run: |
          BIN_DIR="$(pwd)/bin_old"
          mkdir -p $BIN_DIR
          for bin in polkadot polkadot-parachain; do
            OLD_NAME="$bin-old"
            echo "downloading $bin as $OLD_NAME in $BIN_DIR";
            curl -L -o $BIN_DIR/$OLD_NAME https://github.com/paritytech/polkadot-sdk/releases/download/polkadot-stable2503/$bin
            chmod 755 $BIN_DIR/$OLD_NAME;
          done
          for bin in polkadot-execute-worker polkadot-prepare-worker; do
            OLD_NAME="$bin"
            echo "downloading $bin as $OLD_NAME in $BIN_DIR";
            curl -L -o $BIN_DIR/$OLD_NAME https://github.com/paritytech/polkadot-sdk/releases/download/polkadot-stable2503/$bin
            chmod 755 $BIN_DIR/$OLD_NAME;
          done

          ls -ltr $BIN_DIR
          export PATH=$BIN_DIR:$PATH
          echo "PATH=$PATH" >> $GITHUB_ENV
          echo $PATH

      - name: zombienet_test
        uses: ./.github/actions/zombienet-sdk
        with:
          gh-token: ${{ secrets.GITHUB_TOKEN }}
          build-id: ${{ needs.preflight.outputs.BUILD_RUN_ID }}
          ref-slug: ${{ needs.preflight.outputs.SOURCE_REF_SLUG }}
          test: "functional::approved_peer_mixed_validators::approved_peer_mixed_validators_test"
          prefix: "polkadot"

  #
  #
  zombienet-polkadot-functional-validator-disabling:
    needs: [preflight]
    if: ${{ (needs.preflight.outputs.changes_substrate || needs.preflight.outputs.changes_polkadot) &&  ! contains(needs.preflight.outputs.FLAKY_TESTS, 'zombienet-polkadot-functional-0010-validator-disabling') }}
    runs-on: ${{ needs.preflight.outputs.ZOMBIENET_LARGE_RUNNER }}
    timeout-minutes: 60
    container:
      image: ${{ needs.preflight.outputs.ZOMBIENET_SDK_IMAGE }}
    env:
      POLKADOT_IMAGE: "${{ needs.preflight.outputs.TEMP_IMAGES_BASE }}/polkadot-debug:${{ needs.preflight.outputs.DOCKER_IMAGES_VERSION }}"
      COL_IMAGE: "${{ needs.preflight.outputs.TEMP_IMAGES_BASE }}/colander:${{ needs.preflight.outputs.DOCKER_IMAGES_VERSION }}"
      CUMULUS_IMAGE: "${{ needs.preflight.outputs.TEMP_IMAGES_BASE }}/polkadot-parachain-debug:${{ needs.preflight.outputs.DOCKER_IMAGES_VERSION }}"
      MALUS_IMAGE: "${{ needs.preflight.outputs.TEMP_IMAGES_BASE }}/malus:${{ needs.preflight.outputs.DOCKER_IMAGES_VERSION }}"
      RUST_LOG: ${{ needs.preflight.outputs.RUST_LOG }}
      ZOMBIE_PROVIDER: ${{ needs.preflight.outputs.ZOMBIE_PROVIDER }}
    steps:
      - name: Checkout
        uses: actions/checkout@v4

      - name: zombienet_test
        uses: ./.github/actions/zombienet-sdk
        with:
          gh-token: ${{ secrets.GITHUB_TOKEN }}
          build-id: ${{ needs.preflight.outputs.BUILD_RUN_ID }}
          ref-slug: ${{ needs.preflight.outputs.SOURCE_REF_SLUG }}
          test: "functional::validator_disabling::validator_disabling_test"
          prefix: "polkadot"

  #
  #
  zombienet-polkadot-shared-core-idle-parachain:
    needs: [preflight]
    if: ${{ (needs.preflight.outputs.changes_substrate || needs.preflight.outputs.changes_polkadot) &&  ! contains(needs.preflight.outputs.FLAKY_TESTS, 'zombienet-polkadot-shared-core-idle-parachain') }}
    runs-on: ${{ needs.preflight.outputs.ZOMBIENET_SDK_LARGE_RUNNER }}
    timeout-minutes: 60
    container:
      image: ${{ needs.preflight.outputs.ZOMBIENET_SDK_IMAGE }}
      options: -v /tmp/zombienet:/tmp/zombienet
    env:
      # sdk tests are looking for POLKADOT_IMAGE
      POLKADOT_IMAGE: "${{ needs.preflight.outputs.TEMP_IMAGES_BASE }}/polkadot-debug:${{ needs.preflight.outputs.DOCKER_IMAGES_VERSION }}"
      CUMULUS_IMAGE: "${{ needs.preflight.outputs.TEMP_IMAGES_BASE }}/polkadot-parachain-debug:${{ needs.preflight.outputs.DOCKER_IMAGES_VERSION }}"
      RUST_LOG: ${{ needs.preflight.outputs.RUST_LOG }}
      ZOMBIE_PROVIDER: ${{ needs.preflight.outputs.ZOMBIE_PROVIDER }}

    steps:
      - name: Checkout
        uses: actions/checkout@v4

      - name: zombienet_test
        uses: ./.github/actions/zombienet-sdk
        with:
          gh-token: ${{ secrets.GITHUB_TOKEN }}
          build-id: ${{ needs.preflight.outputs.BUILD_RUN_ID }}
          ref-slug: ${{ needs.preflight.outputs.SOURCE_REF_SLUG }}
          test: "functional::shared_core_idle_parachain::shared_core_idle_parachain_test"
          prefix: "polkadot"<|MERGE_RESOLUTION|>--- conflicted
+++ resolved
@@ -228,38 +228,7 @@
           gh-token: ${{ secrets.GITHUB_TOKEN }}
           build-id: ${{ needs.preflight.outputs.BUILD_RUN_ID }}
           ref-slug: ${{ needs.preflight.outputs.SOURCE_REF_SLUG }}
-<<<<<<< HEAD
-=======
-
-
-  #
-  zombienet-polkadot-functional-0010-validator-disabling:
-    needs: [preflight]
-    if: ${{ (needs.preflight.outputs.changes_substrate || needs.preflight.outputs.changes_polkadot) &&  ! contains(needs.preflight.outputs.FLAKY_TESTS, 'zombienet-polkadot-functional-0010-validator-disabling') }}
-    runs-on: ${{ needs.preflight.outputs.ZOMBIENET_LARGE_RUNNER }}
-    timeout-minutes: 60
-    container:
-      image: ${{ needs.preflight.outputs.ZOMBIENET_IMAGE }}
-      options: -v /tmp/zombienet:/tmp/zombienet
-    env:
-      ZOMBIENET_INTEGRATION_TEST_IMAGE: "${{ needs.preflight.outputs.TEMP_IMAGES_BASE }}/polkadot-debug:${{ needs.preflight.outputs.DOCKER_IMAGES_VERSION }}"
-      COL_IMAGE: "${{ needs.preflight.outputs.TEMP_IMAGES_BASE }}/colander:${{ needs.preflight.outputs.DOCKER_IMAGES_VERSION }}"
-      MALUS_IMAGE: "${{ needs.preflight.outputs.TEMP_IMAGES_BASE }}/malus:${{ needs.preflight.outputs.DOCKER_IMAGES_VERSION }}"
-      DEBUG: ${{ needs.preflight.outputs.DEBUG }}
-      ZOMBIENET_PROVIDER: ${{ needs.preflight.outputs.ZOMBIENET_PROVIDER }}
-    steps:
-      - name: Checkout
-        uses: actions/checkout@v4
-
-      - name: zombienet_test
-        uses: ./.github/actions/zombienet
-        with:
-          test: "0010-validator-disabling.zndsl"
-          local-dir: "${{ env.LOCAL_DIR }}/functional"
-          gh-token: ${{ secrets.GITHUB_TOKEN }}
-          build-id: ${{ needs.preflight.outputs.BUILD_RUN_ID }}
-          ref-slug: ${{ needs.preflight.outputs.SOURCE_REF_SLUG }}
->>>>>>> 40e1a2a7
+
   #
   #
   zombienet-polkadot-functional-0013-systematic-chunk-recovery:
