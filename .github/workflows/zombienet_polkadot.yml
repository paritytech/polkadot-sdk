name: Zombienet Polkadot

on:
<<<<<<< HEAD
=======
<<<<<<< HEAD
  workflow_dispatch:
  push:
    branches:
      - master
  pull_request:
    types: [opened, synchronize, reopened, ready_for_review]
  merge_group:
||||||| e44b89fb7c
  push:
    branches:
      - master
  pull_request:
    types: [opened, synchronize, reopened, ready_for_review]
  merge_group:
=======
>>>>>>> 3c806bcd
  workflow_dispatch: # Disabled for being flaky
  #push:
  #  branches:
  #    - master
  #pull_request:
  #  types: [opened, synchronize, reopened, ready_for_review]
  #merge_group:
<<<<<<< HEAD
=======
>>>>>>> master
>>>>>>> 3c806bcd
concurrency:
  group: ${{ github.workflow }}-${{ github.event.pull_request.number || github.ref }}
  cancel-in-progress: true

env:
  RUN_IN_CONTAINER: 1
  FF_DISABLE_UMASK_FOR_DOCKER_EXECUTOR: 1
  LOCAL_DIR: "./polkadot/zombienet_tests"
  GHA_CLUSTER_SERVER_ADDR: "https://kubernetes.default:443"
  # use spot by default
  X_INFRA_INSTANCE: "spot"
  # don't retry sdk tests
  NEXTEST_RETRIES: 0

# only run if we have changes in [subtrate, polkadot] directories or this workflow.
jobs:
  isdraft:
    uses: ./.github/workflows/reusable-isdraft.yml
  preflight:
    needs: isdraft
    uses: ./.github/workflows/zombienet-reusable-preflight.yml


  #
  # functional
  #
  zombienet-polkadot-functional-0001-parachains-pvf:
    needs: [preflight]
    if: ${{ (needs.preflight.outputs.changes_substrate || needs.preflight.outputs.changes_polkadot) &&  ! contains(needs.preflight.outputs.FLAKY_TESTS, 'zombienet-polkadot-functional-0001-parachains-pvf') }}
    runs-on: ${{ needs.preflight.outputs.ZOMBIENET_RUNNER }} # NOTE: should be zombienet-arc-runner (without quotes)
    timeout-minutes: 60
    container:
      image: ${{ needs.preflight.outputs.ZOMBIENET_IMAGE }}
    env:
      ZOMBIENET_INTEGRATION_TEST_IMAGE: "${{ needs.preflight.outputs.TEMP_IMAGES_BASE }}/polkadot-debug:${{ needs.preflight.outputs.DOCKER_IMAGES_VERSION }}"
      COL_IMAGE: "${{ needs.preflight.outputs.TEMP_IMAGES_BASE }}/colander:${{ needs.preflight.outputs.DOCKER_IMAGES_VERSION }}"
      DEBUG: ${{ needs.preflight.outputs.DEBUG }}
    steps:
      - name: Checkout
        uses: actions/checkout@v4

      - name: zombienet_test
        uses: ./.github/actions/zombienet
        with:
          test: "0001-parachains-pvf.zndsl"
          local-dir: "${{ env.LOCAL_DIR }}/functional"
          concurrency: 1

  #
  zombienet-polkadot-functional-0002-parachains-disputes:
    needs: [preflight]
    if: ${{ (needs.preflight.outputs.changes_substrate || needs.preflight.outputs.changes_polkadot) &&  ! contains(needs.preflight.outputs.FLAKY_TESTS, 'zombienet-polkadot-functional-0002-parachains-disputes') }}
    runs-on: ${{ needs.preflight.outputs.ZOMBIENET_RUNNER }} # NOTE: should be zombienet-arc-runner (without quotes)
    timeout-minutes: 60
    container:
      image: ${{ needs.preflight.outputs.ZOMBIENET_IMAGE }}
    env:
      ZOMBIENET_INTEGRATION_TEST_IMAGE: "${{ needs.preflight.outputs.TEMP_IMAGES_BASE }}/polkadot-debug:${{ needs.preflight.outputs.DOCKER_IMAGES_VERSION }}"
      COL_IMAGE: "${{ needs.preflight.outputs.TEMP_IMAGES_BASE }}/colander:${{ needs.preflight.outputs.DOCKER_IMAGES_VERSION }}"
      MALUS_IMAGE: "${{ needs.preflight.outputs.TEMP_IMAGES_BASE }}/malus:${{ needs.preflight.outputs.DOCKER_IMAGES_VERSION }}"
      DEBUG: ${{ needs.preflight.outputs.DEBUG }}
    steps:
      - name: Checkout
        uses: actions/checkout@v4

      - name: zombienet_test
        uses: ./.github/actions/zombienet
        with:
          test: "0002-parachains-disputes.zndsl"
          local-dir: "${{ env.LOCAL_DIR }}/functional"
          concurrency: 1

  #
  zombienet-polkadot-functional-0003-beefy-and-mmr:
    needs: [preflight]
    if: ${{ (needs.preflight.outputs.changes_substrate || needs.preflight.outputs.changes_polkadot) &&  ! contains(needs.preflight.outputs.FLAKY_TESTS, 'zombienet-polkadot-functional-0003-beefy-and-mmr') }}
    runs-on: ${{ needs.preflight.outputs.ZOMBIENET_RUNNER }} # NOTE: should be zombienet-arc-runner (without quotes)
    timeout-minutes: 60
    container:
      image: ${{ needs.preflight.outputs.ZOMBIENET_IMAGE }}
    env:
      ZOMBIENET_INTEGRATION_TEST_IMAGE: "${{ needs.preflight.outputs.TEMP_IMAGES_BASE }}/polkadot-debug:${{ needs.preflight.outputs.DOCKER_IMAGES_VERSION }}"
      COL_IMAGE: "${{ needs.preflight.outputs.TEMP_IMAGES_BASE }}/colander:${{ needs.preflight.outputs.DOCKER_IMAGES_VERSION }}"
      DEBUG: ${{ needs.preflight.outputs.DEBUG }}
    steps:
      - name: Checkout
        uses: actions/checkout@v4

      - name: zombienet_test
        uses: ./.github/actions/zombienet
        with:
          test: "0003-beefy-and-mmr.zndsl"
          local-dir: "${{ env.LOCAL_DIR }}/functional"

  #
  zombienet-polkadot-functional-0004-parachains-disputes-garbage-candidate:
    needs: [preflight]
    if: ${{ (needs.preflight.outputs.changes_substrate || needs.preflight.outputs.changes_polkadot) &&  ! contains(needs.preflight.outputs.FLAKY_TESTS, 'zombienet-polkadot-functional-0004-parachains-disputes-garbage-candidate') }}
    runs-on: ${{ needs.preflight.outputs.ZOMBIENET_RUNNER }} # NOTE: should be zombienet-arc-runner (without quotes)
    timeout-minutes: 60
    container:
      image: ${{ needs.preflight.outputs.ZOMBIENET_IMAGE }}
    env:
      ZOMBIENET_INTEGRATION_TEST_IMAGE: "${{ needs.preflight.outputs.TEMP_IMAGES_BASE }}/polkadot-debug:${{ needs.preflight.outputs.DOCKER_IMAGES_VERSION }}"
      COL_IMAGE: "${{ needs.preflight.outputs.TEMP_IMAGES_BASE }}/colander:${{ needs.preflight.outputs.DOCKER_IMAGES_VERSION }}"
      MALUS_IMAGE: "${{ needs.preflight.outputs.TEMP_IMAGES_BASE }}/malus:${{ needs.preflight.outputs.DOCKER_IMAGES_VERSION }}"
      DEBUG: ${{ needs.preflight.outputs.DEBUG }}
    steps:
      - name: Checkout
        uses: actions/checkout@v4

      - name: zombienet_test
        uses: ./.github/actions/zombienet
        with:
          test: "0004-parachains-garbage-candidate.zndsl"
          local-dir: "${{ env.LOCAL_DIR }}/functional"

  #
  zombienet-polkadot-functional-0006-parachains-max-tranche0:
    needs: [preflight]
    if: ${{ (needs.preflight.outputs.changes_substrate || needs.preflight.outputs.changes_polkadot) &&  ! contains(needs.preflight.outputs.FLAKY_TESTS, 'zombienet-polkadot-functional-0006-parachains-max-tranche0') }}
    runs-on: ${{ needs.preflight.outputs.ZOMBIENET_RUNNER }} # NOTE: should be zombienet-arc-runner (without quotes)
    timeout-minutes: 60
    container:
      image: ${{ needs.preflight.outputs.ZOMBIENET_IMAGE }}
    env:
      ZOMBIENET_INTEGRATION_TEST_IMAGE: "${{ needs.preflight.outputs.TEMP_IMAGES_BASE }}/polkadot-debug:${{ needs.preflight.outputs.DOCKER_IMAGES_VERSION }}"
      COL_IMAGE: "${{ needs.preflight.outputs.TEMP_IMAGES_BASE }}/colander:${{ needs.preflight.outputs.DOCKER_IMAGES_VERSION }}"
      DEBUG: ${{ needs.preflight.outputs.DEBUG }}
    steps:
      - name: Checkout
        uses: actions/checkout@v4

      - name: zombienet_test
        uses: ./.github/actions/zombienet
        with:
          test: "0006-parachains-max-tranche0.zndsl"
          local-dir: "${{ env.LOCAL_DIR }}/functional"

  #
  zombienet-polkadot-functional-0007-dispute-freshly-finalized:
    needs: [preflight]
    if: ${{ (needs.preflight.outputs.changes_substrate || needs.preflight.outputs.changes_polkadot) &&  ! contains(needs.preflight.outputs.FLAKY_TESTS, 'zombienet-polkadot-functional-0007-dispute-freshly-finalized') }}
    runs-on: ${{ needs.preflight.outputs.ZOMBIENET_RUNNER }} # NOTE: should be zombienet-arc-runner (without quotes)
    timeout-minutes: 60
    container:
      image: ${{ needs.preflight.outputs.ZOMBIENET_IMAGE }}
    env:
      ZOMBIENET_INTEGRATION_TEST_IMAGE: "${{ needs.preflight.outputs.TEMP_IMAGES_BASE }}/polkadot-debug:${{ needs.preflight.outputs.DOCKER_IMAGES_VERSION }}"
      COL_IMAGE: "${{ needs.preflight.outputs.TEMP_IMAGES_BASE }}/colander:${{ needs.preflight.outputs.DOCKER_IMAGES_VERSION }}"
      MALUS_IMAGE: "${{ needs.preflight.outputs.TEMP_IMAGES_BASE }}/malus:${{ needs.preflight.outputs.DOCKER_IMAGES_VERSION }}"
      DEBUG: ${{ needs.preflight.outputs.DEBUG }}
    steps:
      - name: Checkout
        uses: actions/checkout@v4

      - name: zombienet_test
        uses: ./.github/actions/zombienet
        with:
          test: "0007-dispute-freshly-finalized.zndsl"
          local-dir: "${{ env.LOCAL_DIR }}/functional"

  #
  zombienet-polkadot-functional-0008-dispute-old-finalized:
    needs: [preflight]
    if: ${{ (needs.preflight.outputs.changes_substrate || needs.preflight.outputs.changes_polkadot) &&  ! contains(needs.preflight.outputs.FLAKY_TESTS, 'zombienet-polkadot-functional-0008-dispute-old-finalized') }}
    runs-on: ${{ needs.preflight.outputs.ZOMBIENET_RUNNER }} # NOTE: should be zombienet-arc-runner (without quotes)
    timeout-minutes: 60
    container:
      image: ${{ needs.preflight.outputs.ZOMBIENET_IMAGE }}
    env:
      ZOMBIENET_INTEGRATION_TEST_IMAGE: "${{ needs.preflight.outputs.TEMP_IMAGES_BASE }}/polkadot-debug:${{ needs.preflight.outputs.DOCKER_IMAGES_VERSION }}"
      COL_IMAGE: "${{ needs.preflight.outputs.TEMP_IMAGES_BASE }}/colander:${{ needs.preflight.outputs.DOCKER_IMAGES_VERSION }}"
      MALUS_IMAGE: "${{ needs.preflight.outputs.TEMP_IMAGES_BASE }}/malus:${{ needs.preflight.outputs.DOCKER_IMAGES_VERSION }}"
      DEBUG: ${{ needs.preflight.outputs.DEBUG }}
    steps:
      - name: Checkout
        uses: actions/checkout@v4

      - name: zombienet_test
        uses: ./.github/actions/zombienet
        with:
          test: "0008-dispute-old-finalized.zndsl"
          local-dir: "${{ env.LOCAL_DIR }}/functional"


  #
  zombienet-polkadot-functional-0010-validator-disabling:
    needs: [preflight]
    if: ${{ (needs.preflight.outputs.changes_substrate || needs.preflight.outputs.changes_polkadot) &&  ! contains(needs.preflight.outputs.FLAKY_TESTS, 'zombienet-polkadot-functional-0010-validator-disabling') }}
    runs-on: ${{ needs.preflight.outputs.ZOMBIENET_RUNNER }} # NOTE: should be zombienet-arc-runner (without quotes)
    timeout-minutes: 60
    container:
      image: ${{ needs.preflight.outputs.ZOMBIENET_IMAGE }}
    env:
      ZOMBIENET_INTEGRATION_TEST_IMAGE: "${{ needs.preflight.outputs.TEMP_IMAGES_BASE }}/polkadot-debug:${{ needs.preflight.outputs.DOCKER_IMAGES_VERSION }}"
      COL_IMAGE: "${{ needs.preflight.outputs.TEMP_IMAGES_BASE }}/colander:${{ needs.preflight.outputs.DOCKER_IMAGES_VERSION }}"
      MALUS_IMAGE: "${{ needs.preflight.outputs.TEMP_IMAGES_BASE }}/malus:${{ needs.preflight.outputs.DOCKER_IMAGES_VERSION }}"
      DEBUG: ${{ needs.preflight.outputs.DEBUG }}
    steps:
      - name: Checkout
        uses: actions/checkout@v4

      - name: zombienet_test
        uses: ./.github/actions/zombienet
        with:
          test: "0010-validator-disabling.zndsl"
          local-dir: "${{ env.LOCAL_DIR }}/functional"
  #
  #
  zombienet-polkadot-functional-0013-systematic-chunk-recovery:
    needs: [preflight]
    if: ${{ (needs.preflight.outputs.changes_substrate || needs.preflight.outputs.changes_polkadot) &&  ! contains(needs.preflight.outputs.FLAKY_TESTS, 'zombienet-polkadot-functional-0013-systematic-chunk-recovery') }}
    runs-on: ${{ needs.preflight.outputs.ZOMBIENET_RUNNER }} # NOTE: should be zombienet-arc-runner (without quotes)
    timeout-minutes: 60
    container:
      image: ${{ needs.preflight.outputs.ZOMBIENET_IMAGE }}
    env:
      ZOMBIENET_INTEGRATION_TEST_IMAGE: "${{ needs.preflight.outputs.TEMP_IMAGES_BASE }}/polkadot-debug:${{ needs.preflight.outputs.DOCKER_IMAGES_VERSION }}"
      COL_IMAGE: "${{ needs.preflight.outputs.TEMP_IMAGES_BASE }}/colander:${{ needs.preflight.outputs.DOCKER_IMAGES_VERSION }}"
      DEBUG: ${{ needs.preflight.outputs.DEBUG }}
    steps:
      - name: Checkout
        uses: actions/checkout@v4

      - name: zombienet_test
        uses: ./.github/actions/zombienet
        with:
          test: "0013-systematic-chunk-recovery.zndsl"
          local-dir: "${{ env.LOCAL_DIR }}/functional"
  #
  #
  zombienet-polkadot-functional-0014-chunk-fetching-network-compatibility:
    needs: [preflight]
    if: ${{ (needs.preflight.outputs.changes_substrate || needs.preflight.outputs.changes_polkadot) &&  ! contains(needs.preflight.outputs.FLAKY_TESTS, 'zombienet-polkadot-functional-0014-chunk-fetching-network-compatibility') }}
    runs-on: ${{ needs.preflight.outputs.ZOMBIENET_RUNNER }} # NOTE: should be zombienet-arc-runner (without quotes)
    timeout-minutes: 60
    container:
      image: ${{ needs.preflight.outputs.ZOMBIENET_IMAGE }}
    env:
      ZOMBIENET_INTEGRATION_TEST_IMAGE: "${{ needs.preflight.outputs.TEMP_IMAGES_BASE }}/polkadot-debug:${{ needs.preflight.outputs.DOCKER_IMAGES_VERSION }}"
      # this test require an old version of polkadot
      POLKADOT_IMAGE: "docker.io/paritypr/polkadot-debug"
      COL_IMAGE: "${{ needs.preflight.outputs.TEMP_IMAGES_BASE }}/colander:${{ needs.preflight.outputs.DOCKER_IMAGES_VERSION }}"
      DEBUG: ${{ needs.preflight.outputs.DEBUG }}
    steps:
      - name: Checkout
        uses: actions/checkout@v4

      - name: zombienet_test
        uses: ./.github/actions/zombienet
        with:
          test: "0014-chunk-fetching-network-compatibility.zndsl"
          local-dir: "${{ env.LOCAL_DIR }}/functional"
  #
  #
  zombienet-polkadot-functional-0015-coretime-shared-core:
    needs: [preflight]
    if: ${{ (needs.preflight.outputs.changes_substrate || needs.preflight.outputs.changes_polkadot) &&  ! contains(needs.preflight.outputs.FLAKY_TESTS, 'zombienet-polkadot-functional-0015-coretime-shared-core') }}
    runs-on: ${{ needs.preflight.outputs.ZOMBIENET_RUNNER }} # NOTE: should be zombienet-arc-runner (without quotes)
    timeout-minutes: 60
    container:
      image: ${{ needs.preflight.outputs.ZOMBIENET_IMAGE }}
    env:
      ZOMBIENET_INTEGRATION_TEST_IMAGE: "${{ needs.preflight.outputs.TEMP_IMAGES_BASE }}/polkadot-debug:${{ needs.preflight.outputs.DOCKER_IMAGES_VERSION }}"
      CUMULUS_IMAGE: "${{ needs.preflight.outputs.TEMP_IMAGES_BASE }}/polkadot-parachain-debug:${{ needs.preflight.outputs.DOCKER_IMAGES_VERSION }}"
      DEBUG: ${{ needs.preflight.outputs.DEBUG }}
    steps:
      - name: Checkout
        uses: actions/checkout@v4

      - name: cp_script
        run: |
          cp --remove-destination ${LOCAL_DIR}/assign-core.js ${LOCAL_DIR}/functional

      - name: zombienet_test
        uses: ./.github/actions/zombienet
        with:
          test: "0015-coretime-shared-core.zndsl"
          local-dir: "${{ env.LOCAL_DIR }}/functional"
  #
  #
  zombienet-polkadot-functional-0018-shared-core-idle-parachain:
    needs: [preflight]
    if: ${{ (needs.preflight.outputs.changes_substrate || needs.preflight.outputs.changes_polkadot) &&  ! contains(needs.preflight.outputs.FLAKY_TESTS, 'zombienet-polkadot-functional-0018-shared-core-idle-parachain') }}
    runs-on: ${{ needs.preflight.outputs.ZOMBIENET_RUNNER }} # NOTE: should be zombienet-arc-runner (without quotes)
    timeout-minutes: 60
    container:
      image: ${{ needs.preflight.outputs.ZOMBIENET_IMAGE }}
    env:
      ZOMBIENET_INTEGRATION_TEST_IMAGE: "${{ needs.preflight.outputs.TEMP_IMAGES_BASE }}/polkadot-debug:${{ needs.preflight.outputs.DOCKER_IMAGES_VERSION }}"
      CUMULUS_IMAGE: "${{ needs.preflight.outputs.TEMP_IMAGES_BASE }}/polkadot-parachain-debug:${{ needs.preflight.outputs.DOCKER_IMAGES_VERSION }}"
      DEBUG: ${{ needs.preflight.outputs.DEBUG }}
    steps:
      - name: Checkout
        uses: actions/checkout@v4

      - name: cp_script
        run: |
          cp --remove-destination ${LOCAL_DIR}/assign-core.js ${LOCAL_DIR}/functional

      - name: zombienet_test
        uses: ./.github/actions/zombienet
        with:
          test: "0018-shared-core-idle-parachain.zndsl"
          local-dir: "${{ env.LOCAL_DIR }}/functional"
  #
  #
  zombienet-polkadot-functional-0019-coretime-collation-fetching-fairness:
    needs: [preflight]
    if: ${{ (needs.preflight.outputs.changes_substrate || needs.preflight.outputs.changes_polkadot) &&  ! contains(needs.preflight.outputs.FLAKY_TESTS, 'zombienet-polkadot-functional-0019-coretime-collation-fetching-fairness') }}
    runs-on: ${{ needs.preflight.outputs.ZOMBIENET_RUNNER }} # NOTE: should be zombienet-arc-runner (without quotes)
    timeout-minutes: 60
    container:
      image: ${{ needs.preflight.outputs.ZOMBIENET_IMAGE }}
    env:
      ZOMBIENET_INTEGRATION_TEST_IMAGE: "${{ needs.preflight.outputs.TEMP_IMAGES_BASE }}/polkadot-debug:${{ needs.preflight.outputs.DOCKER_IMAGES_VERSION }}"
      CUMULUS_IMAGE: "${{ needs.preflight.outputs.TEMP_IMAGES_BASE }}/polkadot-parachain-debug:${{ needs.preflight.outputs.DOCKER_IMAGES_VERSION }}"
      DEBUG: ${{ needs.preflight.outputs.DEBUG }}
    steps:
      - name: Checkout
        uses: actions/checkout@v4

      - name: cp_script
        run: |
          cp --remove-destination ${LOCAL_DIR}/assign-core.js ${LOCAL_DIR}/functional

      - name: zombienet_test
        uses: ./.github/actions/zombienet
        with:
          test: "0019-coretime-collation-fetching-fairness.zndsl"
          local-dir: "${{ env.LOCAL_DIR }}/functional"

  #
  # smoke
  #
  zombienet-polkadot-smoke-0001-parachains-smoke-test:
    needs: [preflight]
    if: ${{ (needs.preflight.outputs.changes_substrate || needs.preflight.outputs.changes_polkadot) &&  ! contains(needs.preflight.outputs.FLAKY_TESTS, 'zombienet-polkadot-smoke-0001-parachains-smoke-test') }}
    runs-on: ${{ needs.preflight.outputs.ZOMBIENET_RUNNER }} # NOTE: should be zombienet-arc-runner (without quotes)
    timeout-minutes: 60
    container:
      image: ${{ needs.preflight.outputs.ZOMBIENET_IMAGE }}
    env:
      ZOMBIENET_INTEGRATION_TEST_IMAGE: "${{ needs.preflight.outputs.TEMP_IMAGES_BASE }}/polkadot-debug:${{ needs.preflight.outputs.DOCKER_IMAGES_VERSION }}"
      COL_IMAGE: "${{ needs.preflight.outputs.TEMP_IMAGES_BASE }}/colander:${{ needs.preflight.outputs.DOCKER_IMAGES_VERSION }}"
      DEBUG: ${{ needs.preflight.outputs.DEBUG }}
    steps:
      - name: Checkout
        uses: actions/checkout@v4

      - name: zombienet_test
        uses: ./.github/actions/zombienet
        with:
          test: "0001-parachains-smoke-test.zndsl"
          local-dir: "${{ env.LOCAL_DIR }}/smoke"
  #
  #
  zombienet-polkadot-smoke-0002-parachains-parachains-upgrade-smoke:
    needs: [preflight]
    if: ${{ (needs.preflight.outputs.changes_substrate || needs.preflight.outputs.changes_polkadot) &&  ! contains(needs.preflight.outputs.FLAKY_TESTS, 'zombienet-polkadot-smoke-0002-parachains-parachains-upgrade-smoke') }}
    runs-on: ${{ needs.preflight.outputs.ZOMBIENET_RUNNER }} # NOTE: should be zombienet-arc-runner (without quotes)
    timeout-minutes: 60
    container:
      image: ${{ needs.preflight.outputs.ZOMBIENET_IMAGE }}
    env:
      ZOMBIENET_INTEGRATION_TEST_IMAGE: "${{ needs.preflight.outputs.TEMP_IMAGES_BASE }}/polkadot-debug:${{ needs.preflight.outputs.DOCKER_IMAGES_VERSION }}"
      CUMULUS_IMAGE: "${{ needs.preflight.outputs.TEMP_IMAGES_BASE }}/polkadot-parachain-debug:${{ needs.preflight.outputs.DOCKER_IMAGES_VERSION }}"
      DEBUG: ${{ needs.preflight.outputs.DEBUG }}
    steps:
      - name: Checkout
        uses: actions/checkout@v4

      - name: zombienet_test
        uses: ./.github/actions/zombienet
        with:
          test: "0002-parachains-upgrade-smoke-test.zndsl"
          local-dir: "${{ env.LOCAL_DIR }}/smoke"
  #
  # (skipped in gitlab)
  zombienet-polkadot-smoke-0003-deregister-register-validator:
    needs: [preflight]
    if: ${{ (needs.preflight.outputs.changes_substrate || needs.preflight.outputs.changes_polkadot) &&  ! contains(needs.preflight.outputs.FLAKY_TESTS, 'zombienet-polkadot-smoke-0003-deregister-register-validator') }}
    runs-on: ${{ needs.preflight.outputs.ZOMBIENET_RUNNER }} # NOTE: should be zombienet-arc-runner (without quotes)
    timeout-minutes: 60
    container:
      image: ${{ needs.preflight.outputs.ZOMBIENET_IMAGE }}
    env:
      ZOMBIENET_INTEGRATION_TEST_IMAGE: "${{ needs.preflight.outputs.TEMP_IMAGES_BASE }}/polkadot-debug:${{ needs.preflight.outputs.DOCKER_IMAGES_VERSION }}"
      DEBUG: ${{ needs.preflight.outputs.DEBUG }}
    steps:
      - name: Checkout
        uses: actions/checkout@v4

      - name: zombienet_test
        uses: ./.github/actions/zombienet
        with:
          test: "0003-deregister-register-validator-smoke.zndsl"
          local-dir: "${{ env.LOCAL_DIR }}/smoke"
  #
  #
  zombienet-polkadot-smoke-0004-coretime-smoke-test:
    needs: [preflight]
    if: ${{ (needs.preflight.outputs.changes_substrate || needs.preflight.outputs.changes_polkadot) &&  ! contains(needs.preflight.outputs.FLAKY_TESTS, 'zombienet-polkadot-smoke-0004-coretime-smoke-test') }}
    runs-on: ${{ needs.preflight.outputs.ZOMBIENET_RUNNER }} # NOTE: should be zombienet-arc-runner (without quotes)
    timeout-minutes: 60
    container:
      image: ${{ needs.preflight.outputs.ZOMBIENET_IMAGE }}
    env:
      ZOMBIENET_INTEGRATION_TEST_IMAGE: "${{ needs.preflight.outputs.TEMP_IMAGES_BASE }}/polkadot-debug:${{ needs.preflight.outputs.DOCKER_IMAGES_VERSION }}"
      CUMULUS_IMAGE: "${{ needs.preflight.outputs.TEMP_IMAGES_BASE }}/polkadot-parachain-debug:${{ needs.preflight.outputs.DOCKER_IMAGES_VERSION }}"
      DEBUG: ${{ needs.preflight.outputs.DEBUG }}
    steps:
      - name: Checkout
        uses: actions/checkout@v4

      - name: zombienet_test
        uses: ./.github/actions/zombienet
        with:
          test: "0004-coretime-smoke-test.zndsl"
          local-dir: "${{ env.LOCAL_DIR }}/smoke"
  #
  #
  zombienet-polkadot-smoke-0005-precompile-pvf-smoke:
    needs: [preflight]
    if: ${{ (needs.preflight.outputs.changes_substrate || needs.preflight.outputs.changes_polkadot) &&  ! contains(needs.preflight.outputs.FLAKY_TESTS, 'zombienet-polkadot-smoke-0005-precompile-pvf-smoke') }}
    runs-on: ${{ needs.preflight.outputs.ZOMBIENET_RUNNER }} # NOTE: should be zombienet-arc-runner (without quotes)
    timeout-minutes: 60
    container:
      image: ${{ needs.preflight.outputs.ZOMBIENET_IMAGE }}
    env:
      ZOMBIENET_INTEGRATION_TEST_IMAGE: "${{ needs.preflight.outputs.TEMP_IMAGES_BASE }}/polkadot-debug:${{ needs.preflight.outputs.DOCKER_IMAGES_VERSION }}"
      CUMULUS_IMAGE: "${{ needs.preflight.outputs.TEMP_IMAGES_BASE }}/polkadot-parachain-debug:${{ needs.preflight.outputs.DOCKER_IMAGES_VERSION }}"
      DEBUG: ${{ needs.preflight.outputs.DEBUG }}
    steps:
      - name: Checkout
        uses: actions/checkout@v4

      - name: zombienet_test
        uses: ./.github/actions/zombienet
        with:
          test: "0005-precompile-pvf-smoke.zndsl"
          local-dir: "${{ env.LOCAL_DIR }}/smoke"

  #
  # misc
  #
  zombienet-polkadot-misc-0001-parachains-paritydb:
    needs: [preflight]
    if: ${{ (needs.preflight.outputs.changes_substrate || needs.preflight.outputs.changes_polkadot) &&  ! contains(needs.preflight.outputs.FLAKY_TESTS, 'zombienet-polkadot-misc-0001-parachains-paritydb') }}
    runs-on: ${{ needs.preflight.outputs.ZOMBIENET_RUNNER }} # NOTE: should be zombienet-arc-runner (without quotes)
    timeout-minutes: 60
    container:
      image: ${{ needs.preflight.outputs.ZOMBIENET_IMAGE }}
    env:
      ZOMBIENET_INTEGRATION_TEST_IMAGE: "${{ needs.preflight.outputs.TEMP_IMAGES_BASE }}/polkadot-debug:${{ needs.preflight.outputs.DOCKER_IMAGES_VERSION }}"
      COL_IMAGE: "${{ needs.preflight.outputs.TEMP_IMAGES_BASE }}/colander:${{ needs.preflight.outputs.DOCKER_IMAGES_VERSION }}"
      DEBUG: ${{ needs.preflight.outputs.DEBUG }}
    steps:
      - name: Checkout
        uses: actions/checkout@v4

      - name: zombienet_test
        uses: ./.github/actions/zombienet
        with:
          test: "0001-paritydb.zndsl"
          local-dir: "${{ env.LOCAL_DIR }}/misc"

  # TODO: needs to resolve how to pass the GH_TOKEN to pods
  #
  # zombienet-polkadot-misc-0002-upgrade-node:
  #   needs: [preflight]
  #   if: ${{ (needs.preflight.outputs.changes_substrate || needs.preflight.outputs.changes_polkadot) &&  ! contains(needs.preflight.outputs.FLAKY_TESTS, 'zombienet-polkadot-misc-0002-upgrade-node') }}
  #   runs-on: ${{ needs.preflight.outputs.ZOMBIENET_RUNNER }} # NOTE: should be zombienet-arc-runner (without quotes)
  #   timeout-minutes: 60
  #   container:
  #     image: ${{ needs.preflight.outputs.ZOMBIENET_IMAGE }}
  #   env:
  #     ZOMBIENET_INTEGRATION_TEST_IMAGE: "${{ needs.preflight.outputs.TEMP_IMAGES_BASE }}/polkadot-debug:${{ needs.preflight.outputs.DOCKER_IMAGES_VERSION }}"
  #     COL_IMAGE: "${{ needs.preflight.outputs.TEMP_IMAGES_BASE }}/colander:${{ needs.preflight.outputs.DOCKER_IMAGES_VERSION }}"
  #     DEBUG: ${{ needs.preflight.outputs.DEBUG }}
  #   steps:
  #     - name: Checkout
  #       uses: actions/checkout@v4

  #     - name: custom_setup
  #       run: |
  #         export ZOMBIENET_INTEGRATION_TEST_IMAGE="docker.io/parity/polkadot:latest"
  #         echo "Overrided polkadot image ${ZOMBIENET_INTEGRATION_TEST_IMAGE}"
  #         export POLKADOT_PR_ARTIFACTS_URL=${{ needs.preflight.outputs.POLKADOT_PR_ARTIFACTS_URL }}
  #         echo "POLKADOT_PR_ARTIFACTS_URL: ${POLKADOT_PR_ARTIFACTS_URL}"

  #     - name: zombienet_test
  #       uses: ./.github/actions/zombienet
  #       with:
  #         test: "0002-upgrade-node.zndsl"
  #         local-dir: "${{ env.LOCAL_DIR }}/misc"


  #
  # Malus
  #
  zombienet-polkadot-malus-0001-dispute-valid:
    needs: [preflight]
    if: ${{ (needs.preflight.outputs.changes_substrate || needs.preflight.outputs.changes_polkadot) &&  ! contains(needs.preflight.outputs.FLAKY_TESTS, 'zombienet-polkadot-malus-0001-dispute-valid') }}
    runs-on: ${{ needs.preflight.outputs.ZOMBIENET_RUNNER }} # NOTE: should be zombienet-arc-runner (without quotes)
    timeout-minutes: 60
    container:
      image: ${{ needs.preflight.outputs.ZOMBIENET_IMAGE }}
    env:
      ZOMBIENET_INTEGRATION_TEST_IMAGE: "${{ needs.preflight.outputs.TEMP_IMAGES_BASE }}/polkadot-debug:${{ needs.preflight.outputs.DOCKER_IMAGES_VERSION }}"
      COL_IMAGE: "${{ needs.preflight.outputs.TEMP_IMAGES_BASE }}/colander:${{ needs.preflight.outputs.DOCKER_IMAGES_VERSION }}"
      MALUS_IMAGE: "${{ needs.preflight.outputs.TEMP_IMAGES_BASE }}/malus:${{ needs.preflight.outputs.DOCKER_IMAGES_VERSION }}"
      DEBUG: ${{ needs.preflight.outputs.DEBUG }}
      LOCAL_DIR: "./polkadot/node/malus"
    steps:
      - name: Checkout
        uses: actions/checkout@v4

      - name: zombienet_test
        uses: ./.github/actions/zombienet
        with:
          test: "0001-dispute-valid-block.zndsl"
          local-dir: "${{ env.LOCAL_DIR }}/integrationtests"

  #
  # sdk tests
  #

  zombienet-polkadot-coretime-revenue:
    needs: [preflight]
    if: ${{ (needs.preflight.outputs.changes_substrate || needs.preflight.outputs.changes_polkadot) &&  ! contains(needs.preflight.outputs.FLAKY_TESTS, 'zombienet-polkadot-coretime-revenue') }}
    runs-on: ${{ needs.preflight.outputs.ZOMBIENET_RUNNER }} # NOTE: should be zombienet-arc-runner (without quotes)
    timeout-minutes: 60
    container:
      image: ${{ needs.preflight.outputs.ZOMBIENET_IMAGE }}
    env:
      # sdk tests are looking for POLKADOT_IMAGE
      POLKADOT_IMAGE: "${{ needs.preflight.outputs.TEMP_IMAGES_BASE }}/polkadot-debug:${{ needs.preflight.outputs.DOCKER_IMAGES_VERSION }}"
      COL_IMAGE: "${{ needs.preflight.outputs.TEMP_IMAGES_BASE }}/colander:${{ needs.preflight.outputs.DOCKER_IMAGES_VERSION }}"
      MALUS_IMAGE: "${{ needs.preflight.outputs.TEMP_IMAGES_BASE }}/malus:${{ needs.preflight.outputs.DOCKER_IMAGES_VERSION }}"
      RUST_LOG: ${{ needs.preflight.outputs.RUST_LOG }}
      ZOMBIE_PROVIDER: ${{ needs.preflight.outputs.ZOMBIE_PROVIDER }}

    steps:
      - name: Checkout
        uses: actions/checkout@v4

      - name: zombienet_test
        uses: ./.github/actions/zombienet-sdk
        with:
          gh-token: ${{ secrets.GITHUB_TOKEN }}
          build-id: ${{ needs.preflight.outputs.BUILD_RUN_ID }}
          ref-slug: ${{ needs.preflight.outputs.SOURCE_REF_SLUG }}
          test: "smoke::coretime_revenue::coretime_revenue_test"
          prefix: "polkadot"
  #
  #
  zombienet-polkadot-elastic-scaling-slot-based-3cores:
    needs: [preflight]
    if: ${{ (needs.preflight.outputs.changes_substrate || needs.preflight.outputs.changes_polkadot) &&  ! contains(needs.preflight.outputs.FLAKY_TESTS, 'zombienet-polkadot-elastic-scaling-slot-based-3cores') }}
    runs-on: ${{ needs.preflight.outputs.ZOMBIENET_RUNNER }} # NOTE: should be zombienet-arc-runner (without quotes)
    timeout-minutes: 60
    container:
      image: ${{ needs.preflight.outputs.ZOMBIENET_IMAGE }}
    env:
      # sdk tests are looking for POLKADOT_IMAGE
      POLKADOT_IMAGE: "${{ needs.preflight.outputs.TEMP_IMAGES_BASE }}/polkadot-debug:${{ needs.preflight.outputs.DOCKER_IMAGES_VERSION }}"
      CUMULUS_IMAGE: "${{ needs.preflight.outputs.TEMP_IMAGES_BASE }}/test-parachain:${{ needs.preflight.outputs.DOCKER_IMAGES_VERSION }}"
      RUST_LOG: ${{ needs.preflight.outputs.RUST_LOG }}
      ZOMBIE_PROVIDER: ${{ needs.preflight.outputs.ZOMBIE_PROVIDER }}

    steps:
      - name: Checkout
        uses: actions/checkout@v4

      - name: zombienet_test
        uses: ./.github/actions/zombienet-sdk
        with:
          gh-token: ${{ secrets.GITHUB_TOKEN }}
          build-id: ${{ needs.preflight.outputs.BUILD_RUN_ID }}
          ref-slug: ${{ needs.preflight.outputs.SOURCE_REF_SLUG }}
          test: "elastic_scaling::slot_based_3cores::slot_based_3cores_test"
          prefix: "polkadot"
  #
  #
  zombienet-polkadot-elastic-scaling-slot-based-12cores:
    needs: [preflight]
    if: ${{ (needs.preflight.outputs.changes_substrate || needs.preflight.outputs.changes_polkadot) &&  ! contains(needs.preflight.outputs.FLAKY_TESTS, 'zombienet-polkadot-elastic-scaling-slot-based-12cores') }}
    runs-on: ${{ needs.preflight.outputs.ZOMBIENET_RUNNER }} # NOTE: should be zombienet-arc-runner (without quotes)
    timeout-minutes: 60
    container:
      image: ${{ needs.preflight.outputs.ZOMBIENET_IMAGE }}
    env:
      # sdk tests are looking for POLKADOT_IMAGE
      POLKADOT_IMAGE: "${{ needs.preflight.outputs.TEMP_IMAGES_BASE }}/polkadot-debug:${{ needs.preflight.outputs.DOCKER_IMAGES_VERSION }}"
      CUMULUS_IMAGE: "${{ needs.preflight.outputs.TEMP_IMAGES_BASE }}/test-parachain:${{ needs.preflight.outputs.DOCKER_IMAGES_VERSION }}"
      RUST_LOG: ${{ needs.preflight.outputs.RUST_LOG }}
      ZOMBIE_PROVIDER: ${{ needs.preflight.outputs.ZOMBIE_PROVIDER }}

    steps:
      - name: Checkout
        uses: actions/checkout@v4

      - name: zombienet_test
        uses: ./.github/actions/zombienet-sdk
        with:
          gh-token: ${{ secrets.GITHUB_TOKEN }}
          build-id: ${{ needs.preflight.outputs.BUILD_RUN_ID }}
          ref-slug: ${{ needs.preflight.outputs.SOURCE_REF_SLUG }}
          test: "elastic_scaling::slot_based_12cores::slot_based_12cores_test"
          prefix: "polkadot"
  #
  #
  zombienet-polkadot-elastic-scaling-doesnt-break-parachains:
    needs: [preflight]
    if: ${{ (needs.preflight.outputs.changes_substrate || needs.preflight.outputs.changes_polkadot) &&  ! contains(needs.preflight.outputs.FLAKY_TESTS, 'zombienet-polkadot-elastic-scaling-doesnt-break-parachains') }}
    runs-on: ${{ needs.preflight.outputs.ZOMBIENET_RUNNER }} # NOTE: should be zombienet-arc-runner (without quotes)
    timeout-minutes: 60
    container:
      image: ${{ needs.preflight.outputs.ZOMBIENET_IMAGE }}
    env:
      # sdk tests are looking for POLKADOT_IMAGE
      POLKADOT_IMAGE: "${{ needs.preflight.outputs.TEMP_IMAGES_BASE }}/polkadot-debug:${{ needs.preflight.outputs.DOCKER_IMAGES_VERSION }}"
      CUMULUS_IMAGE: "${{ needs.preflight.outputs.TEMP_IMAGES_BASE }}/polkadot-parachain-debug:${{ needs.preflight.outputs.DOCKER_IMAGES_VERSION }}"
      RUST_LOG: ${{ needs.preflight.outputs.RUST_LOG }}
      ZOMBIE_PROVIDER: ${{ needs.preflight.outputs.ZOMBIE_PROVIDER }}

    steps:
      - name: Checkout
        uses: actions/checkout@v4

      - name: zombienet_test
        uses: ./.github/actions/zombienet-sdk
        with:
          gh-token: ${{ secrets.GITHUB_TOKEN }}
          build-id: ${{ needs.preflight.outputs.BUILD_RUN_ID }}
          ref-slug: ${{ needs.preflight.outputs.SOURCE_REF_SLUG }}
          test: "elastic_scaling::doesnt_break_parachains::doesnt_break_parachains_test"
          prefix: "polkadot"
  #
  #
  zombienet-polkadot-elastic-scaling-basic-3cores:
    needs: [preflight]
    if: ${{ (needs.preflight.outputs.changes_substrate || needs.preflight.outputs.changes_polkadot) &&  ! contains(needs.preflight.outputs.FLAKY_TESTS, 'zombienet-polkadot-elastic-scaling-basic-3cores') }}
    runs-on: ${{ needs.preflight.outputs.ZOMBIENET_RUNNER }} # NOTE: should be zombienet-arc-runner (without quotes)
    timeout-minutes: 60
    container:
      image: ${{ needs.preflight.outputs.ZOMBIENET_IMAGE }}
    env:
      # sdk tests are looking for POLKADOT_IMAGE
      POLKADOT_IMAGE: "${{ needs.preflight.outputs.TEMP_IMAGES_BASE }}/polkadot-debug:${{ needs.preflight.outputs.DOCKER_IMAGES_VERSION }}"
      CUMULUS_IMAGE: "${{ needs.preflight.outputs.TEMP_IMAGES_BASE }}/colander:${{ needs.preflight.outputs.DOCKER_IMAGES_VERSION }}"
      RUST_LOG: ${{ needs.preflight.outputs.RUST_LOG }}
      ZOMBIE_PROVIDER: ${{ needs.preflight.outputs.ZOMBIE_PROVIDER }}

    steps:
      - name: Checkout
        uses: actions/checkout@v4

      - name: zombienet_test
        uses: ./.github/actions/zombienet-sdk
        with:
          gh-token: ${{ secrets.GITHUB_TOKEN }}
          build-id: ${{ needs.preflight.outputs.BUILD_RUN_ID }}
          ref-slug: ${{ needs.preflight.outputs.SOURCE_REF_SLUG }}
          test: "elastic_scaling::basic_3cores::basic_3cores_test"
          prefix: "polkadot"
  #
  #
  zombienet-polkadot-functional-sync-backing:
    needs: [preflight]
    if: ${{ (needs.preflight.outputs.changes_substrate || needs.preflight.outputs.changes_polkadot) &&  ! contains(needs.preflight.outputs.FLAKY_TESTS, 'zombienet-polkadot-functional-sync-backing') }}
    runs-on: ${{ needs.preflight.outputs.ZOMBIENET_RUNNER }} # NOTE: should be zombienet-arc-runner (without quotes)
    timeout-minutes: 60
    container:
      image: ${{ needs.preflight.outputs.ZOMBIENET_IMAGE }}
    env:
      # sdk tests are looking for POLKADOT_IMAGE
      POLKADOT_IMAGE: "${{ needs.preflight.outputs.TEMP_IMAGES_BASE }}/polkadot-debug:${{ needs.preflight.outputs.DOCKER_IMAGES_VERSION }}"
      CUMULUS_IMAGE: "${{ needs.preflight.outputs.TEMP_IMAGES_BASE }}/test-parachain:${{ needs.preflight.outputs.DOCKER_IMAGES_VERSION }}"
      RUST_LOG: ${{ needs.preflight.outputs.RUST_LOG }}
      ZOMBIE_PROVIDER: ${{ needs.preflight.outputs.ZOMBIE_PROVIDER }}

    steps:
      - name: Checkout
        uses: actions/checkout@v4

      - name: zombienet_test
        uses: ./.github/actions/zombienet-sdk
        with:
          gh-token: ${{ secrets.GITHUB_TOKEN }}
          build-id: ${{ needs.preflight.outputs.BUILD_RUN_ID }}
          ref-slug: ${{ needs.preflight.outputs.SOURCE_REF_SLUG }}
          test: "functional::sync_backing::sync_backing_test"
          prefix: "polkadot"
  #
  #
  zombienet-polkadot-functional-async-backing-6-seconds-rate:
    needs: [preflight]
    if: ${{ (needs.preflight.outputs.changes_substrate || needs.preflight.outputs.changes_polkadot) &&  ! contains(needs.preflight.outputs.FLAKY_TESTS, 'zombienet-polkadot-functional-async-backing-6-seconds-rate') }}
    runs-on: ${{ needs.preflight.outputs.ZOMBIENET_RUNNER }} # NOTE: should be zombienet-arc-runner (without quotes)
    timeout-minutes: 60
    container:
      image: ${{ needs.preflight.outputs.ZOMBIENET_IMAGE }}
    env:
      # sdk tests are looking for POLKADOT_IMAGE
      POLKADOT_IMAGE: "${{ needs.preflight.outputs.TEMP_IMAGES_BASE }}/polkadot-debug:${{ needs.preflight.outputs.DOCKER_IMAGES_VERSION }}"
      COL_IMAGE: "${{ needs.preflight.outputs.TEMP_IMAGES_BASE }}/colander:${{ needs.preflight.outputs.DOCKER_IMAGES_VERSION }}"
      CUMULUS_IMAGE: "${{ needs.preflight.outputs.TEMP_IMAGES_BASE }}/polkadot-parachain-debug:${{ needs.preflight.outputs.DOCKER_IMAGES_VERSION }}"
      RUST_LOG: ${{ needs.preflight.outputs.RUST_LOG }}
      ZOMBIE_PROVIDER: ${{ needs.preflight.outputs.ZOMBIE_PROVIDER }}

    steps:
      - name: Checkout
        uses: actions/checkout@v4

      - name: zombienet_test
        uses: ./.github/actions/zombienet-sdk
        with:
          gh-token: ${{ secrets.GITHUB_TOKEN }}
          build-id: ${{ needs.preflight.outputs.BUILD_RUN_ID }}
          ref-slug: ${{ needs.preflight.outputs.SOURCE_REF_SLUG }}
          test: "functional::async_backing_6_seconds_rate::async_backing_6_seconds_rate_test"
          prefix: "polkadot"
  #
  #
  zombienet-polkadot-functional-duplicate-collations:
    needs: [preflight]
    if: ${{ (needs.preflight.outputs.changes_substrate || needs.preflight.outputs.changes_polkadot) &&  ! contains(needs.preflight.outputs.FLAKY_TESTS, 'zombienet-polkadot-functional-duplicate-collations') }}
    runs-on: ${{ needs.preflight.outputs.ZOMBIENET_RUNNER }} # NOTE: should be zombienet-arc-runner (without quotes)
    timeout-minutes: 60
    container:
      image: ${{ needs.preflight.outputs.ZOMBIENET_IMAGE }}
    env:
      # sdk tests are looking for POLKADOT_IMAGE
      POLKADOT_IMAGE: "${{ needs.preflight.outputs.TEMP_IMAGES_BASE }}/polkadot-debug:${{ needs.preflight.outputs.DOCKER_IMAGES_VERSION }}"
      COL_IMAGE: "${{ needs.preflight.outputs.TEMP_IMAGES_BASE }}/colander:${{ needs.preflight.outputs.DOCKER_IMAGES_VERSION }}"
      CUMULUS_IMAGE: "${{ needs.preflight.outputs.TEMP_IMAGES_BASE }}/polkadot-parachain-debug:${{ needs.preflight.outputs.DOCKER_IMAGES_VERSION }}"
      RUST_LOG: ${{ needs.preflight.outputs.RUST_LOG }}
      ZOMBIE_PROVIDER: ${{ needs.preflight.outputs.ZOMBIE_PROVIDER }}

    steps:
      - name: Checkout
        uses: actions/checkout@v4

      - name: zombienet_test
        uses: ./.github/actions/zombienet-sdk
        with:
          gh-token: ${{ secrets.GITHUB_TOKEN }}
          build-id: ${{ needs.preflight.outputs.BUILD_RUN_ID }}
          ref-slug: ${{ needs.preflight.outputs.SOURCE_REF_SLUG }}
          test: "functional::duplicate_collations::duplicate_collations_test"
          prefix: "polkadot"
  #
  #
  zombienet-polkadot-disputes-slashing:
    needs: [preflight]
    if: ${{ (needs.preflight.outputs.changes_substrate || needs.preflight.outputs.changes_polkadot) &&  ! contains(needs.preflight.outputs.FLAKY_TESTS, 'zombienet-polkadot-disputes-slashing') }}
    runs-on: ${{ needs.preflight.outputs.ZOMBIENET_RUNNER }} # NOTE: should be zombienet-arc-runner (without quotes)
    timeout-minutes: 60
    container:
      image: ${{ needs.preflight.outputs.ZOMBIENET_IMAGE }}
    env:
      # sdk tests are looking for POLKADOT_IMAGE
      POLKADOT_IMAGE: "${{ needs.preflight.outputs.TEMP_IMAGES_BASE }}/polkadot-debug:${{ needs.preflight.outputs.DOCKER_IMAGES_VERSION }}"
      COL_IMAGE: "${{ needs.preflight.outputs.TEMP_IMAGES_BASE }}/colander:${{ needs.preflight.outputs.DOCKER_IMAGES_VERSION }}"
      CUMULUS_IMAGE: "${{ needs.preflight.outputs.TEMP_IMAGES_BASE }}/polkadot-parachain-debug:${{ needs.preflight.outputs.DOCKER_IMAGES_VERSION }}"
      MALUS_IMAGE: "${{ needs.preflight.outputs.TEMP_IMAGES_BASE }}/malus:${{ needs.preflight.outputs.DOCKER_IMAGES_VERSION }}"
      RUST_LOG: ${{ needs.preflight.outputs.RUST_LOG }}
      ZOMBIE_PROVIDER: ${{ needs.preflight.outputs.ZOMBIE_PROVIDER }}

    steps:
      - name: Checkout
        uses: actions/checkout@v4

      - name: zombienet_test
        uses: ./.github/actions/zombienet-sdk
        with:
          gh-token: ${{ secrets.GITHUB_TOKEN }}
          build-id: ${{ needs.preflight.outputs.BUILD_RUN_ID }}
          ref-slug: ${{ needs.preflight.outputs.SOURCE_REF_SLUG }}
          test: "disabling::slashing"
          prefix: "polkadot"

  #
  #
  zombienet-polkadot-functional-spam-statement-distribution-requests:
    needs: [preflight]
    if: ${{ (needs.preflight.outputs.changes_substrate || needs.preflight.outputs.changes_polkadot) &&  ! contains(needs.preflight.outputs.FLAKY_TESTS, 'zombienet-polkadot-functional-spam-statement-distribution-requests') }}
    runs-on: ${{ needs.preflight.outputs.ZOMBIENET_RUNNER }} # NOTE: should be zombienet-arc-runner (without quotes)
    timeout-minutes: 60
    container:
      image: ${{ needs.preflight.outputs.ZOMBIENET_IMAGE }}
    env:
      # sdk tests are looking for POLKADOT_IMAGE
      POLKADOT_IMAGE: "${{ needs.preflight.outputs.TEMP_IMAGES_BASE }}/polkadot-debug:${{ needs.preflight.outputs.DOCKER_IMAGES_VERSION }}"
      COL_IMAGE: "${{ needs.preflight.outputs.TEMP_IMAGES_BASE }}/colander:${{ needs.preflight.outputs.DOCKER_IMAGES_VERSION }}"
      MALUS_IMAGE: "${{ needs.preflight.outputs.TEMP_IMAGES_BASE }}/malus:${{ needs.preflight.outputs.DOCKER_IMAGES_VERSION }}"
      RUST_LOG: ${{ needs.preflight.outputs.RUST_LOG }}
      ZOMBIE_PROVIDER: ${{ needs.preflight.outputs.ZOMBIE_PROVIDER }}

    steps:
      - name: Checkout
        uses: actions/checkout@v4

      - name: zombienet_test
        uses: ./.github/actions/zombienet-sdk
        with:
          gh-token: ${{ secrets.GITHUB_TOKEN }}
          build-id: ${{ needs.preflight.outputs.BUILD_RUN_ID }}
          ref-slug: ${{ needs.preflight.outputs.SOURCE_REF_SLUG }}
          test: "functional::spam_statement_distribution_requests::spam_statement_distribution_requests_test"
          prefix: "polkadot"

  zombienet-polkadot-approval-voting-coalescing:
    needs: [preflight]
    if: ${{ (needs.preflight.outputs.changes_substrate || needs.preflight.outputs.changes_polkadot) &&  ! contains(needs.preflight.outputs.FLAKY_TESTS, 'zombienet-polkadot-approval-voting-coalescing') }}
    runs-on: ${{ needs.preflight.outputs.ZOMBIENET_RUNNER }} # NOTE: should be zombienet-arc-runner (without quotes)
    timeout-minutes: 60
    container:
      image: ${{ needs.preflight.outputs.ZOMBIENET_IMAGE }}
    env:
      # sdk tests are looking for POLKADOT_IMAGE
      POLKADOT_IMAGE: "${{ needs.preflight.outputs.TEMP_IMAGES_BASE }}/polkadot-debug:${{ needs.preflight.outputs.DOCKER_IMAGES_VERSION }}"
      COL_IMAGE: "${{ needs.preflight.outputs.TEMP_IMAGES_BASE }}/colander:${{ needs.preflight.outputs.DOCKER_IMAGES_VERSION }}"
      MALUS_IMAGE: "${{ needs.preflight.outputs.TEMP_IMAGES_BASE }}/malus:${{ needs.preflight.outputs.DOCKER_IMAGES_VERSION }}"
      RUST_LOG: ${{ needs.preflight.outputs.RUST_LOG }}
      ZOMBIE_PROVIDER: ${{ needs.preflight.outputs.ZOMBIE_PROVIDER }}

    steps:
      - name: Checkout
        uses: actions/checkout@v4

      - name: zombienet_test
        uses: ./.github/actions/zombienet-sdk
        with:
          gh-token: ${{ secrets.GITHUB_TOKEN }}
          build-id: ${{ needs.preflight.outputs.BUILD_RUN_ID }}
          ref-slug: ${{ needs.preflight.outputs.SOURCE_REF_SLUG }}
          test: "functional::approval_voting_coalescing::approval_voting_coalescing_test"
          prefix: "polkadot"

  #
  #
  zombienet-polkadot-approved-peer-mixed-validators:
    needs: [preflight]
    if: ${{ (needs.preflight.outputs.changes_substrate || needs.preflight.outputs.changes_polkadot) &&  ! contains(needs.preflight.outputs.FLAKY_TESTS, 'zombienet-polkadot-functional-spam-statement-distribution-requests') }}
    runs-on: ${{ needs.preflight.outputs.ZOMBIENET_RUNNER }} # NOTE: should be zombienet-arc-runner (without quotes)
    timeout-minutes: 60
    container:
      image: ${{ needs.preflight.outputs.ZOMBIENET_IMAGE }}
    env:
      # sdk tests are looking for POLKADOT_IMAGE
      POLKADOT_IMAGE: "${{ needs.preflight.outputs.TEMP_IMAGES_BASE }}/polkadot-debug:${{ needs.preflight.outputs.DOCKER_IMAGES_VERSION }}"
      OLD_POLKADOT_IMAGE: "docker.io/paritypr/polkadot-debug:master-187cddde"
      COL_IMAGE: "${{ needs.preflight.outputs.TEMP_IMAGES_BASE }}/colander:${{ needs.preflight.outputs.DOCKER_IMAGES_VERSION }}"
      RUST_LOG: ${{ needs.preflight.outputs.RUST_LOG }}
      ZOMBIE_PROVIDER: ${{ needs.preflight.outputs.ZOMBIE_PROVIDER }}

    steps:
      - name: Checkout
        uses: actions/checkout@v4

      - name: zombienet_test
        uses: ./.github/actions/zombienet-sdk
        with:
          gh-token: ${{ secrets.GITHUB_TOKEN }}
          build-id: ${{ needs.preflight.outputs.BUILD_RUN_ID }}
          ref-slug: ${{ needs.preflight.outputs.SOURCE_REF_SLUG }}
          test: "functional::approved_peer_mixed_validators::approved_peer_mixed_validators_test"
          prefix: "polkadot"<|MERGE_RESOLUTION|>--- conflicted
+++ resolved
@@ -1,36 +1,13 @@
 name: Zombienet Polkadot
 
 on:
-<<<<<<< HEAD
-=======
-<<<<<<< HEAD
-  workflow_dispatch:
+  workflow_dispatch: # Disabled for being flaky
   push:
     branches:
       - master
   pull_request:
     types: [opened, synchronize, reopened, ready_for_review]
   merge_group:
-||||||| e44b89fb7c
-  push:
-    branches:
-      - master
-  pull_request:
-    types: [opened, synchronize, reopened, ready_for_review]
-  merge_group:
-=======
->>>>>>> 3c806bcd
-  workflow_dispatch: # Disabled for being flaky
-  #push:
-  #  branches:
-  #    - master
-  #pull_request:
-  #  types: [opened, synchronize, reopened, ready_for_review]
-  #merge_group:
-<<<<<<< HEAD
-=======
->>>>>>> master
->>>>>>> 3c806bcd
 concurrency:
   group: ${{ github.workflow }}-${{ github.event.pull_request.number || github.ref }}
   cancel-in-progress: true
