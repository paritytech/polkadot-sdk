--- conflicted
+++ resolved
@@ -28,8 +28,6 @@
   isdraft:
     uses: ./.github/workflows/reusable-isdraft.yml
   preflight:
-    # TODO: reenable
-    if: false
     needs: isdraft
     uses: ./.github/workflows/zombienet-reusable-preflight.yml
 
@@ -281,12 +279,8 @@
           build-id: ${{ needs.preflight.outputs.BUILD_RUN_ID }}
           ref-slug: ${{ needs.preflight.outputs.SOURCE_REF_SLUG }}
 
-<<<<<<< HEAD
-  # re-enabled
-=======
-  #
-  #
->>>>>>> dbfed5a5
+  #
+  #
   zombienet-polkadot-functional-0014-chunk-fetching-network-compatibility:
     needs: [preflight]
     if: ${{ (needs.preflight.outputs.changes_substrate || needs.preflight.outputs.changes_polkadot) &&  ! contains(needs.preflight.outputs.FLAKY_TESTS, 'zombienet-polkadot-functional-0014-chunk-fetching-network-compatibility') }}
@@ -372,7 +366,7 @@
           build-id: ${{ needs.preflight.outputs.BUILD_RUN_ID }}
           ref-slug: ${{ needs.preflight.outputs.SOURCE_REF_SLUG }}
   #
-  # fixed in : https://github.com/paritytech/polkadot-sdk/pull/8921
+  #
   zombienet-polkadot-functional-0019-coretime-collation-fetching-fairness:
     needs: [preflight]
     if: ${{ (needs.preflight.outputs.changes_substrate || needs.preflight.outputs.changes_polkadot) &&  ! contains(needs.preflight.outputs.FLAKY_TESTS, 'zombienet-polkadot-functional-0019-coretime-collation-fetching-fairness') }}
@@ -948,8 +942,7 @@
           prefix: "polkadot"
 
   #
-  # TODO: Disabled, need to address the problem with getting old version validators for
-  # zombienet native provider
+  #
   zombienet-polkadot-approved-peer-mixed-validators:
     needs: [preflight]
     if: ${{ (needs.preflight.outputs.changes_substrate || needs.preflight.outputs.changes_polkadot) &&  ! contains(needs.preflight.outputs.FLAKY_TESTS, 'zombienet-polkadot-approved-peer-mixed-validators') }}
