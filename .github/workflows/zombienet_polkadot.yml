name: Zombienet Polkadot

on:
  workflow_dispatch: # Disabled for being flaky
  #push:
  #  branches:
  #    - master
  pull_request:
   types: [opened, synchronize, reopened, ready_for_review, labeled]
  #merge_group:
concurrency:
  group: ${{ github.workflow }}-${{ github.event.pull_request.number || github.ref }}
  cancel-in-progress: true

env:
  FF_DISABLE_UMASK_FOR_DOCKER_EXECUTOR: 1
  LOCAL_DIR: "./polkadot/zombienet_tests"
  GHA_CLUSTER_SERVER_ADDR: "https://kubernetes.default:443"
  # use spot by default
  X_INFRA_INSTANCE: "spot"
<<<<<<< HEAD
=======
  # don't retry sdk tests
  NEXTEST_RETRIES: 0
  KUBECONFIG: "/data/config"
  ZOMBIE_CLEANER_DISABLED: 1
>>>>>>> 9ba1319e

# only run if we have changes in [subtrate, polkadot] directories or this workflow.
jobs:
  isdraft:
    uses: ./.github/workflows/reusable-isdraft.yml
  preflight:
    needs: isdraft
    uses: ./.github/workflows/zombienet-reusable-preflight.yml


  #
  # functional
  #
  # TODO: Disabled, occasionally (1 on ~50-70 runs) fails
  zombienet-polkadot-functional-0001-parachains-pvf:
    needs: [preflight]
    if: ${{ (needs.preflight.outputs.changes_substrate || needs.preflight.outputs.changes_polkadot) &&  ! contains(needs.preflight.outputs.FLAKY_TESTS, 'zombienet-polkadot-functional-0001-parachains-pvf') }}
    runs-on: ${{ needs.preflight.outputs.ZOMBIENET_LARGE_RUNNER }}
    timeout-minutes: 60
    container:
      image: ${{ needs.preflight.outputs.ZOMBIENET_IMAGE }}
    env:
      ZOMBIENET_INTEGRATION_TEST_IMAGE: "${{ needs.preflight.outputs.TEMP_IMAGES_BASE }}/polkadot-debug:${{ needs.preflight.outputs.DOCKER_IMAGES_VERSION }}"
      COL_IMAGE: "${{ needs.preflight.outputs.TEMP_IMAGES_BASE }}/colander:${{ needs.preflight.outputs.DOCKER_IMAGES_VERSION }}"
      DEBUG: ${{ needs.preflight.outputs.DEBUG }}
      ZOMBIENET_PROVIDER: ${{ needs.preflight.outputs.ZOMBIENET_PROVIDER }}
    steps:
      - name: Checkout
        uses: actions/checkout@v4

      - name: zombienet_test
        uses: ./.github/actions/zombienet
        with:
          test: "0001-parachains-pvf.zndsl"
          local-dir: "${{ env.LOCAL_DIR }}/functional"
          concurrency: 1
          gh-token: ${{ secrets.GITHUB_TOKEN }}
          build-id: ${{ needs.preflight.outputs.BUILD_RUN_ID }}
          ref-slug: ${{ needs.preflight.outputs.SOURCE_REF_SLUG }}

  #
  # TODO: Disabled, occasionally (1 on ~50-70 runs) fails
  zombienet-polkadot-functional-0002-parachains-disputes:
    needs: [preflight]
    if: ${{ (needs.preflight.outputs.changes_substrate || needs.preflight.outputs.changes_polkadot) &&  ! contains(needs.preflight.outputs.FLAKY_TESTS, 'zombienet-polkadot-functional-0002-parachains-disputes') }}
    runs-on: ${{ needs.preflight.outputs.ZOMBIENET_LARGE_RUNNER }}
    timeout-minutes: 60
    container:
      image: ${{ needs.preflight.outputs.ZOMBIENET_IMAGE }}
    env:
      ZOMBIENET_INTEGRATION_TEST_IMAGE: "${{ needs.preflight.outputs.TEMP_IMAGES_BASE }}/polkadot-debug:${{ needs.preflight.outputs.DOCKER_IMAGES_VERSION }}"
      COL_IMAGE: "${{ needs.preflight.outputs.TEMP_IMAGES_BASE }}/colander:${{ needs.preflight.outputs.DOCKER_IMAGES_VERSION }}"
      MALUS_IMAGE: "${{ needs.preflight.outputs.TEMP_IMAGES_BASE }}/malus:${{ needs.preflight.outputs.DOCKER_IMAGES_VERSION }}"
      DEBUG: ${{ needs.preflight.outputs.DEBUG }}
      ZOMBIENET_PROVIDER: ${{ needs.preflight.outputs.ZOMBIENET_PROVIDER }}
    steps:
      - name: Checkout
        uses: actions/checkout@v4

      - name: zombienet_test
        uses: ./.github/actions/zombienet
        with:
          test: "0002-parachains-disputes.zndsl"
          local-dir: "${{ env.LOCAL_DIR }}/functional"
          concurrency: 1
          gh-token: ${{ secrets.GITHUB_TOKEN }}
          build-id: ${{ needs.preflight.outputs.BUILD_RUN_ID }}
          ref-slug: ${{ needs.preflight.outputs.SOURCE_REF_SLUG }}

  #
  zombienet-polkadot-functional-0003-beefy-and-mmr:
    needs: [preflight]
    if: ${{ (needs.preflight.outputs.changes_substrate || needs.preflight.outputs.changes_polkadot) &&  ! contains(needs.preflight.outputs.FLAKY_TESTS, 'zombienet-polkadot-functional-0003-beefy-and-mmr') }}
    runs-on: ${{ needs.preflight.outputs.ZOMBIENET_DEFAULT_RUNNER }}
    timeout-minutes: 60
    container:
      image: ${{ needs.preflight.outputs.ZOMBIENET_IMAGE }}
    env:
      ZOMBIENET_INTEGRATION_TEST_IMAGE: "${{ needs.preflight.outputs.TEMP_IMAGES_BASE }}/polkadot-debug:${{ needs.preflight.outputs.DOCKER_IMAGES_VERSION }}"
      COL_IMAGE: "${{ needs.preflight.outputs.TEMP_IMAGES_BASE }}/colander:${{ needs.preflight.outputs.DOCKER_IMAGES_VERSION }}"
      DEBUG: ${{ needs.preflight.outputs.DEBUG }}
      ZOMBIENET_PROVIDER: ${{ needs.preflight.outputs.ZOMBIENET_PROVIDER }}
    steps:
      - name: Checkout
        uses: actions/checkout@v4

      - name: zombienet_test
        uses: ./.github/actions/zombienet
        with:
          test: "0003-beefy-and-mmr.zndsl"
          local-dir: "${{ env.LOCAL_DIR }}/functional"
          gh-token: ${{ secrets.GITHUB_TOKEN }}
          build-id: ${{ needs.preflight.outputs.BUILD_RUN_ID }}
          ref-slug: ${{ needs.preflight.outputs.SOURCE_REF_SLUG }}

  #
  # TODO: Disabled, occasionally (2 on ~50-70 runs) fails
  zombienet-polkadot-functional-0004-parachains-disputes-garbage-candidate:
    needs: [preflight]
    if: ${{ (needs.preflight.outputs.changes_substrate || needs.preflight.outputs.changes_polkadot) &&  ! contains(needs.preflight.outputs.FLAKY_TESTS, 'zombienet-polkadot-functional-0004-parachains-disputes-garbage-candidate') }}
    runs-on: ${{ needs.preflight.outputs.ZOMBIENET_LARGE_RUNNER }}
    timeout-minutes: 60
    container:
      image: ${{ needs.preflight.outputs.ZOMBIENET_IMAGE }}
    env:
      ZOMBIENET_INTEGRATION_TEST_IMAGE: "${{ needs.preflight.outputs.TEMP_IMAGES_BASE }}/polkadot-debug:${{ needs.preflight.outputs.DOCKER_IMAGES_VERSION }}"
      COL_IMAGE: "${{ needs.preflight.outputs.TEMP_IMAGES_BASE }}/colander:${{ needs.preflight.outputs.DOCKER_IMAGES_VERSION }}"
      MALUS_IMAGE: "${{ needs.preflight.outputs.TEMP_IMAGES_BASE }}/malus:${{ needs.preflight.outputs.DOCKER_IMAGES_VERSION }}"
      DEBUG: ${{ needs.preflight.outputs.DEBUG }}
      ZOMBIENET_PROVIDER: ${{ needs.preflight.outputs.ZOMBIENET_PROVIDER }}
    steps:
      - name: Checkout
        uses: actions/checkout@v4

      - name: zombienet_test
        uses: ./.github/actions/zombienet
        with:
          test: "0004-parachains-garbage-candidate.zndsl"
          local-dir: "${{ env.LOCAL_DIR }}/functional"
          gh-token: ${{ secrets.GITHUB_TOKEN }}
          build-id: ${{ needs.preflight.outputs.BUILD_RUN_ID }}
          ref-slug: ${{ needs.preflight.outputs.SOURCE_REF_SLUG }}

  #
  zombienet-polkadot-functional-0006-parachains-max-tranche0:
    needs: [preflight]
    if: ${{ (needs.preflight.outputs.changes_substrate || needs.preflight.outputs.changes_polkadot) &&  ! contains(needs.preflight.outputs.FLAKY_TESTS, 'zombienet-polkadot-functional-0006-parachains-max-tranche0') }}
    runs-on: ${{ needs.preflight.outputs.ZOMBIENET_LARGE_RUNNER }}
    timeout-minutes: 60
    container:
      image: ${{ needs.preflight.outputs.ZOMBIENET_IMAGE }}
    env:
      ZOMBIENET_INTEGRATION_TEST_IMAGE: "${{ needs.preflight.outputs.TEMP_IMAGES_BASE }}/polkadot-debug:${{ needs.preflight.outputs.DOCKER_IMAGES_VERSION }}"
      COL_IMAGE: "${{ needs.preflight.outputs.TEMP_IMAGES_BASE }}/colander:${{ needs.preflight.outputs.DOCKER_IMAGES_VERSION }}"
      DEBUG: ${{ needs.preflight.outputs.DEBUG }}
      ZOMBIENET_PROVIDER: ${{ needs.preflight.outputs.ZOMBIENET_PROVIDER }}
    steps:
      - name: Checkout
        uses: actions/checkout@v4

      - name: zombienet_test
        uses: ./.github/actions/zombienet
        with:
          test: "0006-parachains-max-tranche0.zndsl"
          local-dir: "${{ env.LOCAL_DIR }}/functional"
          gh-token: ${{ secrets.GITHUB_TOKEN }}
          build-id: ${{ needs.preflight.outputs.BUILD_RUN_ID }}
          ref-slug: ${{ needs.preflight.outputs.SOURCE_REF_SLUG }}

  #
  zombienet-polkadot-functional-0007-dispute-freshly-finalized:
    needs: [preflight]
    if: ${{ (needs.preflight.outputs.changes_substrate || needs.preflight.outputs.changes_polkadot) &&  ! contains(needs.preflight.outputs.FLAKY_TESTS, 'zombienet-polkadot-functional-0007-dispute-freshly-finalized') }}
    runs-on: ${{ needs.preflight.outputs.ZOMBIENET_LARGE_RUNNER }}
    timeout-minutes: 60
    container:
      image: ${{ needs.preflight.outputs.ZOMBIENET_IMAGE }}
    env:
      ZOMBIENET_INTEGRATION_TEST_IMAGE: "${{ needs.preflight.outputs.TEMP_IMAGES_BASE }}/polkadot-debug:${{ needs.preflight.outputs.DOCKER_IMAGES_VERSION }}"
      COL_IMAGE: "${{ needs.preflight.outputs.TEMP_IMAGES_BASE }}/colander:${{ needs.preflight.outputs.DOCKER_IMAGES_VERSION }}"
      MALUS_IMAGE: "${{ needs.preflight.outputs.TEMP_IMAGES_BASE }}/malus:${{ needs.preflight.outputs.DOCKER_IMAGES_VERSION }}"
      DEBUG: ${{ needs.preflight.outputs.DEBUG }}
      ZOMBIENET_PROVIDER: ${{ needs.preflight.outputs.ZOMBIENET_PROVIDER }}
    steps:
      - name: Checkout
        uses: actions/checkout@v4

      - name: zombienet_test
        uses: ./.github/actions/zombienet
        with:
          test: "0007-dispute-freshly-finalized.zndsl"
          local-dir: "${{ env.LOCAL_DIR }}/functional"
          gh-token: ${{ secrets.GITHUB_TOKEN }}
          build-id: ${{ needs.preflight.outputs.BUILD_RUN_ID }}
          ref-slug: ${{ needs.preflight.outputs.SOURCE_REF_SLUG }}

  #
  zombienet-polkadot-functional-0008-dispute-old-finalized:
    needs: [preflight]
    if: ${{ (needs.preflight.outputs.changes_substrate || needs.preflight.outputs.changes_polkadot) &&  ! contains(needs.preflight.outputs.FLAKY_TESTS, 'zombienet-polkadot-functional-0008-dispute-old-finalized') }}
    runs-on: ${{ needs.preflight.outputs.ZOMBIENET_LARGE_RUNNER }}
    timeout-minutes: 60
    container:
      image: ${{ needs.preflight.outputs.ZOMBIENET_IMAGE }}
    env:
      ZOMBIENET_INTEGRATION_TEST_IMAGE: "${{ needs.preflight.outputs.TEMP_IMAGES_BASE }}/polkadot-debug:${{ needs.preflight.outputs.DOCKER_IMAGES_VERSION }}"
      COL_IMAGE: "${{ needs.preflight.outputs.TEMP_IMAGES_BASE }}/colander:${{ needs.preflight.outputs.DOCKER_IMAGES_VERSION }}"
      MALUS_IMAGE: "${{ needs.preflight.outputs.TEMP_IMAGES_BASE }}/malus:${{ needs.preflight.outputs.DOCKER_IMAGES_VERSION }}"
      DEBUG: ${{ needs.preflight.outputs.DEBUG }}
      ZOMBIENET_PROVIDER: ${{ needs.preflight.outputs.ZOMBIENET_PROVIDER }}
    steps:
      - name: Checkout
        uses: actions/checkout@v4

      - name: zombienet_test
        uses: ./.github/actions/zombienet
        with:
          test: "0008-dispute-old-finalized.zndsl"
          local-dir: "${{ env.LOCAL_DIR }}/functional"
          gh-token: ${{ secrets.GITHUB_TOKEN }}
          build-id: ${{ needs.preflight.outputs.BUILD_RUN_ID }}
          ref-slug: ${{ needs.preflight.outputs.SOURCE_REF_SLUG }}


  #
  zombienet-polkadot-functional-0010-validator-disabling:
    needs: [preflight]
    if: ${{ (needs.preflight.outputs.changes_substrate || needs.preflight.outputs.changes_polkadot) &&  ! contains(needs.preflight.outputs.FLAKY_TESTS, 'zombienet-polkadot-functional-0010-validator-disabling') }}
    runs-on: ${{ needs.preflight.outputs.ZOMBIENET_LARGE_RUNNER }}
    timeout-minutes: 60
    container:
      image: ${{ needs.preflight.outputs.ZOMBIENET_IMAGE }}
    env:
      ZOMBIENET_INTEGRATION_TEST_IMAGE: "${{ needs.preflight.outputs.TEMP_IMAGES_BASE }}/polkadot-debug:${{ needs.preflight.outputs.DOCKER_IMAGES_VERSION }}"
      COL_IMAGE: "${{ needs.preflight.outputs.TEMP_IMAGES_BASE }}/colander:${{ needs.preflight.outputs.DOCKER_IMAGES_VERSION }}"
      MALUS_IMAGE: "${{ needs.preflight.outputs.TEMP_IMAGES_BASE }}/malus:${{ needs.preflight.outputs.DOCKER_IMAGES_VERSION }}"
      DEBUG: ${{ needs.preflight.outputs.DEBUG }}
      ZOMBIENET_PROVIDER: ${{ needs.preflight.outputs.ZOMBIENET_PROVIDER }}
    steps:
      - name: Checkout
        uses: actions/checkout@v4

      - name: zombienet_test
        uses: ./.github/actions/zombienet
        with:
          test: "0010-validator-disabling.zndsl"
          local-dir: "${{ env.LOCAL_DIR }}/functional"
          gh-token: ${{ secrets.GITHUB_TOKEN }}
          build-id: ${{ needs.preflight.outputs.BUILD_RUN_ID }}
          ref-slug: ${{ needs.preflight.outputs.SOURCE_REF_SLUG }}
  #
  #
  zombienet-polkadot-functional-0013-systematic-chunk-recovery:
    needs: [preflight]
    if: ${{ (needs.preflight.outputs.changes_substrate || needs.preflight.outputs.changes_polkadot) &&  ! contains(needs.preflight.outputs.FLAKY_TESTS, 'zombienet-polkadot-functional-0013-systematic-chunk-recovery') }}
    runs-on: ${{ needs.preflight.outputs.ZOMBIENET_LARGE_RUNNER }}
    timeout-minutes: 60
    container:
      image: ${{ needs.preflight.outputs.ZOMBIENET_IMAGE }}
    env:
      ZOMBIENET_INTEGRATION_TEST_IMAGE: "${{ needs.preflight.outputs.TEMP_IMAGES_BASE }}/polkadot-debug:${{ needs.preflight.outputs.DOCKER_IMAGES_VERSION }}"
      COL_IMAGE: "${{ needs.preflight.outputs.TEMP_IMAGES_BASE }}/colander:${{ needs.preflight.outputs.DOCKER_IMAGES_VERSION }}"
      DEBUG: ${{ needs.preflight.outputs.DEBUG }}
      ZOMBIENET_PROVIDER: ${{ needs.preflight.outputs.ZOMBIENET_PROVIDER }}
    steps:
      - name: Checkout
        uses: actions/checkout@v4

      - name: zombienet_test
        uses: ./.github/actions/zombienet
        with:
          test: "0013-systematic-chunk-recovery.zndsl"
          local-dir: "${{ env.LOCAL_DIR }}/functional"
          gh-token: ${{ secrets.GITHUB_TOKEN }}
          build-id: ${{ needs.preflight.outputs.BUILD_RUN_ID }}
          ref-slug: ${{ needs.preflight.outputs.SOURCE_REF_SLUG }}
<<<<<<< HEAD
  #
  # TODO: Disabled, fails 100% with with zombienet native provider
=======

  # re-enabled
>>>>>>> 9ba1319e
  zombienet-polkadot-functional-0014-chunk-fetching-network-compatibility:
    needs: [preflight]
    if: ${{ (needs.preflight.outputs.changes_substrate || needs.preflight.outputs.changes_polkadot) &&  ! contains(needs.preflight.outputs.FLAKY_TESTS, 'zombienet-polkadot-functional-0014-chunk-fetching-network-compatibility') }}
    runs-on: ${{ needs.preflight.outputs.ZOMBIENET_LARGE_RUNNER }}
    timeout-minutes: 60
    container:
      image: ${{ needs.preflight.outputs.ZOMBIENET_IMAGE }}
    env:
      ZOMBIENET_INTEGRATION_TEST_IMAGE: "${{ needs.preflight.outputs.TEMP_IMAGES_BASE }}/polkadot-debug:${{ needs.preflight.outputs.DOCKER_IMAGES_VERSION }}"
      # this test require an old version of polkadot
      POLKADOT_IMAGE: "docker.io/paritypr/polkadot-debug"
      COL_IMAGE: "${{ needs.preflight.outputs.TEMP_IMAGES_BASE }}/colander:${{ needs.preflight.outputs.DOCKER_IMAGES_VERSION }}"
      DEBUG: ${{ needs.preflight.outputs.DEBUG }}
      ZOMBIENET_PROVIDER: ${{ needs.preflight.outputs.ZOMBIENET_PROVIDER }}
    steps:
      - name: Checkout
        uses: actions/checkout@v4

      # We need to use an older version of polkadot/polkadot-parachain, particulary a version that doesn't includes
      # https://github.com/paritytech/polkadot-sdk/pull/1644, and since this change is also used by the collators we need to
      # keep this test to ensure that works with older versions.
      - name: download_old_release_bins
        shell: bash
        run: |
          BIN_DIR="$(pwd)/bin_old"
          mkdir -p $BIN_DIR
          for bin in polkadot polkadot-parachain; do
            OLD_NAME="$bin-old"
            echo "downloading $bin as $OLD_NAME in $BIN_DIR";
            curl -L -o $BIN_DIR/$OLD_NAME https://github.com/paritytech/polkadot-sdk/releases/download/polkadot-v1.7.0/$bin
            chmod 755 $BIN_DIR/$OLD_NAME;
          done
          for bin in polkadot-execute-worker polkadot-prepare-worker; do
            OLD_NAME="$bin"
            echo "downloading $bin as $OLD_NAME in $BIN_DIR";
            curl -L -o $BIN_DIR/$OLD_NAME https://github.com/paritytech/polkadot-sdk/releases/download/polkadot-v1.7.0/$bin
            chmod 755 $BIN_DIR/$OLD_NAME;
          done

          ls -ltr $BIN_DIR
          export PATH=$BIN_DIR:$PATH
          echo "PATH=$PATH" >> $GITHUB_ENV
          echo $PATH

      - name: zombienet_test
        uses: ./.github/actions/zombienet
        env:
          OLD_SUFFIX: "-old"
        with:
          test: "0014-chunk-fetching-network-compatibility.zndsl"
          local-dir: "${{ env.LOCAL_DIR }}/functional"
          gh-token: ${{ secrets.GITHUB_TOKEN }}
          build-id: ${{ needs.preflight.outputs.BUILD_RUN_ID }}
          ref-slug: ${{ needs.preflight.outputs.SOURCE_REF_SLUG }}
  #
  #
  zombienet-polkadot-functional-0015-coretime-shared-core:
    needs: [preflight]
    if: ${{ (needs.preflight.outputs.changes_substrate || needs.preflight.outputs.changes_polkadot) &&  ! contains(needs.preflight.outputs.FLAKY_TESTS, 'zombienet-polkadot-functional-0015-coretime-shared-core') }}
    runs-on: ${{ needs.preflight.outputs.ZOMBIENET_LARGE_RUNNER }}
    timeout-minutes: 60
    container:
      image: ${{ needs.preflight.outputs.ZOMBIENET_IMAGE }}
    env:
      ZOMBIENET_INTEGRATION_TEST_IMAGE: "${{ needs.preflight.outputs.TEMP_IMAGES_BASE }}/polkadot-debug:${{ needs.preflight.outputs.DOCKER_IMAGES_VERSION }}"
      CUMULUS_IMAGE: "${{ needs.preflight.outputs.TEMP_IMAGES_BASE }}/polkadot-parachain-debug:${{ needs.preflight.outputs.DOCKER_IMAGES_VERSION }}"
      DEBUG: ${{ needs.preflight.outputs.DEBUG }}
      ZOMBIENET_PROVIDER: ${{ needs.preflight.outputs.ZOMBIENET_PROVIDER }}
    steps:
      - name: Checkout
        uses: actions/checkout@v4

      - name: cp_script
        run: |
          cp --remove-destination ${LOCAL_DIR}/assign-core.js ${LOCAL_DIR}/functional

      - name: zombienet_test
        uses: ./.github/actions/zombienet
        with:
          test: "0015-coretime-shared-core.zndsl"
          local-dir: "${{ env.LOCAL_DIR }}/functional"
          gh-token: ${{ secrets.GITHUB_TOKEN }}
          build-id: ${{ needs.preflight.outputs.BUILD_RUN_ID }}
          ref-slug: ${{ needs.preflight.outputs.SOURCE_REF_SLUG }}
  #
<<<<<<< HEAD
  # TODO: Disabled. Fails most of the times with zombienet native provider.
  zombienet-polkadot-functional-0018-shared-core-idle-parachain:
    needs: [preflight]
    if: ${{ (needs.preflight.outputs.changes_substrate || needs.preflight.outputs.changes_polkadot) &&  ! contains(needs.preflight.outputs.FLAKY_TESTS, 'zombienet-polkadot-functional-0018-shared-core-idle-parachain') }}
    runs-on: ${{ needs.preflight.outputs.ZOMBIENET_LARGE_RUNNER }}
    timeout-minutes: 60
    container:
      image: ${{ needs.preflight.outputs.ZOMBIENET_IMAGE }}
    env:
      ZOMBIENET_INTEGRATION_TEST_IMAGE: "${{ needs.preflight.outputs.TEMP_IMAGES_BASE }}/polkadot-debug:${{ needs.preflight.outputs.DOCKER_IMAGES_VERSION }}"
      CUMULUS_IMAGE: "${{ needs.preflight.outputs.TEMP_IMAGES_BASE }}/polkadot-parachain-debug:${{ needs.preflight.outputs.DOCKER_IMAGES_VERSION }}"
      DEBUG: ${{ needs.preflight.outputs.DEBUG }}
      ZOMBIENET_PROVIDER: ${{ needs.preflight.outputs.ZOMBIENET_PROVIDER }}
    steps:
      - name: Checkout
        uses: actions/checkout@v4

      - name: cp_script
        run: |
          cp --remove-destination ${LOCAL_DIR}/assign-core.js ${LOCAL_DIR}/functional

      - name: zombienet_test
        uses: ./.github/actions/zombienet
        with:
          test: "0018-shared-core-idle-parachain.zndsl"
          local-dir: "${{ env.LOCAL_DIR }}/functional"
          gh-token: ${{ secrets.GITHUB_TOKEN }}
          build-id: ${{ needs.preflight.outputs.BUILD_RUN_ID }}
          ref-slug: ${{ needs.preflight.outputs.SOURCE_REF_SLUG }}
  #
  #
=======
  # fixed in : https://github.com/paritytech/polkadot-sdk/pull/8921
>>>>>>> 9ba1319e
  zombienet-polkadot-functional-0019-coretime-collation-fetching-fairness:
    needs: [preflight]
    if: ${{ (needs.preflight.outputs.changes_substrate || needs.preflight.outputs.changes_polkadot) &&  ! contains(needs.preflight.outputs.FLAKY_TESTS, 'zombienet-polkadot-functional-0019-coretime-collation-fetching-fairness') }}
    runs-on: ${{ needs.preflight.outputs.ZOMBIENET_LARGE_RUNNER }}
    timeout-minutes: 60
    container:
      image: ${{ needs.preflight.outputs.ZOMBIENET_IMAGE }}
    env:
      ZOMBIENET_INTEGRATION_TEST_IMAGE: "${{ needs.preflight.outputs.TEMP_IMAGES_BASE }}/polkadot-debug:${{ needs.preflight.outputs.DOCKER_IMAGES_VERSION }}"
      CUMULUS_IMAGE: "${{ needs.preflight.outputs.TEMP_IMAGES_BASE }}/polkadot-parachain-debug:${{ needs.preflight.outputs.DOCKER_IMAGES_VERSION }}"
      DEBUG: ${{ needs.preflight.outputs.DEBUG }}
      ZOMBIENET_PROVIDER: ${{ needs.preflight.outputs.ZOMBIENET_PROVIDER }}
    steps:
      - name: Checkout
        uses: actions/checkout@v4

      - name: cp_script
        run: |
          cp --remove-destination ${LOCAL_DIR}/assign-core.js ${LOCAL_DIR}/functional

      - name: zombienet_test
        uses: ./.github/actions/zombienet
        with:
          test: "0019-coretime-collation-fetching-fairness.zndsl"
          local-dir: "${{ env.LOCAL_DIR }}/functional"
          gh-token: ${{ secrets.GITHUB_TOKEN }}
          build-id: ${{ needs.preflight.outputs.BUILD_RUN_ID }}
          ref-slug: ${{ needs.preflight.outputs.SOURCE_REF_SLUG }}

  #
  # smoke
  #
  zombienet-polkadot-smoke-0001-parachains-smoke-test:
    needs: [preflight]
    if: ${{ (needs.preflight.outputs.changes_substrate || needs.preflight.outputs.changes_polkadot) &&  ! contains(needs.preflight.outputs.FLAKY_TESTS, 'zombienet-polkadot-smoke-0001-parachains-smoke-test') }}
    runs-on: ${{ needs.preflight.outputs.ZOMBIENET_DEFAULT_RUNNER }}
    timeout-minutes: 60
    container:
      image: ${{ needs.preflight.outputs.ZOMBIENET_IMAGE }}
    env:
      ZOMBIENET_INTEGRATION_TEST_IMAGE: "${{ needs.preflight.outputs.TEMP_IMAGES_BASE }}/polkadot-debug:${{ needs.preflight.outputs.DOCKER_IMAGES_VERSION }}"
      COL_IMAGE: "${{ needs.preflight.outputs.TEMP_IMAGES_BASE }}/colander:${{ needs.preflight.outputs.DOCKER_IMAGES_VERSION }}"
      DEBUG: ${{ needs.preflight.outputs.DEBUG }}
      ZOMBIENET_PROVIDER: ${{ needs.preflight.outputs.ZOMBIENET_PROVIDER }}
    steps:
      - name: Checkout
        uses: actions/checkout@v4

      - name: zombienet_test
        uses: ./.github/actions/zombienet
        with:
          test: "0001-parachains-smoke-test.zndsl"
          local-dir: "${{ env.LOCAL_DIR }}/smoke"
          gh-token: ${{ secrets.GITHUB_TOKEN }}
          build-id: ${{ needs.preflight.outputs.BUILD_RUN_ID }}
          ref-slug: ${{ needs.preflight.outputs.SOURCE_REF_SLUG }}
  #
  #
  zombienet-polkadot-smoke-0002-parachains-parachains-upgrade-smoke:
    needs: [preflight]
    if: ${{ (needs.preflight.outputs.changes_substrate || needs.preflight.outputs.changes_polkadot) &&  ! contains(needs.preflight.outputs.FLAKY_TESTS, 'zombienet-polkadot-smoke-0002-parachains-parachains-upgrade-smoke') }}
    runs-on: ${{ needs.preflight.outputs.ZOMBIENET_DEFAULT_RUNNER }}
    timeout-minutes: 60
    container:
      image: ${{ needs.preflight.outputs.ZOMBIENET_IMAGE }}
    env:
      ZOMBIENET_INTEGRATION_TEST_IMAGE: "${{ needs.preflight.outputs.TEMP_IMAGES_BASE }}/polkadot-debug:${{ needs.preflight.outputs.DOCKER_IMAGES_VERSION }}"
      CUMULUS_IMAGE: "${{ needs.preflight.outputs.TEMP_IMAGES_BASE }}/polkadot-parachain-debug:${{ needs.preflight.outputs.DOCKER_IMAGES_VERSION }}"
      DEBUG: ${{ needs.preflight.outputs.DEBUG }}
      ZOMBIENET_PROVIDER: ${{ needs.preflight.outputs.ZOMBIENET_PROVIDER }}
    steps:
      - name: Checkout
        uses: actions/checkout@v4

      - name: zombienet_test
        uses: ./.github/actions/zombienet
        with:
          test: "0002-parachains-upgrade-smoke-test.zndsl"
          local-dir: "${{ env.LOCAL_DIR }}/smoke"
          gh-token: ${{ secrets.GITHUB_TOKEN }}
          build-id: ${{ needs.preflight.outputs.BUILD_RUN_ID }}
          ref-slug: ${{ needs.preflight.outputs.SOURCE_REF_SLUG }}
  #
  # TODO: Disabled
  zombienet-polkadot-smoke-0003-deregister-register-validator:
    needs: [preflight]
    if: ${{ (needs.preflight.outputs.changes_substrate || needs.preflight.outputs.changes_polkadot) &&  ! contains(needs.preflight.outputs.FLAKY_TESTS, 'zombienet-polkadot-smoke-0003-deregister-register-validator') }}
    runs-on: ${{ needs.preflight.outputs.ZOMBIENET_DEFAULT_RUNNER }}
    timeout-minutes: 60
    container:
      image: ${{ needs.preflight.outputs.ZOMBIENET_IMAGE }}
    env:
      ZOMBIENET_INTEGRATION_TEST_IMAGE: "${{ needs.preflight.outputs.TEMP_IMAGES_BASE }}/polkadot-debug:${{ needs.preflight.outputs.DOCKER_IMAGES_VERSION }}"
      DEBUG: ${{ needs.preflight.outputs.DEBUG }}
      ZOMBIENET_PROVIDER: ${{ needs.preflight.outputs.ZOMBIENET_PROVIDER }}
    steps:
      - name: Checkout
        uses: actions/checkout@v4

      - name: zombienet_test
        uses: ./.github/actions/zombienet
        with:
          test: "0003-deregister-register-validator-smoke.zndsl"
          local-dir: "${{ env.LOCAL_DIR }}/smoke"
          gh-token: ${{ secrets.GITHUB_TOKEN }}
          build-id: ${{ needs.preflight.outputs.BUILD_RUN_ID }}
          ref-slug: ${{ needs.preflight.outputs.SOURCE_REF_SLUG }}
  #
  #
  zombienet-polkadot-smoke-0004-coretime-smoke-test:
    needs: [preflight]
    if: ${{ (needs.preflight.outputs.changes_substrate || needs.preflight.outputs.changes_polkadot) &&  ! contains(needs.preflight.outputs.FLAKY_TESTS, 'zombienet-polkadot-smoke-0004-coretime-smoke-test') }}
<<<<<<< HEAD
    runs-on: ${{ needs.preflight.outputs.ZOMBIENET_DEFAULT_RUNNER }}
=======
    runs-on: ${{ needs.preflight.outputs.ZOMBIENET_LARGE_RUNNER }}
>>>>>>> 9ba1319e
    timeout-minutes: 60
    container:
      image: ${{ needs.preflight.outputs.ZOMBIENET_IMAGE }}
    env:
      ZOMBIENET_INTEGRATION_TEST_IMAGE: "${{ needs.preflight.outputs.TEMP_IMAGES_BASE }}/polkadot-debug:${{ needs.preflight.outputs.DOCKER_IMAGES_VERSION }}"
      CUMULUS_IMAGE: "${{ needs.preflight.outputs.TEMP_IMAGES_BASE }}/polkadot-parachain-debug:${{ needs.preflight.outputs.DOCKER_IMAGES_VERSION }}"
      DEBUG: ${{ needs.preflight.outputs.DEBUG }}
      ZOMBIENET_PROVIDER: ${{ needs.preflight.outputs.ZOMBIENET_PROVIDER }}
    steps:
      - name: Checkout
        uses: actions/checkout@v4

      - name: zombienet_test
        uses: ./.github/actions/zombienet
        with:
          test: "0004-coretime-smoke-test.zndsl"
          local-dir: "${{ env.LOCAL_DIR }}/smoke"
          gh-token: ${{ secrets.GITHUB_TOKEN }}
          build-id: ${{ needs.preflight.outputs.BUILD_RUN_ID }}
          ref-slug: ${{ needs.preflight.outputs.SOURCE_REF_SLUG }}
  #
  #
  zombienet-polkadot-smoke-0005-precompile-pvf-smoke:
    needs: [preflight]
    if: ${{ (needs.preflight.outputs.changes_substrate || needs.preflight.outputs.changes_polkadot) &&  ! contains(needs.preflight.outputs.FLAKY_TESTS, 'zombienet-polkadot-smoke-0005-precompile-pvf-smoke') }}
    runs-on: ${{ needs.preflight.outputs.ZOMBIENET_LARGE_RUNNER }}
    timeout-minutes: 60
    container:
      image: ${{ needs.preflight.outputs.ZOMBIENET_IMAGE }}
    env:
      ZOMBIENET_INTEGRATION_TEST_IMAGE: "${{ needs.preflight.outputs.TEMP_IMAGES_BASE }}/polkadot-debug:${{ needs.preflight.outputs.DOCKER_IMAGES_VERSION }}"
      CUMULUS_IMAGE: "${{ needs.preflight.outputs.TEMP_IMAGES_BASE }}/polkadot-parachain-debug:${{ needs.preflight.outputs.DOCKER_IMAGES_VERSION }}"
      DEBUG: ${{ needs.preflight.outputs.DEBUG }}
      ZOMBIENET_PROVIDER: ${{ needs.preflight.outputs.ZOMBIENET_PROVIDER }}
    steps:
      - name: Checkout
        uses: actions/checkout@v4

      - name: zombienet_test
        uses: ./.github/actions/zombienet
        with:
          test: "0005-precompile-pvf-smoke.zndsl"
          local-dir: "${{ env.LOCAL_DIR }}/smoke"
          gh-token: ${{ secrets.GITHUB_TOKEN }}
          build-id: ${{ needs.preflight.outputs.BUILD_RUN_ID }}
          ref-slug: ${{ needs.preflight.outputs.SOURCE_REF_SLUG }}

  #
  # misc
  # TODO: Disabled, occasionally (1 on ~50-70 runs) fails
  zombienet-polkadot-misc-0001-parachains-paritydb:
    needs: [preflight]
    if: ${{ (needs.preflight.outputs.changes_substrate || needs.preflight.outputs.changes_polkadot) &&  ! contains(needs.preflight.outputs.FLAKY_TESTS, 'zombienet-polkadot-misc-0001-parachains-paritydb') }}
    runs-on: ${{ needs.preflight.outputs.ZOMBIENET_LARGE_RUNNER }}
    timeout-minutes: 60
    container:
      image: ${{ needs.preflight.outputs.ZOMBIENET_IMAGE }}
    env:
      ZOMBIENET_INTEGRATION_TEST_IMAGE: "${{ needs.preflight.outputs.TEMP_IMAGES_BASE }}/polkadot-debug:${{ needs.preflight.outputs.DOCKER_IMAGES_VERSION }}"
      COL_IMAGE: "${{ needs.preflight.outputs.TEMP_IMAGES_BASE }}/colander:${{ needs.preflight.outputs.DOCKER_IMAGES_VERSION }}"
      DEBUG: ${{ needs.preflight.outputs.DEBUG }}
      ZOMBIENET_PROVIDER: ${{ needs.preflight.outputs.ZOMBIENET_PROVIDER }}
    steps:
      - name: Checkout
        uses: actions/checkout@v4

      - name: zombienet_test
        uses: ./.github/actions/zombienet
        with:
          test: "0001-paritydb.zndsl"
          local-dir: "${{ env.LOCAL_DIR }}/misc"
          gh-token: ${{ secrets.GITHUB_TOKEN }}
          build-id: ${{ needs.preflight.outputs.BUILD_RUN_ID }}
          ref-slug: ${{ needs.preflight.outputs.SOURCE_REF_SLUG }}

  # TODO: needs to resolve how to pass the GH_TOKEN to pods
  #
  # zombienet-polkadot-misc-0002-upgrade-node:
  #   needs: [preflight]
  #   if: ${{ (needs.preflight.outputs.changes_substrate || needs.preflight.outputs.changes_polkadot) &&  ! contains(needs.preflight.outputs.FLAKY_TESTS, 'zombienet-polkadot-misc-0002-upgrade-node') }}
  #   runs-on: ${{ needs.preflight.outputs.ZOMBIENET_LARGE_RUNNER }}
  #   timeout-minutes: 60
  #   container:
  #     image: ${{ needs.preflight.outputs.ZOMBIENET_IMAGE }}
  #   env:
  #     ZOMBIENET_INTEGRATION_TEST_IMAGE: "${{ needs.preflight.outputs.TEMP_IMAGES_BASE }}/polkadot-debug:${{ needs.preflight.outputs.DOCKER_IMAGES_VERSION }}"
  #     COL_IMAGE: "${{ needs.preflight.outputs.TEMP_IMAGES_BASE }}/colander:${{ needs.preflight.outputs.DOCKER_IMAGES_VERSION }}"
  #     DEBUG: ${{ needs.preflight.outputs.DEBUG }}
  #     ZOMBIENET_PROVIDER: ${{ needs.preflight.outputs.ZOMBIENET_PROVIDER }}
  #   steps:
  #     - name: Checkout
  #       uses: actions/checkout@v4

  #     - name: custom_setup
  #       run: |
  #         export ZOMBIENET_INTEGRATION_TEST_IMAGE="docker.io/parity/polkadot:latest"
  #         echo "Overrided polkadot image ${ZOMBIENET_INTEGRATION_TEST_IMAGE}"
  #         export POLKADOT_PR_ARTIFACTS_URL=${{ needs.preflight.outputs.POLKADOT_PR_ARTIFACTS_URL }}
  #         echo "POLKADOT_PR_ARTIFACTS_URL: ${POLKADOT_PR_ARTIFACTS_URL}"

  #     - name: zombienet_test
  #       uses: ./.github/actions/zombienet
  #       with:
  #         test: "0002-upgrade-node.zndsl"
  #         local-dir: "${{ env.LOCAL_DIR }}/misc"
  #         gh-token: ${{ secrets.GITHUB_TOKEN }}
  #         build-id: ${{ needs.preflight.outputs.BUILD_RUN_ID }}
  #         ref-slug: ${{ needs.preflight.outputs.SOURCE_REF_SLUG }}


  #
  # Malus
  #
  zombienet-polkadot-malus-0001-dispute-valid:
    needs: [preflight]
    if: ${{ (needs.preflight.outputs.changes_substrate || needs.preflight.outputs.changes_polkadot) &&  ! contains(needs.preflight.outputs.FLAKY_TESTS, 'zombienet-polkadot-malus-0001-dispute-valid') }}
    runs-on: ${{ needs.preflight.outputs.ZOMBIENET_LARGE_RUNNER }}
    timeout-minutes: 60
    container:
      image: ${{ needs.preflight.outputs.ZOMBIENET_IMAGE }}
    env:
      ZOMBIENET_INTEGRATION_TEST_IMAGE: "${{ needs.preflight.outputs.TEMP_IMAGES_BASE }}/polkadot-debug:${{ needs.preflight.outputs.DOCKER_IMAGES_VERSION }}"
      COL_IMAGE: "${{ needs.preflight.outputs.TEMP_IMAGES_BASE }}/colander:${{ needs.preflight.outputs.DOCKER_IMAGES_VERSION }}"
      MALUS_IMAGE: "${{ needs.preflight.outputs.TEMP_IMAGES_BASE }}/malus:${{ needs.preflight.outputs.DOCKER_IMAGES_VERSION }}"
      DEBUG: ${{ needs.preflight.outputs.DEBUG }}
      LOCAL_DIR: "./polkadot/node/malus"
      ZOMBIENET_PROVIDER: ${{ needs.preflight.outputs.ZOMBIENET_PROVIDER }}
    steps:
      - name: Checkout
        uses: actions/checkout@v4

      - name: zombienet_test
        uses: ./.github/actions/zombienet
        with:
          test: "0001-dispute-valid-block.zndsl"
          local-dir: "${{ env.LOCAL_DIR }}/integrationtests"
          gh-token: ${{ secrets.GITHUB_TOKEN }}
          build-id: ${{ needs.preflight.outputs.BUILD_RUN_ID }}
          ref-slug: ${{ needs.preflight.outputs.SOURCE_REF_SLUG }}

  #
  # sdk tests
  #

  # TODO: Disabled
  zombienet-polkadot-coretime-revenue:
    needs: [preflight]
    if: ${{ (needs.preflight.outputs.changes_substrate || needs.preflight.outputs.changes_polkadot) &&  ! contains(needs.preflight.outputs.FLAKY_TESTS, 'zombienet-polkadot-coretime-revenue') }}
    runs-on: ${{ needs.preflight.outputs.ZOMBIENET_SDK_DEFAULT_RUNNER }}
    timeout-minutes: 60
    container:
      image: ${{ needs.preflight.outputs.ZOMBIENET_SDK_IMAGE }}
    env:
      # sdk tests are looking for POLKADOT_IMAGE
      POLKADOT_IMAGE: "${{ needs.preflight.outputs.TEMP_IMAGES_BASE }}/polkadot-debug:${{ needs.preflight.outputs.DOCKER_IMAGES_VERSION }}"
      COL_IMAGE: "${{ needs.preflight.outputs.TEMP_IMAGES_BASE }}/colander:${{ needs.preflight.outputs.DOCKER_IMAGES_VERSION }}"
      MALUS_IMAGE: "${{ needs.preflight.outputs.TEMP_IMAGES_BASE }}/malus:${{ needs.preflight.outputs.DOCKER_IMAGES_VERSION }}"
      RUST_LOG: ${{ needs.preflight.outputs.RUST_LOG }}
      ZOMBIE_PROVIDER: ${{ needs.preflight.outputs.ZOMBIE_PROVIDER }}

    steps:
      - name: Checkout
        uses: actions/checkout@v4

      - name: zombienet_test
        uses: ./.github/actions/zombienet-sdk
        with:
          gh-token: ${{ secrets.GITHUB_TOKEN }}
          build-id: ${{ needs.preflight.outputs.BUILD_RUN_ID }}
          ref-slug: ${{ needs.preflight.outputs.SOURCE_REF_SLUG }}
          test: "smoke::coretime_revenue::coretime_revenue_test"
          prefix: "polkadot"
  #
  #
  zombienet-polkadot-elastic-scaling-slot-based-3cores:
    needs: [preflight]
    if: ${{ (needs.preflight.outputs.changes_substrate || needs.preflight.outputs.changes_polkadot) &&  ! contains(needs.preflight.outputs.FLAKY_TESTS, 'zombienet-polkadot-elastic-scaling-slot-based-3cores') }}
    runs-on: ${{ needs.preflight.outputs.ZOMBIENET_SDK_LARGE_RUNNER }}
    timeout-minutes: 60
    container:
      image: ${{ needs.preflight.outputs.ZOMBIENET_SDK_IMAGE }}
    env:
      # sdk tests are looking for POLKADOT_IMAGE
      POLKADOT_IMAGE: "${{ needs.preflight.outputs.TEMP_IMAGES_BASE }}/polkadot-debug:${{ needs.preflight.outputs.DOCKER_IMAGES_VERSION }}"
      CUMULUS_IMAGE: "${{ needs.preflight.outputs.TEMP_IMAGES_BASE }}/test-parachain:${{ needs.preflight.outputs.DOCKER_IMAGES_VERSION }}"
      RUST_LOG: ${{ needs.preflight.outputs.RUST_LOG }}
      ZOMBIE_PROVIDER: ${{ needs.preflight.outputs.ZOMBIE_PROVIDER }}

    steps:
      - name: Checkout
        uses: actions/checkout@v4

      - name: zombienet_test
        uses: ./.github/actions/zombienet-sdk
        with:
          gh-token: ${{ secrets.GITHUB_TOKEN }}
          build-id: ${{ needs.preflight.outputs.BUILD_RUN_ID }}
          ref-slug: ${{ needs.preflight.outputs.SOURCE_REF_SLUG }}
          test: "elastic_scaling::slot_based_3cores::slot_based_3cores_test"
          prefix: "polkadot"
  #
  # TODO: Disabled, fails very often with zombienet native provider
  zombienet-polkadot-elastic-scaling-slot-based-12cores:
    needs: [preflight]
    if: ${{ (needs.preflight.outputs.changes_substrate || needs.preflight.outputs.changes_polkadot) &&  ! contains(needs.preflight.outputs.FLAKY_TESTS, 'zombienet-polkadot-elastic-scaling-slot-based-12cores') }}
    runs-on: ${{ needs.preflight.outputs.ZOMBIENET_SDK_LARGE_RUNNER }}
    timeout-minutes: 60
    container:
      image: ${{ needs.preflight.outputs.ZOMBIENET_SDK_IMAGE }}
    env:
      # sdk tests are looking for POLKADOT_IMAGE
      POLKADOT_IMAGE: "${{ needs.preflight.outputs.TEMP_IMAGES_BASE }}/polkadot-debug:${{ needs.preflight.outputs.DOCKER_IMAGES_VERSION }}"
      CUMULUS_IMAGE: "${{ needs.preflight.outputs.TEMP_IMAGES_BASE }}/test-parachain:${{ needs.preflight.outputs.DOCKER_IMAGES_VERSION }}"
      RUST_LOG: ${{ needs.preflight.outputs.RUST_LOG }}
      ZOMBIE_PROVIDER: ${{ needs.preflight.outputs.ZOMBIE_PROVIDER }}

    steps:
      - name: Checkout
        uses: actions/checkout@v4

      - name: zombienet_test
        uses: ./.github/actions/zombienet-sdk
        with:
          gh-token: ${{ secrets.GITHUB_TOKEN }}
          build-id: ${{ needs.preflight.outputs.BUILD_RUN_ID }}
          ref-slug: ${{ needs.preflight.outputs.SOURCE_REF_SLUG }}
          test: "elastic_scaling::slot_based_12cores::slot_based_12cores_test"
          prefix: "polkadot"
  #
  #
  zombienet-polkadot-elastic-scaling-doesnt-break-parachains:
    needs: [preflight]
    if: ${{ (needs.preflight.outputs.changes_substrate || needs.preflight.outputs.changes_polkadot) &&  ! contains(needs.preflight.outputs.FLAKY_TESTS, 'zombienet-polkadot-elastic-scaling-doesnt-break-parachains') }}
    runs-on: ${{ needs.preflight.outputs.ZOMBIENET_SDK_LARGE_RUNNER }}
    timeout-minutes: 60
    container:
      image: ${{ needs.preflight.outputs.ZOMBIENET_SDK_IMAGE }}
    env:
      # sdk tests are looking for POLKADOT_IMAGE
      POLKADOT_IMAGE: "${{ needs.preflight.outputs.TEMP_IMAGES_BASE }}/polkadot-debug:${{ needs.preflight.outputs.DOCKER_IMAGES_VERSION }}"
      CUMULUS_IMAGE: "${{ needs.preflight.outputs.TEMP_IMAGES_BASE }}/polkadot-parachain-debug:${{ needs.preflight.outputs.DOCKER_IMAGES_VERSION }}"
      RUST_LOG: ${{ needs.preflight.outputs.RUST_LOG }}
      ZOMBIE_PROVIDER: ${{ needs.preflight.outputs.ZOMBIE_PROVIDER }}

    steps:
      - name: Checkout
        uses: actions/checkout@v4

      - name: zombienet_test
        uses: ./.github/actions/zombienet-sdk
        with:
          gh-token: ${{ secrets.GITHUB_TOKEN }}
          build-id: ${{ needs.preflight.outputs.BUILD_RUN_ID }}
          ref-slug: ${{ needs.preflight.outputs.SOURCE_REF_SLUG }}
          test: "elastic_scaling::doesnt_break_parachains::doesnt_break_parachains_test"
          prefix: "polkadot"
  #
  #
  zombienet-polkadot-elastic-scaling-basic-3cores:
    needs: [preflight]
    if: ${{ (needs.preflight.outputs.changes_substrate || needs.preflight.outputs.changes_polkadot) &&  ! contains(needs.preflight.outputs.FLAKY_TESTS, 'zombienet-polkadot-elastic-scaling-basic-3cores') }}
    runs-on: ${{ needs.preflight.outputs.ZOMBIENET_SDK_LARGE_RUNNER }}
    timeout-minutes: 60
    container:
      image: ${{ needs.preflight.outputs.ZOMBIENET_SDK_IMAGE }}
    env:
      # sdk tests are looking for POLKADOT_IMAGE
      POLKADOT_IMAGE: "${{ needs.preflight.outputs.TEMP_IMAGES_BASE }}/polkadot-debug:${{ needs.preflight.outputs.DOCKER_IMAGES_VERSION }}"
      CUMULUS_IMAGE: "${{ needs.preflight.outputs.TEMP_IMAGES_BASE }}/colander:${{ needs.preflight.outputs.DOCKER_IMAGES_VERSION }}"
      RUST_LOG: ${{ needs.preflight.outputs.RUST_LOG }}
      ZOMBIE_PROVIDER: ${{ needs.preflight.outputs.ZOMBIE_PROVIDER }}

    steps:
      - name: Checkout
        uses: actions/checkout@v4

      - name: zombienet_test
        uses: ./.github/actions/zombienet-sdk
        with:
          gh-token: ${{ secrets.GITHUB_TOKEN }}
          build-id: ${{ needs.preflight.outputs.BUILD_RUN_ID }}
          ref-slug: ${{ needs.preflight.outputs.SOURCE_REF_SLUG }}
          test: "elastic_scaling::basic_3cores::basic_3cores_test"
          prefix: "polkadot"
  #
  #
  zombienet-polkadot-functional-sync-backing:
    needs: [preflight]
    if: ${{ (needs.preflight.outputs.changes_substrate || needs.preflight.outputs.changes_polkadot) &&  ! contains(needs.preflight.outputs.FLAKY_TESTS, 'zombienet-polkadot-functional-sync-backing') }}
    runs-on: ${{ needs.preflight.outputs.ZOMBIENET_SDK_LARGE_RUNNER }}
    timeout-minutes: 60
    container:
      image: ${{ needs.preflight.outputs.ZOMBIENET_SDK_IMAGE }}
    env:
      # sdk tests are looking for POLKADOT_IMAGE
      POLKADOT_IMAGE: "${{ needs.preflight.outputs.TEMP_IMAGES_BASE }}/polkadot-debug:${{ needs.preflight.outputs.DOCKER_IMAGES_VERSION }}"
      CUMULUS_IMAGE: "${{ needs.preflight.outputs.TEMP_IMAGES_BASE }}/test-parachain:${{ needs.preflight.outputs.DOCKER_IMAGES_VERSION }}"
      RUST_LOG: ${{ needs.preflight.outputs.RUST_LOG }}
      ZOMBIE_PROVIDER: ${{ needs.preflight.outputs.ZOMBIE_PROVIDER }}

    steps:
      - name: Checkout
        uses: actions/checkout@v4

      - name: zombienet_test
        uses: ./.github/actions/zombienet-sdk
        with:
          gh-token: ${{ secrets.GITHUB_TOKEN }}
          build-id: ${{ needs.preflight.outputs.BUILD_RUN_ID }}
          ref-slug: ${{ needs.preflight.outputs.SOURCE_REF_SLUG }}
          test: "functional::sync_backing::sync_backing_test"
          prefix: "polkadot"
  #
  #
  zombienet-polkadot-functional-async-backing-6-seconds-rate:
    needs: [preflight]
    if: ${{ (needs.preflight.outputs.changes_substrate || needs.preflight.outputs.changes_polkadot) &&  ! contains(needs.preflight.outputs.FLAKY_TESTS, 'zombienet-polkadot-functional-async-backing-6-seconds-rate') }}
    runs-on: ${{ needs.preflight.outputs.ZOMBIENET_SDK_LARGE_RUNNER }}
    timeout-minutes: 60
    container:
      image: ${{ needs.preflight.outputs.ZOMBIENET_SDK_IMAGE }}
    env:
      # sdk tests are looking for POLKADOT_IMAGE
      POLKADOT_IMAGE: "${{ needs.preflight.outputs.TEMP_IMAGES_BASE }}/polkadot-debug:${{ needs.preflight.outputs.DOCKER_IMAGES_VERSION }}"
      COL_IMAGE: "${{ needs.preflight.outputs.TEMP_IMAGES_BASE }}/colander:${{ needs.preflight.outputs.DOCKER_IMAGES_VERSION }}"
      CUMULUS_IMAGE: "${{ needs.preflight.outputs.TEMP_IMAGES_BASE }}/polkadot-parachain-debug:${{ needs.preflight.outputs.DOCKER_IMAGES_VERSION }}"
      RUST_LOG: ${{ needs.preflight.outputs.RUST_LOG }}
      ZOMBIE_PROVIDER: ${{ needs.preflight.outputs.ZOMBIE_PROVIDER }}

    steps:
      - name: Checkout
        uses: actions/checkout@v4

      - name: zombienet_test
        uses: ./.github/actions/zombienet-sdk
        with:
          gh-token: ${{ secrets.GITHUB_TOKEN }}
          build-id: ${{ needs.preflight.outputs.BUILD_RUN_ID }}
          ref-slug: ${{ needs.preflight.outputs.SOURCE_REF_SLUG }}
          test: "functional::async_backing_6_seconds_rate::async_backing_6_seconds_rate_test"
          prefix: "polkadot"
  #
  #
  # TODO: Disabled, occasionally (1 on ~50-100 runs) fails
  zombienet-polkadot-functional-duplicate-collations:
    needs: [preflight]
    if: ${{ (needs.preflight.outputs.changes_substrate || needs.preflight.outputs.changes_polkadot) &&  ! contains(needs.preflight.outputs.FLAKY_TESTS, 'zombienet-polkadot-functional-duplicate-collations') }}
    runs-on: ${{ needs.preflight.outputs.ZOMBIENET_SDK_LARGE_RUNNER }}
    timeout-minutes: 60
    container:
      image: ${{ needs.preflight.outputs.ZOMBIENET_SDK_IMAGE }}
    env:
      # sdk tests are looking for POLKADOT_IMAGE
      POLKADOT_IMAGE: "${{ needs.preflight.outputs.TEMP_IMAGES_BASE }}/polkadot-debug:${{ needs.preflight.outputs.DOCKER_IMAGES_VERSION }}"
      COL_IMAGE: "${{ needs.preflight.outputs.TEMP_IMAGES_BASE }}/colander:${{ needs.preflight.outputs.DOCKER_IMAGES_VERSION }}"
      CUMULUS_IMAGE: "${{ needs.preflight.outputs.TEMP_IMAGES_BASE }}/polkadot-parachain-debug:${{ needs.preflight.outputs.DOCKER_IMAGES_VERSION }}"
      RUST_LOG: ${{ needs.preflight.outputs.RUST_LOG }}
      ZOMBIE_PROVIDER: ${{ needs.preflight.outputs.ZOMBIE_PROVIDER }}

    steps:
      - name: Checkout
        uses: actions/checkout@v4

      - name: zombienet_test
        uses: ./.github/actions/zombienet-sdk
        with:
          gh-token: ${{ secrets.GITHUB_TOKEN }}
          build-id: ${{ needs.preflight.outputs.BUILD_RUN_ID }}
          ref-slug: ${{ needs.preflight.outputs.SOURCE_REF_SLUG }}
          test: "functional::duplicate_collations::duplicate_collations_test"
          prefix: "polkadot"
  #
  # TODO: Disabled, occasionally (2 on ~50-70 runs) fails
  zombienet-polkadot-disputes-slashing:
    needs: [preflight]
    if: ${{ (needs.preflight.outputs.changes_substrate || needs.preflight.outputs.changes_polkadot) &&  ! contains(needs.preflight.outputs.FLAKY_TESTS, 'zombienet-polkadot-disputes-slashing') }}
    runs-on: ${{ needs.preflight.outputs.ZOMBIENET_SDK_DEFAULT_RUNNER }}
    timeout-minutes: 60
    container:
      image: ${{ needs.preflight.outputs.ZOMBIENET_SDK_IMAGE }}
    env:
      # sdk tests are looking for POLKADOT_IMAGE
      POLKADOT_IMAGE: "${{ needs.preflight.outputs.TEMP_IMAGES_BASE }}/polkadot-debug:${{ needs.preflight.outputs.DOCKER_IMAGES_VERSION }}"
      COL_IMAGE: "${{ needs.preflight.outputs.TEMP_IMAGES_BASE }}/colander:${{ needs.preflight.outputs.DOCKER_IMAGES_VERSION }}"
      CUMULUS_IMAGE: "${{ needs.preflight.outputs.TEMP_IMAGES_BASE }}/polkadot-parachain-debug:${{ needs.preflight.outputs.DOCKER_IMAGES_VERSION }}"
      MALUS_IMAGE: "${{ needs.preflight.outputs.TEMP_IMAGES_BASE }}/malus:${{ needs.preflight.outputs.DOCKER_IMAGES_VERSION }}"
      RUST_LOG: ${{ needs.preflight.outputs.RUST_LOG }}
      ZOMBIE_PROVIDER: ${{ needs.preflight.outputs.ZOMBIE_PROVIDER }}

    steps:
      - name: Checkout
        uses: actions/checkout@v4

      - name: zombienet_test
        uses: ./.github/actions/zombienet-sdk
        with:
          gh-token: ${{ secrets.GITHUB_TOKEN }}
          build-id: ${{ needs.preflight.outputs.BUILD_RUN_ID }}
          ref-slug: ${{ needs.preflight.outputs.SOURCE_REF_SLUG }}
          test: "disabling::slashing"
          prefix: "polkadot"

  #
  #
  # TODO: Disabled, occasionally (1 on ~50-100 runs) fails
  zombienet-polkadot-functional-spam-statement-distribution-requests:
    needs: [preflight]
    if: ${{ (needs.preflight.outputs.changes_substrate || needs.preflight.outputs.changes_polkadot) &&  ! contains(needs.preflight.outputs.FLAKY_TESTS, 'zombienet-polkadot-functional-spam-statement-distribution-requests') }}
    runs-on: ${{ needs.preflight.outputs.ZOMBIENET_SDK_LARGE_RUNNER }}
    timeout-minutes: 60
    container:
      image: ${{ needs.preflight.outputs.ZOMBIENET_SDK_IMAGE }}
    env:
      # sdk tests are looking for POLKADOT_IMAGE
      POLKADOT_IMAGE: "${{ needs.preflight.outputs.TEMP_IMAGES_BASE }}/polkadot-debug:${{ needs.preflight.outputs.DOCKER_IMAGES_VERSION }}"
      COL_IMAGE: "${{ needs.preflight.outputs.TEMP_IMAGES_BASE }}/colander:${{ needs.preflight.outputs.DOCKER_IMAGES_VERSION }}"
      MALUS_IMAGE: "${{ needs.preflight.outputs.TEMP_IMAGES_BASE }}/malus:${{ needs.preflight.outputs.DOCKER_IMAGES_VERSION }}"
      RUST_LOG: ${{ needs.preflight.outputs.RUST_LOG }}
      ZOMBIE_PROVIDER: ${{ needs.preflight.outputs.ZOMBIE_PROVIDER }}

    steps:
      - name: Checkout
        uses: actions/checkout@v4

      - name: zombienet_test
        uses: ./.github/actions/zombienet-sdk
        with:
          gh-token: ${{ secrets.GITHUB_TOKEN }}
          build-id: ${{ needs.preflight.outputs.BUILD_RUN_ID }}
          ref-slug: ${{ needs.preflight.outputs.SOURCE_REF_SLUG }}
          test: "functional::spam_statement_distribution_requests::spam_statement_distribution_requests_test"
          prefix: "polkadot"

  zombienet-polkadot-approval-voting-coalescing:
    needs: [preflight]
    if: ${{ (needs.preflight.outputs.changes_substrate || needs.preflight.outputs.changes_polkadot) &&  ! contains(needs.preflight.outputs.FLAKY_TESTS, 'zombienet-polkadot-approval-voting-coalescing') }}
    runs-on: ${{ needs.preflight.outputs.ZOMBIENET_SDK_LARGE_RUNNER }}
    timeout-minutes: 60
    container:
      image: ${{ needs.preflight.outputs.ZOMBIENET_SDK_IMAGE }}
    env:
      # sdk tests are looking for POLKADOT_IMAGE
      POLKADOT_IMAGE: "${{ needs.preflight.outputs.TEMP_IMAGES_BASE }}/polkadot-debug:${{ needs.preflight.outputs.DOCKER_IMAGES_VERSION }}"
      COL_IMAGE: "${{ needs.preflight.outputs.TEMP_IMAGES_BASE }}/colander:${{ needs.preflight.outputs.DOCKER_IMAGES_VERSION }}"
      MALUS_IMAGE: "${{ needs.preflight.outputs.TEMP_IMAGES_BASE }}/malus:${{ needs.preflight.outputs.DOCKER_IMAGES_VERSION }}"
      RUST_LOG: ${{ needs.preflight.outputs.RUST_LOG }}
      ZOMBIE_PROVIDER: ${{ needs.preflight.outputs.ZOMBIE_PROVIDER }}

    steps:
      - name: Checkout
        uses: actions/checkout@v4

      - name: zombienet_test
        uses: ./.github/actions/zombienet-sdk
        with:
          gh-token: ${{ secrets.GITHUB_TOKEN }}
          build-id: ${{ needs.preflight.outputs.BUILD_RUN_ID }}
          ref-slug: ${{ needs.preflight.outputs.SOURCE_REF_SLUG }}
          test: "functional::approval_voting_coalescing::approval_voting_coalescing_test"
          prefix: "polkadot"

  #
  # TODO: Disabled, need to address the problem with getting old version validators for
  # zombienet native provider
  zombienet-polkadot-approved-peer-mixed-validators:
    needs: [preflight]
    if: ${{ (needs.preflight.outputs.changes_substrate || needs.preflight.outputs.changes_polkadot) &&  ! contains(needs.preflight.outputs.FLAKY_TESTS, 'zombienet-polkadot-approved-peer-mixed-validators') }}
    runs-on: ${{ needs.preflight.outputs.ZOMBIENET_SDK_LARGE_RUNNER }}
    timeout-minutes: 60
    container:
      image: ${{ needs.preflight.outputs.ZOMBIENET_SDK_IMAGE }}
    env:
      # sdk tests are looking for POLKADOT_IMAGE
      POLKADOT_IMAGE: "${{ needs.preflight.outputs.TEMP_IMAGES_BASE }}/polkadot-debug:${{ needs.preflight.outputs.DOCKER_IMAGES_VERSION }}"
      OLD_POLKADOT_IMAGE: "docker.io/paritypr/polkadot-debug:master-187cddde"
      OLD_POLKADOT_COMMAND: "polkadot-old"
      COL_IMAGE: "${{ needs.preflight.outputs.TEMP_IMAGES_BASE }}/colander:${{ needs.preflight.outputs.DOCKER_IMAGES_VERSION }}"
      RUST_LOG: ${{ needs.preflight.outputs.RUST_LOG }}
      ZOMBIE_PROVIDER: ${{ needs.preflight.outputs.ZOMBIE_PROVIDER }}

    steps:
      - name: Checkout
        uses: actions/checkout@v4

      # We need to use an older version of polkadot
      - name: download_old_release_bins
        shell: bash
        run: |
          BIN_DIR="$(pwd)/bin_old"
          mkdir -p $BIN_DIR
          for bin in polkadot polkadot-parachain; do
            OLD_NAME="$bin-old"
            echo "downloading $bin as $OLD_NAME in $BIN_DIR";
            curl -L -o $BIN_DIR/$OLD_NAME https://github.com/paritytech/polkadot-sdk/releases/download/polkadot-stable2503/$bin
            chmod 755 $BIN_DIR/$OLD_NAME;
          done
          for bin in polkadot-execute-worker polkadot-prepare-worker; do
            OLD_NAME="$bin"
            echo "downloading $bin as $OLD_NAME in $BIN_DIR";
            curl -L -o $BIN_DIR/$OLD_NAME https://github.com/paritytech/polkadot-sdk/releases/download/polkadot-stable2503/$bin
            chmod 755 $BIN_DIR/$OLD_NAME;
          done

          ls -ltr $BIN_DIR
          export PATH=$BIN_DIR:$PATH
          echo "PATH=$PATH" >> $GITHUB_ENV
          echo $PATH

      - name: zombienet_test
        uses: ./.github/actions/zombienet-sdk
        with:
          gh-token: ${{ secrets.GITHUB_TOKEN }}
          build-id: ${{ needs.preflight.outputs.BUILD_RUN_ID }}
          ref-slug: ${{ needs.preflight.outputs.SOURCE_REF_SLUG }}
          test: "functional::approved_peer_mixed_validators::approved_peer_mixed_validators_test"
          prefix: "polkadot"

  #
  #
  zombienet-polkadot-shared-core-idle-parachain:
    needs: [preflight]
    if: ${{ (needs.preflight.outputs.changes_substrate || needs.preflight.outputs.changes_polkadot) &&  ! contains(needs.preflight.outputs.FLAKY_TESTS, 'zombienet-polkadot-shared-core-idle-parachain') }}
    runs-on: ${{ needs.preflight.outputs.ZOMBIENET_RUNNER }} # NOTE: should be zombienet-arc-runner (without quotes)
    timeout-minutes: 60
    container:
      image: ${{ needs.preflight.outputs.ZOMBIENET_IMAGE }}
    env:
      # sdk tests are looking for POLKADOT_IMAGE
      POLKADOT_IMAGE: "${{ needs.preflight.outputs.TEMP_IMAGES_BASE }}/polkadot-debug:${{ needs.preflight.outputs.DOCKER_IMAGES_VERSION }}"
      CUMULUS_IMAGE: "${{ needs.preflight.outputs.TEMP_IMAGES_BASE }}/polkadot-parachain-debug:${{ needs.preflight.outputs.DOCKER_IMAGES_VERSION }}"
      RUST_LOG: ${{ needs.preflight.outputs.RUST_LOG }}
      ZOMBIE_PROVIDER: ${{ needs.preflight.outputs.ZOMBIE_PROVIDER }}

    steps:
      - name: Checkout
        uses: actions/checkout@v4

      - name: zombienet_test
        uses: ./.github/actions/zombienet-sdk
        with:
          gh-token: ${{ secrets.GITHUB_TOKEN }}
          build-id: ${{ needs.preflight.outputs.BUILD_RUN_ID }}
          ref-slug: ${{ needs.preflight.outputs.SOURCE_REF_SLUG }}
          test: "functional::shared_core_idle_parachain::shared_core_idle_parachain_test"
          prefix: "polkadot"<|MERGE_RESOLUTION|>--- conflicted
+++ resolved
@@ -18,13 +18,10 @@
   GHA_CLUSTER_SERVER_ADDR: "https://kubernetes.default:443"
   # use spot by default
   X_INFRA_INSTANCE: "spot"
-<<<<<<< HEAD
-=======
   # don't retry sdk tests
   NEXTEST_RETRIES: 0
   KUBECONFIG: "/data/config"
   ZOMBIE_CLEANER_DISABLED: 1
->>>>>>> 9ba1319e
 
 # only run if we have changes in [subtrate, polkadot] directories or this workflow.
 jobs:
@@ -281,13 +278,8 @@
           gh-token: ${{ secrets.GITHUB_TOKEN }}
           build-id: ${{ needs.preflight.outputs.BUILD_RUN_ID }}
           ref-slug: ${{ needs.preflight.outputs.SOURCE_REF_SLUG }}
-<<<<<<< HEAD
-  #
-  # TODO: Disabled, fails 100% with with zombienet native provider
-=======
 
   # re-enabled
->>>>>>> 9ba1319e
   zombienet-polkadot-functional-0014-chunk-fetching-network-compatibility:
     needs: [preflight]
     if: ${{ (needs.preflight.outputs.changes_substrate || needs.preflight.outputs.changes_polkadot) &&  ! contains(needs.preflight.outputs.FLAKY_TESTS, 'zombienet-polkadot-functional-0014-chunk-fetching-network-compatibility') }}
@@ -373,11 +365,10 @@
           build-id: ${{ needs.preflight.outputs.BUILD_RUN_ID }}
           ref-slug: ${{ needs.preflight.outputs.SOURCE_REF_SLUG }}
   #
-<<<<<<< HEAD
-  # TODO: Disabled. Fails most of the times with zombienet native provider.
-  zombienet-polkadot-functional-0018-shared-core-idle-parachain:
-    needs: [preflight]
-    if: ${{ (needs.preflight.outputs.changes_substrate || needs.preflight.outputs.changes_polkadot) &&  ! contains(needs.preflight.outputs.FLAKY_TESTS, 'zombienet-polkadot-functional-0018-shared-core-idle-parachain') }}
+  # fixed in : https://github.com/paritytech/polkadot-sdk/pull/8921
+  zombienet-polkadot-functional-0019-coretime-collation-fetching-fairness:
+    needs: [preflight]
+    if: ${{ (needs.preflight.outputs.changes_substrate || needs.preflight.outputs.changes_polkadot) &&  ! contains(needs.preflight.outputs.FLAKY_TESTS, 'zombienet-polkadot-functional-0019-coretime-collation-fetching-fairness') }}
     runs-on: ${{ needs.preflight.outputs.ZOMBIENET_LARGE_RUNNER }}
     timeout-minutes: 60
     container:
@@ -398,39 +389,6 @@
       - name: zombienet_test
         uses: ./.github/actions/zombienet
         with:
-          test: "0018-shared-core-idle-parachain.zndsl"
-          local-dir: "${{ env.LOCAL_DIR }}/functional"
-          gh-token: ${{ secrets.GITHUB_TOKEN }}
-          build-id: ${{ needs.preflight.outputs.BUILD_RUN_ID }}
-          ref-slug: ${{ needs.preflight.outputs.SOURCE_REF_SLUG }}
-  #
-  #
-=======
-  # fixed in : https://github.com/paritytech/polkadot-sdk/pull/8921
->>>>>>> 9ba1319e
-  zombienet-polkadot-functional-0019-coretime-collation-fetching-fairness:
-    needs: [preflight]
-    if: ${{ (needs.preflight.outputs.changes_substrate || needs.preflight.outputs.changes_polkadot) &&  ! contains(needs.preflight.outputs.FLAKY_TESTS, 'zombienet-polkadot-functional-0019-coretime-collation-fetching-fairness') }}
-    runs-on: ${{ needs.preflight.outputs.ZOMBIENET_LARGE_RUNNER }}
-    timeout-minutes: 60
-    container:
-      image: ${{ needs.preflight.outputs.ZOMBIENET_IMAGE }}
-    env:
-      ZOMBIENET_INTEGRATION_TEST_IMAGE: "${{ needs.preflight.outputs.TEMP_IMAGES_BASE }}/polkadot-debug:${{ needs.preflight.outputs.DOCKER_IMAGES_VERSION }}"
-      CUMULUS_IMAGE: "${{ needs.preflight.outputs.TEMP_IMAGES_BASE }}/polkadot-parachain-debug:${{ needs.preflight.outputs.DOCKER_IMAGES_VERSION }}"
-      DEBUG: ${{ needs.preflight.outputs.DEBUG }}
-      ZOMBIENET_PROVIDER: ${{ needs.preflight.outputs.ZOMBIENET_PROVIDER }}
-    steps:
-      - name: Checkout
-        uses: actions/checkout@v4
-
-      - name: cp_script
-        run: |
-          cp --remove-destination ${LOCAL_DIR}/assign-core.js ${LOCAL_DIR}/functional
-
-      - name: zombienet_test
-        uses: ./.github/actions/zombienet
-        with:
           test: "0019-coretime-collation-fetching-fairness.zndsl"
           local-dir: "${{ env.LOCAL_DIR }}/functional"
           gh-token: ${{ secrets.GITHUB_TOKEN }}
@@ -520,11 +478,7 @@
   zombienet-polkadot-smoke-0004-coretime-smoke-test:
     needs: [preflight]
     if: ${{ (needs.preflight.outputs.changes_substrate || needs.preflight.outputs.changes_polkadot) &&  ! contains(needs.preflight.outputs.FLAKY_TESTS, 'zombienet-polkadot-smoke-0004-coretime-smoke-test') }}
-<<<<<<< HEAD
-    runs-on: ${{ needs.preflight.outputs.ZOMBIENET_DEFAULT_RUNNER }}
-=======
-    runs-on: ${{ needs.preflight.outputs.ZOMBIENET_LARGE_RUNNER }}
->>>>>>> 9ba1319e
+    runs-on: ${{ needs.preflight.outputs.ZOMBIENET_LARGE_RUNNER }}
     timeout-minutes: 60
     container:
       image: ${{ needs.preflight.outputs.ZOMBIENET_IMAGE }}
