--- conflicted
+++ resolved
@@ -119,24 +119,25 @@
 
 
 upload_s3_release() {
-<<<<<<< HEAD
-  alias aws='podman run --rm -it docker.io/paritytech/awscli -e AWS_ACCESS_KEY_ID -e AWS_SECRET_ACCESS_KEY -e AWS_BUCKET aws'
+    alias aws='podman run --rm -it docker.io/paritytech/awscli -e AWS_ACCESS_KEY_ID -e AWS_SECRET_ACCESS_KEY -e AWS_BUCKET aws'
 
-  product=$1
-  version=$2
+    product=$1
+    version=$2
+    target=$3
 
-  echo "Working on product: $product "
-  echo "Working on version: $version "
+    echo "Working on product:  $product "
+    echo "Working on version:  $version "
+    echo "Working on platform: $target "
 
-  echo "Current content, should be empty on new uploads:"
-  aws s3 ls "s3://releases.parity.io/polkadot/${version}/" --recursive --human-readable --summarize || true
-  echo "Content to be uploaded:"
-  artifacts="artifacts/$product/"
-  ls "$artifacts"
-  aws s3 sync --acl public-read "$artifacts" "s3://releases.parity.io/polkadot/${version}/"
-  echo "Uploaded files:"
-  aws s3 ls "s3://releases.parity.io/polkadot/${version}/" --recursive --human-readable --summarize
-  echo "✅ The release should be at https://releases.parity.io/polkadot/${version}"
+    echo "Current content, should be empty on new uploads:"
+    aws s3 ls "s3://releases.parity.io/${product}/${version}/${target}" --recursive --human-readable --summarize || true
+    echo "Content to be uploaded:"
+    artifacts="artifacts/$product/"
+    ls "$artifacts"
+    aws s3 sync --acl public-read "$artifacts" "s3://releases.parity.io/${product}/${version}/${target}"
+    echo "Uploaded files:"
+    aws s3 ls "s3://releases.parity.io/${product}/${version}/${target}" --recursive --human-readable --summarize
+    echo "✅ The release should be at https://releases.parity.io/${product}/${version}/${target}"
 }
 
 # Upload runtimes artifacts to s3 release bucket
@@ -159,25 +160,4 @@
   echo "Uploaded files:"
   aws s3 ls "s3://releases.parity.io/polkadot/runtimes/${version}/" --recursive --human-readable --summarize
   echo "✅ The release should be at https://releases.parity.io/polkadot/runtimes/${version}"
-=======
-    alias aws='podman run --rm -it docker.io/paritytech/awscli -e AWS_ACCESS_KEY_ID -e AWS_SECRET_ACCESS_KEY -e AWS_BUCKET aws'
-
-    product=$1
-    version=$2
-    target=$3
-
-    echo "Working on product:  $product "
-    echo "Working on version:  $version "
-    echo "Working on platform: $target "
-
-    echo "Current content, should be empty on new uploads:"
-    aws s3 ls "s3://releases.parity.io/${product}/${version}/${target}" --recursive --human-readable --summarize || true
-    echo "Content to be uploaded:"
-    artifacts="artifacts/$product/"
-    ls "$artifacts"
-    aws s3 sync --acl public-read "$artifacts" "s3://releases.parity.io/${product}/${version}/${target}"
-    echo "Uploaded files:"
-    aws s3 ls "s3://releases.parity.io/${product}/${version}/${target}" --recursive --human-readable --summarize
-    echo "✅ The release should be at https://releases.parity.io/${product}/${version}/${target}"
->>>>>>> 7f64e66b
 }