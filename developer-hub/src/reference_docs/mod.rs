//! # Polkadot SDK Reference Docs.
//!
//! This is the entry point for all reference documents that enhance one's learning experience in
//! the Polkadot SDK.
//!
//! Note that this module also contains the [glossary](crate::reference_docs::glossary).
//!
//! ## What is a "reference document"?
//!
//! First, see [why we use rust-docs for everything](crate#why-rust-docs) and our documentation
//! [principles](crate#principles). We acknowledge that as much of the crucial information should be
//! embedded in the low level rust-docs. Then, high level scenarios should be covered in
//! [`crate::tutorial`]. Finally, we acknowledge that there is a category of information that is:
//!
//! 1. crucial to know.
//! 2. is too high level to be in the rust-doc of any one `type`, `trait` or `fn`.
//! 3. is too low level to be encompassed in a [`crate::tutorial`].
//!
//! We call this class of documents "reference documents". Our goal should be to minimize the number
//! of "reference" docs, as they incur maintenance burden.

/// Learn how Substrate and FRAME use traits and associated types to make modules generic in a
/// type-safe manner.
pub mod trait_based_programming;

/// Learn about the way Substrate and FRAME view their blockchains as state machines.
pub mod blockchain_state_machines;

/// The glossary.
pub mod glossary;

/// Learn about the WASM meta-protocol of all Substrate-based chains.
pub mod wasm_meta_protocol;

/// Learn about the differences between smart contracts and a FRAME-based runtime. They are both
/// "code stored onchain", but how do they differ?
pub mod runtime_vs_smart_contract;

/// Learn about how extrinsics are encoded to be transmitted to a node and stored in blocks.
pub mod extrinsic_encoding;

/// Learn about the signed extensions that form a part of extrinsics.
// TODO: @jsdw
pub mod signed_extensions;

/// Learn about *"Origin"* A topic in FRAME that enables complex account abstractions to be built.
// TODO: @shawntabrizi
pub mod frame_origin;

/// Learn about how to write safe and defensive code in your FRAME runtime.
// TODO: @CrackTheCode016
pub mod safe_defensive_programming;

/// Learn about composite enums in FRAME-based runtimes, such as "RuntimeEvent" and "RuntimeCall".
pub mod frame_composite_enums;

/// Learn about how to make a pallet/runtime that is fee-less and instead uses another mechanism to
/// control usage and sybil attacks.
pub mod fee_less_runtime;

/// Learn about metadata, the main means through which an upgradeable runtime communicates its
/// properties to the outside world.
// TODO: @jsdw
pub mod metadata;

/// Learn about how frame-system handles `account-ids`, nonces, consumers and providers.
pub mod frame_system_accounts;

/// Learn about the currency-related abstractions provided in FRAME.
pub mod frame_currency;

/// Learn about benchmarking and weight.
// TODO: @shawntabrizi @ggwpez
pub mod frame_benchmarking_weight;

/// Learn about chain specification file and the genesis state of the blockchain.
// TODO: @michalkucharczyk
pub mod chain_spec_genesis;

/// Learn about all the memory limitations of the WASM runtime when it comes to memory usage.
// TODO: @kianenigma
pub mod wasm_memory;

/// Learn about Substrate's CLI, and how it can be extended.
// TODO: @kianenigma
pub mod cli;

/// Learn about Substrate's consensus algorithms, and how you can switch between two.
// TODO: @JoshOrndorff @kianenigma
pub mod consensus_swapping;

/// Learn about all the advance ways to test your coordinate a rutnime upgrade and data migration.
// TODO: @liamaharon
pub mod frame_runtime_migration;

<<<<<<< HEAD
/// Learn about light nodes, how they function, and how substrate-based chains come
/// light-node-first out of the box.
=======
/// Learn about light clients, how they function, and how Substrate-based chains come
/// light-client-first out of the box.
>>>>>>> d08ab245
// TODO: @jsdw @josepot
pub mod light_nodes;<|MERGE_RESOLUTION|>--- conflicted
+++ resolved
@@ -93,12 +93,7 @@
 // TODO: @liamaharon
 pub mod frame_runtime_migration;
 
-<<<<<<< HEAD
-/// Learn about light nodes, how they function, and how substrate-based chains come
+/// Learn about light nodes, how they function, and how Substrate-based chains come
 /// light-node-first out of the box.
-=======
-/// Learn about light clients, how they function, and how Substrate-based chains come
-/// light-client-first out of the box.
->>>>>>> d08ab245
 // TODO: @jsdw @josepot
 pub mod light_nodes;