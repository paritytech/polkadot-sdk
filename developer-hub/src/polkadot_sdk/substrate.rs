//! # Substrate
//!
//! Substrate is a Rust framework for building blockchains in a modular and extensible way. While in
//! itself un-opinionated, it is the main engine behind the Polkadot ecosystem.
//!
//! ## Overview, Philosophy
//!
//! Substrate approaches blockchain development with an acknowledgement of a few self-evident
//! truths:
//!
//! 1. Society and technology evolves.
//! 2. Humans are fallible.
//!
//! This, makes the task of designing a correct, safe and long-lasting blockchain system hard.
//!
//! Nonetheless, in strive towards achieve this goal, Substrate embraces the following:
//!
//! 1. Use of **Rust** as a modern and safe programming language, which limits human error through
//!    various means, most notably memory and type safety.
//! 2. Substrate is written from the ground-up with a *generic, modular and extensible* design. This
//!    ensures that software components can be easily swapped and upgraded. Examples of this is
//!    multiple consensus mechanisms provided by Substrate, as listed below.
//! 3. Lastly, the final blockchain system created with the above properties needs to be
//!    upgradeable. In order to achieve this, Substrate is designed as a meta-protocol, whereby the
//!    application logic of the blockchain (called "Runtime") is encoded as a WASM blob, and is
//!    stored in the state. The rest of the system (called "node") acts as the executor of the WASM
//!    blob.
//!
//! In essence, the meta-protocol of all Substrate based chains is the "Runtime as WASM blob"
//! accord. This enables the Runtime to become inherently upgradeable, crucially without forks. The
//! upgrade is merely a matter of the WASM blob being changed in the state, which is, in principle,
//! same as updating an account's balance. Learn more about this in detail in
//! [`crate::reference_docs::wasm_meta_protocol`].
//!
//! > A great analogy for substrate is the following: Substrate node is a gaming console, and a WASM
//! > runtime, possibly created with FRAME is the game being inserted into the console.
//!
//! [`frame`], Substrate's default runtime development library, takes the above safety practices
//! even further by embracing a declarative programming model whereby correctness is enhanced and
//! the system is highly configurable through parameterization. Learn more about this in
//! [`crate::reference_docs::trait_based_programming`].
//!
//! ## How to Get Stared
//!
//! Substrate offers different options at the spectrum of technical freedom <-> development ease.
//!
//! * The easiest way to use Substrate is to use one of the templates (some o which listed at
//!   [`crate::polkadot_sdk::templates`]) and only tweak the parameters of the runtime or node. This
//!   allows you to launch a blockchain in minutes, but is limited in technical freedom.
//! * Next, most developers wish to develop their custom runtime modules, for which the de-facto way
//! is [`frame`](crate::polkadot_sdk::frame_runtime).
//! * Finally, Substrate is highly configurable at the node side as well, but this is the most
//!   technically demanding.
//!
//! > A notable Substrate-based blockchain that has built both custom FRAME pallets and custom
<<<<<<< HEAD
//! > client-side components is <https://github.com/Cardinal-Cryptography/aleph-node>.
=======
//! > node-side components is <https://github.com/Cardinal-Cryptography/aleph-node>.
>>>>>>> 7c839fe9
#![doc = simple_mermaid::mermaid!("../../../docs/mermaid/substrate_dev.mmd")]
//!
//! ## Structure
//!
//! Substrate contains a large number of crates, therefore it is useful to have an overview of what
//! they are, and how they are organized. In broad terms, these crates are divided into three
//! categories:
//!
//! * `sc-*` (short for *Substrate-client*) crates, located under `./client` folder. These are all
//!   the crates that lead to the node software. Notable examples [`sc_network`], various consensus
//!   crates, RPC ([`sc_rpc_api`]) and database ([`sc_client_db`]), all of which are expected to
//!   reside in the node side.
//! * `sp-*` (short for *substrate-primitives*) crates, located under `./primitives` folder. These
//!   are crates that facilitate both the node and the runtime, but are not opinionated about what
//!   framework is using for building the runtime. Notable examples are [`sp_api`] and [`sp_io`],
//!   which form the communication bridge between the node and runtime.
//! * `pallet-*` and `frame-*` crates, located under `./frame` folder. These are the crates related
//!   to FRAME. See [`frame`] for more information.
//!
//! ### WASM Build
//!
//! Many of the Substrate crates, such as entire `sp-*`, need to compile to both WASM (when a WASM
//! runtime is being generated) and native (for example, when testing). To achieve this, Substrate
//! follows the convention of the Rust community, and uses a `feature = "std"` to signify that a
//!  crate is being built with the standard library, and is built for native. Otherwise, it is built
//!  for `no_std`.
//!
//! This can be summarized in `#![cfg_attr(not(feature = "std"), no_std)]`, which you can often find
//! in any Substrate-based runtime.
//!
//! Substrate-based runtimes use [`substrate_wasm_builder`] in their `build.rs` to automatically
//! build their WASM files as a part of normal build command (e.g. `cargo build`). Once built, the
//! wasm file is placed in `./target/{debug|release}/wbuild/{runtime_name}.wasm`.
//!
//! ### Binaries
//!
//! Multiple binaries are shipped with substrate, the most important of which are located in the
//! [`./bin`](https://github.com/paritytech/polkadot-sdk/tree/master/substrate/bin) folder.
//!
//! * [`node_cli`] is an extensive substrate node that contains the superset of all runtime and node
//!   side features. The corresponding runtime, called [`kitchensink_runtime`] contains all of the
//!   modules that are provided with `FRAME`. This node and runtime is only used for testing and
//!   demonstration.
//!     * [`chain_spec_builder`]: Utility to build more detailed chain-specs for the aforementioned
//!       node. Other projects typically contain a `build-spec` subcommand that does the same.
//! * [`node_template`](https://github.com/paritytech/polkadot-sdk/tree/master/substrate/bin/node-template):
//!   a template node that contains a minimal set of features and can act as a starting point of a
//!   project.
//! * [`subkey`]: Substrate's key management utility.
//!
//! ### Anatomy of a Binary Crate
//!
//! From the above, [`node_cli`]/[`kitchensink_runtime`] and `node-template` are essentially
//! blueprints of a Substrate-based project, as the name of the latter is implying. Each
//! Substrate-based project typically contains the following:
//!
//! * Under `./runtime`, a `./runtime/src/lib.rs` which is the top level runtime amalgamator file.
//!   This file typically contains the [`frame::runtime::prelude::construct_runtime`] and
//!   [`frame::runtime::prelude::impl_runtime_apis`] macro calls, which is the final definition of a
//!   runtime.
//!
//! * Under `./node`, a `main.rs`, which is the starting point, and a `./service.rs`, which contains
//!   all the node side components. Skimming this file yields an overview of the networking,
//!   database, consensus and similar node side components.
//!
//! > The above two are conventions, not rules.
//!
//! > See <https://github.com/paritytech/polkadot-sdk/issues/5> for an update on how the node side
//! > components are being amalgamated.
//!
//! ## Parachain?
//!
//! As noted above, Substrate is the main engine behind the Polkadot ecosystem. One of the ways
//! through which Polkadot can be utilized is by building "parachains", blockchains that are
//! connected to Polkadot's shared security.
//!
//! To build a parachain, one could use [Cumulus](crate::polkadot_sdk::cumulus), the library on
//! top of Substrate, empowering any substrate-based chain to be a Polkadot parachain.
//!
//! ## Where To Go Next?
//!
//! Additional noteworthy crates within substrate:
//!
//! - RPC APIs of a Substrate node: [`sc_rpc_api`]/[`sc_rpc`]
//! - CLI Options of a Substrate node: [`sc_cli`]
//! - All of the consensus related crates provided by Substrate:
//!     - [`sc_consensus_aura`]
//!     - [`sc_consensus_babe`]
//!     - [`sc_consensus_grandpa`]
//!     - [`sc_consensus_beefy`] (TODO: @adrian, add some high level docs)
//!     - [`sc_consensus_manual_seal`]
//!     - [`sc_consensus_pow`]

#[doc(hidden)]
pub use crate::polkadot_sdk;<|MERGE_RESOLUTION|>--- conflicted
+++ resolved
@@ -53,11 +53,7 @@
 //!   technically demanding.
 //!
 //! > A notable Substrate-based blockchain that has built both custom FRAME pallets and custom
-<<<<<<< HEAD
-//! > client-side components is <https://github.com/Cardinal-Cryptography/aleph-node>.
-=======
 //! > node-side components is <https://github.com/Cardinal-Cryptography/aleph-node>.
->>>>>>> 7c839fe9
 #![doc = simple_mermaid::mermaid!("../../../docs/mermaid/substrate_dev.mmd")]
 //!
 //! ## Structure
