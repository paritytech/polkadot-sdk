[workspace.package]
authors = ["Parity Technologies <admin@parity.io>"]
edition = "2021"
homepage = "https://paritytech.github.io/polkadot-sdk/"
license = "GPL-3.0-only"
repository = "https://github.com/paritytech/polkadot-sdk.git"

[workspace]
resolver = "2"

members = [
	"bridges/bin/runtime-common",
	"bridges/chains/chain-cumulus",
	"bridges/chains/chain-polkadot-bulletin",
	"bridges/modules/beefy",
	"bridges/modules/grandpa",
	"bridges/modules/messages",
	"bridges/modules/parachains",
	"bridges/modules/relayers",
	"bridges/modules/xcm-bridge-hub",
	"bridges/modules/xcm-bridge-hub-router",
	"bridges/primitives/beefy",
	"bridges/primitives/header-chain",
	"bridges/primitives/messages",
	"bridges/primitives/parachains",
	"bridges/primitives/polkadot-core",
	"bridges/primitives/relayers",
	"bridges/primitives/runtime",
	"bridges/primitives/test-utils",
	"bridges/primitives/xcm-bridge-hub",
	"bridges/primitives/xcm-bridge-hub-router",
	"bridges/relays/client-substrate",
	"bridges/relays/equivocation",
	"bridges/relays/finality",
	"bridges/relays/lib-substrate-relay",
	"bridges/relays/messages",
	"bridges/relays/parachains",
	"bridges/relays/utils",
	"bridges/snowbridge/pallets/ethereum-client",
	"bridges/snowbridge/pallets/ethereum-client/fixtures",
	"bridges/snowbridge/pallets/inbound-queue",
	"bridges/snowbridge/pallets/inbound-queue-v2",
	"bridges/snowbridge/pallets/inbound-queue-v2/fixtures",
	"bridges/snowbridge/pallets/inbound-queue/fixtures",
	"bridges/snowbridge/pallets/outbound-queue",
	"bridges/snowbridge/pallets/outbound-queue-v2",
	"bridges/snowbridge/pallets/outbound-queue-v2/runtime-api",
	"bridges/snowbridge/pallets/outbound-queue/runtime-api",
	"bridges/snowbridge/pallets/system",
	"bridges/snowbridge/pallets/system-frontend",
	"bridges/snowbridge/pallets/system-v2",
	"bridges/snowbridge/pallets/system-v2/runtime-api",
	"bridges/snowbridge/pallets/system/runtime-api",
	"bridges/snowbridge/primitives/beacon",
	"bridges/snowbridge/primitives/core",
	"bridges/snowbridge/primitives/ethereum",
	"bridges/snowbridge/primitives/inbound-queue",
	"bridges/snowbridge/primitives/merkle-tree",
	"bridges/snowbridge/primitives/outbound-queue",
	"bridges/snowbridge/primitives/verification",
	"bridges/snowbridge/runtime/runtime-common",
	"bridges/snowbridge/runtime/test-common",
	"bridges/snowbridge/test-utils",
	"cumulus/bin/pov-validator",
	"cumulus/client/bootnodes",
	"cumulus/client/cli",
	"cumulus/client/collator",
	"cumulus/client/consensus/aura",
	"cumulus/client/consensus/common",
	"cumulus/client/consensus/proposer",
	"cumulus/client/consensus/relay-chain",
	"cumulus/client/network",
	"cumulus/client/parachain-inherent",
	"cumulus/client/pov-recovery",
	"cumulus/client/relay-chain-inprocess-interface",
	"cumulus/client/relay-chain-interface",
	"cumulus/client/relay-chain-minimal-node",
	"cumulus/client/relay-chain-rpc-interface",
	"cumulus/client/relay-chain-streams",
	"cumulus/client/service",
	"cumulus/pallets/aura-ext",
	"cumulus/pallets/collator-selection",
	"cumulus/pallets/dmp-queue",
	"cumulus/pallets/parachain-system",
	"cumulus/pallets/parachain-system/proc-macro",
	"cumulus/pallets/session-benchmarking",
	"cumulus/pallets/solo-to-para",
	"cumulus/pallets/weight-reclaim",
	"cumulus/pallets/xcm",
	"cumulus/pallets/xcmp-queue",
	"cumulus/parachains/common",
	"cumulus/parachains/integration-tests/emulated/chains/parachains/assets/asset-hub-rococo",
	"cumulus/parachains/integration-tests/emulated/chains/parachains/assets/asset-hub-westend",
	"cumulus/parachains/integration-tests/emulated/chains/parachains/bridges/bridge-hub-rococo",
	"cumulus/parachains/integration-tests/emulated/chains/parachains/bridges/bridge-hub-westend",
	"cumulus/parachains/integration-tests/emulated/chains/parachains/collectives/collectives-westend",
	"cumulus/parachains/integration-tests/emulated/chains/parachains/coretime/coretime-rococo",
	"cumulus/parachains/integration-tests/emulated/chains/parachains/coretime/coretime-westend",
	"cumulus/parachains/integration-tests/emulated/chains/parachains/people/people-rococo",
	"cumulus/parachains/integration-tests/emulated/chains/parachains/people/people-westend",
	"cumulus/parachains/integration-tests/emulated/chains/parachains/testing/penpal",
	"cumulus/parachains/integration-tests/emulated/chains/relays/rococo",
	"cumulus/parachains/integration-tests/emulated/chains/relays/westend",
	"cumulus/parachains/integration-tests/emulated/common",
	"cumulus/parachains/integration-tests/emulated/networks/rococo-system",
	"cumulus/parachains/integration-tests/emulated/networks/rococo-westend-system",
	"cumulus/parachains/integration-tests/emulated/networks/westend-system",
	"cumulus/parachains/integration-tests/emulated/tests/assets/asset-hub-rococo",
	"cumulus/parachains/integration-tests/emulated/tests/assets/asset-hub-westend",
	"cumulus/parachains/integration-tests/emulated/tests/bridges/bridge-hub-rococo",
	"cumulus/parachains/integration-tests/emulated/tests/bridges/bridge-hub-westend",
	"cumulus/parachains/integration-tests/emulated/tests/collectives/collectives-westend",
	"cumulus/parachains/integration-tests/emulated/tests/coretime/coretime-rococo",
	"cumulus/parachains/integration-tests/emulated/tests/coretime/coretime-westend",
	"cumulus/parachains/integration-tests/emulated/tests/governance/westend",
	"cumulus/parachains/integration-tests/emulated/tests/people/people-rococo",
	"cumulus/parachains/integration-tests/emulated/tests/people/people-westend",
	"cumulus/parachains/pallets/collective-content",
	"cumulus/parachains/pallets/parachain-info",
	"cumulus/parachains/pallets/ping",
	"cumulus/parachains/runtimes/assets/asset-hub-rococo",
	"cumulus/parachains/runtimes/assets/asset-hub-rococo/bridge-primitives",
	"cumulus/parachains/runtimes/assets/asset-hub-westend",
	"cumulus/parachains/runtimes/assets/asset-hub-westend/bridge-primitives",
	"cumulus/parachains/runtimes/assets/common",
	"cumulus/parachains/runtimes/assets/test-utils",
	"cumulus/parachains/runtimes/bridge-hubs/bridge-hub-rococo",
	"cumulus/parachains/runtimes/bridge-hubs/bridge-hub-rococo/bridge-primitives",
	"cumulus/parachains/runtimes/bridge-hubs/bridge-hub-westend",
	"cumulus/parachains/runtimes/bridge-hubs/bridge-hub-westend/bridge-primitives",
	"cumulus/parachains/runtimes/bridge-hubs/common",
	"cumulus/parachains/runtimes/bridge-hubs/test-utils",
	"cumulus/parachains/runtimes/collectives/collectives-westend",
	"cumulus/parachains/runtimes/constants",
	"cumulus/parachains/runtimes/coretime/coretime-rococo",
	"cumulus/parachains/runtimes/coretime/coretime-westend",
	"cumulus/parachains/runtimes/glutton/glutton-westend",
	"cumulus/parachains/runtimes/people/people-rococo",
	"cumulus/parachains/runtimes/people/people-westend",
	"cumulus/parachains/runtimes/test-utils",
	"cumulus/parachains/runtimes/testing/penpal",
	"cumulus/parachains/runtimes/testing/rococo-parachain",
	"cumulus/parachains/runtimes/testing/yet-another-parachain",
	"cumulus/polkadot-omni-node",
	"cumulus/polkadot-omni-node/lib",
	"cumulus/polkadot-parachain",
	"cumulus/primitives/aura",
	"cumulus/primitives/core",
	"cumulus/primitives/parachain-inherent",
	"cumulus/primitives/proof-size-hostfunction",
	"cumulus/primitives/storage-weight-reclaim",
	"cumulus/primitives/timestamp",
	"cumulus/primitives/utility",
	"cumulus/test/client",
	"cumulus/test/relay-sproof-builder",
	"cumulus/test/runtime",
	"cumulus/test/service",
	"cumulus/xcm/xcm-emulator",
	"cumulus/zombienet/zombienet-sdk",
	"cumulus/zombienet/zombienet-sdk-helpers",
	"docs/sdk",
	"docs/sdk/packages/guides/first-pallet",
	"docs/sdk/packages/guides/first-runtime",
	"docs/sdk/src/reference_docs/chain_spec_runtime",
	"polkadot",
	"polkadot/cli",
	"polkadot/core-primitives",
	"polkadot/erasure-coding",
	"polkadot/erasure-coding/fuzzer",
	"polkadot/node/collation-generation",
	"polkadot/node/core/approval-voting",
	"polkadot/node/core/approval-voting-parallel",
	"polkadot/node/core/av-store",
	"polkadot/node/core/backing",
	"polkadot/node/core/bitfield-signing",
	"polkadot/node/core/candidate-validation",
	"polkadot/node/core/chain-api",
	"polkadot/node/core/chain-selection",
	"polkadot/node/core/dispute-coordinator",
	"polkadot/node/core/parachains-inherent",
	"polkadot/node/core/prospective-parachains",
	"polkadot/node/core/provisioner",
	"polkadot/node/core/pvf",
	"polkadot/node/core/pvf-checker",
	"polkadot/node/core/pvf/common",
	"polkadot/node/core/pvf/execute-worker",
	"polkadot/node/core/pvf/prepare-worker",
	"polkadot/node/core/runtime-api",
	"polkadot/node/gum",
	"polkadot/node/gum/proc-macro",
	"polkadot/node/malus",
	"polkadot/node/metrics",
	"polkadot/node/network/approval-distribution",
	"polkadot/node/network/availability-distribution",
	"polkadot/node/network/availability-recovery",
	"polkadot/node/network/bitfield-distribution",
	"polkadot/node/network/bridge",
	"polkadot/node/network/collator-protocol",
	"polkadot/node/network/dispute-distribution",
	"polkadot/node/network/gossip-support",
	"polkadot/node/network/protocol",
	"polkadot/node/network/statement-distribution",
	"polkadot/node/overseer",
	"polkadot/node/primitives",
	"polkadot/node/service",
	"polkadot/node/subsystem",
	"polkadot/node/subsystem-bench",
	"polkadot/node/subsystem-test-helpers",
	"polkadot/node/subsystem-types",
	"polkadot/node/subsystem-util",
	"polkadot/node/test/client",
	"polkadot/node/test/service",
	"polkadot/node/tracking-allocator",
	"polkadot/node/zombienet-backchannel",
	"polkadot/parachain",
	"polkadot/parachain/test-parachains/adder",
	"polkadot/parachain/test-parachains/adder/collator",
	"polkadot/parachain/test-parachains/halt",
	"polkadot/parachain/test-parachains/undying",
	"polkadot/parachain/test-parachains/undying/collator",
	"polkadot/primitives",
	"polkadot/primitives/test-helpers",
	"polkadot/rpc",
	"polkadot/runtime/common",
	"polkadot/runtime/common/slot_range_helper",
	"polkadot/runtime/metrics",
	"polkadot/runtime/parachains",
	"polkadot/runtime/rococo",
	"polkadot/runtime/rococo/bridge-primitives",
	"polkadot/runtime/rococo/constants",
	"polkadot/runtime/test-runtime",
	"polkadot/runtime/test-runtime/constants",
	"polkadot/runtime/westend",
	"polkadot/runtime/westend/bridge-primitives",
	"polkadot/runtime/westend/constants",
	"polkadot/statement-table",
	"polkadot/utils/generate-bags",
	"polkadot/utils/remote-ext-tests/bags-list",
	"polkadot/xcm",
	"polkadot/xcm/docs",
	"polkadot/xcm/pallet-xcm",
	"polkadot/xcm/pallet-xcm-benchmarks",
	"polkadot/xcm/procedural",
	"polkadot/xcm/xcm-builder",
	"polkadot/xcm/xcm-executor",
	"polkadot/xcm/xcm-executor/integration-tests",
	"polkadot/xcm/xcm-runtime-apis",
	"polkadot/xcm/xcm-simulator",
	"polkadot/xcm/xcm-simulator/example",
	"polkadot/xcm/xcm-simulator/fuzzer",
	"polkadot/zombienet-sdk-tests",
	"substrate/bin/node/bench",
	"substrate/bin/node/cli",
	"substrate/bin/node/inspect",
	"substrate/bin/node/primitives",
	"substrate/bin/node/rpc",
	"substrate/bin/node/runtime",
	"substrate/bin/node/testing",
	"substrate/bin/utils/chain-spec-builder",
	"substrate/bin/utils/subkey",
	"substrate/client/allocator",
	"substrate/client/api",
	"substrate/client/authority-discovery",
	"substrate/client/basic-authorship",
	"substrate/client/block-builder",
	"substrate/client/chain-spec",
	"substrate/client/chain-spec/derive",
	"substrate/client/cli",
	"substrate/client/consensus/aura",
	"substrate/client/consensus/babe",
	"substrate/client/consensus/babe/rpc",
	"substrate/client/consensus/beefy",
	"substrate/client/consensus/beefy/rpc",
	"substrate/client/consensus/common",
	"substrate/client/consensus/epochs",
	"substrate/client/consensus/grandpa",
	"substrate/client/consensus/grandpa/rpc",
	"substrate/client/consensus/manual-seal",
	"substrate/client/consensus/pow",
	"substrate/client/consensus/slots",
	"substrate/client/db",
	"substrate/client/executor",
	"substrate/client/executor/common",
	"substrate/client/executor/polkavm",
	"substrate/client/executor/runtime-test",
	"substrate/client/executor/wasmtime",
	"substrate/client/informant",
	"substrate/client/keystore",
	"substrate/client/merkle-mountain-range",
	"substrate/client/merkle-mountain-range/rpc",
	"substrate/client/mixnet",
	"substrate/client/network",
	"substrate/client/network-gossip",
	"substrate/client/network/common",
	"substrate/client/network/light",
	"substrate/client/network/statement",
	"substrate/client/network/sync",
	"substrate/client/network/test",
	"substrate/client/network/transactions",
	"substrate/client/network/types",
	"substrate/client/offchain",
	"substrate/client/proposer-metrics",
	"substrate/client/rpc",
	"substrate/client/rpc-api",
	"substrate/client/rpc-servers",
	"substrate/client/rpc-spec-v2",
	"substrate/client/runtime-utilities",
	"substrate/client/service",
	"substrate/client/service/test",
	"substrate/client/state-db",
	"substrate/client/statement-store",
	"substrate/client/storage-monitor",
	"substrate/client/sync-state-rpc",
	"substrate/client/sysinfo",
	"substrate/client/telemetry",
	"substrate/client/tracing",
	"substrate/client/tracing/proc-macro",
	"substrate/client/transaction-pool",
	"substrate/client/transaction-pool/api",
	"substrate/client/utils",
	"substrate/deprecated/hashing",
	"substrate/deprecated/hashing/proc-macro",
	"substrate/frame",
	"substrate/frame/alliance",
	"substrate/frame/asset-conversion",
	"substrate/frame/asset-conversion/ops",
	"substrate/frame/asset-rate",
	"substrate/frame/asset-rewards",
	"substrate/frame/assets",
	"substrate/frame/assets-freezer",
	"substrate/frame/assets-holder",
	"substrate/frame/atomic-swap",
	"substrate/frame/aura",
	"substrate/frame/authority-discovery",
	"substrate/frame/authorship",
	"substrate/frame/babe",
	"substrate/frame/bags-list",
	"substrate/frame/bags-list/fuzzer",
	"substrate/frame/bags-list/remote-tests",
	"substrate/frame/balances",
	"substrate/frame/beefy",
	"substrate/frame/beefy-mmr",
	"substrate/frame/benchmarking",
	"substrate/frame/benchmarking/pov",
	"substrate/frame/bounties",
	"substrate/frame/broker",
	"substrate/frame/child-bounties",
	"substrate/frame/collective",
	"substrate/frame/contracts",
	"substrate/frame/contracts/fixtures",
	"substrate/frame/contracts/mock-network",
	"substrate/frame/contracts/proc-macro",
	"substrate/frame/contracts/uapi",
	"substrate/frame/conviction-voting",
	"substrate/frame/core-fellowship",
	"substrate/frame/delegated-staking",
	"substrate/frame/democracy",
	"substrate/frame/dummy-dim",
	"substrate/frame/election-provider-multi-block",
	"substrate/frame/election-provider-multi-phase",
	"substrate/frame/election-provider-multi-phase/test-staking-e2e",
	"substrate/frame/election-provider-support",
	"substrate/frame/election-provider-support/benchmarking",
	"substrate/frame/election-provider-support/solution-type",
	"substrate/frame/election-provider-support/solution-type/fuzzer",
	"substrate/frame/elections-phragmen",
	"substrate/frame/examples",
	"substrate/frame/examples/authorization-tx-extension",
	"substrate/frame/examples/basic",
	"substrate/frame/examples/default-config",
	"substrate/frame/examples/dev-mode",
	"substrate/frame/examples/frame-crate",
	"substrate/frame/examples/kitchensink",
	"substrate/frame/examples/multi-block-migrations",
	"substrate/frame/examples/offchain-worker",
	"substrate/frame/examples/single-block-migrations",
	"substrate/frame/examples/split",
	"substrate/frame/examples/tasks",
	"substrate/frame/examples/view-functions",
	"substrate/frame/executive",
	"substrate/frame/fast-unstake",
	"substrate/frame/glutton",
	"substrate/frame/grandpa",
	"substrate/frame/identity",
	"substrate/frame/im-online",
	"substrate/frame/indices",
	"substrate/frame/insecure-randomness-collective-flip",
	"substrate/frame/lottery",
	"substrate/frame/membership",
	"substrate/frame/merkle-mountain-range",
	"substrate/frame/message-queue",
	"substrate/frame/meta-tx",
	"substrate/frame/metadata-hash-extension",
	"substrate/frame/migrations",
	"substrate/frame/mixnet",
	"substrate/frame/multisig",
	"substrate/frame/nft-fractionalization",
	"substrate/frame/nfts",
	"substrate/frame/nfts/runtime-api",
	"substrate/frame/nis",
	"substrate/frame/node-authorization",
	"substrate/frame/nomination-pools",
	"substrate/frame/nomination-pools/benchmarking",
	"substrate/frame/nomination-pools/fuzzer",
	"substrate/frame/nomination-pools/runtime-api",
	"substrate/frame/nomination-pools/test-delegate-stake",
	"substrate/frame/offences",
	"substrate/frame/offences/benchmarking",
	"substrate/frame/origin-restriction",
	"substrate/frame/paged-list",
	"substrate/frame/paged-list/fuzzer",
	"substrate/frame/parameters",
	"substrate/frame/people",
	"substrate/frame/preimage",
	"substrate/frame/proxy",
	"substrate/frame/ranked-collective",
	"substrate/frame/recovery",
	"substrate/frame/referenda",
	"substrate/frame/remark",
	"substrate/frame/revive",
	"substrate/frame/revive/dev-node/node",
	"substrate/frame/revive/dev-node/runtime",
	"substrate/frame/revive/fixtures",
	"substrate/frame/revive/proc-macro",
	"substrate/frame/revive/rpc",
	"substrate/frame/revive/uapi",
	"substrate/frame/root-offences",
	"substrate/frame/root-testing",
	"substrate/frame/safe-mode",
	"substrate/frame/salary",
	"substrate/frame/sassafras",
	"substrate/frame/scheduler",
	"substrate/frame/scored-pool",
	"substrate/frame/session",
	"substrate/frame/session/benchmarking",
	"substrate/frame/society",
	"substrate/frame/staking",
	"substrate/frame/staking-async",
	"substrate/frame/staking-async/ah-client",
	"substrate/frame/staking-async/ahm-test",
	"substrate/frame/staking-async/rc-client",
	"substrate/frame/staking-async/reward-fn",
	"substrate/frame/staking-async/runtime-api",
	"substrate/frame/staking-async/runtimes/parachain",
	"substrate/frame/staking-async/runtimes/rc",
	"substrate/frame/staking-async/runtimes/rc/constants",
	"substrate/frame/staking/reward-curve",
	"substrate/frame/staking/reward-fn",
	"substrate/frame/staking/runtime-api",
	"substrate/frame/state-trie-migration",
	"substrate/frame/statement",
	"substrate/frame/sudo",
	"substrate/frame/support",
	"substrate/frame/support/procedural",
	"substrate/frame/support/procedural/tools",
	"substrate/frame/support/procedural/tools/derive",
	"substrate/frame/support/test",
	"substrate/frame/support/test/compile_pass",
	"substrate/frame/support/test/pallet",
	"substrate/frame/support/test/stg_frame_crate",
	"substrate/frame/system",
	"substrate/frame/system/benchmarking",
	"substrate/frame/system/rpc/runtime-api",
	"substrate/frame/timestamp",
	"substrate/frame/tips",
	"substrate/frame/transaction-payment",
	"substrate/frame/transaction-payment/asset-conversion-tx-payment",
	"substrate/frame/transaction-payment/asset-tx-payment",
	"substrate/frame/transaction-payment/rpc",
	"substrate/frame/transaction-payment/rpc/runtime-api",
	"substrate/frame/transaction-payment/skip-feeless-payment",
	"substrate/frame/transaction-storage",
	"substrate/frame/treasury",
	"substrate/frame/try-runtime",
	"substrate/frame/tx-pause",
	"substrate/frame/uniques",
	"substrate/frame/utility",
	"substrate/frame/verify-signature",
	"substrate/frame/vesting",
	"substrate/frame/whitelist",
	"substrate/primitives/api",
	"substrate/primitives/api/proc-macro",
	"substrate/primitives/api/test",
	"substrate/primitives/application-crypto",
	"substrate/primitives/application-crypto/test",
	"substrate/primitives/arithmetic",
	"substrate/primitives/arithmetic/fuzzer",
	"substrate/primitives/authority-discovery",
	"substrate/primitives/block-builder",
	"substrate/primitives/blockchain",
	"substrate/primitives/consensus/aura",
	"substrate/primitives/consensus/babe",
	"substrate/primitives/consensus/beefy",
	"substrate/primitives/consensus/common",
	"substrate/primitives/consensus/grandpa",
	"substrate/primitives/consensus/pow",
	"substrate/primitives/consensus/sassafras",
	"substrate/primitives/consensus/slots",
	"substrate/primitives/core",
	"substrate/primitives/core/fuzz",
	"substrate/primitives/crypto/ec-utils",
	"substrate/primitives/crypto/hashing",
	"substrate/primitives/crypto/hashing/proc-macro",
	"substrate/primitives/database",
	"substrate/primitives/debug-derive",
	"substrate/primitives/ethereum-standards",
	"substrate/primitives/externalities",
	"substrate/primitives/genesis-builder",
	"substrate/primitives/inherents",
	"substrate/primitives/io",
	"substrate/primitives/keyring",
	"substrate/primitives/keystore",
	"substrate/primitives/maybe-compressed-blob",
	"substrate/primitives/merkle-mountain-range",
	"substrate/primitives/metadata-ir",
	"substrate/primitives/mixnet",
	"substrate/primitives/npos-elections",
	"substrate/primitives/npos-elections/fuzzer",
	"substrate/primitives/offchain",
	"substrate/primitives/panic-handler",
	"substrate/primitives/rpc",
	"substrate/primitives/runtime",
	"substrate/primitives/runtime-interface",
	"substrate/primitives/runtime-interface/proc-macro",
	"substrate/primitives/runtime-interface/test",
	"substrate/primitives/runtime-interface/test-wasm",
	"substrate/primitives/runtime-interface/test-wasm-deprecated",
	"substrate/primitives/session",
	"substrate/primitives/staking",
	"substrate/primitives/state-machine",
	"substrate/primitives/statement-store",
	"substrate/primitives/std",
	"substrate/primitives/storage",
	"substrate/primitives/test-primitives",
	"substrate/primitives/timestamp",
	"substrate/primitives/tracing",
	"substrate/primitives/transaction-pool",
	"substrate/primitives/transaction-storage-proof",
	"substrate/primitives/trie",
	"substrate/primitives/version",
	"substrate/primitives/version/proc-macro",
	"substrate/primitives/wasm-interface",
	"substrate/primitives/weights",
	"substrate/scripts/ci/node-template-release",
	"substrate/test-utils",
	"substrate/test-utils/cli",
	"substrate/test-utils/client",
	"substrate/test-utils/runtime",
	"substrate/test-utils/runtime/client",
	"substrate/test-utils/runtime/transaction-pool",
	"substrate/utils/binary-merkle-tree",
	"substrate/utils/build-script-utils",
	"substrate/utils/fork-tree",
	"substrate/utils/frame/benchmarking-cli",
	"substrate/utils/frame/generate-bags",
	"substrate/utils/frame/generate-bags/node-runtime",
	"substrate/utils/frame/omni-bencher",
	"substrate/utils/frame/remote-externalities",
	"substrate/utils/frame/rpc/client",
	"substrate/utils/frame/rpc/state-trie-migration-rpc",
	"substrate/utils/frame/rpc/support",
	"substrate/utils/frame/rpc/system",
	"substrate/utils/frame/storage-access-test-runtime",
	"substrate/utils/prometheus",
	"substrate/utils/substrate-bip39",
	"substrate/utils/wasm-builder",
	"templates/minimal/node",
	"templates/minimal/pallets/template",
	"templates/minimal/runtime",
	"templates/parachain",
	"templates/parachain/node",
	"templates/parachain/pallets/template",
	"templates/parachain/runtime",
	"templates/solochain/node",
	"templates/solochain/pallets/template",
	"templates/solochain/runtime",
	"templates/zombienet",
	"umbrella",
]

default-members = [
	"cumulus/polkadot-omni-node",
	"cumulus/polkadot-parachain",
	"polkadot",
	"substrate/bin/node/cli",
]

[workspace.lints.rust]
suspicious_double_ref_op = { level = "allow", priority = 2 }
# `substrate_runtime` is a common `cfg` condition name used in the repo.
unexpected_cfgs = { level = "warn", check-cfg = [
	'cfg(build_opt_level, values("3"))',
	'cfg(build_profile, values("debug", "release"))',
	'cfg(enable_alloc_error_handler)',
	'cfg(fuzzing)',
	'cfg(ignore_flaky_test)',
	'cfg(substrate_runtime)',
] }

[workspace.lints.clippy]
all = { level = "allow", priority = 0 }
bind_instead_of_map = { level = "allow", priority = 2 }              # stylistic
borrowed-box = { level = "allow", priority = 2 }                     # Reasonable to fix this one
complexity = { level = "warn", priority = 1 }
correctness = { level = "warn", priority = 1 }
default_constructed_unit_structs = { level = "allow", priority = 2 } # stylistic
derivable_impls = { level = "allow", priority = 2 }                  # false positives
eq_op = { level = "allow", priority = 2 }                            # In tests we test equality.
erasing_op = { level = "allow", priority = 2 }                       # E.g. 0 * DOLLARS
extra-unused-type-parameters = { level = "allow", priority = 2 }     # stylistic
identity-op = { level = "allow", priority = 2 }                      # One case where we do 0 +
if-same-then-else = { level = "allow", priority = 2 }
needless-lifetimes = { level = "allow", priority = 2 }               # generated code
needless_option_as_deref = { level = "allow", priority = 2 }         # false positives
nonminimal-bool = { level = "allow", priority = 2 }                  # maybe
option-map-unit-fn = { level = "allow", priority = 2 }               # stylistic
stable_sort_primitive = { level = "allow", priority = 2 }            # prefer stable sort
too-many-arguments = { level = "allow", priority = 2 }               # (Turning this on would lead to)
type_complexity = { level = "allow", priority = 2 }                  # raison d'etre
unit_arg = { level = "allow", priority = 2 }                         # stylistic
unnecessary_cast = { level = "allow", priority = 2 }                 # Types may change
useless_conversion = { level = "allow", priority = 2 }               # Types may change
while_immutable_condition = { level = "allow", priority = 2 }        # false positives
zero-prefixed-literal = { level = "allow", priority = 2 }            # 00_1000_000

[workspace.dependencies]
Inflector = { version = "0.11.4" }
aes-gcm = { version = "0.10" }
ahash = { version = "0.8.2" }
alloy-core = { version = "1.1.0", default-features = false }
always-assert = { version = "0.1" }
anyhow = { version = "1.0.81", default-features = false }
approx = { version = "0.5.1" }
aquamarine = { version = "0.5.0" }
arbitrary = { version = "1.3.2" }
ark-bls12-377 = { version = "0.4.0", default-features = false }
ark-bls12-377-ext = { version = "0.4.1", default-features = false }
ark-bls12-381 = { version = "0.4.0", default-features = false }
ark-bls12-381-ext = { version = "0.4.1", default-features = false }
ark-bw6-761 = { version = "0.4.0", default-features = false }
ark-bw6-761-ext = { version = "0.4.1", default-features = false }
ark-ec = { version = "0.4.2", default-features = false }
ark-ed-on-bls12-377 = { version = "0.4.0", default-features = false }
ark-ed-on-bls12-377-ext = { version = "0.4.1", default-features = false }
ark-ed-on-bls12-381-bandersnatch = { version = "0.4.0", default-features = false }
ark-ed-on-bls12-381-bandersnatch-ext = { version = "0.4.1", default-features = false }
ark-scale = { version = "0.0.12", default-features = false }
ark-vrf = { version = "0.1.0", default-features = false }
array-bytes = { version = "6.2.2", default-features = false }
arrayvec = { version = "0.7.4" }
assert_cmd = { version = "2.0.14" }
assert_matches = { version = "1.5.0" }
asset-hub-rococo-emulated-chain = { path = "cumulus/parachains/integration-tests/emulated/chains/parachains/assets/asset-hub-rococo" }
asset-hub-rococo-runtime = { path = "cumulus/parachains/runtimes/assets/asset-hub-rococo", default-features = false }
asset-hub-westend-emulated-chain = { path = "cumulus/parachains/integration-tests/emulated/chains/parachains/assets/asset-hub-westend" }
asset-hub-westend-runtime = { path = "cumulus/parachains/runtimes/assets/asset-hub-westend" }
asset-test-utils = { path = "cumulus/parachains/runtimes/assets/test-utils", default-features = false }
assets-common = { path = "cumulus/parachains/runtimes/assets/common", default-features = false }
async-channel = { version = "1.8.0" }
async-std = { version = "1.9.0" }
async-trait = { version = "0.1.88" }
asynchronous-codec = { version = "0.6" }
backoff = { version = "0.4" }
backtrace = { version = "0.3.71" }
binary-merkle-tree = { path = "substrate/utils/binary-merkle-tree", default-features = false }
bincode = { version = "1.3.3" }
ethereum-standards = { path = "substrate/primitives/ethereum-standards" }
# personal fork here as workaround for: https://github.com/rust-bitcoin/rust-bip39/pull/64
bip39 = { package = "parity-bip39", version = "2.0.1", default-features = false }
bitflags = { version = "1.3.2" }
bitvec = { version = "1.0.1", default-features = false }
blake2 = { version = "0.10.4", default-features = false }
blake2b_simd = { version = "1.0.2", default-features = false }
blake3 = { version = "1.5" }
bn = { package = "substrate-bn", version = "0.6", default-features = false }
bounded-collections = { version = "0.2.3", default-features = false }
bounded-vec = { version = "0.7" }
bp-asset-hub-rococo = { path = "cumulus/parachains/runtimes/assets/asset-hub-rococo/bridge-primitives", default-features = false }
bp-asset-hub-westend = { path = "cumulus/parachains/runtimes/assets/asset-hub-westend/bridge-primitives", default-features = false }
bp-beefy = { path = "bridges/primitives/beefy", default-features = false }
bp-bridge-hub-cumulus = { path = "bridges/chains/chain-cumulus", default-features = false }
bp-bridge-hub-rococo = { path = "cumulus/parachains/runtimes/bridge-hubs/bridge-hub-rococo/bridge-primitives", default-features = false }
bp-bridge-hub-westend = { path = "cumulus/parachains/runtimes/bridge-hubs/bridge-hub-westend/bridge-primitives", default-features = false }
bp-header-chain = { path = "bridges/primitives/header-chain", default-features = false }
bp-messages = { path = "bridges/primitives/messages", default-features = false }
bp-parachains = { path = "bridges/primitives/parachains", default-features = false }
bp-polkadot-bulletin = { path = "bridges/chains/chain-polkadot-bulletin", default-features = false }
bp-polkadot-core = { path = "bridges/primitives/polkadot-core", default-features = false }
bp-relayers = { path = "bridges/primitives/relayers", default-features = false }
bp-rococo = { path = "polkadot/runtime/rococo/bridge-primitives", default-features = false }
bp-runtime = { path = "bridges/primitives/runtime", default-features = false }
bp-test-utils = { path = "bridges/primitives/test-utils", default-features = false }
bp-westend = { path = "polkadot/runtime/westend/bridge-primitives", default-features = false }
bp-xcm-bridge-hub = { path = "bridges/primitives/xcm-bridge-hub", default-features = false }
bp-xcm-bridge-hub-router = { path = "bridges/primitives/xcm-bridge-hub-router", default-features = false }
bridge-hub-common = { path = "cumulus/parachains/runtimes/bridge-hubs/common", default-features = false }
bridge-hub-rococo-emulated-chain = { path = "cumulus/parachains/integration-tests/emulated/chains/parachains/bridges/bridge-hub-rococo" }
bridge-hub-rococo-runtime = { path = "cumulus/parachains/runtimes/bridge-hubs/bridge-hub-rococo", default-features = false }
bridge-hub-test-utils = { path = "cumulus/parachains/runtimes/bridge-hubs/test-utils", default-features = false }
bridge-hub-westend-emulated-chain = { path = "cumulus/parachains/integration-tests/emulated/chains/parachains/bridges/bridge-hub-westend" }
bridge-hub-westend-runtime = { path = "cumulus/parachains/runtimes/bridge-hubs/bridge-hub-westend", default-features = false }
bridge-runtime-common = { path = "bridges/bin/runtime-common", default-features = false }
bs58 = { version = "0.5.1", default-features = false }
build-helper = { version = "0.1.1" }
byte-slice-cast = { version = "1.2.1", default-features = false }
byteorder = { version = "1.3.2", default-features = false }
bytes = { version = "1.4.0", default-features = false }
cargo_metadata = { version = "0.15.4" }
cfg-expr = { version = "0.15.5" }
cfg-if = { version = "1.0" }
chain-spec-builder = { path = "substrate/bin/utils/chain-spec-builder", default-features = false, package = "staging-chain-spec-builder" }
chain-spec-guide-runtime = { path = "docs/sdk/src/reference_docs/chain_spec_runtime" }
chrono = { version = "0.4.31" }
cid = { version = "0.9.0" }
clap = { version = "4.5.13" }
clap_complete = { version = "4.5.13" }
cmd_lib = { version = "1.9.5" }
coarsetime = { version = "0.1.22" }
codec = { version = "3.7.5", default-features = false, package = "parity-scale-codec" }
collectives-westend-emulated-chain = { path = "cumulus/parachains/integration-tests/emulated/chains/parachains/collectives/collectives-westend" }
collectives-westend-runtime = { path = "cumulus/parachains/runtimes/collectives/collectives-westend" }
color-eyre = { version = "0.6.3", default-features = false }
color-print = { version = "0.3.4" }
colored = { version = "2.0.4" }
comfy-table = { version = "7.1.4", default-features = false }
console = { version = "0.15.8" }
const-hex = { version = "1.10.0", default-features = false }
coretime-rococo-emulated-chain = { path = "cumulus/parachains/integration-tests/emulated/chains/parachains/coretime/coretime-rococo" }
coretime-rococo-runtime = { path = "cumulus/parachains/runtimes/coretime/coretime-rococo" }
coretime-westend-emulated-chain = { path = "cumulus/parachains/integration-tests/emulated/chains/parachains/coretime/coretime-westend" }
coretime-westend-runtime = { path = "cumulus/parachains/runtimes/coretime/coretime-westend" }
cpu-time = { version = "1.0.0" }
criterion = { version = "0.5.1", default-features = false }
cumulus-client-bootnodes = { path = "cumulus/client/bootnodes", default-features = false }
cumulus-client-cli = { path = "cumulus/client/cli", default-features = false }
cumulus-client-collator = { path = "cumulus/client/collator", default-features = false }
cumulus-client-consensus-aura = { path = "cumulus/client/consensus/aura", default-features = false }
cumulus-client-consensus-common = { path = "cumulus/client/consensus/common", default-features = false }
cumulus-client-consensus-proposer = { path = "cumulus/client/consensus/proposer", default-features = false }
cumulus-client-consensus-relay-chain = { path = "cumulus/client/consensus/relay-chain", default-features = false }
cumulus-client-network = { path = "cumulus/client/network", default-features = false }
cumulus-client-parachain-inherent = { path = "cumulus/client/parachain-inherent", default-features = false }
cumulus-client-pov-recovery = { path = "cumulus/client/pov-recovery", default-features = false }
cumulus-client-service = { path = "cumulus/client/service", default-features = false }
cumulus-pallet-aura-ext = { path = "cumulus/pallets/aura-ext", default-features = false }
cumulus-pallet-dmp-queue = { default-features = false, path = "cumulus/pallets/dmp-queue" }
cumulus-pallet-parachain-system = { path = "cumulus/pallets/parachain-system", default-features = false }
cumulus-pallet-parachain-system-proc-macro = { path = "cumulus/pallets/parachain-system/proc-macro", default-features = false }
cumulus-pallet-session-benchmarking = { path = "cumulus/pallets/session-benchmarking", default-features = false }
cumulus-pallet-solo-to-para = { path = "cumulus/pallets/solo-to-para", default-features = false }
cumulus-pallet-weight-reclaim = { path = "cumulus/pallets/weight-reclaim", default-features = false }
cumulus-pallet-xcm = { path = "cumulus/pallets/xcm", default-features = false }
cumulus-pallet-xcmp-queue = { path = "cumulus/pallets/xcmp-queue", default-features = false }
cumulus-ping = { path = "cumulus/parachains/pallets/ping", default-features = false }
cumulus-primitives-aura = { path = "cumulus/primitives/aura", default-features = false }
cumulus-primitives-core = { path = "cumulus/primitives/core", default-features = false }
cumulus-primitives-parachain-inherent = { path = "cumulus/primitives/parachain-inherent", default-features = false }
cumulus-primitives-proof-size-hostfunction = { path = "cumulus/primitives/proof-size-hostfunction", default-features = false }
cumulus-primitives-storage-weight-reclaim = { path = "cumulus/primitives/storage-weight-reclaim", default-features = false }
cumulus-primitives-timestamp = { path = "cumulus/primitives/timestamp", default-features = false }
cumulus-primitives-utility = { path = "cumulus/primitives/utility", default-features = false }
cumulus-relay-chain-inprocess-interface = { path = "cumulus/client/relay-chain-inprocess-interface", default-features = false }
cumulus-relay-chain-interface = { path = "cumulus/client/relay-chain-interface", default-features = false }
cumulus-relay-chain-minimal-node = { path = "cumulus/client/relay-chain-minimal-node", default-features = false }
cumulus-relay-chain-rpc-interface = { path = "cumulus/client/relay-chain-rpc-interface", default-features = false }
cumulus-relay-chain-streams = { path = "cumulus/client/relay-chain-streams", default-features = false }
cumulus-test-client = { path = "cumulus/test/client" }
cumulus-test-relay-sproof-builder = { path = "cumulus/test/relay-sproof-builder", default-features = false }
cumulus-test-runtime = { path = "cumulus/test/runtime" }
cumulus-test-service = { path = "cumulus/test/service" }
cumulus-zombienet-sdk-helpers = { path = "cumulus/zombienet/zombienet-sdk-helpers", default-features = false }
curve25519-dalek = { version = "4.1.3" }
derive-syn-parse = { version = "0.2.0" }
derive-where = { version = "1.2.7" }
derive_more = { version = "0.99.17", default-features = false }
digest = { version = "0.10.3", default-features = false }
directories = { version = "5.0.1" }
dlmalloc = { version = "0.2.4" }
docify = { version = "0.2.9" }
dyn-clonable = { version = "0.9.0" }
dyn-clone = { version = "1.0.16" }
ed25519-dalek = { version = "2.1", default-features = false }
ed25519-zebra = { version = "4.0.3", default-features = false }
either = { version = "1.8.1", default-features = false }
emulated-integration-tests-common = { path = "cumulus/parachains/integration-tests/emulated/common", default-features = false }
enumflags2 = { version = "0.7.11" }
enumn = { version = "0.1.13" }
env_logger = { version = "0.11.2" }
environmental = { version = "1.1.4", default-features = false }
equivocation-detector = { path = "bridges/relays/equivocation" }
ethabi = { version = "2.0.0", default-features = false, package = "ethabi-decode" }
ethbloom = { version = "0.14.1", default-features = false }
ethereum-types = { version = "0.15.1", default-features = false }
exit-future = { version = "0.2.0" }
expander = { version = "2.0.0" }
fatality = { version = "0.1.1" }
fdlimit = { version = "0.3.0" }
femme = { version = "2.2.1" }
filetime = { version = "0.2.16" }
finality-grandpa = { version = "0.16.3", default-features = false }
finality-relay = { path = "bridges/relays/finality" }
first-pallet = { package = "polkadot-sdk-docs-first-pallet", path = "docs/sdk/packages/guides/first-pallet", default-features = false }
first-runtime = { package = "polkadot-sdk-docs-first-runtime", path = "docs/sdk/packages/guides/first-runtime", default-features = false }
flate2 = { version = "1.0" }
fnv = { version = "1.0.6" }
fork-tree = { path = "substrate/utils/fork-tree", default-features = false }
forwarded-header-value = { version = "0.1.1" }
fraction = { version = "0.13.1" }
frame = { path = "substrate/frame", default-features = false, package = "polkadot-sdk-frame" }
frame-benchmarking = { path = "substrate/frame/benchmarking", default-features = false }
frame-benchmarking-cli = { path = "substrate/utils/frame/benchmarking-cli", default-features = false }
frame-benchmarking-pallet-pov = { default-features = false, path = "substrate/frame/benchmarking/pov" }
frame-election-provider-solution-type = { path = "substrate/frame/election-provider-support/solution-type", default-features = false }
frame-election-provider-support = { path = "substrate/frame/election-provider-support", default-features = false }
frame-executive = { path = "substrate/frame/executive", default-features = false }
frame-metadata = { version = "23.0.0", default-features = false }
frame-metadata-hash-extension = { path = "substrate/frame/metadata-hash-extension", default-features = false }
frame-storage-access-test-runtime = { path = "substrate/utils/frame/storage-access-test-runtime", default-features = false }
frame-support = { path = "substrate/frame/support", default-features = false }
frame-support-procedural = { path = "substrate/frame/support/procedural", default-features = false }
frame-support-procedural-tools = { path = "substrate/frame/support/procedural/tools", default-features = false }
frame-support-procedural-tools-derive = { path = "substrate/frame/support/procedural/tools/derive", default-features = false }
frame-support-test = { path = "substrate/frame/support/test" }
frame-system = { path = "substrate/frame/system", default-features = false }
frame-system-benchmarking = { path = "substrate/frame/system/benchmarking", default-features = false }
frame-system-rpc-runtime-api = { path = "substrate/frame/system/rpc/runtime-api", default-features = false }
frame-try-runtime = { path = "substrate/frame/try-runtime", default-features = false }
fs4 = { version = "0.7.0" }
fs_extra = { version = "1.3.0" }
futures = { version = "0.3.31" }
futures-timer = { version = "3.0.2" }
futures-util = { version = "0.3.30", default-features = false }
generate-bags = { path = "substrate/utils/frame/generate-bags", default-features = false }
gethostname = { version = "0.2.3" }
git2 = { version = "0.20.0", default-features = false }
glob = { version = "0.3" }
glutton-westend-runtime = { path = "cumulus/parachains/runtimes/glutton/glutton-westend" }
governor = { version = "0.6.0" }
gum = { path = "polkadot/node/gum", default-features = false, package = "tracing-gum" }
gum-proc-macro = { path = "polkadot/node/gum/proc-macro", default-features = false, package = "tracing-gum-proc-macro" }
handlebars = { version = "5.1.0" }
hash-db = { version = "0.16.0", default-features = false }
hash256-std-hasher = { version = "0.15.2", default-features = false }
hashbrown = "0.15.3"
hex = { version = "0.4.3", default-features = false }
hex-literal = { version = "0.4.1", default-features = false }
hkdf = { version = "0.12.0" }
hmac = { version = "0.12.1" }
honggfuzz = { version = "0.5.55" }
http = { version = "1.1" }
http-body = { version = "1", default-features = false }
http-body-util = { version = "0.1.2", default-features = false }
humantime-serde = { version = "1.1" }
hyper = { version = "1.3.1", default-features = false }
hyper-rustls = { version = "0.27.3", default-features = false, features = [
	"http1",
	"http2",
	"logging",
	"ring",
	"rustls-native-certs",
	"tls12",
] }
hyper-util = { version = "0.1.5", default-features = false }
impl-serde = { version = "0.5.0", default-features = false }
impl-trait-for-tuples = { version = "0.2.2" }
indexmap = { version = "2.7.1" }
indicatif = { version = "0.17.7" }
integer-sqrt = { version = "0.1.2" }
ip_network = { version = "0.4.1" }
is-terminal = { version = "0.4.9" }
is_executable = { version = "1.0.1" }
isahc = { version = "1.2" }
itertools = { version = "0.11" }
jobserver = { version = "0.1.26" }
jsonpath_lib = { version = "0.3" }
jsonrpsee = { version = "0.24.3" }
jsonrpsee-core = { version = "0.24.3" }
k256 = { version = "0.13.4", default-features = false }
kitchensink-runtime = { path = "substrate/bin/node/runtime" }
kvdb = { version = "0.13.0" }
kvdb-memorydb = { version = "0.13.0" }
kvdb-rocksdb = { version = "0.19.0" }
kvdb-shared-tests = { version = "0.11.0" }
landlock = { version = "0.3.0" }
libc = { version = "0.2.155" }
libfuzzer-sys = { version = "0.4" }
libp2p = { version = "0.54.1" }
libp2p-identity = { version = "0.2.9" }
libp2p-kad = { version = "0.46.2", default-features = false }
libsecp256k1 = { version = "0.7.0", default-features = false }
linked-hash-map = { version = "0.5.4" }
linked_hash_set = { version = "0.1.4" }
linregress = { version = "0.5.1" }
lite-json = { version = "0.2.0", default-features = false }
litep2p = { version = "0.9.5", features = ["websocket"] }
log = { version = "0.4.22", default-features = false }
macro_magic = { version = "0.5.1" }
maplit = { version = "1.0.2" }
memmap2 = { version = "0.9.3" }
memory-db = { version = "0.33.0", default-features = false }
merkleized-metadata = { version = "0.5.0" }
merlin = { version = "3.0", default-features = false }
messages-relay = { path = "bridges/relays/messages" }
metered = { version = "0.6.1", default-features = false, package = "prioritized-metered-channel" }
milagro-bls = { version = "1.5.4", default-features = false, package = "snowbridge-milagro-bls" }
minimal-template-node = { path = "templates/minimal/node" }
minimal-template-runtime = { path = "templates/minimal/runtime" }
mixnet = { version = "0.7.0" }
mmr-gadget = { path = "substrate/client/merkle-mountain-range", default-features = false }
mmr-lib = { version = "0.8.1", package = "polkadot-ckb-merkle-mountain-range", default-features = false }
mmr-rpc = { path = "substrate/client/merkle-mountain-range/rpc", default-features = false }
mockall = { version = "0.13.1" }
multiaddr = { version = "0.18.1" }
multihash = { version = "0.19.1", default-features = false }
multistream-select = { version = "0.13.0" }
names = { version = "0.14.0", default-features = false }
nix = { version = "0.29.0" }
node-cli = { path = "substrate/bin/node/cli", package = "staging-node-cli" }
node-inspect = { path = "substrate/bin/node/inspect", default-features = false, package = "staging-node-inspect" }
node-primitives = { path = "substrate/bin/node/primitives", default-features = false }
node-rpc = { path = "substrate/bin/node/rpc" }
node-testing = { path = "substrate/bin/node/testing" }
nohash-hasher = { version = "0.2.0" }
novelpoly = { version = "2.0.0", package = "reed-solomon-novelpoly" }
num-bigint = { version = "0.4.3", default-features = false }
num-format = { version = "0.4.3" }
num-integer = { version = "0.1.46", default-features = false }
num-rational = { version = "0.4.1" }
num-traits = { version = "0.2.17", default-features = false }
num_cpus = { version = "1.13.1" }
once_cell = { version = "1.21.3" }
orchestra = { version = "0.4.0", default-features = false }
pallet-alliance = { path = "substrate/frame/alliance", default-features = false }
pallet-asset-conversion = { path = "substrate/frame/asset-conversion", default-features = false }
pallet-asset-conversion-ops = { path = "substrate/frame/asset-conversion/ops", default-features = false }
pallet-asset-conversion-tx-payment = { path = "substrate/frame/transaction-payment/asset-conversion-tx-payment", default-features = false }
pallet-asset-rate = { path = "substrate/frame/asset-rate", default-features = false }
pallet-asset-rewards = { path = "substrate/frame/asset-rewards", default-features = false }
pallet-asset-tx-payment = { path = "substrate/frame/transaction-payment/asset-tx-payment", default-features = false }
pallet-assets = { path = "substrate/frame/assets", default-features = false }
pallet-assets-freezer = { path = "substrate/frame/assets-freezer", default-features = false }
pallet-assets-holder = { path = "substrate/frame/assets-holder", default-features = false }
pallet-atomic-swap = { default-features = false, path = "substrate/frame/atomic-swap" }
pallet-aura = { path = "substrate/frame/aura", default-features = false }
pallet-authority-discovery = { path = "substrate/frame/authority-discovery", default-features = false }
pallet-authorship = { path = "substrate/frame/authorship", default-features = false }
pallet-babe = { path = "substrate/frame/babe", default-features = false }
pallet-bags-list = { path = "substrate/frame/bags-list", default-features = false }
pallet-bags-list-remote-tests = { path = "substrate/frame/bags-list/remote-tests" }
pallet-balances = { path = "substrate/frame/balances", default-features = false }
pallet-beefy = { path = "substrate/frame/beefy", default-features = false }
pallet-beefy-mmr = { path = "substrate/frame/beefy-mmr", default-features = false }
pallet-bounties = { path = "substrate/frame/bounties", default-features = false }
pallet-bridge-grandpa = { path = "bridges/modules/grandpa", default-features = false }
pallet-bridge-messages = { path = "bridges/modules/messages", default-features = false }
pallet-bridge-parachains = { path = "bridges/modules/parachains", default-features = false }
pallet-bridge-relayers = { path = "bridges/modules/relayers", default-features = false }
pallet-broker = { path = "substrate/frame/broker", default-features = false }
pallet-child-bounties = { path = "substrate/frame/child-bounties", default-features = false }
pallet-collator-selection = { path = "cumulus/pallets/collator-selection", default-features = false }
pallet-collective = { path = "substrate/frame/collective", default-features = false }
pallet-collective-content = { path = "cumulus/parachains/pallets/collective-content", default-features = false }
pallet-contracts = { path = "substrate/frame/contracts", default-features = false }
pallet-contracts-fixtures = { path = "substrate/frame/contracts/fixtures", default-features = false }
pallet-contracts-mock-network = { default-features = false, path = "substrate/frame/contracts/mock-network" }
pallet-contracts-proc-macro = { path = "substrate/frame/contracts/proc-macro", default-features = false }
pallet-contracts-uapi = { path = "substrate/frame/contracts/uapi", default-features = false }
pallet-conviction-voting = { path = "substrate/frame/conviction-voting", default-features = false }
pallet-core-fellowship = { path = "substrate/frame/core-fellowship", default-features = false }
pallet-default-config-example = { path = "substrate/frame/examples/default-config", default-features = false }
pallet-delegated-staking = { path = "substrate/frame/delegated-staking", default-features = false }
pallet-democracy = { path = "substrate/frame/democracy", default-features = false }
pallet-dev-mode = { path = "substrate/frame/examples/dev-mode", default-features = false }
pallet-dummy-dim = { path = "substrate/frame/dummy-dim", default-features = false }
pallet-election-provider-multi-block = { path = "substrate/frame/election-provider-multi-block", default-features = false }
pallet-election-provider-multi-phase = { path = "substrate/frame/election-provider-multi-phase", default-features = false }
pallet-election-provider-support-benchmarking = { path = "substrate/frame/election-provider-support/benchmarking", default-features = false }
pallet-elections-phragmen = { path = "substrate/frame/elections-phragmen", default-features = false }
pallet-example-authorization-tx-extension = { path = "substrate/frame/examples/authorization-tx-extension", default-features = false }
pallet-example-basic = { path = "substrate/frame/examples/basic", default-features = false }
pallet-example-frame-crate = { path = "substrate/frame/examples/frame-crate", default-features = false }
pallet-example-kitchensink = { path = "substrate/frame/examples/kitchensink", default-features = false }
pallet-example-mbm = { path = "substrate/frame/examples/multi-block-migrations", default-features = false }
pallet-example-offchain-worker = { path = "substrate/frame/examples/offchain-worker", default-features = false }
pallet-example-single-block-migrations = { path = "substrate/frame/examples/single-block-migrations", default-features = false }
pallet-example-split = { path = "substrate/frame/examples/split", default-features = false }
pallet-example-tasks = { path = "substrate/frame/examples/tasks", default-features = false }
pallet-example-view-functions = { path = "substrate/frame/examples/view-functions", default-features = false }
pallet-examples = { path = "substrate/frame/examples" }
pallet-fast-unstake = { path = "substrate/frame/fast-unstake", default-features = false }
pallet-glutton = { path = "substrate/frame/glutton", default-features = false }
pallet-grandpa = { path = "substrate/frame/grandpa", default-features = false }
pallet-identity = { path = "substrate/frame/identity", default-features = false }
pallet-im-online = { path = "substrate/frame/im-online", default-features = false }
pallet-indices = { path = "substrate/frame/indices", default-features = false }
pallet-insecure-randomness-collective-flip = { path = "substrate/frame/insecure-randomness-collective-flip", default-features = false }
pallet-lottery = { default-features = false, path = "substrate/frame/lottery" }
pallet-membership = { path = "substrate/frame/membership", default-features = false }
pallet-message-queue = { path = "substrate/frame/message-queue", default-features = false }
pallet-meta-tx = { path = "substrate/frame/meta-tx", default-features = false }
pallet-migrations = { path = "substrate/frame/migrations", default-features = false }
pallet-minimal-template = { path = "templates/minimal/pallets/template", default-features = false }
pallet-mixnet = { default-features = false, path = "substrate/frame/mixnet" }
pallet-mmr = { path = "substrate/frame/merkle-mountain-range", default-features = false }
pallet-multisig = { path = "substrate/frame/multisig", default-features = false }
pallet-nft-fractionalization = { path = "substrate/frame/nft-fractionalization", default-features = false }
pallet-nfts = { path = "substrate/frame/nfts", default-features = false }
pallet-nfts-runtime-api = { path = "substrate/frame/nfts/runtime-api", default-features = false }
pallet-nis = { path = "substrate/frame/nis", default-features = false }
pallet-node-authorization = { default-features = false, path = "substrate/frame/node-authorization" }
pallet-nomination-pools = { path = "substrate/frame/nomination-pools", default-features = false }
pallet-nomination-pools-benchmarking = { path = "substrate/frame/nomination-pools/benchmarking", default-features = false }
pallet-nomination-pools-runtime-api = { path = "substrate/frame/nomination-pools/runtime-api", default-features = false }
pallet-offences = { path = "substrate/frame/offences", default-features = false }
pallet-offences-benchmarking = { path = "substrate/frame/offences/benchmarking", default-features = false }
pallet-origin-restriction = { path = "substrate/frame/origin-restriction", default-features = false }
pallet-paged-list = { path = "substrate/frame/paged-list", default-features = false }
pallet-parachain-template = { path = "templates/parachain/pallets/template", default-features = false }
pallet-parameters = { path = "substrate/frame/parameters", default-features = false }
pallet-people = { path = "substrate/frame/people", default-features = false }
pallet-preimage = { path = "substrate/frame/preimage", default-features = false }
pallet-proxy = { path = "substrate/frame/proxy", default-features = false }
pallet-ranked-collective = { path = "substrate/frame/ranked-collective", default-features = false }
pallet-recovery = { path = "substrate/frame/recovery", default-features = false }
pallet-referenda = { path = "substrate/frame/referenda", default-features = false }
pallet-remark = { default-features = false, path = "substrate/frame/remark" }
pallet-revive = { path = "substrate/frame/revive", default-features = false }
pallet-revive-eth-rpc = { path = "substrate/frame/revive/rpc", default-features = false }
pallet-revive-fixtures = { path = "substrate/frame/revive/fixtures", default-features = false }
pallet-revive-proc-macro = { path = "substrate/frame/revive/proc-macro", default-features = false }
pallet-revive-uapi = { path = "substrate/frame/revive/uapi", default-features = false }
pallet-root-offences = { default-features = false, path = "substrate/frame/root-offences" }
pallet-root-testing = { path = "substrate/frame/root-testing", default-features = false }
pallet-safe-mode = { default-features = false, path = "substrate/frame/safe-mode" }
pallet-salary = { path = "substrate/frame/salary", default-features = false }
pallet-scheduler = { path = "substrate/frame/scheduler", default-features = false }
pallet-scored-pool = { default-features = false, path = "substrate/frame/scored-pool" }
pallet-session = { path = "substrate/frame/session", default-features = false }
pallet-session-benchmarking = { path = "substrate/frame/session/benchmarking", default-features = false }
pallet-skip-feeless-payment = { path = "substrate/frame/transaction-payment/skip-feeless-payment", default-features = false }
pallet-society = { path = "substrate/frame/society", default-features = false }
pallet-staking = { path = "substrate/frame/staking", default-features = false }
pallet-staking-reward-curve = { path = "substrate/frame/staking/reward-curve", default-features = false }
pallet-staking-reward-fn = { path = "substrate/frame/staking/reward-fn", default-features = false }
pallet-staking-runtime-api = { path = "substrate/frame/staking/runtime-api", default-features = false }
revive-dev-node = { path = "substrate/frame/revive/dev-node/node" }
revive-dev-runtime = { path = "substrate/frame/revive/dev-node/runtime" }
# TODO: remove the reward stuff as they are not needed here
pallet-staking-async = { path = "substrate/frame/staking-async", default-features = false }
pallet-staking-async-ah-client = { path = "substrate/frame/staking-async/ah-client", default-features = false }
pallet-staking-async-parachain-runtime = { path = "substrate/frame/staking-async/runtimes/parachain" }
pallet-staking-async-rc-client = { path = "substrate/frame/staking-async/rc-client", default-features = false }
pallet-staking-async-rc-runtime = { path = "substrate/frame/staking-async/runtimes/rc" }
pallet-staking-async-rc-runtime-constants = { path = "substrate/frame/staking-async/runtimes/rc/constants", default-features = false }
pallet-staking-async-reward-curve = { path = "substrate/frame/staking-async/reward-curve", default-features = false }
pallet-staking-async-reward-fn = { path = "substrate/frame/staking-async/reward-fn", default-features = false }
pallet-staking-async-runtime-api = { path = "substrate/frame/staking-async/runtime-api", default-features = false }
pallet-state-trie-migration = { path = "substrate/frame/state-trie-migration", default-features = false }
pallet-statement = { default-features = false, path = "substrate/frame/statement" }
pallet-sudo = { path = "substrate/frame/sudo", default-features = false }
pallet-template = { path = "templates/solochain/pallets/template", default-features = false }
pallet-timestamp = { path = "substrate/frame/timestamp", default-features = false }
pallet-tips = { path = "substrate/frame/tips", default-features = false }
pallet-transaction-payment = { path = "substrate/frame/transaction-payment", default-features = false }
pallet-transaction-payment-rpc = { path = "substrate/frame/transaction-payment/rpc", default-features = false }
pallet-transaction-payment-rpc-runtime-api = { path = "substrate/frame/transaction-payment/rpc/runtime-api", default-features = false }
pallet-transaction-storage = { default-features = false, path = "substrate/frame/transaction-storage" }
pallet-treasury = { path = "substrate/frame/treasury", default-features = false }
pallet-tx-pause = { default-features = false, path = "substrate/frame/tx-pause" }
pallet-uniques = { path = "substrate/frame/uniques", default-features = false }
pallet-utility = { path = "substrate/frame/utility", default-features = false }
pallet-verify-signature = { path = "substrate/frame/verify-signature", default-features = false }
pallet-vesting = { path = "substrate/frame/vesting", default-features = false }
pallet-whitelist = { path = "substrate/frame/whitelist", default-features = false }
pallet-xcm = { path = "polkadot/xcm/pallet-xcm", default-features = false }
pallet-xcm-benchmarks = { path = "polkadot/xcm/pallet-xcm-benchmarks", default-features = false }
pallet-xcm-bridge-hub = { path = "bridges/modules/xcm-bridge-hub", default-features = false }
pallet-xcm-bridge-hub-router = { path = "bridges/modules/xcm-bridge-hub-router", default-features = false }
parachain-info = { path = "cumulus/parachains/pallets/parachain-info", default-features = false, package = "staging-parachain-info" }
parachain-template-runtime = { path = "templates/parachain/runtime" }
parachains-common = { path = "cumulus/parachains/common", default-features = false }
parachains-relay = { path = "bridges/relays/parachains" }
parachains-runtimes-test-utils = { path = "cumulus/parachains/runtimes/test-utils", default-features = false }
parity-bytes = { version = "0.1.2", default-features = false }
parity-db = { version = "0.4.12" }
parity-wasm = { version = "0.45.0" }
parking_lot = { version = "0.12.1", default-features = false }
partial_sort = { version = "0.2.0" }
paste = { version = "1.0.15", default-features = false }
pbkdf2 = { version = "0.12.2", default-features = false }
penpal-emulated-chain = { path = "cumulus/parachains/integration-tests/emulated/chains/parachains/testing/penpal" }
penpal-runtime = { path = "cumulus/parachains/runtimes/testing/penpal" }
people-rococo-emulated-chain = { path = "cumulus/parachains/integration-tests/emulated/chains/parachains/people/people-rococo" }
people-rococo-runtime = { path = "cumulus/parachains/runtimes/people/people-rococo" }
people-westend-emulated-chain = { path = "cumulus/parachains/integration-tests/emulated/chains/parachains/people/people-westend" }
people-westend-runtime = { path = "cumulus/parachains/runtimes/people/people-westend" }
pin-project = { version = "1.1.3" }
polkadot-approval-distribution = { path = "polkadot/node/network/approval-distribution", default-features = false }
polkadot-availability-bitfield-distribution = { path = "polkadot/node/network/bitfield-distribution", default-features = false }
polkadot-availability-distribution = { path = "polkadot/node/network/availability-distribution", default-features = false }
polkadot-availability-recovery = { path = "polkadot/node/network/availability-recovery", default-features = false }
polkadot-cli = { path = "polkadot/cli", default-features = false }
polkadot-collator-protocol = { path = "polkadot/node/network/collator-protocol", default-features = false }
polkadot-core-primitives = { path = "polkadot/core-primitives", default-features = false }
polkadot-dispute-distribution = { path = "polkadot/node/network/dispute-distribution", default-features = false }
polkadot-erasure-coding = { path = "polkadot/erasure-coding", default-features = false }
polkadot-gossip-support = { path = "polkadot/node/network/gossip-support", default-features = false }
polkadot-network-bridge = { path = "polkadot/node/network/bridge", default-features = false }
polkadot-node-collation-generation = { path = "polkadot/node/collation-generation", default-features = false }
polkadot-node-core-approval-voting = { path = "polkadot/node/core/approval-voting", default-features = false }
polkadot-node-core-approval-voting-parallel = { path = "polkadot/node/core/approval-voting-parallel", default-features = false }
polkadot-node-core-av-store = { path = "polkadot/node/core/av-store", default-features = false }
polkadot-node-core-backing = { path = "polkadot/node/core/backing", default-features = false }
polkadot-node-core-bitfield-signing = { path = "polkadot/node/core/bitfield-signing", default-features = false }
polkadot-node-core-candidate-validation = { path = "polkadot/node/core/candidate-validation", default-features = false }
polkadot-node-core-chain-api = { path = "polkadot/node/core/chain-api", default-features = false }
polkadot-node-core-chain-selection = { path = "polkadot/node/core/chain-selection", default-features = false }
polkadot-node-core-dispute-coordinator = { path = "polkadot/node/core/dispute-coordinator", default-features = false }
polkadot-node-core-parachains-inherent = { path = "polkadot/node/core/parachains-inherent", default-features = false }
polkadot-node-core-prospective-parachains = { path = "polkadot/node/core/prospective-parachains", default-features = false }
polkadot-node-core-provisioner = { path = "polkadot/node/core/provisioner", default-features = false }
polkadot-node-core-pvf = { path = "polkadot/node/core/pvf", default-features = false }
polkadot-node-core-pvf-checker = { path = "polkadot/node/core/pvf-checker", default-features = false }
polkadot-node-core-pvf-common = { path = "polkadot/node/core/pvf/common", default-features = false }
polkadot-node-core-pvf-execute-worker = { path = "polkadot/node/core/pvf/execute-worker", default-features = false }
polkadot-node-core-pvf-prepare-worker = { path = "polkadot/node/core/pvf/prepare-worker", default-features = false }
polkadot-node-core-runtime-api = { path = "polkadot/node/core/runtime-api", default-features = false }
polkadot-node-metrics = { path = "polkadot/node/metrics", default-features = false }
polkadot-node-network-protocol = { path = "polkadot/node/network/protocol", default-features = false }
polkadot-node-primitives = { path = "polkadot/node/primitives", default-features = false }
polkadot-node-subsystem = { path = "polkadot/node/subsystem", default-features = false }
polkadot-node-subsystem-test-helpers = { path = "polkadot/node/subsystem-test-helpers" }
polkadot-node-subsystem-types = { path = "polkadot/node/subsystem-types", default-features = false }
polkadot-node-subsystem-util = { path = "polkadot/node/subsystem-util", default-features = false }
polkadot-omni-node = { path = "cumulus/polkadot-omni-node", default-features = false }
polkadot-omni-node-lib = { path = "cumulus/polkadot-omni-node/lib", default-features = false }
polkadot-overseer = { path = "polkadot/node/overseer", default-features = false }
polkadot-parachain-primitives = { path = "polkadot/parachain", default-features = false }
polkadot-primitives = { path = "polkadot/primitives", default-features = false }
polkadot-primitives-test-helpers = { path = "polkadot/primitives/test-helpers" }
polkadot-rpc = { path = "polkadot/rpc", default-features = false }
polkadot-runtime-common = { path = "polkadot/runtime/common", default-features = false }
polkadot-runtime-metrics = { path = "polkadot/runtime/metrics", default-features = false }
polkadot-runtime-parachains = { path = "polkadot/runtime/parachains", default-features = false }
polkadot-sdk = { path = "umbrella", default-features = false }
polkadot-sdk-docs = { path = "docs/sdk" }
polkadot-service = { path = "polkadot/node/service", default-features = false }
polkadot-statement-distribution = { path = "polkadot/node/network/statement-distribution", default-features = false }
polkadot-statement-table = { path = "polkadot/statement-table", default-features = false }
polkadot-subsystem-bench = { path = "polkadot/node/subsystem-bench" }
polkadot-test-client = { path = "polkadot/node/test/client" }
polkadot-test-runtime = { path = "polkadot/runtime/test-runtime" }
polkadot-test-service = { path = "polkadot/node/test/service" }
polkavm = { version = "0.25.0", default-features = false }
polkavm-derive = "0.25.0"
polkavm-linker = "0.25.0"
portpicker = { version = "0.1.1" }
pretty_assertions = { version = "1.3.0" }
primitive-types = { version = "0.13.1", default-features = false, features = ["num-traits"] }
proc-macro-crate = { version = "3.0.0" }
proc-macro-warning = { version = "1.0.0", default-features = false }
proc-macro2 = { version = "1.0.86" }
procfs = { version = "0.16.0" }
prometheus = { version = "0.13.0", default-features = false }
prometheus-endpoint = { path = "substrate/utils/prometheus", default-features = false, package = "substrate-prometheus-endpoint" }
prometheus-parse = { version = "0.2.2" }
prost = { version = "0.12.4" }
prost-build = { version = "0.13.2" }
pyroscope = { version = "0.5.8" }
pyroscope_pprofrs = { version = "0.2.8" }
quick_cache = { version = "0.3" }
quickcheck = { version = "1.0.3", default-features = false }
quote = { version = "1.0.37" }
rand = { version = "0.8.5", default-features = false }
rand_chacha = { version = "0.3.1", default-features = false }
rand_core = { version = "0.6.2" }
rand_distr = { version = "0.4.3" }
rand_pcg = { version = "0.3.1" }
rbtag = { version = "0.3" }
ref-cast = { version = "1.0.23" }
regex = { version = "1.10.2" }
relay-substrate-client = { path = "bridges/relays/client-substrate" }
relay-utils = { path = "bridges/relays/utils" }
remote-externalities = { path = "substrate/utils/frame/remote-externalities", default-features = false, package = "frame-remote-externalities" }
ripemd = { version = "0.1.3", default-features = false }
rlp = { version = "0.6.1", default-features = false }
rococo-emulated-chain = { path = "cumulus/parachains/integration-tests/emulated/chains/relays/rococo" }
rococo-parachain-runtime = { path = "cumulus/parachains/runtimes/testing/rococo-parachain" }
rococo-runtime = { path = "polkadot/runtime/rococo" }
rococo-runtime-constants = { path = "polkadot/runtime/rococo/constants", default-features = false }
rococo-system-emulated-network = { path = "cumulus/parachains/integration-tests/emulated/networks/rococo-system" }
rococo-westend-system-emulated-network = { path = "cumulus/parachains/integration-tests/emulated/networks/rococo-westend-system" }
rpassword = { version = "7.0.0" }
rstest = { version = "0.18.2" }
rustc-hash = { version = "1.1.0" }
rustc-hex = { version = "2.1.0", default-features = false }
rustix = { version = "0.36.7", default-features = false }
rustls = { version = "0.23.18", default-features = false, features = [
	"logging",
	"ring",
	"std",
	"tls12",
] }
rustversion = { version = "1.0.17" }
rusty-fork = { version = "0.3.0", default-features = false }
safe-mix = { version = "1.0", default-features = false }
sc-allocator = { path = "substrate/client/allocator", default-features = false }
sc-authority-discovery = { path = "substrate/client/authority-discovery", default-features = false }
sc-basic-authorship = { path = "substrate/client/basic-authorship", default-features = false }
sc-block-builder = { path = "substrate/client/block-builder", default-features = false }
sc-chain-spec = { path = "substrate/client/chain-spec", default-features = false }
sc-chain-spec-derive = { path = "substrate/client/chain-spec/derive", default-features = false }
sc-cli = { path = "substrate/client/cli", default-features = false }
sc-client-api = { path = "substrate/client/api", default-features = false }
sc-client-db = { path = "substrate/client/db", default-features = false }
sc-consensus = { path = "substrate/client/consensus/common", default-features = false }
sc-consensus-aura = { path = "substrate/client/consensus/aura", default-features = false }
sc-consensus-babe = { path = "substrate/client/consensus/babe", default-features = false }
sc-consensus-babe-rpc = { path = "substrate/client/consensus/babe/rpc", default-features = false }
sc-consensus-beefy = { path = "substrate/client/consensus/beefy", default-features = false }
sc-consensus-beefy-rpc = { path = "substrate/client/consensus/beefy/rpc", default-features = false }
sc-consensus-epochs = { path = "substrate/client/consensus/epochs", default-features = false }
sc-consensus-grandpa = { path = "substrate/client/consensus/grandpa", default-features = false }
sc-consensus-grandpa-rpc = { path = "substrate/client/consensus/grandpa/rpc", default-features = false }
sc-consensus-manual-seal = { path = "substrate/client/consensus/manual-seal", default-features = false }
sc-consensus-pow = { path = "substrate/client/consensus/pow", default-features = false }
sc-consensus-slots = { path = "substrate/client/consensus/slots", default-features = false }
sc-executor = { path = "substrate/client/executor", default-features = false }
sc-executor-common = { path = "substrate/client/executor/common", default-features = false }
sc-executor-polkavm = { path = "substrate/client/executor/polkavm", default-features = false }
sc-executor-wasmtime = { path = "substrate/client/executor/wasmtime", default-features = false }
sc-informant = { path = "substrate/client/informant", default-features = false }
sc-keystore = { path = "substrate/client/keystore", default-features = false }
sc-mixnet = { path = "substrate/client/mixnet", default-features = false }
sc-network = { path = "substrate/client/network", default-features = false }
sc-network-common = { path = "substrate/client/network/common", default-features = false }
sc-network-gossip = { path = "substrate/client/network-gossip", default-features = false }
sc-network-light = { path = "substrate/client/network/light", default-features = false }
sc-network-statement = { default-features = false, path = "substrate/client/network/statement" }
sc-network-sync = { path = "substrate/client/network/sync", default-features = false }
sc-network-test = { path = "substrate/client/network/test" }
sc-network-transactions = { path = "substrate/client/network/transactions", default-features = false }
sc-network-types = { path = "substrate/client/network/types", default-features = false }
sc-offchain = { path = "substrate/client/offchain", default-features = false }
sc-proposer-metrics = { path = "substrate/client/proposer-metrics", default-features = false }
sc-rpc = { path = "substrate/client/rpc", default-features = false }
sc-rpc-api = { path = "substrate/client/rpc-api", default-features = false }
sc-rpc-server = { path = "substrate/client/rpc-servers", default-features = false }
sc-rpc-spec-v2 = { path = "substrate/client/rpc-spec-v2", default-features = false }
sc-runtime-test = { path = "substrate/client/executor/runtime-test" }
sc-runtime-utilities = { path = "substrate/client/runtime-utilities", default-features = true }
sc-service = { path = "substrate/client/service", default-features = false }
sc-service-test = { path = "substrate/client/service/test" }
sc-state-db = { path = "substrate/client/state-db", default-features = false }
sc-statement-store = { default-features = false, path = "substrate/client/statement-store" }
sc-storage-monitor = { path = "substrate/client/storage-monitor", default-features = false }
sc-sync-state-rpc = { path = "substrate/client/sync-state-rpc", default-features = false }
sc-sysinfo = { path = "substrate/client/sysinfo", default-features = false }
sc-telemetry = { path = "substrate/client/telemetry", default-features = false }
sc-tracing = { path = "substrate/client/tracing", default-features = false }
sc-tracing-proc-macro = { path = "substrate/client/tracing/proc-macro", default-features = false }
sc-transaction-pool = { path = "substrate/client/transaction-pool", default-features = false }
sc-transaction-pool-api = { path = "substrate/client/transaction-pool/api", default-features = false }
sc-utils = { path = "substrate/client/utils", default-features = false }
scale-info = { version = "2.11.6", default-features = false }
schemars = { version = "0.8.13", default-features = false }
schnellru = { version = "0.2.3" }
schnorrkel = { version = "0.11.4", default-features = false }
seccompiler = { version = "0.4.0" }
secp256k1 = { version = "0.28.0", default-features = false }
secrecy = { version = "0.8.0", default-features = false }
serde = { version = "1.0.214", default-features = false }
serde-big-array = { version = "0.3.2" }
serde_derive = { version = "1.0.117" }
serde_json = { version = "1.0.132", default-features = false }
serde_yaml = { version = "0.9" }
sha1 = { version = "0.10.6" }
sha2 = { version = "0.10.7", default-features = false }
sha3 = { version = "0.10.0", default-features = false }
shlex = { version = "1.3.0" }
simple-mermaid = { version = "0.1.1" }
slot-range-helper = { path = "polkadot/runtime/common/slot_range_helper", default-features = false }
slotmap = { version = "1.0" }
smallvec = { version = "1.11.0", default-features = false }
smoldot = { version = "0.11.0", default-features = false }
smoldot-light = { version = "0.9.0", default-features = false }
snowbridge-beacon-primitives = { path = "bridges/snowbridge/primitives/beacon", default-features = false }
snowbridge-core = { path = "bridges/snowbridge/primitives/core", default-features = false }
snowbridge-ethereum = { path = "bridges/snowbridge/primitives/ethereum", default-features = false }
snowbridge-inbound-queue-primitives = { path = "bridges/snowbridge/primitives/inbound-queue", default-features = false }
snowbridge-merkle-tree = { path = "bridges/snowbridge/primitives/merkle-tree", default-features = false }
snowbridge-outbound-queue-primitives = { path = "bridges/snowbridge/primitives/outbound-queue", default-features = false }
snowbridge-outbound-queue-runtime-api = { path = "bridges/snowbridge/pallets/outbound-queue/runtime-api", default-features = false }
snowbridge-outbound-queue-v2-runtime-api = { path = "bridges/snowbridge/pallets/outbound-queue-v2/runtime-api", default-features = false }
snowbridge-pallet-ethereum-client = { path = "bridges/snowbridge/pallets/ethereum-client", default-features = false }
snowbridge-pallet-ethereum-client-fixtures = { path = "bridges/snowbridge/pallets/ethereum-client/fixtures", default-features = false }
snowbridge-pallet-inbound-queue = { path = "bridges/snowbridge/pallets/inbound-queue", default-features = false }
snowbridge-pallet-inbound-queue-fixtures = { path = "bridges/snowbridge/pallets/inbound-queue/fixtures", default-features = false }
snowbridge-pallet-inbound-queue-v2 = { path = "bridges/snowbridge/pallets/inbound-queue-v2", default-features = false }
snowbridge-pallet-inbound-queue-v2-fixtures = { path = "bridges/snowbridge/pallets/inbound-queue-v2/fixtures", default-features = false }
snowbridge-pallet-outbound-queue = { path = "bridges/snowbridge/pallets/outbound-queue", default-features = false }
snowbridge-pallet-outbound-queue-v2 = { path = "bridges/snowbridge/pallets/outbound-queue-v2", default-features = false }
snowbridge-pallet-system = { path = "bridges/snowbridge/pallets/system", default-features = false }
snowbridge-pallet-system-frontend = { path = "bridges/snowbridge/pallets/system-frontend", default-features = false }
snowbridge-pallet-system-v2 = { path = "bridges/snowbridge/pallets/system-v2", default-features = false }
snowbridge-runtime-common = { path = "bridges/snowbridge/runtime/runtime-common", default-features = false }
snowbridge-runtime-test-common = { path = "bridges/snowbridge/runtime/test-common", default-features = false }
snowbridge-system-runtime-api = { path = "bridges/snowbridge/pallets/system/runtime-api", default-features = false }
snowbridge-system-v2-runtime-api = { path = "bridges/snowbridge/pallets/system-v2/runtime-api", default-features = false }
snowbridge-test-utils = { path = "bridges/snowbridge/test-utils" }
snowbridge-verification-primitives = { path = "bridges/snowbridge/primitives/verification", default-features = false }
soketto = { version = "0.8.0" }
solochain-template-runtime = { path = "templates/solochain/runtime" }
sp-api = { path = "substrate/primitives/api", default-features = false }
sp-api-proc-macro = { path = "substrate/primitives/api/proc-macro", default-features = false }
sp-application-crypto = { path = "substrate/primitives/application-crypto", default-features = false }
sp-arithmetic = { path = "substrate/primitives/arithmetic", default-features = false }
sp-authority-discovery = { path = "substrate/primitives/authority-discovery", default-features = false }
sp-block-builder = { path = "substrate/primitives/block-builder", default-features = false }
sp-blockchain = { path = "substrate/primitives/blockchain", default-features = false }
sp-consensus = { path = "substrate/primitives/consensus/common", default-features = false }
sp-consensus-aura = { path = "substrate/primitives/consensus/aura", default-features = false }
sp-consensus-babe = { path = "substrate/primitives/consensus/babe", default-features = false }
sp-consensus-beefy = { path = "substrate/primitives/consensus/beefy", default-features = false }
sp-consensus-grandpa = { path = "substrate/primitives/consensus/grandpa", default-features = false }
sp-consensus-pow = { path = "substrate/primitives/consensus/pow", default-features = false }
sp-consensus-sassafras = { path = "substrate/primitives/consensus/sassafras", default-features = false }
sp-consensus-slots = { path = "substrate/primitives/consensus/slots", default-features = false }
sp-core = { path = "substrate/primitives/core", default-features = false }
sp-core-hashing = { default-features = false, path = "substrate/deprecated/hashing" }
sp-core-hashing-proc-macro = { default-features = false, path = "substrate/deprecated/hashing/proc-macro" }
sp-crypto-ec-utils = { default-features = false, path = "substrate/primitives/crypto/ec-utils" }
sp-crypto-hashing = { path = "substrate/primitives/crypto/hashing", default-features = false }
sp-crypto-hashing-proc-macro = { path = "substrate/primitives/crypto/hashing/proc-macro", default-features = false }
sp-database = { path = "substrate/primitives/database", default-features = false }
sp-debug-derive = { path = "substrate/primitives/debug-derive", default-features = false }
sp-externalities = { path = "substrate/primitives/externalities", default-features = false }
sp-genesis-builder = { path = "substrate/primitives/genesis-builder", default-features = false }
sp-inherents = { path = "substrate/primitives/inherents", default-features = false }
sp-io = { path = "substrate/primitives/io", default-features = false }
sp-keyring = { path = "substrate/primitives/keyring", default-features = false }
sp-keystore = { path = "substrate/primitives/keystore", default-features = false }
sp-maybe-compressed-blob = { path = "substrate/primitives/maybe-compressed-blob", default-features = false }
sp-metadata-ir = { path = "substrate/primitives/metadata-ir", default-features = false }
sp-mixnet = { path = "substrate/primitives/mixnet", default-features = false }
sp-mmr-primitives = { path = "substrate/primitives/merkle-mountain-range", default-features = false }
sp-npos-elections = { path = "substrate/primitives/npos-elections", default-features = false }
sp-offchain = { path = "substrate/primitives/offchain", default-features = false }
sp-panic-handler = { path = "substrate/primitives/panic-handler", default-features = false }
sp-rpc = { path = "substrate/primitives/rpc", default-features = false }
sp-runtime = { path = "substrate/primitives/runtime", default-features = false }
sp-runtime-interface = { path = "substrate/primitives/runtime-interface", default-features = false }
sp-runtime-interface-proc-macro = { path = "substrate/primitives/runtime-interface/proc-macro", default-features = false }
sp-runtime-interface-test-wasm = { path = "substrate/primitives/runtime-interface/test-wasm" }
sp-runtime-interface-test-wasm-deprecated = { path = "substrate/primitives/runtime-interface/test-wasm-deprecated" }
sp-session = { path = "substrate/primitives/session", default-features = false }
sp-staking = { path = "substrate/primitives/staking", default-features = false }
sp-state-machine = { path = "substrate/primitives/state-machine", default-features = false }
sp-statement-store = { path = "substrate/primitives/statement-store", default-features = false }
sp-std = { path = "substrate/primitives/std", default-features = false }
sp-storage = { path = "substrate/primitives/storage", default-features = false }
sp-test-primitives = { path = "substrate/primitives/test-primitives" }
sp-timestamp = { path = "substrate/primitives/timestamp", default-features = false }
sp-tracing = { path = "substrate/primitives/tracing", default-features = false }
sp-transaction-pool = { path = "substrate/primitives/transaction-pool", default-features = false }
sp-transaction-storage-proof = { path = "substrate/primitives/transaction-storage-proof", default-features = false }
sp-trie = { path = "substrate/primitives/trie", default-features = false }
sp-version = { path = "substrate/primitives/version", default-features = false }
sp-version-proc-macro = { path = "substrate/primitives/version/proc-macro", default-features = false }
sp-wasm-interface = { path = "substrate/primitives/wasm-interface", default-features = false }
sp-weights = { path = "substrate/primitives/weights", default-features = false }
spinners = { version = "4.1.1" }
sqlx = { version = "0.8.2" }
ss58-registry = { version = "1.34.0", default-features = false }
ssz_rs = { version = "0.9.0", default-features = false }
ssz_rs_derive = { version = "0.9.0", default-features = false }
static_assertions = { version = "1.1.0", default-features = false }
static_init = { version = "1.0.3" }
strum = { version = "0.26.3", default-features = false }
subkey = { path = "substrate/bin/utils/subkey", default-features = false }
substrate-bip39 = { path = "substrate/utils/substrate-bip39", default-features = false }
substrate-build-script-utils = { path = "substrate/utils/build-script-utils", default-features = false }
substrate-cli-test-utils = { path = "substrate/test-utils/cli" }
substrate-frame-rpc-support = { default-features = false, path = "substrate/utils/frame/rpc/support" }
substrate-frame-rpc-system = { path = "substrate/utils/frame/rpc/system", default-features = false }
substrate-rpc-client = { path = "substrate/utils/frame/rpc/client", default-features = false }
substrate-state-trie-migration-rpc = { path = "substrate/utils/frame/rpc/state-trie-migration-rpc", default-features = false }
substrate-test-client = { path = "substrate/test-utils/client" }
substrate-test-runtime = { path = "substrate/test-utils/runtime" }
substrate-test-runtime-client = { path = "substrate/test-utils/runtime/client" }
substrate-test-runtime-transaction-pool = { path = "substrate/test-utils/runtime/transaction-pool" }
substrate-test-utils = { path = "substrate/test-utils" }
substrate-wasm-builder = { path = "substrate/utils/wasm-builder", default-features = false }
subxt = { version = "0.41", default-features = false }
subxt-metadata = { version = "0.41", default-features = false }
subxt-signer = { version = "0.41" }
syn = { version = "2.0.87" }
sysinfo = { version = "0.30" }
tar = { version = "0.4" }
tempfile = { version = "3.8.1" }
test-log = { version = "0.2.14" }
test-pallet = { path = "substrate/frame/support/test/pallet", default-features = false, package = "frame-support-test-pallet" }
test-parachain-adder = { path = "polkadot/parachain/test-parachains/adder" }
test-parachain-halt = { path = "polkadot/parachain/test-parachains/halt" }
test-parachain-undying = { path = "polkadot/parachain/test-parachains/undying" }
test-runtime-constants = { path = "polkadot/runtime/test-runtime/constants", default-features = false }
testnet-parachains-constants = { path = "cumulus/parachains/runtimes/constants", default-features = false }
thiserror = { version = "1.0.64" }
thousands = { version = "0.2.0" }
threadpool = { version = "1.7" }
tikv-jemalloc-ctl = { version = "0.5.0" }
tikv-jemallocator = { version = "0.5.0" }
time = { version = "0.3" }
tiny-keccak = { version = "2.0.2" }
tokio = { version = "1.45.0", default-features = false }
tokio-retry = { version = "0.3.0" }
tokio-stream = { version = "0.1.14" }
tokio-test = { version = "0.4.4" }
tokio-tungstenite = { version = "0.26.2" }
tokio-util = { version = "0.7.8" }
toml = { version = "0.8.12" }
toml_edit = { version = "0.19" }
tower = { version = "0.4.13" }
tower-http = { version = "0.5.2" }
tracing = { version = "0.1.37", default-features = false }
tracing-core = { version = "0.1.32", default-features = false }
tracing-futures = { version = "0.2.4" }
tracing-log = { version = "0.2.0" }
tracing-subscriber = { version = "0.3.18" }
tracking-allocator = { path = "polkadot/node/tracking-allocator", default-features = false, package = "staging-tracking-allocator" }
trie-bench = { version = "0.41.0" }
trie-db = { version = "0.30.0", default-features = false }
trie-root = { version = "0.18.0", default-features = false }
trie-standardmap = { version = "0.16.0" }
trybuild = { version = "1.0.103" }
tt-call = { version = "1.0.8" }
tuplex = { version = "0.1", default-features = false }
twox-hash = { version = "1.6.3", default-features = false }
txtesttool = { version = "0.6.0", package = "substrate-txtesttool" }
unsigned-varint = { version = "0.7.2" }
url = { version = "2.5.4" }
verifiable = { version = "0.1", default-features = false }
void = { version = "1.0.2" }
w3f-bls = { version = "0.1.9", default-features = false }
wait-timeout = { version = "0.2" }
walkdir = { version = "2.5.0" }
wasm-instrument = { version = "0.4", default-features = false }
wasm-opt = { version = "0.116" }
wasm-timer = { version = "0.2.5" }
wasmi = { version = "0.32.3", default-features = false }
wasmtime = { version = "8.0.1", default-features = false }
wat = { version = "1.0.0" }
westend-emulated-chain = { path = "cumulus/parachains/integration-tests/emulated/chains/relays/westend", default-features = false }
westend-runtime = { path = "polkadot/runtime/westend" }
westend-runtime-constants = { path = "polkadot/runtime/westend/constants", default-features = false }
westend-system-emulated-network = { path = "cumulus/parachains/integration-tests/emulated/networks/westend-system" }
x25519-dalek = { version = "2.0" }
xcm = { path = "polkadot/xcm", default-features = false, package = "staging-xcm" }
xcm-builder = { path = "polkadot/xcm/xcm-builder", default-features = false, package = "staging-xcm-builder" }
xcm-docs = { path = "polkadot/xcm/docs" }
xcm-emulator = { path = "cumulus/xcm/xcm-emulator", default-features = false }
xcm-executor = { path = "polkadot/xcm/xcm-executor", default-features = false, package = "staging-xcm-executor" }
xcm-procedural = { path = "polkadot/xcm/procedural", default-features = false }
xcm-runtime-apis = { path = "polkadot/xcm/xcm-runtime-apis", default-features = false }
xcm-simulator = { path = "polkadot/xcm/xcm-simulator", default-features = false }
yet-another-parachain-runtime = { path = "cumulus/parachains/runtimes/testing/yet-another-parachain" }
zeroize = { version = "1.7.0", default-features = false }
<<<<<<< HEAD
zombienet-configuration = { version = "0.3.5" }
zombienet-orchestrator = { version = "0.3.5" }
zombienet-sdk = { version = "0.3.5" }
=======
zombienet-orchestrator = { version = "0.3.6" }
zombienet-sdk = { version = "0.3.6" }
>>>>>>> 6efe9f5c
zstd = { version = "0.12.4", default-features = false }

[profile.release]
# Polkadot runtime requires unwinding.
opt-level = 3
panic = "unwind"

# make sure dev builds with backtrace do not slow us down
[profile.dev.package.backtrace]
inherits = "release"

[profile.production]
codegen-units = 1
inherits = "release"
lto = true

[profile.testnet]
debug = 1               # debug symbols are useful for profilers
debug-assertions = true
inherits = "release"
overflow-checks = true

# The list of dependencies below (which can be both direct and indirect dependencies) are crates
# that are suspected to be CPU-intensive, and that are unlikely to require debugging (as some of
# their debug info might be missing) or to require to be frequently recompiled. We compile these
# dependencies with `opt-level=3` even in "dev" mode in order to make "dev" mode more usable.
# The majority of these crates are cryptographic libraries.
#
# If you see an error mentioning "profile package spec ... did not match any packages", it
# probably concerns this list.
#
# This list is ordered alphabetically.
[profile.dev.package]
ark-vrf = { opt-level = 3 }
blake2 = { opt-level = 3 }
blake2b_simd = { opt-level = 3 }
chacha20poly1305 = { opt-level = 3 }
cranelift-codegen = { opt-level = 3 }
cranelift-wasm = { opt-level = 3 }
crc32fast = { opt-level = 3 }
crossbeam-deque = { opt-level = 3 }
crypto-mac = { opt-level = 3 }
curve25519-dalek = { opt-level = 3 }
ed25519-dalek = { opt-level = 3 }
flate2 = { opt-level = 3 }
futures-channel = { opt-level = 3 }
hash-db = { opt-level = 3 }
hashbrown = { opt-level = 3 }
hmac = { opt-level = 3 }
httparse = { opt-level = 3 }
integer-sqrt = { opt-level = 3 }
keccak = { opt-level = 3 }
libm = { opt-level = 3 }
librocksdb-sys = { opt-level = 3 }
libsecp256k1 = { opt-level = 3 }
libz-sys = { opt-level = 3 }
mio = { opt-level = 3 }
nalgebra = { opt-level = 3 }
num-bigint = { opt-level = 3 }
parking_lot = { opt-level = 3 }
parking_lot_core = { opt-level = 3 }
percent-encoding = { opt-level = 3 }
polkavm-linker = { opt-level = 3 }
primitive-types = { opt-level = 3 }
reed-solomon-novelpoly = { opt-level = 3 }
ring = { opt-level = 3 }
rustls = { opt-level = 3 }
sha2 = { opt-level = 3 }
sha3 = { opt-level = 3 }
smallvec = { opt-level = 3 }
snow = { opt-level = 3 }
substrate-bip39 = { opt-level = 3 }
twox-hash = { opt-level = 3 }
uint = { opt-level = 3 }
wasmi = { opt-level = 3 }
x25519-dalek = { opt-level = 3 }
yamux = { opt-level = 3 }
zeroize = { opt-level = 3 }<|MERGE_RESOLUTION|>--- conflicted
+++ resolved
@@ -1465,14 +1465,9 @@
 xcm-simulator = { path = "polkadot/xcm/xcm-simulator", default-features = false }
 yet-another-parachain-runtime = { path = "cumulus/parachains/runtimes/testing/yet-another-parachain" }
 zeroize = { version = "1.7.0", default-features = false }
-<<<<<<< HEAD
-zombienet-configuration = { version = "0.3.5" }
-zombienet-orchestrator = { version = "0.3.5" }
-zombienet-sdk = { version = "0.3.5" }
-=======
+zombienet-configuration = { version = "0.3.6" }
 zombienet-orchestrator = { version = "0.3.6" }
 zombienet-sdk = { version = "0.3.6" }
->>>>>>> 6efe9f5c
 zstd = { version = "0.12.4", default-features = false }
 
 [profile.release]
