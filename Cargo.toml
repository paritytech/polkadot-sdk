--- conflicted
+++ resolved
@@ -1465,18 +1465,9 @@
 xcm-simulator = { path = "polkadot/xcm/xcm-simulator", default-features = false }
 yet-another-parachain-runtime = { path = "cumulus/parachains/runtimes/testing/yet-another-parachain" }
 zeroize = { version = "1.7.0", default-features = false }
-<<<<<<< HEAD
+zombienet-configuration = { version = "0.3.6" }
 zombienet-orchestrator = { version = "0.3.6" }
 zombienet-sdk = { version = "0.3.6" }
-=======
-# zombienet-configuration = { version = "0.3.1" }
-# zombienet-orchestrator = { version = "0.3.1" }
-# zombienet-sdk = { version = "0.3.1" }
-# TODO: switch to crates once https://github.com/paritytech/zombienet-sdk/pull/341 is released
-zombienet-configuration = { git = "https://github.com/paritytech/zombienet-sdk.git", rev = "930a62e08ed95b3390239b596b2a485b9d167a27" }
-zombienet-orchestrator = { git = "https://github.com/paritytech/zombienet-sdk.git", rev = "930a62e08ed95b3390239b596b2a485b9d167a27" }
-zombienet-sdk = { git = "https://github.com/paritytech/zombienet-sdk.git", rev = "930a62e08ed95b3390239b596b2a485b9d167a27" }
->>>>>>> a1066954
 zstd = { version = "0.12.4", default-features = false }
 
 [profile.release]
