[workspace.package]
authors = ["Parity Technologies <admin@parity.io>"]
edition = "2021"
homepage = "https://paritytech.github.io/polkadot-sdk/"
license = "GPL-3.0-only"
repository = "https://github.com/paritytech/polkadot-sdk.git"

[workspace]
resolver = "2"

members = [
	"bridges/bin/runtime-common",
	"bridges/chains/chain-cumulus",
	"bridges/chains/chain-polkadot-bulletin",
	"bridges/modules/beefy",
	"bridges/modules/grandpa",
	"bridges/modules/messages",
	"bridges/modules/parachains",
	"bridges/modules/relayers",
	"bridges/modules/xcm-bridge",
	"bridges/modules/xcm-bridge-hub",
	"bridges/modules/xcm-bridge-hub-router",
	"bridges/modules/xcm-bridge-router",
	"bridges/primitives/beefy",
	"bridges/primitives/header-chain",
	"bridges/primitives/messages",
	"bridges/primitives/parachains",
	"bridges/primitives/polkadot-core",
	"bridges/primitives/relayers",
	"bridges/primitives/runtime",
	"bridges/primitives/test-utils",
	"bridges/primitives/xcm-bridge",
	"bridges/primitives/xcm-bridge-hub",
	"bridges/primitives/xcm-bridge-hub-router",
	"bridges/primitives/xcm-bridge-router",
	"bridges/relays/client-substrate",
	"bridges/relays/equivocation",
	"bridges/relays/finality",
	"bridges/relays/lib-substrate-relay",
	"bridges/relays/messages",
	"bridges/relays/parachains",
	"bridges/relays/utils",
	"bridges/snowbridge/pallets/ethereum-client",
	"bridges/snowbridge/pallets/ethereum-client/fixtures",
	"bridges/snowbridge/pallets/inbound-queue",
	"bridges/snowbridge/pallets/inbound-queue-v2",
	"bridges/snowbridge/pallets/inbound-queue-v2/fixtures",
	"bridges/snowbridge/pallets/inbound-queue/fixtures",
	"bridges/snowbridge/pallets/outbound-queue",
	"bridges/snowbridge/pallets/outbound-queue-v2",
	"bridges/snowbridge/pallets/outbound-queue-v2/runtime-api",
	"bridges/snowbridge/pallets/outbound-queue/runtime-api",
	"bridges/snowbridge/pallets/system",
	"bridges/snowbridge/pallets/system-frontend",
	"bridges/snowbridge/pallets/system-v2",
	"bridges/snowbridge/pallets/system-v2/runtime-api",
	"bridges/snowbridge/pallets/system/runtime-api",
	"bridges/snowbridge/primitives/beacon",
	"bridges/snowbridge/primitives/core",
	"bridges/snowbridge/primitives/ethereum",
	"bridges/snowbridge/primitives/inbound-queue",
	"bridges/snowbridge/primitives/merkle-tree",
	"bridges/snowbridge/primitives/outbound-queue",
	"bridges/snowbridge/primitives/verification",
	"bridges/snowbridge/runtime/runtime-common",
	"bridges/snowbridge/runtime/test-common",
	"bridges/snowbridge/test-utils",
	"cumulus/bin/pov-validator",
	"cumulus/client/cli",
	"cumulus/client/collator",
	"cumulus/client/consensus/aura",
	"cumulus/client/consensus/common",
	"cumulus/client/consensus/proposer",
	"cumulus/client/consensus/relay-chain",
	"cumulus/client/network",
	"cumulus/client/parachain-inherent",
	"cumulus/client/pov-recovery",
	"cumulus/client/relay-chain-inprocess-interface",
	"cumulus/client/relay-chain-interface",
	"cumulus/client/relay-chain-minimal-node",
	"cumulus/client/relay-chain-rpc-interface",
	"cumulus/client/service",
	"cumulus/pallets/aura-ext",
	"cumulus/pallets/collator-selection",
	"cumulus/pallets/dmp-queue",
	"cumulus/pallets/parachain-system",
	"cumulus/pallets/parachain-system/proc-macro",
	"cumulus/pallets/session-benchmarking",
	"cumulus/pallets/solo-to-para",
	"cumulus/pallets/weight-reclaim",
	"cumulus/pallets/xcm",
	"cumulus/pallets/xcmp-queue",
	"cumulus/parachains/common",
	"cumulus/parachains/integration-tests/emulated/chains/parachains/assets/asset-hub-rococo",
	"cumulus/parachains/integration-tests/emulated/chains/parachains/assets/asset-hub-westend",
	"cumulus/parachains/integration-tests/emulated/chains/parachains/bridges/bridge-hub-rococo",
	"cumulus/parachains/integration-tests/emulated/chains/parachains/bridges/bridge-hub-westend",
	"cumulus/parachains/integration-tests/emulated/chains/parachains/collectives/collectives-westend",
	"cumulus/parachains/integration-tests/emulated/chains/parachains/coretime/coretime-rococo",
	"cumulus/parachains/integration-tests/emulated/chains/parachains/coretime/coretime-westend",
	"cumulus/parachains/integration-tests/emulated/chains/parachains/people/people-rococo",
	"cumulus/parachains/integration-tests/emulated/chains/parachains/people/people-westend",
	"cumulus/parachains/integration-tests/emulated/chains/parachains/testing/penpal",
	"cumulus/parachains/integration-tests/emulated/chains/relays/rococo",
	"cumulus/parachains/integration-tests/emulated/chains/relays/westend",
	"cumulus/parachains/integration-tests/emulated/common",
	"cumulus/parachains/integration-tests/emulated/networks/rococo-system",
	"cumulus/parachains/integration-tests/emulated/networks/rococo-westend-system",
	"cumulus/parachains/integration-tests/emulated/networks/westend-system",
	"cumulus/parachains/integration-tests/emulated/tests/assets/asset-hub-rococo",
	"cumulus/parachains/integration-tests/emulated/tests/assets/asset-hub-westend",
	"cumulus/parachains/integration-tests/emulated/tests/bridges/bridge-hub-rococo",
	"cumulus/parachains/integration-tests/emulated/tests/bridges/bridge-hub-westend",
	"cumulus/parachains/integration-tests/emulated/tests/collectives/collectives-westend",
	"cumulus/parachains/integration-tests/emulated/tests/coretime/coretime-rococo",
	"cumulus/parachains/integration-tests/emulated/tests/coretime/coretime-westend",
	"cumulus/parachains/integration-tests/emulated/tests/people/people-rococo",
	"cumulus/parachains/integration-tests/emulated/tests/people/people-westend",
	"cumulus/parachains/pallets/collective-content",
	"cumulus/parachains/pallets/parachain-info",
	"cumulus/parachains/pallets/ping",
	"cumulus/parachains/runtimes/assets/asset-hub-rococo",
	"cumulus/parachains/runtimes/assets/asset-hub-rococo/bridge-primitives",
	"cumulus/parachains/runtimes/assets/asset-hub-westend",
	"cumulus/parachains/runtimes/assets/asset-hub-westend/bridge-primitives",
	"cumulus/parachains/runtimes/assets/common",
	"cumulus/parachains/runtimes/assets/test-utils",
	"cumulus/parachains/runtimes/bridge-hubs/bridge-hub-rococo",
	"cumulus/parachains/runtimes/bridge-hubs/bridge-hub-rococo/bridge-primitives",
	"cumulus/parachains/runtimes/bridge-hubs/bridge-hub-westend",
	"cumulus/parachains/runtimes/bridge-hubs/bridge-hub-westend/bridge-primitives",
	"cumulus/parachains/runtimes/bridge-hubs/common",
	"cumulus/parachains/runtimes/bridge-hubs/test-utils",
	"cumulus/parachains/runtimes/collectives/collectives-westend",
	"cumulus/parachains/runtimes/constants",
	"cumulus/parachains/runtimes/coretime/coretime-rococo",
	"cumulus/parachains/runtimes/coretime/coretime-westend",
	"cumulus/parachains/runtimes/glutton/glutton-westend",
	"cumulus/parachains/runtimes/people/people-rococo",
	"cumulus/parachains/runtimes/people/people-westend",
	"cumulus/parachains/runtimes/test-utils",
	"cumulus/parachains/runtimes/testing/penpal",
	"cumulus/parachains/runtimes/testing/rococo-parachain",
	"cumulus/polkadot-omni-node",
	"cumulus/polkadot-omni-node/lib",
	"cumulus/polkadot-parachain",
	"cumulus/primitives/aura",
	"cumulus/primitives/core",
	"cumulus/primitives/parachain-inherent",
	"cumulus/primitives/proof-size-hostfunction",
	"cumulus/primitives/storage-weight-reclaim",
	"cumulus/primitives/timestamp",
	"cumulus/primitives/utility",
	"cumulus/test/client",
	"cumulus/test/relay-sproof-builder",
	"cumulus/test/runtime",
	"cumulus/test/service",
	"cumulus/xcm/xcm-emulator",
	"cumulus/zombienet/zombienet-sdk",
	"cumulus/zombienet/zombienet-sdk-helpers",
	"docs/sdk",
	"docs/sdk/packages/guides/first-pallet",
	"docs/sdk/packages/guides/first-runtime",
	"docs/sdk/src/reference_docs/chain_spec_runtime",
	"polkadot",
	"polkadot/cli",
	"polkadot/core-primitives",
	"polkadot/erasure-coding",
	"polkadot/erasure-coding/fuzzer",
	"polkadot/node/collation-generation",
	"polkadot/node/core/approval-voting",
	"polkadot/node/core/approval-voting-parallel",
	"polkadot/node/core/av-store",
	"polkadot/node/core/backing",
	"polkadot/node/core/bitfield-signing",
	"polkadot/node/core/candidate-validation",
	"polkadot/node/core/chain-api",
	"polkadot/node/core/chain-selection",
	"polkadot/node/core/dispute-coordinator",
	"polkadot/node/core/parachains-inherent",
	"polkadot/node/core/prospective-parachains",
	"polkadot/node/core/provisioner",
	"polkadot/node/core/pvf",
	"polkadot/node/core/pvf-checker",
	"polkadot/node/core/pvf/common",
	"polkadot/node/core/pvf/execute-worker",
	"polkadot/node/core/pvf/prepare-worker",
	"polkadot/node/core/runtime-api",
	"polkadot/node/gum",
	"polkadot/node/gum/proc-macro",
	"polkadot/node/malus",
	"polkadot/node/metrics",
	"polkadot/node/network/approval-distribution",
	"polkadot/node/network/availability-distribution",
	"polkadot/node/network/availability-recovery",
	"polkadot/node/network/bitfield-distribution",
	"polkadot/node/network/bridge",
	"polkadot/node/network/collator-protocol",
	"polkadot/node/network/dispute-distribution",
	"polkadot/node/network/gossip-support",
	"polkadot/node/network/protocol",
	"polkadot/node/network/statement-distribution",
	"polkadot/node/overseer",
	"polkadot/node/primitives",
	"polkadot/node/service",
	"polkadot/node/subsystem",
	"polkadot/node/subsystem-bench",
	"polkadot/node/subsystem-test-helpers",
	"polkadot/node/subsystem-types",
	"polkadot/node/subsystem-util",
	"polkadot/node/test/client",
	"polkadot/node/test/service",
	"polkadot/node/tracking-allocator",
	"polkadot/node/zombienet-backchannel",
	"polkadot/parachain",
	"polkadot/parachain/test-parachains/adder",
	"polkadot/parachain/test-parachains/adder/collator",
	"polkadot/parachain/test-parachains/halt",
	"polkadot/parachain/test-parachains/undying",
	"polkadot/parachain/test-parachains/undying/collator",
	"polkadot/primitives",
	"polkadot/primitives/test-helpers",
	"polkadot/rpc",
	"polkadot/runtime/common",
	"polkadot/runtime/common/slot_range_helper",
	"polkadot/runtime/metrics",
	"polkadot/runtime/parachains",
	"polkadot/runtime/rococo",
	"polkadot/runtime/rococo/bridge-primitives",
	"polkadot/runtime/rococo/constants",
	"polkadot/runtime/test-runtime",
	"polkadot/runtime/test-runtime/constants",
	"polkadot/runtime/westend",
	"polkadot/runtime/westend/bridge-primitives",
	"polkadot/runtime/westend/constants",
	"polkadot/statement-table",
	"polkadot/utils/generate-bags",
	"polkadot/utils/remote-ext-tests/bags-list",
	"polkadot/xcm",
	"polkadot/xcm/docs",
	"polkadot/xcm/pallet-xcm",
	"polkadot/xcm/pallet-xcm-benchmarks",
	"polkadot/xcm/procedural",
	"polkadot/xcm/xcm-builder",
	"polkadot/xcm/xcm-executor",
	"polkadot/xcm/xcm-executor/integration-tests",
	"polkadot/xcm/xcm-runtime-apis",
	"polkadot/xcm/xcm-simulator",
	"polkadot/xcm/xcm-simulator/example",
	"polkadot/xcm/xcm-simulator/fuzzer",
	"polkadot/zombienet-sdk-tests",
	"substrate/bin/node/bench",
	"substrate/bin/node/cli",
	"substrate/bin/node/inspect",
	"substrate/bin/node/primitives",
	"substrate/bin/node/rpc",
	"substrate/bin/node/runtime",
	"substrate/bin/node/testing",
	"substrate/bin/utils/chain-spec-builder",
	"substrate/bin/utils/subkey",
	"substrate/client/allocator",
	"substrate/client/api",
	"substrate/client/authority-discovery",
	"substrate/client/basic-authorship",
	"substrate/client/block-builder",
	"substrate/client/chain-spec",
	"substrate/client/chain-spec/derive",
	"substrate/client/cli",
	"substrate/client/consensus/aura",
	"substrate/client/consensus/babe",
	"substrate/client/consensus/babe/rpc",
	"substrate/client/consensus/beefy",
	"substrate/client/consensus/beefy/rpc",
	"substrate/client/consensus/common",
	"substrate/client/consensus/epochs",
	"substrate/client/consensus/grandpa",
	"substrate/client/consensus/grandpa/rpc",
	"substrate/client/consensus/manual-seal",
	"substrate/client/consensus/pow",
	"substrate/client/consensus/slots",
	"substrate/client/db",
	"substrate/client/executor",
	"substrate/client/executor/common",
	"substrate/client/executor/polkavm",
	"substrate/client/executor/runtime-test",
	"substrate/client/executor/wasmtime",
	"substrate/client/informant",
	"substrate/client/keystore",
	"substrate/client/merkle-mountain-range",
	"substrate/client/merkle-mountain-range/rpc",
	"substrate/client/mixnet",
	"substrate/client/network",
	"substrate/client/network-gossip",
	"substrate/client/network/common",
	"substrate/client/network/light",
	"substrate/client/network/statement",
	"substrate/client/network/sync",
	"substrate/client/network/test",
	"substrate/client/network/transactions",
	"substrate/client/network/types",
	"substrate/client/offchain",
	"substrate/client/proposer-metrics",
	"substrate/client/rpc",
	"substrate/client/rpc-api",
	"substrate/client/rpc-servers",
	"substrate/client/rpc-spec-v2",
	"substrate/client/runtime-utilities",
	"substrate/client/service",
	"substrate/client/service/test",
	"substrate/client/state-db",
	"substrate/client/statement-store",
	"substrate/client/storage-monitor",
	"substrate/client/sync-state-rpc",
	"substrate/client/sysinfo",
	"substrate/client/telemetry",
	"substrate/client/tracing",
	"substrate/client/tracing/proc-macro",
	"substrate/client/transaction-pool",
	"substrate/client/transaction-pool/api",
	"substrate/client/utils",
	"substrate/deprecated/hashing",
	"substrate/deprecated/hashing/proc-macro",
	"substrate/frame",
	"substrate/frame/alliance",
	"substrate/frame/asset-conversion",
	"substrate/frame/asset-conversion/ops",
	"substrate/frame/asset-rate",
	"substrate/frame/asset-rewards",
	"substrate/frame/assets",
	"substrate/frame/assets-freezer",
	"substrate/frame/assets-holder",
	"substrate/frame/atomic-swap",
	"substrate/frame/aura",
	"substrate/frame/authority-discovery",
	"substrate/frame/authorship",
	"substrate/frame/babe",
	"substrate/frame/bags-list",
	"substrate/frame/bags-list/fuzzer",
	"substrate/frame/bags-list/remote-tests",
	"substrate/frame/balances",
	"substrate/frame/beefy",
	"substrate/frame/beefy-mmr",
	"substrate/frame/benchmarking",
	"substrate/frame/benchmarking/pov",
	"substrate/frame/bounties",
	"substrate/frame/broker",
	"substrate/frame/child-bounties",
	"substrate/frame/collective",
	"substrate/frame/contracts",
	"substrate/frame/contracts/fixtures",
	"substrate/frame/contracts/mock-network",
	"substrate/frame/contracts/proc-macro",
	"substrate/frame/contracts/uapi",
	"substrate/frame/conviction-voting",
	"substrate/frame/core-fellowship",
	"substrate/frame/delegated-staking",
	"substrate/frame/democracy",
	"substrate/frame/election-provider-multi-phase",
	"substrate/frame/election-provider-multi-phase/test-staking-e2e",
	"substrate/frame/election-provider-support",
	"substrate/frame/election-provider-support/benchmarking",
	"substrate/frame/election-provider-support/solution-type",
	"substrate/frame/election-provider-support/solution-type/fuzzer",
	"substrate/frame/elections-phragmen",
	"substrate/frame/examples",
	"substrate/frame/examples/authorization-tx-extension",
	"substrate/frame/examples/basic",
	"substrate/frame/examples/default-config",
	"substrate/frame/examples/dev-mode",
	"substrate/frame/examples/frame-crate",
	"substrate/frame/examples/kitchensink",
	"substrate/frame/examples/multi-block-migrations",
	"substrate/frame/examples/offchain-worker",
	"substrate/frame/examples/single-block-migrations",
	"substrate/frame/examples/split",
	"substrate/frame/examples/tasks",
	"substrate/frame/examples/view-functions",
	"substrate/frame/executive",
	"substrate/frame/fast-unstake",
	"substrate/frame/glutton",
	"substrate/frame/grandpa",
	"substrate/frame/identity",
	"substrate/frame/im-online",
	"substrate/frame/indices",
	"substrate/frame/insecure-randomness-collective-flip",
	"substrate/frame/lottery",
	"substrate/frame/membership",
	"substrate/frame/merkle-mountain-range",
	"substrate/frame/message-queue",
	"substrate/frame/meta-tx",
	"substrate/frame/metadata-hash-extension",
	"substrate/frame/migrations",
	"substrate/frame/mixnet",
	"substrate/frame/multisig",
	"substrate/frame/nft-fractionalization",
	"substrate/frame/nfts",
	"substrate/frame/nfts/runtime-api",
	"substrate/frame/nis",
	"substrate/frame/node-authorization",
	"substrate/frame/nomination-pools",
	"substrate/frame/nomination-pools/benchmarking",
	"substrate/frame/nomination-pools/fuzzer",
	"substrate/frame/nomination-pools/runtime-api",
	"substrate/frame/nomination-pools/test-delegate-stake",
	"substrate/frame/offences",
	"substrate/frame/offences/benchmarking",
	"substrate/frame/paged-list",
	"substrate/frame/paged-list/fuzzer",
	"substrate/frame/parameters",
	"substrate/frame/preimage",
	"substrate/frame/proxy",
	"substrate/frame/ranked-collective",
	"substrate/frame/recovery",
	"substrate/frame/referenda",
	"substrate/frame/remark",
	"substrate/frame/revive",
	"substrate/frame/revive/fixtures",
	"substrate/frame/revive/mock-network",
	"substrate/frame/revive/proc-macro",
	"substrate/frame/revive/rpc",
	"substrate/frame/revive/uapi",
	"substrate/frame/root-offences",
	"substrate/frame/root-testing",
	"substrate/frame/safe-mode",
	"substrate/frame/salary",
	"substrate/frame/sassafras",
	"substrate/frame/scheduler",
	"substrate/frame/scored-pool",
	"substrate/frame/session",
	"substrate/frame/session/benchmarking",
	"substrate/frame/society",
	"substrate/frame/staking",
	"substrate/frame/staking/reward-curve",
	"substrate/frame/staking/reward-fn",
	"substrate/frame/staking/runtime-api",
	"substrate/frame/state-trie-migration",
	"substrate/frame/statement",
	"substrate/frame/sudo",
	"substrate/frame/support",
	"substrate/frame/support/procedural",
	"substrate/frame/support/procedural/tools",
	"substrate/frame/support/procedural/tools/derive",
	"substrate/frame/support/test",
	"substrate/frame/support/test/compile_pass",
	"substrate/frame/support/test/pallet",
	"substrate/frame/support/test/stg_frame_crate",
	"substrate/frame/system",
	"substrate/frame/system/benchmarking",
	"substrate/frame/system/rpc/runtime-api",
	"substrate/frame/timestamp",
	"substrate/frame/tips",
	"substrate/frame/transaction-payment",
	"substrate/frame/transaction-payment/asset-conversion-tx-payment",
	"substrate/frame/transaction-payment/asset-tx-payment",
	"substrate/frame/transaction-payment/rpc",
	"substrate/frame/transaction-payment/rpc/runtime-api",
	"substrate/frame/transaction-payment/skip-feeless-payment",
	"substrate/frame/transaction-storage",
	"substrate/frame/treasury",
	"substrate/frame/try-runtime",
	"substrate/frame/tx-pause",
	"substrate/frame/uniques",
	"substrate/frame/utility",
	"substrate/frame/verify-signature",
	"substrate/frame/vesting",
	"substrate/frame/whitelist",
	"substrate/primitives/api",
	"substrate/primitives/api/proc-macro",
	"substrate/primitives/api/test",
	"substrate/primitives/application-crypto",
	"substrate/primitives/application-crypto/test",
	"substrate/primitives/arithmetic",
	"substrate/primitives/arithmetic/fuzzer",
	"substrate/primitives/authority-discovery",
	"substrate/primitives/block-builder",
	"substrate/primitives/blockchain",
	"substrate/primitives/consensus/aura",
	"substrate/primitives/consensus/babe",
	"substrate/primitives/consensus/beefy",
	"substrate/primitives/consensus/common",
	"substrate/primitives/consensus/grandpa",
	"substrate/primitives/consensus/pow",
	"substrate/primitives/consensus/sassafras",
	"substrate/primitives/consensus/slots",
	"substrate/primitives/core",
	"substrate/primitives/core/fuzz",
	"substrate/primitives/crypto/ec-utils",
	"substrate/primitives/crypto/hashing",
	"substrate/primitives/crypto/hashing/proc-macro",
	"substrate/primitives/database",
	"substrate/primitives/debug-derive",
	"substrate/primitives/externalities",
	"substrate/primitives/genesis-builder",
	"substrate/primitives/inherents",
	"substrate/primitives/io",
	"substrate/primitives/keyring",
	"substrate/primitives/keystore",
	"substrate/primitives/maybe-compressed-blob",
	"substrate/primitives/merkle-mountain-range",
	"substrate/primitives/metadata-ir",
	"substrate/primitives/mixnet",
	"substrate/primitives/npos-elections",
	"substrate/primitives/npos-elections/fuzzer",
	"substrate/primitives/offchain",
	"substrate/primitives/panic-handler",
	"substrate/primitives/rpc",
	"substrate/primitives/runtime",
	"substrate/primitives/runtime-interface",
	"substrate/primitives/runtime-interface/proc-macro",
	"substrate/primitives/runtime-interface/test",
	"substrate/primitives/runtime-interface/test-wasm",
	"substrate/primitives/runtime-interface/test-wasm-deprecated",
	"substrate/primitives/session",
	"substrate/primitives/staking",
	"substrate/primitives/state-machine",
	"substrate/primitives/statement-store",
	"substrate/primitives/std",
	"substrate/primitives/storage",
	"substrate/primitives/test-primitives",
	"substrate/primitives/timestamp",
	"substrate/primitives/tracing",
	"substrate/primitives/transaction-pool",
	"substrate/primitives/transaction-storage-proof",
	"substrate/primitives/trie",
	"substrate/primitives/version",
	"substrate/primitives/version/proc-macro",
	"substrate/primitives/wasm-interface",
	"substrate/primitives/weights",
	"substrate/scripts/ci/node-template-release",
	"substrate/test-utils",
	"substrate/test-utils/cli",
	"substrate/test-utils/client",
	"substrate/test-utils/runtime",
	"substrate/test-utils/runtime/client",
	"substrate/test-utils/runtime/transaction-pool",
	"substrate/utils/binary-merkle-tree",
	"substrate/utils/build-script-utils",
	"substrate/utils/fork-tree",
	"substrate/utils/frame/benchmarking-cli",
	"substrate/utils/frame/generate-bags",
	"substrate/utils/frame/generate-bags/node-runtime",
	"substrate/utils/frame/omni-bencher",
	"substrate/utils/frame/remote-externalities",
	"substrate/utils/frame/rpc/client",
	"substrate/utils/frame/rpc/state-trie-migration-rpc",
	"substrate/utils/frame/rpc/support",
	"substrate/utils/frame/rpc/system",
	"substrate/utils/prometheus",
	"substrate/utils/substrate-bip39",
	"substrate/utils/wasm-builder",
	"templates/minimal/node",
	"templates/minimal/pallets/template",
	"templates/minimal/runtime",
	"templates/parachain",
	"templates/parachain/node",
	"templates/parachain/pallets/template",
	"templates/parachain/runtime",
	"templates/solochain/node",
	"templates/solochain/pallets/template",
	"templates/solochain/runtime",
	"templates/zombienet",
	"umbrella",
]

default-members = [
	"cumulus/polkadot-omni-node",
	"cumulus/polkadot-parachain",
	"polkadot",
	"substrate/bin/node/cli",
]

[workspace.lints.rust]
suspicious_double_ref_op = { level = "allow", priority = 2 }
# `substrate_runtime` is a common `cfg` condition name used in the repo.
unexpected_cfgs = { level = "warn", check-cfg = [
	'cfg(build_opt_level, values("3"))',
	'cfg(build_profile, values("debug", "release"))',
	'cfg(enable_alloc_error_handler)',
	'cfg(fuzzing)',
	'cfg(substrate_runtime)',
] }

[workspace.lints.clippy]
all = { level = "allow", priority = 0 }
bind_instead_of_map = { level = "allow", priority = 2 }              # stylistic
borrowed-box = { level = "allow", priority = 2 }                     # Reasonable to fix this one
complexity = { level = "warn", priority = 1 }
correctness = { level = "warn", priority = 1 }
default_constructed_unit_structs = { level = "allow", priority = 2 } # stylistic
derivable_impls = { level = "allow", priority = 2 }                  # false positives
eq_op = { level = "allow", priority = 2 }                            # In tests we test equality.
erasing_op = { level = "allow", priority = 2 }                       # E.g. 0 * DOLLARS
extra-unused-type-parameters = { level = "allow", priority = 2 }     # stylistic
identity-op = { level = "allow", priority = 2 }                      # One case where we do 0 +
if-same-then-else = { level = "allow", priority = 2 }
needless-lifetimes = { level = "allow", priority = 2 }               # generated code
needless_option_as_deref = { level = "allow", priority = 2 }         # false positives
nonminimal-bool = { level = "allow", priority = 2 }                  # maybe
option-map-unit-fn = { level = "allow", priority = 2 }               # stylistic
stable_sort_primitive = { level = "allow", priority = 2 }            # prefer stable sort
too-many-arguments = { level = "allow", priority = 2 }               # (Turning this on would lead to)
type_complexity = { level = "allow", priority = 2 }                  # raison d'etre
unit_arg = { level = "allow", priority = 2 }                         # stylistic
unnecessary_cast = { level = "allow", priority = 2 }                 # Types may change
useless_conversion = { level = "allow", priority = 2 }               # Types may change
while_immutable_condition = { level = "allow", priority = 2 }        # false positives
zero-prefixed-literal = { level = "allow", priority = 2 }            # 00_1000_000

[workspace.dependencies]
Inflector = { version = "0.11.4" }
aes-gcm = { version = "0.10" }
ahash = { version = "0.8.2" }
alloy-core = { version = "0.8.15", default-features = false }
always-assert = { version = "0.1" }
anyhow = { version = "1.0.81", default-features = false }
approx = { version = "0.5.1" }
aquamarine = { version = "0.5.0" }
arbitrary = { version = "1.3.2" }
ark-bls12-377 = { version = "0.4.0", default-features = false }
ark-bls12-377-ext = { version = "0.4.1", default-features = false }
ark-bls12-381 = { version = "0.4.0", default-features = false }
ark-bls12-381-ext = { version = "0.4.1", default-features = false }
ark-bw6-761 = { version = "0.4.0", default-features = false }
ark-bw6-761-ext = { version = "0.4.1", default-features = false }
ark-ec = { version = "0.4.2", default-features = false }
ark-ed-on-bls12-377 = { version = "0.4.0", default-features = false }
ark-ed-on-bls12-377-ext = { version = "0.4.1", default-features = false }
ark-ed-on-bls12-381-bandersnatch = { version = "0.4.0", default-features = false }
ark-ed-on-bls12-381-bandersnatch-ext = { version = "0.4.1", default-features = false }
ark-scale = { version = "0.0.12", default-features = false }
ark-vrf = { version = "0.1.0", default-features = false }
array-bytes = { version = "6.2.2", default-features = false }
arrayvec = { version = "0.7.4" }
assert_cmd = { version = "2.0.14" }
assert_matches = { version = "1.5.0" }
asset-hub-rococo-emulated-chain = { path = "cumulus/parachains/integration-tests/emulated/chains/parachains/assets/asset-hub-rococo" }
asset-hub-rococo-runtime = { path = "cumulus/parachains/runtimes/assets/asset-hub-rococo", default-features = false }
asset-hub-westend-emulated-chain = { path = "cumulus/parachains/integration-tests/emulated/chains/parachains/assets/asset-hub-westend" }
asset-hub-westend-runtime = { path = "cumulus/parachains/runtimes/assets/asset-hub-westend" }
asset-test-utils = { path = "cumulus/parachains/runtimes/assets/test-utils", default-features = false }
assets-common = { path = "cumulus/parachains/runtimes/assets/common", default-features = false }
async-channel = { version = "1.8.0" }
async-std = { version = "1.9.0" }
async-trait = { version = "0.1.79" }
asynchronous-codec = { version = "0.6" }
backoff = { version = "0.4" }
backtrace = { version = "0.3.71" }
binary-merkle-tree = { path = "substrate/utils/binary-merkle-tree", default-features = false }
bincode = { version = "1.3.3" }
# personal fork here as workaround for: https://github.com/rust-bitcoin/rust-bip39/pull/64
bip39 = { package = "parity-bip39", version = "2.0.1", default-features = false }
bitflags = { version = "1.3.2" }
bitvec = { version = "1.0.1", default-features = false }
blake2 = { version = "0.10.4", default-features = false }
blake2b_simd = { version = "1.0.2", default-features = false }
blake3 = { version = "1.5" }
bn = { package = "substrate-bn", version = "0.6", default-features = false }
bounded-collections = { version = "0.2.3", default-features = false }
bounded-vec = { version = "0.7" }
bp-asset-hub-rococo = { path = "cumulus/parachains/runtimes/assets/asset-hub-rococo/bridge-primitives", default-features = false }
bp-asset-hub-westend = { path = "cumulus/parachains/runtimes/assets/asset-hub-westend/bridge-primitives", default-features = false }
bp-beefy = { path = "bridges/primitives/beefy", default-features = false }
bp-bridge-hub-cumulus = { path = "bridges/chains/chain-cumulus", default-features = false }
bp-bridge-hub-rococo = { path = "cumulus/parachains/runtimes/bridge-hubs/bridge-hub-rococo/bridge-primitives", default-features = false }
bp-bridge-hub-westend = { path = "cumulus/parachains/runtimes/bridge-hubs/bridge-hub-westend/bridge-primitives", default-features = false }
bp-header-chain = { path = "bridges/primitives/header-chain", default-features = false }
bp-messages = { path = "bridges/primitives/messages", default-features = false }
bp-parachains = { path = "bridges/primitives/parachains", default-features = false }
bp-polkadot-bulletin = { path = "bridges/chains/chain-polkadot-bulletin", default-features = false }
bp-polkadot-core = { path = "bridges/primitives/polkadot-core", default-features = false }
bp-relayers = { path = "bridges/primitives/relayers", default-features = false }
bp-rococo = { path = "polkadot/runtime/rococo/bridge-primitives", default-features = false }
bp-runtime = { path = "bridges/primitives/runtime", default-features = false }
bp-test-utils = { path = "bridges/primitives/test-utils", default-features = false }
<<<<<<< HEAD
bp-westend = { path = "bridges/chains/chain-westend", default-features = false }
bp-xcm-bridge = { path = "bridges/primitives/xcm-bridge", default-features = false }
=======
bp-westend = { path = "polkadot/runtime/westend/bridge-primitives", default-features = false }
>>>>>>> 27fbb06d
bp-xcm-bridge-hub = { path = "bridges/primitives/xcm-bridge-hub", default-features = false }
bp-xcm-bridge-hub-router = { path = "bridges/primitives/xcm-bridge-hub-router", default-features = false }
bp-xcm-bridge-router = { path = "bridges/primitives/xcm-bridge-router", default-features = false }
bridge-hub-common = { path = "cumulus/parachains/runtimes/bridge-hubs/common", default-features = false }
bridge-hub-rococo-emulated-chain = { path = "cumulus/parachains/integration-tests/emulated/chains/parachains/bridges/bridge-hub-rococo" }
bridge-hub-rococo-runtime = { path = "cumulus/parachains/runtimes/bridge-hubs/bridge-hub-rococo", default-features = false }
bridge-hub-test-utils = { path = "cumulus/parachains/runtimes/bridge-hubs/test-utils", default-features = false }
bridge-hub-westend-emulated-chain = { path = "cumulus/parachains/integration-tests/emulated/chains/parachains/bridges/bridge-hub-westend" }
bridge-hub-westend-runtime = { path = "cumulus/parachains/runtimes/bridge-hubs/bridge-hub-westend", default-features = false }
bridge-runtime-common = { path = "bridges/bin/runtime-common", default-features = false }
bs58 = { version = "0.5.1", default-features = false }
build-helper = { version = "0.1.1" }
byte-slice-cast = { version = "1.2.1", default-features = false }
byteorder = { version = "1.3.2", default-features = false }
bytes = { version = "1.4.0", default-features = false }
cargo_metadata = { version = "0.15.4" }
cfg-expr = { version = "0.15.5" }
cfg-if = { version = "1.0" }
chain-spec-builder = { path = "substrate/bin/utils/chain-spec-builder", default-features = false, package = "staging-chain-spec-builder" }
chain-spec-guide-runtime = { path = "docs/sdk/src/reference_docs/chain_spec_runtime" }
chrono = { version = "0.4.31" }
cid = { version = "0.9.0" }
clap = { version = "4.5.13" }
clap_complete = { version = "4.5.13" }
cmd_lib = { version = "1.9.5" }
coarsetime = { version = "0.1.22" }
codec = { version = "3.7.4", default-features = false, package = "parity-scale-codec" }
collectives-westend-emulated-chain = { path = "cumulus/parachains/integration-tests/emulated/chains/parachains/collectives/collectives-westend" }
collectives-westend-runtime = { path = "cumulus/parachains/runtimes/collectives/collectives-westend" }
color-eyre = { version = "0.6.3", default-features = false }
color-print = { version = "0.3.4" }
colored = { version = "2.0.4" }
comfy-table = { version = "7.1.4", default-features = false }
console = { version = "0.15.8" }
const-hex = { version = "1.10.0", default-features = false }
coretime-rococo-emulated-chain = { path = "cumulus/parachains/integration-tests/emulated/chains/parachains/coretime/coretime-rococo" }
coretime-rococo-runtime = { path = "cumulus/parachains/runtimes/coretime/coretime-rococo" }
coretime-westend-emulated-chain = { path = "cumulus/parachains/integration-tests/emulated/chains/parachains/coretime/coretime-westend" }
coretime-westend-runtime = { path = "cumulus/parachains/runtimes/coretime/coretime-westend" }
cpu-time = { version = "1.0.0" }
criterion = { version = "0.5.1", default-features = false }
cumulus-client-cli = { path = "cumulus/client/cli", default-features = false }
cumulus-client-collator = { path = "cumulus/client/collator", default-features = false }
cumulus-client-consensus-aura = { path = "cumulus/client/consensus/aura", default-features = false }
cumulus-client-consensus-common = { path = "cumulus/client/consensus/common", default-features = false }
cumulus-client-consensus-proposer = { path = "cumulus/client/consensus/proposer", default-features = false }
cumulus-client-consensus-relay-chain = { path = "cumulus/client/consensus/relay-chain", default-features = false }
cumulus-client-network = { path = "cumulus/client/network", default-features = false }
cumulus-client-parachain-inherent = { path = "cumulus/client/parachain-inherent", default-features = false }
cumulus-client-pov-recovery = { path = "cumulus/client/pov-recovery", default-features = false }
cumulus-client-service = { path = "cumulus/client/service", default-features = false }
cumulus-pallet-aura-ext = { path = "cumulus/pallets/aura-ext", default-features = false }
cumulus-pallet-dmp-queue = { default-features = false, path = "cumulus/pallets/dmp-queue" }
cumulus-pallet-parachain-system = { path = "cumulus/pallets/parachain-system", default-features = false }
cumulus-pallet-parachain-system-proc-macro = { path = "cumulus/pallets/parachain-system/proc-macro", default-features = false }
cumulus-pallet-session-benchmarking = { path = "cumulus/pallets/session-benchmarking", default-features = false }
cumulus-pallet-solo-to-para = { path = "cumulus/pallets/solo-to-para", default-features = false }
cumulus-pallet-weight-reclaim = { path = "cumulus/pallets/weight-reclaim", default-features = false }
cumulus-pallet-xcm = { path = "cumulus/pallets/xcm", default-features = false }
cumulus-pallet-xcmp-queue = { path = "cumulus/pallets/xcmp-queue", default-features = false }
cumulus-ping = { path = "cumulus/parachains/pallets/ping", default-features = false }
cumulus-primitives-aura = { path = "cumulus/primitives/aura", default-features = false }
cumulus-primitives-core = { path = "cumulus/primitives/core", default-features = false }
cumulus-primitives-parachain-inherent = { path = "cumulus/primitives/parachain-inherent", default-features = false }
cumulus-primitives-proof-size-hostfunction = { path = "cumulus/primitives/proof-size-hostfunction", default-features = false }
cumulus-primitives-storage-weight-reclaim = { path = "cumulus/primitives/storage-weight-reclaim", default-features = false }
cumulus-primitives-timestamp = { path = "cumulus/primitives/timestamp", default-features = false }
cumulus-primitives-utility = { path = "cumulus/primitives/utility", default-features = false }
cumulus-relay-chain-inprocess-interface = { path = "cumulus/client/relay-chain-inprocess-interface", default-features = false }
cumulus-relay-chain-interface = { path = "cumulus/client/relay-chain-interface", default-features = false }
cumulus-relay-chain-minimal-node = { path = "cumulus/client/relay-chain-minimal-node", default-features = false }
cumulus-relay-chain-rpc-interface = { path = "cumulus/client/relay-chain-rpc-interface", default-features = false }
cumulus-test-client = { path = "cumulus/test/client" }
cumulus-test-relay-sproof-builder = { path = "cumulus/test/relay-sproof-builder", default-features = false }
cumulus-test-runtime = { path = "cumulus/test/runtime" }
cumulus-test-service = { path = "cumulus/test/service" }
cumulus-zombienet-sdk-helpers = { path = "cumulus/zombienet/zombienet-sdk-helpers", default-features = false }
curve25519-dalek = { version = "4.1.3" }
derive-syn-parse = { version = "0.2.0" }
derive-where = { version = "1.2.7" }
derive_more = { version = "0.99.17", default-features = false }
digest = { version = "0.10.3", default-features = false }
directories = { version = "5.0.1" }
dlmalloc = { version = "0.2.4" }
docify = { version = "0.2.9" }
dyn-clonable = { version = "0.9.0" }
dyn-clone = { version = "1.0.16" }
ed25519-dalek = { version = "2.1", default-features = false }
ed25519-zebra = { version = "4.0.3", default-features = false }
either = { version = "1.8.1", default-features = false }
emulated-integration-tests-common = { path = "cumulus/parachains/integration-tests/emulated/common", default-features = false }
enumflags2 = { version = "0.7.11" }
enumn = { version = "0.1.13" }
env_logger = { version = "0.11.2" }
environmental = { version = "1.1.4", default-features = false }
equivocation-detector = { path = "bridges/relays/equivocation" }
ethabi = { version = "2.0.0", default-features = false, package = "ethabi-decode" }
ethbloom = { version = "0.14.1", default-features = false }
ethereum-types = { version = "0.15.1", default-features = false }
exit-future = { version = "0.2.0" }
expander = { version = "2.0.0" }
fatality = { version = "0.1.1" }
fdlimit = { version = "0.3.0" }
femme = { version = "2.2.1" }
filetime = { version = "0.2.16" }
finality-grandpa = { version = "0.16.3", default-features = false }
finality-relay = { path = "bridges/relays/finality" }
first-pallet = { package = "polkadot-sdk-docs-first-pallet", path = "docs/sdk/packages/guides/first-pallet", default-features = false }
first-runtime = { package = "polkadot-sdk-docs-first-runtime", path = "docs/sdk/packages/guides/first-runtime", default-features = false }
flate2 = { version = "1.0" }
fnv = { version = "1.0.6" }
fork-tree = { path = "substrate/utils/fork-tree", default-features = false }
forwarded-header-value = { version = "0.1.1" }
fraction = { version = "0.13.1" }
frame = { path = "substrate/frame", default-features = false, package = "polkadot-sdk-frame" }
frame-benchmarking = { path = "substrate/frame/benchmarking", default-features = false }
frame-benchmarking-cli = { path = "substrate/utils/frame/benchmarking-cli", default-features = false }
frame-benchmarking-pallet-pov = { default-features = false, path = "substrate/frame/benchmarking/pov" }
frame-election-provider-solution-type = { path = "substrate/frame/election-provider-support/solution-type", default-features = false }
frame-election-provider-support = { path = "substrate/frame/election-provider-support", default-features = false }
frame-executive = { path = "substrate/frame/executive", default-features = false }
frame-metadata = { version = "21.0.0", default-features = false }
frame-metadata-hash-extension = { path = "substrate/frame/metadata-hash-extension", default-features = false }
frame-support = { path = "substrate/frame/support", default-features = false }
frame-support-procedural = { path = "substrate/frame/support/procedural", default-features = false }
frame-support-procedural-tools = { path = "substrate/frame/support/procedural/tools", default-features = false }
frame-support-procedural-tools-derive = { path = "substrate/frame/support/procedural/tools/derive", default-features = false }
frame-support-test = { path = "substrate/frame/support/test" }
frame-system = { path = "substrate/frame/system", default-features = false }
frame-system-benchmarking = { path = "substrate/frame/system/benchmarking", default-features = false }
frame-system-rpc-runtime-api = { path = "substrate/frame/system/rpc/runtime-api", default-features = false }
frame-try-runtime = { path = "substrate/frame/try-runtime", default-features = false }
fs4 = { version = "0.7.0" }
fs_extra = { version = "1.3.0" }
futures = { version = "0.3.31" }
futures-timer = { version = "3.0.2" }
futures-util = { version = "0.3.30", default-features = false }
generate-bags = { path = "substrate/utils/frame/generate-bags", default-features = false }
gethostname = { version = "0.2.3" }
git2 = { version = "0.20.0", default-features = false }
glob = { version = "0.3" }
glutton-westend-runtime = { path = "cumulus/parachains/runtimes/glutton/glutton-westend" }
governor = { version = "0.6.0" }
gum = { path = "polkadot/node/gum", default-features = false, package = "tracing-gum" }
gum-proc-macro = { path = "polkadot/node/gum/proc-macro", default-features = false, package = "tracing-gum-proc-macro" }
handlebars = { version = "5.1.0" }
hash-db = { version = "0.16.0", default-features = false }
hash256-std-hasher = { version = "0.15.2", default-features = false }
hex = { version = "0.4.3", default-features = false }
hex-literal = { version = "0.4.1", default-features = false }
hkdf = { version = "0.12.0" }
hmac = { version = "0.12.1" }
honggfuzz = { version = "0.5.55" }
http = { version = "1.1" }
http-body = { version = "1", default-features = false }
http-body-util = { version = "0.1.2", default-features = false }
hyper = { version = "1.3.1", default-features = false }
hyper-rustls = { version = "0.27.3", default-features = false, features = [
	"http1",
	"http2",
	"logging",
	"ring",
	"rustls-native-certs",
	"tls12",
] }
hyper-util = { version = "0.1.5", default-features = false }
impl-serde = { version = "0.5.0", default-features = false }
impl-trait-for-tuples = { version = "0.2.2" }
indexmap = { version = "2.7.1" }
indicatif = { version = "0.17.7" }
integer-sqrt = { version = "0.1.2" }
ip_network = { version = "0.4.1" }
is-terminal = { version = "0.4.9" }
is_executable = { version = "1.0.1" }
isahc = { version = "1.2" }
itertools = { version = "0.11" }
jobserver = { version = "0.1.26" }
jsonpath_lib = { version = "0.3" }
jsonrpsee = { version = "0.24.3" }
jsonrpsee-core = { version = "0.24.3" }
k256 = { version = "0.13.4", default-features = false }
kitchensink-runtime = { path = "substrate/bin/node/runtime" }
kvdb = { version = "0.13.0" }
kvdb-memorydb = { version = "0.13.0" }
kvdb-rocksdb = { version = "0.19.0" }
kvdb-shared-tests = { version = "0.11.0" }
landlock = { version = "0.3.0" }
libc = { version = "0.2.155" }
libfuzzer-sys = { version = "0.4" }
libp2p = { version = "0.54.1" }
libp2p-identity = { version = "0.2.9" }
libp2p-kad = { version = "0.46.2", default-features = false }
libsecp256k1 = { version = "0.7.0", default-features = false }
linked-hash-map = { version = "0.5.4" }
linked_hash_set = { version = "0.1.4" }
linregress = { version = "0.5.1" }
lite-json = { version = "0.2.0", default-features = false }
litep2p = { version = "0.9.3", features = ["websocket"] }
log = { version = "0.4.22", default-features = false }
macro_magic = { version = "0.5.1" }
maplit = { version = "1.0.2" }
memmap2 = { version = "0.9.3" }
memory-db = { version = "0.32.0", default-features = false }
merkleized-metadata = { version = "0.5.0" }
merlin = { version = "3.0", default-features = false }
messages-relay = { path = "bridges/relays/messages" }
metered = { version = "0.6.1", default-features = false, package = "prioritized-metered-channel" }
milagro-bls = { version = "1.5.4", default-features = false, package = "snowbridge-milagro-bls" }
minimal-template-node = { path = "templates/minimal/node" }
minimal-template-runtime = { path = "templates/minimal/runtime" }
mixnet = { version = "0.7.0" }
mmr-gadget = { path = "substrate/client/merkle-mountain-range", default-features = false }
mmr-lib = { version = "0.8.1", package = "polkadot-ckb-merkle-mountain-range", default-features = false }
mmr-rpc = { path = "substrate/client/merkle-mountain-range/rpc", default-features = false }
mockall = { version = "0.13.1" }
multiaddr = { version = "0.18.1" }
multihash = { version = "0.19.1", default-features = false }
multistream-select = { version = "0.13.0" }
names = { version = "0.14.0", default-features = false }
nix = { version = "0.29.0" }
node-cli = { path = "substrate/bin/node/cli", package = "staging-node-cli" }
node-inspect = { path = "substrate/bin/node/inspect", default-features = false, package = "staging-node-inspect" }
node-primitives = { path = "substrate/bin/node/primitives", default-features = false }
node-rpc = { path = "substrate/bin/node/rpc" }
node-testing = { path = "substrate/bin/node/testing" }
nohash-hasher = { version = "0.2.0" }
novelpoly = { version = "2.0.0", package = "reed-solomon-novelpoly" }
num-bigint = { version = "0.4.3", default-features = false }
num-format = { version = "0.4.3" }
num-integer = { version = "0.1.46", default-features = false }
num-rational = { version = "0.4.1" }
num-traits = { version = "0.2.17", default-features = false }
num_cpus = { version = "1.13.1" }
once_cell = { version = "1.19.0" }
orchestra = { version = "0.4.0", default-features = false }
pallet-alliance = { path = "substrate/frame/alliance", default-features = false }
pallet-asset-conversion = { path = "substrate/frame/asset-conversion", default-features = false }
pallet-asset-conversion-ops = { path = "substrate/frame/asset-conversion/ops", default-features = false }
pallet-asset-conversion-tx-payment = { path = "substrate/frame/transaction-payment/asset-conversion-tx-payment", default-features = false }
pallet-asset-rate = { path = "substrate/frame/asset-rate", default-features = false }
pallet-asset-rewards = { path = "substrate/frame/asset-rewards", default-features = false }
pallet-asset-tx-payment = { path = "substrate/frame/transaction-payment/asset-tx-payment", default-features = false }
pallet-assets = { path = "substrate/frame/assets", default-features = false }
pallet-assets-freezer = { path = "substrate/frame/assets-freezer", default-features = false }
pallet-assets-holder = { path = "substrate/frame/assets-holder", default-features = false }
pallet-atomic-swap = { default-features = false, path = "substrate/frame/atomic-swap" }
pallet-aura = { path = "substrate/frame/aura", default-features = false }
pallet-authority-discovery = { path = "substrate/frame/authority-discovery", default-features = false }
pallet-authorship = { path = "substrate/frame/authorship", default-features = false }
pallet-babe = { path = "substrate/frame/babe", default-features = false }
pallet-bags-list = { path = "substrate/frame/bags-list", default-features = false }
pallet-bags-list-remote-tests = { path = "substrate/frame/bags-list/remote-tests" }
pallet-balances = { path = "substrate/frame/balances", default-features = false }
pallet-beefy = { path = "substrate/frame/beefy", default-features = false }
pallet-beefy-mmr = { path = "substrate/frame/beefy-mmr", default-features = false }
pallet-bounties = { path = "substrate/frame/bounties", default-features = false }
pallet-bridge-grandpa = { path = "bridges/modules/grandpa", default-features = false }
pallet-bridge-messages = { path = "bridges/modules/messages", default-features = false }
pallet-bridge-parachains = { path = "bridges/modules/parachains", default-features = false }
pallet-bridge-relayers = { path = "bridges/modules/relayers", default-features = false }
pallet-broker = { path = "substrate/frame/broker", default-features = false }
pallet-child-bounties = { path = "substrate/frame/child-bounties", default-features = false }
pallet-collator-selection = { path = "cumulus/pallets/collator-selection", default-features = false }
pallet-collective = { path = "substrate/frame/collective", default-features = false }
pallet-collective-content = { path = "cumulus/parachains/pallets/collective-content", default-features = false }
pallet-contracts = { path = "substrate/frame/contracts", default-features = false }
pallet-contracts-fixtures = { path = "substrate/frame/contracts/fixtures", default-features = false }
pallet-contracts-mock-network = { default-features = false, path = "substrate/frame/contracts/mock-network" }
pallet-contracts-proc-macro = { path = "substrate/frame/contracts/proc-macro", default-features = false }
pallet-contracts-uapi = { path = "substrate/frame/contracts/uapi", default-features = false }
pallet-conviction-voting = { path = "substrate/frame/conviction-voting", default-features = false }
pallet-core-fellowship = { path = "substrate/frame/core-fellowship", default-features = false }
pallet-default-config-example = { path = "substrate/frame/examples/default-config", default-features = false }
pallet-delegated-staking = { path = "substrate/frame/delegated-staking", default-features = false }
pallet-democracy = { path = "substrate/frame/democracy", default-features = false }
pallet-dev-mode = { path = "substrate/frame/examples/dev-mode", default-features = false }
pallet-election-provider-multi-phase = { path = "substrate/frame/election-provider-multi-phase", default-features = false }
pallet-election-provider-support-benchmarking = { path = "substrate/frame/election-provider-support/benchmarking", default-features = false }
pallet-elections-phragmen = { path = "substrate/frame/elections-phragmen", default-features = false }
pallet-example-authorization-tx-extension = { path = "substrate/frame/examples/authorization-tx-extension", default-features = false }
pallet-example-basic = { path = "substrate/frame/examples/basic", default-features = false }
pallet-example-frame-crate = { path = "substrate/frame/examples/frame-crate", default-features = false }
pallet-example-kitchensink = { path = "substrate/frame/examples/kitchensink", default-features = false }
pallet-example-mbm = { path = "substrate/frame/examples/multi-block-migrations", default-features = false }
pallet-example-offchain-worker = { path = "substrate/frame/examples/offchain-worker", default-features = false }
pallet-example-single-block-migrations = { path = "substrate/frame/examples/single-block-migrations", default-features = false }
pallet-example-split = { path = "substrate/frame/examples/split", default-features = false }
pallet-example-tasks = { path = "substrate/frame/examples/tasks", default-features = false }
pallet-example-view-functions = { path = "substrate/frame/examples/view-functions", default-features = false }
pallet-examples = { path = "substrate/frame/examples" }
pallet-fast-unstake = { path = "substrate/frame/fast-unstake", default-features = false }
pallet-glutton = { path = "substrate/frame/glutton", default-features = false }
pallet-grandpa = { path = "substrate/frame/grandpa", default-features = false }
pallet-identity = { path = "substrate/frame/identity", default-features = false }
pallet-im-online = { path = "substrate/frame/im-online", default-features = false }
pallet-indices = { path = "substrate/frame/indices", default-features = false }
pallet-insecure-randomness-collective-flip = { path = "substrate/frame/insecure-randomness-collective-flip", default-features = false }
pallet-lottery = { default-features = false, path = "substrate/frame/lottery" }
pallet-membership = { path = "substrate/frame/membership", default-features = false }
pallet-message-queue = { path = "substrate/frame/message-queue", default-features = false }
pallet-meta-tx = { path = "substrate/frame/meta-tx", default-features = false }
pallet-migrations = { path = "substrate/frame/migrations", default-features = false }
pallet-minimal-template = { path = "templates/minimal/pallets/template", default-features = false }
pallet-mixnet = { default-features = false, path = "substrate/frame/mixnet" }
pallet-mmr = { path = "substrate/frame/merkle-mountain-range", default-features = false }
pallet-multisig = { path = "substrate/frame/multisig", default-features = false }
pallet-nft-fractionalization = { path = "substrate/frame/nft-fractionalization", default-features = false }
pallet-nfts = { path = "substrate/frame/nfts", default-features = false }
pallet-nfts-runtime-api = { path = "substrate/frame/nfts/runtime-api", default-features = false }
pallet-nis = { path = "substrate/frame/nis", default-features = false }
pallet-node-authorization = { default-features = false, path = "substrate/frame/node-authorization" }
pallet-nomination-pools = { path = "substrate/frame/nomination-pools", default-features = false }
pallet-nomination-pools-benchmarking = { path = "substrate/frame/nomination-pools/benchmarking", default-features = false }
pallet-nomination-pools-runtime-api = { path = "substrate/frame/nomination-pools/runtime-api", default-features = false }
pallet-offences = { path = "substrate/frame/offences", default-features = false }
pallet-offences-benchmarking = { path = "substrate/frame/offences/benchmarking", default-features = false }
pallet-paged-list = { path = "substrate/frame/paged-list", default-features = false }
pallet-parachain-template = { path = "templates/parachain/pallets/template", default-features = false }
pallet-parameters = { path = "substrate/frame/parameters", default-features = false }
pallet-preimage = { path = "substrate/frame/preimage", default-features = false }
pallet-proxy = { path = "substrate/frame/proxy", default-features = false }
pallet-ranked-collective = { path = "substrate/frame/ranked-collective", default-features = false }
pallet-recovery = { path = "substrate/frame/recovery", default-features = false }
pallet-referenda = { path = "substrate/frame/referenda", default-features = false }
pallet-remark = { default-features = false, path = "substrate/frame/remark" }
pallet-revive = { path = "substrate/frame/revive", default-features = false }
pallet-revive-eth-rpc = { path = "substrate/frame/revive/rpc", default-features = false }
pallet-revive-fixtures = { path = "substrate/frame/revive/fixtures", default-features = false }
pallet-revive-mock-network = { default-features = false, path = "substrate/frame/revive/mock-network" }
pallet-revive-proc-macro = { path = "substrate/frame/revive/proc-macro", default-features = false }
pallet-revive-uapi = { path = "substrate/frame/revive/uapi", default-features = false }
pallet-root-offences = { default-features = false, path = "substrate/frame/root-offences" }
pallet-root-testing = { path = "substrate/frame/root-testing", default-features = false }
pallet-safe-mode = { default-features = false, path = "substrate/frame/safe-mode" }
pallet-salary = { path = "substrate/frame/salary", default-features = false }
pallet-scheduler = { path = "substrate/frame/scheduler", default-features = false }
pallet-scored-pool = { default-features = false, path = "substrate/frame/scored-pool" }
pallet-session = { path = "substrate/frame/session", default-features = false }
pallet-session-benchmarking = { path = "substrate/frame/session/benchmarking", default-features = false }
pallet-skip-feeless-payment = { path = "substrate/frame/transaction-payment/skip-feeless-payment", default-features = false }
pallet-society = { path = "substrate/frame/society", default-features = false }
pallet-staking = { path = "substrate/frame/staking", default-features = false }
pallet-staking-reward-curve = { path = "substrate/frame/staking/reward-curve", default-features = false }
pallet-staking-reward-fn = { path = "substrate/frame/staking/reward-fn", default-features = false }
pallet-staking-runtime-api = { path = "substrate/frame/staking/runtime-api", default-features = false }
pallet-state-trie-migration = { path = "substrate/frame/state-trie-migration", default-features = false }
pallet-statement = { default-features = false, path = "substrate/frame/statement" }
pallet-sudo = { path = "substrate/frame/sudo", default-features = false }
pallet-template = { path = "templates/solochain/pallets/template", default-features = false }
pallet-timestamp = { path = "substrate/frame/timestamp", default-features = false }
pallet-tips = { path = "substrate/frame/tips", default-features = false }
pallet-transaction-payment = { path = "substrate/frame/transaction-payment", default-features = false }
pallet-transaction-payment-rpc = { path = "substrate/frame/transaction-payment/rpc", default-features = false }
pallet-transaction-payment-rpc-runtime-api = { path = "substrate/frame/transaction-payment/rpc/runtime-api", default-features = false }
pallet-transaction-storage = { default-features = false, path = "substrate/frame/transaction-storage" }
pallet-treasury = { path = "substrate/frame/treasury", default-features = false }
pallet-tx-pause = { default-features = false, path = "substrate/frame/tx-pause" }
pallet-uniques = { path = "substrate/frame/uniques", default-features = false }
pallet-utility = { path = "substrate/frame/utility", default-features = false }
pallet-verify-signature = { path = "substrate/frame/verify-signature", default-features = false }
pallet-vesting = { path = "substrate/frame/vesting", default-features = false }
pallet-whitelist = { path = "substrate/frame/whitelist", default-features = false }
pallet-xcm = { path = "polkadot/xcm/pallet-xcm", default-features = false }
pallet-xcm-benchmarks = { path = "polkadot/xcm/pallet-xcm-benchmarks", default-features = false }
pallet-xcm-bridge = { path = "bridges/modules/xcm-bridge", default-features = false }
pallet-xcm-bridge-hub = { path = "bridges/modules/xcm-bridge-hub", default-features = false }
pallet-xcm-bridge-hub-router = { path = "bridges/modules/xcm-bridge-hub-router", default-features = false }
pallet-xcm-bridge-router = { path = "bridges/modules/xcm-bridge-router", default-features = false }
parachain-info = { path = "cumulus/parachains/pallets/parachain-info", default-features = false, package = "staging-parachain-info" }
parachain-template-runtime = { path = "templates/parachain/runtime" }
parachains-common = { path = "cumulus/parachains/common", default-features = false }
parachains-relay = { path = "bridges/relays/parachains" }
parachains-runtimes-test-utils = { path = "cumulus/parachains/runtimes/test-utils", default-features = false }
parity-bytes = { version = "0.1.2", default-features = false }
parity-db = { version = "0.4.12" }
parity-wasm = { version = "0.45.0" }
parking_lot = { version = "0.12.1", default-features = false }
partial_sort = { version = "0.2.0" }
paste = { version = "1.0.15", default-features = false }
pbkdf2 = { version = "0.12.2", default-features = false }
penpal-emulated-chain = { path = "cumulus/parachains/integration-tests/emulated/chains/parachains/testing/penpal" }
penpal-runtime = { path = "cumulus/parachains/runtimes/testing/penpal" }
people-rococo-emulated-chain = { path = "cumulus/parachains/integration-tests/emulated/chains/parachains/people/people-rococo" }
people-rococo-runtime = { path = "cumulus/parachains/runtimes/people/people-rococo" }
people-westend-emulated-chain = { path = "cumulus/parachains/integration-tests/emulated/chains/parachains/people/people-westend" }
people-westend-runtime = { path = "cumulus/parachains/runtimes/people/people-westend" }
pin-project = { version = "1.1.3" }
polkadot-approval-distribution = { path = "polkadot/node/network/approval-distribution", default-features = false }
polkadot-availability-bitfield-distribution = { path = "polkadot/node/network/bitfield-distribution", default-features = false }
polkadot-availability-distribution = { path = "polkadot/node/network/availability-distribution", default-features = false }
polkadot-availability-recovery = { path = "polkadot/node/network/availability-recovery", default-features = false }
polkadot-cli = { path = "polkadot/cli", default-features = false }
polkadot-collator-protocol = { path = "polkadot/node/network/collator-protocol", default-features = false }
polkadot-core-primitives = { path = "polkadot/core-primitives", default-features = false }
polkadot-dispute-distribution = { path = "polkadot/node/network/dispute-distribution", default-features = false }
polkadot-erasure-coding = { path = "polkadot/erasure-coding", default-features = false }
polkadot-gossip-support = { path = "polkadot/node/network/gossip-support", default-features = false }
polkadot-network-bridge = { path = "polkadot/node/network/bridge", default-features = false }
polkadot-node-collation-generation = { path = "polkadot/node/collation-generation", default-features = false }
polkadot-node-core-approval-voting = { path = "polkadot/node/core/approval-voting", default-features = false }
polkadot-node-core-approval-voting-parallel = { path = "polkadot/node/core/approval-voting-parallel", default-features = false }
polkadot-node-core-av-store = { path = "polkadot/node/core/av-store", default-features = false }
polkadot-node-core-backing = { path = "polkadot/node/core/backing", default-features = false }
polkadot-node-core-bitfield-signing = { path = "polkadot/node/core/bitfield-signing", default-features = false }
polkadot-node-core-candidate-validation = { path = "polkadot/node/core/candidate-validation", default-features = false }
polkadot-node-core-chain-api = { path = "polkadot/node/core/chain-api", default-features = false }
polkadot-node-core-chain-selection = { path = "polkadot/node/core/chain-selection", default-features = false }
polkadot-node-core-dispute-coordinator = { path = "polkadot/node/core/dispute-coordinator", default-features = false }
polkadot-node-core-parachains-inherent = { path = "polkadot/node/core/parachains-inherent", default-features = false }
polkadot-node-core-prospective-parachains = { path = "polkadot/node/core/prospective-parachains", default-features = false }
polkadot-node-core-provisioner = { path = "polkadot/node/core/provisioner", default-features = false }
polkadot-node-core-pvf = { path = "polkadot/node/core/pvf", default-features = false }
polkadot-node-core-pvf-checker = { path = "polkadot/node/core/pvf-checker", default-features = false }
polkadot-node-core-pvf-common = { path = "polkadot/node/core/pvf/common", default-features = false }
polkadot-node-core-pvf-execute-worker = { path = "polkadot/node/core/pvf/execute-worker", default-features = false }
polkadot-node-core-pvf-prepare-worker = { path = "polkadot/node/core/pvf/prepare-worker", default-features = false }
polkadot-node-core-runtime-api = { path = "polkadot/node/core/runtime-api", default-features = false }
polkadot-node-metrics = { path = "polkadot/node/metrics", default-features = false }
polkadot-node-network-protocol = { path = "polkadot/node/network/protocol", default-features = false }
polkadot-node-primitives = { path = "polkadot/node/primitives", default-features = false }
polkadot-node-subsystem = { path = "polkadot/node/subsystem", default-features = false }
polkadot-node-subsystem-test-helpers = { path = "polkadot/node/subsystem-test-helpers" }
polkadot-node-subsystem-types = { path = "polkadot/node/subsystem-types", default-features = false }
polkadot-node-subsystem-util = { path = "polkadot/node/subsystem-util", default-features = false }
polkadot-omni-node = { path = "cumulus/polkadot-omni-node", default-features = false }
polkadot-omni-node-lib = { path = "cumulus/polkadot-omni-node/lib", default-features = false }
polkadot-overseer = { path = "polkadot/node/overseer", default-features = false }
polkadot-parachain-primitives = { path = "polkadot/parachain", default-features = false }
polkadot-primitives = { path = "polkadot/primitives", default-features = false }
polkadot-primitives-test-helpers = { path = "polkadot/primitives/test-helpers" }
polkadot-rpc = { path = "polkadot/rpc", default-features = false }
polkadot-runtime-common = { path = "polkadot/runtime/common", default-features = false }
polkadot-runtime-metrics = { path = "polkadot/runtime/metrics", default-features = false }
polkadot-runtime-parachains = { path = "polkadot/runtime/parachains", default-features = false }
polkadot-sdk = { path = "umbrella", default-features = false }
polkadot-sdk-docs = { path = "docs/sdk" }
polkadot-service = { path = "polkadot/node/service", default-features = false }
polkadot-statement-distribution = { path = "polkadot/node/network/statement-distribution", default-features = false }
polkadot-statement-table = { path = "polkadot/statement-table", default-features = false }
polkadot-subsystem-bench = { path = "polkadot/node/subsystem-bench" }
polkadot-test-client = { path = "polkadot/node/test/client" }
polkadot-test-runtime = { path = "polkadot/runtime/test-runtime" }
polkadot-test-service = { path = "polkadot/node/test/service" }
polkavm = { version = "0.18.0", default-features = false }
polkavm-derive = "0.18.0"
polkavm-linker = "0.18.0"
portpicker = { version = "0.1.1" }
pretty_assertions = { version = "1.3.0" }
primitive-types = { version = "0.13.1", default-features = false, features = ["num-traits"] }
proc-macro-crate = { version = "3.0.0" }
proc-macro-warning = { version = "1.0.0", default-features = false }
proc-macro2 = { version = "1.0.86" }
procfs = { version = "0.16.0" }
prometheus = { version = "0.13.0", default-features = false }
prometheus-endpoint = { path = "substrate/utils/prometheus", default-features = false, package = "substrate-prometheus-endpoint" }
prometheus-parse = { version = "0.2.2" }
prost = { version = "0.12.4" }
prost-build = { version = "0.13.2" }
pyroscope = { version = "0.5.8" }
pyroscope_pprofrs = { version = "0.2.8" }
quick_cache = { version = "0.3" }
quickcheck = { version = "1.0.3", default-features = false }
quote = { version = "1.0.37" }
rand = { version = "0.8.5", default-features = false }
rand_chacha = { version = "0.3.1", default-features = false }
rand_core = { version = "0.6.2" }
rand_distr = { version = "0.4.3" }
rand_pcg = { version = "0.3.1" }
rbtag = { version = "0.3" }
ref-cast = { version = "1.0.23" }
regex = { version = "1.10.2" }
relay-substrate-client = { path = "bridges/relays/client-substrate" }
relay-utils = { path = "bridges/relays/utils" }
remote-externalities = { path = "substrate/utils/frame/remote-externalities", default-features = false, package = "frame-remote-externalities" }
ripemd = { version = "0.1.3", default-features = false }
rlp = { version = "0.6.1", default-features = false }
rococo-emulated-chain = { path = "cumulus/parachains/integration-tests/emulated/chains/relays/rococo" }
rococo-parachain-runtime = { path = "cumulus/parachains/runtimes/testing/rococo-parachain" }
rococo-runtime = { path = "polkadot/runtime/rococo" }
rococo-runtime-constants = { path = "polkadot/runtime/rococo/constants", default-features = false }
rococo-system-emulated-network = { path = "cumulus/parachains/integration-tests/emulated/networks/rococo-system" }
rococo-westend-system-emulated-network = { path = "cumulus/parachains/integration-tests/emulated/networks/rococo-westend-system" }
rpassword = { version = "7.0.0" }
rstest = { version = "0.18.2" }
rustc-hash = { version = "1.1.0" }
rustc-hex = { version = "2.1.0", default-features = false }
rustix = { version = "0.36.7", default-features = false }
rustls = { version = "0.23.18", default-features = false, features = [
	"logging",
	"ring",
	"std",
	"tls12",
] }
rustversion = { version = "1.0.17" }
rusty-fork = { version = "0.3.0", default-features = false }
safe-mix = { version = "1.0", default-features = false }
sc-allocator = { path = "substrate/client/allocator", default-features = false }
sc-authority-discovery = { path = "substrate/client/authority-discovery", default-features = false }
sc-basic-authorship = { path = "substrate/client/basic-authorship", default-features = false }
sc-block-builder = { path = "substrate/client/block-builder", default-features = false }
sc-chain-spec = { path = "substrate/client/chain-spec", default-features = false }
sc-chain-spec-derive = { path = "substrate/client/chain-spec/derive", default-features = false }
sc-cli = { path = "substrate/client/cli", default-features = false }
sc-client-api = { path = "substrate/client/api", default-features = false }
sc-client-db = { path = "substrate/client/db", default-features = false }
sc-consensus = { path = "substrate/client/consensus/common", default-features = false }
sc-consensus-aura = { path = "substrate/client/consensus/aura", default-features = false }
sc-consensus-babe = { path = "substrate/client/consensus/babe", default-features = false }
sc-consensus-babe-rpc = { path = "substrate/client/consensus/babe/rpc", default-features = false }
sc-consensus-beefy = { path = "substrate/client/consensus/beefy", default-features = false }
sc-consensus-beefy-rpc = { path = "substrate/client/consensus/beefy/rpc", default-features = false }
sc-consensus-epochs = { path = "substrate/client/consensus/epochs", default-features = false }
sc-consensus-grandpa = { path = "substrate/client/consensus/grandpa", default-features = false }
sc-consensus-grandpa-rpc = { path = "substrate/client/consensus/grandpa/rpc", default-features = false }
sc-consensus-manual-seal = { path = "substrate/client/consensus/manual-seal", default-features = false }
sc-consensus-pow = { path = "substrate/client/consensus/pow", default-features = false }
sc-consensus-slots = { path = "substrate/client/consensus/slots", default-features = false }
sc-executor = { path = "substrate/client/executor", default-features = false }
sc-executor-common = { path = "substrate/client/executor/common", default-features = false }
sc-executor-polkavm = { path = "substrate/client/executor/polkavm", default-features = false }
sc-executor-wasmtime = { path = "substrate/client/executor/wasmtime", default-features = false }
sc-informant = { path = "substrate/client/informant", default-features = false }
sc-keystore = { path = "substrate/client/keystore", default-features = false }
sc-mixnet = { path = "substrate/client/mixnet", default-features = false }
sc-network = { path = "substrate/client/network", default-features = false }
sc-network-common = { path = "substrate/client/network/common", default-features = false }
sc-network-gossip = { path = "substrate/client/network-gossip", default-features = false }
sc-network-light = { path = "substrate/client/network/light", default-features = false }
sc-network-statement = { default-features = false, path = "substrate/client/network/statement" }
sc-network-sync = { path = "substrate/client/network/sync", default-features = false }
sc-network-test = { path = "substrate/client/network/test" }
sc-network-transactions = { path = "substrate/client/network/transactions", default-features = false }
sc-network-types = { path = "substrate/client/network/types", default-features = false }
sc-offchain = { path = "substrate/client/offchain", default-features = false }
sc-proposer-metrics = { path = "substrate/client/proposer-metrics", default-features = false }
sc-rpc = { path = "substrate/client/rpc", default-features = false }
sc-rpc-api = { path = "substrate/client/rpc-api", default-features = false }
sc-rpc-server = { path = "substrate/client/rpc-servers", default-features = false }
sc-rpc-spec-v2 = { path = "substrate/client/rpc-spec-v2", default-features = false }
sc-runtime-test = { path = "substrate/client/executor/runtime-test" }
sc-runtime-utilities = { path = "substrate/client/runtime-utilities", default-features = true }
sc-service = { path = "substrate/client/service", default-features = false }
sc-service-test = { path = "substrate/client/service/test" }
sc-state-db = { path = "substrate/client/state-db", default-features = false }
sc-statement-store = { default-features = false, path = "substrate/client/statement-store" }
sc-storage-monitor = { path = "substrate/client/storage-monitor", default-features = false }
sc-sync-state-rpc = { path = "substrate/client/sync-state-rpc", default-features = false }
sc-sysinfo = { path = "substrate/client/sysinfo", default-features = false }
sc-telemetry = { path = "substrate/client/telemetry", default-features = false }
sc-tracing = { path = "substrate/client/tracing", default-features = false }
sc-tracing-proc-macro = { path = "substrate/client/tracing/proc-macro", default-features = false }
sc-transaction-pool = { path = "substrate/client/transaction-pool", default-features = false }
sc-transaction-pool-api = { path = "substrate/client/transaction-pool/api", default-features = false }
sc-utils = { path = "substrate/client/utils", default-features = false }
scale-info = { version = "2.11.6", default-features = false }
schemars = { version = "0.8.13", default-features = false }
schnellru = { version = "0.2.3" }
schnorrkel = { version = "0.11.4", default-features = false }
seccompiler = { version = "0.4.0" }
secp256k1 = { version = "0.28.0", default-features = false }
secrecy = { version = "0.8.0", default-features = false }
serde = { version = "1.0.214", default-features = false }
serde-big-array = { version = "0.3.2" }
serde_derive = { version = "1.0.117" }
serde_json = { version = "1.0.132", default-features = false }
serde_yaml = { version = "0.9" }
sha1 = { version = "0.10.6" }
sha2 = { version = "0.10.7", default-features = false }
sha3 = { version = "0.10.0", default-features = false }
shlex = { version = "1.3.0" }
simple-mermaid = { version = "0.1.1" }
slot-range-helper = { path = "polkadot/runtime/common/slot_range_helper", default-features = false }
slotmap = { version = "1.0" }
smallvec = { version = "1.11.0", default-features = false }
smoldot = { version = "0.11.0", default-features = false }
smoldot-light = { version = "0.9.0", default-features = false }
snowbridge-beacon-primitives = { path = "bridges/snowbridge/primitives/beacon", default-features = false }
snowbridge-core = { path = "bridges/snowbridge/primitives/core", default-features = false }
snowbridge-ethereum = { path = "bridges/snowbridge/primitives/ethereum", default-features = false }
snowbridge-inbound-queue-primitives = { path = "bridges/snowbridge/primitives/inbound-queue", default-features = false }
snowbridge-merkle-tree = { path = "bridges/snowbridge/primitives/merkle-tree", default-features = false }
snowbridge-outbound-queue-primitives = { path = "bridges/snowbridge/primitives/outbound-queue", default-features = false }
snowbridge-outbound-queue-runtime-api = { path = "bridges/snowbridge/pallets/outbound-queue/runtime-api", default-features = false }
snowbridge-outbound-queue-v2-runtime-api = { path = "bridges/snowbridge/pallets/outbound-queue-v2/runtime-api", default-features = false }
snowbridge-pallet-ethereum-client = { path = "bridges/snowbridge/pallets/ethereum-client", default-features = false }
snowbridge-pallet-ethereum-client-fixtures = { path = "bridges/snowbridge/pallets/ethereum-client/fixtures", default-features = false }
snowbridge-pallet-inbound-queue = { path = "bridges/snowbridge/pallets/inbound-queue", default-features = false }
snowbridge-pallet-inbound-queue-fixtures = { path = "bridges/snowbridge/pallets/inbound-queue/fixtures", default-features = false }
snowbridge-pallet-inbound-queue-v2 = { path = "bridges/snowbridge/pallets/inbound-queue-v2", default-features = false }
snowbridge-pallet-inbound-queue-v2-fixtures = { path = "bridges/snowbridge/pallets/inbound-queue-v2/fixtures", default-features = false }
snowbridge-pallet-outbound-queue = { path = "bridges/snowbridge/pallets/outbound-queue", default-features = false }
snowbridge-pallet-outbound-queue-v2 = { path = "bridges/snowbridge/pallets/outbound-queue-v2", default-features = false }
snowbridge-pallet-system = { path = "bridges/snowbridge/pallets/system", default-features = false }
snowbridge-pallet-system-frontend = { path = "bridges/snowbridge/pallets/system-frontend", default-features = false }
snowbridge-pallet-system-v2 = { path = "bridges/snowbridge/pallets/system-v2", default-features = false }
snowbridge-runtime-common = { path = "bridges/snowbridge/runtime/runtime-common", default-features = false }
snowbridge-runtime-test-common = { path = "bridges/snowbridge/runtime/test-common", default-features = false }
snowbridge-system-runtime-api = { path = "bridges/snowbridge/pallets/system/runtime-api", default-features = false }
snowbridge-system-v2-runtime-api = { path = "bridges/snowbridge/pallets/system-v2/runtime-api", default-features = false }
snowbridge-test-utils = { path = "bridges/snowbridge/test-utils" }
snowbridge-verification-primitives = { path = "bridges/snowbridge/primitives/verification", default-features = false }
soketto = { version = "0.8.0" }
solochain-template-runtime = { path = "templates/solochain/runtime" }
sp-api = { path = "substrate/primitives/api", default-features = false }
sp-api-proc-macro = { path = "substrate/primitives/api/proc-macro", default-features = false }
sp-application-crypto = { path = "substrate/primitives/application-crypto", default-features = false }
sp-arithmetic = { path = "substrate/primitives/arithmetic", default-features = false }
sp-authority-discovery = { path = "substrate/primitives/authority-discovery", default-features = false }
sp-block-builder = { path = "substrate/primitives/block-builder", default-features = false }
sp-blockchain = { path = "substrate/primitives/blockchain", default-features = false }
sp-consensus = { path = "substrate/primitives/consensus/common", default-features = false }
sp-consensus-aura = { path = "substrate/primitives/consensus/aura", default-features = false }
sp-consensus-babe = { path = "substrate/primitives/consensus/babe", default-features = false }
sp-consensus-beefy = { path = "substrate/primitives/consensus/beefy", default-features = false }
sp-consensus-grandpa = { path = "substrate/primitives/consensus/grandpa", default-features = false }
sp-consensus-pow = { path = "substrate/primitives/consensus/pow", default-features = false }
sp-consensus-sassafras = { path = "substrate/primitives/consensus/sassafras", default-features = false }
sp-consensus-slots = { path = "substrate/primitives/consensus/slots", default-features = false }
sp-core = { path = "substrate/primitives/core", default-features = false }
sp-core-hashing = { default-features = false, path = "substrate/deprecated/hashing" }
sp-core-hashing-proc-macro = { default-features = false, path = "substrate/deprecated/hashing/proc-macro" }
sp-crypto-ec-utils = { default-features = false, path = "substrate/primitives/crypto/ec-utils" }
sp-crypto-hashing = { path = "substrate/primitives/crypto/hashing", default-features = false }
sp-crypto-hashing-proc-macro = { path = "substrate/primitives/crypto/hashing/proc-macro", default-features = false }
sp-database = { path = "substrate/primitives/database", default-features = false }
sp-debug-derive = { path = "substrate/primitives/debug-derive", default-features = false }
sp-externalities = { path = "substrate/primitives/externalities", default-features = false }
sp-genesis-builder = { path = "substrate/primitives/genesis-builder", default-features = false }
sp-inherents = { path = "substrate/primitives/inherents", default-features = false }
sp-io = { path = "substrate/primitives/io", default-features = false }
sp-keyring = { path = "substrate/primitives/keyring", default-features = false }
sp-keystore = { path = "substrate/primitives/keystore", default-features = false }
sp-maybe-compressed-blob = { path = "substrate/primitives/maybe-compressed-blob", default-features = false }
sp-metadata-ir = { path = "substrate/primitives/metadata-ir", default-features = false }
sp-mixnet = { path = "substrate/primitives/mixnet", default-features = false }
sp-mmr-primitives = { path = "substrate/primitives/merkle-mountain-range", default-features = false }
sp-npos-elections = { path = "substrate/primitives/npos-elections", default-features = false }
sp-offchain = { path = "substrate/primitives/offchain", default-features = false }
sp-panic-handler = { path = "substrate/primitives/panic-handler", default-features = false }
sp-rpc = { path = "substrate/primitives/rpc", default-features = false }
sp-runtime = { path = "substrate/primitives/runtime", default-features = false }
sp-runtime-interface = { path = "substrate/primitives/runtime-interface", default-features = false }
sp-runtime-interface-proc-macro = { path = "substrate/primitives/runtime-interface/proc-macro", default-features = false }
sp-runtime-interface-test-wasm = { path = "substrate/primitives/runtime-interface/test-wasm" }
sp-runtime-interface-test-wasm-deprecated = { path = "substrate/primitives/runtime-interface/test-wasm-deprecated" }
sp-session = { path = "substrate/primitives/session", default-features = false }
sp-staking = { path = "substrate/primitives/staking", default-features = false }
sp-state-machine = { path = "substrate/primitives/state-machine", default-features = false }
sp-statement-store = { path = "substrate/primitives/statement-store", default-features = false }
sp-std = { path = "substrate/primitives/std", default-features = false }
sp-storage = { path = "substrate/primitives/storage", default-features = false }
sp-test-primitives = { path = "substrate/primitives/test-primitives" }
sp-timestamp = { path = "substrate/primitives/timestamp", default-features = false }
sp-tracing = { path = "substrate/primitives/tracing", default-features = false }
sp-transaction-pool = { path = "substrate/primitives/transaction-pool", default-features = false }
sp-transaction-storage-proof = { path = "substrate/primitives/transaction-storage-proof", default-features = false }
sp-trie = { path = "substrate/primitives/trie", default-features = false }
sp-version = { path = "substrate/primitives/version", default-features = false }
sp-version-proc-macro = { path = "substrate/primitives/version/proc-macro", default-features = false }
sp-wasm-interface = { path = "substrate/primitives/wasm-interface", default-features = false }
sp-weights = { path = "substrate/primitives/weights", default-features = false }
spinners = { version = "4.1.1" }
sqlx = { version = "0.8.2" }
ss58-registry = { version = "1.34.0", default-features = false }
ssz_rs = { version = "0.9.0", default-features = false }
ssz_rs_derive = { version = "0.9.0", default-features = false }
static_assertions = { version = "1.1.0", default-features = false }
static_init = { version = "1.0.3" }
strum = { version = "0.26.3", default-features = false }
subkey = { path = "substrate/bin/utils/subkey", default-features = false }
substrate-bip39 = { path = "substrate/utils/substrate-bip39", default-features = false }
substrate-build-script-utils = { path = "substrate/utils/build-script-utils", default-features = false }
substrate-cli-test-utils = { path = "substrate/test-utils/cli" }
substrate-frame-rpc-support = { default-features = false, path = "substrate/utils/frame/rpc/support" }
substrate-frame-rpc-system = { path = "substrate/utils/frame/rpc/system", default-features = false }
substrate-rpc-client = { path = "substrate/utils/frame/rpc/client", default-features = false }
substrate-state-trie-migration-rpc = { path = "substrate/utils/frame/rpc/state-trie-migration-rpc", default-features = false }
substrate-test-client = { path = "substrate/test-utils/client" }
substrate-test-runtime = { path = "substrate/test-utils/runtime" }
substrate-test-runtime-client = { path = "substrate/test-utils/runtime/client" }
substrate-test-runtime-transaction-pool = { path = "substrate/test-utils/runtime/transaction-pool" }
substrate-test-utils = { path = "substrate/test-utils" }
substrate-wasm-builder = { path = "substrate/utils/wasm-builder", default-features = false }
subxt = { version = "0.38.1", default-features = false }
subxt-metadata = { version = "0.38.0", default-features = false }
subxt-signer = { version = "0.38" }
syn = { version = "2.0.87" }
sysinfo = { version = "0.30" }
tar = { version = "0.4" }
tempfile = { version = "3.8.1" }
test-log = { version = "0.2.14" }
test-pallet = { path = "substrate/frame/support/test/pallet", default-features = false, package = "frame-support-test-pallet" }
test-parachain-adder = { path = "polkadot/parachain/test-parachains/adder" }
test-parachain-halt = { path = "polkadot/parachain/test-parachains/halt" }
test-parachain-undying = { path = "polkadot/parachain/test-parachains/undying" }
test-runtime-constants = { path = "polkadot/runtime/test-runtime/constants", default-features = false }
testnet-parachains-constants = { path = "cumulus/parachains/runtimes/constants", default-features = false }
thiserror = { version = "1.0.64" }
thousands = { version = "0.2.0" }
threadpool = { version = "1.7" }
tikv-jemalloc-ctl = { version = "0.5.0" }
tikv-jemallocator = { version = "0.5.0" }
time = { version = "0.3" }
tiny-keccak = { version = "2.0.2" }
tokio = { version = "1.43.1", default-features = false }
tokio-retry = { version = "0.3.0" }
tokio-stream = { version = "0.1.14" }
tokio-test = { version = "0.4.4" }
tokio-tungstenite = { version = "0.26.2" }
tokio-util = { version = "0.7.8" }
toml = { version = "0.8.12" }
toml_edit = { version = "0.19" }
tower = { version = "0.4.13" }
tower-http = { version = "0.5.2" }
tracing = { version = "0.1.37", default-features = false }
tracing-core = { version = "0.1.32", default-features = false }
tracing-futures = { version = "0.2.4" }
tracing-log = { version = "0.2.0" }
tracing-subscriber = { version = "0.3.18" }
tracking-allocator = { path = "polkadot/node/tracking-allocator", default-features = false, package = "staging-tracking-allocator" }
trie-bench = { version = "0.40.0" }
trie-db = { version = "0.30.0", default-features = false }
trie-root = { version = "0.18.0", default-features = false }
trie-standardmap = { version = "0.16.0" }
trybuild = { version = "1.0.103" }
tt-call = { version = "1.0.8" }
tuplex = { version = "0.1", default-features = false }
twox-hash = { version = "1.6.3", default-features = false }
txtesttool = { version = "0.4.0", package = "substrate-txtesttool" }
unsigned-varint = { version = "0.7.2" }
url = { version = "2.5.4" }
void = { version = "1.0.2" }
w3f-bls = { version = "0.1.3", default-features = false }
wait-timeout = { version = "0.2" }
walkdir = { version = "2.5.0" }
wasm-instrument = { version = "0.4", default-features = false }
wasm-opt = { version = "0.116" }
wasm-timer = { version = "0.2.5" }
wasmi = { version = "0.32.3", default-features = false }
wasmtime = { version = "8.0.1", default-features = false }
wat = { version = "1.0.0" }
westend-emulated-chain = { path = "cumulus/parachains/integration-tests/emulated/chains/relays/westend", default-features = false }
westend-runtime = { path = "polkadot/runtime/westend" }
westend-runtime-constants = { path = "polkadot/runtime/westend/constants", default-features = false }
westend-system-emulated-network = { path = "cumulus/parachains/integration-tests/emulated/networks/westend-system" }
x25519-dalek = { version = "2.0" }
xcm = { path = "polkadot/xcm", default-features = false, package = "staging-xcm" }
xcm-builder = { path = "polkadot/xcm/xcm-builder", default-features = false, package = "staging-xcm-builder" }
xcm-docs = { path = "polkadot/xcm/docs" }
xcm-emulator = { path = "cumulus/xcm/xcm-emulator", default-features = false }
xcm-executor = { path = "polkadot/xcm/xcm-executor", default-features = false, package = "staging-xcm-executor" }
xcm-procedural = { path = "polkadot/xcm/procedural", default-features = false }
xcm-runtime-apis = { path = "polkadot/xcm/xcm-runtime-apis", default-features = false }
xcm-simulator = { path = "polkadot/xcm/xcm-simulator", default-features = false }
zeroize = { version = "1.7.0", default-features = false }
zombienet-sdk = { version = "0.2.29" }
zstd = { version = "0.12.4", default-features = false }

[profile.release]
# Polkadot runtime requires unwinding.
opt-level = 3
panic = "unwind"

# make sure dev builds with backtrace do not slow us down
[profile.dev.package.backtrace]
inherits = "release"

[profile.production]
codegen-units = 1
inherits = "release"
lto = true

[profile.testnet]
debug = 1               # debug symbols are useful for profilers
debug-assertions = true
inherits = "release"
overflow-checks = true

# The list of dependencies below (which can be both direct and indirect dependencies) are crates
# that are suspected to be CPU-intensive, and that are unlikely to require debugging (as some of
# their debug info might be missing) or to require to be frequently recompiled. We compile these
# dependencies with `opt-level=3` even in "dev" mode in order to make "dev" mode more usable.
# The majority of these crates are cryptographic libraries.
#
# If you see an error mentioning "profile package spec ... did not match any packages", it
# probably concerns this list.
#
# This list is ordered alphabetically.
[profile.dev.package]
ark-vrf = { opt-level = 3 }
blake2 = { opt-level = 3 }
blake2b_simd = { opt-level = 3 }
chacha20poly1305 = { opt-level = 3 }
cranelift-codegen = { opt-level = 3 }
cranelift-wasm = { opt-level = 3 }
crc32fast = { opt-level = 3 }
crossbeam-deque = { opt-level = 3 }
crypto-mac = { opt-level = 3 }
curve25519-dalek = { opt-level = 3 }
ed25519-dalek = { opt-level = 3 }
flate2 = { opt-level = 3 }
futures-channel = { opt-level = 3 }
hash-db = { opt-level = 3 }
hashbrown = { opt-level = 3 }
hmac = { opt-level = 3 }
httparse = { opt-level = 3 }
integer-sqrt = { opt-level = 3 }
keccak = { opt-level = 3 }
libm = { opt-level = 3 }
librocksdb-sys = { opt-level = 3 }
libsecp256k1 = { opt-level = 3 }
libz-sys = { opt-level = 3 }
mio = { opt-level = 3 }
nalgebra = { opt-level = 3 }
num-bigint = { opt-level = 3 }
parking_lot = { opt-level = 3 }
parking_lot_core = { opt-level = 3 }
percent-encoding = { opt-level = 3 }
polkavm-linker = { opt-level = 3 }
primitive-types = { opt-level = 3 }
reed-solomon-novelpoly = { opt-level = 3 }
ring = { opt-level = 3 }
rustls = { opt-level = 3 }
sha2 = { opt-level = 3 }
sha3 = { opt-level = 3 }
smallvec = { opt-level = 3 }
snow = { opt-level = 3 }
substrate-bip39 = { opt-level = 3 }
twox-hash = { opt-level = 3 }
uint = { opt-level = 3 }
wasmi = { opt-level = 3 }
x25519-dalek = { opt-level = 3 }
yamux = { opt-level = 3 }
zeroize = { opt-level = 3 }<|MERGE_RESOLUTION|>--- conflicted
+++ resolved
@@ -672,12 +672,8 @@
 bp-rococo = { path = "polkadot/runtime/rococo/bridge-primitives", default-features = false }
 bp-runtime = { path = "bridges/primitives/runtime", default-features = false }
 bp-test-utils = { path = "bridges/primitives/test-utils", default-features = false }
-<<<<<<< HEAD
-bp-westend = { path = "bridges/chains/chain-westend", default-features = false }
+bp-westend = { path = "polkadot/runtime/westend/bridge-primitives", default-features = false }
 bp-xcm-bridge = { path = "bridges/primitives/xcm-bridge", default-features = false }
-=======
-bp-westend = { path = "polkadot/runtime/westend/bridge-primitives", default-features = false }
->>>>>>> 27fbb06d
 bp-xcm-bridge-hub = { path = "bridges/primitives/xcm-bridge-hub", default-features = false }
 bp-xcm-bridge-hub-router = { path = "bridges/primitives/xcm-bridge-hub-router", default-features = false }
 bp-xcm-bridge-router = { path = "bridges/primitives/xcm-bridge-router", default-features = false }
