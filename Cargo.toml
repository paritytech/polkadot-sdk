[workspace.package]
authors = ["Parity Technologies <admin@parity.io>"]
edition = "2021"
homepage = "https://paritytech.github.io/polkadot-sdk/"
license = "GPL-3.0-only"
repository = "https://github.com/paritytech/polkadot-sdk.git"

[workspace]
resolver = "2"

members = [
	"bridges/bin/runtime-common",
	"bridges/chains/chain-asset-hub-rococo",
	"bridges/chains/chain-asset-hub-westend",
	"bridges/chains/chain-bridge-hub-cumulus",
	"bridges/chains/chain-bridge-hub-kusama",
	"bridges/chains/chain-bridge-hub-polkadot",
	"bridges/chains/chain-bridge-hub-rococo",
	"bridges/chains/chain-bridge-hub-westend",
	"bridges/chains/chain-kusama",
	"bridges/chains/chain-polkadot",
	"bridges/chains/chain-polkadot-bulletin",
	"bridges/chains/chain-rococo",
	"bridges/chains/chain-westend",
	"bridges/modules/beefy",
	"bridges/modules/grandpa",
	"bridges/modules/messages",
	"bridges/modules/parachains",
	"bridges/modules/relayers",
	"bridges/modules/xcm-bridge-hub",
	"bridges/modules/xcm-bridge-hub-router",
	"bridges/primitives/beefy",
	"bridges/primitives/header-chain",
	"bridges/primitives/messages",
	"bridges/primitives/parachains",
	"bridges/primitives/polkadot-core",
	"bridges/primitives/relayers",
	"bridges/primitives/runtime",
	"bridges/primitives/test-utils",
	"bridges/primitives/xcm-bridge-hub",
	"bridges/primitives/xcm-bridge-hub-router",
	"bridges/relays/client-substrate",
	"bridges/relays/equivocation",
	"bridges/relays/finality",
	"bridges/relays/lib-substrate-relay",
	"bridges/relays/messages",
	"bridges/relays/parachains",
	"bridges/relays/utils",
	"bridges/snowbridge/pallets/ethereum-client",
	"bridges/snowbridge/pallets/ethereum-client/fixtures",
	"bridges/snowbridge/pallets/inbound-queue",
	"bridges/snowbridge/pallets/inbound-queue/fixtures",
	"bridges/snowbridge/pallets/outbound-queue",
	"bridges/snowbridge/pallets/outbound-queue/merkle-tree",
	"bridges/snowbridge/pallets/outbound-queue/runtime-api",
	"bridges/snowbridge/pallets/system",
	"bridges/snowbridge/pallets/system/runtime-api",
	"bridges/snowbridge/primitives/beacon",
	"bridges/snowbridge/primitives/core",
	"bridges/snowbridge/primitives/ethereum",
	"bridges/snowbridge/primitives/router",
	"bridges/snowbridge/runtime/runtime-common",
	"bridges/snowbridge/runtime/test-common",
	"cumulus/bin/pov-validator",
	"cumulus/client/cli",
	"cumulus/client/collator",
	"cumulus/client/consensus/aura",
	"cumulus/client/consensus/common",
	"cumulus/client/consensus/proposer",
	"cumulus/client/consensus/relay-chain",
	"cumulus/client/network",
	"cumulus/client/parachain-inherent",
	"cumulus/client/pov-recovery",
	"cumulus/client/relay-chain-inprocess-interface",
	"cumulus/client/relay-chain-interface",
	"cumulus/client/relay-chain-minimal-node",
	"cumulus/client/relay-chain-rpc-interface",
	"cumulus/client/service",
	"cumulus/pallets/aura-ext",
	"cumulus/pallets/collator-selection",
	"cumulus/pallets/dmp-queue",
	"cumulus/pallets/parachain-system",
	"cumulus/pallets/parachain-system/proc-macro",
	"cumulus/pallets/session-benchmarking",
	"cumulus/pallets/solo-to-para",
	"cumulus/pallets/xcm",
	"cumulus/pallets/xcmp-queue",
	"cumulus/parachains/common",
	"cumulus/parachains/integration-tests/emulated/chains/parachains/assets/asset-hub-rococo",
	"cumulus/parachains/integration-tests/emulated/chains/parachains/assets/asset-hub-westend",
	"cumulus/parachains/integration-tests/emulated/chains/parachains/bridges/bridge-hub-rococo",
	"cumulus/parachains/integration-tests/emulated/chains/parachains/bridges/bridge-hub-westend",
	"cumulus/parachains/integration-tests/emulated/chains/parachains/collectives/collectives-westend",
	"cumulus/parachains/integration-tests/emulated/chains/parachains/coretime/coretime-rococo",
	"cumulus/parachains/integration-tests/emulated/chains/parachains/coretime/coretime-westend",
	"cumulus/parachains/integration-tests/emulated/chains/parachains/people/people-rococo",
	"cumulus/parachains/integration-tests/emulated/chains/parachains/people/people-westend",
	"cumulus/parachains/integration-tests/emulated/chains/parachains/testing/penpal",
	"cumulus/parachains/integration-tests/emulated/chains/relays/rococo",
	"cumulus/parachains/integration-tests/emulated/chains/relays/westend",
	"cumulus/parachains/integration-tests/emulated/common",
	"cumulus/parachains/integration-tests/emulated/networks/rococo-system",
	"cumulus/parachains/integration-tests/emulated/networks/rococo-westend-system",
	"cumulus/parachains/integration-tests/emulated/networks/westend-system",
	"cumulus/parachains/integration-tests/emulated/tests/assets/asset-hub-rococo",
	"cumulus/parachains/integration-tests/emulated/tests/assets/asset-hub-westend",
	"cumulus/parachains/integration-tests/emulated/tests/bridges/bridge-hub-rococo",
	"cumulus/parachains/integration-tests/emulated/tests/bridges/bridge-hub-westend",
	"cumulus/parachains/integration-tests/emulated/tests/collectives/collectives-westend",
	"cumulus/parachains/integration-tests/emulated/tests/coretime/coretime-rococo",
	"cumulus/parachains/integration-tests/emulated/tests/coretime/coretime-westend",
	"cumulus/parachains/integration-tests/emulated/tests/people/people-rococo",
	"cumulus/parachains/integration-tests/emulated/tests/people/people-westend",
	"cumulus/parachains/pallets/collective-content",
	"cumulus/parachains/pallets/parachain-info",
	"cumulus/parachains/pallets/ping",
	"cumulus/parachains/runtimes/assets/asset-hub-rococo",
	"cumulus/parachains/runtimes/assets/asset-hub-westend",
	"cumulus/parachains/runtimes/assets/common",
	"cumulus/parachains/runtimes/assets/test-utils",
	"cumulus/parachains/runtimes/bridge-hubs/bridge-hub-rococo",
	"cumulus/parachains/runtimes/bridge-hubs/bridge-hub-westend",
	"cumulus/parachains/runtimes/bridge-hubs/common",
	"cumulus/parachains/runtimes/bridge-hubs/test-utils",
	"cumulus/parachains/runtimes/collectives/collectives-westend",
	"cumulus/parachains/runtimes/constants",
	"cumulus/parachains/runtimes/contracts/contracts-rococo",
	"cumulus/parachains/runtimes/coretime/coretime-rococo",
	"cumulus/parachains/runtimes/coretime/coretime-westend",
	"cumulus/parachains/runtimes/glutton/glutton-westend",
	"cumulus/parachains/runtimes/people/people-rococo",
	"cumulus/parachains/runtimes/people/people-westend",
	"cumulus/parachains/runtimes/test-utils",
	"cumulus/parachains/runtimes/testing/penpal",
	"cumulus/parachains/runtimes/testing/rococo-parachain",
	"cumulus/polkadot-omni-node",
	"cumulus/polkadot-omni-node/lib",
	"cumulus/polkadot-parachain",
	"cumulus/primitives/aura",
	"cumulus/primitives/core",
	"cumulus/primitives/parachain-inherent",
	"cumulus/primitives/proof-size-hostfunction",
	"cumulus/primitives/storage-weight-reclaim",
	"cumulus/primitives/timestamp",
	"cumulus/primitives/utility",
	"cumulus/test/client",
	"cumulus/test/relay-sproof-builder",
	"cumulus/test/runtime",
	"cumulus/test/service",
	"cumulus/xcm/xcm-emulator",
	"docs/sdk",
	"docs/sdk/src/reference_docs/chain_spec_runtime",
	"polkadot",
	"polkadot/cli",
	"polkadot/core-primitives",
	"polkadot/erasure-coding",
	"polkadot/erasure-coding/fuzzer",
	"polkadot/node/collation-generation",
	"polkadot/node/core/approval-voting",
	"polkadot/node/core/approval-voting-parallel",
	"polkadot/node/core/av-store",
	"polkadot/node/core/backing",
	"polkadot/node/core/bitfield-signing",
	"polkadot/node/core/candidate-validation",
	"polkadot/node/core/chain-api",
	"polkadot/node/core/chain-selection",
	"polkadot/node/core/dispute-coordinator",
	"polkadot/node/core/parachains-inherent",
	"polkadot/node/core/prospective-parachains",
	"polkadot/node/core/provisioner",
	"polkadot/node/core/pvf",
	"polkadot/node/core/pvf-checker",
	"polkadot/node/core/pvf/common",
	"polkadot/node/core/pvf/execute-worker",
	"polkadot/node/core/pvf/prepare-worker",
	"polkadot/node/core/runtime-api",
	"polkadot/node/gum",
	"polkadot/node/gum/proc-macro",
	"polkadot/node/malus",
	"polkadot/node/metrics",
	"polkadot/node/network/approval-distribution",
	"polkadot/node/network/availability-distribution",
	"polkadot/node/network/availability-recovery",
	"polkadot/node/network/bitfield-distribution",
	"polkadot/node/network/bridge",
	"polkadot/node/network/collator-protocol",
	"polkadot/node/network/dispute-distribution",
	"polkadot/node/network/gossip-support",
	"polkadot/node/network/protocol",
	"polkadot/node/network/statement-distribution",
	"polkadot/node/overseer",
	"polkadot/node/primitives",
	"polkadot/node/service",
	"polkadot/node/subsystem",
	"polkadot/node/subsystem-bench",
	"polkadot/node/subsystem-test-helpers",
	"polkadot/node/subsystem-types",
	"polkadot/node/subsystem-util",
	"polkadot/node/test/client",
	"polkadot/node/test/service",
	"polkadot/node/tracking-allocator",
	"polkadot/node/zombienet-backchannel",
	"polkadot/parachain",
	"polkadot/parachain/test-parachains",
	"polkadot/parachain/test-parachains/adder",
	"polkadot/parachain/test-parachains/adder/collator",
	"polkadot/parachain/test-parachains/halt",
	"polkadot/parachain/test-parachains/undying",
	"polkadot/parachain/test-parachains/undying/collator",
	"polkadot/primitives",
	"polkadot/primitives/test-helpers",
	"polkadot/rpc",
	"polkadot/runtime/common",
	"polkadot/runtime/common/slot_range_helper",
	"polkadot/runtime/metrics",
	"polkadot/runtime/parachains",
	"polkadot/runtime/rococo",
	"polkadot/runtime/rococo/constants",
	"polkadot/runtime/test-runtime",
	"polkadot/runtime/test-runtime/constants",
	"polkadot/runtime/westend",
	"polkadot/runtime/westend/constants",
	"polkadot/statement-table",
	"polkadot/utils/generate-bags",
	"polkadot/utils/remote-ext-tests/bags-list",
	"polkadot/xcm",
	"polkadot/xcm/docs",
	"polkadot/xcm/pallet-xcm",
	"polkadot/xcm/pallet-xcm-benchmarks",
	"polkadot/xcm/procedural",
	"polkadot/xcm/xcm-builder",
	"polkadot/xcm/xcm-executor",
	"polkadot/xcm/xcm-executor/integration-tests",
	"polkadot/xcm/xcm-runtime-apis",
	"polkadot/xcm/xcm-simulator",
	"polkadot/xcm/xcm-simulator/example",
	"polkadot/xcm/xcm-simulator/fuzzer",
	"polkadot/zombienet-sdk-tests",
	"substrate/bin/node/bench",
	"substrate/bin/node/cli",
	"substrate/bin/node/inspect",
	"substrate/bin/node/primitives",
	"substrate/bin/node/rpc",
	"substrate/bin/node/runtime",
	"substrate/bin/node/testing",
	"substrate/bin/utils/chain-spec-builder",
	"substrate/bin/utils/subkey",
	"substrate/client/allocator",
	"substrate/client/api",
	"substrate/client/authority-discovery",
	"substrate/client/basic-authorship",
	"substrate/client/block-builder",
	"substrate/client/chain-spec",
	"substrate/client/chain-spec/derive",
	"substrate/client/cli",
	"substrate/client/consensus/aura",
	"substrate/client/consensus/babe",
	"substrate/client/consensus/babe/rpc",
	"substrate/client/consensus/beefy",
	"substrate/client/consensus/beefy/rpc",
	"substrate/client/consensus/common",
	"substrate/client/consensus/epochs",
	"substrate/client/consensus/grandpa",
	"substrate/client/consensus/grandpa/rpc",
	"substrate/client/consensus/manual-seal",
	"substrate/client/consensus/pow",
	"substrate/client/consensus/slots",
	"substrate/client/db",
	"substrate/client/executor",
	"substrate/client/executor/common",
	"substrate/client/executor/polkavm",
	"substrate/client/executor/runtime-test",
	"substrate/client/executor/wasmtime",
	"substrate/client/informant",
	"substrate/client/keystore",
	"substrate/client/merkle-mountain-range",
	"substrate/client/merkle-mountain-range/rpc",
	"substrate/client/mixnet",
	"substrate/client/network",
	"substrate/client/network-gossip",
	"substrate/client/network/common",
	"substrate/client/network/light",
	"substrate/client/network/statement",
	"substrate/client/network/sync",
	"substrate/client/network/test",
	"substrate/client/network/transactions",
	"substrate/client/network/types",
	"substrate/client/offchain",
	"substrate/client/proposer-metrics",
	"substrate/client/rpc",
	"substrate/client/rpc-api",
	"substrate/client/rpc-servers",
	"substrate/client/rpc-spec-v2",
	"substrate/client/service",
	"substrate/client/service/test",
	"substrate/client/state-db",
	"substrate/client/statement-store",
	"substrate/client/storage-monitor",
	"substrate/client/sync-state-rpc",
	"substrate/client/sysinfo",
	"substrate/client/telemetry",
	"substrate/client/tracing",
	"substrate/client/tracing/proc-macro",
	"substrate/client/transaction-pool",
	"substrate/client/transaction-pool/api",
	"substrate/client/utils",
	"substrate/deprecated/hashing",
	"substrate/deprecated/hashing/proc-macro",
	"substrate/frame",
	"substrate/frame/alliance",
	"substrate/frame/asset-conversion",
	"substrate/frame/asset-conversion/ops",
	"substrate/frame/asset-rate",
	"substrate/frame/assets",
	"substrate/frame/assets-freezer",
	"substrate/frame/atomic-swap",
	"substrate/frame/aura",
	"substrate/frame/authority-discovery",
	"substrate/frame/authorship",
	"substrate/frame/babe",
	"substrate/frame/bags-list",
	"substrate/frame/bags-list/fuzzer",
	"substrate/frame/bags-list/remote-tests",
	"substrate/frame/balances",
	"substrate/frame/beefy",
	"substrate/frame/beefy-mmr",
	"substrate/frame/benchmarking",
	"substrate/frame/benchmarking/pov",
	"substrate/frame/bounties",
	"substrate/frame/broker",
	"substrate/frame/child-bounties",
	"substrate/frame/collective",
	"substrate/frame/contracts",
	"substrate/frame/contracts/fixtures",
	"substrate/frame/contracts/mock-network",
	"substrate/frame/contracts/proc-macro",
	"substrate/frame/contracts/uapi",
	"substrate/frame/conviction-voting",
	"substrate/frame/core-fellowship",
	"substrate/frame/delegated-staking",
	"substrate/frame/democracy",
	"substrate/frame/election-provider-multi-phase",
	"substrate/frame/election-provider-multi-phase/test-staking-e2e",
	"substrate/frame/election-provider-support",
	"substrate/frame/election-provider-support/benchmarking",
	"substrate/frame/election-provider-support/solution-type",
	"substrate/frame/election-provider-support/solution-type/fuzzer",
	"substrate/frame/elections-phragmen",
	"substrate/frame/examples",
	"substrate/frame/examples/basic",
	"substrate/frame/examples/default-config",
	"substrate/frame/examples/dev-mode",
	"substrate/frame/examples/frame-crate",
	"substrate/frame/examples/kitchensink",
	"substrate/frame/examples/multi-block-migrations",
	"substrate/frame/examples/offchain-worker",
	"substrate/frame/examples/single-block-migrations",
	"substrate/frame/examples/split",
	"substrate/frame/examples/tasks",
	"substrate/frame/executive",
	"substrate/frame/fast-unstake",
	"substrate/frame/glutton",
	"substrate/frame/grandpa",
	"substrate/frame/identity",
	"substrate/frame/im-online",
	"substrate/frame/indices",
	"substrate/frame/insecure-randomness-collective-flip",
	"substrate/frame/lottery",
	"substrate/frame/membership",
	"substrate/frame/merkle-mountain-range",
	"substrate/frame/message-queue",
	"substrate/frame/metadata-hash-extension",
	"substrate/frame/migrations",
	"substrate/frame/mixnet",
	"substrate/frame/multisig",
	"substrate/frame/nft-fractionalization",
	"substrate/frame/nfts",
	"substrate/frame/nfts/runtime-api",
	"substrate/frame/nis",
	"substrate/frame/node-authorization",
	"substrate/frame/nomination-pools",
	"substrate/frame/nomination-pools/benchmarking",
	"substrate/frame/nomination-pools/fuzzer",
	"substrate/frame/nomination-pools/runtime-api",
	"substrate/frame/nomination-pools/test-delegate-stake",
	"substrate/frame/nomination-pools/test-transfer-stake",
	"substrate/frame/offences",
	"substrate/frame/offences/benchmarking",
	"substrate/frame/paged-list",
	"substrate/frame/paged-list/fuzzer",
	"substrate/frame/parameters",
	"substrate/frame/preimage",
	"substrate/frame/proxy",
	"substrate/frame/ranked-collective",
	"substrate/frame/recovery",
	"substrate/frame/referenda",
	"substrate/frame/remark",
	"substrate/frame/revive",
	"substrate/frame/revive/fixtures",
	"substrate/frame/revive/mock-network",
	"substrate/frame/revive/proc-macro",
	"substrate/frame/revive/uapi",
	"substrate/frame/root-offences",
	"substrate/frame/root-testing",
	"substrate/frame/safe-mode",
	"substrate/frame/salary",
	"substrate/frame/sassafras",
	"substrate/frame/scheduler",
	"substrate/frame/scored-pool",
	"substrate/frame/session",
	"substrate/frame/session/benchmarking",
	"substrate/frame/society",
	"substrate/frame/staking",
	"substrate/frame/staking/reward-curve",
	"substrate/frame/staking/reward-fn",
	"substrate/frame/staking/runtime-api",
	"substrate/frame/state-trie-migration",
	"substrate/frame/statement",
	"substrate/frame/sudo",
	"substrate/frame/support",
	"substrate/frame/support/procedural",
	"substrate/frame/support/procedural/tools",
	"substrate/frame/support/procedural/tools/derive",
	"substrate/frame/support/test",
	"substrate/frame/support/test/compile_pass",
	"substrate/frame/support/test/pallet",
	"substrate/frame/support/test/stg_frame_crate",
	"substrate/frame/system",
	"substrate/frame/system/benchmarking",
	"substrate/frame/system/rpc/runtime-api",
	"substrate/frame/timestamp",
	"substrate/frame/tips",
	"substrate/frame/transaction-payment",
	"substrate/frame/transaction-payment/asset-conversion-tx-payment",
	"substrate/frame/transaction-payment/asset-tx-payment",
	"substrate/frame/transaction-payment/rpc",
	"substrate/frame/transaction-payment/rpc/runtime-api",
	"substrate/frame/transaction-payment/skip-feeless-payment",
	"substrate/frame/transaction-storage",
	"substrate/frame/treasury",
	"substrate/frame/try-runtime",
	"substrate/frame/tx-pause",
	"substrate/frame/uniques",
	"substrate/frame/utility",
	"substrate/frame/vesting",
	"substrate/frame/whitelist",
	"substrate/primitives/api",
	"substrate/primitives/api/proc-macro",
	"substrate/primitives/api/test",
	"substrate/primitives/application-crypto",
	"substrate/primitives/application-crypto/test",
	"substrate/primitives/arithmetic",
	"substrate/primitives/arithmetic/fuzzer",
	"substrate/primitives/authority-discovery",
	"substrate/primitives/block-builder",
	"substrate/primitives/blockchain",
	"substrate/primitives/consensus/aura",
	"substrate/primitives/consensus/babe",
	"substrate/primitives/consensus/beefy",
	"substrate/primitives/consensus/common",
	"substrate/primitives/consensus/grandpa",
	"substrate/primitives/consensus/pow",
	"substrate/primitives/consensus/sassafras",
	"substrate/primitives/consensus/slots",
	"substrate/primitives/core",
	"substrate/primitives/core/fuzz",
	"substrate/primitives/crypto/ec-utils",
	"substrate/primitives/crypto/hashing",
	"substrate/primitives/crypto/hashing/proc-macro",
	"substrate/primitives/database",
	"substrate/primitives/debug-derive",
	"substrate/primitives/externalities",
	"substrate/primitives/genesis-builder",
	"substrate/primitives/inherents",
	"substrate/primitives/io",
	"substrate/primitives/keyring",
	"substrate/primitives/keystore",
	"substrate/primitives/maybe-compressed-blob",
	"substrate/primitives/merkle-mountain-range",
	"substrate/primitives/metadata-ir",
	"substrate/primitives/mixnet",
	"substrate/primitives/npos-elections",
	"substrate/primitives/npos-elections/fuzzer",
	"substrate/primitives/offchain",
	"substrate/primitives/panic-handler",
	"substrate/primitives/rpc",
	"substrate/primitives/runtime",
	"substrate/primitives/runtime-interface",
	"substrate/primitives/runtime-interface/proc-macro",
	"substrate/primitives/runtime-interface/test",
	"substrate/primitives/runtime-interface/test-wasm",
	"substrate/primitives/runtime-interface/test-wasm-deprecated",
	"substrate/primitives/session",
	"substrate/primitives/staking",
	"substrate/primitives/state-machine",
	"substrate/primitives/statement-store",
	"substrate/primitives/std",
	"substrate/primitives/storage",
	"substrate/primitives/test-primitives",
	"substrate/primitives/timestamp",
	"substrate/primitives/tracing",
	"substrate/primitives/transaction-pool",
	"substrate/primitives/transaction-storage-proof",
	"substrate/primitives/trie",
	"substrate/primitives/version",
	"substrate/primitives/version/proc-macro",
	"substrate/primitives/wasm-interface",
	"substrate/primitives/weights",
	"substrate/scripts/ci/node-template-release",
	"substrate/test-utils",
	"substrate/test-utils/cli",
	"substrate/test-utils/client",
	"substrate/test-utils/runtime",
	"substrate/test-utils/runtime/client",
	"substrate/test-utils/runtime/transaction-pool",
	"substrate/utils/binary-merkle-tree",
	"substrate/utils/build-script-utils",
	"substrate/utils/fork-tree",
	"substrate/utils/frame/benchmarking-cli",
	"substrate/utils/frame/generate-bags",
	"substrate/utils/frame/generate-bags/node-runtime",
	"substrate/utils/frame/omni-bencher",
	"substrate/utils/frame/remote-externalities",
	"substrate/utils/frame/rpc/client",
	"substrate/utils/frame/rpc/state-trie-migration-rpc",
	"substrate/utils/frame/rpc/support",
	"substrate/utils/frame/rpc/system",
	"substrate/utils/prometheus",
	"substrate/utils/substrate-bip39",
	"substrate/utils/wasm-builder",
	"templates/minimal/node",
	"templates/minimal/pallets/template",
	"templates/minimal/runtime",
	"templates/parachain/node",
	"templates/parachain/pallets/template",
	"templates/parachain/runtime",
	"templates/solochain/node",
	"templates/solochain/pallets/template",
	"templates/solochain/runtime",
	"templates/zombienet",
	"umbrella",
]

default-members = [
	"cumulus/polkadot-omni-node",
	"cumulus/polkadot-parachain",
	"polkadot",
	"substrate/bin/node/cli",
]

[workspace.lints.rust]
suspicious_double_ref_op = { level = "allow", priority = 2 }
# `substrate_runtime` is a common `cfg` condition name used in the repo.
unexpected_cfgs = { level = "warn", check-cfg = ['cfg(build_opt_level, values("3"))', 'cfg(build_profile, values("debug", "release"))', 'cfg(enable_alloc_error_handler)', 'cfg(fuzzing)', 'cfg(substrate_runtime)'] }

[workspace.lints.clippy]
all = { level = "allow", priority = 0 }
bind_instead_of_map = { level = "allow", priority = 2 }              # stylistic
borrowed-box = { level = "allow", priority = 2 }                     # Reasonable to fix this one
complexity = { level = "warn", priority = 1 }
correctness = { level = "warn", priority = 1 }
default_constructed_unit_structs = { level = "allow", priority = 2 } # stylistic
derivable_impls = { level = "allow", priority = 2 }                  # false positives
eq_op = { level = "allow", priority = 2 }                            # In tests we test equality.
erasing_op = { level = "allow", priority = 2 }                       # E.g. 0 * DOLLARS
extra-unused-type-parameters = { level = "allow", priority = 2 }     # stylistic
identity-op = { level = "allow", priority = 2 }                      # One case where we do 0 +
if-same-then-else = { level = "allow", priority = 2 }
needless-lifetimes = { level = "allow", priority = 2 }               # generated code
needless_option_as_deref = { level = "allow", priority = 2 }         # false positives
nonminimal-bool = { level = "allow", priority = 2 }                  # maybe
option-map-unit-fn = { level = "allow", priority = 2 }               # stylistic
stable_sort_primitive = { level = "allow", priority = 2 }            # prefer stable sort
too-many-arguments = { level = "allow", priority = 2 }               # (Turning this on would lead to)
type_complexity = { level = "allow", priority = 2 }                  # raison d'etre
unit_arg = { level = "allow", priority = 2 }                         # stylistic
unnecessary_cast = { level = "allow", priority = 2 }                 # Types may change
useless_conversion = { level = "allow", priority = 2 }               # Types may change
while_immutable_condition = { level = "allow", priority = 2 }        # false positives
zero-prefixed-literal = { level = "allow", priority = 2 }            # 00_1000_000

[workspace.dependencies]
Inflector = { version = "0.11.4" }
aes-gcm = { version = "0.10" }
ahash = { version = "0.8.2" }
alloy-primitives = { version = "0.4.2", default-features = false }
alloy-sol-types = { version = "0.4.2", default-features = false }
always-assert = { version = "0.1" }
anyhow = { version = "1.0.81", default-features = false }
approx = { version = "0.5.1" }
aquamarine = { version = "0.5.0" }
arbitrary = { version = "1.3.2" }
ark-bls12-377 = { version = "0.4.0", default-features = false }
ark-bls12-377-ext = { version = "0.4.1", default-features = false }
ark-bls12-381 = { version = "0.4.0", default-features = false }
ark-bls12-381-ext = { version = "0.4.1", default-features = false }
ark-bw6-761 = { version = "0.4.0", default-features = false }
ark-bw6-761-ext = { version = "0.4.1", default-features = false }
ark-ec = { version = "0.4.2", default-features = false }
ark-ed-on-bls12-377 = { version = "0.4.0", default-features = false }
ark-ed-on-bls12-377-ext = { version = "0.4.1", default-features = false }
ark-ed-on-bls12-381-bandersnatch = { version = "0.4.0", default-features = false }
ark-ed-on-bls12-381-bandersnatch-ext = { version = "0.4.1", default-features = false }
ark-scale = { version = "0.0.12", default-features = false }
array-bytes = { version = "6.2.2", default-features = false }
arrayvec = { version = "0.7.4" }
assert_cmd = { version = "2.0.14" }
assert_matches = { version = "1.5.0" }
asset-hub-rococo-emulated-chain = { path = "cumulus/parachains/integration-tests/emulated/chains/parachains/assets/asset-hub-rococo" }
asset-hub-rococo-runtime = { path = "cumulus/parachains/runtimes/assets/asset-hub-rococo", default-features = false }
asset-hub-westend-emulated-chain = { path = "cumulus/parachains/integration-tests/emulated/chains/parachains/assets/asset-hub-westend" }
asset-hub-westend-runtime = { path = "cumulus/parachains/runtimes/assets/asset-hub-westend" }
asset-test-utils = { path = "cumulus/parachains/runtimes/assets/test-utils", default-features = false }
assets-common = { path = "cumulus/parachains/runtimes/assets/common", default-features = false }
async-channel = { version = "1.8.0" }
async-std = { version = "1.9.0" }
async-trait = { version = "0.1.79" }
asynchronous-codec = { version = "0.6" }
backoff = { version = "0.4" }
backtrace = { version = "0.3.71" }
binary-merkle-tree = { path = "substrate/utils/binary-merkle-tree", default-features = false }
bincode = { version = "1.3.3" }
bip39 = { version = "2.0.0" }
bitflags = { version = "1.3.2" }
bitvec = { version = "1.0.1", default-features = false }
blake2 = { version = "0.10.4", default-features = false }
blake2b_simd = { version = "1.0.2", default-features = false }
blake3 = { version = "1.5" }
bounded-collections = { version = "0.2.0", default-features = false }
bounded-vec = { version = "0.7" }
bp-asset-hub-rococo = { path = "bridges/chains/chain-asset-hub-rococo", default-features = false }
bp-asset-hub-westend = { path = "bridges/chains/chain-asset-hub-westend", default-features = false }
bp-beefy = { path = "bridges/primitives/beefy", default-features = false }
bp-bridge-hub-cumulus = { path = "bridges/chains/chain-bridge-hub-cumulus", default-features = false }
bp-bridge-hub-kusama = { default-features = false, path = "bridges/chains/chain-bridge-hub-kusama" }
bp-bridge-hub-polkadot = { path = "bridges/chains/chain-bridge-hub-polkadot", default-features = false }
bp-bridge-hub-rococo = { path = "bridges/chains/chain-bridge-hub-rococo", default-features = false }
bp-bridge-hub-westend = { path = "bridges/chains/chain-bridge-hub-westend", default-features = false }
bp-header-chain = { path = "bridges/primitives/header-chain", default-features = false }
bp-kusama = { default-features = false, path = "bridges/chains/chain-kusama" }
bp-messages = { path = "bridges/primitives/messages", default-features = false }
bp-parachains = { path = "bridges/primitives/parachains", default-features = false }
bp-polkadot = { default-features = false, path = "bridges/chains/chain-polkadot" }
bp-polkadot-bulletin = { path = "bridges/chains/chain-polkadot-bulletin", default-features = false }
bp-polkadot-core = { path = "bridges/primitives/polkadot-core", default-features = false }
bp-relayers = { path = "bridges/primitives/relayers", default-features = false }
bp-rococo = { path = "bridges/chains/chain-rococo", default-features = false }
bp-runtime = { path = "bridges/primitives/runtime", default-features = false }
bp-test-utils = { path = "bridges/primitives/test-utils", default-features = false }
bp-westend = { path = "bridges/chains/chain-westend", default-features = false }
bp-xcm-bridge-hub = { path = "bridges/primitives/xcm-bridge-hub", default-features = false }
bp-xcm-bridge-hub-router = { path = "bridges/primitives/xcm-bridge-hub-router", default-features = false }
bridge-hub-common = { path = "cumulus/parachains/runtimes/bridge-hubs/common", default-features = false }
bridge-hub-rococo-emulated-chain = { path = "cumulus/parachains/integration-tests/emulated/chains/parachains/bridges/bridge-hub-rococo" }
bridge-hub-rococo-runtime = { path = "cumulus/parachains/runtimes/bridge-hubs/bridge-hub-rococo", default-features = false }
bridge-hub-test-utils = { path = "cumulus/parachains/runtimes/bridge-hubs/test-utils", default-features = false }
bridge-hub-westend-emulated-chain = { path = "cumulus/parachains/integration-tests/emulated/chains/parachains/bridges/bridge-hub-westend" }
bridge-hub-westend-runtime = { path = "cumulus/parachains/runtimes/bridge-hubs/bridge-hub-westend", default-features = false }
bridge-runtime-common = { path = "bridges/bin/runtime-common", default-features = false }
bs58 = { version = "0.5.1", default-features = false }
build-helper = { version = "0.1.1" }
byte-slice-cast = { version = "1.2.1", default-features = false }
byteorder = { version = "1.3.2", default-features = false }
bytes = { version = "1.4.0", default-features = false }
cargo_metadata = { version = "0.15.4" }
cfg-expr = { version = "0.15.5" }
cfg-if = { version = "1.0" }
chain-spec-builder = { path = "substrate/bin/utils/chain-spec-builder", default-features = false, package = "staging-chain-spec-builder" }
chain-spec-guide-runtime = { path = "docs/sdk/src/reference_docs/chain_spec_runtime" }
chrono = { version = "0.4.31" }
cid = { version = "0.9.0" }
clap = { version = "4.5.13" }
clap-num = { version = "1.0.2" }
clap_complete = { version = "4.5.13" }
coarsetime = { version = "0.1.22" }
codec = { version = "3.6.12", default-features = false, package = "parity-scale-codec" }
collectives-westend-emulated-chain = { path = "cumulus/parachains/integration-tests/emulated/chains/parachains/collectives/collectives-westend" }
collectives-westend-runtime = { path = "cumulus/parachains/runtimes/collectives/collectives-westend" }
color-eyre = { version = "0.6.3", default-features = false }
color-print = { version = "0.3.4" }
colored = { version = "2.0.4" }
comfy-table = { version = "7.1.0", default-features = false }
console = { version = "0.15.8" }
contracts-rococo-runtime = { path = "cumulus/parachains/runtimes/contracts/contracts-rococo" }
coretime-rococo-emulated-chain = { path = "cumulus/parachains/integration-tests/emulated/chains/parachains/coretime/coretime-rococo" }
coretime-rococo-runtime = { path = "cumulus/parachains/runtimes/coretime/coretime-rococo" }
coretime-westend-emulated-chain = { path = "cumulus/parachains/integration-tests/emulated/chains/parachains/coretime/coretime-westend" }
coretime-westend-runtime = { path = "cumulus/parachains/runtimes/coretime/coretime-westend" }
cpu-time = { version = "1.0.0" }
criterion = { version = "0.5.1", default-features = false }
cumulus-client-cli = { path = "cumulus/client/cli", default-features = false }
cumulus-client-collator = { path = "cumulus/client/collator", default-features = false }
cumulus-client-consensus-aura = { path = "cumulus/client/consensus/aura", default-features = false }
cumulus-client-consensus-common = { path = "cumulus/client/consensus/common", default-features = false }
cumulus-client-consensus-proposer = { path = "cumulus/client/consensus/proposer", default-features = false }
cumulus-client-consensus-relay-chain = { path = "cumulus/client/consensus/relay-chain", default-features = false }
cumulus-client-network = { path = "cumulus/client/network", default-features = false }
cumulus-client-parachain-inherent = { path = "cumulus/client/parachain-inherent", default-features = false }
cumulus-client-pov-recovery = { path = "cumulus/client/pov-recovery", default-features = false }
cumulus-client-service = { path = "cumulus/client/service", default-features = false }
cumulus-pallet-aura-ext = { path = "cumulus/pallets/aura-ext", default-features = false }
cumulus-pallet-dmp-queue = { default-features = false, path = "cumulus/pallets/dmp-queue" }
cumulus-pallet-parachain-system = { path = "cumulus/pallets/parachain-system", default-features = false }
cumulus-pallet-parachain-system-proc-macro = { path = "cumulus/pallets/parachain-system/proc-macro", default-features = false }
cumulus-pallet-session-benchmarking = { path = "cumulus/pallets/session-benchmarking", default-features = false }
cumulus-pallet-solo-to-para = { path = "cumulus/pallets/solo-to-para", default-features = false }
cumulus-pallet-xcm = { path = "cumulus/pallets/xcm", default-features = false }
cumulus-pallet-xcmp-queue = { path = "cumulus/pallets/xcmp-queue", default-features = false }
cumulus-ping = { path = "cumulus/parachains/pallets/ping", default-features = false }
cumulus-primitives-aura = { path = "cumulus/primitives/aura", default-features = false }
cumulus-primitives-core = { path = "cumulus/primitives/core", default-features = false }
cumulus-primitives-parachain-inherent = { path = "cumulus/primitives/parachain-inherent", default-features = false }
cumulus-primitives-proof-size-hostfunction = { path = "cumulus/primitives/proof-size-hostfunction", default-features = false }
cumulus-primitives-storage-weight-reclaim = { path = "cumulus/primitives/storage-weight-reclaim", default-features = false }
cumulus-primitives-timestamp = { path = "cumulus/primitives/timestamp", default-features = false }
cumulus-primitives-utility = { path = "cumulus/primitives/utility", default-features = false }
cumulus-relay-chain-inprocess-interface = { path = "cumulus/client/relay-chain-inprocess-interface", default-features = false }
cumulus-relay-chain-interface = { path = "cumulus/client/relay-chain-interface", default-features = false }
cumulus-relay-chain-minimal-node = { path = "cumulus/client/relay-chain-minimal-node", default-features = false }
cumulus-relay-chain-rpc-interface = { path = "cumulus/client/relay-chain-rpc-interface", default-features = false }
cumulus-test-client = { path = "cumulus/test/client" }
cumulus-test-relay-sproof-builder = { path = "cumulus/test/relay-sproof-builder", default-features = false }
cumulus-test-runtime = { path = "cumulus/test/runtime" }
cumulus-test-service = { path = "cumulus/test/service" }
curve25519-dalek = { version = "4.1.3" }
derivative = { version = "2.2.0", default-features = false }
derive-syn-parse = { version = "0.2.0" }
derive_more = { version = "0.99.17", default-features = false }
digest = { version = "0.10.3", default-features = false }
directories = { version = "5.0.1" }
dlmalloc = { version = "0.2.4" }
docify = { version = "0.2.8" }
dyn-clonable = { version = "0.9.0" }
dyn-clone = { version = "1.0.16" }
ed25519-dalek = { version = "2.1", default-features = false }
ed25519-zebra = { version = "4.0.3", default-features = false }
either = { version = "1.8.1", default-features = false }
emulated-integration-tests-common = { path = "cumulus/parachains/integration-tests/emulated/common", default-features = false }
enumflags2 = { version = "0.7.7" }
enumn = { version = "0.1.13" }
env_logger = { version = "0.11.2" }
environmental = { version = "1.1.4", default-features = false }
equivocation-detector = { path = "bridges/relays/equivocation" }
ethabi = { version = "1.0.0", default-features = false, package = "ethabi-decode" }
ethbloom = { version = "0.14.1", default-features = false }
ethereum-types = { version = "0.15.1", default-features = false }
exit-future = { version = "0.2.0" }
expander = { version = "2.0.0" }
fatality = { version = "0.1.1" }
fdlimit = { version = "0.3.0" }
femme = { version = "2.2.1" }
filetime = { version = "0.2.16" }
finality-grandpa = { version = "0.16.2", default-features = false }
finality-relay = { path = "bridges/relays/finality" }
flate2 = { version = "1.0" }
fnv = { version = "1.0.6" }
fork-tree = { path = "substrate/utils/fork-tree", default-features = false }
forwarded-header-value = { version = "0.1.1" }
fraction = { version = "0.13.1" }
frame = { path = "substrate/frame", default-features = false, package = "polkadot-sdk-frame" }
frame-benchmarking = { path = "substrate/frame/benchmarking", default-features = false }
frame-benchmarking-cli = { path = "substrate/utils/frame/benchmarking-cli", default-features = false }
frame-benchmarking-pallet-pov = { default-features = false, path = "substrate/frame/benchmarking/pov" }
frame-election-provider-solution-type = { path = "substrate/frame/election-provider-support/solution-type", default-features = false }
frame-election-provider-support = { path = "substrate/frame/election-provider-support", default-features = false }
frame-executive = { path = "substrate/frame/executive", default-features = false }
frame-metadata = { version = "16.0.0", default-features = false }
frame-metadata-hash-extension = { path = "substrate/frame/metadata-hash-extension", default-features = false }
frame-support = { path = "substrate/frame/support", default-features = false }
frame-support-procedural = { path = "substrate/frame/support/procedural", default-features = false }
frame-support-procedural-tools = { path = "substrate/frame/support/procedural/tools", default-features = false }
frame-support-procedural-tools-derive = { path = "substrate/frame/support/procedural/tools/derive", default-features = false }
frame-support-test = { path = "substrate/frame/support/test" }
frame-system = { path = "substrate/frame/system", default-features = false }
frame-system-benchmarking = { path = "substrate/frame/system/benchmarking", default-features = false }
frame-system-rpc-runtime-api = { path = "substrate/frame/system/rpc/runtime-api", default-features = false }
frame-try-runtime = { path = "substrate/frame/try-runtime", default-features = false }
fs4 = { version = "0.7.0" }
fs_extra = { version = "1.3.0" }
futures = { version = "0.3.30" }
futures-channel = { version = "0.3.23" }
futures-timer = { version = "3.0.2" }
futures-util = { version = "0.3.30", default-features = false }
generate-bags = { path = "substrate/utils/frame/generate-bags", default-features = false }
gethostname = { version = "0.2.3" }
glob = { version = "0.3" }
glutton-westend-runtime = { path = "cumulus/parachains/runtimes/glutton/glutton-westend" }
governor = { version = "0.6.0" }
gum = { path = "polkadot/node/gum", default-features = false, package = "tracing-gum" }
gum-proc-macro = { path = "polkadot/node/gum/proc-macro", default-features = false, package = "tracing-gum-proc-macro" }
handlebars = { version = "5.1.0" }
hash256-std-hasher = { version = "0.15.2", default-features = false }
hex = { version = "0.4.3", default-features = false }
hex-literal = { version = "0.4.1", default-features = false }
hkdf = { version = "0.12.0" }
hmac = { version = "0.12.1" }
honggfuzz = { version = "0.5.55" }
http = { version = "1.1" }
http-body = { version = "1", default-features = false }
http-body-util = { version = "0.1.2", default-features = false }
hyper = { version = "1.3.1", default-features = false }
hyper-rustls = { version = "0.24.2" }
hyper-util = { version = "0.1.5", default-features = false }
# TODO: remove hyper v0.14 https://github.com/paritytech/polkadot-sdk/issues/4896
hyperv14 = { package = "hyper", version = "0.14.29", default-features = false }
impl-serde = { version = "0.4.0", default-features = false }
impl-trait-for-tuples = { version = "0.2.2" }
indexmap = { version = "2.0.0" }
indicatif = { version = "0.17.7" }
integer-sqrt = { version = "0.1.2" }
ip_network = { version = "0.4.1" }
is-terminal = { version = "0.4.9" }
is_executable = { version = "1.0.1" }
isahc = { version = "1.2" }
itertools = { version = "0.11" }
jemalloc_pprof = { version = "0.4" }
jobserver = { version = "0.1.26" }
jsonpath_lib = { version = "0.3" }
jsonrpsee = { version = "0.24.3" }
jsonrpsee-core = { version = "0.24.3" }
k256 = { version = "0.13.4", default-features = false }
kitchensink-runtime = { path = "substrate/bin/node/runtime" }
kvdb = { version = "0.13.0" }
kvdb-memorydb = { version = "0.13.0" }
kvdb-rocksdb = { version = "0.19.0" }
kvdb-shared-tests = { version = "0.11.0" }
landlock = { version = "0.3.0" }
libc = { version = "0.2.155" }
libfuzzer-sys = { version = "0.4" }
libp2p = { version = "0.52.4" }
libp2p-identity = { version = "0.2.9" }
libsecp256k1 = { version = "0.7.0", default-features = false }
linked-hash-map = { version = "0.5.4" }
linked_hash_set = { version = "0.1.4" }
linregress = { version = "0.5.1" }
lite-json = { version = "0.2.0", default-features = false }
litep2p = { version = "0.7.0", features = ["websocket"] }
log = { version = "0.4.22", default-features = false }
macro_magic = { version = "0.5.1" }
maplit = { version = "1.0.2" }
memmap2 = { version = "0.9.3" }
merkleized-metadata = { version = "0.1.0" }
merlin = { version = "3.0", default-features = false }
messages-relay = { path = "bridges/relays/messages" }
metered = { version = "0.6.1", default-features = false, package = "prioritized-metered-channel" }
milagro-bls = { version = "1.5.4", default-features = false, package = "snowbridge-milagro-bls" }
minimal-template-node = { path = "templates/minimal/node" }
minimal-template-runtime = { path = "templates/minimal/runtime" }
mixnet = { version = "0.7.0" }
mmr-gadget = { path = "substrate/client/merkle-mountain-range", default-features = false }
mmr-lib = { version = "0.5.2", package = "ckb-merkle-mountain-range" }
mmr-rpc = { path = "substrate/client/merkle-mountain-range/rpc", default-features = false }
mockall = { version = "0.11.3" }
multiaddr = { version = "0.18.1" }
multihash = { version = "0.19.1", default-features = false }
multihash-codetable = { version = "0.1.1" }
multistream-select = { version = "0.13.0" }
names = { version = "0.14.0", default-features = false }
nix = { version = "0.28.0" }
node-cli = { path = "substrate/bin/node/cli", package = "staging-node-cli" }
node-inspect = { path = "substrate/bin/node/inspect", default-features = false, package = "staging-node-inspect" }
node-primitives = { path = "substrate/bin/node/primitives", default-features = false }
node-rpc = { path = "substrate/bin/node/rpc" }
node-testing = { path = "substrate/bin/node/testing" }
nohash-hasher = { version = "0.2.0" }
novelpoly = { version = "2.0.0", package = "reed-solomon-novelpoly" }
num-bigint = { version = "0.4.3" }
num-format = { version = "0.4.3" }
num-rational = { version = "0.4.1" }
num-traits = { version = "0.2.17", default-features = false }
num_cpus = { version = "1.13.1" }
once_cell = { version = "1.19.0" }
orchestra = { version = "0.4.0", default-features = false }
pallet-alliance = { path = "substrate/frame/alliance", default-features = false }
pallet-asset-conversion = { path = "substrate/frame/asset-conversion", default-features = false }
pallet-asset-conversion-ops = { path = "substrate/frame/asset-conversion/ops", default-features = false }
pallet-asset-conversion-tx-payment = { path = "substrate/frame/transaction-payment/asset-conversion-tx-payment", default-features = false }
pallet-asset-rate = { path = "substrate/frame/asset-rate", default-features = false }
pallet-asset-tx-payment = { path = "substrate/frame/transaction-payment/asset-tx-payment", default-features = false }
pallet-assets = { path = "substrate/frame/assets", default-features = false }
pallet-assets-freezer = { path = "substrate/frame/assets-freezer", default-features = false }
pallet-atomic-swap = { default-features = false, path = "substrate/frame/atomic-swap" }
pallet-aura = { path = "substrate/frame/aura", default-features = false }
pallet-authority-discovery = { path = "substrate/frame/authority-discovery", default-features = false }
pallet-authorship = { path = "substrate/frame/authorship", default-features = false }
pallet-babe = { path = "substrate/frame/babe", default-features = false }
pallet-bags-list = { path = "substrate/frame/bags-list", default-features = false }
pallet-bags-list-remote-tests = { path = "substrate/frame/bags-list/remote-tests" }
pallet-balances = { path = "substrate/frame/balances", default-features = false }
pallet-beefy = { path = "substrate/frame/beefy", default-features = false }
pallet-beefy-mmr = { path = "substrate/frame/beefy-mmr", default-features = false }
pallet-bounties = { path = "substrate/frame/bounties", default-features = false }
pallet-bridge-grandpa = { path = "bridges/modules/grandpa", default-features = false }
pallet-bridge-messages = { path = "bridges/modules/messages", default-features = false }
pallet-bridge-parachains = { path = "bridges/modules/parachains", default-features = false }
pallet-bridge-relayers = { path = "bridges/modules/relayers", default-features = false }
pallet-broker = { path = "substrate/frame/broker", default-features = false }
pallet-child-bounties = { path = "substrate/frame/child-bounties", default-features = false }
pallet-collator-selection = { path = "cumulus/pallets/collator-selection", default-features = false }
pallet-collective = { path = "substrate/frame/collective", default-features = false }
pallet-collective-content = { path = "cumulus/parachains/pallets/collective-content", default-features = false }
pallet-contracts = { path = "substrate/frame/contracts", default-features = false }
pallet-contracts-fixtures = { path = "substrate/frame/contracts/fixtures", default-features = false }
pallet-contracts-mock-network = { default-features = false, path = "substrate/frame/contracts/mock-network" }
pallet-contracts-proc-macro = { path = "substrate/frame/contracts/proc-macro", default-features = false }
pallet-contracts-uapi = { path = "substrate/frame/contracts/uapi", default-features = false }
pallet-conviction-voting = { path = "substrate/frame/conviction-voting", default-features = false }
pallet-core-fellowship = { path = "substrate/frame/core-fellowship", default-features = false }
pallet-default-config-example = { path = "substrate/frame/examples/default-config", default-features = false }
pallet-delegated-staking = { path = "substrate/frame/delegated-staking", default-features = false }
pallet-democracy = { path = "substrate/frame/democracy", default-features = false }
pallet-dev-mode = { path = "substrate/frame/examples/dev-mode", default-features = false }
pallet-election-provider-multi-phase = { path = "substrate/frame/election-provider-multi-phase", default-features = false }
pallet-election-provider-support-benchmarking = { path = "substrate/frame/election-provider-support/benchmarking", default-features = false }
pallet-elections-phragmen = { path = "substrate/frame/elections-phragmen", default-features = false }
pallet-example-basic = { path = "substrate/frame/examples/basic", default-features = false }
pallet-example-frame-crate = { path = "substrate/frame/examples/frame-crate", default-features = false }
pallet-example-kitchensink = { path = "substrate/frame/examples/kitchensink", default-features = false }
pallet-example-mbm = { path = "substrate/frame/examples/multi-block-migrations", default-features = false }
pallet-example-offchain-worker = { path = "substrate/frame/examples/offchain-worker", default-features = false }
pallet-example-single-block-migrations = { path = "substrate/frame/examples/single-block-migrations", default-features = false }
pallet-example-split = { path = "substrate/frame/examples/split", default-features = false }
pallet-example-tasks = { path = "substrate/frame/examples/tasks", default-features = false }
pallet-examples = { path = "substrate/frame/examples" }
pallet-fast-unstake = { path = "substrate/frame/fast-unstake", default-features = false }
pallet-glutton = { path = "substrate/frame/glutton", default-features = false }
pallet-grandpa = { path = "substrate/frame/grandpa", default-features = false }
pallet-identity = { path = "substrate/frame/identity", default-features = false }
pallet-im-online = { path = "substrate/frame/im-online", default-features = false }
pallet-indices = { path = "substrate/frame/indices", default-features = false }
pallet-insecure-randomness-collective-flip = { path = "substrate/frame/insecure-randomness-collective-flip", default-features = false }
pallet-lottery = { default-features = false, path = "substrate/frame/lottery" }
pallet-membership = { path = "substrate/frame/membership", default-features = false }
pallet-message-queue = { path = "substrate/frame/message-queue", default-features = false }
pallet-migrations = { path = "substrate/frame/migrations", default-features = false }
pallet-minimal-template = { path = "templates/minimal/pallets/template", default-features = false }
pallet-mixnet = { default-features = false, path = "substrate/frame/mixnet" }
pallet-mmr = { path = "substrate/frame/merkle-mountain-range", default-features = false }
pallet-multisig = { path = "substrate/frame/multisig", default-features = false }
pallet-nft-fractionalization = { path = "substrate/frame/nft-fractionalization", default-features = false }
pallet-nfts = { path = "substrate/frame/nfts", default-features = false }
pallet-nfts-runtime-api = { path = "substrate/frame/nfts/runtime-api", default-features = false }
pallet-nis = { path = "substrate/frame/nis", default-features = false }
pallet-node-authorization = { default-features = false, path = "substrate/frame/node-authorization" }
pallet-nomination-pools = { path = "substrate/frame/nomination-pools", default-features = false }
pallet-nomination-pools-benchmarking = { path = "substrate/frame/nomination-pools/benchmarking", default-features = false }
pallet-nomination-pools-runtime-api = { path = "substrate/frame/nomination-pools/runtime-api", default-features = false }
pallet-offences = { path = "substrate/frame/offences", default-features = false }
pallet-offences-benchmarking = { path = "substrate/frame/offences/benchmarking", default-features = false }
pallet-paged-list = { path = "substrate/frame/paged-list", default-features = false }
pallet-parachain-template = { path = "templates/parachain/pallets/template", default-features = false }
pallet-parameters = { path = "substrate/frame/parameters", default-features = false }
pallet-preimage = { path = "substrate/frame/preimage", default-features = false }
pallet-proxy = { path = "substrate/frame/proxy", default-features = false }
pallet-ranked-collective = { path = "substrate/frame/ranked-collective", default-features = false }
pallet-recovery = { path = "substrate/frame/recovery", default-features = false }
pallet-referenda = { path = "substrate/frame/referenda", default-features = false }
pallet-remark = { default-features = false, path = "substrate/frame/remark" }
pallet-revive = { path = "substrate/frame/revive", default-features = false }
pallet-revive-fixtures = { path = "substrate/frame/revive/fixtures", default-features = false }
pallet-revive-mock-network = { default-features = false, path = "substrate/frame/revive/mock-network" }
pallet-revive-proc-macro = { path = "substrate/frame/revive/proc-macro", default-features = false }
pallet-revive-uapi = { path = "substrate/frame/revive/uapi", default-features = false }
pallet-root-offences = { default-features = false, path = "substrate/frame/root-offences" }
pallet-root-testing = { path = "substrate/frame/root-testing", default-features = false }
pallet-safe-mode = { default-features = false, path = "substrate/frame/safe-mode" }
pallet-salary = { path = "substrate/frame/salary", default-features = false }
pallet-scheduler = { path = "substrate/frame/scheduler", default-features = false }
pallet-scored-pool = { default-features = false, path = "substrate/frame/scored-pool" }
pallet-session = { path = "substrate/frame/session", default-features = false }
pallet-session-benchmarking = { path = "substrate/frame/session/benchmarking", default-features = false }
pallet-skip-feeless-payment = { path = "substrate/frame/transaction-payment/skip-feeless-payment", default-features = false }
pallet-society = { path = "substrate/frame/society", default-features = false }
pallet-staking = { path = "substrate/frame/staking", default-features = false }
pallet-staking-reward-curve = { path = "substrate/frame/staking/reward-curve", default-features = false }
pallet-staking-reward-fn = { path = "substrate/frame/staking/reward-fn", default-features = false }
pallet-staking-runtime-api = { path = "substrate/frame/staking/runtime-api", default-features = false }
pallet-state-trie-migration = { path = "substrate/frame/state-trie-migration", default-features = false }
pallet-statement = { default-features = false, path = "substrate/frame/statement" }
pallet-sudo = { path = "substrate/frame/sudo", default-features = false }
pallet-template = { path = "templates/solochain/pallets/template", default-features = false }
pallet-timestamp = { path = "substrate/frame/timestamp", default-features = false }
pallet-tips = { path = "substrate/frame/tips", default-features = false }
pallet-transaction-payment = { path = "substrate/frame/transaction-payment", default-features = false }
pallet-transaction-payment-rpc = { path = "substrate/frame/transaction-payment/rpc", default-features = false }
pallet-transaction-payment-rpc-runtime-api = { path = "substrate/frame/transaction-payment/rpc/runtime-api", default-features = false }
pallet-transaction-storage = { default-features = false, path = "substrate/frame/transaction-storage" }
pallet-treasury = { path = "substrate/frame/treasury", default-features = false }
pallet-tx-pause = { default-features = false, path = "substrate/frame/tx-pause" }
pallet-uniques = { path = "substrate/frame/uniques", default-features = false }
pallet-utility = { path = "substrate/frame/utility", default-features = false }
pallet-vesting = { path = "substrate/frame/vesting", default-features = false }
pallet-whitelist = { path = "substrate/frame/whitelist", default-features = false }
pallet-xcm = { path = "polkadot/xcm/pallet-xcm", default-features = false }
pallet-xcm-benchmarks = { path = "polkadot/xcm/pallet-xcm-benchmarks", default-features = false }
pallet-xcm-bridge-hub = { path = "bridges/modules/xcm-bridge-hub", default-features = false }
pallet-xcm-bridge-hub-router = { path = "bridges/modules/xcm-bridge-hub-router", default-features = false }
parachain-info = { path = "cumulus/parachains/pallets/parachain-info", default-features = false, package = "staging-parachain-info" }
parachain-template-runtime = { path = "templates/parachain/runtime" }
parachains-common = { path = "cumulus/parachains/common", default-features = false }
parachains-relay = { path = "bridges/relays/parachains" }
parachains-runtimes-test-utils = { path = "cumulus/parachains/runtimes/test-utils", default-features = false }
parity-bytes = { version = "0.1.2", default-features = false }
<<<<<<< HEAD
parity-db = { version = "0.5.0" }
parity-util-mem = { version = "0.12.0" }
=======
parity-db = { version = "0.4.12" }
>>>>>>> d5b96e9e
parity-wasm = { version = "0.45.0" }
parking_lot = { version = "0.12.1", default-features = false }
partial_sort = { version = "0.2.0" }
paste = { version = "1.0.15", default-features = false }
pbkdf2 = { version = "0.12.2", default-features = false }
penpal-emulated-chain = { path = "cumulus/parachains/integration-tests/emulated/chains/parachains/testing/penpal" }
penpal-runtime = { path = "cumulus/parachains/runtimes/testing/penpal" }
people-rococo-emulated-chain = { path = "cumulus/parachains/integration-tests/emulated/chains/parachains/people/people-rococo" }
people-rococo-runtime = { path = "cumulus/parachains/runtimes/people/people-rococo" }
people-westend-emulated-chain = { path = "cumulus/parachains/integration-tests/emulated/chains/parachains/people/people-westend" }
people-westend-runtime = { path = "cumulus/parachains/runtimes/people/people-westend" }
pin-project = { version = "1.1.3" }
platforms = { version = "3.4" }
polkadot-approval-distribution = { path = "polkadot/node/network/approval-distribution", default-features = false }
polkadot-availability-bitfield-distribution = { path = "polkadot/node/network/bitfield-distribution", default-features = false }
polkadot-availability-distribution = { path = "polkadot/node/network/availability-distribution", default-features = false }
polkadot-availability-recovery = { path = "polkadot/node/network/availability-recovery", default-features = false }
polkadot-cli = { path = "polkadot/cli", default-features = false }
polkadot-collator-protocol = { path = "polkadot/node/network/collator-protocol", default-features = false }
polkadot-core-primitives = { path = "polkadot/core-primitives", default-features = false }
polkadot-dispute-distribution = { path = "polkadot/node/network/dispute-distribution", default-features = false }
polkadot-erasure-coding = { path = "polkadot/erasure-coding", default-features = false }
polkadot-gossip-support = { path = "polkadot/node/network/gossip-support", default-features = false }
polkadot-network-bridge = { path = "polkadot/node/network/bridge", default-features = false }
polkadot-node-collation-generation = { path = "polkadot/node/collation-generation", default-features = false }
polkadot-node-core-approval-voting = { path = "polkadot/node/core/approval-voting", default-features = false }
polkadot-node-core-approval-voting-parallel = { path = "polkadot/node/core/approval-voting-parallel", default-features = false }
polkadot-node-core-av-store = { path = "polkadot/node/core/av-store", default-features = false }
polkadot-node-core-backing = { path = "polkadot/node/core/backing", default-features = false }
polkadot-node-core-bitfield-signing = { path = "polkadot/node/core/bitfield-signing", default-features = false }
polkadot-node-core-candidate-validation = { path = "polkadot/node/core/candidate-validation", default-features = false }
polkadot-node-core-chain-api = { path = "polkadot/node/core/chain-api", default-features = false }
polkadot-node-core-chain-selection = { path = "polkadot/node/core/chain-selection", default-features = false }
polkadot-node-core-dispute-coordinator = { path = "polkadot/node/core/dispute-coordinator", default-features = false }
polkadot-node-core-parachains-inherent = { path = "polkadot/node/core/parachains-inherent", default-features = false }
polkadot-node-core-prospective-parachains = { path = "polkadot/node/core/prospective-parachains", default-features = false }
polkadot-node-core-provisioner = { path = "polkadot/node/core/provisioner", default-features = false }
polkadot-node-core-pvf = { path = "polkadot/node/core/pvf", default-features = false }
polkadot-node-core-pvf-checker = { path = "polkadot/node/core/pvf-checker", default-features = false }
polkadot-node-core-pvf-common = { path = "polkadot/node/core/pvf/common", default-features = false }
polkadot-node-core-pvf-execute-worker = { path = "polkadot/node/core/pvf/execute-worker", default-features = false }
polkadot-node-core-pvf-prepare-worker = { path = "polkadot/node/core/pvf/prepare-worker", default-features = false }
polkadot-node-core-runtime-api = { path = "polkadot/node/core/runtime-api", default-features = false }
polkadot-node-metrics = { path = "polkadot/node/metrics", default-features = false }
polkadot-node-network-protocol = { path = "polkadot/node/network/protocol", default-features = false }
polkadot-node-primitives = { path = "polkadot/node/primitives", default-features = false }
polkadot-node-subsystem = { path = "polkadot/node/subsystem", default-features = false }
polkadot-node-subsystem-test-helpers = { path = "polkadot/node/subsystem-test-helpers" }
polkadot-node-subsystem-types = { path = "polkadot/node/subsystem-types", default-features = false }
polkadot-node-subsystem-util = { path = "polkadot/node/subsystem-util", default-features = false }
polkadot-omni-node = { path = "cumulus/polkadot-omni-node", default-features = false }
polkadot-omni-node-lib = { path = "cumulus/polkadot-omni-node/lib", default-features = false }
polkadot-overseer = { path = "polkadot/node/overseer", default-features = false }
polkadot-parachain-primitives = { path = "polkadot/parachain", default-features = false }
polkadot-primitives = { path = "polkadot/primitives", default-features = false }
polkadot-primitives-test-helpers = { path = "polkadot/primitives/test-helpers" }
polkadot-rpc = { path = "polkadot/rpc", default-features = false }
polkadot-runtime-common = { path = "polkadot/runtime/common", default-features = false }
polkadot-runtime-metrics = { path = "polkadot/runtime/metrics", default-features = false }
polkadot-runtime-parachains = { path = "polkadot/runtime/parachains", default-features = false }
polkadot-sdk = { path = "umbrella", default-features = false }
polkadot-sdk-docs = { path = "docs/sdk" }
polkadot-service = { path = "polkadot/node/service", default-features = false }
polkadot-statement-distribution = { path = "polkadot/node/network/statement-distribution", default-features = false }
polkadot-statement-table = { path = "polkadot/statement-table", default-features = false }
polkadot-subsystem-bench = { path = "polkadot/node/subsystem-bench" }
polkadot-test-client = { path = "polkadot/node/test/client" }
polkadot-test-runtime = { path = "polkadot/runtime/test-runtime" }
polkadot-test-service = { path = "polkadot/node/test/service" }
polkavm = { version = "0.9.3", default-features = false }
polkavm-derive = "0.9.1"
polkavm-linker = "0.9.2"
portpicker = { version = "0.1.1" }
pretty_assertions = { version = "1.3.0" }
primitive-types = { version = "0.13.1", default-features = false, features = ["num-traits"] }
proc-macro-crate = { version = "3.0.0" }
proc-macro-warning = { version = "1.0.0", default-features = false }
proc-macro2 = { version = "1.0.86" }
procfs = { version = "0.16.0" }
prometheus = { version = "0.13.0", default-features = false }
prometheus-endpoint = { path = "substrate/utils/prometheus", default-features = false, package = "substrate-prometheus-endpoint" }
prometheus-parse = { version = "0.2.2" }
prost = { version = "0.12.4" }
prost-build = { version = "0.12.4" }
pyroscope = { version = "0.5.7" }
pyroscope_pprofrs = { version = "0.2.7" }
quick_cache = { version = "0.3" }
quickcheck = { version = "1.0.3", default-features = false }
quote = { version = "1.0.37" }
rand = { version = "0.8.5", default-features = false }
rand_chacha = { version = "0.3.1", default-features = false }
rand_core = { version = "0.6.2" }
rand_distr = { version = "0.4.3" }
rand_pcg = { version = "0.3.1" }
rayon = { version = "1.5.1" }
rbtag = { version = "0.3" }
ref-cast = { version = "1.0.23" }
regex = { version = "1.10.2" }
relay-substrate-client = { path = "bridges/relays/client-substrate" }
relay-utils = { path = "bridges/relays/utils" }
remote-externalities = { path = "substrate/utils/frame/remote-externalities", default-features = false, package = "frame-remote-externalities" }
reqwest = { version = "0.11", default-features = false }
rlp = { version = "0.6.1", default-features = false }
rococo-emulated-chain = { path = "cumulus/parachains/integration-tests/emulated/chains/relays/rococo" }
rococo-parachain-runtime = { path = "cumulus/parachains/runtimes/testing/rococo-parachain" }
rococo-runtime = { path = "polkadot/runtime/rococo" }
rococo-runtime-constants = { path = "polkadot/runtime/rococo/constants", default-features = false }
rococo-system-emulated-network = { path = "cumulus/parachains/integration-tests/emulated/networks/rococo-system" }
rococo-westend-system-emulated-network = { path = "cumulus/parachains/integration-tests/emulated/networks/rococo-westend-system" }
rpassword = { version = "7.0.0" }
rstest = { version = "0.18.2" }
rustc-hash = { version = "1.1.0" }
rustc-hex = { version = "2.1.0", default-features = false }
rustix = { version = "0.36.7", default-features = false }
rustversion = { version = "1.0.17" }
rusty-fork = { version = "0.3.0", default-features = false }
safe-mix = { version = "1.0", default-features = false }
sc-allocator = { path = "substrate/client/allocator", default-features = false }
sc-authority-discovery = { path = "substrate/client/authority-discovery", default-features = false }
sc-basic-authorship = { path = "substrate/client/basic-authorship", default-features = false }
sc-block-builder = { path = "substrate/client/block-builder", default-features = false }
sc-chain-spec = { path = "substrate/client/chain-spec", default-features = false }
sc-chain-spec-derive = { path = "substrate/client/chain-spec/derive", default-features = false }
sc-cli = { path = "substrate/client/cli", default-features = false }
sc-client-api = { path = "substrate/client/api", default-features = false }
sc-client-db = { path = "substrate/client/db", default-features = false }
sc-consensus = { path = "substrate/client/consensus/common", default-features = false }
sc-consensus-aura = { path = "substrate/client/consensus/aura", default-features = false }
sc-consensus-babe = { path = "substrate/client/consensus/babe", default-features = false }
sc-consensus-babe-rpc = { path = "substrate/client/consensus/babe/rpc", default-features = false }
sc-consensus-beefy = { path = "substrate/client/consensus/beefy", default-features = false }
sc-consensus-beefy-rpc = { path = "substrate/client/consensus/beefy/rpc", default-features = false }
sc-consensus-epochs = { path = "substrate/client/consensus/epochs", default-features = false }
sc-consensus-grandpa = { path = "substrate/client/consensus/grandpa", default-features = false }
sc-consensus-grandpa-rpc = { path = "substrate/client/consensus/grandpa/rpc", default-features = false }
sc-consensus-manual-seal = { path = "substrate/client/consensus/manual-seal", default-features = false }
sc-consensus-pow = { path = "substrate/client/consensus/pow", default-features = false }
sc-consensus-slots = { path = "substrate/client/consensus/slots", default-features = false }
sc-executor = { path = "substrate/client/executor", default-features = false }
sc-executor-common = { path = "substrate/client/executor/common", default-features = false }
sc-executor-polkavm = { path = "substrate/client/executor/polkavm", default-features = false }
sc-executor-wasmtime = { path = "substrate/client/executor/wasmtime", default-features = false }
sc-informant = { path = "substrate/client/informant", default-features = false }
sc-keystore = { path = "substrate/client/keystore", default-features = false }
sc-mixnet = { path = "substrate/client/mixnet", default-features = false }
sc-network = { path = "substrate/client/network", default-features = false }
sc-network-common = { path = "substrate/client/network/common", default-features = false }
sc-network-gossip = { path = "substrate/client/network-gossip", default-features = false }
sc-network-light = { path = "substrate/client/network/light", default-features = false }
sc-network-statement = { default-features = false, path = "substrate/client/network/statement" }
sc-network-sync = { path = "substrate/client/network/sync", default-features = false }
sc-network-test = { path = "substrate/client/network/test" }
sc-network-transactions = { path = "substrate/client/network/transactions", default-features = false }
sc-network-types = { path = "substrate/client/network/types", default-features = false }
sc-offchain = { path = "substrate/client/offchain", default-features = false }
sc-proposer-metrics = { path = "substrate/client/proposer-metrics", default-features = false }
sc-rpc = { path = "substrate/client/rpc", default-features = false }
sc-rpc-api = { path = "substrate/client/rpc-api", default-features = false }
sc-rpc-server = { path = "substrate/client/rpc-servers", default-features = false }
sc-rpc-spec-v2 = { path = "substrate/client/rpc-spec-v2", default-features = false }
sc-runtime-test = { path = "substrate/client/executor/runtime-test" }
sc-service = { path = "substrate/client/service", default-features = false }
sc-service-test = { path = "substrate/client/service/test" }
sc-state-db = { path = "substrate/client/state-db", default-features = false }
sc-statement-store = { default-features = false, path = "substrate/client/statement-store" }
sc-storage-monitor = { path = "substrate/client/storage-monitor", default-features = false }
sc-sync-state-rpc = { path = "substrate/client/sync-state-rpc", default-features = false }
sc-sysinfo = { path = "substrate/client/sysinfo", default-features = false }
sc-telemetry = { path = "substrate/client/telemetry", default-features = false }
sc-tracing = { path = "substrate/client/tracing", default-features = false }
sc-tracing-proc-macro = { path = "substrate/client/tracing/proc-macro", default-features = false }
sc-transaction-pool = { path = "substrate/client/transaction-pool", default-features = false }
sc-transaction-pool-api = { path = "substrate/client/transaction-pool/api", default-features = false }
sc-utils = { path = "substrate/client/utils", default-features = false }
scale-info = { version = "2.11.1", default-features = false }
schemars = { version = "0.8.13", default-features = false }
schnellru = { version = "0.2.3" }
schnorrkel = { version = "0.11.4", default-features = false }
seccompiler = { version = "0.4.0" }
secp256k1 = { version = "0.28.0", default-features = false }
secrecy = { version = "0.8.0", default-features = false }
separator = { version = "0.4.1" }
serde = { version = "1.0.210", default-features = false }
serde-big-array = { version = "0.3.2" }
serde_derive = { version = "1.0.117" }
serde_json = { version = "1.0.128", default-features = false }
serde_yaml = { version = "0.9" }
serial_test = { version = "2.0.0" }
sha1 = { version = "0.10.6" }
sha2 = { version = "0.10.7", default-features = false }
sha3 = { version = "0.10.0", default-features = false }
shlex = { version = "1.3.0" }
slot-range-helper = { path = "polkadot/runtime/common/slot_range_helper", default-features = false }
slotmap = { version = "1.0" }
smallvec = { version = "1.11.0", default-features = false }
smoldot = { version = "0.11.0", default-features = false }
smoldot-light = { version = "0.9.0", default-features = false }
snowbridge-beacon-primitives = { path = "bridges/snowbridge/primitives/beacon", default-features = false }
snowbridge-core = { path = "bridges/snowbridge/primitives/core", default-features = false }
snowbridge-ethereum = { path = "bridges/snowbridge/primitives/ethereum", default-features = false }
snowbridge-outbound-queue-merkle-tree = { path = "bridges/snowbridge/pallets/outbound-queue/merkle-tree", default-features = false }
snowbridge-outbound-queue-runtime-api = { path = "bridges/snowbridge/pallets/outbound-queue/runtime-api", default-features = false }
snowbridge-pallet-ethereum-client = { path = "bridges/snowbridge/pallets/ethereum-client", default-features = false }
snowbridge-pallet-ethereum-client-fixtures = { path = "bridges/snowbridge/pallets/ethereum-client/fixtures", default-features = false }
snowbridge-pallet-inbound-queue = { path = "bridges/snowbridge/pallets/inbound-queue", default-features = false }
snowbridge-pallet-inbound-queue-fixtures = { path = "bridges/snowbridge/pallets/inbound-queue/fixtures", default-features = false }
snowbridge-pallet-outbound-queue = { path = "bridges/snowbridge/pallets/outbound-queue", default-features = false }
snowbridge-pallet-system = { path = "bridges/snowbridge/pallets/system", default-features = false }
snowbridge-router-primitives = { path = "bridges/snowbridge/primitives/router", default-features = false }
snowbridge-runtime-common = { path = "bridges/snowbridge/runtime/runtime-common", default-features = false }
snowbridge-runtime-test-common = { path = "bridges/snowbridge/runtime/test-common", default-features = false }
snowbridge-system-runtime-api = { path = "bridges/snowbridge/pallets/system/runtime-api", default-features = false }
soketto = { version = "0.8.0" }
solochain-template-runtime = { path = "templates/solochain/runtime" }
sp-api = { path = "substrate/primitives/api", default-features = false }
sp-api-proc-macro = { path = "substrate/primitives/api/proc-macro", default-features = false }
sp-application-crypto = { path = "substrate/primitives/application-crypto", default-features = false }
sp-arithmetic = { path = "substrate/primitives/arithmetic", default-features = false }
sp-authority-discovery = { path = "substrate/primitives/authority-discovery", default-features = false }
sp-block-builder = { path = "substrate/primitives/block-builder", default-features = false }
sp-blockchain = { path = "substrate/primitives/blockchain", default-features = false }
sp-consensus = { path = "substrate/primitives/consensus/common", default-features = false }
sp-consensus-aura = { path = "substrate/primitives/consensus/aura", default-features = false }
sp-consensus-babe = { path = "substrate/primitives/consensus/babe", default-features = false }
sp-consensus-beefy = { path = "substrate/primitives/consensus/beefy", default-features = false }
sp-consensus-grandpa = { path = "substrate/primitives/consensus/grandpa", default-features = false }
sp-consensus-pow = { path = "substrate/primitives/consensus/pow", default-features = false }
sp-consensus-sassafras = { path = "substrate/primitives/consensus/sassafras", default-features = false }
sp-consensus-slots = { path = "substrate/primitives/consensus/slots", default-features = false }
sp-core = { path = "substrate/primitives/core", default-features = false }
sp-core-hashing = { default-features = false, path = "substrate/deprecated/hashing" }
sp-core-hashing-proc-macro = { default-features = false, path = "substrate/deprecated/hashing/proc-macro" }
sp-crypto-ec-utils = { default-features = false, path = "substrate/primitives/crypto/ec-utils" }
sp-crypto-hashing = { path = "substrate/primitives/crypto/hashing", default-features = false }
sp-crypto-hashing-proc-macro = { path = "substrate/primitives/crypto/hashing/proc-macro", default-features = false }
sp-database = { path = "substrate/primitives/database", default-features = false }
sp-debug-derive = { path = "substrate/primitives/debug-derive", default-features = false }
sp-externalities = { path = "substrate/primitives/externalities", default-features = false }
sp-genesis-builder = { path = "substrate/primitives/genesis-builder", default-features = false }
sp-inherents = { path = "substrate/primitives/inherents", default-features = false }
sp-io = { path = "substrate/primitives/io", default-features = false }
sp-keyring = { path = "substrate/primitives/keyring", default-features = false }
sp-keystore = { path = "substrate/primitives/keystore", default-features = false }
sp-maybe-compressed-blob = { path = "substrate/primitives/maybe-compressed-blob", default-features = false }
sp-metadata-ir = { path = "substrate/primitives/metadata-ir", default-features = false }
sp-mixnet = { path = "substrate/primitives/mixnet", default-features = false }
sp-mmr-primitives = { path = "substrate/primitives/merkle-mountain-range", default-features = false }
sp-npos-elections = { path = "substrate/primitives/npos-elections", default-features = false }
sp-offchain = { path = "substrate/primitives/offchain", default-features = false }
sp-panic-handler = { path = "substrate/primitives/panic-handler", default-features = false }
sp-rpc = { path = "substrate/primitives/rpc", default-features = false }
sp-runtime = { path = "substrate/primitives/runtime", default-features = false }
sp-runtime-interface = { path = "substrate/primitives/runtime-interface", default-features = false }
sp-runtime-interface-proc-macro = { path = "substrate/primitives/runtime-interface/proc-macro", default-features = false }
sp-runtime-interface-test-wasm = { path = "substrate/primitives/runtime-interface/test-wasm" }
sp-runtime-interface-test-wasm-deprecated = { path = "substrate/primitives/runtime-interface/test-wasm-deprecated" }
sp-session = { path = "substrate/primitives/session", default-features = false }
sp-staking = { path = "substrate/primitives/staking", default-features = false }
sp-state-machine = { path = "substrate/primitives/state-machine", default-features = false }
sp-statement-store = { path = "substrate/primitives/statement-store", default-features = false }
sp-std = { path = "substrate/primitives/std", default-features = false }
sp-storage = { path = "substrate/primitives/storage", default-features = false }
sp-test-primitives = { path = "substrate/primitives/test-primitives" }
sp-timestamp = { path = "substrate/primitives/timestamp", default-features = false }
sp-tracing = { path = "substrate/primitives/tracing", default-features = false }
sp-transaction-pool = { path = "substrate/primitives/transaction-pool", default-features = false }
sp-transaction-storage-proof = { path = "substrate/primitives/transaction-storage-proof", default-features = false }
sp-trie = { path = "substrate/primitives/trie", default-features = false }
sp-version = { path = "substrate/primitives/version", default-features = false }
sp-version-proc-macro = { path = "substrate/primitives/version/proc-macro", default-features = false }
sp-wasm-interface = { path = "substrate/primitives/wasm-interface", default-features = false }
sp-weights = { path = "substrate/primitives/weights", default-features = false }
spinners = { version = "4.1.1" }
ss58-registry = { version = "1.34.0", default-features = false }
ssz_rs = { version = "0.9.0", default-features = false }
ssz_rs_derive = { version = "0.9.0", default-features = false }
static_assertions = { version = "1.1.0", default-features = false }
static_init = { version = "1.0.3" }
structopt = { version = "0.3" }
strum = { version = "0.26.3", default-features = false }
subkey = { path = "substrate/bin/utils/subkey", default-features = false }
substrate-bip39 = { path = "substrate/utils/substrate-bip39", default-features = false }
substrate-build-script-utils = { path = "substrate/utils/build-script-utils", default-features = false }
substrate-cli-test-utils = { path = "substrate/test-utils/cli" }
substrate-frame-rpc-support = { default-features = false, path = "substrate/utils/frame/rpc/support" }
substrate-frame-rpc-system = { path = "substrate/utils/frame/rpc/system", default-features = false }
substrate-rpc-client = { path = "substrate/utils/frame/rpc/client", default-features = false }
substrate-state-trie-migration-rpc = { path = "substrate/utils/frame/rpc/state-trie-migration-rpc", default-features = false }
substrate-test-client = { path = "substrate/test-utils/client" }
substrate-test-runtime = { path = "substrate/test-utils/runtime" }
substrate-test-runtime-client = { path = "substrate/test-utils/runtime/client" }
substrate-test-runtime-transaction-pool = { path = "substrate/test-utils/runtime/transaction-pool" }
substrate-test-utils = { path = "substrate/test-utils" }
substrate-wasm-builder = { path = "substrate/utils/wasm-builder", default-features = false }
subxt = { version = "0.37", default-features = false }
subxt-signer = { version = "0.37" }
syn = { version = "2.0.79" }
sysinfo = { version = "0.30" }
tar = { version = "0.4" }
tempfile = { version = "3.8.1" }
test-log = { version = "0.2.14" }
test-pallet = { path = "substrate/frame/support/test/pallet", default-features = false, package = "frame-support-test-pallet" }
test-parachain-adder = { path = "polkadot/parachain/test-parachains/adder" }
test-parachain-halt = { path = "polkadot/parachain/test-parachains/halt" }
test-parachain-undying = { path = "polkadot/parachain/test-parachains/undying" }
test-runtime-constants = { path = "polkadot/runtime/test-runtime/constants", default-features = false }
testnet-parachains-constants = { path = "cumulus/parachains/runtimes/constants", default-features = false }
thiserror = { version = "1.0.48" }
thousands = { version = "0.2.0" }
threadpool = { version = "1.7" }
tikv-jemalloc-ctl = { version = "0.5.0" }
tikv-jemallocator = { version = "0.5.0" }
time = { version = "0.3" }
tiny-keccak = { version = "2.0.2" }
tokio = { version = "1.40.0", default-features = false }
tokio-retry = { version = "0.3.0" }
tokio-stream = { version = "0.1.14" }
tokio-test = { version = "0.4.4" }
tokio-tungstenite = { version = "0.20.1" }
tokio-util = { version = "0.7.8" }
toml = { version = "0.8.12" }
toml_edit = { version = "0.19" }
tower = { version = "0.4.13" }
tower-http = { version = "0.5.2" }
tracing = { version = "0.1.37", default-features = false }
tracing-core = { version = "0.1.32", default-features = false }
tracing-futures = { version = "0.2.4" }
tracing-log = { version = "0.2.0" }
tracing-subscriber = { version = "0.3.18" }
tracking-allocator = { path = "polkadot/node/tracking-allocator", default-features = false, package = "staging-tracking-allocator" }
trie-db = { package = "subtrie", version = "0.0.1", default-features = false }
trybuild = { version = "1.0.89" }
tt-call = { version = "1.0.8" }
tuplex = { version = "0.1", default-features = false }
twox-hash = { version = "1.6.3", default-features = false }
unsigned-varint = { version = "0.7.2" }
url = { version = "2.4.0" }
void = { version = "1.0.2" }
w3f-bls = { version = "0.1.3", default-features = false }
wait-timeout = { version = "0.2" }
walkdir = { version = "2.5.0" }
wasm-bindgen-test = { version = "0.3.19" }
wasm-instrument = { version = "0.4", default-features = false }
wasm-opt = { version = "0.116" }
wasm-timer = { version = "0.2.5" }
wasmi = { version = "0.32.3", default-features = false }
wasmtime = { version = "8.0.1", default-features = false }
wat = { version = "1.0.0" }
westend-emulated-chain = { path = "cumulus/parachains/integration-tests/emulated/chains/relays/westend", default-features = false }
westend-runtime = { path = "polkadot/runtime/westend" }
westend-runtime-constants = { path = "polkadot/runtime/westend/constants", default-features = false }
westend-system-emulated-network = { path = "cumulus/parachains/integration-tests/emulated/networks/westend-system" }
x25519-dalek = { version = "2.0" }
xcm = { path = "polkadot/xcm", default-features = false, package = "staging-xcm" }
xcm-builder = { path = "polkadot/xcm/xcm-builder", default-features = false, package = "staging-xcm-builder" }
xcm-docs = { path = "polkadot/xcm/docs" }
xcm-emulator = { path = "cumulus/xcm/xcm-emulator", default-features = false }
xcm-executor = { path = "polkadot/xcm/xcm-executor", default-features = false, package = "staging-xcm-executor" }
xcm-procedural = { path = "polkadot/xcm/procedural", default-features = false }
xcm-runtime-apis = { path = "polkadot/xcm/xcm-runtime-apis", default-features = false }
xcm-simulator = { path = "polkadot/xcm/xcm-simulator", default-features = false }
zeroize = { version = "1.7.0", default-features = false }
zombienet-sdk = { version = "0.2.13" }
zstd = { version = "0.12.4", default-features = false }

[profile.release]
# Polkadot runtime requires unwinding.
opt-level = 3
panic = "unwind"

# make sure dev builds with backtrace do not slow us down
[profile.dev.package.backtrace]
inherits = "release"

[profile.production]
codegen-units = 1
inherits = "release"
lto = true

[profile.testnet]
debug = 1               # debug symbols are useful for profilers
debug-assertions = true
inherits = "release"
overflow-checks = true

# The list of dependencies below (which can be both direct and indirect dependencies) are crates
# that are suspected to be CPU-intensive, and that are unlikely to require debugging (as some of
# their debug info might be missing) or to require to be frequently recompiled. We compile these
# dependencies with `opt-level=3` even in "dev" mode in order to make "dev" mode more usable.
# The majority of these crates are cryptographic libraries.
#
# If you see an error mentioning "profile package spec ... did not match any packages", it
# probably concerns this list.
#
# This list is ordered alphabetically.
[profile.dev.package]
blake2 = { opt-level = 3 }
blake2b_simd = { opt-level = 3 }
chacha20poly1305 = { opt-level = 3 }
cranelift-codegen = { opt-level = 3 }
cranelift-wasm = { opt-level = 3 }
crc32fast = { opt-level = 3 }
crossbeam-deque = { opt-level = 3 }
crypto-mac = { opt-level = 3 }
curve25519-dalek = { opt-level = 3 }
ed25519-dalek = { opt-level = 3 }
flate2 = { opt-level = 3 }
futures-channel = { opt-level = 3 }
hashbrown = { opt-level = 3 }
hmac = { opt-level = 3 }
httparse = { opt-level = 3 }
integer-sqrt = { opt-level = 3 }
keccak = { opt-level = 3 }
libm = { opt-level = 3 }
librocksdb-sys = { opt-level = 3 }
libsecp256k1 = { opt-level = 3 }
libz-sys = { opt-level = 3 }
mio = { opt-level = 3 }
nalgebra = { opt-level = 3 }
num-bigint = { opt-level = 3 }
parking_lot = { opt-level = 3 }
parking_lot_core = { opt-level = 3 }
percent-encoding = { opt-level = 3 }
polkavm-linker = { opt-level = 3 }
primitive-types = { opt-level = 3 }
reed-solomon-novelpoly = { opt-level = 3 }
ring = { opt-level = 3 }
rustls = { opt-level = 3 }
sha2 = { opt-level = 3 }
sha3 = { opt-level = 3 }
smallvec = { opt-level = 3 }
snow = { opt-level = 3 }
substrate-bip39 = { opt-level = 3 }
twox-hash = { opt-level = 3 }
uint = { opt-level = 3 }
wasmi = { opt-level = 3 }
x25519-dalek = { opt-level = 3 }
yamux = { opt-level = 3 }
zeroize = { opt-level = 3 }

[patch.crates-io]
subtrie = { git = "https://github.com/cheme/trie.git", branch = "cheme/new-trie" }<|MERGE_RESOLUTION|>--- conflicted
+++ resolved
@@ -1001,12 +1001,7 @@
 parachains-relay = { path = "bridges/relays/parachains" }
 parachains-runtimes-test-utils = { path = "cumulus/parachains/runtimes/test-utils", default-features = false }
 parity-bytes = { version = "0.1.2", default-features = false }
-<<<<<<< HEAD
 parity-db = { version = "0.5.0" }
-parity-util-mem = { version = "0.12.0" }
-=======
-parity-db = { version = "0.4.12" }
->>>>>>> d5b96e9e
 parity-wasm = { version = "0.45.0" }
 parking_lot = { version = "0.12.1", default-features = false }
 partial_sort = { version = "0.2.0" }
