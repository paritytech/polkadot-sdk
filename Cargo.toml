--- conflicted
+++ resolved
@@ -649,12 +649,8 @@
 blake2 = { version = "0.10.4", default-features = false }
 blake2b_simd = { version = "1.0.2", default-features = false }
 blake3 = { version = "1.5" }
-<<<<<<< HEAD
+bn = { package = "substrate-bn", version = "0.6", default-features = false }
 bounded-collections = { version = "0.2.4", default-features = false }
-=======
-bn = { package = "substrate-bn", version = "0.6", default-features = false }
-bounded-collections = { version = "0.2.3", default-features = false }
->>>>>>> 1a514f6d
 bounded-vec = { version = "0.7" }
 bp-asset-hub-rococo = { path = "bridges/chains/chain-asset-hub-rococo", default-features = false }
 bp-asset-hub-westend = { path = "bridges/chains/chain-asset-hub-westend", default-features = false }
