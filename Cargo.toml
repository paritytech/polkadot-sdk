[workspace.package]
authors = ["Parity Technologies <admin@parity.io>"]
edition = "2021"
homepage = "https://paritytech.github.io/polkadot-sdk/"
license = "GPL-3.0-only"
repository = "https://github.com/paritytech/polkadot-sdk.git"

[workspace]
resolver = "2"

members = [
	"bridges/bin/runtime-common",
	"bridges/chains/chain-cumulus",
	"bridges/chains/chain-polkadot-bulletin",
	"bridges/modules/beefy",
	"bridges/modules/grandpa",
	"bridges/modules/messages",
	"bridges/modules/parachains",
	"bridges/modules/relayers",
	"bridges/modules/xcm-bridge-hub",
	"bridges/modules/xcm-bridge-hub-router",
	"bridges/primitives/beefy",
	"bridges/primitives/header-chain",
	"bridges/primitives/messages",
	"bridges/primitives/parachains",
	"bridges/primitives/polkadot-core",
	"bridges/primitives/relayers",
	"bridges/primitives/runtime",
	"bridges/primitives/test-utils",
	"bridges/primitives/xcm-bridge-hub",
	"bridges/primitives/xcm-bridge-hub-router",
	"bridges/relays/client-substrate",
	"bridges/relays/equivocation",
	"bridges/relays/finality",
	"bridges/relays/lib-substrate-relay",
	"bridges/relays/messages",
	"bridges/relays/parachains",
	"bridges/relays/utils",
	"bridges/snowbridge/pallets/ethereum-client",
	"bridges/snowbridge/pallets/ethereum-client/fixtures",
	"bridges/snowbridge/pallets/inbound-queue",
	"bridges/snowbridge/pallets/inbound-queue-v2",
	"bridges/snowbridge/pallets/inbound-queue-v2/fixtures",
	"bridges/snowbridge/pallets/inbound-queue/fixtures",
	"bridges/snowbridge/pallets/outbound-queue",
	"bridges/snowbridge/pallets/outbound-queue-v2",
	"bridges/snowbridge/pallets/outbound-queue-v2/runtime-api",
	"bridges/snowbridge/pallets/outbound-queue/runtime-api",
	"bridges/snowbridge/pallets/system",
	"bridges/snowbridge/pallets/system-frontend",
	"bridges/snowbridge/pallets/system-v2",
	"bridges/snowbridge/pallets/system-v2/runtime-api",
	"bridges/snowbridge/pallets/system/runtime-api",
	"bridges/snowbridge/primitives/beacon",
	"bridges/snowbridge/primitives/core",
	"bridges/snowbridge/primitives/ethereum",
	"bridges/snowbridge/primitives/inbound-queue",
	"bridges/snowbridge/primitives/merkle-tree",
	"bridges/snowbridge/primitives/outbound-queue",
	"bridges/snowbridge/primitives/verification",
	"bridges/snowbridge/runtime/runtime-common",
	"bridges/snowbridge/runtime/test-common",
	"bridges/snowbridge/test-utils",
	"cumulus/bin/pov-validator",
	"cumulus/client/bootnodes",
	"cumulus/client/cli",
	"cumulus/client/collator",
	"cumulus/client/consensus/aura",
	"cumulus/client/consensus/common",
	"cumulus/client/consensus/proposer",
	"cumulus/client/consensus/relay-chain",
	"cumulus/client/network",
	"cumulus/client/parachain-inherent",
	"cumulus/client/pov-recovery",
	"cumulus/client/relay-chain-inprocess-interface",
	"cumulus/client/relay-chain-interface",
	"cumulus/client/relay-chain-minimal-node",
	"cumulus/client/relay-chain-rpc-interface",
	"cumulus/client/relay-chain-streams",
	"cumulus/client/service",
	"cumulus/pallets/ah-ops",
	"cumulus/pallets/aura-ext",
	"cumulus/pallets/collator-selection",
	"cumulus/pallets/dmp-queue",
	"cumulus/pallets/parachain-system",
	"cumulus/pallets/parachain-system/proc-macro",
	"cumulus/pallets/session-benchmarking",
	"cumulus/pallets/solo-to-para",
	"cumulus/pallets/weight-reclaim",
	"cumulus/pallets/xcm",
	"cumulus/pallets/xcmp-queue",
	"cumulus/parachains/common",
	"cumulus/parachains/integration-tests/emulated/chains/parachains/assets/asset-hub-rococo",
	"cumulus/parachains/integration-tests/emulated/chains/parachains/assets/asset-hub-westend",
	"cumulus/parachains/integration-tests/emulated/chains/parachains/bridges/bridge-hub-rococo",
	"cumulus/parachains/integration-tests/emulated/chains/parachains/bridges/bridge-hub-westend",
	"cumulus/parachains/integration-tests/emulated/chains/parachains/collectives/collectives-westend",
	"cumulus/parachains/integration-tests/emulated/chains/parachains/coretime/coretime-rococo",
	"cumulus/parachains/integration-tests/emulated/chains/parachains/coretime/coretime-westend",
	"cumulus/parachains/integration-tests/emulated/chains/parachains/people/people-rococo",
	"cumulus/parachains/integration-tests/emulated/chains/parachains/people/people-westend",
	"cumulus/parachains/integration-tests/emulated/chains/parachains/testing/penpal",
	"cumulus/parachains/integration-tests/emulated/chains/relays/rococo",
	"cumulus/parachains/integration-tests/emulated/chains/relays/westend",
	"cumulus/parachains/integration-tests/emulated/common",
	"cumulus/parachains/integration-tests/emulated/networks/rococo-system",
	"cumulus/parachains/integration-tests/emulated/networks/rococo-westend-system",
	"cumulus/parachains/integration-tests/emulated/networks/westend-system",
	"cumulus/parachains/integration-tests/emulated/tests/assets/asset-hub-rococo",
	"cumulus/parachains/integration-tests/emulated/tests/assets/asset-hub-westend",
	"cumulus/parachains/integration-tests/emulated/tests/bridges/bridge-hub-rococo",
	"cumulus/parachains/integration-tests/emulated/tests/bridges/bridge-hub-westend",
	"cumulus/parachains/integration-tests/emulated/tests/collectives/collectives-westend",
	"cumulus/parachains/integration-tests/emulated/tests/coretime/coretime-rococo",
	"cumulus/parachains/integration-tests/emulated/tests/coretime/coretime-westend",
	"cumulus/parachains/integration-tests/emulated/tests/governance/westend",
	"cumulus/parachains/integration-tests/emulated/tests/people/people-rococo",
	"cumulus/parachains/integration-tests/emulated/tests/people/people-westend",
	"cumulus/parachains/pallets/collective-content",
	"cumulus/parachains/pallets/parachain-info",
	"cumulus/parachains/pallets/ping",
	"cumulus/parachains/runtimes/assets/asset-hub-rococo",
	"cumulus/parachains/runtimes/assets/asset-hub-rococo/bridge-primitives",
	"cumulus/parachains/runtimes/assets/asset-hub-westend",
	"cumulus/parachains/runtimes/assets/asset-hub-westend/bridge-primitives",
	"cumulus/parachains/runtimes/assets/common",
	"cumulus/parachains/runtimes/assets/test-utils",
	"cumulus/parachains/runtimes/bridge-hubs/bridge-hub-rococo",
	"cumulus/parachains/runtimes/bridge-hubs/bridge-hub-rococo/bridge-primitives",
	"cumulus/parachains/runtimes/bridge-hubs/bridge-hub-westend",
	"cumulus/parachains/runtimes/bridge-hubs/bridge-hub-westend/bridge-primitives",
	"cumulus/parachains/runtimes/bridge-hubs/common",
	"cumulus/parachains/runtimes/bridge-hubs/test-utils",
	"cumulus/parachains/runtimes/collectives/collectives-westend",
	"cumulus/parachains/runtimes/constants",
	"cumulus/parachains/runtimes/coretime/coretime-rococo",
	"cumulus/parachains/runtimes/coretime/coretime-westend",
	"cumulus/parachains/runtimes/glutton/glutton-westend",
	"cumulus/parachains/runtimes/people/people-rococo",
	"cumulus/parachains/runtimes/people/people-westend",
	"cumulus/parachains/runtimes/test-utils",
	"cumulus/parachains/runtimes/testing/penpal",
	"cumulus/parachains/runtimes/testing/rococo-parachain",
	"cumulus/parachains/runtimes/testing/yet-another-parachain",
	"cumulus/polkadot-omni-node",
	"cumulus/polkadot-omni-node/lib",
	"cumulus/polkadot-parachain",
	"cumulus/primitives/aura",
	"cumulus/primitives/core",
	"cumulus/primitives/parachain-inherent",
	"cumulus/primitives/proof-size-hostfunction",
	"cumulus/primitives/storage-weight-reclaim",
	"cumulus/primitives/timestamp",
	"cumulus/primitives/utility",
	"cumulus/test/client",
	"cumulus/test/relay-sproof-builder",
	"cumulus/test/runtime",
	"cumulus/test/service",
	"cumulus/xcm/xcm-emulator",
	"cumulus/zombienet/zombienet-sdk",
	"cumulus/zombienet/zombienet-sdk-helpers",
	"docs/sdk",
	"docs/sdk/packages/guides/first-pallet",
	"docs/sdk/packages/guides/first-runtime",
	"docs/sdk/src/reference_docs/chain_spec_runtime",
	"polkadot",
	"polkadot/cli",
	"polkadot/core-primitives",
	"polkadot/erasure-coding",
	"polkadot/erasure-coding/fuzzer",
	"polkadot/node/collation-generation",
	"polkadot/node/core/approval-voting",
	"polkadot/node/core/approval-voting-parallel",
	"polkadot/node/core/av-store",
	"polkadot/node/core/backing",
	"polkadot/node/core/bitfield-signing",
	"polkadot/node/core/candidate-validation",
	"polkadot/node/core/chain-api",
	"polkadot/node/core/chain-selection",
	"polkadot/node/core/dispute-coordinator",
	"polkadot/node/core/parachains-inherent",
	"polkadot/node/core/prospective-parachains",
	"polkadot/node/core/provisioner",
	"polkadot/node/core/pvf",
	"polkadot/node/core/pvf-checker",
	"polkadot/node/core/pvf/common",
	"polkadot/node/core/pvf/execute-worker",
	"polkadot/node/core/pvf/prepare-worker",
	"polkadot/node/core/runtime-api",
	"polkadot/node/gum",
	"polkadot/node/gum/proc-macro",
	"polkadot/node/malus",
	"polkadot/node/metrics",
	"polkadot/node/network/approval-distribution",
	"polkadot/node/network/availability-distribution",
	"polkadot/node/network/availability-recovery",
	"polkadot/node/network/bitfield-distribution",
	"polkadot/node/network/bridge",
	"polkadot/node/network/collator-protocol",
	"polkadot/node/network/dispute-distribution",
	"polkadot/node/network/gossip-support",
	"polkadot/node/network/protocol",
	"polkadot/node/network/statement-distribution",
	"polkadot/node/overseer",
	"polkadot/node/primitives",
	"polkadot/node/service",
	"polkadot/node/subsystem",
	"polkadot/node/subsystem-bench",
	"polkadot/node/subsystem-test-helpers",
	"polkadot/node/subsystem-types",
	"polkadot/node/subsystem-util",
	"polkadot/node/test/client",
	"polkadot/node/test/service",
	"polkadot/node/tracking-allocator",
	"polkadot/node/zombienet-backchannel",
	"polkadot/parachain",
	"polkadot/parachain/test-parachains/adder",
	"polkadot/parachain/test-parachains/adder/collator",
	"polkadot/parachain/test-parachains/halt",
	"polkadot/parachain/test-parachains/undying",
	"polkadot/parachain/test-parachains/undying/collator",
	"polkadot/primitives",
	"polkadot/primitives/test-helpers",
	"polkadot/rpc",
	"polkadot/runtime/common",
	"polkadot/runtime/common/slot_range_helper",
	"polkadot/runtime/metrics",
	"polkadot/runtime/parachains",
	"polkadot/runtime/rococo",
	"polkadot/runtime/rococo/bridge-primitives",
	"polkadot/runtime/rococo/constants",
	"polkadot/runtime/test-runtime",
	"polkadot/runtime/test-runtime/constants",
	"polkadot/runtime/westend",
	"polkadot/runtime/westend/bridge-primitives",
	"polkadot/runtime/westend/constants",
	"polkadot/statement-table",
	"polkadot/utils/generate-bags",
	"polkadot/utils/remote-ext-tests/bags-list",
	"polkadot/xcm",
	"polkadot/xcm/docs",
	"polkadot/xcm/pallet-xcm",
	"polkadot/xcm/pallet-xcm-benchmarks",
	"polkadot/xcm/pallet-xcm/precompiles",
	"polkadot/xcm/procedural",
	"polkadot/xcm/xcm-builder",
	"polkadot/xcm/xcm-executor",
	"polkadot/xcm/xcm-executor/integration-tests",
	"polkadot/xcm/xcm-runtime-apis",
	"polkadot/xcm/xcm-simulator",
	"polkadot/xcm/xcm-simulator/example",
	"polkadot/xcm/xcm-simulator/fuzzer",
	"polkadot/zombienet-sdk-tests",
	"substrate/bin/node/bench",
	"substrate/bin/node/cli",
	"substrate/bin/node/inspect",
	"substrate/bin/node/primitives",
	"substrate/bin/node/rpc",
	"substrate/bin/node/runtime",
	"substrate/bin/node/testing",
	"substrate/bin/utils/chain-spec-builder",
	"substrate/bin/utils/subkey",
	"substrate/client/allocator",
	"substrate/client/api",
	"substrate/client/authority-discovery",
	"substrate/client/basic-authorship",
	"substrate/client/block-builder",
	"substrate/client/chain-spec",
	"substrate/client/chain-spec/derive",
	"substrate/client/cli",
	"substrate/client/consensus/aura",
	"substrate/client/consensus/babe",
	"substrate/client/consensus/babe/rpc",
	"substrate/client/consensus/beefy",
	"substrate/client/consensus/beefy/rpc",
	"substrate/client/consensus/common",
	"substrate/client/consensus/epochs",
	"substrate/client/consensus/grandpa",
	"substrate/client/consensus/grandpa/rpc",
	"substrate/client/consensus/manual-seal",
	"substrate/client/consensus/pow",
	"substrate/client/consensus/slots",
	"substrate/client/db",
	"substrate/client/executor",
	"substrate/client/executor/common",
	"substrate/client/executor/polkavm",
	"substrate/client/executor/runtime-test",
	"substrate/client/executor/wasmtime",
	"substrate/client/informant",
	"substrate/client/keystore",
	"substrate/client/merkle-mountain-range",
	"substrate/client/merkle-mountain-range/rpc",
	"substrate/client/mixnet",
	"substrate/client/network",
	"substrate/client/network-gossip",
	"substrate/client/network/common",
	"substrate/client/network/light",
	"substrate/client/network/statement",
	"substrate/client/network/sync",
	"substrate/client/network/test",
	"substrate/client/network/transactions",
	"substrate/client/network/types",
	"substrate/client/offchain",
	"substrate/client/proposer-metrics",
	"substrate/client/rpc",
	"substrate/client/rpc-api",
	"substrate/client/rpc-servers",
	"substrate/client/rpc-spec-v2",
	"substrate/client/runtime-utilities",
	"substrate/client/service",
	"substrate/client/service/test",
	"substrate/client/state-db",
	"substrate/client/statement-store",
	"substrate/client/storage-monitor",
	"substrate/client/sync-state-rpc",
	"substrate/client/sysinfo",
	"substrate/client/telemetry",
	"substrate/client/tracing",
	"substrate/client/tracing/proc-macro",
	"substrate/client/transaction-pool",
	"substrate/client/transaction-pool/api",
	"substrate/client/utils",
	"substrate/deprecated/hashing",
	"substrate/deprecated/hashing/proc-macro",
	"substrate/frame",
	"substrate/frame/alliance",
	"substrate/frame/asset-conversion",
	"substrate/frame/asset-conversion/ops",
	"substrate/frame/asset-rate",
	"substrate/frame/asset-rewards",
	"substrate/frame/assets",
	"substrate/frame/assets-freezer",
	"substrate/frame/assets-holder",
	"substrate/frame/assets/precompiles",
	"substrate/frame/atomic-swap",
	"substrate/frame/aura",
	"substrate/frame/authority-discovery",
	"substrate/frame/authorship",
	"substrate/frame/babe",
	"substrate/frame/bags-list",
	"substrate/frame/bags-list/fuzzer",
	"substrate/frame/bags-list/remote-tests",
	"substrate/frame/balances",
	"substrate/frame/beefy",
	"substrate/frame/beefy-mmr",
	"substrate/frame/benchmarking",
	"substrate/frame/benchmarking/pov",
	"substrate/frame/bounties",
	"substrate/frame/broker",
	"substrate/frame/child-bounties",
	"substrate/frame/collective",
	"substrate/frame/contracts",
	"substrate/frame/contracts/fixtures",
	"substrate/frame/contracts/mock-network",
	"substrate/frame/contracts/proc-macro",
	"substrate/frame/contracts/uapi",
	"substrate/frame/conviction-voting",
	"substrate/frame/core-fellowship",
	"substrate/frame/delegated-staking",
	"substrate/frame/democracy",
	"substrate/frame/derivatives",
	"substrate/frame/dummy-dim",
	"substrate/frame/election-provider-multi-block",
	"substrate/frame/election-provider-multi-phase",
	"substrate/frame/election-provider-multi-phase/test-staking-e2e",
	"substrate/frame/election-provider-support",
	"substrate/frame/election-provider-support/benchmarking",
	"substrate/frame/election-provider-support/solution-type",
	"substrate/frame/election-provider-support/solution-type/fuzzer",
	"substrate/frame/elections-phragmen",
	"substrate/frame/examples",
	"substrate/frame/examples/authorization-tx-extension",
	"substrate/frame/examples/basic",
	"substrate/frame/examples/default-config",
	"substrate/frame/examples/dev-mode",
	"substrate/frame/examples/frame-crate",
	"substrate/frame/examples/kitchensink",
	"substrate/frame/examples/multi-block-migrations",
	"substrate/frame/examples/offchain-worker",
	"substrate/frame/examples/single-block-migrations",
	"substrate/frame/examples/split",
	"substrate/frame/examples/tasks",
	"substrate/frame/examples/view-functions",
	"substrate/frame/executive",
	"substrate/frame/fast-unstake",
	"substrate/frame/glutton",
	"substrate/frame/grandpa",
	"substrate/frame/honzon/oracle",
	"substrate/frame/honzon/oracle/runtime-api",
	"substrate/frame/identity",
	"substrate/frame/im-online",
	"substrate/frame/indices",
	"substrate/frame/insecure-randomness-collective-flip",
	"substrate/frame/lottery",
	"substrate/frame/membership",
	"substrate/frame/merkle-mountain-range",
	"substrate/frame/message-queue",
	"substrate/frame/meta-tx",
	"substrate/frame/metadata-hash-extension",
	"substrate/frame/migrations",
	"substrate/frame/mixnet",
	"substrate/frame/multi-asset-bounties",
	"substrate/frame/multisig",
	"substrate/frame/nft-fractionalization",
	"substrate/frame/nfts",
	"substrate/frame/nfts/runtime-api",
	"substrate/frame/nis",
	"substrate/frame/node-authorization",
	"substrate/frame/nomination-pools",
	"substrate/frame/nomination-pools/benchmarking",
	"substrate/frame/nomination-pools/fuzzer",
	"substrate/frame/nomination-pools/runtime-api",
	"substrate/frame/nomination-pools/test-delegate-stake",
	"substrate/frame/offences",
	"substrate/frame/offences/benchmarking",
	"substrate/frame/origin-restriction",
	"substrate/frame/paged-list",
	"substrate/frame/paged-list/fuzzer",
	"substrate/frame/parameters",
	"substrate/frame/people",
	"substrate/frame/preimage",
	"substrate/frame/proxy",
	"substrate/frame/ranked-collective",
	"substrate/frame/recovery",
	"substrate/frame/referenda",
	"substrate/frame/remark",
	"substrate/frame/revive",
	"substrate/frame/revive/dev-node/node",
	"substrate/frame/revive/dev-node/runtime",
	"substrate/frame/revive/fixtures",
	"substrate/frame/revive/proc-macro",
	"substrate/frame/revive/rpc",
	"substrate/frame/revive/uapi",
	"substrate/frame/root-offences",
	"substrate/frame/root-testing",
	"substrate/frame/safe-mode",
	"substrate/frame/salary",
	"substrate/frame/sassafras",
	"substrate/frame/scheduler",
	"substrate/frame/scored-pool",
	"substrate/frame/session",
	"substrate/frame/session/benchmarking",
	"substrate/frame/society",
	"substrate/frame/staking",
	"substrate/frame/staking-async",
	"substrate/frame/staking-async/ah-client",
	"substrate/frame/staking-async/ahm-test",
	"substrate/frame/staking-async/rc-client",
	"substrate/frame/staking-async/reward-fn",
	"substrate/frame/staking-async/runtime-api",
	"substrate/frame/staking-async/runtimes/parachain",
	"substrate/frame/staking-async/runtimes/preset-store",
	"substrate/frame/staking-async/runtimes/rc",
	"substrate/frame/staking-async/runtimes/rc/constants",
	"substrate/frame/staking/reward-curve",
	"substrate/frame/staking/reward-fn",
	"substrate/frame/staking/runtime-api",
	"substrate/frame/state-trie-migration",
	"substrate/frame/statement",
	"substrate/frame/sudo",
	"substrate/frame/support",
	"substrate/frame/support/procedural",
	"substrate/frame/support/procedural/tools",
	"substrate/frame/support/procedural/tools/derive",
	"substrate/frame/support/test",
	"substrate/frame/support/test/compile_pass",
	"substrate/frame/support/test/pallet",
	"substrate/frame/support/test/stg_frame_crate",
	"substrate/frame/system",
	"substrate/frame/system/benchmarking",
	"substrate/frame/system/rpc/runtime-api",
	"substrate/frame/timestamp",
	"substrate/frame/tips",
	"substrate/frame/transaction-payment",
	"substrate/frame/transaction-payment/asset-conversion-tx-payment",
	"substrate/frame/transaction-payment/asset-tx-payment",
	"substrate/frame/transaction-payment/rpc",
	"substrate/frame/transaction-payment/rpc/runtime-api",
	"substrate/frame/transaction-payment/skip-feeless-payment",
	"substrate/frame/transaction-storage",
	"substrate/frame/treasury",
	"substrate/frame/try-runtime",
	"substrate/frame/tx-pause",
	"substrate/frame/uniques",
	"substrate/frame/utility",
	"substrate/frame/verify-signature",
	"substrate/frame/vesting",
	"substrate/frame/whitelist",
	"substrate/primitives/api",
	"substrate/primitives/api/proc-macro",
	"substrate/primitives/api/test",
	"substrate/primitives/application-crypto",
	"substrate/primitives/application-crypto/test",
	"substrate/primitives/arithmetic",
	"substrate/primitives/arithmetic/fuzzer",
	"substrate/primitives/authority-discovery",
	"substrate/primitives/block-builder",
	"substrate/primitives/blockchain",
	"substrate/primitives/consensus/aura",
	"substrate/primitives/consensus/babe",
	"substrate/primitives/consensus/beefy",
	"substrate/primitives/consensus/common",
	"substrate/primitives/consensus/grandpa",
	"substrate/primitives/consensus/pow",
	"substrate/primitives/consensus/sassafras",
	"substrate/primitives/consensus/slots",
	"substrate/primitives/core",
	"substrate/primitives/core/fuzz",
	"substrate/primitives/crypto/ec-utils",
	"substrate/primitives/crypto/hashing",
	"substrate/primitives/crypto/hashing/proc-macro",
	"substrate/primitives/database",
	"substrate/primitives/debug-derive",
	"substrate/primitives/ethereum-standards",
	"substrate/primitives/externalities",
	"substrate/primitives/genesis-builder",
	"substrate/primitives/inherents",
	"substrate/primitives/io",
	"substrate/primitives/keyring",
	"substrate/primitives/keystore",
	"substrate/primitives/maybe-compressed-blob",
	"substrate/primitives/merkle-mountain-range",
	"substrate/primitives/metadata-ir",
	"substrate/primitives/mixnet",
	"substrate/primitives/npos-elections",
	"substrate/primitives/npos-elections/fuzzer",
	"substrate/primitives/offchain",
	"substrate/primitives/panic-handler",
	"substrate/primitives/rpc",
	"substrate/primitives/runtime",
	"substrate/primitives/runtime-interface",
	"substrate/primitives/runtime-interface/proc-macro",
	"substrate/primitives/runtime-interface/test",
	"substrate/primitives/runtime-interface/test-wasm",
	"substrate/primitives/runtime-interface/test-wasm-deprecated",
	"substrate/primitives/session",
	"substrate/primitives/staking",
	"substrate/primitives/state-machine",
	"substrate/primitives/statement-store",
	"substrate/primitives/std",
	"substrate/primitives/storage",
	"substrate/primitives/test-primitives",
	"substrate/primitives/timestamp",
	"substrate/primitives/tracing",
	"substrate/primitives/transaction-pool",
	"substrate/primitives/transaction-storage-proof",
	"substrate/primitives/trie",
	"substrate/primitives/version",
	"substrate/primitives/version/proc-macro",
	"substrate/primitives/wasm-interface",
	"substrate/primitives/weights",
	"substrate/scripts/ci/node-template-release",
	"substrate/test-utils",
	"substrate/test-utils/cli",
	"substrate/test-utils/client",
	"substrate/test-utils/runtime",
	"substrate/test-utils/runtime/client",
	"substrate/test-utils/runtime/transaction-pool",
	"substrate/utils/binary-merkle-tree",
	"substrate/utils/build-script-utils",
	"substrate/utils/fork-tree",
	"substrate/utils/frame/benchmarking-cli",
	"substrate/utils/frame/generate-bags",
	"substrate/utils/frame/generate-bags/node-runtime",
	"substrate/utils/frame/omni-bencher",
	"substrate/utils/frame/remote-externalities",
	"substrate/utils/frame/rpc/client",
	"substrate/utils/frame/rpc/state-trie-migration-rpc",
	"substrate/utils/frame/rpc/support",
	"substrate/utils/frame/rpc/system",
	"substrate/utils/frame/storage-access-test-runtime",
	"substrate/utils/prometheus",
	"substrate/utils/substrate-bip39",
	"substrate/utils/wasm-builder",
	"templates/minimal/node",
	"templates/minimal/pallets/template",
	"templates/minimal/runtime",
	"templates/parachain",
	"templates/parachain/node",
	"templates/parachain/pallets/template",
	"templates/parachain/runtime",
	"templates/solochain/node",
	"templates/solochain/pallets/template",
	"templates/solochain/runtime",
	"templates/zombienet",
	"umbrella",
]

default-members = [
	"cumulus/polkadot-omni-node",
	"cumulus/polkadot-parachain",
	"polkadot",
	"substrate/bin/node/cli",
]

[workspace.lints.rust]
suspicious_double_ref_op = { level = "allow", priority = 2 }
# `substrate_runtime` is a common `cfg` condition name used in the repo.
unexpected_cfgs = { level = "warn", check-cfg = [
	'cfg(build_opt_level, values("3"))',
	'cfg(build_profile, values("debug", "release"))',
	'cfg(enable_alloc_error_handler)',
	'cfg(fuzzing)',
	'cfg(ignore_flaky_test)',
	'cfg(substrate_runtime)',
] }

[workspace.lints.clippy]
all = { level = "allow", priority = 0 }
bind_instead_of_map = { level = "allow", priority = 2 }              # stylistic
borrowed-box = { level = "allow", priority = 2 }                     # Reasonable to fix this one
complexity = { level = "warn", priority = 1 }
correctness = { level = "warn", priority = 1 }
default_constructed_unit_structs = { level = "allow", priority = 2 } # stylistic
derivable_impls = { level = "allow", priority = 2 }                  # false positives
eq_op = { level = "allow", priority = 2 }                            # In tests we test equality.
erasing_op = { level = "allow", priority = 2 }                       # E.g. 0 * DOLLARS
extra-unused-type-parameters = { level = "allow", priority = 2 }     # stylistic
identity-op = { level = "allow", priority = 2 }                      # One case where we do 0 +
if-same-then-else = { level = "allow", priority = 2 }
needless-lifetimes = { level = "allow", priority = 2 }               # generated code
needless_option_as_deref = { level = "allow", priority = 2 }         # false positives
nonminimal-bool = { level = "allow", priority = 2 }                  # maybe
option-map-unit-fn = { level = "allow", priority = 2 }               # stylistic
stable_sort_primitive = { level = "allow", priority = 2 }            # prefer stable sort
too-many-arguments = { level = "allow", priority = 2 }               # (Turning this on would lead to)
type_complexity = { level = "allow", priority = 2 }                  # raison d'etre
unit_arg = { level = "allow", priority = 2 }                         # stylistic
unnecessary_cast = { level = "allow", priority = 2 }                 # Types may change
useless_conversion = { level = "allow", priority = 2 }               # Types may change
while_immutable_condition = { level = "allow", priority = 2 }        # false positives
zero-prefixed-literal = { level = "allow", priority = 2 }            # 00_1000_000

[workspace.dependencies]
pallet-oracle = { path = "substrate/frame/honzon/oracle", default-features = false }
pallet-oracle-runtime-api = { path = "substrate/frame/honzon/oracle/runtime-api", default-features = false }

Inflector = { version = "0.11.4" }
aes-gcm = { version = "0.10" }
ahash = { version = "0.8.2" }
alloy-consensus = { version = "1.0.41", default-features = false }
alloy-core = { version = "1.2.1", default-features = false }
alloy-primitives = { version = "1.2.1", default-features = false }
alloy-rlp = { version = "0.3", default-features = false }
alloy-trie = { version = "0.9.1", default-features = false }
always-assert = { version = "0.1" }
anyhow = { version = "1.0.81", default-features = false }
approx = { version = "0.5.1" }
aquamarine = { version = "0.5.0" }
arbitrary = { version = "1.3.2" }
ark-bls12-377 = { version = "0.4.0", default-features = false }
ark-bls12-377-ext = { version = "0.4.1", default-features = false }
ark-bls12-381 = { version = "0.4.0", default-features = false }
ark-bls12-381-ext = { version = "0.4.1", default-features = false }
ark-bw6-761 = { version = "0.4.0", default-features = false }
ark-bw6-761-ext = { version = "0.4.1", default-features = false }
ark-ec = { version = "0.4.2", default-features = false }
ark-ed-on-bls12-377 = { version = "0.4.0", default-features = false }
ark-ed-on-bls12-377-ext = { version = "0.4.1", default-features = false }
ark-ed-on-bls12-381-bandersnatch = { version = "0.4.0", default-features = false }
ark-ed-on-bls12-381-bandersnatch-ext = { version = "0.4.1", default-features = false }
ark-scale = { version = "0.0.12", default-features = false }
ark-vrf = { version = "0.1.0", default-features = false }
array-bytes = { version = "6.2.2", default-features = false }
arrayvec = { version = "0.7.4" }
assert_cmd = { version = "2.0.14" }
assert_matches = { version = "1.5.0" }
asset-hub-rococo-emulated-chain = { path = "cumulus/parachains/integration-tests/emulated/chains/parachains/assets/asset-hub-rococo" }
asset-hub-rococo-runtime = { path = "cumulus/parachains/runtimes/assets/asset-hub-rococo", default-features = false }
asset-hub-westend-emulated-chain = { path = "cumulus/parachains/integration-tests/emulated/chains/parachains/assets/asset-hub-westend" }
asset-hub-westend-runtime = { path = "cumulus/parachains/runtimes/assets/asset-hub-westend" }
asset-test-utils = { path = "cumulus/parachains/runtimes/assets/test-utils", default-features = false }
assets-common = { path = "cumulus/parachains/runtimes/assets/common", default-features = false }
async-channel = { version = "1.8.0" }
async-std = { version = "1.9.0" }
async-trait = { version = "0.1.88" }
asynchronous-codec = { version = "0.6" }
backoff = { version = "0.4" }
backtrace = { version = "0.3.71" }
binary-merkle-tree = { path = "substrate/utils/binary-merkle-tree", default-features = false }
bincode = { version = "1.3.3" }
bip39 = { version = "2.2.0", default-features = false }
bitflags = { version = "1.3.2" }
bitvec = { version = "1.0.1", default-features = false }
blake2 = { version = "0.10.4", default-features = false }
blake2b_simd = { version = "1.0.2", default-features = false }
blake3 = { version = "1.5" }
bn = { package = "substrate-bn", version = "0.6", default-features = false }
bounded-collections = { version = "0.3.2", default-features = false }
bounded-vec = { version = "0.7" }
bp-asset-hub-rococo = { path = "cumulus/parachains/runtimes/assets/asset-hub-rococo/bridge-primitives", default-features = false }
bp-asset-hub-westend = { path = "cumulus/parachains/runtimes/assets/asset-hub-westend/bridge-primitives", default-features = false }
bp-beefy = { path = "bridges/primitives/beefy", default-features = false }
bp-bridge-hub-cumulus = { path = "bridges/chains/chain-cumulus", default-features = false }
bp-bridge-hub-rococo = { path = "cumulus/parachains/runtimes/bridge-hubs/bridge-hub-rococo/bridge-primitives", default-features = false }
bp-bridge-hub-westend = { path = "cumulus/parachains/runtimes/bridge-hubs/bridge-hub-westend/bridge-primitives", default-features = false }
bp-header-chain = { path = "bridges/primitives/header-chain", default-features = false }
bp-messages = { path = "bridges/primitives/messages", default-features = false }
bp-parachains = { path = "bridges/primitives/parachains", default-features = false }
bp-polkadot-bulletin = { path = "bridges/chains/chain-polkadot-bulletin", default-features = false }
bp-polkadot-core = { path = "bridges/primitives/polkadot-core", default-features = false }
bp-relayers = { path = "bridges/primitives/relayers", default-features = false }
bp-rococo = { path = "polkadot/runtime/rococo/bridge-primitives", default-features = false }
bp-runtime = { path = "bridges/primitives/runtime", default-features = false }
bp-test-utils = { path = "bridges/primitives/test-utils", default-features = false }
bp-westend = { path = "polkadot/runtime/westend/bridge-primitives", default-features = false }
bp-xcm-bridge-hub = { path = "bridges/primitives/xcm-bridge-hub", default-features = false }
bp-xcm-bridge-hub-router = { path = "bridges/primitives/xcm-bridge-hub-router", default-features = false }
bridge-hub-common = { path = "cumulus/parachains/runtimes/bridge-hubs/common", default-features = false }
bridge-hub-rococo-emulated-chain = { path = "cumulus/parachains/integration-tests/emulated/chains/parachains/bridges/bridge-hub-rococo" }
bridge-hub-rococo-runtime = { path = "cumulus/parachains/runtimes/bridge-hubs/bridge-hub-rococo", default-features = false }
bridge-hub-test-utils = { path = "cumulus/parachains/runtimes/bridge-hubs/test-utils", default-features = false }
bridge-hub-westend-emulated-chain = { path = "cumulus/parachains/integration-tests/emulated/chains/parachains/bridges/bridge-hub-westend" }
bridge-hub-westend-runtime = { path = "cumulus/parachains/runtimes/bridge-hubs/bridge-hub-westend" }
bridge-runtime-common = { path = "bridges/bin/runtime-common", default-features = false }
bs58 = { version = "0.5.1", default-features = false }
build-helper = { version = "0.1.1" }
byte-slice-cast = { version = "1.2.1", default-features = false }
byteorder = { version = "1.3.2", default-features = false }
bytes = { version = "1.4.0", default-features = false }
cargo_metadata = { version = "0.15.4" }
cfg-expr = { version = "0.15.5" }
cfg-if = { version = "1.0" }
chain-spec-builder = { path = "substrate/bin/utils/chain-spec-builder", default-features = false, package = "staging-chain-spec-builder" }
chain-spec-guide-runtime = { path = "docs/sdk/src/reference_docs/chain_spec_runtime" }
chrono = { version = "0.4.31" }
cid = { version = "0.9.0" }
clap = { version = "4.5.13" }
clap_complete = { version = "4.5.13" }
cmd_lib = { version = "1.9.5" }
coarsetime = { version = "0.1.22" }
codec = { version = "3.7.5", default-features = false, package = "parity-scale-codec" }
collectives-westend-emulated-chain = { path = "cumulus/parachains/integration-tests/emulated/chains/parachains/collectives/collectives-westend" }
collectives-westend-runtime = { path = "cumulus/parachains/runtimes/collectives/collectives-westend" }
color-eyre = { version = "0.6.3", default-features = false }
color-print = { version = "0.3.4" }
colored = { version = "2.0.4" }
comfy-table = { version = "7.1.4", default-features = false }
console = { version = "0.15.8" }
const-hex = { version = "1.10.0", default-features = false }
coretime-rococo-emulated-chain = { path = "cumulus/parachains/integration-tests/emulated/chains/parachains/coretime/coretime-rococo" }
coretime-rococo-runtime = { path = "cumulus/parachains/runtimes/coretime/coretime-rococo" }
coretime-westend-emulated-chain = { path = "cumulus/parachains/integration-tests/emulated/chains/parachains/coretime/coretime-westend" }
coretime-westend-runtime = { path = "cumulus/parachains/runtimes/coretime/coretime-westend" }
cpu-time = { version = "1.0.0" }
criterion = { version = "0.5.1", default-features = false }
cumulus-client-bootnodes = { path = "cumulus/client/bootnodes", default-features = false }
cumulus-client-cli = { path = "cumulus/client/cli", default-features = false }
cumulus-client-collator = { path = "cumulus/client/collator", default-features = false }
cumulus-client-consensus-aura = { path = "cumulus/client/consensus/aura", default-features = false }
cumulus-client-consensus-common = { path = "cumulus/client/consensus/common", default-features = false }
cumulus-client-consensus-proposer = { path = "cumulus/client/consensus/proposer", default-features = false }
cumulus-client-consensus-relay-chain = { path = "cumulus/client/consensus/relay-chain", default-features = false }
cumulus-client-network = { path = "cumulus/client/network", default-features = false }
cumulus-client-parachain-inherent = { path = "cumulus/client/parachain-inherent", default-features = false }
cumulus-client-pov-recovery = { path = "cumulus/client/pov-recovery", default-features = false }
cumulus-client-service = { path = "cumulus/client/service", default-features = false }
cumulus-pallet-aura-ext = { path = "cumulus/pallets/aura-ext", default-features = false }
cumulus-pallet-dmp-queue = { default-features = false, path = "cumulus/pallets/dmp-queue" }
cumulus-pallet-parachain-system = { path = "cumulus/pallets/parachain-system", default-features = false }
cumulus-pallet-parachain-system-proc-macro = { path = "cumulus/pallets/parachain-system/proc-macro", default-features = false }
cumulus-pallet-session-benchmarking = { path = "cumulus/pallets/session-benchmarking", default-features = false }
cumulus-pallet-solo-to-para = { path = "cumulus/pallets/solo-to-para", default-features = false }
cumulus-pallet-weight-reclaim = { path = "cumulus/pallets/weight-reclaim", default-features = false }
cumulus-pallet-xcm = { path = "cumulus/pallets/xcm", default-features = false }
cumulus-pallet-xcmp-queue = { path = "cumulus/pallets/xcmp-queue", default-features = false }
cumulus-ping = { path = "cumulus/parachains/pallets/ping", default-features = false }
cumulus-primitives-aura = { path = "cumulus/primitives/aura", default-features = false }
cumulus-primitives-core = { path = "cumulus/primitives/core", default-features = false }
cumulus-primitives-parachain-inherent = { path = "cumulus/primitives/parachain-inherent", default-features = false }
cumulus-primitives-proof-size-hostfunction = { path = "cumulus/primitives/proof-size-hostfunction", default-features = false }
cumulus-primitives-storage-weight-reclaim = { path = "cumulus/primitives/storage-weight-reclaim", default-features = false }
cumulus-primitives-timestamp = { path = "cumulus/primitives/timestamp", default-features = false }
cumulus-primitives-utility = { path = "cumulus/primitives/utility", default-features = false }
cumulus-relay-chain-inprocess-interface = { path = "cumulus/client/relay-chain-inprocess-interface", default-features = false }
cumulus-relay-chain-interface = { path = "cumulus/client/relay-chain-interface", default-features = false }
cumulus-relay-chain-minimal-node = { path = "cumulus/client/relay-chain-minimal-node", default-features = false }
cumulus-relay-chain-rpc-interface = { path = "cumulus/client/relay-chain-rpc-interface", default-features = false }
cumulus-relay-chain-streams = { path = "cumulus/client/relay-chain-streams", default-features = false }
cumulus-test-client = { path = "cumulus/test/client" }
cumulus-test-relay-sproof-builder = { path = "cumulus/test/relay-sproof-builder", default-features = false }
cumulus-test-runtime = { path = "cumulus/test/runtime" }
cumulus-test-service = { path = "cumulus/test/service" }
cumulus-zombienet-sdk-helpers = { path = "cumulus/zombienet/zombienet-sdk-helpers", default-features = false }
curve25519-dalek = { version = "4.1.3" }
derive-syn-parse = { version = "0.2.0" }
derive-where = { version = "1.2.7" }
derive_more = { version = "0.99.17", default-features = false }
digest = { version = "0.10.3", default-features = false }
directories = { version = "5.0.1" }
dlmalloc = { version = "0.2.4" }
docify = { version = "0.2.9" }
dyn-clonable = { version = "0.9.0" }
dyn-clone = { version = "1.0.16" }
ed25519-dalek = { version = "2.1", default-features = false }
ed25519-zebra = { version = "4.0.3", default-features = false }
either = { version = "1.8.1", default-features = false }
emulated-integration-tests-common = { path = "cumulus/parachains/integration-tests/emulated/common", default-features = false }
enumflags2 = { version = "0.7.11" }
enumn = { version = "0.1.13" }
env_filter = { version = "0.1.3" }
env_logger = { version = "0.11.2" }
environmental = { version = "1.1.4", default-features = false }
equivocation-detector = { path = "bridges/relays/equivocation" }
ethabi = { version = "2.0.0", default-features = false, package = "ethabi-decode" }
ethbloom = { version = "0.14.1", default-features = false }
ethereum-standards = { path = "substrate/primitives/ethereum-standards" }
ethereum-types = { version = "0.15.1", default-features = false }
exit-future = { version = "0.2.0" }
expander = { version = "2.0.0" }
fatality = { version = "0.1.1" }
fdlimit = { version = "0.3.0" }
femme = { version = "2.2.1" }
filetime = { version = "0.2.16" }
finality-grandpa = { version = "0.16.3", default-features = false }
finality-relay = { path = "bridges/relays/finality" }
first-pallet = { package = "polkadot-sdk-docs-first-pallet", path = "docs/sdk/packages/guides/first-pallet", default-features = false }
first-runtime = { package = "polkadot-sdk-docs-first-runtime", path = "docs/sdk/packages/guides/first-runtime", default-features = false }
flate2 = { version = "1.0" }
fnv = { version = "1.0.6" }
foldhash = { version = "0.1.5", default-features = false }
fork-tree = { path = "substrate/utils/fork-tree", default-features = false }
forwarded-header-value = { version = "0.1.1" }
fraction = { version = "0.13.1" }
frame = { path = "substrate/frame", default-features = false, package = "polkadot-sdk-frame" }
frame-benchmarking = { path = "substrate/frame/benchmarking", default-features = false }
frame-benchmarking-cli = { path = "substrate/utils/frame/benchmarking-cli", default-features = false }
frame-benchmarking-pallet-pov = { default-features = false, path = "substrate/frame/benchmarking/pov" }
frame-election-provider-solution-type = { path = "substrate/frame/election-provider-support/solution-type", default-features = false }
frame-election-provider-support = { path = "substrate/frame/election-provider-support", default-features = false }
frame-executive = { path = "substrate/frame/executive", default-features = false }
frame-metadata = { version = "23.0.0", default-features = false }
frame-metadata-hash-extension = { path = "substrate/frame/metadata-hash-extension", default-features = false }
frame-storage-access-test-runtime = { path = "substrate/utils/frame/storage-access-test-runtime", default-features = false }
frame-support = { path = "substrate/frame/support", default-features = false }
frame-support-procedural = { path = "substrate/frame/support/procedural", default-features = false }
frame-support-procedural-tools = { path = "substrate/frame/support/procedural/tools", default-features = false }
frame-support-procedural-tools-derive = { path = "substrate/frame/support/procedural/tools/derive", default-features = false }
frame-support-test = { path = "substrate/frame/support/test" }
frame-system = { path = "substrate/frame/system", default-features = false }
frame-system-benchmarking = { path = "substrate/frame/system/benchmarking", default-features = false }
frame-system-rpc-runtime-api = { path = "substrate/frame/system/rpc/runtime-api", default-features = false }
frame-try-runtime = { path = "substrate/frame/try-runtime", default-features = false }
fs4 = { version = "0.7.0" }
fs_extra = { version = "1.3.0" }
futures = { version = "0.3.31" }
futures-timer = { version = "3.0.2" }
futures-util = { version = "0.3.30", default-features = false }
generate-bags = { path = "substrate/utils/frame/generate-bags", default-features = false }
gethostname = { version = "0.2.3" }
git2 = { version = "0.20.0", default-features = false }
glob = { version = "0.3" }
glutton-westend-runtime = { path = "cumulus/parachains/runtimes/glutton/glutton-westend" }
governor = { version = "0.6.0" }
gum = { path = "polkadot/node/gum", default-features = false, package = "tracing-gum" }
gum-proc-macro = { path = "polkadot/node/gum/proc-macro", default-features = false, package = "tracing-gum-proc-macro" }
handlebars = { version = "5.1.0" }
hash-db = { version = "0.16.0", default-features = false }
hash256-std-hasher = { version = "0.15.2", default-features = false }
hashbrown = "0.15.3"
hex = { version = "0.4.3", default-features = false }
hex-literal = { version = "0.4.1", default-features = false }
hkdf = { version = "0.12.0" }
hmac = { version = "0.12.1" }
honggfuzz = { version = "0.5.55" }
http = { version = "1.1" }
http-body = { version = "1", default-features = false }
http-body-util = { version = "0.1.2", default-features = false }
humantime-serde = { version = "1.1" }
hyper = { version = "1.3.1", default-features = false }
hyper-rustls = { version = "0.27.3", default-features = false, features = [
	"http1",
	"http2",
	"logging",
	"ring",
	"rustls-native-certs",
	"tls12",
] }
hyper-util = { version = "0.1.5", default-features = false }
impl-serde = { version = "0.5.0", default-features = false }
impl-trait-for-tuples = { version = "0.2.2" }
indexmap = { version = "2.7.1" }
indicatif = { version = "0.17.7" }
integer-sqrt = { version = "0.1.2" }
ip_network = { version = "0.4.1" }
is-terminal = { version = "0.4.9" }
is_executable = { version = "1.0.1" }
isahc = { version = "1.2" }
itertools = { version = "0.11" }
jobserver = { version = "0.1.26" }
jsonpath_lib = { version = "0.3" }
jsonrpsee = { version = "0.24.10" }
jsonrpsee-core = { version = "0.24.10" }
k256 = { version = "0.13.4", default-features = false }
kitchensink-runtime = { path = "substrate/bin/node/runtime" }
kvdb = { version = "0.13.0" }
kvdb-memorydb = { version = "0.13.0" }
kvdb-rocksdb = { version = "0.20.0" }
kvdb-shared-tests = { version = "0.11.0" }
landlock = { version = "0.3.0" }
libc = { version = "0.2.155" }
libfuzzer-sys = { version = "0.4" }
libp2p = { version = "0.54.1" }
libp2p-identity = { version = "0.2.9" }
libp2p-kad = { version = "0.46.2", default-features = false }
libsecp256k1 = { version = "0.7.0", default-features = false }
linked-hash-map = { version = "0.5.4" }
linked_hash_set = { version = "0.1.4" }
linregress = { version = "0.5.1" }
lite-json = { version = "0.2.0", default-features = false }
<<<<<<< HEAD
litep2p = { git = "https://github.com/paritytech/litep2p.git", branch = "dm-add-provider-success", features = ["websocket", "rsa"] }
=======
litep2p = { version = "0.11.0", features = ["rsa", "websocket"] }
>>>>>>> 0bde5c88
log = { version = "0.4.22", default-features = false }
macro_magic = { version = "0.5.1" }
maplit = { version = "1.0.2" }
memmap2 = { version = "0.9.3" }
memory-db = { version = "0.34.0", default-features = false }
merkleized-metadata = { version = "0.5.0" }
merlin = { version = "3.0", default-features = false }
messages-relay = { path = "bridges/relays/messages" }
metered = { version = "0.6.1", default-features = false, package = "prioritized-metered-channel" }
milagro-bls = { version = "1.5.4", default-features = false, package = "snowbridge-milagro-bls" }
minimal-template-node = { path = "templates/minimal/node" }
minimal-template-runtime = { path = "templates/minimal/runtime" }
mixnet = { version = "0.7.0" }
mmr-gadget = { path = "substrate/client/merkle-mountain-range", default-features = false }
mmr-lib = { version = "0.8.1", package = "polkadot-ckb-merkle-mountain-range", default-features = false }
mmr-rpc = { path = "substrate/client/merkle-mountain-range/rpc", default-features = false }
mockall = { version = "0.13.1" }
multiaddr = { version = "0.18.1" }
multihash = { version = "0.19.1", default-features = false }
multistream-select = { version = "0.13.0" }
names = { version = "0.14.0", default-features = false }
nix = { version = "0.29.0" }
node-cli = { path = "substrate/bin/node/cli", package = "staging-node-cli" }
node-inspect = { path = "substrate/bin/node/inspect", default-features = false, package = "staging-node-inspect" }
node-primitives = { path = "substrate/bin/node/primitives", default-features = false }
node-rpc = { path = "substrate/bin/node/rpc" }
node-testing = { path = "substrate/bin/node/testing" }
nohash-hasher = { version = "0.2.0" }
novelpoly = { version = "2.0.0", package = "reed-solomon-novelpoly" }
num-bigint = { version = "0.4.6", default-features = false }
num-format = { version = "0.4.3" }
num-integer = { version = "0.1.46", default-features = false }
num-rational = { version = "0.4.1" }
num-traits = { version = "0.2.17", default-features = false }
num_cpus = { version = "1.13.1" }
once_cell = { version = "1.21.3" }
orchestra = { version = "0.4.0", default-features = false }
pallet-ah-ops = { path = "cumulus/pallets/ah-ops", default-features = false }
pallet-alliance = { path = "substrate/frame/alliance", default-features = false }
pallet-asset-conversion = { path = "substrate/frame/asset-conversion", default-features = false }
pallet-asset-conversion-ops = { path = "substrate/frame/asset-conversion/ops", default-features = false }
pallet-asset-conversion-tx-payment = { path = "substrate/frame/transaction-payment/asset-conversion-tx-payment", default-features = false }
pallet-asset-rate = { path = "substrate/frame/asset-rate", default-features = false }
pallet-asset-rewards = { path = "substrate/frame/asset-rewards", default-features = false }
pallet-asset-tx-payment = { path = "substrate/frame/transaction-payment/asset-tx-payment", default-features = false }
pallet-assets = { path = "substrate/frame/assets", default-features = false }
pallet-assets-freezer = { path = "substrate/frame/assets-freezer", default-features = false }
pallet-assets-holder = { path = "substrate/frame/assets-holder", default-features = false }
pallet-assets-precompiles = { path = "substrate/frame/assets/precompiles", default-features = false }
pallet-atomic-swap = { default-features = false, path = "substrate/frame/atomic-swap" }
pallet-aura = { path = "substrate/frame/aura", default-features = false }
pallet-authority-discovery = { path = "substrate/frame/authority-discovery", default-features = false }
pallet-authorship = { path = "substrate/frame/authorship", default-features = false }
pallet-babe = { path = "substrate/frame/babe", default-features = false }
pallet-bags-list = { path = "substrate/frame/bags-list", default-features = false }
pallet-bags-list-remote-tests = { path = "substrate/frame/bags-list/remote-tests" }
pallet-balances = { path = "substrate/frame/balances", default-features = false }
pallet-beefy = { path = "substrate/frame/beefy", default-features = false }
pallet-beefy-mmr = { path = "substrate/frame/beefy-mmr", default-features = false }
pallet-bounties = { path = "substrate/frame/bounties", default-features = false }
pallet-bridge-grandpa = { path = "bridges/modules/grandpa", default-features = false }
pallet-bridge-messages = { path = "bridges/modules/messages", default-features = false }
pallet-bridge-parachains = { path = "bridges/modules/parachains", default-features = false }
pallet-bridge-relayers = { path = "bridges/modules/relayers", default-features = false }
pallet-broker = { path = "substrate/frame/broker", default-features = false }
pallet-child-bounties = { path = "substrate/frame/child-bounties", default-features = false }
pallet-collator-selection = { path = "cumulus/pallets/collator-selection", default-features = false }
pallet-collective = { path = "substrate/frame/collective", default-features = false }
pallet-collective-content = { path = "cumulus/parachains/pallets/collective-content", default-features = false }
pallet-contracts = { path = "substrate/frame/contracts", default-features = false }
pallet-contracts-fixtures = { path = "substrate/frame/contracts/fixtures", default-features = false }
pallet-contracts-mock-network = { default-features = false, path = "substrate/frame/contracts/mock-network" }
pallet-contracts-proc-macro = { path = "substrate/frame/contracts/proc-macro", default-features = false }
pallet-contracts-uapi = { path = "substrate/frame/contracts/uapi", default-features = false }
pallet-conviction-voting = { path = "substrate/frame/conviction-voting", default-features = false }
pallet-core-fellowship = { path = "substrate/frame/core-fellowship", default-features = false }
pallet-default-config-example = { path = "substrate/frame/examples/default-config", default-features = false }
pallet-delegated-staking = { path = "substrate/frame/delegated-staking", default-features = false }
pallet-democracy = { path = "substrate/frame/democracy", default-features = false }
pallet-dev-mode = { path = "substrate/frame/examples/dev-mode", default-features = false }
pallet-dummy-dim = { path = "substrate/frame/dummy-dim", default-features = false }
pallet-election-provider-multi-block = { path = "substrate/frame/election-provider-multi-block", default-features = false }
pallet-election-provider-multi-phase = { path = "substrate/frame/election-provider-multi-phase", default-features = false }
pallet-election-provider-support-benchmarking = { path = "substrate/frame/election-provider-support/benchmarking", default-features = false }
pallet-elections-phragmen = { path = "substrate/frame/elections-phragmen", default-features = false }
pallet-example-authorization-tx-extension = { path = "substrate/frame/examples/authorization-tx-extension", default-features = false }
pallet-example-basic = { path = "substrate/frame/examples/basic", default-features = false }
pallet-example-frame-crate = { path = "substrate/frame/examples/frame-crate", default-features = false }
pallet-example-kitchensink = { path = "substrate/frame/examples/kitchensink", default-features = false }
pallet-example-mbm = { path = "substrate/frame/examples/multi-block-migrations", default-features = false }
pallet-example-offchain-worker = { path = "substrate/frame/examples/offchain-worker", default-features = false }
pallet-example-single-block-migrations = { path = "substrate/frame/examples/single-block-migrations", default-features = false }
pallet-example-split = { path = "substrate/frame/examples/split", default-features = false }
pallet-example-tasks = { path = "substrate/frame/examples/tasks", default-features = false }
pallet-example-view-functions = { path = "substrate/frame/examples/view-functions", default-features = false }
pallet-examples = { path = "substrate/frame/examples" }
pallet-fast-unstake = { path = "substrate/frame/fast-unstake", default-features = false }
pallet-glutton = { path = "substrate/frame/glutton", default-features = false }
pallet-grandpa = { path = "substrate/frame/grandpa", default-features = false }
pallet-identity = { path = "substrate/frame/identity", default-features = false }
pallet-im-online = { path = "substrate/frame/im-online", default-features = false }
pallet-indices = { path = "substrate/frame/indices", default-features = false }
pallet-insecure-randomness-collective-flip = { path = "substrate/frame/insecure-randomness-collective-flip", default-features = false }
pallet-lottery = { default-features = false, path = "substrate/frame/lottery" }
pallet-membership = { path = "substrate/frame/membership", default-features = false }
pallet-message-queue = { path = "substrate/frame/message-queue", default-features = false }
pallet-meta-tx = { path = "substrate/frame/meta-tx", default-features = false }
pallet-migrations = { path = "substrate/frame/migrations", default-features = false }
pallet-minimal-template = { path = "templates/minimal/pallets/template", default-features = false }
pallet-mixnet = { default-features = false, path = "substrate/frame/mixnet" }
pallet-mmr = { path = "substrate/frame/merkle-mountain-range", default-features = false }
pallet-multi-asset-bounties = { path = "substrate/frame/multi-asset-bounties", default-features = false }
pallet-multisig = { path = "substrate/frame/multisig", default-features = false }
pallet-nft-fractionalization = { path = "substrate/frame/nft-fractionalization", default-features = false }
pallet-nfts = { path = "substrate/frame/nfts", default-features = false }
pallet-nfts-runtime-api = { path = "substrate/frame/nfts/runtime-api", default-features = false }
pallet-nis = { path = "substrate/frame/nis", default-features = false }
pallet-node-authorization = { default-features = false, path = "substrate/frame/node-authorization" }
pallet-nomination-pools = { path = "substrate/frame/nomination-pools", default-features = false }
pallet-nomination-pools-benchmarking = { path = "substrate/frame/nomination-pools/benchmarking", default-features = false }
pallet-nomination-pools-runtime-api = { path = "substrate/frame/nomination-pools/runtime-api", default-features = false }
pallet-offences = { path = "substrate/frame/offences", default-features = false }
pallet-offences-benchmarking = { path = "substrate/frame/offences/benchmarking", default-features = false }
pallet-origin-restriction = { path = "substrate/frame/origin-restriction", default-features = false }
pallet-paged-list = { path = "substrate/frame/paged-list", default-features = false }
pallet-parachain-template = { path = "templates/parachain/pallets/template", default-features = false }
pallet-parameters = { path = "substrate/frame/parameters", default-features = false }
pallet-people = { path = "substrate/frame/people", default-features = false }
pallet-preimage = { path = "substrate/frame/preimage", default-features = false }
pallet-proxy = { path = "substrate/frame/proxy", default-features = false }
pallet-ranked-collective = { path = "substrate/frame/ranked-collective", default-features = false }
pallet-recovery = { path = "substrate/frame/recovery", default-features = false }
pallet-referenda = { path = "substrate/frame/referenda", default-features = false }
pallet-remark = { default-features = false, path = "substrate/frame/remark" }
pallet-revive = { path = "substrate/frame/revive", default-features = false }
pallet-revive-eth-rpc = { path = "substrate/frame/revive/rpc", default-features = false }
pallet-revive-fixtures = { path = "substrate/frame/revive/fixtures", default-features = false }
pallet-revive-proc-macro = { path = "substrate/frame/revive/proc-macro", default-features = false }
pallet-revive-uapi = { path = "substrate/frame/revive/uapi", default-features = false }
pallet-root-offences = { default-features = false, path = "substrate/frame/root-offences" }
pallet-root-testing = { path = "substrate/frame/root-testing", default-features = false }
pallet-safe-mode = { default-features = false, path = "substrate/frame/safe-mode" }
pallet-salary = { path = "substrate/frame/salary", default-features = false }
pallet-scheduler = { path = "substrate/frame/scheduler", default-features = false }
pallet-scored-pool = { default-features = false, path = "substrate/frame/scored-pool" }
pallet-session = { path = "substrate/frame/session", default-features = false }
pallet-session-benchmarking = { path = "substrate/frame/session/benchmarking", default-features = false }
pallet-skip-feeless-payment = { path = "substrate/frame/transaction-payment/skip-feeless-payment", default-features = false }
pallet-society = { path = "substrate/frame/society", default-features = false }
pallet-staking = { path = "substrate/frame/staking", default-features = false }
pallet-staking-reward-curve = { path = "substrate/frame/staking/reward-curve", default-features = false }
pallet-staking-reward-fn = { path = "substrate/frame/staking/reward-fn", default-features = false }
pallet-staking-runtime-api = { path = "substrate/frame/staking/runtime-api", default-features = false }
revive-dev-node = { path = "substrate/frame/revive/dev-node/node" }
revive-dev-runtime = { path = "substrate/frame/revive/dev-node/runtime" }
# TODO: remove the reward stuff as they are not needed here
pallet-derivatives = { path = "polkadot/xcm/pallet-derivatives", default-features = false }
pallet-staking-async = { path = "substrate/frame/staking-async", default-features = false }
pallet-staking-async-ah-client = { path = "substrate/frame/staking-async/ah-client", default-features = false }
pallet-staking-async-parachain-runtime = { path = "substrate/frame/staking-async/runtimes/parachain" }
pallet-staking-async-preset-store = { path = "substrate/frame/staking-async/runtimes/preset-store", default-features = false }
pallet-staking-async-rc-client = { path = "substrate/frame/staking-async/rc-client", default-features = false }
pallet-staking-async-rc-runtime = { path = "substrate/frame/staking-async/runtimes/rc" }
pallet-staking-async-rc-runtime-constants = { path = "substrate/frame/staking-async/runtimes/rc/constants", default-features = false }
pallet-staking-async-reward-curve = { path = "substrate/frame/staking-async/reward-curve", default-features = false }
pallet-staking-async-reward-fn = { path = "substrate/frame/staking-async/reward-fn", default-features = false }
pallet-staking-async-runtime-api = { path = "substrate/frame/staking-async/runtime-api", default-features = false }
pallet-state-trie-migration = { path = "substrate/frame/state-trie-migration", default-features = false }
pallet-statement = { default-features = false, path = "substrate/frame/statement" }
pallet-sudo = { path = "substrate/frame/sudo", default-features = false }
pallet-template = { path = "templates/solochain/pallets/template", default-features = false }
pallet-timestamp = { path = "substrate/frame/timestamp", default-features = false }
pallet-tips = { path = "substrate/frame/tips", default-features = false }
pallet-transaction-payment = { path = "substrate/frame/transaction-payment", default-features = false }
pallet-transaction-payment-rpc = { path = "substrate/frame/transaction-payment/rpc", default-features = false }
pallet-transaction-payment-rpc-runtime-api = { path = "substrate/frame/transaction-payment/rpc/runtime-api", default-features = false }
pallet-transaction-storage = { default-features = false, path = "substrate/frame/transaction-storage" }
pallet-treasury = { path = "substrate/frame/treasury", default-features = false }
pallet-tx-pause = { default-features = false, path = "substrate/frame/tx-pause" }
pallet-uniques = { path = "substrate/frame/uniques", default-features = false }
pallet-utility = { path = "substrate/frame/utility", default-features = false }
pallet-verify-signature = { path = "substrate/frame/verify-signature", default-features = false }
pallet-vesting = { path = "substrate/frame/vesting", default-features = false }
pallet-whitelist = { path = "substrate/frame/whitelist", default-features = false }
pallet-xcm = { path = "polkadot/xcm/pallet-xcm", default-features = false }
pallet-xcm-benchmarks = { path = "polkadot/xcm/pallet-xcm-benchmarks", default-features = false }
pallet-xcm-bridge-hub = { path = "bridges/modules/xcm-bridge-hub", default-features = false }
pallet-xcm-bridge-hub-router = { path = "bridges/modules/xcm-bridge-hub-router", default-features = false }
pallet-xcm-precompiles = { path = "polkadot/xcm/pallet-xcm/precompiles", default-features = false }
parachain-info = { path = "cumulus/parachains/pallets/parachain-info", default-features = false, package = "staging-parachain-info" }
parachain-template-runtime = { path = "templates/parachain/runtime" }
parachains-common = { path = "cumulus/parachains/common", default-features = false }
parachains-relay = { path = "bridges/relays/parachains" }
parachains-runtimes-test-utils = { path = "cumulus/parachains/runtimes/test-utils", default-features = false }
parity-bytes = { version = "0.1.2", default-features = false }
parity-db = { version = "0.4.12" }
parity-wasm = { version = "0.45.0" }
parking_lot = { version = "0.12.1", default-features = false }
partial_sort = { version = "0.2.0" }
paste = { version = "1.0.15", default-features = false }
pbkdf2 = { version = "0.12.2", default-features = false }
penpal-emulated-chain = { path = "cumulus/parachains/integration-tests/emulated/chains/parachains/testing/penpal" }
penpal-runtime = { path = "cumulus/parachains/runtimes/testing/penpal" }
people-rococo-emulated-chain = { path = "cumulus/parachains/integration-tests/emulated/chains/parachains/people/people-rococo" }
people-rococo-runtime = { path = "cumulus/parachains/runtimes/people/people-rococo" }
people-westend-emulated-chain = { path = "cumulus/parachains/integration-tests/emulated/chains/parachains/people/people-westend" }
people-westend-runtime = { path = "cumulus/parachains/runtimes/people/people-westend" }
pin-project = { version = "1.1.3" }
polkadot-approval-distribution = { path = "polkadot/node/network/approval-distribution", default-features = false }
polkadot-availability-bitfield-distribution = { path = "polkadot/node/network/bitfield-distribution", default-features = false }
polkadot-availability-distribution = { path = "polkadot/node/network/availability-distribution", default-features = false }
polkadot-availability-recovery = { path = "polkadot/node/network/availability-recovery", default-features = false }
polkadot-cli = { path = "polkadot/cli", default-features = false }
polkadot-collator-protocol = { path = "polkadot/node/network/collator-protocol", default-features = false }
polkadot-core-primitives = { path = "polkadot/core-primitives", default-features = false }
polkadot-dispute-distribution = { path = "polkadot/node/network/dispute-distribution", default-features = false }
polkadot-erasure-coding = { path = "polkadot/erasure-coding", default-features = false }
polkadot-gossip-support = { path = "polkadot/node/network/gossip-support", default-features = false }
polkadot-network-bridge = { path = "polkadot/node/network/bridge", default-features = false }
polkadot-node-collation-generation = { path = "polkadot/node/collation-generation", default-features = false }
polkadot-node-core-approval-voting = { path = "polkadot/node/core/approval-voting", default-features = false }
polkadot-node-core-approval-voting-parallel = { path = "polkadot/node/core/approval-voting-parallel", default-features = false }
polkadot-node-core-av-store = { path = "polkadot/node/core/av-store", default-features = false }
polkadot-node-core-backing = { path = "polkadot/node/core/backing", default-features = false }
polkadot-node-core-bitfield-signing = { path = "polkadot/node/core/bitfield-signing", default-features = false }
polkadot-node-core-candidate-validation = { path = "polkadot/node/core/candidate-validation", default-features = false }
polkadot-node-core-chain-api = { path = "polkadot/node/core/chain-api", default-features = false }
polkadot-node-core-chain-selection = { path = "polkadot/node/core/chain-selection", default-features = false }
polkadot-node-core-dispute-coordinator = { path = "polkadot/node/core/dispute-coordinator", default-features = false }
polkadot-node-core-parachains-inherent = { path = "polkadot/node/core/parachains-inherent", default-features = false }
polkadot-node-core-prospective-parachains = { path = "polkadot/node/core/prospective-parachains", default-features = false }
polkadot-node-core-provisioner = { path = "polkadot/node/core/provisioner", default-features = false }
polkadot-node-core-pvf = { path = "polkadot/node/core/pvf", default-features = false }
polkadot-node-core-pvf-checker = { path = "polkadot/node/core/pvf-checker", default-features = false }
polkadot-node-core-pvf-common = { path = "polkadot/node/core/pvf/common", default-features = false }
polkadot-node-core-pvf-execute-worker = { path = "polkadot/node/core/pvf/execute-worker", default-features = false }
polkadot-node-core-pvf-prepare-worker = { path = "polkadot/node/core/pvf/prepare-worker", default-features = false }
polkadot-node-core-runtime-api = { path = "polkadot/node/core/runtime-api", default-features = false }
polkadot-node-metrics = { path = "polkadot/node/metrics", default-features = false }
polkadot-node-network-protocol = { path = "polkadot/node/network/protocol", default-features = false }
polkadot-node-primitives = { path = "polkadot/node/primitives", default-features = false }
polkadot-node-subsystem = { path = "polkadot/node/subsystem", default-features = false }
polkadot-node-subsystem-test-helpers = { path = "polkadot/node/subsystem-test-helpers" }
polkadot-node-subsystem-types = { path = "polkadot/node/subsystem-types", default-features = false }
polkadot-node-subsystem-util = { path = "polkadot/node/subsystem-util", default-features = false }
polkadot-omni-node = { path = "cumulus/polkadot-omni-node", default-features = false }
polkadot-omni-node-lib = { path = "cumulus/polkadot-omni-node/lib", default-features = false }
polkadot-overseer = { path = "polkadot/node/overseer", default-features = false }
polkadot-parachain-primitives = { path = "polkadot/parachain", default-features = false }
polkadot-primitives = { path = "polkadot/primitives", default-features = false }
polkadot-primitives-test-helpers = { path = "polkadot/primitives/test-helpers" }
polkadot-rpc = { path = "polkadot/rpc", default-features = false }
polkadot-runtime-common = { path = "polkadot/runtime/common", default-features = false }
polkadot-runtime-metrics = { path = "polkadot/runtime/metrics", default-features = false }
polkadot-runtime-parachains = { path = "polkadot/runtime/parachains", default-features = false }
polkadot-sdk = { path = "umbrella", default-features = false }
polkadot-sdk-docs = { path = "docs/sdk" }
polkadot-service = { path = "polkadot/node/service", default-features = false }
polkadot-statement-distribution = { path = "polkadot/node/network/statement-distribution", default-features = false }
polkadot-statement-table = { path = "polkadot/statement-table", default-features = false }
polkadot-subsystem-bench = { path = "polkadot/node/subsystem-bench" }
polkadot-test-client = { path = "polkadot/node/test/client" }
polkadot-test-runtime = { path = "polkadot/runtime/test-runtime" }
polkadot-test-service = { path = "polkadot/node/test/service" }
polkavm = { version = "0.26.0", default-features = false }
polkavm-derive = "0.26.0"
polkavm-linker = "0.26.0"
portpicker = { version = "0.1.1" }
pretty_assertions = { version = "1.3.0" }
primitive-types = { version = "0.13.1", default-features = false, features = ["num-traits"] }
proc-macro-crate = { version = "3.0.0" }
proc-macro-warning = { version = "1.0.0", default-features = false }
proc-macro2 = { version = "1.0.86" }
procfs = { version = "0.16.0" }
prometheus = { version = "0.13.0", default-features = false }
prometheus-endpoint = { path = "substrate/utils/prometheus", default-features = false, package = "substrate-prometheus-endpoint" }
prometheus-parse = { version = "0.2.2" }
proptest = { version = "1" }
prost = { version = "0.12.4" }
prost-build = { version = "0.13.2" }
pyroscope = { version = "0.5.8" }
pyroscope_pprofrs = { version = "0.2.8" }
quick_cache = { version = "0.3" }
quickcheck = { version = "1.0.3", default-features = false }
quote = { version = "1.0.37" }
rand = { version = "0.8.5", default-features = false }
rand_chacha = { version = "0.3.1", default-features = false }
rand_core = { version = "0.6.2" }
rand_distr = { version = "0.4.3" }
rand_pcg = { version = "0.3.1" }
rbtag = { version = "0.3" }
ref-cast = { version = "1.0.23" }
regex = { version = "1.10.2" }
relay-substrate-client = { path = "bridges/relays/client-substrate" }
relay-utils = { path = "bridges/relays/utils" }
remote-externalities = { path = "substrate/utils/frame/remote-externalities", default-features = false, package = "frame-remote-externalities" }
revm = { version = "27.0.2", default-features = false }
ripemd = { version = "0.1.3", default-features = false }
rlp = { version = "0.6.1", default-features = false }
rococo-emulated-chain = { path = "cumulus/parachains/integration-tests/emulated/chains/relays/rococo" }
rococo-parachain-runtime = { path = "cumulus/parachains/runtimes/testing/rococo-parachain" }
rococo-runtime = { path = "polkadot/runtime/rococo" }
rococo-runtime-constants = { path = "polkadot/runtime/rococo/constants", default-features = false }
rococo-system-emulated-network = { path = "cumulus/parachains/integration-tests/emulated/networks/rococo-system" }
rococo-westend-system-emulated-network = { path = "cumulus/parachains/integration-tests/emulated/networks/rococo-westend-system" }
rpassword = { version = "7.0.0" }
rstest = { version = "0.18.2" }
rustc-hash = { version = "1.1.0" }
rustc-hex = { version = "2.1.0", default-features = false }
rustix = { version = "1.0.3", default-features = false }
rustls = { version = "0.23.18", default-features = false, features = [
	"logging",
	"ring",
	"std",
	"tls12",
] }
rustversion = { version = "1.0.17" }
rusty-fork = { version = "0.3.0", default-features = false }
safe-mix = { version = "1.0", default-features = false }
sc-allocator = { path = "substrate/client/allocator", default-features = false }
sc-authority-discovery = { path = "substrate/client/authority-discovery", default-features = false }
sc-basic-authorship = { path = "substrate/client/basic-authorship", default-features = false }
sc-block-builder = { path = "substrate/client/block-builder", default-features = false }
sc-chain-spec = { path = "substrate/client/chain-spec", default-features = false }
sc-chain-spec-derive = { path = "substrate/client/chain-spec/derive", default-features = false }
sc-cli = { path = "substrate/client/cli", default-features = false }
sc-client-api = { path = "substrate/client/api", default-features = false }
sc-client-db = { path = "substrate/client/db", default-features = false }
sc-consensus = { path = "substrate/client/consensus/common", default-features = false }
sc-consensus-aura = { path = "substrate/client/consensus/aura", default-features = false }
sc-consensus-babe = { path = "substrate/client/consensus/babe", default-features = false }
sc-consensus-babe-rpc = { path = "substrate/client/consensus/babe/rpc", default-features = false }
sc-consensus-beefy = { path = "substrate/client/consensus/beefy", default-features = false }
sc-consensus-beefy-rpc = { path = "substrate/client/consensus/beefy/rpc", default-features = false }
sc-consensus-epochs = { path = "substrate/client/consensus/epochs", default-features = false }
sc-consensus-grandpa = { path = "substrate/client/consensus/grandpa", default-features = false }
sc-consensus-grandpa-rpc = { path = "substrate/client/consensus/grandpa/rpc", default-features = false }
sc-consensus-manual-seal = { path = "substrate/client/consensus/manual-seal", default-features = false }
sc-consensus-pow = { path = "substrate/client/consensus/pow", default-features = false }
sc-consensus-slots = { path = "substrate/client/consensus/slots", default-features = false }
sc-executor = { path = "substrate/client/executor", default-features = false }
sc-executor-common = { path = "substrate/client/executor/common", default-features = false }
sc-executor-polkavm = { path = "substrate/client/executor/polkavm", default-features = false }
sc-executor-wasmtime = { path = "substrate/client/executor/wasmtime", default-features = false }
sc-informant = { path = "substrate/client/informant", default-features = false }
sc-keystore = { path = "substrate/client/keystore", default-features = false }
sc-mixnet = { path = "substrate/client/mixnet", default-features = false }
sc-network = { path = "substrate/client/network", default-features = false }
sc-network-common = { path = "substrate/client/network/common", default-features = false }
sc-network-gossip = { path = "substrate/client/network-gossip", default-features = false }
sc-network-light = { path = "substrate/client/network/light", default-features = false }
sc-network-statement = { default-features = false, path = "substrate/client/network/statement" }
sc-network-sync = { path = "substrate/client/network/sync", default-features = false }
sc-network-test = { path = "substrate/client/network/test" }
sc-network-transactions = { path = "substrate/client/network/transactions", default-features = false }
sc-network-types = { path = "substrate/client/network/types", default-features = false }
sc-offchain = { path = "substrate/client/offchain", default-features = false }
sc-proposer-metrics = { path = "substrate/client/proposer-metrics", default-features = false }
sc-rpc = { path = "substrate/client/rpc", default-features = false }
sc-rpc-api = { path = "substrate/client/rpc-api", default-features = false }
sc-rpc-server = { path = "substrate/client/rpc-servers", default-features = false }
sc-rpc-spec-v2 = { path = "substrate/client/rpc-spec-v2", default-features = false }
sc-runtime-test = { path = "substrate/client/executor/runtime-test" }
sc-runtime-utilities = { path = "substrate/client/runtime-utilities", default-features = true }
sc-service = { path = "substrate/client/service", default-features = false }
sc-service-test = { path = "substrate/client/service/test" }
sc-state-db = { path = "substrate/client/state-db", default-features = false }
sc-statement-store = { default-features = false, path = "substrate/client/statement-store" }
sc-storage-monitor = { path = "substrate/client/storage-monitor", default-features = false }
sc-sync-state-rpc = { path = "substrate/client/sync-state-rpc", default-features = false }
sc-sysinfo = { path = "substrate/client/sysinfo", default-features = false }
sc-telemetry = { path = "substrate/client/telemetry", default-features = false }
sc-tracing = { path = "substrate/client/tracing", default-features = false }
sc-tracing-proc-macro = { path = "substrate/client/tracing/proc-macro", default-features = false }
sc-transaction-pool = { path = "substrate/client/transaction-pool", default-features = false }
sc-transaction-pool-api = { path = "substrate/client/transaction-pool/api", default-features = false }
sc-utils = { path = "substrate/client/utils", default-features = false }
scale-info = { version = "2.11.6", default-features = false }
schemars = { version = "0.8.13", default-features = false }
schnellru = { version = "0.2.3" }
schnorrkel = { version = "0.11.4", default-features = false }
seccompiler = { version = "0.4.0" }
secp256k1 = { version = "0.28.0", default-features = false }
secrecy = { version = "0.8.0", default-features = false }
serde = { version = "1.0.214", default-features = false }
serde-big-array = { version = "0.3.2" }
serde_derive = { version = "1.0.117" }
serde_json = { version = "1.0.132", default-features = false }
serde_with = { version = "3.12.0", default-features = false, features = ["hex", "macros"] }
serde_yaml = { version = "0.9" }
sha1 = { version = "0.10.6" }
sha2 = { version = "0.10.7", default-features = false }
sha3 = { version = "0.10.0", default-features = false }
shlex = { version = "1.3.0" }
simple-mermaid = { version = "0.1.1" }
slot-range-helper = { path = "polkadot/runtime/common/slot_range_helper", default-features = false }
slotmap = { version = "1.0" }
smallvec = { version = "1.11.0", default-features = false }
snowbridge-beacon-primitives = { path = "bridges/snowbridge/primitives/beacon", default-features = false }
snowbridge-core = { path = "bridges/snowbridge/primitives/core", default-features = false }
snowbridge-ethereum = { path = "bridges/snowbridge/primitives/ethereum", default-features = false }
snowbridge-inbound-queue-primitives = { path = "bridges/snowbridge/primitives/inbound-queue", default-features = false }
snowbridge-merkle-tree = { path = "bridges/snowbridge/primitives/merkle-tree", default-features = false }
snowbridge-outbound-queue-primitives = { path = "bridges/snowbridge/primitives/outbound-queue", default-features = false }
snowbridge-outbound-queue-runtime-api = { path = "bridges/snowbridge/pallets/outbound-queue/runtime-api", default-features = false }
snowbridge-outbound-queue-v2-runtime-api = { path = "bridges/snowbridge/pallets/outbound-queue-v2/runtime-api", default-features = false }
snowbridge-pallet-ethereum-client = { path = "bridges/snowbridge/pallets/ethereum-client", default-features = false }
snowbridge-pallet-ethereum-client-fixtures = { path = "bridges/snowbridge/pallets/ethereum-client/fixtures", default-features = false }
snowbridge-pallet-inbound-queue = { path = "bridges/snowbridge/pallets/inbound-queue", default-features = false }
snowbridge-pallet-inbound-queue-fixtures = { path = "bridges/snowbridge/pallets/inbound-queue/fixtures", default-features = false }
snowbridge-pallet-inbound-queue-v2 = { path = "bridges/snowbridge/pallets/inbound-queue-v2", default-features = false }
snowbridge-pallet-inbound-queue-v2-fixtures = { path = "bridges/snowbridge/pallets/inbound-queue-v2/fixtures", default-features = false }
snowbridge-pallet-outbound-queue = { path = "bridges/snowbridge/pallets/outbound-queue", default-features = false }
snowbridge-pallet-outbound-queue-v2 = { path = "bridges/snowbridge/pallets/outbound-queue-v2", default-features = false }
snowbridge-pallet-system = { path = "bridges/snowbridge/pallets/system", default-features = false }
snowbridge-pallet-system-frontend = { path = "bridges/snowbridge/pallets/system-frontend", default-features = false }
snowbridge-pallet-system-v2 = { path = "bridges/snowbridge/pallets/system-v2", default-features = false }
snowbridge-runtime-common = { path = "bridges/snowbridge/runtime/runtime-common", default-features = false }
snowbridge-runtime-test-common = { path = "bridges/snowbridge/runtime/test-common", default-features = false }
snowbridge-system-runtime-api = { path = "bridges/snowbridge/pallets/system/runtime-api", default-features = false }
snowbridge-system-v2-runtime-api = { path = "bridges/snowbridge/pallets/system-v2/runtime-api", default-features = false }
snowbridge-test-utils = { path = "bridges/snowbridge/test-utils" }
snowbridge-verification-primitives = { path = "bridges/snowbridge/primitives/verification", default-features = false }
soketto = { version = "0.8.0" }
solochain-template-runtime = { path = "templates/solochain/runtime" }
sp-api = { path = "substrate/primitives/api", default-features = false }
sp-api-proc-macro = { path = "substrate/primitives/api/proc-macro", default-features = false }
sp-application-crypto = { path = "substrate/primitives/application-crypto", default-features = false }
sp-arithmetic = { path = "substrate/primitives/arithmetic", default-features = false }
sp-authority-discovery = { path = "substrate/primitives/authority-discovery", default-features = false }
sp-block-builder = { path = "substrate/primitives/block-builder", default-features = false }
sp-blockchain = { path = "substrate/primitives/blockchain", default-features = false }
sp-consensus = { path = "substrate/primitives/consensus/common", default-features = false }
sp-consensus-aura = { path = "substrate/primitives/consensus/aura", default-features = false }
sp-consensus-babe = { path = "substrate/primitives/consensus/babe", default-features = false }
sp-consensus-beefy = { path = "substrate/primitives/consensus/beefy", default-features = false }
sp-consensus-grandpa = { path = "substrate/primitives/consensus/grandpa", default-features = false }
sp-consensus-pow = { path = "substrate/primitives/consensus/pow", default-features = false }
sp-consensus-sassafras = { path = "substrate/primitives/consensus/sassafras", default-features = false }
sp-consensus-slots = { path = "substrate/primitives/consensus/slots", default-features = false }
sp-core = { path = "substrate/primitives/core", default-features = false }
sp-core-hashing = { default-features = false, path = "substrate/deprecated/hashing" }
sp-core-hashing-proc-macro = { default-features = false, path = "substrate/deprecated/hashing/proc-macro" }
sp-crypto-ec-utils = { default-features = false, path = "substrate/primitives/crypto/ec-utils" }
sp-crypto-hashing = { path = "substrate/primitives/crypto/hashing", default-features = false }
sp-crypto-hashing-proc-macro = { path = "substrate/primitives/crypto/hashing/proc-macro", default-features = false }
sp-database = { path = "substrate/primitives/database", default-features = false }
sp-debug-derive = { path = "substrate/primitives/debug-derive", default-features = false }
sp-externalities = { path = "substrate/primitives/externalities", default-features = false }
sp-genesis-builder = { path = "substrate/primitives/genesis-builder", default-features = false }
sp-inherents = { path = "substrate/primitives/inherents", default-features = false }
sp-io = { path = "substrate/primitives/io", default-features = false }
sp-keyring = { path = "substrate/primitives/keyring", default-features = false }
sp-keystore = { path = "substrate/primitives/keystore", default-features = false }
sp-maybe-compressed-blob = { path = "substrate/primitives/maybe-compressed-blob", default-features = false }
sp-metadata-ir = { path = "substrate/primitives/metadata-ir", default-features = false }
sp-mixnet = { path = "substrate/primitives/mixnet", default-features = false }
sp-mmr-primitives = { path = "substrate/primitives/merkle-mountain-range", default-features = false }
sp-npos-elections = { path = "substrate/primitives/npos-elections", default-features = false }
sp-offchain = { path = "substrate/primitives/offchain", default-features = false }
sp-panic-handler = { path = "substrate/primitives/panic-handler", default-features = false }
sp-rpc = { path = "substrate/primitives/rpc", default-features = false }
sp-runtime = { path = "substrate/primitives/runtime", default-features = false }
sp-runtime-interface = { path = "substrate/primitives/runtime-interface", default-features = false }
sp-runtime-interface-proc-macro = { path = "substrate/primitives/runtime-interface/proc-macro", default-features = false }
sp-runtime-interface-test-wasm = { path = "substrate/primitives/runtime-interface/test-wasm" }
sp-runtime-interface-test-wasm-deprecated = { path = "substrate/primitives/runtime-interface/test-wasm-deprecated" }
sp-session = { path = "substrate/primitives/session", default-features = false }
sp-staking = { path = "substrate/primitives/staking", default-features = false }
sp-state-machine = { path = "substrate/primitives/state-machine", default-features = false }
sp-statement-store = { path = "substrate/primitives/statement-store", default-features = false }
sp-std = { path = "substrate/primitives/std", default-features = false }
sp-storage = { path = "substrate/primitives/storage", default-features = false }
sp-test-primitives = { path = "substrate/primitives/test-primitives" }
sp-timestamp = { path = "substrate/primitives/timestamp", default-features = false }
sp-tracing = { path = "substrate/primitives/tracing", default-features = false }
sp-transaction-pool = { path = "substrate/primitives/transaction-pool", default-features = false }
sp-transaction-storage-proof = { path = "substrate/primitives/transaction-storage-proof", default-features = false }
sp-trie = { path = "substrate/primitives/trie", default-features = false }
sp-version = { path = "substrate/primitives/version", default-features = false }
sp-version-proc-macro = { path = "substrate/primitives/version/proc-macro", default-features = false }
sp-wasm-interface = { path = "substrate/primitives/wasm-interface", default-features = false }
sp-weights = { path = "substrate/primitives/weights", default-features = false }
spinners = { version = "4.1.1" }
sqlx = { version = "0.8.2" }
ss58-registry = { version = "1.34.0", default-features = false }
ssz_rs = { version = "0.9.0", default-features = false }
ssz_rs_derive = { version = "0.9.0", default-features = false }
static_assertions = { version = "1.1.0", default-features = false }
static_init = { version = "1.0.3" }
strum = { version = "0.26.3", default-features = false }
subkey = { path = "substrate/bin/utils/subkey", default-features = false }
substrate-bip39 = { path = "substrate/utils/substrate-bip39", default-features = false }
substrate-build-script-utils = { path = "substrate/utils/build-script-utils", default-features = false }
substrate-cli-test-utils = { path = "substrate/test-utils/cli" }
substrate-frame-rpc-support = { default-features = false, path = "substrate/utils/frame/rpc/support" }
substrate-frame-rpc-system = { path = "substrate/utils/frame/rpc/system", default-features = false }
substrate-rpc-client = { path = "substrate/utils/frame/rpc/client", default-features = false }
substrate-state-trie-migration-rpc = { path = "substrate/utils/frame/rpc/state-trie-migration-rpc", default-features = false }
substrate-test-client = { path = "substrate/test-utils/client" }
substrate-test-runtime = { path = "substrate/test-utils/runtime" }
substrate-test-runtime-client = { path = "substrate/test-utils/runtime/client" }
substrate-test-runtime-transaction-pool = { path = "substrate/test-utils/runtime/transaction-pool" }
substrate-test-utils = { path = "substrate/test-utils" }
substrate-wasm-builder = { path = "substrate/utils/wasm-builder", default-features = false }
subxt = { version = "0.43", default-features = false }
subxt-metadata = { version = "0.43", default-features = false }
subxt-signer = { version = "0.43" }
syn = { version = "2.0.87" }
sysinfo = { version = "0.30" }
tar = { version = "0.4" }
tempfile = { version = "3.8.1" }
# pinned test-case to 3.3.1 because they support only the latest stable version of rust
test-case = { version = "=3.3.1" }
test-log = { version = "0.2.14" }
test-pallet = { path = "substrate/frame/support/test/pallet", default-features = false, package = "frame-support-test-pallet" }
test-parachain-adder = { path = "polkadot/parachain/test-parachains/adder" }
test-parachain-halt = { path = "polkadot/parachain/test-parachains/halt" }
test-parachain-undying = { path = "polkadot/parachain/test-parachains/undying" }
test-runtime-constants = { path = "polkadot/runtime/test-runtime/constants", default-features = false }
testnet-parachains-constants = { path = "cumulus/parachains/runtimes/constants", default-features = false }
thiserror = { version = "1.0.64" }
thousands = { version = "0.2.0" }
threadpool = { version = "1.7" }
tikv-jemalloc-ctl = { version = "0.6.0", features = [
	"stats",
] }
tikv-jemallocator = { version = "0.6.0" }
time = { version = "0.3" }
tiny-keccak = { version = "2.0.2" }
tokio = { version = "1.45.0", default-features = false }
tokio-retry = { version = "0.3.0" }
tokio-stream = { version = "0.1.14" }
tokio-test = { version = "0.4.4" }
tokio-tungstenite = { version = "0.26.2" }
tokio-util = { version = "0.7.8" }
toml = { version = "0.8.12" }
toml_edit = { version = "0.19" }
tower = { version = "0.4.13" }
tower-http = { version = "0.5.2" }
tracing = { version = "0.1.37", default-features = false }
tracing-core = { version = "0.1.32", default-features = false }
tracing-futures = { version = "0.2.4" }
tracing-log = { version = "0.2.0" }
tracing-subscriber = { version = "0.3.18" }
tracking-allocator = { path = "polkadot/node/tracking-allocator", default-features = false, package = "staging-tracking-allocator" }
trie-bench = { version = "0.42.0" }
trie-db = { version = "0.30.0", default-features = false }
trie-root = { version = "0.18.0", default-features = false }
trie-standardmap = { version = "0.16.0" }
trybuild = { version = "1.0.103" }
tt-call = { version = "1.0.8" }
tuplex = { version = "0.1", default-features = false }
twox-hash = { version = "1.6.3", default-features = false }
txtesttool = { version = "0.6.0", package = "substrate-txtesttool" }
unsigned-varint = { version = "0.7.2" }
url = { version = "2.5.4" }
verifiable = { version = "0.1", default-features = false }
void = { version = "1.0.2" }
w3f-bls = { version = "0.1.9", default-features = false }
wait-timeout = { version = "0.2" }
walkdir = { version = "2.5.0" }
wasm-instrument = { version = "0.4", default-features = false }
wasm-opt = { version = "0.116" }
wasm-timer = { version = "0.2.5" }
wasmi = { version = "0.32.3", default-features = false }
wasmtime = { version = "35.0.0", default-features = false }
wat = { version = "1.0.0" }
westend-emulated-chain = { path = "cumulus/parachains/integration-tests/emulated/chains/relays/westend", default-features = false }
westend-runtime = { path = "polkadot/runtime/westend", default-features = false }
westend-runtime-constants = { path = "polkadot/runtime/westend/constants", default-features = false }
westend-system-emulated-network = { path = "cumulus/parachains/integration-tests/emulated/networks/westend-system" }
x25519-dalek = { version = "2.0" }
xcm = { path = "polkadot/xcm", default-features = false, package = "staging-xcm" }
xcm-builder = { path = "polkadot/xcm/xcm-builder", default-features = false, package = "staging-xcm-builder" }
xcm-docs = { path = "polkadot/xcm/docs" }
xcm-emulator = { path = "cumulus/xcm/xcm-emulator", default-features = false }
xcm-executor = { path = "polkadot/xcm/xcm-executor", default-features = false, package = "staging-xcm-executor" }
xcm-procedural = { path = "polkadot/xcm/procedural", default-features = false }
xcm-runtime-apis = { path = "polkadot/xcm/xcm-runtime-apis", default-features = false }
xcm-simulator = { path = "polkadot/xcm/xcm-simulator", default-features = false }
yet-another-parachain-runtime = { path = "cumulus/parachains/runtimes/testing/yet-another-parachain" }
zeroize = { version = "1.7.0", default-features = false }
zombienet-configuration = { version = "0.3.13" }
zombienet-orchestrator = { version = "0.3.13" }
zombienet-sdk = { version = "0.3.13" }
zstd = { version = "0.12.4", default-features = false }

[profile.release]
# Polkadot runtime requires unwinding.
opt-level = 3
panic = "unwind"

[profile.dev]
# Debug info significantly slows down the build.
# This setting only keeps source line information for stack traces.
debug = "line-tables-only"

# make sure dev builds with backtrace do not slow us down
[profile.dev.package.backtrace]
inherits = "release"

[profile.production]
codegen-units = 1
inherits = "release"
lto = true

[profile.testnet]
debug = 1               # debug symbols are useful for profilers
debug-assertions = true
inherits = "release"
overflow-checks = true

# The list of dependencies below (which can be both direct and indirect dependencies) are crates
# that are suspected to be CPU-intensive, and that are unlikely to require debugging (as some of
# their debug info might be missing) or to require to be frequently recompiled. We compile these
# dependencies with `opt-level=3` even in "dev" mode in order to make "dev" mode more usable.
# The majority of these crates are cryptographic libraries.
#
# If you see an error mentioning "profile package spec ... did not match any packages", it
# probably concerns this list.
#
# This list is ordered alphabetically.
[profile.dev.package]
ark-vrf = { opt-level = 3 }
blake2 = { opt-level = 3 }
blake2b_simd = { opt-level = 3 }
chacha20poly1305 = { opt-level = 3 }
cranelift-codegen = { opt-level = 3 }
crc32fast = { opt-level = 3 }
crossbeam-deque = { opt-level = 3 }
crypto-mac = { opt-level = 3 }
curve25519-dalek = { opt-level = 3 }
ed25519-dalek = { opt-level = 3 }
flate2 = { opt-level = 3 }
futures-channel = { opt-level = 3 }
hash-db = { opt-level = 3 }
hashbrown = { opt-level = 3 }
hmac = { opt-level = 3 }
httparse = { opt-level = 3 }
integer-sqrt = { opt-level = 3 }
keccak = { opt-level = 3 }
libm = { opt-level = 3 }
librocksdb-sys = { opt-level = 3 }
libsecp256k1 = { opt-level = 3 }
libz-sys = { opt-level = 3 }
mio = { opt-level = 3 }
nalgebra = { opt-level = 3 }
num-bigint = { opt-level = 3 }
parking_lot = { opt-level = 3 }
parking_lot_core = { opt-level = 3 }
percent-encoding = { opt-level = 3 }
polkavm-linker = { opt-level = 3 }
primitive-types = { opt-level = 3 }
reed-solomon-novelpoly = { opt-level = 3 }
ring = { opt-level = 3 }
rustls = { opt-level = 3 }
sha2 = { opt-level = 3 }
sha3 = { opt-level = 3 }
smallvec = { opt-level = 3 }
snow = { opt-level = 3 }
substrate-bip39 = { opt-level = 3 }
twox-hash = { opt-level = 3 }
uint = { opt-level = 3 }
wasmi = { opt-level = 3 }
x25519-dalek = { opt-level = 3 }
yamux = { opt-level = 3 }
zeroize = { opt-level = 3 }<|MERGE_RESOLUTION|>--- conflicted
+++ resolved
@@ -908,11 +908,7 @@
 linked_hash_set = { version = "0.1.4" }
 linregress = { version = "0.5.1" }
 lite-json = { version = "0.2.0", default-features = false }
-<<<<<<< HEAD
 litep2p = { git = "https://github.com/paritytech/litep2p.git", branch = "dm-add-provider-success", features = ["websocket", "rsa"] }
-=======
-litep2p = { version = "0.11.0", features = ["rsa", "websocket"] }
->>>>>>> 0bde5c88
 log = { version = "0.4.22", default-features = false }
 macro_magic = { version = "0.5.1" }
 maplit = { version = "1.0.2" }
