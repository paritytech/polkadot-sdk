--- conflicted
+++ resolved
@@ -892,17 +892,10 @@
 jsonrpsee-core = { version = "0.24.10" }
 k256 = { version = "0.13.4", default-features = false }
 kitchensink-runtime = { path = "substrate/bin/node/runtime" }
-<<<<<<< HEAD
 kvdb = { git = "https://github.com/Harrm/parity-common.git" }
 kvdb-memorydb = { git = "https://github.com/Harrm/parity-common.git" }
 kvdb-rocksdb = { git = "https://github.com/Harrm/parity-common.git" }
 kvdb-shared-tests = { git = "https://github.com/Harrm/parity-common.git" }
-=======
-kvdb = { version = "0.13.0" }
-kvdb-memorydb = { version = "0.13.0" }
-kvdb-rocksdb = { version = "0.21.0" }
-kvdb-shared-tests = { version = "0.11.0" }
->>>>>>> 1547c302
 landlock = { version = "0.3.0" }
 libc = { version = "0.2.155" }
 libfuzzer-sys = { version = "0.4" }
