--- conflicted
+++ resolved
@@ -1439,11 +1439,7 @@
 tt-call = { version = "1.0.8" }
 tuplex = { version = "0.1", default-features = false }
 twox-hash = { version = "1.6.3", default-features = false }
-<<<<<<< HEAD
 txtesttool = { version = "0.7.0", package = "substrate-txtesttool" }
-=======
-txtesttool = { version = "0.6.0", package = "substrate-txtesttool" }
->>>>>>> 874a8dbd
 unsigned-varint = { version = "0.7.2" }
 url = { version = "2.5.4" }
 verifiable = { version = "0.1", default-features = false }
