[workspace.package]
authors = ["Parity Technologies <admin@parity.io>"]
edition = "2021"
homepage = "https://paritytech.github.io/polkadot-sdk/"
license = "GPL-3.0-only"
repository = "https://github.com/paritytech/polkadot-sdk.git"

[workspace]
resolver = "2"

members = [
	"bridges/bin/runtime-common",
	"bridges/chains/chain-cumulus",
	"bridges/chains/chain-polkadot-bulletin",
	"bridges/modules/beefy",
	"bridges/modules/grandpa",
	"bridges/modules/messages",
	"bridges/modules/parachains",
	"bridges/modules/relayers",
	"bridges/modules/xcm-bridge-hub",
	"bridges/modules/xcm-bridge-hub-router",
	"bridges/primitives/beefy",
	"bridges/primitives/header-chain",
	"bridges/primitives/messages",
	"bridges/primitives/parachains",
	"bridges/primitives/polkadot-core",
	"bridges/primitives/relayers",
	"bridges/primitives/runtime",
	"bridges/primitives/test-utils",
	"bridges/primitives/xcm-bridge-hub",
	"bridges/primitives/xcm-bridge-hub-router",
	"bridges/relays/client-substrate",
	"bridges/relays/equivocation",
	"bridges/relays/finality",
	"bridges/relays/lib-substrate-relay",
	"bridges/relays/messages",
	"bridges/relays/parachains",
	"bridges/relays/utils",
	"bridges/snowbridge/pallets/ethereum-client",
	"bridges/snowbridge/pallets/ethereum-client/fixtures",
	"bridges/snowbridge/pallets/inbound-queue",
	"bridges/snowbridge/pallets/inbound-queue-v2",
	"bridges/snowbridge/pallets/inbound-queue-v2/fixtures",
	"bridges/snowbridge/pallets/inbound-queue/fixtures",
	"bridges/snowbridge/pallets/outbound-queue",
	"bridges/snowbridge/pallets/outbound-queue-v2",
	"bridges/snowbridge/pallets/outbound-queue-v2/runtime-api",
	"bridges/snowbridge/pallets/outbound-queue/runtime-api",
	"bridges/snowbridge/pallets/system",
	"bridges/snowbridge/pallets/system-frontend",
	"bridges/snowbridge/pallets/system-v2",
	"bridges/snowbridge/pallets/system-v2/runtime-api",
	"bridges/snowbridge/pallets/system/runtime-api",
	"bridges/snowbridge/primitives/beacon",
	"bridges/snowbridge/primitives/core",
	"bridges/snowbridge/primitives/ethereum",
	"bridges/snowbridge/primitives/inbound-queue",
	"bridges/snowbridge/primitives/merkle-tree",
	"bridges/snowbridge/primitives/outbound-queue",
	"bridges/snowbridge/primitives/verification",
	"bridges/snowbridge/runtime/runtime-common",
	"bridges/snowbridge/runtime/test-common",
	"bridges/snowbridge/test-utils",
	"cumulus/bin/pov-validator",
	"cumulus/client/bootnodes",
	"cumulus/client/cli",
	"cumulus/client/collator",
	"cumulus/client/consensus/aura",
	"cumulus/client/consensus/common",
	"cumulus/client/consensus/proposer",
	"cumulus/client/consensus/relay-chain",
	"cumulus/client/network",
	"cumulus/client/parachain-inherent",
	"cumulus/client/pov-recovery",
	"cumulus/client/relay-chain-inprocess-interface",
	"cumulus/client/relay-chain-interface",
	"cumulus/client/relay-chain-minimal-node",
	"cumulus/client/relay-chain-rpc-interface",
	"cumulus/client/relay-chain-streams",
	"cumulus/client/service",
	"cumulus/pallets/ah-ops",
	"cumulus/pallets/aura-ext",
	"cumulus/pallets/collator-selection",
	"cumulus/pallets/dmp-queue",
	"cumulus/pallets/parachain-system",
	"cumulus/pallets/parachain-system/proc-macro",
	"cumulus/pallets/session-benchmarking",
	"cumulus/pallets/solo-to-para",
	"cumulus/pallets/weight-reclaim",
	"cumulus/pallets/xcm",
	"cumulus/pallets/xcmp-queue",
	"cumulus/parachains/common",
	"cumulus/parachains/integration-tests/emulated/chains/parachains/assets/asset-hub-rococo",
	"cumulus/parachains/integration-tests/emulated/chains/parachains/assets/asset-hub-westend",
	"cumulus/parachains/integration-tests/emulated/chains/parachains/bridges/bridge-hub-rococo",
	"cumulus/parachains/integration-tests/emulated/chains/parachains/bridges/bridge-hub-westend",
	"cumulus/parachains/integration-tests/emulated/chains/parachains/collectives/collectives-westend",
	"cumulus/parachains/integration-tests/emulated/chains/parachains/coretime/coretime-rococo",
	"cumulus/parachains/integration-tests/emulated/chains/parachains/coretime/coretime-westend",
	"cumulus/parachains/integration-tests/emulated/chains/parachains/people/people-rococo",
	"cumulus/parachains/integration-tests/emulated/chains/parachains/people/people-westend",
	"cumulus/parachains/integration-tests/emulated/chains/parachains/testing/penpal",
	"cumulus/parachains/integration-tests/emulated/chains/relays/rococo",
	"cumulus/parachains/integration-tests/emulated/chains/relays/westend",
	"cumulus/parachains/integration-tests/emulated/common",
	"cumulus/parachains/integration-tests/emulated/networks/rococo-system",
	"cumulus/parachains/integration-tests/emulated/networks/rococo-westend-system",
	"cumulus/parachains/integration-tests/emulated/networks/westend-system",
	"cumulus/parachains/integration-tests/emulated/tests/assets/asset-hub-rococo",
	"cumulus/parachains/integration-tests/emulated/tests/assets/asset-hub-westend",
	"cumulus/parachains/integration-tests/emulated/tests/bridges/bridge-hub-rococo",
	"cumulus/parachains/integration-tests/emulated/tests/bridges/bridge-hub-westend",
	"cumulus/parachains/integration-tests/emulated/tests/collectives/collectives-westend",
	"cumulus/parachains/integration-tests/emulated/tests/coretime/coretime-rococo",
	"cumulus/parachains/integration-tests/emulated/tests/coretime/coretime-westend",
	"cumulus/parachains/integration-tests/emulated/tests/governance/westend",
	"cumulus/parachains/integration-tests/emulated/tests/people/people-rococo",
	"cumulus/parachains/integration-tests/emulated/tests/people/people-westend",
	"cumulus/parachains/pallets/collective-content",
	"cumulus/parachains/pallets/parachain-info",
	"cumulus/parachains/pallets/ping",
	"cumulus/parachains/runtimes/assets/asset-hub-rococo",
	"cumulus/parachains/runtimes/assets/asset-hub-rococo/bridge-primitives",
	"cumulus/parachains/runtimes/assets/asset-hub-westend",
	"cumulus/parachains/runtimes/assets/asset-hub-westend/bridge-primitives",
	"cumulus/parachains/runtimes/assets/common",
	"cumulus/parachains/runtimes/assets/test-utils",
	"cumulus/parachains/runtimes/bridge-hubs/bridge-hub-rococo",
	"cumulus/parachains/runtimes/bridge-hubs/bridge-hub-rococo/bridge-primitives",
	"cumulus/parachains/runtimes/bridge-hubs/bridge-hub-westend",
	"cumulus/parachains/runtimes/bridge-hubs/bridge-hub-westend/bridge-primitives",
	"cumulus/parachains/runtimes/bridge-hubs/common",
	"cumulus/parachains/runtimes/bridge-hubs/test-utils",
	"cumulus/parachains/runtimes/collectives/collectives-westend",
	"cumulus/parachains/runtimes/constants",
	"cumulus/parachains/runtimes/coretime/coretime-rococo",
	"cumulus/parachains/runtimes/coretime/coretime-westend",
	"cumulus/parachains/runtimes/glutton/glutton-westend",
	"cumulus/parachains/runtimes/people/people-rococo",
	"cumulus/parachains/runtimes/people/people-westend",
	"cumulus/parachains/runtimes/test-utils",
	"cumulus/parachains/runtimes/testing/penpal",
	"cumulus/parachains/runtimes/testing/rococo-parachain",
	"cumulus/parachains/runtimes/testing/westend-parachain",
	"cumulus/parachains/runtimes/testing/westend-pvm-parachain",
	"cumulus/parachains/runtimes/testing/yet-another-parachain",
	"cumulus/polkadot-omni-node",
	"cumulus/polkadot-omni-node/lib",
	"cumulus/polkadot-parachain",
	"cumulus/primitives/aura",
	"cumulus/primitives/core",
	"cumulus/primitives/parachain-inherent",
	"cumulus/primitives/proof-size-hostfunction",
	"cumulus/primitives/storage-weight-reclaim",
	"cumulus/primitives/timestamp",
	"cumulus/primitives/utility",
	"cumulus/test/client",
	"cumulus/test/relay-sproof-builder",
	"cumulus/test/runtime",
	"cumulus/test/service",
	"cumulus/xcm/xcm-emulator",
	"cumulus/zombienet/zombienet-sdk",
	"cumulus/zombienet/zombienet-sdk-helpers",
	"docs/sdk",
	"docs/sdk/packages/guides/first-pallet",
	"docs/sdk/packages/guides/first-runtime",
	"docs/sdk/src/reference_docs/chain_spec_runtime",
	"polkadot",
	"polkadot/cli",
	"polkadot/core-primitives",
	"polkadot/erasure-coding",
	"polkadot/erasure-coding/fuzzer",
	"polkadot/node/collation-generation",
	"polkadot/node/core/approval-voting",
	"polkadot/node/core/approval-voting-parallel",
	"polkadot/node/core/av-store",
	"polkadot/node/core/backing",
	"polkadot/node/core/bitfield-signing",
	"polkadot/node/core/candidate-validation",
	"polkadot/node/core/chain-api",
	"polkadot/node/core/chain-selection",
	"polkadot/node/core/dispute-coordinator",
	"polkadot/node/core/parachains-inherent",
	"polkadot/node/core/prospective-parachains",
	"polkadot/node/core/provisioner",
	"polkadot/node/core/pvf",
	"polkadot/node/core/pvf-checker",
	"polkadot/node/core/pvf/common",
	"polkadot/node/core/pvf/execute-worker",
	"polkadot/node/core/pvf/prepare-worker",
	"polkadot/node/core/runtime-api",
	"polkadot/node/gum",
	"polkadot/node/gum/proc-macro",
	"polkadot/node/malus",
	"polkadot/node/metrics",
	"polkadot/node/network/approval-distribution",
	"polkadot/node/network/availability-distribution",
	"polkadot/node/network/availability-recovery",
	"polkadot/node/network/bitfield-distribution",
	"polkadot/node/network/bridge",
	"polkadot/node/network/collator-protocol",
	"polkadot/node/network/dispute-distribution",
	"polkadot/node/network/gossip-support",
	"polkadot/node/network/protocol",
	"polkadot/node/network/statement-distribution",
	"polkadot/node/overseer",
	"polkadot/node/primitives",
	"polkadot/node/service",
	"polkadot/node/subsystem",
	"polkadot/node/subsystem-bench",
	"polkadot/node/subsystem-test-helpers",
	"polkadot/node/subsystem-types",
	"polkadot/node/subsystem-util",
	"polkadot/node/test/client",
	"polkadot/node/test/service",
	"polkadot/node/tracking-allocator",
	"polkadot/node/zombienet-backchannel",
	"polkadot/parachain",
	"polkadot/parachain/test-parachains/adder",
	"polkadot/parachain/test-parachains/adder/collator",
	"polkadot/parachain/test-parachains/halt",
	"polkadot/parachain/test-parachains/undying",
	"polkadot/parachain/test-parachains/undying/collator",
	"polkadot/primitives",
	"polkadot/primitives/test-helpers",
	"polkadot/rpc",
	"polkadot/runtime/common",
	"polkadot/runtime/common/slot_range_helper",
	"polkadot/runtime/metrics",
	"polkadot/runtime/parachains",
	"polkadot/runtime/rococo",
	"polkadot/runtime/rococo/bridge-primitives",
	"polkadot/runtime/rococo/constants",
	"polkadot/runtime/test-runtime",
	"polkadot/runtime/test-runtime/constants",
	"polkadot/runtime/westend",
	"polkadot/runtime/westend/bridge-primitives",
	"polkadot/runtime/westend/constants",
	"polkadot/statement-table",
	"polkadot/utils/generate-bags",
	"polkadot/utils/remote-ext-tests/bags-list",
	"polkadot/xcm",
	"polkadot/xcm/docs",
	"polkadot/xcm/pallet-xcm",
	"polkadot/xcm/pallet-xcm-benchmarks",
	"polkadot/xcm/procedural",
	"polkadot/xcm/xcm-builder",
	"polkadot/xcm/xcm-executor",
	"polkadot/xcm/xcm-executor/integration-tests",
	"polkadot/xcm/xcm-runtime-apis",
	"polkadot/xcm/xcm-simulator",
	"polkadot/xcm/xcm-simulator/example",
	"polkadot/xcm/xcm-simulator/fuzzer",
	"polkadot/zombienet-sdk-tests",
	"substrate/bin/node/bench",
	"substrate/bin/node/cli",
	"substrate/bin/node/inspect",
	"substrate/bin/node/primitives",
	"substrate/bin/node/rpc",
	"substrate/bin/node/runtime",
	"substrate/bin/node/testing",
	"substrate/bin/utils/chain-spec-builder",
	"substrate/bin/utils/subkey",
	"substrate/client/allocator",
	"substrate/client/api",
	"substrate/client/authority-discovery",
	"substrate/client/basic-authorship",
	"substrate/client/block-builder",
	"substrate/client/chain-spec",
	"substrate/client/chain-spec/derive",
	"substrate/client/cli",
	"substrate/client/consensus/aura",
	"substrate/client/consensus/babe",
	"substrate/client/consensus/babe/rpc",
	"substrate/client/consensus/beefy",
	"substrate/client/consensus/beefy/rpc",
	"substrate/client/consensus/common",
	"substrate/client/consensus/epochs",
	"substrate/client/consensus/grandpa",
	"substrate/client/consensus/grandpa/rpc",
	"substrate/client/consensus/manual-seal",
	"substrate/client/consensus/pow",
	"substrate/client/consensus/slots",
	"substrate/client/db",
	"substrate/client/executor",
	"substrate/client/executor/common",
	"substrate/client/executor/polkavm",
	"substrate/client/executor/runtime-test",
	"substrate/client/executor/wasmtime",
	"substrate/client/informant",
	"substrate/client/keystore",
	"substrate/client/merkle-mountain-range",
	"substrate/client/merkle-mountain-range/rpc",
	"substrate/client/mixnet",
	"substrate/client/network",
	"substrate/client/network-gossip",
	"substrate/client/network/common",
	"substrate/client/network/light",
	"substrate/client/network/statement",
	"substrate/client/network/sync",
	"substrate/client/network/test",
	"substrate/client/network/transactions",
	"substrate/client/network/types",
	"substrate/client/offchain",
	"substrate/client/proposer-metrics",
	"substrate/client/rpc",
	"substrate/client/rpc-api",
	"substrate/client/rpc-servers",
	"substrate/client/rpc-spec-v2",
	"substrate/client/runtime-utilities",
	"substrate/client/service",
	"substrate/client/service/test",
	"substrate/client/state-db",
	"substrate/client/statement-store",
	"substrate/client/storage-monitor",
	"substrate/client/sync-state-rpc",
	"substrate/client/sysinfo",
	"substrate/client/telemetry",
	"substrate/client/tracing",
	"substrate/client/tracing/proc-macro",
	"substrate/client/transaction-pool",
	"substrate/client/transaction-pool/api",
	"substrate/client/utils",
	"substrate/deprecated/hashing",
	"substrate/deprecated/hashing/proc-macro",
	"substrate/frame",
	"substrate/frame/alliance",
	"substrate/frame/asset-conversion",
	"substrate/frame/asset-conversion/ops",
	"substrate/frame/asset-rate",
	"substrate/frame/asset-rewards",
	"substrate/frame/assets",
	"substrate/frame/assets-freezer",
	"substrate/frame/assets-holder",
	"substrate/frame/atomic-swap",
	"substrate/frame/aura",
	"substrate/frame/authority-discovery",
	"substrate/frame/authorship",
	"substrate/frame/babe",
	"substrate/frame/bags-list",
	"substrate/frame/bags-list/fuzzer",
	"substrate/frame/bags-list/remote-tests",
	"substrate/frame/balances",
	"substrate/frame/beefy",
	"substrate/frame/beefy-mmr",
	"substrate/frame/benchmarking",
	"substrate/frame/benchmarking/pov",
	"substrate/frame/bounties",
	"substrate/frame/broker",
	"substrate/frame/child-bounties",
	"substrate/frame/collective",
	"substrate/frame/contracts",
	"substrate/frame/contracts/fixtures",
	"substrate/frame/contracts/mock-network",
	"substrate/frame/contracts/proc-macro",
	"substrate/frame/contracts/uapi",
	"substrate/frame/conviction-voting",
	"substrate/frame/core-fellowship",
	"substrate/frame/delegated-staking",
	"substrate/frame/democracy",
	"substrate/frame/dummy-dim",
	"substrate/frame/election-provider-multi-block",
	"substrate/frame/election-provider-multi-phase",
	"substrate/frame/election-provider-multi-phase/test-staking-e2e",
	"substrate/frame/election-provider-support",
	"substrate/frame/election-provider-support/benchmarking",
	"substrate/frame/election-provider-support/solution-type",
	"substrate/frame/election-provider-support/solution-type/fuzzer",
	"substrate/frame/elections-phragmen",
	"substrate/frame/examples",
	"substrate/frame/examples/authorization-tx-extension",
	"substrate/frame/examples/basic",
	"substrate/frame/examples/default-config",
	"substrate/frame/examples/dev-mode",
	"substrate/frame/examples/frame-crate",
	"substrate/frame/examples/kitchensink",
	"substrate/frame/examples/multi-block-migrations",
	"substrate/frame/examples/offchain-worker",
	"substrate/frame/examples/single-block-migrations",
	"substrate/frame/examples/split",
	"substrate/frame/examples/tasks",
	"substrate/frame/examples/view-functions",
	"substrate/frame/executive",
	"substrate/frame/fast-unstake",
	"substrate/frame/glutton",
	"substrate/frame/grandpa",
	"substrate/frame/identity",
	"substrate/frame/im-online",
	"substrate/frame/indices",
	"substrate/frame/insecure-randomness-collective-flip",
	"substrate/frame/lottery",
	"substrate/frame/membership",
	"substrate/frame/merkle-mountain-range",
	"substrate/frame/message-queue",
	"substrate/frame/meta-tx",
	"substrate/frame/metadata-hash-extension",
	"substrate/frame/migrations",
	"substrate/frame/mixnet",
	"substrate/frame/multisig",
	"substrate/frame/nft-fractionalization",
	"substrate/frame/nfts",
	"substrate/frame/nfts/runtime-api",
	"substrate/frame/nis",
	"substrate/frame/node-authorization",
	"substrate/frame/nomination-pools",
	"substrate/frame/nomination-pools/benchmarking",
	"substrate/frame/nomination-pools/fuzzer",
	"substrate/frame/nomination-pools/runtime-api",
	"substrate/frame/nomination-pools/test-delegate-stake",
	"substrate/frame/offences",
	"substrate/frame/offences/benchmarking",
	"substrate/frame/origin-restriction",
	"substrate/frame/paged-list",
	"substrate/frame/paged-list/fuzzer",
	"substrate/frame/parameters",
	"substrate/frame/people",
	"substrate/frame/preimage",
	"substrate/frame/proxy",
	"substrate/frame/ranked-collective",
	"substrate/frame/recovery",
	"substrate/frame/referenda",
	"substrate/frame/remark",
	"substrate/frame/revive",
	"substrate/frame/revive/dev-node/node",
	"substrate/frame/revive/dev-node/runtime",
	"substrate/frame/revive/fixtures",
	"substrate/frame/revive/proc-macro",
	"substrate/frame/revive/rpc",
	"substrate/frame/revive/uapi",
	"substrate/frame/root-offences",
	"substrate/frame/root-testing",
	"substrate/frame/safe-mode",
	"substrate/frame/salary",
	"substrate/frame/sassafras",
	"substrate/frame/scheduler",
	"substrate/frame/scored-pool",
	"substrate/frame/session",
	"substrate/frame/session/benchmarking",
	"substrate/frame/society",
	"substrate/frame/staking",
	"substrate/frame/staking-async",
	"substrate/frame/staking-async/ah-client",
	"substrate/frame/staking-async/ahm-test",
	"substrate/frame/staking-async/rc-client",
	"substrate/frame/staking-async/reward-fn",
	"substrate/frame/staking-async/runtime-api",
	"substrate/frame/staking-async/runtimes/parachain",
	"substrate/frame/staking-async/runtimes/rc",
	"substrate/frame/staking-async/runtimes/rc/constants",
	"substrate/frame/staking/reward-curve",
	"substrate/frame/staking/reward-fn",
	"substrate/frame/staking/runtime-api",
	"substrate/frame/state-trie-migration",
	"substrate/frame/statement",
	"substrate/frame/sudo",
	"substrate/frame/support",
	"substrate/frame/support/procedural",
	"substrate/frame/support/procedural/tools",
	"substrate/frame/support/procedural/tools/derive",
	"substrate/frame/support/test",
	"substrate/frame/support/test/compile_pass",
	"substrate/frame/support/test/pallet",
	"substrate/frame/support/test/stg_frame_crate",
	"substrate/frame/system",
	"substrate/frame/system/benchmarking",
	"substrate/frame/system/rpc/runtime-api",
	"substrate/frame/timestamp",
	"substrate/frame/tips",
	"substrate/frame/transaction-payment",
	"substrate/frame/transaction-payment/asset-conversion-tx-payment",
	"substrate/frame/transaction-payment/asset-tx-payment",
	"substrate/frame/transaction-payment/rpc",
	"substrate/frame/transaction-payment/rpc/runtime-api",
	"substrate/frame/transaction-payment/skip-feeless-payment",
	"substrate/frame/transaction-storage",
	"substrate/frame/treasury",
	"substrate/frame/try-runtime",
	"substrate/frame/tx-pause",
	"substrate/frame/uniques",
	"substrate/frame/utility",
	"substrate/frame/verify-signature",
	"substrate/frame/vesting",
	"substrate/frame/whitelist",
	"substrate/primitives/api",
	"substrate/primitives/api/proc-macro",
	"substrate/primitives/api/test",
	"substrate/primitives/application-crypto",
	"substrate/primitives/application-crypto/test",
	"substrate/primitives/arithmetic",
	"substrate/primitives/arithmetic/fuzzer",
	"substrate/primitives/authority-discovery",
	"substrate/primitives/block-builder",
	"substrate/primitives/blockchain",
	"substrate/primitives/consensus/aura",
	"substrate/primitives/consensus/babe",
	"substrate/primitives/consensus/beefy",
	"substrate/primitives/consensus/common",
	"substrate/primitives/consensus/grandpa",
	"substrate/primitives/consensus/pow",
	"substrate/primitives/consensus/sassafras",
	"substrate/primitives/consensus/slots",
	"substrate/primitives/core",
	"substrate/primitives/core/fuzz",
	"substrate/primitives/crypto/ec-utils",
	"substrate/primitives/crypto/hashing",
	"substrate/primitives/crypto/hashing/proc-macro",
	"substrate/primitives/database",
	"substrate/primitives/debug-derive",
	"substrate/primitives/ethereum-standards",
	"substrate/primitives/externalities",
	"substrate/primitives/genesis-builder",
	"substrate/primitives/inherents",
	"substrate/primitives/io",
	"substrate/primitives/keyring",
	"substrate/primitives/keystore",
	"substrate/primitives/maybe-compressed-blob",
	"substrate/primitives/merkle-mountain-range",
	"substrate/primitives/metadata-ir",
	"substrate/primitives/mixnet",
	"substrate/primitives/npos-elections",
	"substrate/primitives/npos-elections/fuzzer",
	"substrate/primitives/offchain",
	"substrate/primitives/panic-handler",
	"substrate/primitives/rpc",
	"substrate/primitives/runtime",
	"substrate/primitives/runtime-interface",
	"substrate/primitives/runtime-interface/proc-macro",
	"substrate/primitives/runtime-interface/test",
	"substrate/primitives/runtime-interface/test-wasm",
	"substrate/primitives/runtime-interface/test-wasm-deprecated",
	"substrate/primitives/session",
	"substrate/primitives/staking",
	"substrate/primitives/state-machine",
	"substrate/primitives/statement-store",
	"substrate/primitives/std",
	"substrate/primitives/storage",
	"substrate/primitives/test-primitives",
	"substrate/primitives/timestamp",
	"substrate/primitives/tracing",
	"substrate/primitives/transaction-pool",
	"substrate/primitives/transaction-storage-proof",
	"substrate/primitives/trie",
	"substrate/primitives/version",
	"substrate/primitives/version/proc-macro",
	"substrate/primitives/wasm-interface",
	"substrate/primitives/weights",
	"substrate/scripts/ci/node-template-release",
	"substrate/test-utils",
	"substrate/test-utils/cli",
	"substrate/test-utils/client",
	"substrate/test-utils/runtime",
	"substrate/test-utils/runtime/client",
	"substrate/test-utils/runtime/transaction-pool",
	"substrate/utils/binary-merkle-tree",
	"substrate/utils/build-script-utils",
	"substrate/utils/fork-tree",
	"substrate/utils/frame/benchmarking-cli",
	"substrate/utils/frame/generate-bags",
	"substrate/utils/frame/generate-bags/node-runtime",
	"substrate/utils/frame/omni-bencher",
	"substrate/utils/frame/remote-externalities",
	"substrate/utils/frame/rpc/client",
	"substrate/utils/frame/rpc/state-trie-migration-rpc",
	"substrate/utils/frame/rpc/support",
	"substrate/utils/frame/rpc/system",
	"substrate/utils/frame/storage-access-test-runtime",
	"substrate/utils/prometheus",
	"substrate/utils/substrate-bip39",
	"substrate/utils/wasm-builder",
	"templates/minimal/node",
	"templates/minimal/pallets/template",
	"templates/minimal/runtime",
	"templates/parachain",
	"templates/parachain/node",
	"templates/parachain/pallets/template",
	"templates/parachain/runtime",
	"templates/solochain/node",
	"templates/solochain/pallets/template",
	"templates/solochain/runtime",
	"templates/zombienet",
	"umbrella",
]

default-members = [
	"cumulus/polkadot-omni-node",
	"cumulus/polkadot-parachain",
	"polkadot",
	"substrate/bin/node/cli",
]

[workspace.lints.rust]
suspicious_double_ref_op = { level = "allow", priority = 2 }
# `substrate_runtime` is a common `cfg` condition name used in the repo.
unexpected_cfgs = { level = "warn", check-cfg = [
	'cfg(build_opt_level, values("3"))',
	'cfg(build_profile, values("debug", "release"))',
	'cfg(enable_alloc_error_handler)',
	'cfg(fuzzing)',
	'cfg(ignore_flaky_test)',
	'cfg(substrate_runtime)',
] }

[workspace.lints.clippy]
all = { level = "allow", priority = 0 }
bind_instead_of_map = { level = "allow", priority = 2 }              # stylistic
borrowed-box = { level = "allow", priority = 2 }                     # Reasonable to fix this one
complexity = { level = "warn", priority = 1 }
correctness = { level = "warn", priority = 1 }
default_constructed_unit_structs = { level = "allow", priority = 2 } # stylistic
derivable_impls = { level = "allow", priority = 2 }                  # false positives
eq_op = { level = "allow", priority = 2 }                            # In tests we test equality.
erasing_op = { level = "allow", priority = 2 }                       # E.g. 0 * DOLLARS
extra-unused-type-parameters = { level = "allow", priority = 2 }     # stylistic
identity-op = { level = "allow", priority = 2 }                      # One case where we do 0 +
if-same-then-else = { level = "allow", priority = 2 }
needless-lifetimes = { level = "allow", priority = 2 }               # generated code
needless_option_as_deref = { level = "allow", priority = 2 }         # false positives
nonminimal-bool = { level = "allow", priority = 2 }                  # maybe
option-map-unit-fn = { level = "allow", priority = 2 }               # stylistic
stable_sort_primitive = { level = "allow", priority = 2 }            # prefer stable sort
too-many-arguments = { level = "allow", priority = 2 }               # (Turning this on would lead to)
type_complexity = { level = "allow", priority = 2 }                  # raison d'etre
unit_arg = { level = "allow", priority = 2 }                         # stylistic
unnecessary_cast = { level = "allow", priority = 2 }                 # Types may change
useless_conversion = { level = "allow", priority = 2 }               # Types may change
while_immutable_condition = { level = "allow", priority = 2 }        # false positives
zero-prefixed-literal = { level = "allow", priority = 2 }            # 00_1000_000

[workspace.dependencies]
Inflector = { version = "0.11.4" }
aes-gcm = { version = "0.10" }
ahash = { version = "0.8.2" }
alloy-core = { version = "1.1.0", default-features = false }
always-assert = { version = "0.1" }
anyhow = { version = "1.0.81", default-features = false }
approx = { version = "0.5.1" }
aquamarine = { version = "0.5.0" }
arbitrary = { version = "1.3.2" }
ark-bls12-377 = { version = "0.4.0", default-features = false }
ark-bls12-377-ext = { version = "0.4.1", default-features = false }
ark-bls12-381 = { version = "0.4.0", default-features = false }
ark-bls12-381-ext = { version = "0.4.1", default-features = false }
ark-bw6-761 = { version = "0.4.0", default-features = false }
ark-bw6-761-ext = { version = "0.4.1", default-features = false }
ark-ec = { version = "0.4.2", default-features = false }
ark-ed-on-bls12-377 = { version = "0.4.0", default-features = false }
ark-ed-on-bls12-377-ext = { version = "0.4.1", default-features = false }
ark-ed-on-bls12-381-bandersnatch = { version = "0.4.0", default-features = false }
ark-ed-on-bls12-381-bandersnatch-ext = { version = "0.4.1", default-features = false }
ark-scale = { version = "0.0.12", default-features = false }
ark-vrf = { version = "0.1.0", default-features = false }
array-bytes = { version = "6.2.2", default-features = false }
arrayvec = { version = "0.7.4" }
assert_cmd = { version = "2.0.14" }
assert_matches = { version = "1.5.0" }
asset-hub-rococo-emulated-chain = { path = "cumulus/parachains/integration-tests/emulated/chains/parachains/assets/asset-hub-rococo" }
asset-hub-rococo-runtime = { path = "cumulus/parachains/runtimes/assets/asset-hub-rococo", default-features = false }
asset-hub-westend-emulated-chain = { path = "cumulus/parachains/integration-tests/emulated/chains/parachains/assets/asset-hub-westend" }
asset-hub-westend-runtime = { path = "cumulus/parachains/runtimes/assets/asset-hub-westend" }
asset-test-utils = { path = "cumulus/parachains/runtimes/assets/test-utils", default-features = false }
assets-common = { path = "cumulus/parachains/runtimes/assets/common", default-features = false }
async-channel = { version = "1.8.0" }
async-std = { version = "1.9.0" }
async-trait = { version = "0.1.88" }
asynchronous-codec = { version = "0.6" }
backoff = { version = "0.4" }
backtrace = { version = "0.3.71" }
binary-merkle-tree = { path = "substrate/utils/binary-merkle-tree", default-features = false }
bincode = { version = "1.3.3" }
ethereum-standards = { path = "substrate/primitives/ethereum-standards" }
pallet-ah-ops = { path = "cumulus/pallets/ah-ops", default-features = false }
# personal fork here as workaround for: https://github.com/rust-bitcoin/rust-bip39/pull/64
bip39 = { package = "parity-bip39", version = "2.0.1", default-features = false }
bitflags = { version = "1.3.2" }
bitvec = { version = "1.0.1", default-features = false }
blake2 = { version = "0.10.4", default-features = false }
blake2b_simd = { version = "1.0.2", default-features = false }
blake3 = { version = "1.5" }
bn = { package = "substrate-bn", version = "0.6", default-features = false }
bounded-collections = { version = "0.3.2", default-features = false }
bounded-vec = { version = "0.7" }
bp-asset-hub-rococo = { path = "cumulus/parachains/runtimes/assets/asset-hub-rococo/bridge-primitives", default-features = false }
bp-asset-hub-westend = { path = "cumulus/parachains/runtimes/assets/asset-hub-westend/bridge-primitives", default-features = false }
bp-beefy = { path = "bridges/primitives/beefy", default-features = false }
bp-bridge-hub-cumulus = { path = "bridges/chains/chain-cumulus", default-features = false }
bp-bridge-hub-rococo = { path = "cumulus/parachains/runtimes/bridge-hubs/bridge-hub-rococo/bridge-primitives", default-features = false }
bp-bridge-hub-westend = { path = "cumulus/parachains/runtimes/bridge-hubs/bridge-hub-westend/bridge-primitives", default-features = false }
bp-header-chain = { path = "bridges/primitives/header-chain", default-features = false }
bp-messages = { path = "bridges/primitives/messages", default-features = false }
bp-parachains = { path = "bridges/primitives/parachains", default-features = false }
bp-polkadot-bulletin = { path = "bridges/chains/chain-polkadot-bulletin", default-features = false }
bp-polkadot-core = { path = "bridges/primitives/polkadot-core", default-features = false }
bp-relayers = { path = "bridges/primitives/relayers", default-features = false }
bp-rococo = { path = "polkadot/runtime/rococo/bridge-primitives", default-features = false }
bp-runtime = { path = "bridges/primitives/runtime", default-features = false }
bp-test-utils = { path = "bridges/primitives/test-utils", default-features = false }
bp-westend = { path = "polkadot/runtime/westend/bridge-primitives", default-features = false }
bp-xcm-bridge-hub = { path = "bridges/primitives/xcm-bridge-hub", default-features = false }
bp-xcm-bridge-hub-router = { path = "bridges/primitives/xcm-bridge-hub-router", default-features = false }
bridge-hub-common = { path = "cumulus/parachains/runtimes/bridge-hubs/common", default-features = false }
bridge-hub-rococo-emulated-chain = { path = "cumulus/parachains/integration-tests/emulated/chains/parachains/bridges/bridge-hub-rococo" }
bridge-hub-rococo-runtime = { path = "cumulus/parachains/runtimes/bridge-hubs/bridge-hub-rococo", default-features = false }
bridge-hub-test-utils = { path = "cumulus/parachains/runtimes/bridge-hubs/test-utils", default-features = false }
bridge-hub-westend-emulated-chain = { path = "cumulus/parachains/integration-tests/emulated/chains/parachains/bridges/bridge-hub-westend" }
bridge-hub-westend-runtime = { path = "cumulus/parachains/runtimes/bridge-hubs/bridge-hub-westend" }
bridge-runtime-common = { path = "bridges/bin/runtime-common", default-features = false }
bs58 = { version = "0.5.1", default-features = false }
build-helper = { version = "0.1.1" }
byte-slice-cast = { version = "1.2.1", default-features = false }
byteorder = { version = "1.3.2", default-features = false }
bytes = { version = "1.4.0", default-features = false }
cargo_metadata = { version = "0.15.4" }
cfg-expr = { version = "0.15.5" }
cfg-if = { version = "1.0" }
chain-spec-builder = { path = "substrate/bin/utils/chain-spec-builder", default-features = false, package = "staging-chain-spec-builder" }
chain-spec-guide-runtime = { path = "docs/sdk/src/reference_docs/chain_spec_runtime" }
chrono = { version = "0.4.31" }
cid = { version = "0.9.0" }
clap = { version = "4.5.13" }
clap_complete = { version = "4.5.13" }
cmd_lib = { version = "1.9.5" }
coarsetime = { version = "0.1.22" }
codec = { version = "3.7.5", default-features = false, package = "parity-scale-codec" }
collectives-westend-emulated-chain = { path = "cumulus/parachains/integration-tests/emulated/chains/parachains/collectives/collectives-westend" }
collectives-westend-runtime = { path = "cumulus/parachains/runtimes/collectives/collectives-westend" }
color-eyre = { version = "0.6.3", default-features = false }
color-print = { version = "0.3.4" }
colored = { version = "2.0.4" }
comfy-table = { version = "7.1.4", default-features = false }
console = { version = "0.15.8" }
const-hex = { version = "1.10.0", default-features = false }
coretime-rococo-emulated-chain = { path = "cumulus/parachains/integration-tests/emulated/chains/parachains/coretime/coretime-rococo" }
coretime-rococo-runtime = { path = "cumulus/parachains/runtimes/coretime/coretime-rococo" }
coretime-westend-emulated-chain = { path = "cumulus/parachains/integration-tests/emulated/chains/parachains/coretime/coretime-westend" }
coretime-westend-runtime = { path = "cumulus/parachains/runtimes/coretime/coretime-westend" }
cpu-time = { version = "1.0.0" }
criterion = { version = "0.5.1", default-features = false }
cumulus-client-bootnodes = { path = "cumulus/client/bootnodes", default-features = false }
cumulus-client-cli = { path = "cumulus/client/cli", default-features = false }
cumulus-client-collator = { path = "cumulus/client/collator", default-features = false }
cumulus-client-consensus-aura = { path = "cumulus/client/consensus/aura", default-features = false }
cumulus-client-consensus-common = { path = "cumulus/client/consensus/common", default-features = false }
cumulus-client-consensus-proposer = { path = "cumulus/client/consensus/proposer", default-features = false }
cumulus-client-consensus-relay-chain = { path = "cumulus/client/consensus/relay-chain", default-features = false }
cumulus-client-network = { path = "cumulus/client/network", default-features = false }
cumulus-client-parachain-inherent = { path = "cumulus/client/parachain-inherent", default-features = false }
cumulus-client-pov-recovery = { path = "cumulus/client/pov-recovery", default-features = false }
cumulus-client-service = { path = "cumulus/client/service", default-features = false }
cumulus-pallet-aura-ext = { path = "cumulus/pallets/aura-ext", default-features = false }
cumulus-pallet-dmp-queue = { default-features = false, path = "cumulus/pallets/dmp-queue" }
cumulus-pallet-parachain-system = { path = "cumulus/pallets/parachain-system", default-features = false }
cumulus-pallet-parachain-system-proc-macro = { path = "cumulus/pallets/parachain-system/proc-macro", default-features = false }
cumulus-pallet-session-benchmarking = { path = "cumulus/pallets/session-benchmarking", default-features = false }
cumulus-pallet-solo-to-para = { path = "cumulus/pallets/solo-to-para", default-features = false }
cumulus-pallet-weight-reclaim = { path = "cumulus/pallets/weight-reclaim", default-features = false }
cumulus-pallet-xcm = { path = "cumulus/pallets/xcm", default-features = false }
cumulus-pallet-xcmp-queue = { path = "cumulus/pallets/xcmp-queue", default-features = false }
cumulus-ping = { path = "cumulus/parachains/pallets/ping", default-features = false }
cumulus-primitives-aura = { path = "cumulus/primitives/aura", default-features = false }
cumulus-primitives-core = { path = "cumulus/primitives/core", default-features = false }
cumulus-primitives-parachain-inherent = { path = "cumulus/primitives/parachain-inherent", default-features = false }
cumulus-primitives-proof-size-hostfunction = { path = "cumulus/primitives/proof-size-hostfunction", default-features = false }
cumulus-primitives-storage-weight-reclaim = { path = "cumulus/primitives/storage-weight-reclaim", default-features = false }
cumulus-primitives-timestamp = { path = "cumulus/primitives/timestamp", default-features = false }
cumulus-primitives-utility = { path = "cumulus/primitives/utility", default-features = false }
cumulus-relay-chain-inprocess-interface = { path = "cumulus/client/relay-chain-inprocess-interface", default-features = false }
cumulus-relay-chain-interface = { path = "cumulus/client/relay-chain-interface", default-features = false }
cumulus-relay-chain-minimal-node = { path = "cumulus/client/relay-chain-minimal-node", default-features = false }
cumulus-relay-chain-rpc-interface = { path = "cumulus/client/relay-chain-rpc-interface", default-features = false }
cumulus-relay-chain-streams = { path = "cumulus/client/relay-chain-streams", default-features = false }
cumulus-test-client = { path = "cumulus/test/client" }
cumulus-test-relay-sproof-builder = { path = "cumulus/test/relay-sproof-builder", default-features = false }
cumulus-test-runtime = { path = "cumulus/test/runtime" }
cumulus-test-service = { path = "cumulus/test/service" }
cumulus-zombienet-sdk-helpers = { path = "cumulus/zombienet/zombienet-sdk-helpers", default-features = false }
curve25519-dalek = { version = "4.1.3" }
derive-syn-parse = { version = "0.2.0" }
derive-where = { version = "1.2.7" }
derive_more = { version = "0.99.17", default-features = false }
digest = { version = "0.10.3", default-features = false }
directories = { version = "5.0.1" }
dlmalloc = { version = "0.2.4" }
docify = { version = "0.2.9" }
dyn-clonable = { version = "0.9.0" }
dyn-clone = { version = "1.0.16" }
ed25519-dalek = { version = "2.1", default-features = false }
ed25519-zebra = { version = "4.0.3", default-features = false }
either = { version = "1.8.1", default-features = false }
emulated-integration-tests-common = { path = "cumulus/parachains/integration-tests/emulated/common", default-features = false }
enumflags2 = { version = "0.7.11" }
enumn = { version = "0.1.13" }
env_logger = { version = "0.11.2" }
environmental = { version = "1.1.4", default-features = false }
equivocation-detector = { path = "bridges/relays/equivocation" }
ethabi = { version = "2.0.0", default-features = false, package = "ethabi-decode" }
ethbloom = { version = "0.14.1", default-features = false }
ethereum-types = { version = "0.15.1", default-features = false }
exit-future = { version = "0.2.0" }
expander = { version = "2.0.0" }
fatality = { version = "0.1.1" }
fdlimit = { version = "0.3.0" }
femme = { version = "2.2.1" }
filetime = { version = "0.2.16" }
finality-grandpa = { version = "0.16.3", default-features = false }
finality-relay = { path = "bridges/relays/finality" }
first-pallet = { package = "polkadot-sdk-docs-first-pallet", path = "docs/sdk/packages/guides/first-pallet", default-features = false }
first-runtime = { package = "polkadot-sdk-docs-first-runtime", path = "docs/sdk/packages/guides/first-runtime", default-features = false }
flate2 = { version = "1.0" }
fnv = { version = "1.0.6" }
foldhash = { version = "0.1.5", default-features = false }
fork-tree = { path = "substrate/utils/fork-tree", default-features = false }
forwarded-header-value = { version = "0.1.1" }
fraction = { version = "0.13.1" }
frame = { path = "substrate/frame", default-features = false, package = "polkadot-sdk-frame" }
frame-benchmarking = { path = "substrate/frame/benchmarking", default-features = false }
frame-benchmarking-cli = { path = "substrate/utils/frame/benchmarking-cli", default-features = false }
frame-benchmarking-pallet-pov = { default-features = false, path = "substrate/frame/benchmarking/pov" }
frame-election-provider-solution-type = { path = "substrate/frame/election-provider-support/solution-type", default-features = false }
frame-election-provider-support = { path = "substrate/frame/election-provider-support", default-features = false }
frame-executive = { path = "substrate/frame/executive", default-features = false }
frame-metadata = { version = "23.0.0", default-features = false }
frame-metadata-hash-extension = { path = "substrate/frame/metadata-hash-extension", default-features = false }
frame-storage-access-test-runtime = { path = "substrate/utils/frame/storage-access-test-runtime", default-features = false }
frame-support = { path = "substrate/frame/support", default-features = false }
frame-support-procedural = { path = "substrate/frame/support/procedural", default-features = false }
frame-support-procedural-tools = { path = "substrate/frame/support/procedural/tools", default-features = false }
frame-support-procedural-tools-derive = { path = "substrate/frame/support/procedural/tools/derive", default-features = false }
frame-support-test = { path = "substrate/frame/support/test" }
frame-system = { path = "substrate/frame/system", default-features = false }
frame-system-benchmarking = { path = "substrate/frame/system/benchmarking", default-features = false }
frame-system-rpc-runtime-api = { path = "substrate/frame/system/rpc/runtime-api", default-features = false }
frame-try-runtime = { path = "substrate/frame/try-runtime", default-features = false }
fs4 = { version = "0.7.0" }
fs_extra = { version = "1.3.0" }
futures = { version = "0.3.31" }
futures-timer = { version = "3.0.2" }
futures-util = { version = "0.3.30", default-features = false }
generate-bags = { path = "substrate/utils/frame/generate-bags", default-features = false }
gethostname = { version = "0.2.3" }
git2 = { version = "0.20.0", default-features = false }
glob = { version = "0.3" }
glutton-westend-runtime = { path = "cumulus/parachains/runtimes/glutton/glutton-westend" }
governor = { version = "0.6.0" }
gum = { path = "polkadot/node/gum", default-features = false, package = "tracing-gum" }
gum-proc-macro = { path = "polkadot/node/gum/proc-macro", default-features = false, package = "tracing-gum-proc-macro" }
handlebars = { version = "5.1.0" }
hash-db = { version = "0.16.0", default-features = false }
hash256-std-hasher = { version = "0.15.2", default-features = false }
hashbrown = "0.15.3"
hex = { version = "0.4.3", default-features = false }
hex-literal = { version = "0.4.1", default-features = false }
hkdf = { version = "0.12.0" }
hmac = { version = "0.12.1" }
honggfuzz = { version = "0.5.55" }
http = { version = "1.1" }
http-body = { version = "1", default-features = false }
http-body-util = { version = "0.1.2", default-features = false }
humantime-serde = { version = "1.1" }
hyper = { version = "1.3.1", default-features = false }
hyper-rustls = { version = "0.27.3", default-features = false, features = [
	"http1",
	"http2",
	"logging",
	"ring",
	"rustls-native-certs",
	"tls12",
] }
hyper-util = { version = "0.1.5", default-features = false }
impl-serde = { version = "0.5.0", default-features = false }
impl-trait-for-tuples = { version = "0.2.2" }
indexmap = { version = "2.7.1" }
indicatif = { version = "0.17.7" }
integer-sqrt = { version = "0.1.2" }
ip_network = { version = "0.4.1" }
is-terminal = { version = "0.4.9" }
is_executable = { version = "1.0.1" }
isahc = { version = "1.2" }
itertools = { version = "0.11" }
jobserver = { version = "0.1.26" }
jsonpath_lib = { version = "0.3" }
jsonrpsee = { version = "0.24.3" }
jsonrpsee-core = { version = "0.24.3" }
k256 = { version = "0.13.4", default-features = false }
kitchensink-runtime = { path = "substrate/bin/node/runtime" }
kvdb = { version = "0.13.0" }
kvdb-memorydb = { version = "0.13.0" }
kvdb-rocksdb = { version = "0.19.0" }
kvdb-shared-tests = { version = "0.11.0" }
landlock = { version = "0.3.0" }
libc = { version = "0.2.155" }
libfuzzer-sys = { version = "0.4" }
libp2p = { version = "0.54.1" }
libp2p-identity = { version = "0.2.9" }
libp2p-kad = { version = "0.46.2", default-features = false }
libsecp256k1 = { version = "0.7.0", default-features = false }
linked-hash-map = { version = "0.5.4" }
linked_hash_set = { version = "0.1.4" }
linregress = { version = "0.5.1" }
lite-json = { version = "0.2.0", default-features = false }
litep2p = { version = "0.9.5", features = ["websocket"] }
log = { version = "0.4.22", default-features = false }
macro_magic = { version = "0.5.1" }
maplit = { version = "1.0.2" }
memmap2 = { version = "0.9.3" }
memory-db = { version = "0.34.0", default-features = false }
merkleized-metadata = { version = "0.5.0" }
merlin = { version = "3.0", default-features = false }
messages-relay = { path = "bridges/relays/messages" }
metered = { version = "0.6.1", default-features = false, package = "prioritized-metered-channel" }
milagro-bls = { version = "1.5.4", default-features = false, package = "snowbridge-milagro-bls" }
minimal-template-node = { path = "templates/minimal/node" }
minimal-template-runtime = { path = "templates/minimal/runtime" }
mixnet = { version = "0.7.0" }
mmr-gadget = { path = "substrate/client/merkle-mountain-range", default-features = false }
mmr-lib = { version = "0.8.1", package = "polkadot-ckb-merkle-mountain-range", default-features = false }
mmr-rpc = { path = "substrate/client/merkle-mountain-range/rpc", default-features = false }
mockall = { version = "0.13.1" }
multiaddr = { version = "0.18.1" }
multihash = { version = "0.19.1", default-features = false }
multistream-select = { version = "0.13.0" }
names = { version = "0.14.0", default-features = false }
nix = { version = "0.29.0" }
node-cli = { path = "substrate/bin/node/cli", package = "staging-node-cli" }
node-inspect = { path = "substrate/bin/node/inspect", default-features = false, package = "staging-node-inspect" }
node-primitives = { path = "substrate/bin/node/primitives", default-features = false }
node-rpc = { path = "substrate/bin/node/rpc" }
node-testing = { path = "substrate/bin/node/testing" }
nohash-hasher = { version = "0.2.0" }
novelpoly = { version = "2.0.0", package = "reed-solomon-novelpoly" }
num-bigint = { version = "0.4.3", default-features = false }
num-format = { version = "0.4.3" }
num-integer = { version = "0.1.46", default-features = false }
num-rational = { version = "0.4.1" }
num-traits = { version = "0.2.17", default-features = false }
num_cpus = { version = "1.13.1" }
once_cell = { version = "1.21.3" }
orchestra = { version = "0.4.0", default-features = false }
pallet-alliance = { path = "substrate/frame/alliance", default-features = false }
pallet-asset-conversion = { path = "substrate/frame/asset-conversion", default-features = false }
pallet-asset-conversion-ops = { path = "substrate/frame/asset-conversion/ops", default-features = false }
pallet-asset-conversion-tx-payment = { path = "substrate/frame/transaction-payment/asset-conversion-tx-payment", default-features = false }
pallet-asset-rate = { path = "substrate/frame/asset-rate", default-features = false }
pallet-asset-rewards = { path = "substrate/frame/asset-rewards", default-features = false }
pallet-asset-tx-payment = { path = "substrate/frame/transaction-payment/asset-tx-payment", default-features = false }
pallet-assets = { path = "substrate/frame/assets", default-features = false }
pallet-assets-freezer = { path = "substrate/frame/assets-freezer", default-features = false }
pallet-assets-holder = { path = "substrate/frame/assets-holder", default-features = false }
pallet-atomic-swap = { default-features = false, path = "substrate/frame/atomic-swap" }
pallet-aura = { path = "substrate/frame/aura", default-features = false }
pallet-authority-discovery = { path = "substrate/frame/authority-discovery", default-features = false }
pallet-authorship = { path = "substrate/frame/authorship", default-features = false }
pallet-babe = { path = "substrate/frame/babe", default-features = false }
pallet-bags-list = { path = "substrate/frame/bags-list", default-features = false }
pallet-bags-list-remote-tests = { path = "substrate/frame/bags-list/remote-tests" }
pallet-balances = { path = "substrate/frame/balances", default-features = false }
pallet-beefy = { path = "substrate/frame/beefy", default-features = false }
pallet-beefy-mmr = { path = "substrate/frame/beefy-mmr", default-features = false }
pallet-bounties = { path = "substrate/frame/bounties", default-features = false }
pallet-bridge-grandpa = { path = "bridges/modules/grandpa", default-features = false }
pallet-bridge-messages = { path = "bridges/modules/messages", default-features = false }
pallet-bridge-parachains = { path = "bridges/modules/parachains", default-features = false }
pallet-bridge-relayers = { path = "bridges/modules/relayers", default-features = false }
pallet-broker = { path = "substrate/frame/broker", default-features = false }
pallet-child-bounties = { path = "substrate/frame/child-bounties", default-features = false }
pallet-collator-selection = { path = "cumulus/pallets/collator-selection", default-features = false }
pallet-collective = { path = "substrate/frame/collective", default-features = false }
pallet-collective-content = { path = "cumulus/parachains/pallets/collective-content", default-features = false }
pallet-contracts = { path = "substrate/frame/contracts", default-features = false }
pallet-contracts-fixtures = { path = "substrate/frame/contracts/fixtures", default-features = false }
pallet-contracts-mock-network = { default-features = false, path = "substrate/frame/contracts/mock-network" }
pallet-contracts-proc-macro = { path = "substrate/frame/contracts/proc-macro", default-features = false }
pallet-contracts-uapi = { path = "substrate/frame/contracts/uapi", default-features = false }
pallet-conviction-voting = { path = "substrate/frame/conviction-voting", default-features = false }
pallet-core-fellowship = { path = "substrate/frame/core-fellowship", default-features = false }
pallet-default-config-example = { path = "substrate/frame/examples/default-config", default-features = false }
pallet-delegated-staking = { path = "substrate/frame/delegated-staking", default-features = false }
pallet-democracy = { path = "substrate/frame/democracy", default-features = false }
pallet-dev-mode = { path = "substrate/frame/examples/dev-mode", default-features = false }
pallet-dummy-dim = { path = "substrate/frame/dummy-dim", default-features = false }
pallet-election-provider-multi-block = { path = "substrate/frame/election-provider-multi-block", default-features = false }
pallet-election-provider-multi-phase = { path = "substrate/frame/election-provider-multi-phase", default-features = false }
pallet-election-provider-support-benchmarking = { path = "substrate/frame/election-provider-support/benchmarking", default-features = false }
pallet-elections-phragmen = { path = "substrate/frame/elections-phragmen", default-features = false }
pallet-example-authorization-tx-extension = { path = "substrate/frame/examples/authorization-tx-extension", default-features = false }
pallet-example-basic = { path = "substrate/frame/examples/basic", default-features = false }
pallet-example-frame-crate = { path = "substrate/frame/examples/frame-crate", default-features = false }
pallet-example-kitchensink = { path = "substrate/frame/examples/kitchensink", default-features = false }
pallet-example-mbm = { path = "substrate/frame/examples/multi-block-migrations", default-features = false }
pallet-example-offchain-worker = { path = "substrate/frame/examples/offchain-worker", default-features = false }
pallet-example-single-block-migrations = { path = "substrate/frame/examples/single-block-migrations", default-features = false }
pallet-example-split = { path = "substrate/frame/examples/split", default-features = false }
pallet-example-tasks = { path = "substrate/frame/examples/tasks", default-features = false }
pallet-example-view-functions = { path = "substrate/frame/examples/view-functions", default-features = false }
pallet-examples = { path = "substrate/frame/examples" }
pallet-fast-unstake = { path = "substrate/frame/fast-unstake", default-features = false }
pallet-glutton = { path = "substrate/frame/glutton", default-features = false }
pallet-grandpa = { path = "substrate/frame/grandpa", default-features = false }
pallet-identity = { path = "substrate/frame/identity", default-features = false }
pallet-im-online = { path = "substrate/frame/im-online", default-features = false }
pallet-indices = { path = "substrate/frame/indices", default-features = false }
pallet-insecure-randomness-collective-flip = { path = "substrate/frame/insecure-randomness-collective-flip", default-features = false }
pallet-lottery = { default-features = false, path = "substrate/frame/lottery" }
pallet-membership = { path = "substrate/frame/membership", default-features = false }
pallet-message-queue = { path = "substrate/frame/message-queue", default-features = false }
pallet-meta-tx = { path = "substrate/frame/meta-tx", default-features = false }
pallet-migrations = { path = "substrate/frame/migrations", default-features = false }
pallet-minimal-template = { path = "templates/minimal/pallets/template", default-features = false }
pallet-mixnet = { default-features = false, path = "substrate/frame/mixnet" }
pallet-mmr = { path = "substrate/frame/merkle-mountain-range", default-features = false }
pallet-multisig = { path = "substrate/frame/multisig", default-features = false }
pallet-nft-fractionalization = { path = "substrate/frame/nft-fractionalization", default-features = false }
pallet-nfts = { path = "substrate/frame/nfts", default-features = false }
pallet-nfts-runtime-api = { path = "substrate/frame/nfts/runtime-api", default-features = false }
pallet-nis = { path = "substrate/frame/nis", default-features = false }
pallet-node-authorization = { default-features = false, path = "substrate/frame/node-authorization" }
pallet-nomination-pools = { path = "substrate/frame/nomination-pools", default-features = false }
pallet-nomination-pools-benchmarking = { path = "substrate/frame/nomination-pools/benchmarking", default-features = false }
pallet-nomination-pools-runtime-api = { path = "substrate/frame/nomination-pools/runtime-api", default-features = false }
pallet-offences = { path = "substrate/frame/offences", default-features = false }
pallet-offences-benchmarking = { path = "substrate/frame/offences/benchmarking", default-features = false }
pallet-origin-restriction = { path = "substrate/frame/origin-restriction", default-features = false }
pallet-paged-list = { path = "substrate/frame/paged-list", default-features = false }
pallet-parachain-template = { path = "templates/parachain/pallets/template", default-features = false }
pallet-parameters = { path = "substrate/frame/parameters", default-features = false }
pallet-people = { path = "substrate/frame/people", default-features = false }
pallet-preimage = { path = "substrate/frame/preimage", default-features = false }
pallet-proxy = { path = "substrate/frame/proxy", default-features = false }
pallet-ranked-collective = { path = "substrate/frame/ranked-collective", default-features = false }
pallet-recovery = { path = "substrate/frame/recovery", default-features = false }
pallet-referenda = { path = "substrate/frame/referenda", default-features = false }
pallet-remark = { default-features = false, path = "substrate/frame/remark" }
pallet-revive = { path = "substrate/frame/revive", default-features = false }
pallet-revive-eth-rpc = { path = "substrate/frame/revive/rpc", default-features = false }
pallet-revive-fixtures = { path = "substrate/frame/revive/fixtures", default-features = false }
pallet-revive-proc-macro = { path = "substrate/frame/revive/proc-macro", default-features = false }
pallet-revive-uapi = { path = "substrate/frame/revive/uapi", default-features = false }
pallet-root-offences = { default-features = false, path = "substrate/frame/root-offences" }
pallet-root-testing = { path = "substrate/frame/root-testing", default-features = false }
pallet-safe-mode = { default-features = false, path = "substrate/frame/safe-mode" }
pallet-salary = { path = "substrate/frame/salary", default-features = false }
pallet-scheduler = { path = "substrate/frame/scheduler", default-features = false }
pallet-scored-pool = { default-features = false, path = "substrate/frame/scored-pool" }
pallet-session = { path = "substrate/frame/session", default-features = false }
pallet-session-benchmarking = { path = "substrate/frame/session/benchmarking", default-features = false }
pallet-skip-feeless-payment = { path = "substrate/frame/transaction-payment/skip-feeless-payment", default-features = false }
pallet-society = { path = "substrate/frame/society", default-features = false }
pallet-staking = { path = "substrate/frame/staking", default-features = false }
pallet-staking-reward-curve = { path = "substrate/frame/staking/reward-curve", default-features = false }
pallet-staking-reward-fn = { path = "substrate/frame/staking/reward-fn", default-features = false }
pallet-staking-runtime-api = { path = "substrate/frame/staking/runtime-api", default-features = false }
revive-dev-node = { path = "substrate/frame/revive/dev-node/node" }
revive-dev-runtime = { path = "substrate/frame/revive/dev-node/runtime" }
# TODO: remove the reward stuff as they are not needed here
pallet-staking-async = { path = "substrate/frame/staking-async", default-features = false }
pallet-staking-async-ah-client = { path = "substrate/frame/staking-async/ah-client", default-features = false }
pallet-staking-async-parachain-runtime = { path = "substrate/frame/staking-async/runtimes/parachain" }
pallet-staking-async-rc-client = { path = "substrate/frame/staking-async/rc-client", default-features = false }
pallet-staking-async-rc-runtime = { path = "substrate/frame/staking-async/runtimes/rc" }
pallet-staking-async-rc-runtime-constants = { path = "substrate/frame/staking-async/runtimes/rc/constants", default-features = false }
pallet-staking-async-reward-curve = { path = "substrate/frame/staking-async/reward-curve", default-features = false }
pallet-staking-async-reward-fn = { path = "substrate/frame/staking-async/reward-fn", default-features = false }
pallet-staking-async-runtime-api = { path = "substrate/frame/staking-async/runtime-api", default-features = false }
pallet-state-trie-migration = { path = "substrate/frame/state-trie-migration", default-features = false }
pallet-statement = { default-features = false, path = "substrate/frame/statement" }
pallet-sudo = { path = "substrate/frame/sudo", default-features = false }
pallet-template = { path = "templates/solochain/pallets/template", default-features = false }
pallet-timestamp = { path = "substrate/frame/timestamp", default-features = false }
pallet-tips = { path = "substrate/frame/tips", default-features = false }
pallet-transaction-payment = { path = "substrate/frame/transaction-payment", default-features = false }
pallet-transaction-payment-rpc = { path = "substrate/frame/transaction-payment/rpc", default-features = false }
pallet-transaction-payment-rpc-runtime-api = { path = "substrate/frame/transaction-payment/rpc/runtime-api", default-features = false }
pallet-transaction-storage = { default-features = false, path = "substrate/frame/transaction-storage" }
pallet-treasury = { path = "substrate/frame/treasury", default-features = false }
pallet-tx-pause = { default-features = false, path = "substrate/frame/tx-pause" }
pallet-uniques = { path = "substrate/frame/uniques", default-features = false }
pallet-utility = { path = "substrate/frame/utility", default-features = false }
pallet-verify-signature = { path = "substrate/frame/verify-signature", default-features = false }
pallet-vesting = { path = "substrate/frame/vesting", default-features = false }
pallet-whitelist = { path = "substrate/frame/whitelist", default-features = false }
pallet-xcm = { path = "polkadot/xcm/pallet-xcm", default-features = false }
pallet-xcm-benchmarks = { path = "polkadot/xcm/pallet-xcm-benchmarks", default-features = false }
pallet-xcm-bridge-hub = { path = "bridges/modules/xcm-bridge-hub", default-features = false }
pallet-xcm-bridge-hub-router = { path = "bridges/modules/xcm-bridge-hub-router", default-features = false }
parachain-info = { path = "cumulus/parachains/pallets/parachain-info", default-features = false, package = "staging-parachain-info" }
parachain-template-runtime = { path = "templates/parachain/runtime" }
parachains-common = { path = "cumulus/parachains/common", default-features = false }
parachains-relay = { path = "bridges/relays/parachains" }
parachains-runtimes-test-utils = { path = "cumulus/parachains/runtimes/test-utils", default-features = false }
parity-bytes = { version = "0.1.2", default-features = false }
parity-db = { version = "0.4.12" }
parity-wasm = { version = "0.45.0" }
parking_lot = { version = "0.12.1", default-features = false }
partial_sort = { version = "0.2.0" }
paste = { version = "1.0.15", default-features = false }
pbkdf2 = { version = "0.12.2", default-features = false }
penpal-emulated-chain = { path = "cumulus/parachains/integration-tests/emulated/chains/parachains/testing/penpal" }
penpal-runtime = { path = "cumulus/parachains/runtimes/testing/penpal" }
people-rococo-emulated-chain = { path = "cumulus/parachains/integration-tests/emulated/chains/parachains/people/people-rococo" }
people-rococo-runtime = { path = "cumulus/parachains/runtimes/people/people-rococo" }
people-westend-emulated-chain = { path = "cumulus/parachains/integration-tests/emulated/chains/parachains/people/people-westend" }
people-westend-runtime = { path = "cumulus/parachains/runtimes/people/people-westend" }
pin-project = { version = "1.1.3" }
polkadot-approval-distribution = { path = "polkadot/node/network/approval-distribution", default-features = false }
polkadot-availability-bitfield-distribution = { path = "polkadot/node/network/bitfield-distribution", default-features = false }
polkadot-availability-distribution = { path = "polkadot/node/network/availability-distribution", default-features = false }
polkadot-availability-recovery = { path = "polkadot/node/network/availability-recovery", default-features = false }
polkadot-cli = { path = "polkadot/cli", default-features = false }
polkadot-collator-protocol = { path = "polkadot/node/network/collator-protocol", default-features = false }
polkadot-core-primitives = { path = "polkadot/core-primitives", default-features = false }
polkadot-dispute-distribution = { path = "polkadot/node/network/dispute-distribution", default-features = false }
polkadot-erasure-coding = { path = "polkadot/erasure-coding", default-features = false }
polkadot-gossip-support = { path = "polkadot/node/network/gossip-support", default-features = false }
polkadot-network-bridge = { path = "polkadot/node/network/bridge", default-features = false }
polkadot-node-collation-generation = { path = "polkadot/node/collation-generation", default-features = false }
polkadot-node-core-approval-voting = { path = "polkadot/node/core/approval-voting", default-features = false }
polkadot-node-core-approval-voting-parallel = { path = "polkadot/node/core/approval-voting-parallel", default-features = false }
polkadot-node-core-av-store = { path = "polkadot/node/core/av-store", default-features = false }
polkadot-node-core-backing = { path = "polkadot/node/core/backing", default-features = false }
polkadot-node-core-bitfield-signing = { path = "polkadot/node/core/bitfield-signing", default-features = false }
polkadot-node-core-candidate-validation = { path = "polkadot/node/core/candidate-validation", default-features = false }
polkadot-node-core-chain-api = { path = "polkadot/node/core/chain-api", default-features = false }
polkadot-node-core-chain-selection = { path = "polkadot/node/core/chain-selection", default-features = false }
polkadot-node-core-dispute-coordinator = { path = "polkadot/node/core/dispute-coordinator", default-features = false }
polkadot-node-core-parachains-inherent = { path = "polkadot/node/core/parachains-inherent", default-features = false }
polkadot-node-core-prospective-parachains = { path = "polkadot/node/core/prospective-parachains", default-features = false }
polkadot-node-core-provisioner = { path = "polkadot/node/core/provisioner", default-features = false }
polkadot-node-core-pvf = { path = "polkadot/node/core/pvf", default-features = false }
polkadot-node-core-pvf-checker = { path = "polkadot/node/core/pvf-checker", default-features = false }
polkadot-node-core-pvf-common = { path = "polkadot/node/core/pvf/common", default-features = false }
polkadot-node-core-pvf-execute-worker = { path = "polkadot/node/core/pvf/execute-worker", default-features = false }
polkadot-node-core-pvf-prepare-worker = { path = "polkadot/node/core/pvf/prepare-worker", default-features = false }
polkadot-node-core-runtime-api = { path = "polkadot/node/core/runtime-api", default-features = false }
polkadot-node-metrics = { path = "polkadot/node/metrics", default-features = false }
polkadot-node-network-protocol = { path = "polkadot/node/network/protocol", default-features = false }
polkadot-node-primitives = { path = "polkadot/node/primitives", default-features = false }
polkadot-node-subsystem = { path = "polkadot/node/subsystem", default-features = false }
polkadot-node-subsystem-test-helpers = { path = "polkadot/node/subsystem-test-helpers" }
polkadot-node-subsystem-types = { path = "polkadot/node/subsystem-types", default-features = false }
polkadot-node-subsystem-util = { path = "polkadot/node/subsystem-util", default-features = false }
polkadot-omni-node = { path = "cumulus/polkadot-omni-node", default-features = false }
polkadot-omni-node-lib = { path = "cumulus/polkadot-omni-node/lib", default-features = false }
polkadot-overseer = { path = "polkadot/node/overseer", default-features = false }
polkadot-parachain-primitives = { path = "polkadot/parachain", default-features = false }
polkadot-primitives = { path = "polkadot/primitives", default-features = false }
polkadot-primitives-test-helpers = { path = "polkadot/primitives/test-helpers" }
polkadot-rpc = { path = "polkadot/rpc", default-features = false }
polkadot-runtime-common = { path = "polkadot/runtime/common", default-features = false }
polkadot-runtime-metrics = { path = "polkadot/runtime/metrics", default-features = false }
polkadot-runtime-parachains = { path = "polkadot/runtime/parachains", default-features = false }
polkadot-sdk = { path = "umbrella", default-features = false }
polkadot-sdk-docs = { path = "docs/sdk" }
polkadot-service = { path = "polkadot/node/service", default-features = false }
polkadot-statement-distribution = { path = "polkadot/node/network/statement-distribution", default-features = false }
polkadot-statement-table = { path = "polkadot/statement-table", default-features = false }
polkadot-subsystem-bench = { path = "polkadot/node/subsystem-bench" }
polkadot-test-client = { path = "polkadot/node/test/client" }
polkadot-test-runtime = { path = "polkadot/runtime/test-runtime" }
polkadot-test-service = { path = "polkadot/node/test/service" }
polkavm = { version = "0.26.0", default-features = false }
polkavm-derive = "0.26.0"
polkavm-linker = "0.26.0"
portpicker = { version = "0.1.1" }
pretty_assertions = { version = "1.3.0" }
primitive-types = { version = "0.13.1", default-features = false, features = ["num-traits"] }
proc-macro-crate = { version = "3.0.0" }
proc-macro-warning = { version = "1.0.0", default-features = false }
proc-macro2 = { version = "1.0.86" }
procfs = { version = "0.16.0" }
prometheus = { version = "0.13.0", default-features = false }
prometheus-endpoint = { path = "substrate/utils/prometheus", default-features = false, package = "substrate-prometheus-endpoint" }
prometheus-parse = { version = "0.2.2" }
prost = { version = "0.12.4" }
prost-build = { version = "0.13.2" }
pyroscope = { version = "0.5.8" }
pyroscope_pprofrs = { version = "0.2.8" }
quick_cache = { version = "0.3" }
quickcheck = { version = "1.0.3", default-features = false }
quote = { version = "1.0.37" }
rand = { version = "0.8.5", default-features = false }
rand_chacha = { version = "0.3.1", default-features = false }
rand_core = { version = "0.6.2" }
rand_distr = { version = "0.4.3" }
rand_pcg = { version = "0.3.1" }
rbtag = { version = "0.3" }
ref-cast = { version = "1.0.23" }
regex = { version = "1.10.2" }
relay-substrate-client = { path = "bridges/relays/client-substrate" }
relay-utils = { path = "bridges/relays/utils" }
remote-externalities = { path = "substrate/utils/frame/remote-externalities", default-features = false, package = "frame-remote-externalities" }
ripemd = { version = "0.1.3", default-features = false }
rlp = { version = "0.6.1", default-features = false }
rococo-emulated-chain = { path = "cumulus/parachains/integration-tests/emulated/chains/relays/rococo" }
rococo-parachain-runtime = { path = "cumulus/parachains/runtimes/testing/rococo-parachain" }
rococo-runtime = { path = "polkadot/runtime/rococo" }
rococo-runtime-constants = { path = "polkadot/runtime/rococo/constants", default-features = false }
rococo-system-emulated-network = { path = "cumulus/parachains/integration-tests/emulated/networks/rococo-system" }
rococo-westend-system-emulated-network = { path = "cumulus/parachains/integration-tests/emulated/networks/rococo-westend-system" }
rpassword = { version = "7.0.0" }
rstest = { version = "0.18.2" }
rustc-hash = { version = "1.1.0" }
rustc-hex = { version = "2.1.0", default-features = false }
rustix = { version = "0.36.7", default-features = false }
rustls = { version = "0.23.18", default-features = false, features = [
	"logging",
	"ring",
	"std",
	"tls12",
] }
rustversion = { version = "1.0.17" }
rusty-fork = { version = "0.3.0", default-features = false }
safe-mix = { version = "1.0", default-features = false }
sc-allocator = { path = "substrate/client/allocator", default-features = false }
sc-authority-discovery = { path = "substrate/client/authority-discovery", default-features = false }
sc-basic-authorship = { path = "substrate/client/basic-authorship", default-features = false }
sc-block-builder = { path = "substrate/client/block-builder", default-features = false }
sc-chain-spec = { path = "substrate/client/chain-spec", default-features = false }
sc-chain-spec-derive = { path = "substrate/client/chain-spec/derive", default-features = false }
sc-cli = { path = "substrate/client/cli", default-features = false }
sc-client-api = { path = "substrate/client/api", default-features = false }
sc-client-db = { path = "substrate/client/db", default-features = false }
sc-consensus = { path = "substrate/client/consensus/common", default-features = false }
sc-consensus-aura = { path = "substrate/client/consensus/aura", default-features = false }
sc-consensus-babe = { path = "substrate/client/consensus/babe", default-features = false }
sc-consensus-babe-rpc = { path = "substrate/client/consensus/babe/rpc", default-features = false }
sc-consensus-beefy = { path = "substrate/client/consensus/beefy", default-features = false }
sc-consensus-beefy-rpc = { path = "substrate/client/consensus/beefy/rpc", default-features = false }
sc-consensus-epochs = { path = "substrate/client/consensus/epochs", default-features = false }
sc-consensus-grandpa = { path = "substrate/client/consensus/grandpa", default-features = false }
sc-consensus-grandpa-rpc = { path = "substrate/client/consensus/grandpa/rpc", default-features = false }
sc-consensus-manual-seal = { path = "substrate/client/consensus/manual-seal", default-features = false }
sc-consensus-pow = { path = "substrate/client/consensus/pow", default-features = false }
sc-consensus-slots = { path = "substrate/client/consensus/slots", default-features = false }
sc-executor = { path = "substrate/client/executor", default-features = false }
sc-executor-common = { path = "substrate/client/executor/common", default-features = false }
sc-executor-polkavm = { path = "substrate/client/executor/polkavm", default-features = false }
sc-executor-wasmtime = { path = "substrate/client/executor/wasmtime", default-features = false }
sc-informant = { path = "substrate/client/informant", default-features = false }
sc-keystore = { path = "substrate/client/keystore", default-features = false }
sc-mixnet = { path = "substrate/client/mixnet", default-features = false }
sc-network = { path = "substrate/client/network", default-features = false }
sc-network-common = { path = "substrate/client/network/common", default-features = false }
sc-network-gossip = { path = "substrate/client/network-gossip", default-features = false }
sc-network-light = { path = "substrate/client/network/light", default-features = false }
sc-network-statement = { default-features = false, path = "substrate/client/network/statement" }
sc-network-sync = { path = "substrate/client/network/sync", default-features = false }
sc-network-test = { path = "substrate/client/network/test" }
sc-network-transactions = { path = "substrate/client/network/transactions", default-features = false }
sc-network-types = { path = "substrate/client/network/types", default-features = false }
sc-offchain = { path = "substrate/client/offchain", default-features = false }
sc-proposer-metrics = { path = "substrate/client/proposer-metrics", default-features = false }
sc-rpc = { path = "substrate/client/rpc", default-features = false }
sc-rpc-api = { path = "substrate/client/rpc-api", default-features = false }
sc-rpc-server = { path = "substrate/client/rpc-servers", default-features = false }
sc-rpc-spec-v2 = { path = "substrate/client/rpc-spec-v2", default-features = false }
sc-runtime-test = { path = "substrate/client/executor/runtime-test" }
sc-runtime-utilities = { path = "substrate/client/runtime-utilities", default-features = true }
sc-service = { path = "substrate/client/service", default-features = false }
sc-service-test = { path = "substrate/client/service/test" }
sc-state-db = { path = "substrate/client/state-db", default-features = false }
sc-statement-store = { default-features = false, path = "substrate/client/statement-store" }
sc-storage-monitor = { path = "substrate/client/storage-monitor", default-features = false }
sc-sync-state-rpc = { path = "substrate/client/sync-state-rpc", default-features = false }
sc-sysinfo = { path = "substrate/client/sysinfo", default-features = false }
sc-telemetry = { path = "substrate/client/telemetry", default-features = false }
sc-tracing = { path = "substrate/client/tracing", default-features = false }
sc-tracing-proc-macro = { path = "substrate/client/tracing/proc-macro", default-features = false }
sc-transaction-pool = { path = "substrate/client/transaction-pool", default-features = false }
sc-transaction-pool-api = { path = "substrate/client/transaction-pool/api", default-features = false }
sc-utils = { path = "substrate/client/utils", default-features = false }
scale-info = { version = "2.11.6", default-features = false }
schemars = { version = "0.8.13", default-features = false }
schnellru = { version = "0.2.3" }
schnorrkel = { version = "0.11.4", default-features = false }
seccompiler = { version = "0.4.0" }
secp256k1 = { version = "0.28.0", default-features = false }
secrecy = { version = "0.8.0", default-features = false }
serde = { version = "1.0.214", default-features = false }
serde-big-array = { version = "0.3.2" }
serde_derive = { version = "1.0.117" }
serde_json = { version = "1.0.132", default-features = false }
serde_with = { version = "3.12.0", default-features = false, features = ["hex", "macros"] }
serde_yaml = { version = "0.9" }
sha1 = { version = "0.10.6" }
sha2 = { version = "0.10.7", default-features = false }
sha3 = { version = "0.10.0", default-features = false }
shlex = { version = "1.3.0" }
simple-mermaid = { version = "0.1.1" }
slot-range-helper = { path = "polkadot/runtime/common/slot_range_helper", default-features = false }
slotmap = { version = "1.0" }
smallvec = { version = "1.11.0", default-features = false }
smoldot = { version = "0.11.0", default-features = false }
smoldot-light = { version = "0.9.0", default-features = false }
snowbridge-beacon-primitives = { path = "bridges/snowbridge/primitives/beacon", default-features = false }
snowbridge-core = { path = "bridges/snowbridge/primitives/core", default-features = false }
snowbridge-ethereum = { path = "bridges/snowbridge/primitives/ethereum", default-features = false }
snowbridge-inbound-queue-primitives = { path = "bridges/snowbridge/primitives/inbound-queue", default-features = false }
snowbridge-merkle-tree = { path = "bridges/snowbridge/primitives/merkle-tree", default-features = false }
snowbridge-outbound-queue-primitives = { path = "bridges/snowbridge/primitives/outbound-queue", default-features = false }
snowbridge-outbound-queue-runtime-api = { path = "bridges/snowbridge/pallets/outbound-queue/runtime-api", default-features = false }
snowbridge-outbound-queue-v2-runtime-api = { path = "bridges/snowbridge/pallets/outbound-queue-v2/runtime-api", default-features = false }
snowbridge-pallet-ethereum-client = { path = "bridges/snowbridge/pallets/ethereum-client", default-features = false }
snowbridge-pallet-ethereum-client-fixtures = { path = "bridges/snowbridge/pallets/ethereum-client/fixtures", default-features = false }
snowbridge-pallet-inbound-queue = { path = "bridges/snowbridge/pallets/inbound-queue", default-features = false }
snowbridge-pallet-inbound-queue-fixtures = { path = "bridges/snowbridge/pallets/inbound-queue/fixtures", default-features = false }
snowbridge-pallet-inbound-queue-v2 = { path = "bridges/snowbridge/pallets/inbound-queue-v2", default-features = false }
snowbridge-pallet-inbound-queue-v2-fixtures = { path = "bridges/snowbridge/pallets/inbound-queue-v2/fixtures", default-features = false }
snowbridge-pallet-outbound-queue = { path = "bridges/snowbridge/pallets/outbound-queue", default-features = false }
snowbridge-pallet-outbound-queue-v2 = { path = "bridges/snowbridge/pallets/outbound-queue-v2", default-features = false }
snowbridge-pallet-system = { path = "bridges/snowbridge/pallets/system", default-features = false }
snowbridge-pallet-system-frontend = { path = "bridges/snowbridge/pallets/system-frontend", default-features = false }
snowbridge-pallet-system-v2 = { path = "bridges/snowbridge/pallets/system-v2", default-features = false }
snowbridge-runtime-common = { path = "bridges/snowbridge/runtime/runtime-common", default-features = false }
snowbridge-runtime-test-common = { path = "bridges/snowbridge/runtime/test-common", default-features = false }
snowbridge-system-runtime-api = { path = "bridges/snowbridge/pallets/system/runtime-api", default-features = false }
snowbridge-system-v2-runtime-api = { path = "bridges/snowbridge/pallets/system-v2/runtime-api", default-features = false }
snowbridge-test-utils = { path = "bridges/snowbridge/test-utils" }
snowbridge-verification-primitives = { path = "bridges/snowbridge/primitives/verification", default-features = false }
soketto = { version = "0.8.0" }
solochain-template-runtime = { path = "templates/solochain/runtime" }
sp-api = { path = "substrate/primitives/api", default-features = false }
sp-api-proc-macro = { path = "substrate/primitives/api/proc-macro", default-features = false }
sp-application-crypto = { path = "substrate/primitives/application-crypto", default-features = false }
sp-arithmetic = { path = "substrate/primitives/arithmetic", default-features = false }
sp-authority-discovery = { path = "substrate/primitives/authority-discovery", default-features = false }
sp-block-builder = { path = "substrate/primitives/block-builder", default-features = false }
sp-blockchain = { path = "substrate/primitives/blockchain", default-features = false }
sp-consensus = { path = "substrate/primitives/consensus/common", default-features = false }
sp-consensus-aura = { path = "substrate/primitives/consensus/aura", default-features = false }
sp-consensus-babe = { path = "substrate/primitives/consensus/babe", default-features = false }
sp-consensus-beefy = { path = "substrate/primitives/consensus/beefy", default-features = false }
sp-consensus-grandpa = { path = "substrate/primitives/consensus/grandpa", default-features = false }
sp-consensus-pow = { path = "substrate/primitives/consensus/pow", default-features = false }
sp-consensus-sassafras = { path = "substrate/primitives/consensus/sassafras", default-features = false }
sp-consensus-slots = { path = "substrate/primitives/consensus/slots", default-features = false }
sp-core = { path = "substrate/primitives/core", default-features = false }
sp-core-hashing = { default-features = false, path = "substrate/deprecated/hashing" }
sp-core-hashing-proc-macro = { default-features = false, path = "substrate/deprecated/hashing/proc-macro" }
sp-crypto-ec-utils = { default-features = false, path = "substrate/primitives/crypto/ec-utils" }
sp-crypto-hashing = { path = "substrate/primitives/crypto/hashing", default-features = false }
sp-crypto-hashing-proc-macro = { path = "substrate/primitives/crypto/hashing/proc-macro", default-features = false }
sp-database = { path = "substrate/primitives/database", default-features = false }
sp-debug-derive = { path = "substrate/primitives/debug-derive", default-features = false }
sp-externalities = { path = "substrate/primitives/externalities", default-features = false }
sp-genesis-builder = { path = "substrate/primitives/genesis-builder", default-features = false }
sp-inherents = { path = "substrate/primitives/inherents", default-features = false }
sp-io = { path = "substrate/primitives/io", default-features = false }
sp-keyring = { path = "substrate/primitives/keyring", default-features = false }
sp-keystore = { path = "substrate/primitives/keystore", default-features = false }
sp-maybe-compressed-blob = { path = "substrate/primitives/maybe-compressed-blob", default-features = false }
sp-metadata-ir = { path = "substrate/primitives/metadata-ir", default-features = false }
sp-mixnet = { path = "substrate/primitives/mixnet", default-features = false }
sp-mmr-primitives = { path = "substrate/primitives/merkle-mountain-range", default-features = false }
sp-npos-elections = { path = "substrate/primitives/npos-elections", default-features = false }
sp-offchain = { path = "substrate/primitives/offchain", default-features = false }
sp-panic-handler = { path = "substrate/primitives/panic-handler", default-features = false }
sp-rpc = { path = "substrate/primitives/rpc", default-features = false }
sp-runtime = { path = "substrate/primitives/runtime", default-features = false }
sp-runtime-interface = { path = "substrate/primitives/runtime-interface", default-features = false }
sp-runtime-interface-proc-macro = { path = "substrate/primitives/runtime-interface/proc-macro", default-features = false }
sp-runtime-interface-test-wasm = { path = "substrate/primitives/runtime-interface/test-wasm" }
sp-runtime-interface-test-wasm-deprecated = { path = "substrate/primitives/runtime-interface/test-wasm-deprecated" }
sp-session = { path = "substrate/primitives/session", default-features = false }
sp-staking = { path = "substrate/primitives/staking", default-features = false }
sp-state-machine = { path = "substrate/primitives/state-machine", default-features = false }
sp-statement-store = { path = "substrate/primitives/statement-store", default-features = false }
sp-std = { path = "substrate/primitives/std", default-features = false }
sp-storage = { path = "substrate/primitives/storage", default-features = false }
sp-test-primitives = { path = "substrate/primitives/test-primitives" }
sp-timestamp = { path = "substrate/primitives/timestamp", default-features = false }
sp-tracing = { path = "substrate/primitives/tracing", default-features = false }
sp-transaction-pool = { path = "substrate/primitives/transaction-pool", default-features = false }
sp-transaction-storage-proof = { path = "substrate/primitives/transaction-storage-proof", default-features = false }
sp-trie = { path = "substrate/primitives/trie", default-features = false }
sp-version = { path = "substrate/primitives/version", default-features = false }
sp-version-proc-macro = { path = "substrate/primitives/version/proc-macro", default-features = false }
sp-wasm-interface = { path = "substrate/primitives/wasm-interface", default-features = false }
sp-weights = { path = "substrate/primitives/weights", default-features = false }
spinners = { version = "4.1.1" }
sqlx = { version = "0.8.2" }
ss58-registry = { version = "1.34.0", default-features = false }
ssz_rs = { version = "0.9.0", default-features = false }
ssz_rs_derive = { version = "0.9.0", default-features = false }
static_assertions = { version = "1.1.0", default-features = false }
static_init = { version = "1.0.3" }
strum = { version = "0.26.3", default-features = false }
subkey = { path = "substrate/bin/utils/subkey", default-features = false }
substrate-bip39 = { path = "substrate/utils/substrate-bip39", default-features = false }
substrate-build-script-utils = { path = "substrate/utils/build-script-utils", default-features = false }
substrate-cli-test-utils = { path = "substrate/test-utils/cli" }
substrate-frame-rpc-support = { default-features = false, path = "substrate/utils/frame/rpc/support" }
substrate-frame-rpc-system = { path = "substrate/utils/frame/rpc/system", default-features = false }
substrate-rpc-client = { path = "substrate/utils/frame/rpc/client", default-features = false }
substrate-state-trie-migration-rpc = { path = "substrate/utils/frame/rpc/state-trie-migration-rpc", default-features = false }
substrate-test-client = { path = "substrate/test-utils/client" }
substrate-test-runtime = { path = "substrate/test-utils/runtime" }
substrate-test-runtime-client = { path = "substrate/test-utils/runtime/client" }
substrate-test-runtime-transaction-pool = { path = "substrate/test-utils/runtime/transaction-pool" }
substrate-test-utils = { path = "substrate/test-utils" }
substrate-wasm-builder = { path = "substrate/utils/wasm-builder", default-features = false }
subxt = { version = "0.41", default-features = false }
subxt-metadata = { version = "0.41", default-features = false }
subxt-signer = { version = "0.41" }
syn = { version = "2.0.87" }
sysinfo = { version = "0.30" }
tar = { version = "0.4" }
tempfile = { version = "3.8.1" }
test-log = { version = "0.2.14" }
test-pallet = { path = "substrate/frame/support/test/pallet", default-features = false, package = "frame-support-test-pallet" }
test-parachain-adder = { path = "polkadot/parachain/test-parachains/adder" }
test-parachain-halt = { path = "polkadot/parachain/test-parachains/halt" }
test-parachain-undying = { path = "polkadot/parachain/test-parachains/undying" }
test-runtime-constants = { path = "polkadot/runtime/test-runtime/constants", default-features = false }
testnet-parachains-constants = { path = "cumulus/parachains/runtimes/constants", default-features = false }
thiserror = { version = "1.0.64" }
thousands = { version = "0.2.0" }
threadpool = { version = "1.7" }
tikv-jemalloc-ctl = { version = "0.5.0" }
tikv-jemallocator = { version = "0.5.0" }
time = { version = "0.3" }
tiny-keccak = { version = "2.0.2" }
tokio = { version = "1.45.0", default-features = false }
tokio-retry = { version = "0.3.0" }
tokio-stream = { version = "0.1.14" }
tokio-test = { version = "0.4.4" }
tokio-tungstenite = { version = "0.26.2" }
tokio-util = { version = "0.7.8" }
toml = { version = "0.8.12" }
toml_edit = { version = "0.19" }
tower = { version = "0.4.13" }
tower-http = { version = "0.5.2" }
tracing = { version = "0.1.37", default-features = false }
tracing-core = { version = "0.1.32", default-features = false }
tracing-futures = { version = "0.2.4" }
tracing-log = { version = "0.2.0" }
tracing-subscriber = { version = "0.3.18" }
tracking-allocator = { path = "polkadot/node/tracking-allocator", default-features = false, package = "staging-tracking-allocator" }
trie-bench = { version = "0.42.0" }
trie-db = { version = "0.30.0", default-features = false }
trie-root = { version = "0.18.0", default-features = false }
trie-standardmap = { version = "0.16.0" }
trybuild = { version = "1.0.103" }
tt-call = { version = "1.0.8" }
tuplex = { version = "0.1", default-features = false }
twox-hash = { version = "1.6.3", default-features = false }
txtesttool = { version = "0.6.0", package = "substrate-txtesttool" }
unsigned-varint = { version = "0.7.2" }
url = { version = "2.5.4" }
verifiable = { version = "0.1", default-features = false }
void = { version = "1.0.2" }
w3f-bls = { version = "0.1.9", default-features = false }
wait-timeout = { version = "0.2" }
walkdir = { version = "2.5.0" }
wasm-instrument = { version = "0.4", default-features = false }
wasm-opt = { version = "0.116" }
wasm-timer = { version = "0.2.5" }
wasmi = { version = "0.32.3", default-features = false }
wasmtime = { version = "8.0.1", default-features = false }
wat = { version = "1.0.0" }
westend-emulated-chain = { path = "cumulus/parachains/integration-tests/emulated/chains/relays/westend", default-features = false }
<<<<<<< HEAD
westend-parachain-runtime = { path = "cumulus/parachains/runtimes/testing/westend-parachain" }
westend-pvm-parachain-runtime = { path = "cumulus/parachains/runtimes/testing/westend-pvm-parachain" }
westend-runtime = { path = "polkadot/runtime/westend" }
=======
westend-runtime = { path = "polkadot/runtime/westend", default-features = false }
>>>>>>> 6ecd8376
westend-runtime-constants = { path = "polkadot/runtime/westend/constants", default-features = false }
westend-system-emulated-network = { path = "cumulus/parachains/integration-tests/emulated/networks/westend-system" }
x25519-dalek = { version = "2.0" }
xcm = { path = "polkadot/xcm", default-features = false, package = "staging-xcm" }
xcm-builder = { path = "polkadot/xcm/xcm-builder", default-features = false, package = "staging-xcm-builder" }
xcm-docs = { path = "polkadot/xcm/docs" }
xcm-emulator = { path = "cumulus/xcm/xcm-emulator", default-features = false }
xcm-executor = { path = "polkadot/xcm/xcm-executor", default-features = false, package = "staging-xcm-executor" }
xcm-procedural = { path = "polkadot/xcm/procedural", default-features = false }
xcm-runtime-apis = { path = "polkadot/xcm/xcm-runtime-apis", default-features = false }
xcm-simulator = { path = "polkadot/xcm/xcm-simulator", default-features = false }
yet-another-parachain-runtime = { path = "cumulus/parachains/runtimes/testing/yet-another-parachain" }
zeroize = { version = "1.7.0", default-features = false }
zombienet-configuration = { version = "0.3.8" }
zombienet-orchestrator = { version = "0.3.8" }
zombienet-sdk = { version = "0.3.8" }
zstd = { version = "0.12.4", default-features = false }

[profile.release]
# Polkadot runtime requires unwinding.
opt-level = 3
panic = "unwind"

[profile.dev]
# Debug info significantly slows down the build.
# This setting only keeps source line information for stack traces.
debug = "line-tables-only"

# make sure dev builds with backtrace do not slow us down
[profile.dev.package.backtrace]
inherits = "release"

[profile.production]
codegen-units = 1
inherits = "release"
lto = true

[profile.testnet]
debug = 1               # debug symbols are useful for profilers
debug-assertions = true
inherits = "release"
overflow-checks = true

# The list of dependencies below (which can be both direct and indirect dependencies) are crates
# that are suspected to be CPU-intensive, and that are unlikely to require debugging (as some of
# their debug info might be missing) or to require to be frequently recompiled. We compile these
# dependencies with `opt-level=3` even in "dev" mode in order to make "dev" mode more usable.
# The majority of these crates are cryptographic libraries.
#
# If you see an error mentioning "profile package spec ... did not match any packages", it
# probably concerns this list.
#
# This list is ordered alphabetically.
[profile.dev.package]
ark-vrf = { opt-level = 3 }
blake2 = { opt-level = 3 }
blake2b_simd = { opt-level = 3 }
chacha20poly1305 = { opt-level = 3 }
cranelift-codegen = { opt-level = 3 }
cranelift-wasm = { opt-level = 3 }
crc32fast = { opt-level = 3 }
crossbeam-deque = { opt-level = 3 }
crypto-mac = { opt-level = 3 }
curve25519-dalek = { opt-level = 3 }
ed25519-dalek = { opt-level = 3 }
flate2 = { opt-level = 3 }
futures-channel = { opt-level = 3 }
hash-db = { opt-level = 3 }
hashbrown = { opt-level = 3 }
hmac = { opt-level = 3 }
httparse = { opt-level = 3 }
integer-sqrt = { opt-level = 3 }
keccak = { opt-level = 3 }
libm = { opt-level = 3 }
librocksdb-sys = { opt-level = 3 }
libsecp256k1 = { opt-level = 3 }
libz-sys = { opt-level = 3 }
mio = { opt-level = 3 }
nalgebra = { opt-level = 3 }
num-bigint = { opt-level = 3 }
parking_lot = { opt-level = 3 }
parking_lot_core = { opt-level = 3 }
percent-encoding = { opt-level = 3 }
polkavm-linker = { opt-level = 3 }
primitive-types = { opt-level = 3 }
reed-solomon-novelpoly = { opt-level = 3 }
ring = { opt-level = 3 }
rustls = { opt-level = 3 }
sha2 = { opt-level = 3 }
sha3 = { opt-level = 3 }
smallvec = { opt-level = 3 }
snow = { opt-level = 3 }
substrate-bip39 = { opt-level = 3 }
twox-hash = { opt-level = 3 }
uint = { opt-level = 3 }
wasmi = { opt-level = 3 }
x25519-dalek = { opt-level = 3 }
yamux = { opt-level = 3 }
zeroize = { opt-level = 3 }<|MERGE_RESOLUTION|>--- conflicted
+++ resolved
@@ -1457,13 +1457,9 @@
 wasmtime = { version = "8.0.1", default-features = false }
 wat = { version = "1.0.0" }
 westend-emulated-chain = { path = "cumulus/parachains/integration-tests/emulated/chains/relays/westend", default-features = false }
-<<<<<<< HEAD
 westend-parachain-runtime = { path = "cumulus/parachains/runtimes/testing/westend-parachain" }
 westend-pvm-parachain-runtime = { path = "cumulus/parachains/runtimes/testing/westend-pvm-parachain" }
-westend-runtime = { path = "polkadot/runtime/westend" }
-=======
 westend-runtime = { path = "polkadot/runtime/westend", default-features = false }
->>>>>>> 6ecd8376
 westend-runtime-constants = { path = "polkadot/runtime/westend/constants", default-features = false }
 westend-system-emulated-network = { path = "cumulus/parachains/integration-tests/emulated/networks/westend-system" }
 x25519-dalek = { version = "2.0" }
