--- conflicted
+++ resolved
@@ -895,11 +895,7 @@
 kitchensink-runtime = { path = "substrate/bin/node/runtime" }
 kvdb = { version = "0.13.0" }
 kvdb-memorydb = { version = "0.13.0" }
-<<<<<<< HEAD
 kvdb-rocksdb = { version = "0.20.2" }
-=======
-kvdb-rocksdb = { version = "0.20.1" }
->>>>>>> 77c01251
 kvdb-shared-tests = { version = "0.11.0" }
 landlock = { version = "0.3.0" }
 libc = { version = "0.2.155" }
