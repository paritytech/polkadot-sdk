--- conflicted
+++ resolved
@@ -1382,16 +1382,10 @@
 substrate-test-runtime-transaction-pool = { path = "substrate/test-utils/runtime/transaction-pool" }
 substrate-test-utils = { path = "substrate/test-utils" }
 substrate-wasm-builder = { path = "substrate/utils/wasm-builder", default-features = false }
-<<<<<<< HEAD
-subxt = { version = "0.38.1", default-features = false }
-subxt-macro = { version = "0.38.1", default-features = false }
-subxt-metadata = { version = "0.38.0", default-features = false }
-subxt-signer = { version = "0.38" }
-=======
 subxt = { version = "0.41", default-features = false }
+subxt-macro = { version = "0.41", default-features = false }
 subxt-metadata = { version = "0.41", default-features = false }
 subxt-signer = { version = "0.41" }
->>>>>>> 25d6e88d
 syn = { version = "2.0.87" }
 sysinfo = { version = "0.30" }
 tar = { version = "0.4" }
