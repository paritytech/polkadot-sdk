--- conflicted
+++ resolved
@@ -906,11 +906,7 @@
 linked_hash_set = { version = "0.1.4" }
 linregress = { version = "0.5.1" }
 lite-json = { version = "0.2.0", default-features = false }
-<<<<<<< HEAD
-litep2p = { version = "0.12.1", features = ["rsa", "websocket"] }
-=======
 litep2p = { version = "0.12.2", features = ["rsa", "websocket"] }
->>>>>>> 6de451a1
 log = { version = "0.4.22", default-features = false }
 macro_magic = { version = "0.5.1" }
 maplit = { version = "1.0.2" }
