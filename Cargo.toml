[workspace.package]
authors = ["Parity Technologies <admin@parity.io>"]
edition = "2021"
homepage = "https://paritytech.github.io/polkadot-sdk/"
license = "GPL-3.0-only"
repository = "https://github.com/paritytech/polkadot-sdk.git"

[workspace]
resolver = "2"

members = [
	"bridges/bin/runtime-common",
	"bridges/chains/chain-asset-hub-rococo",
	"bridges/chains/chain-asset-hub-westend",
	"bridges/chains/chain-bridge-hub-cumulus",
	"bridges/chains/chain-bridge-hub-kusama",
	"bridges/chains/chain-bridge-hub-polkadot",
	"bridges/chains/chain-bridge-hub-rococo",
	"bridges/chains/chain-bridge-hub-westend",
	"bridges/chains/chain-kusama",
	"bridges/chains/chain-polkadot",
	"bridges/chains/chain-polkadot-bulletin",
	"bridges/chains/chain-rococo",
	"bridges/chains/chain-westend",
	"bridges/modules/beefy",
	"bridges/modules/grandpa",
	"bridges/modules/messages",
	"bridges/modules/parachains",
	"bridges/modules/relayers",
	"bridges/modules/xcm-bridge-hub",
	"bridges/modules/xcm-bridge-hub-router",
	"bridges/primitives/beefy",
	"bridges/primitives/header-chain",
	"bridges/primitives/messages",
	"bridges/primitives/parachains",
	"bridges/primitives/polkadot-core",
	"bridges/primitives/relayers",
	"bridges/primitives/runtime",
	"bridges/primitives/test-utils",
	"bridges/primitives/xcm-bridge-hub",
	"bridges/primitives/xcm-bridge-hub-router",
	"bridges/relays/client-substrate",
	"bridges/relays/equivocation",
	"bridges/relays/finality",
	"bridges/relays/lib-substrate-relay",
	"bridges/relays/messages",
	"bridges/relays/parachains",
	"bridges/relays/utils",
	"bridges/snowbridge/pallets/ethereum-client",
	"bridges/snowbridge/pallets/ethereum-client/fixtures",
	"bridges/snowbridge/pallets/inbound-queue",
	"bridges/snowbridge/pallets/inbound-queue/fixtures",
	"bridges/snowbridge/pallets/outbound-queue",
	"bridges/snowbridge/pallets/outbound-queue/merkle-tree",
	"bridges/snowbridge/pallets/outbound-queue/runtime-api",
	"bridges/snowbridge/pallets/system",
	"bridges/snowbridge/pallets/system/runtime-api",
	"bridges/snowbridge/primitives/beacon",
	"bridges/snowbridge/primitives/core",
	"bridges/snowbridge/primitives/ethereum",
	"bridges/snowbridge/primitives/router",
	"bridges/snowbridge/runtime/runtime-common",
	"bridges/snowbridge/runtime/test-common",
	"cumulus/bin/pov-validator",
	"cumulus/client/cli",
	"cumulus/client/collator",
	"cumulus/client/consensus/aura",
	"cumulus/client/consensus/common",
	"cumulus/client/consensus/proposer",
	"cumulus/client/consensus/relay-chain",
	"cumulus/client/network",
	"cumulus/client/parachain-inherent",
	"cumulus/client/pov-recovery",
	"cumulus/client/relay-chain-inprocess-interface",
	"cumulus/client/relay-chain-interface",
	"cumulus/client/relay-chain-minimal-node",
	"cumulus/client/relay-chain-rpc-interface",
	"cumulus/client/service",
	"cumulus/pallets/aura-ext",
	"cumulus/pallets/collator-selection",
	"cumulus/pallets/dmp-queue",
	"cumulus/pallets/parachain-system",
	"cumulus/pallets/parachain-system/proc-macro",
	"cumulus/pallets/session-benchmarking",
	"cumulus/pallets/solo-to-para",
	"cumulus/pallets/xcm",
	"cumulus/pallets/xcmp-queue",
	"cumulus/parachains/common",
	"cumulus/parachains/integration-tests/emulated/chains/parachains/assets/asset-hub-rococo",
	"cumulus/parachains/integration-tests/emulated/chains/parachains/assets/asset-hub-westend",
	"cumulus/parachains/integration-tests/emulated/chains/parachains/bridges/bridge-hub-rococo",
	"cumulus/parachains/integration-tests/emulated/chains/parachains/bridges/bridge-hub-westend",
	"cumulus/parachains/integration-tests/emulated/chains/parachains/collectives/collectives-westend",
	"cumulus/parachains/integration-tests/emulated/chains/parachains/coretime/coretime-rococo",
	"cumulus/parachains/integration-tests/emulated/chains/parachains/coretime/coretime-westend",
	"cumulus/parachains/integration-tests/emulated/chains/parachains/people/people-rococo",
	"cumulus/parachains/integration-tests/emulated/chains/parachains/people/people-westend",
	"cumulus/parachains/integration-tests/emulated/chains/parachains/testing/penpal",
	"cumulus/parachains/integration-tests/emulated/chains/relays/rococo",
	"cumulus/parachains/integration-tests/emulated/chains/relays/westend",
	"cumulus/parachains/integration-tests/emulated/common",
	"cumulus/parachains/integration-tests/emulated/networks/rococo-system",
	"cumulus/parachains/integration-tests/emulated/networks/rococo-westend-system",
	"cumulus/parachains/integration-tests/emulated/networks/westend-system",
	"cumulus/parachains/integration-tests/emulated/tests/assets/asset-hub-rococo",
	"cumulus/parachains/integration-tests/emulated/tests/assets/asset-hub-westend",
	"cumulus/parachains/integration-tests/emulated/tests/bridges/bridge-hub-rococo",
	"cumulus/parachains/integration-tests/emulated/tests/bridges/bridge-hub-westend",
	"cumulus/parachains/integration-tests/emulated/tests/collectives/collectives-westend",
	"cumulus/parachains/integration-tests/emulated/tests/coretime/coretime-rococo",
	"cumulus/parachains/integration-tests/emulated/tests/coretime/coretime-westend",
	"cumulus/parachains/integration-tests/emulated/tests/people/people-rococo",
	"cumulus/parachains/integration-tests/emulated/tests/people/people-westend",
	"cumulus/parachains/pallets/collective-content",
	"cumulus/parachains/pallets/parachain-info",
	"cumulus/parachains/pallets/ping",
	"cumulus/parachains/runtimes/assets/asset-hub-rococo",
	"cumulus/parachains/runtimes/assets/asset-hub-westend",
	"cumulus/parachains/runtimes/assets/common",
	"cumulus/parachains/runtimes/assets/test-utils",
	"cumulus/parachains/runtimes/bridge-hubs/bridge-hub-rococo",
	"cumulus/parachains/runtimes/bridge-hubs/bridge-hub-westend",
	"cumulus/parachains/runtimes/bridge-hubs/common",
	"cumulus/parachains/runtimes/bridge-hubs/test-utils",
	"cumulus/parachains/runtimes/collectives/collectives-westend",
	"cumulus/parachains/runtimes/constants",
	"cumulus/parachains/runtimes/contracts/contracts-rococo",
	"cumulus/parachains/runtimes/coretime/coretime-rococo",
	"cumulus/parachains/runtimes/coretime/coretime-westend",
	"cumulus/parachains/runtimes/glutton/glutton-westend",
	"cumulus/parachains/runtimes/people/people-rococo",
	"cumulus/parachains/runtimes/people/people-westend",
	"cumulus/parachains/runtimes/test-utils",
	"cumulus/parachains/runtimes/testing/penpal",
	"cumulus/parachains/runtimes/testing/rococo-parachain",
	"cumulus/polkadot-omni-node",
	"cumulus/polkadot-omni-node/lib",
	"cumulus/polkadot-parachain",
	"cumulus/primitives/aura",
	"cumulus/primitives/core",
	"cumulus/primitives/parachain-inherent",
	"cumulus/primitives/proof-size-hostfunction",
	"cumulus/primitives/storage-weight-reclaim",
	"cumulus/primitives/timestamp",
	"cumulus/primitives/utility",
	"cumulus/test/client",
	"cumulus/test/relay-sproof-builder",
	"cumulus/test/runtime",
	"cumulus/test/service",
	"cumulus/xcm/xcm-emulator",
	"docs/sdk",
	"docs/sdk/packages/guides/first-pallet",
	"docs/sdk/packages/guides/first-runtime",
	"docs/sdk/src/reference_docs/chain_spec_runtime",
	"polkadot",
	"polkadot/cli",
	"polkadot/core-primitives",
	"polkadot/erasure-coding",
	"polkadot/erasure-coding/fuzzer",
	"polkadot/node/collation-generation",
	"polkadot/node/core/approval-voting",
	"polkadot/node/core/approval-voting-parallel",
	"polkadot/node/core/av-store",
	"polkadot/node/core/backing",
	"polkadot/node/core/bitfield-signing",
	"polkadot/node/core/candidate-validation",
	"polkadot/node/core/chain-api",
	"polkadot/node/core/chain-selection",
	"polkadot/node/core/dispute-coordinator",
	"polkadot/node/core/parachains-inherent",
	"polkadot/node/core/prospective-parachains",
	"polkadot/node/core/provisioner",
	"polkadot/node/core/pvf",
	"polkadot/node/core/pvf-checker",
	"polkadot/node/core/pvf/common",
	"polkadot/node/core/pvf/execute-worker",
	"polkadot/node/core/pvf/prepare-worker",
	"polkadot/node/core/runtime-api",
	"polkadot/node/gum",
	"polkadot/node/gum/proc-macro",
	"polkadot/node/malus",
	"polkadot/node/metrics",
	"polkadot/node/network/approval-distribution",
	"polkadot/node/network/availability-distribution",
	"polkadot/node/network/availability-recovery",
	"polkadot/node/network/bitfield-distribution",
	"polkadot/node/network/bridge",
	"polkadot/node/network/collator-protocol",
	"polkadot/node/network/dispute-distribution",
	"polkadot/node/network/gossip-support",
	"polkadot/node/network/protocol",
	"polkadot/node/network/statement-distribution",
	"polkadot/node/overseer",
	"polkadot/node/primitives",
	"polkadot/node/service",
	"polkadot/node/subsystem",
	"polkadot/node/subsystem-bench",
	"polkadot/node/subsystem-test-helpers",
	"polkadot/node/subsystem-types",
	"polkadot/node/subsystem-util",
	"polkadot/node/test/client",
	"polkadot/node/test/service",
	"polkadot/node/tracking-allocator",
	"polkadot/node/zombienet-backchannel",
	"polkadot/parachain",
	"polkadot/parachain/test-parachains",
	"polkadot/parachain/test-parachains/adder",
	"polkadot/parachain/test-parachains/adder/collator",
	"polkadot/parachain/test-parachains/halt",
	"polkadot/parachain/test-parachains/undying",
	"polkadot/parachain/test-parachains/undying/collator",
	"polkadot/primitives",
	"polkadot/primitives/test-helpers",
	"polkadot/rpc",
	"polkadot/runtime/common",
	"polkadot/runtime/common/slot_range_helper",
	"polkadot/runtime/metrics",
	"polkadot/runtime/parachains",
	"polkadot/runtime/rococo",
	"polkadot/runtime/rococo/constants",
	"polkadot/runtime/test-runtime",
	"polkadot/runtime/test-runtime/constants",
	"polkadot/runtime/westend",
	"polkadot/runtime/westend/constants",
	"polkadot/statement-table",
	"polkadot/utils/generate-bags",
	"polkadot/utils/remote-ext-tests/bags-list",
	"polkadot/xcm",
	"polkadot/xcm/docs",
	"polkadot/xcm/pallet-xcm",
	"polkadot/xcm/pallet-xcm-benchmarks",
	"polkadot/xcm/procedural",
	"polkadot/xcm/xcm-builder",
	"polkadot/xcm/xcm-executor",
	"polkadot/xcm/xcm-executor/integration-tests",
	"polkadot/xcm/xcm-runtime-apis",
	"polkadot/xcm/xcm-simulator",
	"polkadot/xcm/xcm-simulator/example",
	"polkadot/xcm/xcm-simulator/fuzzer",
	"polkadot/zombienet-sdk-tests",
	"substrate/bin/node/bench",
	"substrate/bin/node/cli",
	"substrate/bin/node/inspect",
	"substrate/bin/node/primitives",
	"substrate/bin/node/rpc",
	"substrate/bin/node/runtime",
	"substrate/bin/node/testing",
	"substrate/bin/utils/chain-spec-builder",
	"substrate/bin/utils/subkey",
	"substrate/client/allocator",
	"substrate/client/api",
	"substrate/client/authority-discovery",
	"substrate/client/basic-authorship",
	"substrate/client/block-builder",
	"substrate/client/chain-spec",
	"substrate/client/chain-spec/derive",
	"substrate/client/cli",
	"substrate/client/consensus/aura",
	"substrate/client/consensus/babe",
	"substrate/client/consensus/babe/rpc",
	"substrate/client/consensus/beefy",
	"substrate/client/consensus/beefy/rpc",
	"substrate/client/consensus/common",
	"substrate/client/consensus/epochs",
	"substrate/client/consensus/grandpa",
	"substrate/client/consensus/grandpa/rpc",
	"substrate/client/consensus/manual-seal",
	"substrate/client/consensus/pow",
	"substrate/client/consensus/slots",
	"substrate/client/db",
	"substrate/client/executor",
	"substrate/client/executor/common",
	"substrate/client/executor/polkavm",
	"substrate/client/executor/runtime-test",
	"substrate/client/executor/wasmtime",
	"substrate/client/informant",
	"substrate/client/keystore",
	"substrate/client/merkle-mountain-range",
	"substrate/client/merkle-mountain-range/rpc",
	"substrate/client/mixnet",
	"substrate/client/network",
	"substrate/client/network-gossip",
	"substrate/client/network/common",
	"substrate/client/network/light",
	"substrate/client/network/statement",
	"substrate/client/network/sync",
	"substrate/client/network/test",
	"substrate/client/network/transactions",
	"substrate/client/network/types",
	"substrate/client/offchain",
	"substrate/client/proposer-metrics",
	"substrate/client/rpc",
	"substrate/client/rpc-api",
	"substrate/client/rpc-servers",
	"substrate/client/rpc-spec-v2",
	"substrate/client/service",
	"substrate/client/service/test",
	"substrate/client/state-db",
	"substrate/client/statement-store",
	"substrate/client/storage-monitor",
	"substrate/client/sync-state-rpc",
	"substrate/client/sysinfo",
	"substrate/client/telemetry",
	"substrate/client/tracing",
	"substrate/client/tracing/proc-macro",
	"substrate/client/transaction-pool",
	"substrate/client/transaction-pool/api",
	"substrate/client/utils",
	"substrate/deprecated/hashing",
	"substrate/deprecated/hashing/proc-macro",
	"substrate/frame",
	"substrate/frame/alliance",
	"substrate/frame/asset-conversion",
	"substrate/frame/asset-conversion/ops",
	"substrate/frame/asset-rate",
	"substrate/frame/assets",
	"substrate/frame/assets-freezer",
	"substrate/frame/atomic-swap",
	"substrate/frame/aura",
	"substrate/frame/authority-discovery",
	"substrate/frame/authorship",
	"substrate/frame/babe",
	"substrate/frame/bags-list",
	"substrate/frame/bags-list/fuzzer",
	"substrate/frame/bags-list/remote-tests",
	"substrate/frame/balances",
	"substrate/frame/beefy",
	"substrate/frame/beefy-mmr",
	"substrate/frame/benchmarking",
	"substrate/frame/benchmarking/pov",
	"substrate/frame/bounties",
	"substrate/frame/broker",
	"substrate/frame/child-bounties",
	"substrate/frame/collective",
	"substrate/frame/contracts",
	"substrate/frame/contracts/fixtures",
	"substrate/frame/contracts/mock-network",
	"substrate/frame/contracts/proc-macro",
	"substrate/frame/contracts/uapi",
	"substrate/frame/conviction-voting",
	"substrate/frame/core-fellowship",
	"substrate/frame/delegated-staking",
	"substrate/frame/democracy",
	"substrate/frame/election-provider-multi-phase",
	"substrate/frame/election-provider-multi-phase/test-staking-e2e",
	"substrate/frame/election-provider-support",
	"substrate/frame/election-provider-support/benchmarking",
	"substrate/frame/election-provider-support/solution-type",
	"substrate/frame/election-provider-support/solution-type/fuzzer",
	"substrate/frame/elections-phragmen",
	"substrate/frame/examples",
	"substrate/frame/examples/authorization-tx-extension",
	"substrate/frame/examples/basic",
	"substrate/frame/examples/default-config",
	"substrate/frame/examples/dev-mode",
	"substrate/frame/examples/frame-crate",
	"substrate/frame/examples/kitchensink",
	"substrate/frame/examples/multi-block-migrations",
	"substrate/frame/examples/offchain-worker",
	"substrate/frame/examples/single-block-migrations",
	"substrate/frame/examples/split",
	"substrate/frame/examples/tasks",
	"substrate/frame/executive",
	"substrate/frame/fast-unstake",
	"substrate/frame/glutton",
	"substrate/frame/grandpa",
	"substrate/frame/identity",
	"substrate/frame/im-online",
	"substrate/frame/indices",
	"substrate/frame/insecure-randomness-collective-flip",
	"substrate/frame/lottery",
	"substrate/frame/membership",
	"substrate/frame/merkle-mountain-range",
	"substrate/frame/message-queue",
	"substrate/frame/metadata-hash-extension",
	"substrate/frame/migrations",
	"substrate/frame/mixnet",
	"substrate/frame/multisig",
	"substrate/frame/nft-fractionalization",
	"substrate/frame/nfts",
	"substrate/frame/nfts/runtime-api",
	"substrate/frame/nis",
	"substrate/frame/node-authorization",
	"substrate/frame/nomination-pools",
	"substrate/frame/nomination-pools/benchmarking",
	"substrate/frame/nomination-pools/fuzzer",
	"substrate/frame/nomination-pools/runtime-api",
	"substrate/frame/nomination-pools/test-delegate-stake",
	"substrate/frame/nomination-pools/test-transfer-stake",
	"substrate/frame/offences",
	"substrate/frame/offences/benchmarking",
	"substrate/frame/paged-list",
	"substrate/frame/paged-list/fuzzer",
	"substrate/frame/parameters",
	"substrate/frame/preimage",
	"substrate/frame/proxy",
	"substrate/frame/ranked-collective",
	"substrate/frame/recovery",
	"substrate/frame/referenda",
	"substrate/frame/remark",
	"substrate/frame/revive",
	"substrate/frame/revive/fixtures",
	"substrate/frame/revive/mock-network",
	"substrate/frame/revive/proc-macro",
	"substrate/frame/revive/rpc",
	"substrate/frame/revive/uapi",
	"substrate/frame/root-offences",
	"substrate/frame/root-testing",
	"substrate/frame/safe-mode",
	"substrate/frame/salary",
	"substrate/frame/sassafras",
	"substrate/frame/scheduler",
	"substrate/frame/scored-pool",
	"substrate/frame/session",
	"substrate/frame/session/benchmarking",
	"substrate/frame/society",
	"substrate/frame/staking",
	"substrate/frame/staking/reward-curve",
	"substrate/frame/staking/reward-fn",
	"substrate/frame/staking/runtime-api",
	"substrate/frame/state-trie-migration",
	"substrate/frame/statement",
	"substrate/frame/sudo",
	"substrate/frame/support",
	"substrate/frame/support/procedural",
	"substrate/frame/support/procedural/tools",
	"substrate/frame/support/procedural/tools/derive",
	"substrate/frame/support/test",
	"substrate/frame/support/test/compile_pass",
	"substrate/frame/support/test/pallet",
	"substrate/frame/support/test/stg_frame_crate",
	"substrate/frame/system",
	"substrate/frame/system/benchmarking",
	"substrate/frame/system/rpc/runtime-api",
	"substrate/frame/timestamp",
	"substrate/frame/tips",
	"substrate/frame/transaction-payment",
	"substrate/frame/transaction-payment/asset-conversion-tx-payment",
	"substrate/frame/transaction-payment/asset-tx-payment",
	"substrate/frame/transaction-payment/rpc",
	"substrate/frame/transaction-payment/rpc/runtime-api",
	"substrate/frame/transaction-payment/skip-feeless-payment",
	"substrate/frame/transaction-storage",
	"substrate/frame/treasury",
	"substrate/frame/try-runtime",
	"substrate/frame/tx-pause",
	"substrate/frame/uniques",
	"substrate/frame/utility",
	"substrate/frame/verify-signature",
	"substrate/frame/vesting",
	"substrate/frame/whitelist",
	"substrate/primitives/api",
	"substrate/primitives/api/proc-macro",
	"substrate/primitives/api/test",
	"substrate/primitives/application-crypto",
	"substrate/primitives/application-crypto/test",
	"substrate/primitives/arithmetic",
	"substrate/primitives/arithmetic/fuzzer",
	"substrate/primitives/authority-discovery",
	"substrate/primitives/block-builder",
	"substrate/primitives/blockchain",
	"substrate/primitives/consensus/aura",
	"substrate/primitives/consensus/babe",
	"substrate/primitives/consensus/beefy",
	"substrate/primitives/consensus/common",
	"substrate/primitives/consensus/grandpa",
	"substrate/primitives/consensus/pow",
	"substrate/primitives/consensus/sassafras",
	"substrate/primitives/consensus/slots",
	"substrate/primitives/core",
	"substrate/primitives/core/fuzz",
	"substrate/primitives/crypto/ec-utils",
	"substrate/primitives/crypto/hashing",
	"substrate/primitives/crypto/hashing/proc-macro",
	"substrate/primitives/database",
	"substrate/primitives/debug-derive",
	"substrate/primitives/externalities",
	"substrate/primitives/genesis-builder",
	"substrate/primitives/inherents",
	"substrate/primitives/io",
	"substrate/primitives/keyring",
	"substrate/primitives/keystore",
	"substrate/primitives/maybe-compressed-blob",
	"substrate/primitives/merkle-mountain-range",
	"substrate/primitives/metadata-ir",
	"substrate/primitives/mixnet",
	"substrate/primitives/npos-elections",
	"substrate/primitives/npos-elections/fuzzer",
	"substrate/primitives/offchain",
	"substrate/primitives/panic-handler",
	"substrate/primitives/rpc",
	"substrate/primitives/runtime",
	"substrate/primitives/runtime-interface",
	"substrate/primitives/runtime-interface/proc-macro",
	"substrate/primitives/runtime-interface/test",
	"substrate/primitives/runtime-interface/test-wasm",
	"substrate/primitives/runtime-interface/test-wasm-deprecated",
	"substrate/primitives/session",
	"substrate/primitives/staking",
	"substrate/primitives/state-machine",
	"substrate/primitives/statement-store",
	"substrate/primitives/std",
	"substrate/primitives/storage",
	"substrate/primitives/test-primitives",
	"substrate/primitives/timestamp",
	"substrate/primitives/tracing",
	"substrate/primitives/transaction-pool",
	"substrate/primitives/transaction-storage-proof",
	"substrate/primitives/trie",
	"substrate/primitives/version",
	"substrate/primitives/version/proc-macro",
	"substrate/primitives/wasm-interface",
	"substrate/primitives/weights",
	"substrate/scripts/ci/node-template-release",
	"substrate/test-utils",
	"substrate/test-utils/cli",
	"substrate/test-utils/client",
	"substrate/test-utils/runtime",
	"substrate/test-utils/runtime/client",
	"substrate/test-utils/runtime/transaction-pool",
	"substrate/utils/binary-merkle-tree",
	"substrate/utils/build-script-utils",
	"substrate/utils/fork-tree",
	"substrate/utils/frame/benchmarking-cli",
	"substrate/utils/frame/generate-bags",
	"substrate/utils/frame/generate-bags/node-runtime",
	"substrate/utils/frame/omni-bencher",
	"substrate/utils/frame/remote-externalities",
	"substrate/utils/frame/rpc/client",
	"substrate/utils/frame/rpc/state-trie-migration-rpc",
	"substrate/utils/frame/rpc/support",
	"substrate/utils/frame/rpc/system",
	"substrate/utils/prometheus",
	"substrate/utils/substrate-bip39",
	"substrate/utils/wasm-builder",
	"templates/minimal/node",
	"templates/minimal/pallets/template",
	"templates/minimal/runtime",
	"templates/parachain/node",
	"templates/parachain/pallets/template",
	"templates/parachain/runtime",
	"templates/solochain/node",
	"templates/solochain/pallets/template",
	"templates/solochain/runtime",
	"templates/zombienet",
	"umbrella",
]

default-members = [
	"cumulus/polkadot-omni-node",
	"cumulus/polkadot-parachain",
	"polkadot",
	"substrate/bin/node/cli",
]

[workspace.lints.rust]
suspicious_double_ref_op = { level = "allow", priority = 2 }
# `substrate_runtime` is a common `cfg` condition name used in the repo.
unexpected_cfgs = { level = "warn", check-cfg = [
	'cfg(build_opt_level, values("3"))',
	'cfg(build_profile, values("debug", "release"))',
	'cfg(enable_alloc_error_handler)',
	'cfg(fuzzing)',
	'cfg(substrate_runtime)',
] }

[workspace.lints.clippy]
all = { level = "allow", priority = 0 }
bind_instead_of_map = { level = "allow", priority = 2 }              # stylistic
borrowed-box = { level = "allow", priority = 2 }                     # Reasonable to fix this one
complexity = { level = "warn", priority = 1 }
correctness = { level = "warn", priority = 1 }
default_constructed_unit_structs = { level = "allow", priority = 2 } # stylistic
derivable_impls = { level = "allow", priority = 2 }                  # false positives
eq_op = { level = "allow", priority = 2 }                            # In tests we test equality.
erasing_op = { level = "allow", priority = 2 }                       # E.g. 0 * DOLLARS
extra-unused-type-parameters = { level = "allow", priority = 2 }     # stylistic
identity-op = { level = "allow", priority = 2 }                      # One case where we do 0 +
if-same-then-else = { level = "allow", priority = 2 }
needless-lifetimes = { level = "allow", priority = 2 }               # generated code
needless_option_as_deref = { level = "allow", priority = 2 }         # false positives
nonminimal-bool = { level = "allow", priority = 2 }                  # maybe
option-map-unit-fn = { level = "allow", priority = 2 }               # stylistic
stable_sort_primitive = { level = "allow", priority = 2 }            # prefer stable sort
too-many-arguments = { level = "allow", priority = 2 }               # (Turning this on would lead to)
type_complexity = { level = "allow", priority = 2 }                  # raison d'etre
unit_arg = { level = "allow", priority = 2 }                         # stylistic
unnecessary_cast = { level = "allow", priority = 2 }                 # Types may change
useless_conversion = { level = "allow", priority = 2 }               # Types may change
while_immutable_condition = { level = "allow", priority = 2 }        # false positives
zero-prefixed-literal = { level = "allow", priority = 2 }            # 00_1000_000

[workspace.dependencies]
Inflector = { version = "0.11.4" }
aes-gcm = { version = "0.10" }
ahash = { version = "0.8.2" }
alloy-primitives = { version = "0.4.2", default-features = false }
alloy-sol-types = { version = "0.4.2", default-features = false }
always-assert = { version = "0.1" }
anyhow = { version = "1.0.81", default-features = false }
approx = { version = "0.5.1" }
aquamarine = { version = "0.5.0" }
arbitrary = { version = "1.3.2" }
ark-bls12-377 = { version = "0.4.0", default-features = false }
ark-bls12-377-ext = { version = "0.4.1", default-features = false }
ark-bls12-381 = { version = "0.4.0", default-features = false }
ark-bls12-381-ext = { version = "0.4.1", default-features = false }
ark-bw6-761 = { version = "0.4.0", default-features = false }
ark-bw6-761-ext = { version = "0.4.1", default-features = false }
ark-ec = { version = "0.4.2", default-features = false }
ark-ed-on-bls12-377 = { version = "0.4.0", default-features = false }
ark-ed-on-bls12-377-ext = { version = "0.4.1", default-features = false }
ark-ed-on-bls12-381-bandersnatch = { version = "0.4.0", default-features = false }
ark-ed-on-bls12-381-bandersnatch-ext = { version = "0.4.1", default-features = false }
ark-scale = { version = "0.0.12", default-features = false }
array-bytes = { version = "6.2.2", default-features = false }
arrayvec = { version = "0.7.4" }
assert_cmd = { version = "2.0.14" }
assert_matches = { version = "1.5.0" }
asset-hub-rococo-emulated-chain = { path = "cumulus/parachains/integration-tests/emulated/chains/parachains/assets/asset-hub-rococo" }
asset-hub-rococo-runtime = { path = "cumulus/parachains/runtimes/assets/asset-hub-rococo", default-features = false }
asset-hub-westend-emulated-chain = { path = "cumulus/parachains/integration-tests/emulated/chains/parachains/assets/asset-hub-westend" }
asset-hub-westend-runtime = { path = "cumulus/parachains/runtimes/assets/asset-hub-westend" }
asset-test-utils = { path = "cumulus/parachains/runtimes/assets/test-utils", default-features = false }
assets-common = { path = "cumulus/parachains/runtimes/assets/common", default-features = false }
async-channel = { version = "1.8.0" }
async-std = { version = "1.9.0" }
async-trait = { version = "0.1.79" }
asynchronous-codec = { version = "0.6" }
backoff = { version = "0.4" }
backtrace = { version = "0.3.71" }
binary-merkle-tree = { path = "substrate/utils/binary-merkle-tree", default-features = false }
bincode = { version = "1.3.3" }
bip39 = { version = "2.0.0" }
bitflags = { version = "1.3.2" }
bitvec = { version = "1.0.1", default-features = false }
blake2 = { version = "0.10.4", default-features = false }
blake2b_simd = { version = "1.0.2", default-features = false }
blake3 = { version = "1.5" }
bounded-collections = { version = "0.2.2", default-features = false }
bounded-vec = { version = "0.7" }
bp-asset-hub-rococo = { path = "bridges/chains/chain-asset-hub-rococo", default-features = false }
bp-asset-hub-westend = { path = "bridges/chains/chain-asset-hub-westend", default-features = false }
bp-beefy = { path = "bridges/primitives/beefy", default-features = false }
bp-bridge-hub-cumulus = { path = "bridges/chains/chain-bridge-hub-cumulus", default-features = false }
bp-bridge-hub-kusama = { default-features = false, path = "bridges/chains/chain-bridge-hub-kusama" }
bp-bridge-hub-polkadot = { path = "bridges/chains/chain-bridge-hub-polkadot", default-features = false }
bp-bridge-hub-rococo = { path = "bridges/chains/chain-bridge-hub-rococo", default-features = false }
bp-bridge-hub-westend = { path = "bridges/chains/chain-bridge-hub-westend", default-features = false }
bp-header-chain = { path = "bridges/primitives/header-chain", default-features = false }
bp-kusama = { default-features = false, path = "bridges/chains/chain-kusama" }
bp-messages = { path = "bridges/primitives/messages", default-features = false }
bp-parachains = { path = "bridges/primitives/parachains", default-features = false }
bp-polkadot = { default-features = false, path = "bridges/chains/chain-polkadot" }
bp-polkadot-bulletin = { path = "bridges/chains/chain-polkadot-bulletin", default-features = false }
bp-polkadot-core = { path = "bridges/primitives/polkadot-core", default-features = false }
bp-relayers = { path = "bridges/primitives/relayers", default-features = false }
bp-rococo = { path = "bridges/chains/chain-rococo", default-features = false }
bp-runtime = { path = "bridges/primitives/runtime", default-features = false }
bp-test-utils = { path = "bridges/primitives/test-utils", default-features = false }
bp-westend = { path = "bridges/chains/chain-westend", default-features = false }
bp-xcm-bridge-hub = { path = "bridges/primitives/xcm-bridge-hub", default-features = false }
bp-xcm-bridge-hub-router = { path = "bridges/primitives/xcm-bridge-hub-router", default-features = false }
bridge-hub-common = { path = "cumulus/parachains/runtimes/bridge-hubs/common", default-features = false }
bridge-hub-rococo-emulated-chain = { path = "cumulus/parachains/integration-tests/emulated/chains/parachains/bridges/bridge-hub-rococo" }
bridge-hub-rococo-runtime = { path = "cumulus/parachains/runtimes/bridge-hubs/bridge-hub-rococo", default-features = false }
bridge-hub-test-utils = { path = "cumulus/parachains/runtimes/bridge-hubs/test-utils", default-features = false }
bridge-hub-westend-emulated-chain = { path = "cumulus/parachains/integration-tests/emulated/chains/parachains/bridges/bridge-hub-westend" }
bridge-hub-westend-runtime = { path = "cumulus/parachains/runtimes/bridge-hubs/bridge-hub-westend", default-features = false }
bridge-runtime-common = { path = "bridges/bin/runtime-common", default-features = false }
bs58 = { version = "0.5.1", default-features = false }
build-helper = { version = "0.1.1" }
byte-slice-cast = { version = "1.2.1", default-features = false }
byteorder = { version = "1.3.2", default-features = false }
bytes = { version = "1.4.0", default-features = false }
cargo_metadata = { version = "0.15.4" }
cfg-expr = { version = "0.15.5" }
cfg-if = { version = "1.0" }
chain-spec-builder = { path = "substrate/bin/utils/chain-spec-builder", default-features = false, package = "staging-chain-spec-builder" }
chain-spec-guide-runtime = { path = "docs/sdk/src/reference_docs/chain_spec_runtime" }
chrono = { version = "0.4.31" }
cid = { version = "0.9.0" }
clap = { version = "4.5.13" }
clap-num = { version = "1.0.2" }
clap_complete = { version = "4.5.13" }
cmd_lib = { version = "1.9.5" }
coarsetime = { version = "0.1.22" }
codec = { version = "3.6.12", default-features = false, package = "parity-scale-codec" }
collectives-westend-emulated-chain = { path = "cumulus/parachains/integration-tests/emulated/chains/parachains/collectives/collectives-westend" }
collectives-westend-runtime = { path = "cumulus/parachains/runtimes/collectives/collectives-westend" }
color-eyre = { version = "0.6.3", default-features = false }
color-print = { version = "0.3.4" }
colored = { version = "2.0.4" }
comfy-table = { version = "7.1.0", default-features = false }
console = { version = "0.15.8" }
const-hex = { version = "1.10.0", default-features = false }
contracts-rococo-runtime = { path = "cumulus/parachains/runtimes/contracts/contracts-rococo" }
coretime-rococo-emulated-chain = { path = "cumulus/parachains/integration-tests/emulated/chains/parachains/coretime/coretime-rococo" }
coretime-rococo-runtime = { path = "cumulus/parachains/runtimes/coretime/coretime-rococo" }
coretime-westend-emulated-chain = { path = "cumulus/parachains/integration-tests/emulated/chains/parachains/coretime/coretime-westend" }
coretime-westend-runtime = { path = "cumulus/parachains/runtimes/coretime/coretime-westend" }
cpu-time = { version = "1.0.0" }
criterion = { version = "0.5.1", default-features = false }
cumulus-client-cli = { path = "cumulus/client/cli", default-features = false }
cumulus-client-collator = { path = "cumulus/client/collator", default-features = false }
cumulus-client-consensus-aura = { path = "cumulus/client/consensus/aura", default-features = false }
cumulus-client-consensus-common = { path = "cumulus/client/consensus/common", default-features = false }
cumulus-client-consensus-proposer = { path = "cumulus/client/consensus/proposer", default-features = false }
cumulus-client-consensus-relay-chain = { path = "cumulus/client/consensus/relay-chain", default-features = false }
cumulus-client-network = { path = "cumulus/client/network", default-features = false }
cumulus-client-parachain-inherent = { path = "cumulus/client/parachain-inherent", default-features = false }
cumulus-client-pov-recovery = { path = "cumulus/client/pov-recovery", default-features = false }
cumulus-client-service = { path = "cumulus/client/service", default-features = false }
cumulus-pallet-aura-ext = { path = "cumulus/pallets/aura-ext", default-features = false }
cumulus-pallet-dmp-queue = { default-features = false, path = "cumulus/pallets/dmp-queue" }
cumulus-pallet-parachain-system = { path = "cumulus/pallets/parachain-system", default-features = false }
cumulus-pallet-parachain-system-proc-macro = { path = "cumulus/pallets/parachain-system/proc-macro", default-features = false }
cumulus-pallet-session-benchmarking = { path = "cumulus/pallets/session-benchmarking", default-features = false }
cumulus-pallet-solo-to-para = { path = "cumulus/pallets/solo-to-para", default-features = false }
cumulus-pallet-xcm = { path = "cumulus/pallets/xcm", default-features = false }
cumulus-pallet-xcmp-queue = { path = "cumulus/pallets/xcmp-queue", default-features = false }
cumulus-ping = { path = "cumulus/parachains/pallets/ping", default-features = false }
cumulus-primitives-aura = { path = "cumulus/primitives/aura", default-features = false }
cumulus-primitives-core = { path = "cumulus/primitives/core", default-features = false }
cumulus-primitives-parachain-inherent = { path = "cumulus/primitives/parachain-inherent", default-features = false }
cumulus-primitives-proof-size-hostfunction = { path = "cumulus/primitives/proof-size-hostfunction", default-features = false }
cumulus-primitives-storage-weight-reclaim = { path = "cumulus/primitives/storage-weight-reclaim", default-features = false }
cumulus-primitives-timestamp = { path = "cumulus/primitives/timestamp", default-features = false }
cumulus-primitives-utility = { path = "cumulus/primitives/utility", default-features = false }
cumulus-relay-chain-inprocess-interface = { path = "cumulus/client/relay-chain-inprocess-interface", default-features = false }
cumulus-relay-chain-interface = { path = "cumulus/client/relay-chain-interface", default-features = false }
cumulus-relay-chain-minimal-node = { path = "cumulus/client/relay-chain-minimal-node", default-features = false }
cumulus-relay-chain-rpc-interface = { path = "cumulus/client/relay-chain-rpc-interface", default-features = false }
cumulus-test-client = { path = "cumulus/test/client" }
cumulus-test-relay-sproof-builder = { path = "cumulus/test/relay-sproof-builder", default-features = false }
cumulus-test-runtime = { path = "cumulus/test/runtime" }
cumulus-test-service = { path = "cumulus/test/service" }
curve25519-dalek = { version = "4.1.3" }
derivative = { version = "2.2.0", default-features = false }
derive-syn-parse = { version = "0.2.0" }
derive_more = { version = "0.99.17", default-features = false }
digest = { version = "0.10.3", default-features = false }
directories = { version = "5.0.1" }
dlmalloc = { version = "0.2.4" }
docify = { version = "0.2.9" }
dyn-clonable = { version = "0.9.0" }
dyn-clone = { version = "1.0.16" }
ed25519-dalek = { version = "2.1", default-features = false }
ed25519-zebra = { version = "4.0.3", default-features = false }
either = { version = "1.8.1", default-features = false }
emulated-integration-tests-common = { path = "cumulus/parachains/integration-tests/emulated/common", default-features = false }
enumflags2 = { version = "0.7.7" }
enumn = { version = "0.1.13" }
env_logger = { version = "0.11.2" }
environmental = { version = "1.1.4", default-features = false }
equivocation-detector = { path = "bridges/relays/equivocation" }
ethabi = { version = "2.0.0", default-features = false, package = "ethabi-decode" }
ethbloom = { version = "0.14.1", default-features = false }
ethereum-types = { version = "0.15.1", default-features = false }
exit-future = { version = "0.2.0" }
expander = { version = "2.0.0" }
fatality = { version = "0.1.1" }
fdlimit = { version = "0.3.0" }
femme = { version = "2.2.1" }
filetime = { version = "0.2.16" }
finality-grandpa = { version = "0.16.2", default-features = false }
finality-relay = { path = "bridges/relays/finality" }
first-pallet = { package = "polkadot-sdk-docs-first-pallet", path = "docs/sdk/packages/guides/first-pallet", default-features = false }
first-runtime = { package = "polkadot-sdk-docs-first-runtime", path = "docs/sdk/packages/guides/first-runtime", default-features = false }
flate2 = { version = "1.0" }
fnv = { version = "1.0.6" }
fork-tree = { path = "substrate/utils/fork-tree", default-features = false }
forwarded-header-value = { version = "0.1.1" }
fraction = { version = "0.13.1" }
frame = { path = "substrate/frame", default-features = false, package = "polkadot-sdk-frame" }
frame-benchmarking = { path = "substrate/frame/benchmarking", default-features = false }
frame-benchmarking-cli = { path = "substrate/utils/frame/benchmarking-cli", default-features = false }
frame-benchmarking-pallet-pov = { default-features = false, path = "substrate/frame/benchmarking/pov" }
frame-election-provider-solution-type = { path = "substrate/frame/election-provider-support/solution-type", default-features = false }
frame-election-provider-support = { path = "substrate/frame/election-provider-support", default-features = false }
frame-executive = { path = "substrate/frame/executive", default-features = false }
frame-metadata = { version = "18.0.0", default-features = false }
frame-metadata-hash-extension = { path = "substrate/frame/metadata-hash-extension", default-features = false }
frame-support = { path = "substrate/frame/support", default-features = false }
frame-support-procedural = { path = "substrate/frame/support/procedural", default-features = false }
frame-support-procedural-tools = { path = "substrate/frame/support/procedural/tools", default-features = false }
frame-support-procedural-tools-derive = { path = "substrate/frame/support/procedural/tools/derive", default-features = false }
frame-support-test = { path = "substrate/frame/support/test" }
frame-system = { path = "substrate/frame/system", default-features = false }
frame-system-benchmarking = { path = "substrate/frame/system/benchmarking", default-features = false }
frame-system-rpc-runtime-api = { path = "substrate/frame/system/rpc/runtime-api", default-features = false }
frame-try-runtime = { path = "substrate/frame/try-runtime", default-features = false }
fs4 = { version = "0.7.0" }
fs_extra = { version = "1.3.0" }
futures = { version = "0.3.31" }
futures-channel = { version = "0.3.23" }
futures-timer = { version = "3.0.2" }
futures-util = { version = "0.3.30", default-features = false }
generate-bags = { path = "substrate/utils/frame/generate-bags", default-features = false }
gethostname = { version = "0.2.3" }
glob = { version = "0.3" }
glutton-westend-runtime = { path = "cumulus/parachains/runtimes/glutton/glutton-westend" }
governor = { version = "0.6.0" }
gum = { path = "polkadot/node/gum", default-features = false, package = "tracing-gum" }
gum-proc-macro = { path = "polkadot/node/gum/proc-macro", default-features = false, package = "tracing-gum-proc-macro" }
handlebars = { version = "5.1.0" }
hash-db = { version = "0.16.0", default-features = false }
hash256-std-hasher = { version = "0.15.2", default-features = false }
hex = { version = "0.4.3", default-features = false }
hex-literal = { version = "0.4.1", default-features = false }
hkdf = { version = "0.12.0" }
hmac = { version = "0.12.1" }
honggfuzz = { version = "0.5.55" }
http = { version = "1.1" }
http-body = { version = "1", default-features = false }
http-body-util = { version = "0.1.2", default-features = false }
hyper = { version = "1.3.1", default-features = false }
hyper-rustls = { version = "0.27.3", default-features = false, features = ["http1", "http2", "logging", "ring", "rustls-native-certs", "tls12"] }
hyper-util = { version = "0.1.5", default-features = false }
impl-serde = { version = "0.5.0", default-features = false }
impl-trait-for-tuples = { version = "0.2.2" }
indexmap = { version = "2.0.0" }
indicatif = { version = "0.17.7" }
integer-sqrt = { version = "0.1.2" }
ip_network = { version = "0.4.1" }
is-terminal = { version = "0.4.9" }
is_executable = { version = "1.0.1" }
isahc = { version = "1.2" }
itertools = { version = "0.11" }
jemalloc_pprof = { version = "0.4" }
jobserver = { version = "0.1.26" }
jsonpath_lib = { version = "0.3" }
jsonrpsee = { version = "0.24.3" }
jsonrpsee-core = { version = "0.24.3" }
k256 = { version = "0.13.4", default-features = false }
kitchensink-runtime = { path = "substrate/bin/node/runtime" }
kvdb = { version = "0.13.0" }
kvdb-memorydb = { version = "0.13.0" }
kvdb-rocksdb = { version = "0.19.0" }
kvdb-shared-tests = { version = "0.11.0" }
landlock = { version = "0.3.0" }
libc = { version = "0.2.155" }
libfuzzer-sys = { version = "0.4" }
libp2p = { version = "0.52.4" }
libp2p-identity = { version = "0.2.9" }
libsecp256k1 = { version = "0.7.0", default-features = false }
linked-hash-map = { version = "0.5.4" }
linked_hash_set = { version = "0.1.4" }
linregress = { version = "0.5.1" }
lite-json = { version = "0.2.0", default-features = false }
litep2p = { version = "0.8.3", features = ["websocket"] }
log = { version = "0.4.22", default-features = false }
macro_magic = { version = "0.5.1" }
maplit = { version = "1.0.2" }
memmap2 = { version = "0.9.3" }
memory-db = { version = "0.32.0", default-features = false }
merkleized-metadata = { version = "0.1.2" }
merlin = { version = "3.0", default-features = false }
messages-relay = { path = "bridges/relays/messages" }
metered = { version = "0.6.1", default-features = false, package = "prioritized-metered-channel" }
milagro-bls = { version = "1.5.4", default-features = false, package = "snowbridge-milagro-bls" }
minimal-template-node = { path = "templates/minimal/node" }
minimal-template-runtime = { path = "templates/minimal/runtime" }
mixnet = { version = "0.7.0" }
mmr-gadget = { path = "substrate/client/merkle-mountain-range", default-features = false }
mmr-lib = { version = "0.5.2", package = "ckb-merkle-mountain-range" }
mmr-rpc = { path = "substrate/client/merkle-mountain-range/rpc", default-features = false }
mockall = { version = "0.11.3" }
multiaddr = { version = "0.18.1" }
multihash = { version = "0.19.1", default-features = false }
multihash-codetable = { version = "0.1.1" }
multistream-select = { version = "0.13.0" }
names = { version = "0.14.0", default-features = false }
nix = { version = "0.28.0" }
node-cli = { path = "substrate/bin/node/cli", package = "staging-node-cli" }
node-inspect = { path = "substrate/bin/node/inspect", default-features = false, package = "staging-node-inspect" }
node-primitives = { path = "substrate/bin/node/primitives", default-features = false }
node-rpc = { path = "substrate/bin/node/rpc" }
node-testing = { path = "substrate/bin/node/testing" }
nohash-hasher = { version = "0.2.0" }
novelpoly = { version = "2.0.0", package = "reed-solomon-novelpoly" }
num-bigint = { version = "0.4.3" }
num-format = { version = "0.4.3" }
num-rational = { version = "0.4.1" }
num-traits = { version = "0.2.17", default-features = false }
num_cpus = { version = "1.13.1" }
once_cell = { version = "1.19.0" }
orchestra = { version = "0.4.0", default-features = false }
pallet-alliance = { path = "substrate/frame/alliance", default-features = false }
pallet-asset-conversion = { path = "substrate/frame/asset-conversion", default-features = false }
pallet-asset-conversion-ops = { path = "substrate/frame/asset-conversion/ops", default-features = false }
pallet-asset-conversion-tx-payment = { path = "substrate/frame/transaction-payment/asset-conversion-tx-payment", default-features = false }
pallet-asset-rate = { path = "substrate/frame/asset-rate", default-features = false }
pallet-asset-tx-payment = { path = "substrate/frame/transaction-payment/asset-tx-payment", default-features = false }
pallet-assets = { path = "substrate/frame/assets", default-features = false }
pallet-assets-freezer = { path = "substrate/frame/assets-freezer", default-features = false }
pallet-atomic-swap = { default-features = false, path = "substrate/frame/atomic-swap" }
pallet-aura = { path = "substrate/frame/aura", default-features = false }
pallet-authority-discovery = { path = "substrate/frame/authority-discovery", default-features = false }
pallet-authorship = { path = "substrate/frame/authorship", default-features = false }
pallet-babe = { path = "substrate/frame/babe", default-features = false }
pallet-bags-list = { path = "substrate/frame/bags-list", default-features = false }
pallet-bags-list-remote-tests = { path = "substrate/frame/bags-list/remote-tests" }
pallet-balances = { path = "substrate/frame/balances", default-features = false }
pallet-beefy = { path = "substrate/frame/beefy", default-features = false }
pallet-beefy-mmr = { path = "substrate/frame/beefy-mmr", default-features = false }
pallet-bounties = { path = "substrate/frame/bounties", default-features = false }
pallet-bridge-grandpa = { path = "bridges/modules/grandpa", default-features = false }
pallet-bridge-messages = { path = "bridges/modules/messages", default-features = false }
pallet-bridge-parachains = { path = "bridges/modules/parachains", default-features = false }
pallet-bridge-relayers = { path = "bridges/modules/relayers", default-features = false }
pallet-broker = { path = "substrate/frame/broker", default-features = false }
pallet-child-bounties = { path = "substrate/frame/child-bounties", default-features = false }
pallet-collator-selection = { path = "cumulus/pallets/collator-selection", default-features = false }
pallet-collective = { path = "substrate/frame/collective", default-features = false }
pallet-collective-content = { path = "cumulus/parachains/pallets/collective-content", default-features = false }
pallet-contracts = { path = "substrate/frame/contracts", default-features = false }
pallet-contracts-fixtures = { path = "substrate/frame/contracts/fixtures", default-features = false }
pallet-contracts-mock-network = { default-features = false, path = "substrate/frame/contracts/mock-network" }
pallet-contracts-proc-macro = { path = "substrate/frame/contracts/proc-macro", default-features = false }
pallet-contracts-uapi = { path = "substrate/frame/contracts/uapi", default-features = false }
pallet-conviction-voting = { path = "substrate/frame/conviction-voting", default-features = false }
pallet-core-fellowship = { path = "substrate/frame/core-fellowship", default-features = false }
pallet-default-config-example = { path = "substrate/frame/examples/default-config", default-features = false }
pallet-delegated-staking = { path = "substrate/frame/delegated-staking", default-features = false }
pallet-democracy = { path = "substrate/frame/democracy", default-features = false }
pallet-dev-mode = { path = "substrate/frame/examples/dev-mode", default-features = false }
pallet-election-provider-multi-phase = { path = "substrate/frame/election-provider-multi-phase", default-features = false }
pallet-election-provider-support-benchmarking = { path = "substrate/frame/election-provider-support/benchmarking", default-features = false }
pallet-elections-phragmen = { path = "substrate/frame/elections-phragmen", default-features = false }
pallet-example-authorization-tx-extension = { path = "substrate/frame/examples/authorization-tx-extension", default-features = false }
pallet-example-basic = { path = "substrate/frame/examples/basic", default-features = false }
pallet-example-frame-crate = { path = "substrate/frame/examples/frame-crate", default-features = false }
pallet-example-kitchensink = { path = "substrate/frame/examples/kitchensink", default-features = false }
pallet-example-mbm = { path = "substrate/frame/examples/multi-block-migrations", default-features = false }
pallet-example-offchain-worker = { path = "substrate/frame/examples/offchain-worker", default-features = false }
pallet-example-single-block-migrations = { path = "substrate/frame/examples/single-block-migrations", default-features = false }
pallet-example-split = { path = "substrate/frame/examples/split", default-features = false }
pallet-example-tasks = { path = "substrate/frame/examples/tasks", default-features = false }
pallet-examples = { path = "substrate/frame/examples" }
pallet-fast-unstake = { path = "substrate/frame/fast-unstake", default-features = false }
pallet-glutton = { path = "substrate/frame/glutton", default-features = false }
pallet-grandpa = { path = "substrate/frame/grandpa", default-features = false }
pallet-identity = { path = "substrate/frame/identity", default-features = false }
pallet-im-online = { path = "substrate/frame/im-online", default-features = false }
pallet-indices = { path = "substrate/frame/indices", default-features = false }
pallet-insecure-randomness-collective-flip = { path = "substrate/frame/insecure-randomness-collective-flip", default-features = false }
pallet-lottery = { default-features = false, path = "substrate/frame/lottery" }
pallet-membership = { path = "substrate/frame/membership", default-features = false }
pallet-message-queue = { path = "substrate/frame/message-queue", default-features = false }
pallet-migrations = { path = "substrate/frame/migrations", default-features = false }
pallet-minimal-template = { path = "templates/minimal/pallets/template", default-features = false }
pallet-mixnet = { default-features = false, path = "substrate/frame/mixnet" }
pallet-mmr = { path = "substrate/frame/merkle-mountain-range", default-features = false }
pallet-multisig = { path = "substrate/frame/multisig", default-features = false }
pallet-nft-fractionalization = { path = "substrate/frame/nft-fractionalization", default-features = false }
pallet-nfts = { path = "substrate/frame/nfts", default-features = false }
pallet-nfts-runtime-api = { path = "substrate/frame/nfts/runtime-api", default-features = false }
pallet-nis = { path = "substrate/frame/nis", default-features = false }
pallet-node-authorization = { default-features = false, path = "substrate/frame/node-authorization" }
pallet-nomination-pools = { path = "substrate/frame/nomination-pools", default-features = false }
pallet-nomination-pools-benchmarking = { path = "substrate/frame/nomination-pools/benchmarking", default-features = false }
pallet-nomination-pools-runtime-api = { path = "substrate/frame/nomination-pools/runtime-api", default-features = false }
pallet-offences = { path = "substrate/frame/offences", default-features = false }
pallet-offences-benchmarking = { path = "substrate/frame/offences/benchmarking", default-features = false }
pallet-paged-list = { path = "substrate/frame/paged-list", default-features = false }
pallet-parachain-template = { path = "templates/parachain/pallets/template", default-features = false }
pallet-parameters = { path = "substrate/frame/parameters", default-features = false }
pallet-preimage = { path = "substrate/frame/preimage", default-features = false }
pallet-proxy = { path = "substrate/frame/proxy", default-features = false }
pallet-ranked-collective = { path = "substrate/frame/ranked-collective", default-features = false }
pallet-recovery = { path = "substrate/frame/recovery", default-features = false }
pallet-referenda = { path = "substrate/frame/referenda", default-features = false }
pallet-remark = { default-features = false, path = "substrate/frame/remark" }
pallet-revive = { path = "substrate/frame/revive", default-features = false }
pallet-revive-eth-rpc = { path = "substrate/frame/revive/rpc", default-features = false }
pallet-revive-fixtures = { path = "substrate/frame/revive/fixtures", default-features = false }
pallet-revive-mock-network = { default-features = false, path = "substrate/frame/revive/mock-network" }
pallet-revive-proc-macro = { path = "substrate/frame/revive/proc-macro", default-features = false }
pallet-revive-uapi = { path = "substrate/frame/revive/uapi", default-features = false }
pallet-root-offences = { default-features = false, path = "substrate/frame/root-offences" }
pallet-root-testing = { path = "substrate/frame/root-testing", default-features = false }
pallet-safe-mode = { default-features = false, path = "substrate/frame/safe-mode" }
pallet-salary = { path = "substrate/frame/salary", default-features = false }
pallet-scheduler = { path = "substrate/frame/scheduler", default-features = false }
pallet-scored-pool = { default-features = false, path = "substrate/frame/scored-pool" }
pallet-session = { path = "substrate/frame/session", default-features = false }
pallet-session-benchmarking = { path = "substrate/frame/session/benchmarking", default-features = false }
pallet-skip-feeless-payment = { path = "substrate/frame/transaction-payment/skip-feeless-payment", default-features = false }
pallet-society = { path = "substrate/frame/society", default-features = false }
pallet-staking = { path = "substrate/frame/staking", default-features = false }
pallet-staking-reward-curve = { path = "substrate/frame/staking/reward-curve", default-features = false }
pallet-staking-reward-fn = { path = "substrate/frame/staking/reward-fn", default-features = false }
pallet-staking-runtime-api = { path = "substrate/frame/staking/runtime-api", default-features = false }
pallet-state-trie-migration = { path = "substrate/frame/state-trie-migration", default-features = false }
pallet-statement = { default-features = false, path = "substrate/frame/statement" }
pallet-sudo = { path = "substrate/frame/sudo", default-features = false }
pallet-template = { path = "templates/solochain/pallets/template", default-features = false }
pallet-timestamp = { path = "substrate/frame/timestamp", default-features = false }
pallet-tips = { path = "substrate/frame/tips", default-features = false }
pallet-transaction-payment = { path = "substrate/frame/transaction-payment", default-features = false }
pallet-transaction-payment-rpc = { path = "substrate/frame/transaction-payment/rpc", default-features = false }
pallet-transaction-payment-rpc-runtime-api = { path = "substrate/frame/transaction-payment/rpc/runtime-api", default-features = false }
pallet-transaction-storage = { default-features = false, path = "substrate/frame/transaction-storage" }
pallet-treasury = { path = "substrate/frame/treasury", default-features = false }
pallet-tx-pause = { default-features = false, path = "substrate/frame/tx-pause" }
pallet-uniques = { path = "substrate/frame/uniques", default-features = false }
pallet-utility = { path = "substrate/frame/utility", default-features = false }
pallet-verify-signature = { path = "substrate/frame/verify-signature", default-features = false }
pallet-vesting = { path = "substrate/frame/vesting", default-features = false }
pallet-whitelist = { path = "substrate/frame/whitelist", default-features = false }
pallet-xcm = { path = "polkadot/xcm/pallet-xcm", default-features = false }
pallet-xcm-benchmarks = { path = "polkadot/xcm/pallet-xcm-benchmarks", default-features = false }
pallet-xcm-bridge-hub = { path = "bridges/modules/xcm-bridge-hub", default-features = false }
pallet-xcm-bridge-hub-router = { path = "bridges/modules/xcm-bridge-hub-router", default-features = false }
parachain-info = { path = "cumulus/parachains/pallets/parachain-info", default-features = false, package = "staging-parachain-info" }
parachain-template-runtime = { path = "templates/parachain/runtime" }
parachains-common = { path = "cumulus/parachains/common", default-features = false }
parachains-relay = { path = "bridges/relays/parachains" }
parachains-runtimes-test-utils = { path = "cumulus/parachains/runtimes/test-utils", default-features = false }
parity-bytes = { version = "0.1.2", default-features = false }
parity-db = { version = "0.4.12" }
parity-wasm = { version = "0.45.0" }
parking_lot = { version = "0.12.1", default-features = false }
partial_sort = { version = "0.2.0" }
paste = { version = "1.0.15", default-features = false }
pbkdf2 = { version = "0.12.2", default-features = false }
penpal-emulated-chain = { path = "cumulus/parachains/integration-tests/emulated/chains/parachains/testing/penpal" }
penpal-runtime = { path = "cumulus/parachains/runtimes/testing/penpal" }
people-rococo-emulated-chain = { path = "cumulus/parachains/integration-tests/emulated/chains/parachains/people/people-rococo" }
people-rococo-runtime = { path = "cumulus/parachains/runtimes/people/people-rococo" }
people-westend-emulated-chain = { path = "cumulus/parachains/integration-tests/emulated/chains/parachains/people/people-westend" }
people-westend-runtime = { path = "cumulus/parachains/runtimes/people/people-westend" }
pin-project = { version = "1.1.3" }
platforms = { version = "3.4" }
polkadot-approval-distribution = { path = "polkadot/node/network/approval-distribution", default-features = false }
polkadot-availability-bitfield-distribution = { path = "polkadot/node/network/bitfield-distribution", default-features = false }
polkadot-availability-distribution = { path = "polkadot/node/network/availability-distribution", default-features = false }
polkadot-availability-recovery = { path = "polkadot/node/network/availability-recovery", default-features = false }
polkadot-cli = { path = "polkadot/cli", default-features = false }
polkadot-collator-protocol = { path = "polkadot/node/network/collator-protocol", default-features = false }
polkadot-core-primitives = { path = "polkadot/core-primitives", default-features = false }
polkadot-dispute-distribution = { path = "polkadot/node/network/dispute-distribution", default-features = false }
polkadot-erasure-coding = { path = "polkadot/erasure-coding", default-features = false }
polkadot-gossip-support = { path = "polkadot/node/network/gossip-support", default-features = false }
polkadot-network-bridge = { path = "polkadot/node/network/bridge", default-features = false }
polkadot-node-collation-generation = { path = "polkadot/node/collation-generation", default-features = false }
polkadot-node-core-approval-voting = { path = "polkadot/node/core/approval-voting", default-features = false }
polkadot-node-core-approval-voting-parallel = { path = "polkadot/node/core/approval-voting-parallel", default-features = false }
polkadot-node-core-av-store = { path = "polkadot/node/core/av-store", default-features = false }
polkadot-node-core-backing = { path = "polkadot/node/core/backing", default-features = false }
polkadot-node-core-bitfield-signing = { path = "polkadot/node/core/bitfield-signing", default-features = false }
polkadot-node-core-candidate-validation = { path = "polkadot/node/core/candidate-validation", default-features = false }
polkadot-node-core-chain-api = { path = "polkadot/node/core/chain-api", default-features = false }
polkadot-node-core-chain-selection = { path = "polkadot/node/core/chain-selection", default-features = false }
polkadot-node-core-dispute-coordinator = { path = "polkadot/node/core/dispute-coordinator", default-features = false }
polkadot-node-core-parachains-inherent = { path = "polkadot/node/core/parachains-inherent", default-features = false }
polkadot-node-core-prospective-parachains = { path = "polkadot/node/core/prospective-parachains", default-features = false }
polkadot-node-core-provisioner = { path = "polkadot/node/core/provisioner", default-features = false }
polkadot-node-core-pvf = { path = "polkadot/node/core/pvf", default-features = false }
polkadot-node-core-pvf-checker = { path = "polkadot/node/core/pvf-checker", default-features = false }
polkadot-node-core-pvf-common = { path = "polkadot/node/core/pvf/common", default-features = false }
polkadot-node-core-pvf-execute-worker = { path = "polkadot/node/core/pvf/execute-worker", default-features = false }
polkadot-node-core-pvf-prepare-worker = { path = "polkadot/node/core/pvf/prepare-worker", default-features = false }
polkadot-node-core-runtime-api = { path = "polkadot/node/core/runtime-api", default-features = false }
polkadot-node-metrics = { path = "polkadot/node/metrics", default-features = false }
polkadot-node-network-protocol = { path = "polkadot/node/network/protocol", default-features = false }
polkadot-node-primitives = { path = "polkadot/node/primitives", default-features = false }
polkadot-node-subsystem = { path = "polkadot/node/subsystem", default-features = false }
polkadot-node-subsystem-test-helpers = { path = "polkadot/node/subsystem-test-helpers" }
polkadot-node-subsystem-types = { path = "polkadot/node/subsystem-types", default-features = false }
polkadot-node-subsystem-util = { path = "polkadot/node/subsystem-util", default-features = false }
polkadot-omni-node = { path = "cumulus/polkadot-omni-node", default-features = false }
polkadot-omni-node-lib = { path = "cumulus/polkadot-omni-node/lib", default-features = false }
polkadot-overseer = { path = "polkadot/node/overseer", default-features = false }
polkadot-parachain-primitives = { path = "polkadot/parachain", default-features = false }
polkadot-primitives = { path = "polkadot/primitives", default-features = false }
polkadot-primitives-test-helpers = { path = "polkadot/primitives/test-helpers" }
polkadot-rpc = { path = "polkadot/rpc", default-features = false }
polkadot-runtime-common = { path = "polkadot/runtime/common", default-features = false }
polkadot-runtime-metrics = { path = "polkadot/runtime/metrics", default-features = false }
polkadot-runtime-parachains = { path = "polkadot/runtime/parachains", default-features = false }
polkadot-sdk = { path = "umbrella", default-features = false }
polkadot-sdk-docs = { path = "docs/sdk" }
polkadot-service = { path = "polkadot/node/service", default-features = false }
polkadot-statement-distribution = { path = "polkadot/node/network/statement-distribution", default-features = false }
polkadot-statement-table = { path = "polkadot/statement-table", default-features = false }
polkadot-subsystem-bench = { path = "polkadot/node/subsystem-bench" }
polkadot-test-client = { path = "polkadot/node/test/client" }
polkadot-test-runtime = { path = "polkadot/runtime/test-runtime" }
polkadot-test-service = { path = "polkadot/node/test/service" }
<<<<<<< HEAD
polkavm = { version = "0.17.0", default-features = false }
polkavm-derive = "0.9.1"
polkavm-linker = "0.9.2"
=======
polkavm = { version = "0.9.3", default-features = false }
polkavm-derive = "0.17.0"
polkavm-linker = "0.17.1"
>>>>>>> 526a4402
portpicker = { version = "0.1.1" }
pretty_assertions = { version = "1.3.0" }
primitive-types = { version = "0.13.1", default-features = false, features = [
	"num-traits",
] }
proc-macro-crate = { version = "3.0.0" }
proc-macro-warning = { version = "1.0.0", default-features = false }
proc-macro2 = { version = "1.0.86" }
procfs = { version = "0.16.0" }
prometheus = { version = "0.13.0", default-features = false }
prometheus-endpoint = { path = "substrate/utils/prometheus", default-features = false, package = "substrate-prometheus-endpoint" }
prometheus-parse = { version = "0.2.2" }
prost = { version = "0.12.4" }
prost-build = { version = "0.13.2" }
pyroscope = { version = "0.5.7" }
pyroscope_pprofrs = { version = "0.2.7" }
quick_cache = { version = "0.3" }
quickcheck = { version = "1.0.3", default-features = false }
quote = { version = "1.0.37" }
rand = { version = "0.8.5", default-features = false }
rand_chacha = { version = "0.3.1", default-features = false }
rand_core = { version = "0.6.2" }
rand_distr = { version = "0.4.3" }
rand_pcg = { version = "0.3.1" }
rayon = { version = "1.5.1" }
rbtag = { version = "0.3" }
ref-cast = { version = "1.0.23" }
regex = { version = "1.10.2" }
relay-substrate-client = { path = "bridges/relays/client-substrate" }
relay-utils = { path = "bridges/relays/utils" }
remote-externalities = { path = "substrate/utils/frame/remote-externalities", default-features = false, package = "frame-remote-externalities" }
reqwest = { version = "0.11", default-features = false }
rlp = { version = "0.6.1", default-features = false }
rococo-emulated-chain = { path = "cumulus/parachains/integration-tests/emulated/chains/relays/rococo" }
rococo-parachain-runtime = { path = "cumulus/parachains/runtimes/testing/rococo-parachain" }
rococo-runtime = { path = "polkadot/runtime/rococo" }
rococo-runtime-constants = { path = "polkadot/runtime/rococo/constants", default-features = false }
rococo-system-emulated-network = { path = "cumulus/parachains/integration-tests/emulated/networks/rococo-system" }
rococo-westend-system-emulated-network = { path = "cumulus/parachains/integration-tests/emulated/networks/rococo-westend-system" }
rpassword = { version = "7.0.0" }
rstest = { version = "0.18.2" }
rustc-hash = { version = "1.1.0" }
rustc-hex = { version = "2.1.0", default-features = false }
rustix = { version = "0.36.7", default-features = false }
rustls = { version = "0.23.18", default-features = false, features = ["logging", "ring", "std", "tls12"] }
rustversion = { version = "1.0.17" }
rusty-fork = { version = "0.3.0", default-features = false }
safe-mix = { version = "1.0", default-features = false }
sc-allocator = { path = "substrate/client/allocator", default-features = false }
sc-authority-discovery = { path = "substrate/client/authority-discovery", default-features = false }
sc-basic-authorship = { path = "substrate/client/basic-authorship", default-features = false }
sc-block-builder = { path = "substrate/client/block-builder", default-features = false }
sc-chain-spec = { path = "substrate/client/chain-spec", default-features = false }
sc-chain-spec-derive = { path = "substrate/client/chain-spec/derive", default-features = false }
sc-cli = { path = "substrate/client/cli", default-features = false }
sc-client-api = { path = "substrate/client/api", default-features = false }
sc-client-db = { path = "substrate/client/db", default-features = false }
sc-consensus = { path = "substrate/client/consensus/common", default-features = false }
sc-consensus-aura = { path = "substrate/client/consensus/aura", default-features = false }
sc-consensus-babe = { path = "substrate/client/consensus/babe", default-features = false }
sc-consensus-babe-rpc = { path = "substrate/client/consensus/babe/rpc", default-features = false }
sc-consensus-beefy = { path = "substrate/client/consensus/beefy", default-features = false }
sc-consensus-beefy-rpc = { path = "substrate/client/consensus/beefy/rpc", default-features = false }
sc-consensus-epochs = { path = "substrate/client/consensus/epochs", default-features = false }
sc-consensus-grandpa = { path = "substrate/client/consensus/grandpa", default-features = false }
sc-consensus-grandpa-rpc = { path = "substrate/client/consensus/grandpa/rpc", default-features = false }
sc-consensus-manual-seal = { path = "substrate/client/consensus/manual-seal", default-features = false }
sc-consensus-pow = { path = "substrate/client/consensus/pow", default-features = false }
sc-consensus-slots = { path = "substrate/client/consensus/slots", default-features = false }
sc-executor = { path = "substrate/client/executor", default-features = false }
sc-executor-common = { path = "substrate/client/executor/common", default-features = false }
sc-executor-polkavm = { path = "substrate/client/executor/polkavm", default-features = false }
sc-executor-wasmtime = { path = "substrate/client/executor/wasmtime", default-features = false }
sc-informant = { path = "substrate/client/informant", default-features = false }
sc-keystore = { path = "substrate/client/keystore", default-features = false }
sc-mixnet = { path = "substrate/client/mixnet", default-features = false }
sc-network = { path = "substrate/client/network", default-features = false }
sc-network-common = { path = "substrate/client/network/common", default-features = false }
sc-network-gossip = { path = "substrate/client/network-gossip", default-features = false }
sc-network-light = { path = "substrate/client/network/light", default-features = false }
sc-network-statement = { default-features = false, path = "substrate/client/network/statement" }
sc-network-sync = { path = "substrate/client/network/sync", default-features = false }
sc-network-test = { path = "substrate/client/network/test" }
sc-network-transactions = { path = "substrate/client/network/transactions", default-features = false }
sc-network-types = { path = "substrate/client/network/types", default-features = false }
sc-offchain = { path = "substrate/client/offchain", default-features = false }
sc-proposer-metrics = { path = "substrate/client/proposer-metrics", default-features = false }
sc-rpc = { path = "substrate/client/rpc", default-features = false }
sc-rpc-api = { path = "substrate/client/rpc-api", default-features = false }
sc-rpc-server = { path = "substrate/client/rpc-servers", default-features = false }
sc-rpc-spec-v2 = { path = "substrate/client/rpc-spec-v2", default-features = false }
sc-runtime-test = { path = "substrate/client/executor/runtime-test" }
sc-service = { path = "substrate/client/service", default-features = false }
sc-service-test = { path = "substrate/client/service/test" }
sc-state-db = { path = "substrate/client/state-db", default-features = false }
sc-statement-store = { default-features = false, path = "substrate/client/statement-store" }
sc-storage-monitor = { path = "substrate/client/storage-monitor", default-features = false }
sc-sync-state-rpc = { path = "substrate/client/sync-state-rpc", default-features = false }
sc-sysinfo = { path = "substrate/client/sysinfo", default-features = false }
sc-telemetry = { path = "substrate/client/telemetry", default-features = false }
sc-tracing = { path = "substrate/client/tracing", default-features = false }
sc-tracing-proc-macro = { path = "substrate/client/tracing/proc-macro", default-features = false }
sc-transaction-pool = { path = "substrate/client/transaction-pool", default-features = false }
sc-transaction-pool-api = { path = "substrate/client/transaction-pool/api", default-features = false }
sc-utils = { path = "substrate/client/utils", default-features = false }
scale-info = { version = "2.11.6", default-features = false }
schemars = { version = "0.8.13", default-features = false }
schnellru = { version = "0.2.3" }
schnorrkel = { version = "0.11.4", default-features = false }
seccompiler = { version = "0.4.0" }
secp256k1 = { version = "0.28.0", default-features = false }
secrecy = { version = "0.8.0", default-features = false }
separator = { version = "0.4.1" }
serde = { version = "1.0.214", default-features = false }
serde-big-array = { version = "0.3.2" }
serde_derive = { version = "1.0.117" }
serde_json = { version = "1.0.132", default-features = false }
serde_yaml = { version = "0.9" }
sha1 = { version = "0.10.6" }
sha2 = { version = "0.10.7", default-features = false }
sha3 = { version = "0.10.0", default-features = false }
shlex = { version = "1.3.0" }
slot-range-helper = { path = "polkadot/runtime/common/slot_range_helper", default-features = false }
slotmap = { version = "1.0" }
smallvec = { version = "1.11.0", default-features = false }
smoldot = { version = "0.11.0", default-features = false }
smoldot-light = { version = "0.9.0", default-features = false }
snowbridge-beacon-primitives = { path = "bridges/snowbridge/primitives/beacon", default-features = false }
snowbridge-core = { path = "bridges/snowbridge/primitives/core", default-features = false }
snowbridge-ethereum = { path = "bridges/snowbridge/primitives/ethereum", default-features = false }
snowbridge-outbound-queue-merkle-tree = { path = "bridges/snowbridge/pallets/outbound-queue/merkle-tree", default-features = false }
snowbridge-outbound-queue-runtime-api = { path = "bridges/snowbridge/pallets/outbound-queue/runtime-api", default-features = false }
snowbridge-pallet-ethereum-client = { path = "bridges/snowbridge/pallets/ethereum-client", default-features = false }
snowbridge-pallet-ethereum-client-fixtures = { path = "bridges/snowbridge/pallets/ethereum-client/fixtures", default-features = false }
snowbridge-pallet-inbound-queue = { path = "bridges/snowbridge/pallets/inbound-queue", default-features = false }
snowbridge-pallet-inbound-queue-fixtures = { path = "bridges/snowbridge/pallets/inbound-queue/fixtures", default-features = false }
snowbridge-pallet-outbound-queue = { path = "bridges/snowbridge/pallets/outbound-queue", default-features = false }
snowbridge-pallet-system = { path = "bridges/snowbridge/pallets/system", default-features = false }
snowbridge-router-primitives = { path = "bridges/snowbridge/primitives/router", default-features = false }
snowbridge-runtime-common = { path = "bridges/snowbridge/runtime/runtime-common", default-features = false }
snowbridge-runtime-test-common = { path = "bridges/snowbridge/runtime/test-common", default-features = false }
snowbridge-system-runtime-api = { path = "bridges/snowbridge/pallets/system/runtime-api", default-features = false }
soketto = { version = "0.8.0" }
solochain-template-runtime = { path = "templates/solochain/runtime" }
sp-api = { path = "substrate/primitives/api", default-features = false }
sp-api-proc-macro = { path = "substrate/primitives/api/proc-macro", default-features = false }
sp-application-crypto = { path = "substrate/primitives/application-crypto", default-features = false }
sp-arithmetic = { path = "substrate/primitives/arithmetic", default-features = false }
sp-authority-discovery = { path = "substrate/primitives/authority-discovery", default-features = false }
sp-block-builder = { path = "substrate/primitives/block-builder", default-features = false }
sp-blockchain = { path = "substrate/primitives/blockchain", default-features = false }
sp-consensus = { path = "substrate/primitives/consensus/common", default-features = false }
sp-consensus-aura = { path = "substrate/primitives/consensus/aura", default-features = false }
sp-consensus-babe = { path = "substrate/primitives/consensus/babe", default-features = false }
sp-consensus-beefy = { path = "substrate/primitives/consensus/beefy", default-features = false }
sp-consensus-grandpa = { path = "substrate/primitives/consensus/grandpa", default-features = false }
sp-consensus-pow = { path = "substrate/primitives/consensus/pow", default-features = false }
sp-consensus-sassafras = { path = "substrate/primitives/consensus/sassafras", default-features = false }
sp-consensus-slots = { path = "substrate/primitives/consensus/slots", default-features = false }
sp-core = { path = "substrate/primitives/core", default-features = false }
sp-core-hashing = { default-features = false, path = "substrate/deprecated/hashing" }
sp-core-hashing-proc-macro = { default-features = false, path = "substrate/deprecated/hashing/proc-macro" }
sp-crypto-ec-utils = { default-features = false, path = "substrate/primitives/crypto/ec-utils" }
sp-crypto-hashing = { path = "substrate/primitives/crypto/hashing", default-features = false }
sp-crypto-hashing-proc-macro = { path = "substrate/primitives/crypto/hashing/proc-macro", default-features = false }
sp-database = { path = "substrate/primitives/database", default-features = false }
sp-debug-derive = { path = "substrate/primitives/debug-derive", default-features = false }
sp-externalities = { path = "substrate/primitives/externalities", default-features = false }
sp-genesis-builder = { path = "substrate/primitives/genesis-builder", default-features = false }
sp-inherents = { path = "substrate/primitives/inherents", default-features = false }
sp-io = { path = "substrate/primitives/io", default-features = false }
sp-keyring = { path = "substrate/primitives/keyring", default-features = false }
sp-keystore = { path = "substrate/primitives/keystore", default-features = false }
sp-maybe-compressed-blob = { path = "substrate/primitives/maybe-compressed-blob", default-features = false }
sp-metadata-ir = { path = "substrate/primitives/metadata-ir", default-features = false }
sp-mixnet = { path = "substrate/primitives/mixnet", default-features = false }
sp-mmr-primitives = { path = "substrate/primitives/merkle-mountain-range", default-features = false }
sp-npos-elections = { path = "substrate/primitives/npos-elections", default-features = false }
sp-offchain = { path = "substrate/primitives/offchain", default-features = false }
sp-panic-handler = { path = "substrate/primitives/panic-handler", default-features = false }
sp-rpc = { path = "substrate/primitives/rpc", default-features = false }
sp-runtime = { path = "substrate/primitives/runtime", default-features = false }
sp-runtime-interface = { path = "substrate/primitives/runtime-interface", default-features = false }
sp-runtime-interface-proc-macro = { path = "substrate/primitives/runtime-interface/proc-macro", default-features = false }
sp-runtime-interface-test-wasm = { path = "substrate/primitives/runtime-interface/test-wasm" }
sp-runtime-interface-test-wasm-deprecated = { path = "substrate/primitives/runtime-interface/test-wasm-deprecated" }
sp-session = { path = "substrate/primitives/session", default-features = false }
sp-staking = { path = "substrate/primitives/staking", default-features = false }
sp-state-machine = { path = "substrate/primitives/state-machine", default-features = false }
sp-statement-store = { path = "substrate/primitives/statement-store", default-features = false }
sp-std = { path = "substrate/primitives/std", default-features = false }
sp-storage = { path = "substrate/primitives/storage", default-features = false }
sp-test-primitives = { path = "substrate/primitives/test-primitives" }
sp-timestamp = { path = "substrate/primitives/timestamp", default-features = false }
sp-tracing = { path = "substrate/primitives/tracing", default-features = false }
sp-transaction-pool = { path = "substrate/primitives/transaction-pool", default-features = false }
sp-transaction-storage-proof = { path = "substrate/primitives/transaction-storage-proof", default-features = false }
sp-trie = { path = "substrate/primitives/trie", default-features = false }
sp-version = { path = "substrate/primitives/version", default-features = false }
sp-version-proc-macro = { path = "substrate/primitives/version/proc-macro", default-features = false }
sp-wasm-interface = { path = "substrate/primitives/wasm-interface", default-features = false }
sp-weights = { path = "substrate/primitives/weights", default-features = false }
spinners = { version = "4.1.1" }
ss58-registry = { version = "1.34.0", default-features = false }
ssz_rs = { version = "0.9.0", default-features = false }
ssz_rs_derive = { version = "0.9.0", default-features = false }
static_assertions = { version = "1.1.0", default-features = false }
static_init = { version = "1.0.3" }
structopt = { version = "0.3" }
strum = { version = "0.26.3", default-features = false }
subkey = { path = "substrate/bin/utils/subkey", default-features = false }
substrate-bip39 = { path = "substrate/utils/substrate-bip39", default-features = false }
substrate-build-script-utils = { path = "substrate/utils/build-script-utils", default-features = false }
substrate-cli-test-utils = { path = "substrate/test-utils/cli" }
substrate-frame-rpc-support = { default-features = false, path = "substrate/utils/frame/rpc/support" }
substrate-frame-rpc-system = { path = "substrate/utils/frame/rpc/system", default-features = false }
substrate-rpc-client = { path = "substrate/utils/frame/rpc/client", default-features = false }
substrate-state-trie-migration-rpc = { path = "substrate/utils/frame/rpc/state-trie-migration-rpc", default-features = false }
substrate-test-client = { path = "substrate/test-utils/client" }
substrate-test-runtime = { path = "substrate/test-utils/runtime" }
substrate-test-runtime-client = { path = "substrate/test-utils/runtime/client" }
substrate-test-runtime-transaction-pool = { path = "substrate/test-utils/runtime/transaction-pool" }
substrate-test-utils = { path = "substrate/test-utils" }
substrate-wasm-builder = { path = "substrate/utils/wasm-builder", default-features = false }
subxt = { version = "0.38", default-features = false }
subxt-signer = { version = "0.38" }
syn = { version = "2.0.87" }
sysinfo = { version = "0.30" }
tar = { version = "0.4" }
tempfile = { version = "3.8.1" }
test-log = { version = "0.2.14" }
test-pallet = { path = "substrate/frame/support/test/pallet", default-features = false, package = "frame-support-test-pallet" }
test-parachain-adder = { path = "polkadot/parachain/test-parachains/adder" }
test-parachain-halt = { path = "polkadot/parachain/test-parachains/halt" }
test-parachain-undying = { path = "polkadot/parachain/test-parachains/undying" }
test-runtime-constants = { path = "polkadot/runtime/test-runtime/constants", default-features = false }
testnet-parachains-constants = { path = "cumulus/parachains/runtimes/constants", default-features = false }
thiserror = { version = "1.0.64" }
thousands = { version = "0.2.0" }
threadpool = { version = "1.7" }
tikv-jemalloc-ctl = { version = "0.5.0" }
tikv-jemallocator = { version = "0.5.0" }
time = { version = "0.3" }
tiny-keccak = { version = "2.0.2" }
tokio = { version = "1.40.0", default-features = false }
tokio-retry = { version = "0.3.0" }
tokio-stream = { version = "0.1.14" }
tokio-test = { version = "0.4.4" }
tokio-tungstenite = { version = "0.20.1" }
tokio-util = { version = "0.7.8" }
toml = { version = "0.8.12" }
toml_edit = { version = "0.19" }
tower = { version = "0.4.13" }
tower-http = { version = "0.5.2" }
tracing = { version = "0.1.37", default-features = false }
tracing-core = { version = "0.1.32", default-features = false }
tracing-futures = { version = "0.2.4" }
tracing-log = { version = "0.2.0" }
tracing-subscriber = { version = "0.3.18" }
tracking-allocator = { path = "polkadot/node/tracking-allocator", default-features = false, package = "staging-tracking-allocator" }
trie-bench = { version = "0.39.0" }
trie-db = { version = "0.29.1", default-features = false }
trie-root = { version = "0.18.0", default-features = false }
trie-standardmap = { version = "0.16.0" }
trybuild = { version = "1.0.89" }
tt-call = { version = "1.0.8" }
tuplex = { version = "0.1", default-features = false }
twox-hash = { version = "1.6.3", default-features = false }
unsigned-varint = { version = "0.7.2" }
url = { version = "2.4.0" }
void = { version = "1.0.2" }
w3f-bls = { version = "0.1.3", default-features = false }
wait-timeout = { version = "0.2" }
walkdir = { version = "2.5.0" }
wasm-bindgen-test = { version = "0.3.19" }
wasm-instrument = { version = "0.4", default-features = false }
wasm-opt = { version = "0.116" }
wasm-timer = { version = "0.2.5" }
wasmi = { version = "0.32.3", default-features = false }
wasmtime = { version = "8.0.1", default-features = false }
wat = { version = "1.0.0" }
westend-emulated-chain = { path = "cumulus/parachains/integration-tests/emulated/chains/relays/westend", default-features = false }
westend-runtime = { path = "polkadot/runtime/westend" }
westend-runtime-constants = { path = "polkadot/runtime/westend/constants", default-features = false }
westend-system-emulated-network = { path = "cumulus/parachains/integration-tests/emulated/networks/westend-system" }
x25519-dalek = { version = "2.0" }
xcm = { path = "polkadot/xcm", default-features = false, package = "staging-xcm" }
xcm-builder = { path = "polkadot/xcm/xcm-builder", default-features = false, package = "staging-xcm-builder" }
xcm-docs = { path = "polkadot/xcm/docs" }
xcm-emulator = { path = "cumulus/xcm/xcm-emulator", default-features = false }
xcm-executor = { path = "polkadot/xcm/xcm-executor", default-features = false, package = "staging-xcm-executor" }
xcm-procedural = { path = "polkadot/xcm/procedural", default-features = false }
xcm-runtime-apis = { path = "polkadot/xcm/xcm-runtime-apis", default-features = false }
xcm-simulator = { path = "polkadot/xcm/xcm-simulator", default-features = false }
zeroize = { version = "1.7.0", default-features = false }
zombienet-sdk = { version = "0.2.16" }
zstd = { version = "0.12.4", default-features = false }

[profile.release]
# Polkadot runtime requires unwinding.
opt-level = 3
panic = "unwind"

# make sure dev builds with backtrace do not slow us down
[profile.dev.package.backtrace]
inherits = "release"

[profile.production]
codegen-units = 1
inherits = "release"
lto = true

[profile.testnet]
debug = 1               # debug symbols are useful for profilers
debug-assertions = true
inherits = "release"
overflow-checks = true

# The list of dependencies below (which can be both direct and indirect dependencies) are crates
# that are suspected to be CPU-intensive, and that are unlikely to require debugging (as some of
# their debug info might be missing) or to require to be frequently recompiled. We compile these
# dependencies with `opt-level=3` even in "dev" mode in order to make "dev" mode more usable.
# The majority of these crates are cryptographic libraries.
#
# If you see an error mentioning "profile package spec ... did not match any packages", it
# probably concerns this list.
#
# This list is ordered alphabetically.
[profile.dev.package]
blake2 = { opt-level = 3 }
blake2b_simd = { opt-level = 3 }
chacha20poly1305 = { opt-level = 3 }
cranelift-codegen = { opt-level = 3 }
cranelift-wasm = { opt-level = 3 }
crc32fast = { opt-level = 3 }
crossbeam-deque = { opt-level = 3 }
crypto-mac = { opt-level = 3 }
curve25519-dalek = { opt-level = 3 }
ed25519-dalek = { opt-level = 3 }
flate2 = { opt-level = 3 }
futures-channel = { opt-level = 3 }
hash-db = { opt-level = 3 }
hashbrown = { opt-level = 3 }
hmac = { opt-level = 3 }
httparse = { opt-level = 3 }
integer-sqrt = { opt-level = 3 }
keccak = { opt-level = 3 }
libm = { opt-level = 3 }
librocksdb-sys = { opt-level = 3 }
libsecp256k1 = { opt-level = 3 }
libz-sys = { opt-level = 3 }
mio = { opt-level = 3 }
nalgebra = { opt-level = 3 }
num-bigint = { opt-level = 3 }
parking_lot = { opt-level = 3 }
parking_lot_core = { opt-level = 3 }
percent-encoding = { opt-level = 3 }
polkavm-linker = { opt-level = 3 }
primitive-types = { opt-level = 3 }
reed-solomon-novelpoly = { opt-level = 3 }
ring = { opt-level = 3 }
rustls = { opt-level = 3 }
sha2 = { opt-level = 3 }
sha3 = { opt-level = 3 }
smallvec = { opt-level = 3 }
snow = { opt-level = 3 }
substrate-bip39 = { opt-level = 3 }
twox-hash = { opt-level = 3 }
uint = { opt-level = 3 }
wasmi = { opt-level = 3 }
x25519-dalek = { opt-level = 3 }
yamux = { opt-level = 3 }
zeroize = { opt-level = 3 }<|MERGE_RESOLUTION|>--- conflicted
+++ resolved
@@ -1089,15 +1089,9 @@
 polkadot-test-client = { path = "polkadot/node/test/client" }
 polkadot-test-runtime = { path = "polkadot/runtime/test-runtime" }
 polkadot-test-service = { path = "polkadot/node/test/service" }
-<<<<<<< HEAD
 polkavm = { version = "0.17.0", default-features = false }
-polkavm-derive = "0.9.1"
-polkavm-linker = "0.9.2"
-=======
-polkavm = { version = "0.9.3", default-features = false }
 polkavm-derive = "0.17.0"
 polkavm-linker = "0.17.1"
->>>>>>> 526a4402
 portpicker = { version = "0.1.1" }
 pretty_assertions = { version = "1.3.0" }
 primitive-types = { version = "0.13.1", default-features = false, features = [
