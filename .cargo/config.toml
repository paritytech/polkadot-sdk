[build]
rustdocflags = [
	"-Dwarnings",
	"-Arustdoc::redundant_explicit_links", # stylistic
]

<<<<<<< HEAD
=======
# An auto defined `clippy` feature was introduced,
# but it was found to clash with user defined features,
# so was renamed to `cargo-clippy`.
#
# If you want standard clippy run:
# RUSTFLAGS= cargo clippy
[target.'cfg(feature = "cargo-clippy")']
rustflags = [
	"-Aclippy::all",
	"-Dclippy::correctness",
	"-Aclippy::if-same-then-else",
	"-Asuspicious_double_ref_op",
	"-Dclippy::complexity",
	"-Aclippy::zero-prefixed-literal",            # 00_1000_000
	"-Aclippy::type_complexity",                  # raison d'etre
	"-Aclippy::nonminimal-bool",                  # maybe
	"-Aclippy::borrowed-box",                     # Reasonable to fix this one
	"-Aclippy::too-many-arguments",               # (Turning this on would lead to)
	"-Aclippy::unnecessary_cast",                 # Types may change
	"-Aclippy::identity-op",                      # One case where we do 0 +
	"-Aclippy::useless_conversion",               # Types may change
	"-Aclippy::unit_arg",                         # styalistic.
	"-Aclippy::option-map-unit-fn",               # styalistic
	"-Aclippy::bind_instead_of_map",              # styalistic
	"-Aclippy::erasing_op",                       # E.g. 0 * DOLLARS
	"-Aclippy::eq_op",                            # In tests we test equality.
	"-Aclippy::while_immutable_condition",        # false positives
	"-Aclippy::needless_option_as_deref",         # false positives
	"-Aclippy::derivable_impls",                  # false positives
	"-Aclippy::stable_sort_primitive",            # prefer stable sort
	"-Aclippy::extra-unused-type-parameters",     # stylistic
	"-Aclippy::default_constructed_unit_structs", # stylistic
]

>>>>>>> a1b2ecb9
[env]
# Needed for musl builds so user doesn't have to install musl-tools.
CC_x86_64_unknown_linux_musl = { value = ".cargo/musl-gcc", force = true, relative = true }
CXX_x86_64_unknown_linux_musl = { value = ".cargo/musl-g++", force = true, relative = true }<|MERGE_RESOLUTION|>--- conflicted
+++ resolved
@@ -4,43 +4,6 @@
 	"-Arustdoc::redundant_explicit_links", # stylistic
 ]
 
-<<<<<<< HEAD
-=======
-# An auto defined `clippy` feature was introduced,
-# but it was found to clash with user defined features,
-# so was renamed to `cargo-clippy`.
-#
-# If you want standard clippy run:
-# RUSTFLAGS= cargo clippy
-[target.'cfg(feature = "cargo-clippy")']
-rustflags = [
-	"-Aclippy::all",
-	"-Dclippy::correctness",
-	"-Aclippy::if-same-then-else",
-	"-Asuspicious_double_ref_op",
-	"-Dclippy::complexity",
-	"-Aclippy::zero-prefixed-literal",            # 00_1000_000
-	"-Aclippy::type_complexity",                  # raison d'etre
-	"-Aclippy::nonminimal-bool",                  # maybe
-	"-Aclippy::borrowed-box",                     # Reasonable to fix this one
-	"-Aclippy::too-many-arguments",               # (Turning this on would lead to)
-	"-Aclippy::unnecessary_cast",                 # Types may change
-	"-Aclippy::identity-op",                      # One case where we do 0 +
-	"-Aclippy::useless_conversion",               # Types may change
-	"-Aclippy::unit_arg",                         # styalistic.
-	"-Aclippy::option-map-unit-fn",               # styalistic
-	"-Aclippy::bind_instead_of_map",              # styalistic
-	"-Aclippy::erasing_op",                       # E.g. 0 * DOLLARS
-	"-Aclippy::eq_op",                            # In tests we test equality.
-	"-Aclippy::while_immutable_condition",        # false positives
-	"-Aclippy::needless_option_as_deref",         # false positives
-	"-Aclippy::derivable_impls",                  # false positives
-	"-Aclippy::stable_sort_primitive",            # prefer stable sort
-	"-Aclippy::extra-unused-type-parameters",     # stylistic
-	"-Aclippy::default_constructed_unit_structs", # stylistic
-]
-
->>>>>>> a1b2ecb9
 [env]
 # Needed for musl builds so user doesn't have to install musl-tools.
 CC_x86_64_unknown_linux_musl = { value = ".cargo/musl-gcc", force = true, relative = true }
