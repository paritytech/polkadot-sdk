--- conflicted
+++ resolved
@@ -328,15 +328,13 @@
 #[cfg(feature = "pallet-assets-freezer")]
 pub use pallet_assets_freezer;
 
-<<<<<<< HEAD
+/// Provides holding features to `pallet-assets`.
+#[cfg(feature = "pallet-assets-holder")]
+pub use pallet_assets_holder;
+
 /// FRAME pallet for manage vesting on Assets.
 #[cfg(feature = "pallet-assets-vesting")]
 pub use pallet_assets_vesting;
-=======
-/// Provides holding features to `pallet-assets`.
-#[cfg(feature = "pallet-assets-holder")]
-pub use pallet_assets_holder;
->>>>>>> 83db0474
 
 /// FRAME atomic swap pallet.
 #[cfg(feature = "pallet-atomic-swap")]
