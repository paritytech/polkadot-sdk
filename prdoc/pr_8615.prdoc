--- conflicted
+++ resolved
@@ -2,13 +2,7 @@
 doc:
 - audience: Runtime Dev
   description: |-
-<<<<<<< HEAD
-    Fixing https://github.com/paritytech/polkadot-sdk/issues/8215 based on https://github.com/paritytech/polkadot-sdk/issues/8185: Improve try-state for pallet-xcm-bridge-hub
-
-    It removes try_as and uses try_into implementation instead.
-=======
-    Improve try-state for pallet-xcm-bridge-hub, it removes try_as and uses try_from implementation instead.
->>>>>>> e8abe145
+    Improve try-state for pallet-xcm-bridge-hub, it removes try_as and uses try_into implementation instead.
 crates:
 - name: pallet-xcm-bridge-hub
   bump: patch