--- conflicted
+++ resolved
@@ -28,9 +28,4 @@
   - name: sc-rpc
     bump: major
   - name: sc-cli
-<<<<<<< HEAD
     bump: major
-=======
-    bump: minor
-    
->>>>>>> 9ddaf454
