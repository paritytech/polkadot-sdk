title: Removed deprecated `Balances::transfer` and `Balances::set_balance_deprecated` functions.

doc:
<<<<<<< HEAD
  - audience: Builder
    description: The Balances pallet's dispatchables `set_balance_deprecated` and `transfer` were deprecated in [paritytech/substrate#12951](https://github.com/paritytech/substrate/pull/12951) and have now been removed.
    notes:
      - Use `set_balance_deprecated` instead `force_set_balance` and `transfer_allow_death` instead of `transfer`.

migrations:
  db: []
=======
  - audience: Runtime User
    description: |
      The Balances pallet's dispatchables `set_balance_deprecated` and `transfer` were deprecated in [paritytech/substrate#12951](https://github.com/paritytech/substrate/pull/12951) and have now been removed.
>>>>>>> 048a9c27

      notes:
      - Use `set_balance_deprecated` instead `force_set_balance` and `transfer_allow_death` instead of `transfer`.

crates:
  - name: pallet-balances<|MERGE_RESOLUTION|>--- conflicted
+++ resolved
@@ -1,19 +1,9 @@
 title: Removed deprecated `Balances::transfer` and `Balances::set_balance_deprecated` functions.
 
 doc:
-<<<<<<< HEAD
-  - audience: Builder
-    description: The Balances pallet's dispatchables `set_balance_deprecated` and `transfer` were deprecated in [paritytech/substrate#12951](https://github.com/paritytech/substrate/pull/12951) and have now been removed.
-    notes:
-      - Use `set_balance_deprecated` instead `force_set_balance` and `transfer_allow_death` instead of `transfer`.
-
-migrations:
-  db: []
-=======
   - audience: Runtime User
     description: |
       The Balances pallet's dispatchables `set_balance_deprecated` and `transfer` were deprecated in [paritytech/substrate#12951](https://github.com/paritytech/substrate/pull/12951) and have now been removed.
->>>>>>> 048a9c27
 
       notes:
       - Use `set_balance_deprecated` instead `force_set_balance` and `transfer_allow_death` instead of `transfer`.
